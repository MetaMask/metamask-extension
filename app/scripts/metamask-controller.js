import EventEmitter from 'events';
import { finished, pipeline } from 'readable-stream';
import {
  AssetsContractController,
  CurrencyRateController,
  NftController,
  NftDetectionController,
  TokenDetectionController,
  TokenListController,
  TokensController,
  RatesController,
  fetchMultiExchangeRate,
  TokenBalancesController,
} from '@metamask/assets-controllers';
import { JsonRpcEngine } from '@metamask/json-rpc-engine';
import { createEngineStream } from '@metamask/json-rpc-middleware-stream';
import { ObservableStore } from '@metamask/obs-store';
import { storeAsStream } from '@metamask/obs-store/dist/asStream';
import { providerAsMiddleware } from '@metamask/eth-json-rpc-middleware';
import { debounce, throttle, memoize, wrap, pick, cloneDeep } from 'lodash';
import {
  KeyringController,
  KeyringTypes,
  keyringBuilderFactory,
} from '@metamask/keyring-controller';
import createFilterMiddleware from '@metamask/eth-json-rpc-filters';
import createSubscriptionManager from '@metamask/eth-json-rpc-filters/subscriptionManager';
import { JsonRpcError, providerErrors, rpcErrors } from '@metamask/rpc-errors';

import { Mutex } from 'await-semaphore';
import log from 'loglevel';
import {
  OneKeyKeyring,
  TrezorConnectBridge,
  TrezorKeyring,
} from '@metamask/eth-trezor-keyring';
import {
  LedgerKeyring,
  LedgerIframeBridge,
} from '@metamask/eth-ledger-bridge-keyring';
import LatticeKeyring from 'eth-lattice-keyring';
import { rawChainData } from 'eth-chainlist';
import { MetaMaskKeyring as QRHardwareKeyring } from '@keystonehq/metamask-airgapped-keyring';
import { nanoid } from 'nanoid';
import { captureException } from '@sentry/browser';
import { AddressBookController } from '@metamask/address-book-controller';
import {
  ApprovalController,
  ApprovalRequestNotFoundError,
} from '@metamask/approval-controller';
import { Messenger } from '@metamask/base-controller';
import { EnsController } from '@metamask/ens-controller';
import { PhishingController } from '@metamask/phishing-controller';
import { AnnouncementController } from '@metamask/announcement-controller';
import {
  NetworkController,
  getDefaultNetworkControllerState,
} from '@metamask/network-controller';
import { GasFeeController } from '@metamask/gas-fee-controller';
import {
  MethodNames,
  PermissionController,
  PermissionDoesNotExistError,
  PermissionsRequestNotFoundError,
  SubjectMetadataController,
  SubjectType,
} from '@metamask/permission-controller';
import SmartTransactionsController from '@metamask/smart-transactions-controller';
import { ClientId } from '@metamask/smart-transactions-controller/dist/types';
import {
  METAMASK_DOMAIN,
  SelectedNetworkController,
  createSelectedNetworkMiddleware,
} from '@metamask/selected-network-controller';
import { LoggingController, LogType } from '@metamask/logging-controller';
import { PermissionLogController } from '@metamask/permission-log-controller';

import {
  createSnapsMethodMiddleware,
  buildSnapEndowmentSpecifications,
  buildSnapRestrictedMethodSpecifications,
} from '@metamask/snaps-rpc-methods';
import {
  ApprovalType,
  ERC1155,
  ERC20,
  ERC721,
  BlockExplorerUrl,
} from '@metamask/controller-utils';

import { AccountsController } from '@metamask/accounts-controller';
import {
  RemoteFeatureFlagController,
  ClientConfigApiService,
  ClientType,
  DistributionType,
  EnvironmentType,
} from '@metamask/remote-feature-flag-controller';

///: BEGIN:ONLY_INCLUDE_IF(build-mmi)
import {
  CUSTODIAN_TYPES,
  MmiConfigurationController,
} from '@metamask-institutional/custody-keyring';
import { InstitutionalFeaturesController } from '@metamask-institutional/institutional-features';
import { CustodyController } from '@metamask-institutional/custody-controller';
import { TransactionUpdateController } from '@metamask-institutional/transaction-update';
///: END:ONLY_INCLUDE_IF
import { SignatureController } from '@metamask/signature-controller';
import { wordlist } from '@metamask/scure-bip39/dist/wordlists/english';

import {
  NameController,
  ENSNameProvider,
  EtherscanNameProvider,
  TokenNameProvider,
  LensNameProvider,
} from '@metamask/name-controller';

import {
  QueuedRequestController,
  createQueuedRequestMiddleware,
} from '@metamask/queued-request-controller';

import { UserOperationController } from '@metamask/user-operation-controller';
import {
  BridgeController,
  BRIDGE_CONTROLLER_NAME,
  BridgeUserAction,
  BridgeBackgroundAction,
  BridgeClientId,
} from '@metamask/bridge-controller';

import {
  TransactionStatus,
  TransactionType,
} from '@metamask/transaction-controller';

import { isSnapId } from '@metamask/snaps-utils';

import { Interface } from '@ethersproject/abi';
import { abiERC1155, abiERC721 } from '@metamask/metamask-eth-abis';
import { isEvmAccountType } from '@metamask/keyring-api';
import { hasProperty, hexToBigInt, toCaipChainId } from '@metamask/utils';
import { normalize } from '@metamask/eth-sig-util';

import { TRIGGER_TYPES } from '@metamask/notification-services-controller/notification-services';

import {
  Caip25CaveatMutators,
  Caip25CaveatType,
  Caip25EndowmentPermissionName,
  getEthAccounts,
  getSessionScopes,
  setPermittedEthChainIds,
  setEthAccounts,
  multichainMethodCallValidatorMiddleware,
  MultichainSubscriptionManager,
  MultichainMiddlewareManager,
  walletGetSession,
  walletRevokeSession,
  walletInvokeMethod,
} from '@metamask/multichain';
import {
  methodsRequiringNetworkSwitch,
  methodsThatCanSwitchNetworkWithoutApproval,
  methodsThatShouldBeEnqueued,
} from '../../shared/constants/methods-tags';

///: BEGIN:ONLY_INCLUDE_IF(build-mmi)
import { toChecksumHexAddress } from '../../shared/modules/hexstring-utils';
///: END:ONLY_INCLUDE_IF

import { AssetType, TokenStandard } from '../../shared/constants/transaction';
import {
  GAS_API_BASE_URL,
  GAS_DEV_API_BASE_URL,
  SWAPS_CLIENT_ID,
} from '../../shared/constants/swaps';
import {
  CHAIN_IDS,
  CHAIN_SPEC_URL,
  NETWORK_TYPES,
  NetworkStatus,
  MAINNET_DISPLAY_NAME,
  DEFAULT_CUSTOM_TESTNET_MAP,
  UNSUPPORTED_RPC_METHODS,
} from '../../shared/constants/network';
import { getAllowedSmartTransactionsChainIds } from '../../shared/constants/smartTransactions';

import {
  HardwareDeviceNames,
  HardwareKeyringType,
  LedgerTransportTypes,
} from '../../shared/constants/hardware-wallets';
import { KeyringType } from '../../shared/constants/keyring';
import {
  RestrictedMethods,
  ExcludedSnapPermissions,
  ExcludedSnapEndowments,
  CaveatTypes,
} from '../../shared/constants/permissions';
import { UI_NOTIFICATIONS } from '../../shared/notifications';
import { MILLISECOND, MINUTE, SECOND } from '../../shared/constants/time';
import {
  ORIGIN_METAMASK,
  POLLING_TOKEN_ENVIRONMENT_TYPES,
  MESSAGE_TYPE,
  SMART_TRANSACTION_CONFIRMATION_TYPES,
} from '../../shared/constants/app';
import {
  MetaMetricsEventCategory,
  MetaMetricsEventName,
} from '../../shared/constants/metametrics';
import { LOG_EVENT } from '../../shared/constants/logs';

import {
  getStorageItem,
  setStorageItem,
} from '../../shared/lib/storage-helpers';
import {
  getTokenIdParam,
  fetchTokenBalance,
  fetchERC1155Balance,
} from '../../shared/lib/token-util';
import { isEqualCaseInsensitive } from '../../shared/modules/string-utils';
import { parseStandardTokenTransactionData } from '../../shared/modules/transaction.utils';
import { STATIC_MAINNET_TOKEN_LIST } from '../../shared/constants/tokens';
import { getTokenValueParam } from '../../shared/lib/metamask-controller-utils';
import { isManifestV3 } from '../../shared/modules/mv3.utils';
import { convertNetworkId } from '../../shared/modules/network.utils';
import {
  getIsSmartTransaction,
  getFeatureFlagsByChainId,
} from '../../shared/modules/selectors';
import { createCaipStream } from '../../shared/modules/caip-stream';
import { BaseUrl } from '../../shared/constants/urls';
import {
  TOKEN_TRANSFER_LOG_TOPIC_HASH,
  TRANSFER_SINFLE_LOG_TOPIC_HASH,
} from '../../shared/lib/transactions-controller-utils';
import { getProviderConfig } from '../../shared/modules/selectors/networks';
import { endTrace, trace } from '../../shared/lib/trace';
import { ENVIRONMENT } from '../../development/build/constants';
import fetchWithCache from '../../shared/lib/fetch-with-cache';
import { BRIDGE_API_BASE_URL } from '../../shared/constants/bridge';
import { BridgeStatusAction } from '../../shared/types/bridge-status';
import {
  ///: BEGIN:ONLY_INCLUDE_IF(build-mmi)
  handleMMITransactionUpdate,
  ///: END:ONLY_INCLUDE_IF
  createTransactionEventFragmentWithTxId,
} from './lib/transaction/metrics';
///: BEGIN:ONLY_INCLUDE_IF(keyring-snaps)
import { keyringSnapPermissionsBuilder } from './lib/snap-keyring/keyring-snaps-permissions';
///: END:ONLY_INCLUDE_IF

import { SnapsNameProvider } from './lib/SnapsNameProvider';
import { AddressBookPetnamesBridge } from './lib/AddressBookPetnamesBridge';
import { AccountIdentitiesPetnamesBridge } from './lib/AccountIdentitiesPetnamesBridge';
import { createPPOMMiddleware } from './lib/ppom/ppom-middleware';
import {
  onMessageReceived,
  checkForMultipleVersionsRunning,
} from './detect-multiple-instances';
///: BEGIN:ONLY_INCLUDE_IF(build-mmi)
import { MMIController } from './controllers/mmi-controller';
import { mmiKeyringBuilderFactory } from './mmi-keyring-builder-factory';
///: END:ONLY_INCLUDE_IF
import ComposableObservableStore from './lib/ComposableObservableStore';
import AccountTrackerController from './controllers/account-tracker-controller';
import createDupeReqFilterStream from './lib/createDupeReqFilterStream';
import createLoggerMiddleware from './lib/createLoggerMiddleware';
import {
  createEthAccountsMethodMiddleware,
  createEip1193MethodMiddleware,
  createUnsupportedMethodMiddleware,
  createMultichainMethodMiddleware,
  makeMethodMiddlewareMaker,
} from './lib/rpc-method-middleware';
import createOriginMiddleware from './lib/createOriginMiddleware';
import createMainFrameOriginMiddleware from './lib/createMainFrameOriginMiddleware';
import createTabIdMiddleware from './lib/createTabIdMiddleware';
import { NetworkOrderController } from './controllers/network-order';
import { AccountOrderController } from './controllers/account-order';
import createOnboardingMiddleware from './lib/createOnboardingMiddleware';
import { isStreamWritable, setupMultiplex } from './lib/stream-utils';
import { PreferencesController } from './controllers/preferences-controller';
import { AppStateController } from './controllers/app-state-controller';
import { AlertController } from './controllers/alert-controller';
import OnboardingController from './controllers/onboarding';
import Backup from './lib/backup';
import DecryptMessageController from './controllers/decrypt-message';
import SwapsController from './controllers/swaps';
import MetaMetricsController from './controllers/metametrics-controller';
import { segment } from './lib/segment';
import createMetaRPCHandler from './lib/createMetaRPCHandler';
import {
  addHexPrefix,
  getMethodDataName,
  previousValueComparator,
} from './lib/util';
import createMetamaskMiddleware from './lib/createMetamaskMiddleware';
import { hardwareKeyringBuilderFactory } from './lib/hardware-keyring-builder-factory';
import EncryptionPublicKeyController from './controllers/encryption-public-key';
import AppMetadataController from './controllers/app-metadata';

import {
  getCaveatSpecifications,
  diffMap,
  getPermissionBackgroundApiMethods,
  getPermissionSpecifications,
  getPermittedAccountsByOrigin,
  getPermittedChainsByOrigin,
  NOTIFICATION_NAMES,
  unrestrictedMethods,
  PermissionNames,
  getRemovedAuthorizations,
  getChangedAuthorizations,
  getAuthorizedScopesByOrigin,
} from './controllers/permissions';
import { MetaMetricsDataDeletionController } from './controllers/metametrics-data-deletion/metametrics-data-deletion';
import { DataDeletionService } from './services/data-deletion-service';
import createRPCMethodTrackingMiddleware from './lib/createRPCMethodTrackingMiddleware';
import { updateCurrentLocale } from './translate';
import { TrezorOffscreenBridge } from './lib/offscreen-bridge/trezor-offscreen-bridge';
import { LedgerOffscreenBridge } from './lib/offscreen-bridge/ledger-offscreen-bridge';
///: BEGIN:ONLY_INCLUDE_IF(keyring-snaps)
import { snapKeyringBuilder, getAccountsBySnapId } from './lib/snap-keyring';
///: END:ONLY_INCLUDE_IF
import { encryptorFactory } from './lib/encryptor-factory';
import { addDappTransaction, addTransaction } from './lib/transaction/util';
///: BEGIN:ONLY_INCLUDE_IF(build-main,build-beta,build-flask)
import { addTypedMessage, addPersonalMessage } from './lib/signature/util';
///: END:ONLY_INCLUDE_IF
import { LatticeKeyringOffscreen } from './lib/offscreen-bridge/lattice-offscreen-keyring';
import { WeakRefObjectMap } from './lib/WeakRefObjectMap';
import { METAMASK_COOKIE_HANDLER } from './constants/stream';

// Notification controllers
import { createTxVerificationMiddleware } from './lib/tx-verification/tx-verification-middleware';
import {
  updateSecurityAlertResponse,
  validateRequestWithPPOM,
} from './lib/ppom/ppom-util';
import createEvmMethodsToNonEvmAccountReqFilterMiddleware from './lib/createEvmMethodsToNonEvmAccountReqFilterMiddleware';
import { isEthAddress } from './lib/multichain/address';

import { decodeTransactionData } from './lib/transaction/decode/util';
import createTracingMiddleware from './lib/createTracingMiddleware';
import createOriginThrottlingMiddleware from './lib/createOriginThrottlingMiddleware';
import { PatchStore } from './lib/PatchStore';
import { sanitizeUIState } from './lib/state-utils';
import { walletCreateSession } from './lib/rpc-method-middleware/handlers/wallet-createSession';
import BridgeStatusController from './controllers/bridge-status/bridge-status-controller';
import { BRIDGE_STATUS_CONTROLLER_NAME } from './controllers/bridge-status/constants';
import {
  rejectAllApprovals,
  rejectOriginApprovals,
} from './lib/approval/utils';
import {
  handleBridgeTransactionComplete,
  handleBridgeTransactionFailed,
  handleTransactionFailedTypeBridge,
} from './lib/bridge-status/metrics';
import {
  ///: BEGIN:ONLY_INCLUDE_IF(multichain)
  MultichainAssetsControllerInit,
  MultichainTransactionsControllerInit,
  MultichainBalancesControllerInit,
  MultichainAssetsRatesControllerInit,
  ///: END:ONLY_INCLUDE_IF
  MultichainNetworkControllerInit,
} from './controller-init/multichain';
import { TokenRatesControllerInit } from './controller-init/assets';
import { TransactionControllerInit } from './controller-init/confirmations/transaction-controller-init';
import { PPOMControllerInit } from './controller-init/confirmations/ppom-controller-init';
import { initControllers } from './controller-init/utils';
import {
  CronjobControllerInit,
  ExecutionServiceInit,
  RateLimitControllerInit,
  SnapControllerInit,
  SnapInsightsControllerInit,
  SnapInterfaceControllerInit,
  SnapsRegistryInit,
} from './controller-init/snaps';
import { AuthenticationControllerInit } from './controller-init/identity/authentication-controller-init';
import { UserStorageControllerInit } from './controller-init/identity/user-storage-controller-init';
import {
  getCallsStatus,
  getCapabilities,
  processSendCalls,
} from './lib/transaction/eip5792';
import { NotificationServicesControllerInit } from './controller-init/notifications/notification-services-controller-init';
import { NotificationServicesPushControllerInit } from './controller-init/notifications/notification-services-push-controller-init';

export const METAMASK_CONTROLLER_EVENTS = {
  // Fired after state changes that impact the extension badge (unapproved msg count)
  // The process of updating the badge happens in app/scripts/background.js.
  UPDATE_BADGE: 'updateBadge',
  DECRYPT_MESSAGE_MANAGER_UPDATE_BADGE: 'DecryptMessageManager:updateBadge',
  ENCRYPTION_PUBLIC_KEY_MANAGER_UPDATE_BADGE:
    'EncryptionPublicKeyManager:updateBadge',
  // TODO: Add this and similar enums to the `controllers` repo and export them
  APPROVAL_STATE_CHANGE: 'ApprovalController:stateChange',
  APP_STATE_UNLOCK_CHANGE: 'AppStateController:unlockChange',
  QUEUED_REQUEST_STATE_CHANGE: 'QueuedRequestController:stateChange',
  METAMASK_NOTIFICATIONS_LIST_UPDATED:
    'NotificationServicesController:notificationsListUpdated',
  METAMASK_NOTIFICATIONS_MARK_AS_READ:
    'NotificationServicesController:markNotificationsAsRead',
};

// Types of APIs
const API_TYPE = {
  EIP1193: 'eip-1193',
  CAIP_MULTICHAIN: 'caip-multichain',
};

// stream channels
const PHISHING_SAFELIST = 'metamask-phishing-safelist';

const environmentMappingForRemoteFeatureFlag = {
  [ENVIRONMENT.DEVELOPMENT]: EnvironmentType.Development,
  [ENVIRONMENT.RELEASE_CANDIDATE]: EnvironmentType.ReleaseCandidate,
  [ENVIRONMENT.PRODUCTION]: EnvironmentType.Production,
};

const buildTypeMappingForRemoteFeatureFlag = {
  flask: DistributionType.Flask,
  main: DistributionType.Main,
  beta: DistributionType.Beta,
};

export default class MetamaskController extends EventEmitter {
  /**
   * @param {object} opts
   */
  constructor(opts) {
    super();

    const { isFirstMetaMaskControllerSetup } = opts;

    this.defaultMaxListeners = 20;

    this.sendUpdate = debounce(
      this.privateSendUpdate.bind(this),
      MILLISECOND * 200,
    );
    this.opts = opts;
    this.extension = opts.browser;
    this.platform = opts.platform;
    this.notificationManager = opts.notificationManager;
    const initState = opts.initState || {};
    const version = process.env.METAMASK_VERSION;
    this.recordFirstTimeInfo(initState);
    this.featureFlags = opts.featureFlags;

    // this keeps track of how many "controllerStream" connections are open
    // the only thing that uses controller connections are open metamask UI instances
    this.activeControllerConnections = 0;

    this.offscreenPromise = opts.offscreenPromise ?? Promise.resolve();

    this.getRequestAccountTabIds = opts.getRequestAccountTabIds;
    this.getOpenMetamaskTabsIds = opts.getOpenMetamaskTabsIds;

    this.initializeChainlist();

    this.controllerMessenger = new Messenger();

    this.loggingController = new LoggingController({
      messenger: this.controllerMessenger.getRestricted({
        name: 'LoggingController',
        allowedActions: [],
        allowedEvents: [],
      }),
      state: initState.LoggingController,
    });

    // instance of a class that wraps the extension's storage local API.
    this.localStoreApiWrapper = opts.persistanceManager;

    this.currentMigrationVersion = opts.currentMigrationVersion;

    // observable state store
    this.store = new ComposableObservableStore({
      state: initState,
      controllerMessenger: this.controllerMessenger,
      persist: true,
    });

    // external connections by origin
    // Do not modify directly. Use the associated methods.
    this.connections = {};

    // lock to ensure only one vault created at once
    this.createVaultMutex = new Mutex();

    this.extension.runtime.onInstalled.addListener((details) => {
      if (details.reason === 'update') {
        if (version === '8.1.0') {
          this.platform.openExtensionInBrowser();
        }
        this.loggingController.add({
          type: LogType.GenericLog,
          data: {
            event: LOG_EVENT.VERSION_UPDATE,
            previousVersion: details.previousVersion,
            version,
          },
        });
      }
    });

    this.appMetadataController = new AppMetadataController({
      state: initState.AppMetadataController,
      messenger: this.controllerMessenger.getRestricted({
        name: 'AppMetadataController',
        allowedActions: [],
        allowedEvents: [],
      }),
      currentMigrationVersion: this.currentMigrationVersion,
      currentAppVersion: version,
    });

    // next, we will initialize the controllers
    // controller initialization order matters
    const clearPendingConfirmations = () => {
      this.encryptionPublicKeyController.clearUnapproved();
      this.decryptMessageController.clearUnapproved();
      this.signatureController.clearUnapproved();
      this.approvalController.clear(providerErrors.userRejectedRequest());
    };

    this.approvalController = new ApprovalController({
      messenger: this.controllerMessenger.getRestricted({
        name: 'ApprovalController',
      }),
      showApprovalRequest: opts.showUserConfirmation,
      typesExcludedFromRateLimiting: [
        ApprovalType.PersonalSign,
        ApprovalType.EthSignTypedData,
        ApprovalType.Transaction,
        ApprovalType.WatchAsset,
        ApprovalType.EthGetEncryptionPublicKey,
        ApprovalType.EthDecrypt,
        // Exclude Smart TX Status Page from rate limiting to allow sequential transactions
        SMART_TRANSACTION_CONFIRMATION_TYPES.showSmartTransactionStatusPage,
      ],
    });

    this.queuedRequestController = new QueuedRequestController({
      messenger: this.controllerMessenger.getRestricted({
        name: 'QueuedRequestController',
        allowedActions: [
          'NetworkController:getState',
          'NetworkController:setActiveNetwork',
          'SelectedNetworkController:getNetworkClientIdForDomain',
        ],
        allowedEvents: ['SelectedNetworkController:stateChange'],
      }),
      shouldRequestSwitchNetwork: ({ method }) =>
        methodsRequiringNetworkSwitch.includes(method),
      canRequestSwitchNetworkWithoutApproval: ({ method }) =>
        methodsThatCanSwitchNetworkWithoutApproval.includes(method),
      clearPendingConfirmations,
      showApprovalRequest: () => {
        if (this.approvalController.getTotalApprovalCount() > 0) {
          opts.showUserConfirmation();
        }
      },
    });

    ///: BEGIN:ONLY_INCLUDE_IF(build-mmi)
    this.mmiConfigurationController = new MmiConfigurationController({
      initState: initState.MmiConfigurationController,
      mmiConfigurationServiceUrl: process.env.MMI_CONFIGURATION_SERVICE_URL,
    });
    ///: END:ONLY_INCLUDE_IF

    const networkControllerMessenger = this.controllerMessenger.getRestricted({
      name: 'NetworkController',
    });

    let initialNetworkControllerState = initState.NetworkController;
    if (!initialNetworkControllerState) {
      initialNetworkControllerState = getDefaultNetworkControllerState();

      const networks =
        initialNetworkControllerState.networkConfigurationsByChainId;

      // Note: Consider changing `getDefaultNetworkControllerState`
      // on the controller side to include some of these tweaks.
      networks[CHAIN_IDS.MAINNET].name = MAINNET_DISPLAY_NAME;
      delete networks[CHAIN_IDS.GOERLI];
      delete networks[CHAIN_IDS.LINEA_GOERLI];

      // Due to the MegaETH Testnet not being included in getDefaultNetworkControllerState().
      // and it is not using Infura as a provider, we need to add it manually.
      networks[CHAIN_IDS.MEGAETH_TESTNET] = cloneDeep(
        DEFAULT_CUSTOM_TESTNET_MAP[CHAIN_IDS.MEGAETH_TESTNET],
      );

      Object.values(networks).forEach((network) => {
        const id = network.rpcEndpoints[0].networkClientId;
        // Process only if the default network has a corresponding networkClientId in BlockExplorerUrl.
        // Note: The MegaETH Testnet is currently the only network that is not included.
        if (hasProperty(BlockExplorerUrl, id)) {
          network.blockExplorerUrls = [BlockExplorerUrl[id]];
        }
        network.defaultBlockExplorerUrlIndex = 0;
      });

      let network;
      if (process.env.IN_TEST) {
        network = {
          chainId: CHAIN_IDS.LOCALHOST,
          name: 'Localhost 8545',
          nativeCurrency: 'ETH',
          blockExplorerUrls: [],
          defaultRpcEndpointIndex: 0,
          rpcEndpoints: [
            {
              networkClientId: 'networkConfigurationId',
              url: 'http://localhost:8545',
              type: 'custom',
            },
          ],
        };
        networks[CHAIN_IDS.LOCALHOST] = network;
      } else if (
        process.env.METAMASK_DEBUG ||
        process.env.METAMASK_ENVIRONMENT === 'test'
      ) {
        network = networks[CHAIN_IDS.SEPOLIA];
      } else {
        network = networks[CHAIN_IDS.MAINNET];
      }

      initialNetworkControllerState.selectedNetworkClientId =
        network.rpcEndpoints[network.defaultRpcEndpointIndex].networkClientId;
    }

    this.networkController = new NetworkController({
      messenger: networkControllerMessenger,
      state: initialNetworkControllerState,
      infuraProjectId: opts.infuraProjectId,
    });
    this.networkController.initializeProvider();

    if (process.env.MULTICHAIN_API) {
      this.multichainSubscriptionManager = new MultichainSubscriptionManager({
        getNetworkClientById: this.networkController.getNetworkClientById.bind(
          this.networkController,
        ),
        findNetworkClientIdByChainId:
          this.networkController.findNetworkClientIdByChainId.bind(
            this.networkController,
          ),
      });
      this.multichainMiddlewareManager = new MultichainMiddlewareManager();
    }
    this.provider =
      this.networkController.getProviderAndBlockTracker().provider;
    this.blockTracker =
      this.networkController.getProviderAndBlockTracker().blockTracker;
    this.deprecatedNetworkVersions = {};

    const accountsControllerMessenger = this.controllerMessenger.getRestricted({
      name: 'AccountsController',
      allowedEvents: [
        'SnapController:stateChange',
        'KeyringController:accountRemoved',
        'KeyringController:stateChange',
        'SnapKeyring:accountAssetListUpdated',
        'SnapKeyring:accountBalancesUpdated',
        'SnapKeyring:accountTransactionsUpdated',
        'MultichainNetworkController:networkDidChange',
      ],
      allowedActions: [
        'KeyringController:getAccounts',
        'KeyringController:getKeyringsByType',
        'KeyringController:getKeyringForAccount',
      ],
    });

    this.accountsController = new AccountsController({
      messenger: accountsControllerMessenger,
      state: initState.AccountsController,
    });

    const preferencesMessenger = this.controllerMessenger.getRestricted({
      name: 'PreferencesController',
      allowedActions: [
        'AccountsController:setSelectedAccount',
        'AccountsController:getSelectedAccount',
        'AccountsController:getAccountByAddress',
        'AccountsController:setAccountName',
        'NetworkController:getState',
      ],
      allowedEvents: ['AccountsController:stateChange'],
    });

    this.preferencesController = new PreferencesController({
      state: {
        currentLocale: opts.initLangCode ?? '',
        ...initState.PreferencesController,
      },
      messenger: preferencesMessenger,
    });

    const tokenListMessenger = this.controllerMessenger.getRestricted({
      name: 'TokenListController',
      allowedActions: ['NetworkController:getNetworkClientById'],
      allowedEvents: ['NetworkController:stateChange'],
    });

    this.tokenListController = new TokenListController({
      chainId: this.#getGlobalChainId({
        metamask: this.networkController.state,
      }),
      preventPollingOnNetworkRestart: !this.#isTokenListPollingRequired(
        this.preferencesController.state,
      ),
      messenger: tokenListMessenger,
      state: initState.TokenListController,
    });

    const assetsContractControllerMessenger =
      this.controllerMessenger.getRestricted({
        name: 'AssetsContractController',
        allowedActions: [
          'NetworkController:getNetworkClientById',
          'NetworkController:getNetworkConfigurationByNetworkClientId',
          'NetworkController:getSelectedNetworkClient',
          'NetworkController:getState',
        ],
        allowedEvents: [
          'PreferencesController:stateChange',
          'NetworkController:networkDidChange',
        ],
      });
    this.assetsContractController = new AssetsContractController({
      messenger: assetsContractControllerMessenger,
      chainId: this.#getGlobalChainId(),
    });

    const tokensControllerMessenger = this.controllerMessenger.getRestricted({
      name: 'TokensController',
      allowedActions: [
        'ApprovalController:addRequest',
        'NetworkController:getNetworkClientById',
        'AccountsController:getSelectedAccount',
        'AccountsController:getAccount',
      ],
      allowedEvents: [
        'NetworkController:networkDidChange',
        'AccountsController:selectedEvmAccountChange',
        'PreferencesController:stateChange',
        'TokenListController:stateChange',
        'NetworkController:stateChange',
      ],
    });
    this.tokensController = new TokensController({
      state: initState.TokensController,
      provider: this.provider,
      messenger: tokensControllerMessenger,
      chainId: this.#getGlobalChainId(),
    });

    const nftControllerMessenger = this.controllerMessenger.getRestricted({
      name: 'NftController',
      allowedEvents: [
        'PreferencesController:stateChange',
        'NetworkController:networkDidChange',
        'AccountsController:selectedEvmAccountChange',
      ],
      allowedActions: [
        `${this.approvalController.name}:addRequest`,
        `${this.networkController.name}:getNetworkClientById`,
        'AccountsController:getSelectedAccount',
        'AccountsController:getAccount',
        'AssetsContractController:getERC721AssetName',
        'AssetsContractController:getERC721AssetSymbol',
        'AssetsContractController:getERC721TokenURI',
        'AssetsContractController:getERC721OwnerOf',
        'AssetsContractController:getERC1155BalanceOf',
        'AssetsContractController:getERC1155TokenURI',
      ],
    });
    this.nftController = new NftController({
      state: initState.NftController,
      messenger: nftControllerMessenger,
      chainId: this.#getGlobalChainId(),
      onNftAdded: ({ address, symbol, tokenId, standard, source }) =>
        this.metaMetricsController.trackEvent({
          event: MetaMetricsEventName.NftAdded,
          category: MetaMetricsEventCategory.Wallet,
          sensitiveProperties: {
            token_contract_address: address,
            token_symbol: symbol,
            token_id: tokenId,
            token_standard: standard,
            asset_type: AssetType.NFT,
            source,
          },
        }),
    });

    const nftDetectionControllerMessenger =
      this.controllerMessenger.getRestricted({
        name: 'NftDetectionController',
        allowedEvents: [
          'NetworkController:stateChange',
          'PreferencesController:stateChange',
        ],
        allowedActions: [
          'ApprovalController:addRequest',
          'NetworkController:getState',
          'NetworkController:getNetworkClientById',
          'AccountsController:getSelectedAccount',
        ],
      });

    this.nftDetectionController = new NftDetectionController({
      messenger: nftDetectionControllerMessenger,
      chainId: this.#getGlobalChainId(),
      getOpenSeaApiKey: () => this.nftController.openSeaApiKey,
      getBalancesInSingleCall:
        this.assetsContractController.getBalancesInSingleCall.bind(
          this.assetsContractController,
        ),
      addNft: this.nftController.addNft.bind(this.nftController),
      getNftState: () => this.nftController.state,
      // added this to track previous value of useNftDetection, should be true on very first initializing of controller[]
      disabled: !this.preferencesController.state.useNftDetection,
    });

    const metaMetricsControllerMessenger =
      this.controllerMessenger.getRestricted({
        name: 'MetaMetricsController',
        allowedActions: [
          'PreferencesController:getState',
          'NetworkController:getState',
          'NetworkController:getNetworkClientById',
        ],
        allowedEvents: [
          'PreferencesController:stateChange',
          'NetworkController:networkDidChange',
        ],
      });
    this.metaMetricsController = new MetaMetricsController({
      state: initState.MetaMetricsController,
      messenger: metaMetricsControllerMessenger,
      segment,
      version: process.env.METAMASK_VERSION,
      environment: process.env.METAMASK_ENVIRONMENT,
      extension: this.extension,
      captureException,
    });

    this.on('update', (update) => {
      this.metaMetricsController.handleMetaMaskStateUpdate(update);
    });

    const dataDeletionService = new DataDeletionService();
    const metaMetricsDataDeletionMessenger =
      this.controllerMessenger.getRestricted({
        name: 'MetaMetricsDataDeletionController',
        allowedActions: ['MetaMetricsController:getState'],
        allowedEvents: [],
      });
    this.metaMetricsDataDeletionController =
      new MetaMetricsDataDeletionController({
        dataDeletionService,
        messenger: metaMetricsDataDeletionMessenger,
        state: initState.metaMetricsDataDeletionController,
      });

    const gasFeeMessenger = this.controllerMessenger.getRestricted({
      name: 'GasFeeController',
      allowedActions: [
        'NetworkController:getEIP1559Compatibility',
        'NetworkController:getNetworkClientById',
        'NetworkController:getState',
      ],
      allowedEvents: ['NetworkController:stateChange'],
    });

    const gasApiBaseUrl = process.env.SWAPS_USE_DEV_APIS
      ? GAS_DEV_API_BASE_URL
      : GAS_API_BASE_URL;

    this.gasFeeController = new GasFeeController({
      state: initState.GasFeeController,
      interval: 10000,
      messenger: gasFeeMessenger,
      clientId: SWAPS_CLIENT_ID,
      getProvider: () =>
        this.networkController.getProviderAndBlockTracker().provider,
      onNetworkDidChange: (eventHandler) => {
        networkControllerMessenger.subscribe(
          'NetworkController:networkDidChange',
          () => eventHandler(this.networkController.state),
        );
      },
      getCurrentNetworkEIP1559Compatibility:
        this.networkController.getEIP1559Compatibility.bind(
          this.networkController,
        ),
      getCurrentAccountEIP1559Compatibility:
        this.getCurrentAccountEIP1559Compatibility.bind(this),
      legacyAPIEndpoint: `${gasApiBaseUrl}/networks/<chain_id>/gasPrices`,
      EIP1559APIEndpoint: `${gasApiBaseUrl}/networks/<chain_id>/suggestedGasFees`,
      getCurrentNetworkLegacyGasAPICompatibility: () => {
        const chainId = this.#getGlobalChainId();
        return chainId === CHAIN_IDS.BSC;
      },
      getChainId: () => this.#getGlobalChainId(),
    });

    this.appStateController = new AppStateController({
      addUnlockListener: this.on.bind(this, 'unlock'),
      isUnlocked: this.isUnlocked.bind(this),
      state: initState.AppStateController,
      onInactiveTimeout: () => this.setLocked(),
      messenger: this.controllerMessenger.getRestricted({
        name: 'AppStateController',
        allowedActions: [
          `${this.approvalController.name}:addRequest`,
          `${this.approvalController.name}:acceptRequest`,
          `PreferencesController:getState`,
        ],
        allowedEvents: [
          `KeyringController:qrKeyringStateChange`,
          'PreferencesController:stateChange',
        ],
      }),
      extension: this.extension,
    });

    const currencyRateMessenger = this.controllerMessenger.getRestricted({
      name: 'CurrencyRateController',
      allowedActions: [`${this.networkController.name}:getNetworkClientById`],
    });
    this.currencyRateController = new CurrencyRateController({
      includeUsdRate: true,
      messenger: currencyRateMessenger,
      state: initState.CurrencyController,
    });
    const initialFetchMultiExchangeRate =
      this.currencyRateController.fetchMultiExchangeRate.bind(
        this.currencyRateController,
      );
    this.currencyRateController.fetchMultiExchangeRate = (...args) => {
      if (this.preferencesController.state.useCurrencyRateCheck) {
        return initialFetchMultiExchangeRate(...args);
      }
      return {
        conversionRate: null,
        usdConversionRate: null,
      };
    };

    const tokenBalancesMessenger = this.controllerMessenger.getRestricted({
      name: 'TokenBalancesController',
      allowedActions: [
        'NetworkController:getState',
        'NetworkController:getNetworkClientById',
        'TokensController:getState',
        'PreferencesController:getState',
        'AccountsController:getSelectedAccount',
      ],
      allowedEvents: [
        'PreferencesController:stateChange',
        'TokensController:stateChange',
        'NetworkController:stateChange',
      ],
    });

    this.tokenBalancesController = new TokenBalancesController({
      messenger: tokenBalancesMessenger,
      state: initState.TokenBalancesController,
      interval: 30000,
    });

    const phishingControllerMessenger = this.controllerMessenger.getRestricted({
      name: 'PhishingController',
    });

    this.phishingController = new PhishingController({
      messenger: phishingControllerMessenger,
      state: initState.PhishingController,
      hotlistRefreshInterval: process.env.IN_TEST ? 5 * SECOND : undefined,
      stalelistRefreshInterval: process.env.IN_TEST ? 30 * SECOND : undefined,
    });

    const announcementMessenger = this.controllerMessenger.getRestricted({
      name: 'AnnouncementController',
    });

    this.announcementController = new AnnouncementController({
      messenger: announcementMessenger,
      allAnnouncements: UI_NOTIFICATIONS,
      state: initState.AnnouncementController,
    });

    const networkOrderMessenger = this.controllerMessenger.getRestricted({
      name: 'NetworkOrderController',
      allowedEvents: ['NetworkController:stateChange'],
    });
    this.networkOrderController = new NetworkOrderController({
      messenger: networkOrderMessenger,
      state: initState.NetworkOrderController,
    });

    const accountOrderMessenger = this.controllerMessenger.getRestricted({
      name: 'AccountOrderController',
    });
    this.accountOrderController = new AccountOrderController({
      messenger: accountOrderMessenger,
      state: initState.AccountOrderController,
    });

    const multichainRatesControllerMessenger =
      this.controllerMessenger.getRestricted({
        name: 'RatesController',
      });
    this.multichainRatesController = new RatesController({
      state: initState.MultichainRatesController,
      messenger: multichainRatesControllerMessenger,
      includeUsdRate: true,
      fetchMultiExchangeRate,
    });

    this.controllerMessenger.subscribe(
      'PreferencesController:stateChange',
      previousValueComparator((prevState, currState) => {
        const { useCurrencyRateCheck: prevUseCurrencyRateCheck } = prevState;
        const { useCurrencyRateCheck: currUseCurrencyRateCheck } = currState;
        if (currUseCurrencyRateCheck && !prevUseCurrencyRateCheck) {
          this.tokenRatesController.enable();
        } else if (!currUseCurrencyRateCheck && prevUseCurrencyRateCheck) {
          this.tokenRatesController.disable();
        }
      }, this.preferencesController.state),
    );

    this.ensController = new EnsController({
      messenger: this.controllerMessenger.getRestricted({
        name: 'EnsController',
        allowedActions: [
          'NetworkController:getNetworkClientById',
          'NetworkController:getState',
        ],
        allowedEvents: [],
      }),
      onNetworkDidChange: networkControllerMessenger.subscribe.bind(
        networkControllerMessenger,
        'NetworkController:networkDidChange',
      ),
    });

    const onboardingControllerMessenger =
      this.controllerMessenger.getRestricted({
        name: 'OnboardingController',
        allowedActions: [],
        allowedEvents: [],
      });
    this.onboardingController = new OnboardingController({
      messenger: onboardingControllerMessenger,
      state: initState.OnboardingController,
    });

    let additionalKeyrings = [keyringBuilderFactory(QRHardwareKeyring)];

    const keyringOverrides = this.opts.overrides?.keyrings;

    if (isManifestV3 === false) {
      const additionalKeyringTypes = [
        keyringOverrides?.lattice || LatticeKeyring,
        QRHardwareKeyring,
      ];

      const additionalBridgedKeyringTypes = [
        {
          keyring: keyringOverrides?.trezor || TrezorKeyring,
          bridge: keyringOverrides?.trezorBridge || TrezorConnectBridge,
        },
        {
          keyring: keyringOverrides?.oneKey || OneKeyKeyring,
          bridge: keyringOverrides?.oneKeyBridge || TrezorConnectBridge,
        },
        {
          keyring: keyringOverrides?.ledger || LedgerKeyring,
          bridge: keyringOverrides?.ledgerBridge || LedgerIframeBridge,
        },
      ];

      additionalKeyrings = additionalKeyringTypes.map((keyringType) =>
        keyringBuilderFactory(keyringType),
      );

      additionalBridgedKeyringTypes.forEach((keyringType) =>
        additionalKeyrings.push(
          hardwareKeyringBuilderFactory(
            keyringType.keyring,
            keyringType.bridge,
          ),
        ),
      );
    } else {
      additionalKeyrings.push(
        hardwareKeyringBuilderFactory(
          TrezorKeyring,
          keyringOverrides?.trezorBridge || TrezorOffscreenBridge,
        ),
        hardwareKeyringBuilderFactory(
          OneKeyKeyring,
          keyringOverrides?.oneKey || TrezorOffscreenBridge,
        ),
        hardwareKeyringBuilderFactory(
          LedgerKeyring,
          keyringOverrides?.ledgerBridge || LedgerOffscreenBridge,
        ),
        keyringBuilderFactory(LatticeKeyringOffscreen),
      );
    }

    ///: BEGIN:ONLY_INCLUDE_IF(build-mmi)
    for (const custodianType of Object.keys(CUSTODIAN_TYPES)) {
      additionalKeyrings.push(
        mmiKeyringBuilderFactory(CUSTODIAN_TYPES[custodianType].keyringClass, {
          mmiConfigurationController: this.mmiConfigurationController,
          captureException,
        }),
      );
    }
    ///: END:ONLY_INCLUDE_IF

    ///: BEGIN:ONLY_INCLUDE_IF(keyring-snaps)
    const snapKeyringBuildMessenger = this.controllerMessenger.getRestricted({
      name: 'SnapKeyring',
      allowedActions: [
        'ApprovalController:addRequest',
        'ApprovalController:acceptRequest',
        'ApprovalController:rejectRequest',
        'ApprovalController:startFlow',
        'ApprovalController:endFlow',
        'ApprovalController:showSuccess',
        'ApprovalController:showError',
        'PhishingController:test',
        'PhishingController:maybeUpdateState',
        'KeyringController:getAccounts',
        'AccountsController:setSelectedAccount',
        'AccountsController:getAccountByAddress',
        'AccountsController:setAccountName',
        'AccountsController:listMultichainAccounts',
        'SnapController:handleRequest',
        'SnapController:get',
        'PreferencesController:getState',
      ],
    });

    // Necessary to persist the keyrings and update the accounts both within the keyring controller and accounts controller
    const persistAndUpdateAccounts = async () => {
      await this.keyringController.persistAllKeyrings();
      await this.accountsController.updateAccounts();
    };

    additionalKeyrings.push(
      snapKeyringBuilder(snapKeyringBuildMessenger, {
        persistKeyringHelper: () => persistAndUpdateAccounts(),
        removeAccountHelper: (address) => this.removeAccount(address),
        trackEvent: (...args) => this.metaMetricsController.trackEvent(...args),
      }),
    );

    ///: END:ONLY_INCLUDE_IF

    const keyringControllerMessenger = this.controllerMessenger.getRestricted({
      name: 'KeyringController',
    });

    this.keyringController = new KeyringController({
      cacheEncryptionKey: true,
      keyringBuilders: additionalKeyrings,
      state: initState.KeyringController,
      encryptor: opts.encryptor || encryptorFactory(600_000),
      messenger: keyringControllerMessenger,
    });

    this.controllerMessenger.subscribe('KeyringController:unlock', () =>
      this._onUnlock(),
    );
    this.controllerMessenger.subscribe('KeyringController:lock', () =>
      this._onLock(),
    );

    this.controllerMessenger.subscribe(
      'KeyringController:stateChange',
      (state) => {
        this._onKeyringControllerUpdate(state);
      },
    );

    this.permissionController = new PermissionController({
      messenger: this.controllerMessenger.getRestricted({
        name: 'PermissionController',
        allowedActions: [
          `${this.approvalController.name}:addRequest`,
          `${this.approvalController.name}:hasRequest`,
          `${this.approvalController.name}:acceptRequest`,
          `${this.approvalController.name}:rejectRequest`,
          `SnapController:getPermitted`,
          `SnapController:install`,
          `SubjectMetadataController:getSubjectMetadata`,
        ],
      }),
      state: initState.PermissionController,
      caveatSpecifications: getCaveatSpecifications({
        listAccounts: this.accountsController.listAccounts.bind(
          this.accountsController,
        ),
        findNetworkClientIdByChainId:
          this.networkController.findNetworkClientIdByChainId.bind(
            this.networkController,
          ),
      }),
      permissionSpecifications: {
        ...getPermissionSpecifications(),
        ...this.getSnapPermissionSpecifications(),
      },
      unrestrictedMethods,
    });

    this.selectedNetworkController = new SelectedNetworkController({
      messenger: this.controllerMessenger.getRestricted({
        name: 'SelectedNetworkController',
        allowedActions: [
          'NetworkController:getNetworkClientById',
          'NetworkController:getState',
          'NetworkController:getSelectedNetworkClient',
          'PermissionController:hasPermissions',
          'PermissionController:getSubjectNames',
        ],
        allowedEvents: [
          'NetworkController:stateChange',
          'PermissionController:stateChange',
        ],
      }),
      state: initState.SelectedNetworkController,
      useRequestQueuePreference: true,
      onPreferencesStateChange: () => {
        // noop
        // we have removed the ability to toggle the useRequestQueue preference
        // both useRequestQueue and onPreferencesStateChange will be removed
        // once mobile supports per dapp network selection
        // see https://github.com/MetaMask/core/pull/5065#issue-2736965186
      },
      domainProxyMap: new WeakRefObjectMap(),
    });

    this.permissionLogController = new PermissionLogController({
      messenger: this.controllerMessenger.getRestricted({
        name: 'PermissionLogController',
      }),
      restrictedMethods: new Set(Object.keys(RestrictedMethods)),
      state: initState.PermissionLogController,
    });

    this.subjectMetadataController = new SubjectMetadataController({
      messenger: this.controllerMessenger.getRestricted({
        name: 'SubjectMetadataController',
        allowedActions: [`${this.permissionController.name}:hasPermissions`],
      }),
      state: initState.SubjectMetadataController,
      subjectCacheLimit: 100,
    });

    // account tracker watches balances, nonces, and any code at their address
    this.accountTrackerController = new AccountTrackerController({
      state: { accounts: {} },
      messenger: this.controllerMessenger.getRestricted({
        name: 'AccountTrackerController',
        allowedActions: [
          'AccountsController:getSelectedAccount',
          'NetworkController:getState',
          'NetworkController:getNetworkClientById',
          'OnboardingController:getState',
          'PreferencesController:getState',
        ],
        allowedEvents: [
          'AccountsController:selectedEvmAccountChange',
          'OnboardingController:stateChange',
          'KeyringController:accountRemoved',
        ],
      }),
      provider: this.provider,
      blockTracker: this.blockTracker,
      getNetworkIdentifier: (providerConfig) => {
        const { type, rpcUrl } =
          providerConfig ??
          getProviderConfig({
            metamask: this.networkController.state,
          });
        return type === NETWORK_TYPES.RPC ? rpcUrl : type;
      },
    });

    // start and stop polling for balances based on activeControllerConnections
    this.on('controllerConnectionChanged', (activeControllerConnections) => {
      const { completedOnboarding } = this.onboardingController.state;
      if (activeControllerConnections > 0 && completedOnboarding) {
        this.triggerNetworkrequests();
      } else {
        this.stopNetworkRequests();
      }
    });

    this.controllerMessenger.subscribe(
      `${this.onboardingController.name}:stateChange`,
      previousValueComparator(async (prevState, currState) => {
        const { completedOnboarding: prevCompletedOnboarding } = prevState;
        const { completedOnboarding: currCompletedOnboarding } = currState;
        if (!prevCompletedOnboarding && currCompletedOnboarding) {
          const { address } = this.accountsController.getSelectedAccount();

          await this._addAccountsWithBalance();

          this.postOnboardingInitialization();
          this.triggerNetworkrequests();

          // execute once the token detection on the post-onboarding
          await this.tokenDetectionController.detectTokens({
            selectedAddress: address,
          });
        }
      }, this.onboardingController.state),
    );

    const tokenDetectionControllerMessenger =
      this.controllerMessenger.getRestricted({
        name: 'TokenDetectionController',
        allowedActions: [
          'AccountsController:getAccount',
          'AccountsController:getSelectedAccount',
          'KeyringController:getState',
          'NetworkController:getNetworkClientById',
          'NetworkController:getNetworkConfigurationByNetworkClientId',
          'NetworkController:getState',
          'PreferencesController:getState',
          'TokenListController:getState',
          'TokensController:getState',
          'TokensController:addDetectedTokens',
        ],
        allowedEvents: [
          'AccountsController:selectedEvmAccountChange',
          'KeyringController:lock',
          'KeyringController:unlock',
          'NetworkController:networkDidChange',
          'PreferencesController:stateChange',
          'TokenListController:stateChange',
        ],
      });

    this.tokenDetectionController = new TokenDetectionController({
      messenger: tokenDetectionControllerMessenger,
      getBalancesInSingleCall:
        this.assetsContractController.getBalancesInSingleCall.bind(
          this.assetsContractController,
        ),
      trackMetaMetricsEvent: this.metaMetricsController.trackEvent.bind(
        this.metaMetricsController,
      ),
      useAccountsAPI: true,
      platform: 'extension',
    });

    const addressBookControllerMessenger =
      this.controllerMessenger.getRestricted({
        name: 'AddressBookController',
        allowedActions: [],
        allowedEvents: [],
      });

    this.addressBookController = new AddressBookController({
      messenger: addressBookControllerMessenger,
      state: initState.AddressBookController,
    });

    this.alertController = new AlertController({
      state: initState.AlertController,
      messenger: this.controllerMessenger.getRestricted({
        name: 'AlertController',
        allowedEvents: ['AccountsController:selectedAccountChange'],
        allowedActions: ['AccountsController:getSelectedAccount'],
      }),
    });

    ///: BEGIN:ONLY_INCLUDE_IF(build-mmi)
    this.custodyController = new CustodyController({
      initState: initState.CustodyController,
      captureException,
    });
    this.institutionalFeaturesController = new InstitutionalFeaturesController({
      initState: initState.InstitutionalFeaturesController,
      showConfirmRequest: opts.showUserConfirmation,
    });
    this.transactionUpdateController = new TransactionUpdateController({
      initState: initState.TransactionUpdateController,
      getCustodyKeyring: this.getCustodyKeyringIfExists.bind(this),
      mmiConfigurationController: this.mmiConfigurationController,
      captureException,
    });
    ///: END:ONLY_INCLUDE_IF

    this.backup = new Backup({
      preferencesController: this.preferencesController,
      addressBookController: this.addressBookController,
      accountsController: this.accountsController,
      networkController: this.networkController,
      trackMetaMetricsEvent: this.metaMetricsController.trackEvent.bind(
        this.metaMetricsController,
      ),
    });

    // This gets used as a ...spread parameter in two places: new TransactionController() and createRPCMethodTrackingMiddleware()
    this.snapAndHardwareMetricsParams = {
      getSelectedAccount: this.accountsController.getSelectedAccount.bind(
        this.accountsController,
      ),
      getAccountType: this.getAccountType.bind(this),
      getDeviceModel: this.getDeviceModel.bind(this),
      getHardwareTypeForMetric: this.getHardwareTypeForMetric.bind(this),
      snapAndHardwareMessenger: this.controllerMessenger.getRestricted({
        name: 'SnapAndHardwareMessenger',
        allowedActions: [
          'KeyringController:getKeyringForAccount',
          'SnapController:get',
          'AccountsController:getSelectedAccount',
        ],
      }),
    };

    this._addBridgeStatusControllerListeners();

    this.decryptMessageController = new DecryptMessageController({
      getState: this.getState.bind(this),
      messenger: this.controllerMessenger.getRestricted({
        name: 'DecryptMessageController',
        allowedActions: [
          `${this.approvalController.name}:addRequest`,
          `${this.approvalController.name}:acceptRequest`,
          `${this.approvalController.name}:rejectRequest`,
          `${this.keyringController.name}:decryptMessage`,
        ],
        allowedEvents: [
          'DecryptMessageManager:stateChange',
          'DecryptMessageManager:unapprovedMessage',
        ],
      }),
      managerMessenger: this.controllerMessenger.getRestricted({
        name: 'DecryptMessageManager',
      }),
      metricsEvent: this.metaMetricsController.trackEvent.bind(
        this.metaMetricsController,
      ),
    });

    this.encryptionPublicKeyController = new EncryptionPublicKeyController({
      messenger: this.controllerMessenger.getRestricted({
        name: 'EncryptionPublicKeyController',
        allowedActions: [
          `${this.approvalController.name}:addRequest`,
          `${this.approvalController.name}:acceptRequest`,
          `${this.approvalController.name}:rejectRequest`,
        ],
        allowedEvents: [
          'EncryptionPublicKeyManager:stateChange',
          'EncryptionPublicKeyManager:unapprovedMessage',
        ],
      }),
      managerMessenger: this.controllerMessenger.getRestricted({
        name: 'EncryptionPublicKeyManager',
      }),
      getEncryptionPublicKey:
        this.keyringController.getEncryptionPublicKey.bind(
          this.keyringController,
        ),
      getAccountKeyringType: this.keyringController.getAccountKeyringType.bind(
        this.keyringController,
      ),
      getState: this.getState.bind(this),
      metricsEvent: this.metaMetricsController.trackEvent.bind(
        this.metaMetricsController,
      ),
    });

    this.signatureController = new SignatureController({
      messenger: this.controllerMessenger.getRestricted({
        name: 'SignatureController',
        allowedActions: [
          `${this.accountsController.name}:getState`,
          `${this.approvalController.name}:addRequest`,
          `${this.keyringController.name}:signMessage`,
          `${this.keyringController.name}:signPersonalMessage`,
          `${this.keyringController.name}:signTypedMessage`,
          `${this.loggingController.name}:add`,
          `${this.networkController.name}:getNetworkClientById`,
        ],
      }),
      trace,
      decodingApiUrl: process.env.DECODING_API_URL,
      isDecodeSignatureRequestEnabled: () =>
        this.preferencesController.state.useTransactionSimulations,
    });

    this.signatureController.hub.on(
      'cancelWithReason',
      ({ metadata: message, reason }) => {
        this.metaMetricsController.trackEvent({
          event: reason,
          category: MetaMetricsEventCategory.Transactions,
          properties: {
            action: 'Sign Request',
            type: message.type,
          },
        });
      },
    );

    ///: BEGIN:ONLY_INCLUDE_IF(build-mmi)
    const transactionMetricsRequest = this.getTransactionMetricsRequest();

    const mmiControllerMessenger = this.controllerMessenger.getRestricted({
      name: 'MMIController',
      allowedActions: [
        'AccountsController:getAccountByAddress',
        'AccountsController:setAccountName',
        'AccountsController:listAccounts',
        'AccountsController:getSelectedAccount',
        'AccountsController:setSelectedAccount',
        'MetaMetricsController:getState',
        'NetworkController:getState',
        'NetworkController:setActiveNetwork',
      ],
    });

    this.mmiController = new MMIController({
      messenger: mmiControllerMessenger,
      mmiConfigurationController: this.mmiConfigurationController,
      keyringController: this.keyringController,
      appStateController: this.appStateController,
      transactionUpdateController: this.transactionUpdateController,
      custodyController: this.custodyController,
      getState: this.getState.bind(this),
      getPendingNonce: this.getPendingNonce.bind(this),
      accountTrackerController: this.accountTrackerController,
      networkController: this.networkController,
      metaMetricsController: this.metaMetricsController,
      permissionController: this.permissionController,
      signatureController: this.signatureController,
      platform: this.platform,
      extension: this.extension,
      getTransactions: (...args) => this.txController.getTransactions(...args),
      setTxStatusSigned: (id) =>
        this.txController.updateCustodialTransaction(id, {
          status: TransactionStatus.signed,
        }),
      setTxStatusSubmitted: (id) =>
        this.txController.updateCustodialTransaction(id, {
          status: TransactionStatus.submitted,
        }),
      setTxStatusFailed: (id, reason) =>
        this.txController.updateCustodialTransaction(id, {
          status: TransactionStatus.failed,
          errorMessage: reason,
        }),
      trackTransactionEvents: handleMMITransactionUpdate.bind(
        null,
        transactionMetricsRequest,
      ),
      updateTransaction: (txMeta, note) =>
        this.txController.updateTransaction(txMeta, note),
      updateTransactionHash: (id, hash) =>
        this.txController.updateCustodialTransaction(id, { hash }),
      setChannelId: (channelId) =>
        this.institutionalFeaturesController.setChannelId(channelId),
      setConnectionRequest: (payload) =>
        this.institutionalFeaturesController.setConnectionRequest(payload),
    });
    ///: END:ONLY_INCLUDE_IF

    const swapsControllerMessenger = this.controllerMessenger.getRestricted({
      name: 'SwapsController',
      // TODO: allow these internal calls once GasFeeController and TransactionController
      // export these action types and register its action handlers
      // allowedActions: [
      //   'GasFeeController:getEIP1559GasFeeEstimates',
      //   'TransactionController:getLayer1GasFee',
      // ],
      allowedActions: [
        'NetworkController:getState',
        'NetworkController:getNetworkClientById',
        'TokenRatesController:getState',
      ],
      allowedEvents: [],
    });

    this.swapsController = new SwapsController(
      {
        messenger: swapsControllerMessenger,
        getBufferedGasLimit: async (txMeta, multiplier) => {
          const { gas: gasLimit, simulationFails } =
            await this.txController.estimateGasBuffered(
              txMeta.txParams,
              multiplier,
              this.#getGlobalNetworkClientId(),
            );

          return { gasLimit, simulationFails };
        },
        // TODO: Remove once GasFeeController exports this action type
        getEIP1559GasFeeEstimates:
          this.gasFeeController.fetchGasFeeEstimates.bind(
            this.gasFeeController,
          ),
        // TODO: Remove once TransactionController exports this action type
        getLayer1GasFee: (...args) =>
          this.txController.getLayer1GasFee(...args),
        trackMetaMetricsEvent: this.metaMetricsController.trackEvent.bind(
          this.metaMetricsController,
        ),
      },
      initState.SwapsController,
    );

    const bridgeControllerMessenger = this.controllerMessenger.getRestricted({
      name: BRIDGE_CONTROLLER_NAME,
      allowedActions: [
        'AccountsController:getSelectedMultichainAccount',
        'SnapController:handleRequest',
        'NetworkController:getState',
        'NetworkController:getNetworkClientById',
        'NetworkController:findNetworkClientIdByChainId',
      ],
      allowedEvents: [],
    });
    this.bridgeController = new BridgeController({
      messenger: bridgeControllerMessenger,
      clientId: BridgeClientId.EXTENSION,
      // TODO: Remove once TransactionController exports this action type
      getLayer1GasFee: (...args) => this.txController.getLayer1GasFee(...args),
      fetchFn: async (url, { headers, signal, ...requestOptions }) =>
        await fetchWithCache({
          url,
          fetchOptions: { method: 'GET', headers, signal },
          ...requestOptions,
        }),
      config: {
        customBridgeApiBaseUrl: BRIDGE_API_BASE_URL,
      },
    });

    const bridgeStatusControllerMessenger =
      this.controllerMessenger.getRestricted({
        name: BRIDGE_STATUS_CONTROLLER_NAME,
        allowedActions: [
          'AccountsController:getSelectedMultichainAccount',
          'NetworkController:getNetworkClientById',
          'NetworkController:findNetworkClientIdByChainId',
          'NetworkController:getState',
          'TransactionController:getState',
        ],
        allowedEvents: [],
      });
    this.bridgeStatusController = new BridgeStatusController({
      messenger: bridgeStatusControllerMessenger,
      state: initState.BridgeStatusController,
    });

    const smartTransactionsControllerMessenger =
      this.controllerMessenger.getRestricted({
        name: 'SmartTransactionsController',
        allowedActions: [
          'NetworkController:getNetworkClientById',
          'NetworkController:getState',
        ],
        allowedEvents: ['NetworkController:stateChange'],
      });
    this.smartTransactionsController = new SmartTransactionsController({
      supportedChainIds: getAllowedSmartTransactionsChainIds(),
      clientId: ClientId.Extension,
      getNonceLock: (address) =>
        this.txController.getNonceLock(
          address,
          this.#getGlobalNetworkClientId(),
        ),
      confirmExternalTransaction: (...args) =>
        this.txController.confirmExternalTransaction(...args),
      trackMetaMetricsEvent: this.metaMetricsController.trackEvent.bind(
        this.metaMetricsController,
      ),
      state: initState.SmartTransactionsController,
      messenger: smartTransactionsControllerMessenger,
      getTransactions: (...args) => this.txController.getTransactions(...args),
      updateTransaction: (...args) =>
        this.txController.updateTransaction(...args),
      getFeatureFlags: () => {
        const state = this._getMetaMaskState();
        return getFeatureFlagsByChainId(state);
      },
      getRemoteFeatureFlags: () => ({ transactionsTxHashInAnalytics: true }),
      getMetaMetricsProps: async () => {
        const selectedAddress =
          this.accountsController.getSelectedAccount().address;
        const accountHardwareType = await this.getHardwareTypeForMetric(
          selectedAddress,
        );
        const accountType = await this.getAccountType(selectedAddress);
        const deviceModel = await this.getDeviceModel(selectedAddress);
        return {
          accountHardwareType,
          accountType,
          deviceModel,
        };
      },
    });

    const isExternalNameSourcesEnabled = () =>
      this.preferencesController.state.useExternalNameSources;

    this.nameController = new NameController({
      messenger: this.controllerMessenger.getRestricted({
        name: 'NameController',
        allowedActions: [],
      }),
      providers: [
        new ENSNameProvider({
          reverseLookup: this.ensController.reverseResolveAddress.bind(
            this.ensController,
          ),
        }),
        new EtherscanNameProvider({ isEnabled: isExternalNameSourcesEnabled }),
        new TokenNameProvider({ isEnabled: isExternalNameSourcesEnabled }),
        new LensNameProvider({ isEnabled: isExternalNameSourcesEnabled }),
        new SnapsNameProvider({
          messenger: this.controllerMessenger.getRestricted({
            name: 'SnapsNameProvider',
            allowedActions: [
              'SnapController:getAll',
              'SnapController:get',
              'SnapController:handleRequest',
              'PermissionController:getState',
            ],
          }),
        }),
      ],
      state: initState.NameController,
    });

    const petnamesBridgeMessenger = this.controllerMessenger.getRestricted({
      name: 'PetnamesBridge',
      allowedEvents: [
        'NameController:stateChange',
        'AccountsController:stateChange',
        'AddressBookController:stateChange',
      ],
      allowedActions: ['AccountsController:listAccounts'],
    });

    new AddressBookPetnamesBridge({
      addressBookController: this.addressBookController,
      nameController: this.nameController,
      messenger: petnamesBridgeMessenger,
    }).init();

    new AccountIdentitiesPetnamesBridge({
      nameController: this.nameController,
      messenger: petnamesBridgeMessenger,
    }).init();

    this.userOperationController = new UserOperationController({
      entrypoint: process.env.EIP_4337_ENTRYPOINT,
      getGasFeeEstimates: this.gasFeeController.fetchGasFeeEstimates.bind(
        this.gasFeeController,
      ),
      messenger: this.controllerMessenger.getRestricted({
        name: 'UserOperationController',
        allowedActions: [
          'ApprovalController:addRequest',
          'NetworkController:getNetworkClientById',
          'KeyringController:prepareUserOperation',
          'KeyringController:patchUserOperation',
          'KeyringController:signUserOperation',
        ],
      }),
      state: initState.UserOperationController,
    });

    this.userOperationController.hub.on(
      'user-operation-added',
      this._onUserOperationAdded.bind(this),
    );

    this.userOperationController.hub.on(
      'transaction-updated',
      this._onUserOperationTransactionUpdated.bind(this),
    );

    // ensure AccountTrackerController updates balances after network change
    networkControllerMessenger.subscribe(
      'NetworkController:networkDidChange',
      () => {
        this.accountTrackerController.updateAccounts();
      },
    );

    // clear unapproved transactions and messages when the network will change
    networkControllerMessenger.subscribe(
      'NetworkController:networkWillChange',
      clearPendingConfirmations.bind(this),
    );

    // RemoteFeatureFlagController has subscription for preferences changes
    this.controllerMessenger.subscribe(
      'PreferencesController:stateChange',
      previousValueComparator((prevState, currState) => {
        const { useExternalServices: prevUseExternalServices } = prevState;
        const { useExternalServices: currUseExternalServices } = currState;
        if (currUseExternalServices && !prevUseExternalServices) {
          this.remoteFeatureFlagController.enable();
          this.remoteFeatureFlagController.updateRemoteFeatureFlags();
        } else if (!currUseExternalServices && prevUseExternalServices) {
          this.remoteFeatureFlagController.disable();
        }
      }, this.preferencesController.state),
    );

    // Initialize RemoteFeatureFlagController
    this.remoteFeatureFlagController = new RemoteFeatureFlagController({
      messenger: this.controllerMessenger.getRestricted({
        name: 'RemoteFeatureFlagController',
        allowedActions: [],
        allowedEvents: [],
      }),
      fetchInterval: 15 * 60 * 1000, // 15 minutes in milliseconds
      disabled: !this.preferencesController.state.useExternalServices,
      getMetaMetricsId: () => this.metaMetricsController.getMetaMetricsId(),
      clientConfigApiService: new ClientConfigApiService({
        fetch: globalThis.fetch.bind(globalThis),
        config: {
          client: ClientType.Extension,
          distribution:
            this._getConfigForRemoteFeatureFlagRequest().distribution,
          environment: this._getConfigForRemoteFeatureFlagRequest().environment,
        },
      }),
    });

    // Debug:transactions-tx-hash-in-analytics
    this.controllerMessenger.subscribe(
      'RemoteFeatureFlagController:stateChange',
      (newState) => {
        console.log('REMOTE FEATURE FLAGS UPDATED:', newState.remoteFeatureFlags);
      }
    );
    // Debug:transactions-tx-hash-in-analytics

    const existingControllers = [
      this.networkController,
      this.preferencesController,
      this.gasFeeController,
      this.onboardingController,
      this.keyringController,
      ///: BEGIN:ONLY_INCLUDE_IF(build-mmi)
      this.transactionUpdateController,
      ///: END:ONLY_INCLUDE_IF
      this.smartTransactionsController,
    ];

    /** @type {import('./controller-init/utils').InitFunctions} */
    const controllerInitFunctions = {
      ExecutionService: ExecutionServiceInit,
      RateLimitController: RateLimitControllerInit,
      SnapsRegistry: SnapsRegistryInit,
      SnapController: SnapControllerInit,
      SnapInsightsController: SnapInsightsControllerInit,
      SnapInterfaceController: SnapInterfaceControllerInit,
      CronjobController: CronjobControllerInit,
      PPOMController: PPOMControllerInit,
      TransactionController: TransactionControllerInit,
      ///: BEGIN:ONLY_INCLUDE_IF(multichain)
      MultichainAssetsController: MultichainAssetsControllerInit,
      MultichainAssetsRatesController: MultichainAssetsRatesControllerInit,
      MultichainBalancesController: MultichainBalancesControllerInit,
      MultichainTransactionsController: MultichainTransactionsControllerInit,
      ///: END:ONLY_INCLUDE_IF
      MultichainNetworkController: MultichainNetworkControllerInit,
      TokenRatesController: TokenRatesControllerInit,
      AuthenticationController: AuthenticationControllerInit,
      UserStorageController: UserStorageControllerInit,
      NotificationServicesController: NotificationServicesControllerInit,
      NotificationServicesPushController:
        NotificationServicesPushControllerInit,
    };

    const {
      controllerApi,
      controllerMemState,
      controllerPersistedState,
      controllersByName,
    } = this.#initControllers({
      existingControllers,
      initFunctions: controllerInitFunctions,
      initState,
    });

    this.controllerApi = controllerApi;
    this.controllerMemState = controllerMemState;
    this.controllerPersistedState = controllerPersistedState;
    this.controllersByName = controllersByName;

    // Backwards compatibility for existing references
    this.cronjobController = controllersByName.CronjobController;
    this.rateLimitController = controllersByName.RateLimitController;
    this.snapController = controllersByName.SnapController;
    this.snapInsightsController = controllersByName.SnapInsightsController;
    this.snapInterfaceController = controllersByName.SnapInterfaceController;
    this.snapsRegistry = controllersByName.SnapsRegistry;
    this.ppomController = controllersByName.PPOMController;
    this.txController = controllersByName.TransactionController;
    ///: BEGIN:ONLY_INCLUDE_IF(multichain)
    this.multichainAssetsController =
      controllersByName.MultichainAssetsController;
    this.multichainBalancesController =
      controllersByName.MultichainBalancesController;
    this.multichainTransactionsController =
      controllersByName.MultichainTransactionsController;
    this.multichainAssetsRatesController =
      controllersByName.MultichainAssetsRatesController;
    ///: END:ONLY_INCLUDE_IF
    this.tokenRatesController = controllersByName.TokenRatesController;
    this.multichainNetworkController =
      controllersByName.MultichainNetworkController;
    this.authenticationController = controllersByName.AuthenticationController;
    this.userStorageController = controllersByName.UserStorageController;
    this.notificationServicesController =
      controllersByName.NotificationServicesController;
    this.notificationServicesPushController =
      controllersByName.NotificationServicesPushController;

    this.notificationServicesController.init();

    this.controllerMessenger.subscribe(
      'TransactionController:transactionStatusUpdated',
      ({ transactionMeta }) => {
        this._onFinishedTransaction(transactionMeta);
      },
    );

    this.controllerMessenger.subscribe(
      'NotificationServicesPushController:onNewNotifications',
      (notification) => {
        this.metaMetricsController.trackEvent({
          category: MetaMetricsEventCategory.PushNotifications,
          event: MetaMetricsEventName.PushNotificationReceived,
          properties: {
            notification_id: notification.id,
            notification_type: notification.type,
            chain_id: notification?.chain_id,
          },
        });
      },
    );
    this.controllerMessenger.subscribe(
      'NotificationServicesPushController:pushNotificationClicked',
      (notification) => {
        this.metaMetricsController.trackEvent({
          category: MetaMetricsEventCategory.PushNotifications,
          event: MetaMetricsEventName.PushNotificationClicked,
          properties: {
            notification_id: notification.id,
            notification_type: notification.type,
            chain_id: notification?.chain_id,
          },
        });
      },
    );

    this.metamaskMiddleware = createMetamaskMiddleware({
      static: {
        eth_syncing: false,
        web3_clientVersion: `MetaMask/v${version}`,
      },
      version,
      // account mgmt
      getAccounts: ({ origin: innerOrigin }) => {
        if (innerOrigin === ORIGIN_METAMASK) {
          const selectedAddress =
            this.accountsController.getSelectedAccount().address;
          return selectedAddress ? [selectedAddress] : [];
        } else if (this.isUnlocked()) {
          return this.getPermittedAccounts(innerOrigin);
        }
        return []; // changing this is a breaking change
      },
      // tx signing
      processTransaction: (transactionParams, dappRequest) =>
        addDappTransaction(
          this.getAddTransactionRequest({ transactionParams, dappRequest }),
        ),
      // msg signing
      ///: BEGIN:ONLY_INCLUDE_IF(build-main,build-beta,build-flask)

      processTypedMessage: (...args) =>
        addTypedMessage({
          signatureController: this.signatureController,
          signatureParams: args,
        }),
      processTypedMessageV3: (...args) =>
        addTypedMessage({
          signatureController: this.signatureController,
          signatureParams: args,
        }),
      processTypedMessageV4: (...args) =>
        addTypedMessage({
          signatureController: this.signatureController,
          signatureParams: args,
        }),
      processPersonalMessage: (...args) =>
        addPersonalMessage({
          signatureController: this.signatureController,
          signatureParams: args,
        }),
      ///: END:ONLY_INCLUDE_IF

      ///: BEGIN:ONLY_INCLUDE_IF(build-mmi)
      /* eslint-disable no-dupe-keys */
      processTypedMessage: this.mmiController.newUnsignedMessage.bind(
        this.mmiController,
      ),
      processTypedMessageV3: this.mmiController.newUnsignedMessage.bind(
        this.mmiController,
      ),
      processTypedMessageV4: this.mmiController.newUnsignedMessage.bind(
        this.mmiController,
      ),
      processPersonalMessage: this.mmiController.newUnsignedMessage.bind(
        this.mmiController,
      ),
      setTypedMessageInProgress:
        this.signatureController.setTypedMessageInProgress.bind(
          this.signatureController,
        ),
      setPersonalMessageInProgress:
        this.signatureController.setPersonalMessageInProgress.bind(
          this.signatureController,
        ),
      /* eslint-enable no-dupe-keys */
      ///: END:ONLY_INCLUDE_IF

      processEncryptionPublicKey:
        this.encryptionPublicKeyController.newRequestEncryptionPublicKey.bind(
          this.encryptionPublicKeyController,
        ),

      processDecryptMessage:
        this.decryptMessageController.newRequestDecryptMessage.bind(
          this.decryptMessageController,
        ),
      getPendingNonce: this.getPendingNonce.bind(this),
      getPendingTransactionByHash: (hash) =>
        this.txController.state.transactions.find(
          (meta) =>
            meta.hash === hash && meta.status === TransactionStatus.submitted,
        ),

      // EIP-5792
      processSendCalls: processSendCalls.bind(
        null,
        {
          addTransactionBatch: this.txController.addTransactionBatch.bind(
            this.txController,
          ),
          getDisabledAccountUpgradeChains:
            this.preferencesController.getDisabledAccountUpgradeChains.bind(
              this.preferencesController,
            ),
          validateSecurity: (securityAlertId, request, chainId) =>
            validateRequestWithPPOM({
              chainId,
              ppomController: this.ppomController,
              request,
              securityAlertId,
              updateSecurityAlertResponse:
                this.updateSecurityAlertResponse.bind(this),
            }),
        },
        this.controllerMessenger,
      ),
      getCallsStatus: getCallsStatus.bind(null, this.controllerMessenger),
      getCapabilities: getCapabilities.bind(null, {
        isAtomicBatchSupported: this.txController.isAtomicBatchSupported.bind(
          this.txController,
        ),
        getDisabledAccountUpgradeChains:
          this.preferencesController.getDisabledAccountUpgradeChains.bind(
            this.preferencesController,
          ),
      }),
    });

    // ensure isClientOpenAndUnlocked is updated when memState updates
    this.on('update', (memState) => this._onStateUpdate(memState));

    /**
     * All controllers in Memstore but not in store. They are not persisted.
     * On chrome profile re-start, they will be re-initialized.
     */
    const resetOnRestartStore = {
      AccountTracker: this.accountTrackerController,
      TokenRatesController: this.tokenRatesController,
      DecryptMessageController: this.decryptMessageController,
      EncryptionPublicKeyController: this.encryptionPublicKeyController,
      SignatureController: this.signatureController,
      SwapsController: this.swapsController,
      BridgeController: this.bridgeController,
      BridgeStatusController: this.bridgeStatusController,
      EnsController: this.ensController,
      ApprovalController: this.approvalController,
    };

    this.store.updateStructure({
      AccountsController: this.accountsController,
      AppStateController: this.appStateController,
      AppMetadataController: this.appMetadataController,
      KeyringController: this.keyringController,
      PreferencesController: this.preferencesController,
      MetaMetricsController: this.metaMetricsController,
      MetaMetricsDataDeletionController: this.metaMetricsDataDeletionController,
      AddressBookController: this.addressBookController,
      CurrencyController: this.currencyRateController,
      MultichainNetworkController: this.multichainNetworkController,
      NetworkController: this.networkController,
      AlertController: this.alertController,
      OnboardingController: this.onboardingController,
      PermissionController: this.permissionController,
      PermissionLogController: this.permissionLogController,
      SubjectMetadataController: this.subjectMetadataController,
      AnnouncementController: this.announcementController,
      NetworkOrderController: this.networkOrderController,
      AccountOrderController: this.accountOrderController,
      GasFeeController: this.gasFeeController,
      TokenListController: this.tokenListController,
      TokensController: this.tokensController,
      TokenBalancesController: this.tokenBalancesController,
      SmartTransactionsController: this.smartTransactionsController,
      NftController: this.nftController,
      PhishingController: this.phishingController,
      SelectedNetworkController: this.selectedNetworkController,
      LoggingController: this.loggingController,
      MultichainRatesController: this.multichainRatesController,
      ///: BEGIN:ONLY_INCLUDE_IF(build-mmi)
      CustodyController: this.custodyController.store,
      InstitutionalFeaturesController:
        this.institutionalFeaturesController.store,
      MmiConfigurationController: this.mmiConfigurationController.store,
      ///: END:ONLY_INCLUDE_IF
      NameController: this.nameController,
      UserOperationController: this.userOperationController,
      // Notification Controllers
      AuthenticationController: this.authenticationController,
      UserStorageController: this.userStorageController,
      NotificationServicesController: this.notificationServicesController,
      NotificationServicesPushController:
        this.notificationServicesPushController,
      RemoteFeatureFlagController: this.remoteFeatureFlagController,
      ...resetOnRestartStore,
      ...controllerPersistedState,
    });

    this.memStore = new ComposableObservableStore({
      config: {
        AccountsController: this.accountsController,
        AppStateController: this.appStateController,
        AppMetadataController: this.appMetadataController,
        ///: BEGIN:ONLY_INCLUDE_IF(multichain)
        MultichainAssetsController: this.multichainAssetsController,
        MultichainBalancesController: this.multichainBalancesController,
        MultichainTransactionsController: this.multichainTransactionsController,
        MultichainAssetsRatesController: this.multichainAssetsRatesController,
        ///: END:ONLY_INCLUDE_IF
        TokenRatesController: this.tokenRatesController,
        MultichainNetworkController: this.multichainNetworkController,
        NetworkController: this.networkController,
        KeyringController: this.keyringController,
        PreferencesController: this.preferencesController,
        MetaMetricsController: this.metaMetricsController,
        MetaMetricsDataDeletionController:
          this.metaMetricsDataDeletionController,
        AddressBookController: this.addressBookController,
        CurrencyController: this.currencyRateController,
        AlertController: this.alertController,
        OnboardingController: this.onboardingController,
        PermissionController: this.permissionController,
        PermissionLogController: this.permissionLogController,
        SubjectMetadataController: this.subjectMetadataController,
        AnnouncementController: this.announcementController,
        NetworkOrderController: this.networkOrderController,
        AccountOrderController: this.accountOrderController,
        GasFeeController: this.gasFeeController,
        TokenListController: this.tokenListController,
        TokensController: this.tokensController,
        TokenBalancesController: this.tokenBalancesController,
        SmartTransactionsController: this.smartTransactionsController,
        NftController: this.nftController,
        SelectedNetworkController: this.selectedNetworkController,
        LoggingController: this.loggingController,
        MultichainRatesController: this.multichainRatesController,
        SnapController: this.snapController,
        CronjobController: this.cronjobController,
        SnapsRegistry: this.snapsRegistry,
        SnapInterfaceController: this.snapInterfaceController,
        SnapInsightsController: this.snapInsightsController,
        ///: BEGIN:ONLY_INCLUDE_IF(build-mmi)
        CustodyController: this.custodyController.store,
        InstitutionalFeaturesController:
          this.institutionalFeaturesController.store,
        MmiConfigurationController: this.mmiConfigurationController.store,
        ///: END:ONLY_INCLUDE_IF
        NameController: this.nameController,
        UserOperationController: this.userOperationController,
        // Notification Controllers
        AuthenticationController: this.authenticationController,
        UserStorageController: this.userStorageController,
        NotificationServicesController: this.notificationServicesController,
        QueuedRequestController: this.queuedRequestController,
        NotificationServicesPushController:
          this.notificationServicesPushController,
        RemoteFeatureFlagController: this.remoteFeatureFlagController,
        ...resetOnRestartStore,
        ...controllerMemState,
      },
      controllerMessenger: this.controllerMessenger,
    });

    // if this is the first time, clear the state of by calling these methods
    const resetMethods = [
      this.accountTrackerController.resetState.bind(
        this.accountTrackerController,
      ),
      this.decryptMessageController.resetState.bind(
        this.decryptMessageController,
      ),
      this.encryptionPublicKeyController.resetState.bind(
        this.encryptionPublicKeyController,
      ),
      this.signatureController.resetState.bind(this.signatureController),
      this.swapsController.resetState.bind(this.swapsController),
      this.bridgeController.resetState.bind(this.bridgeController),
      this.ensController.resetState.bind(this.ensController),
      this.approvalController.clear.bind(this.approvalController),
      // WE SHOULD ADD TokenListController.resetState here too. But it's not implemented yet.
    ];

    if (isManifestV3) {
      if (isFirstMetaMaskControllerSetup === true) {
        this.resetStates(resetMethods);
        this.extension.storage.session.set({
          isFirstMetaMaskControllerSetup: false,
        });
      }
    } else {
      // it's always the first time in MV2
      this.resetStates(resetMethods);
    }

    // Automatic login via config password
    const password = process.env.PASSWORD;
    if (
      !this.isUnlocked() &&
      this.onboardingController.state.completedOnboarding &&
      password &&
      !process.env.IN_TEST
    ) {
      this._loginUser(password);
    } else {
      this._startUISync();
    }

    // Lazily update the store with the current extension environment
    this.extension.runtime.getPlatformInfo().then(({ os }) => {
      this.appStateController.setBrowserEnvironment(
        os,
        // This method is presently only supported by Firefox
        this.extension.runtime.getBrowserInfo === undefined
          ? 'chrome'
          : 'firefox',
      );
    });

    this.setupControllerEventSubscriptions();
    this.setupMultichainDataAndSubscriptions();

    // For more information about these legacy streams, see here:
    // https://github.com/MetaMask/metamask-extension/issues/15491
    // TODO:LegacyProvider: Delete
    this.publicConfigStore = this.createPublicConfigStore();

    // Multiple MetaMask instances launched warning
    this.extension.runtime.onMessageExternal.addListener(onMessageReceived);
    // Fire a ping message to check if other extensions are running
    checkForMultipleVersionsRunning();

    if (this.onboardingController.state.completedOnboarding) {
      this.postOnboardingInitialization();
    }
  }

  // Provides a method for getting feature flags for the multichain
  // initial rollout, such that we can remotely modify polling interval
  getInfuraFeatureFlags() {
    fetchWithCache({
      url: 'https://swap.api.cx.metamask.io/featureFlags',
      cacheRefreshTime: MINUTE * 20,
    })
      .then(this.onFeatureFlagResponseReceived)
      .catch((e) => {
        // API unreachable (?)
        log.warn('Feature flag endpoint is unreachable', e);
      });
  }

  onFeatureFlagResponseReceived(response) {
    const { multiChainAssets = {} } = response;
    const { pollInterval } = multiChainAssets;
    // Polling interval is provided in seconds
    if (pollInterval > 0) {
      this.tokenBalancesController.setIntervalLength(pollInterval * SECOND);
    }
  }

  postOnboardingInitialization() {
    const { usePhishDetect } = this.preferencesController.state;

    this.networkController.lookupNetwork();

    if (usePhishDetect) {
      this.phishingController.maybeUpdateState();
    }
  }

  triggerNetworkrequests() {
    this.#restartSmartTransactionPoller();
    this.tokenDetectionController.enable();
    this.getInfuraFeatureFlags();
  }

  stopNetworkRequests() {
    this.txController.stopIncomingTransactionPolling();
    this.tokenDetectionController.disable();
  }

  resetStates(resetMethods) {
    resetMethods.forEach((resetMethod) => {
      try {
        resetMethod();
      } catch (err) {
        console.error(err);
      }
    });
  }

  ///: BEGIN:ONLY_INCLUDE_IF(keyring-snaps)
  /**
   * Initialize the snap keyring if it is not present.
   *
   * @returns {SnapKeyring}
   */
  async getSnapKeyring() {
    // TODO: Use `withKeyring` instead
    let [snapKeyring] = this.keyringController.getKeyringsByType(
      KeyringType.snap,
    );
    if (!snapKeyring) {
      await this.keyringController.addNewKeyring(KeyringType.snap);
      // TODO: Use `withKeyring` instead
      [snapKeyring] = this.keyringController.getKeyringsByType(
        KeyringType.snap,
      );
    }
    return snapKeyring;
  }
  ///: END:ONLY_INCLUDE_IF

  trackInsightSnapView(snapId) {
    this.metaMetricsController.trackEvent({
      event: MetaMetricsEventName.InsightSnapViewed,
      category: MetaMetricsEventCategory.Snaps,
      properties: {
        snap_id: snapId,
      },
    });
  }

  /**
   * Get snap metadata from the current state without refreshing the registry database.
   *
   * @param {string} snapId - A snap id.
   * @returns The available metadata for the snap, if any.
   */
  _getSnapMetadata(snapId) {
    return this.snapsRegistry.state.database?.verifiedSnaps?.[snapId]?.metadata;
  }

  /**
   * Tracks snaps export usage.
   * Note: This function is throttled to 1 call per 60 seconds per snap id + handler combination.
   *
   * @param {string} snapId - The ID of the snap the handler is being triggered on.
   * @param {string} handler - The handler to trigger on the snap for the request.
   * @param {boolean} success - Whether the invocation was successful or not.
   * @param {string} origin - The origin of the request.
   */
  _trackSnapExportUsage = wrap(
    memoize(
      () =>
        throttle(
          (snapId, handler, success, origin) =>
            this.metaMetricsController.trackEvent({
              event: MetaMetricsEventName.SnapExportUsed,
              category: MetaMetricsEventCategory.Snaps,
              properties: {
                snap_id: snapId,
                export: handler,
                snap_category: this._getSnapMetadata(snapId)?.category,
                success,
                origin,
              },
            }),
          SECOND * 60,
        ),
      (snapId, handler, _, origin) => `${snapId}${handler}${origin}`,
    ),
    (getFunc, ...args) => getFunc(...args)(...args),
  );

  /**
   * Passes a JSON-RPC request object to the SnapController for execution.
   *
   * @param {object} args - A bag of options.
   * @param {string} args.snapId - The ID of the recipient snap.
   * @param {string} args.origin - The origin of the RPC request.
   * @param {string} args.handler - The handler to trigger on the snap for the request.
   * @param {object} args.request - The JSON-RPC request object.
   * @returns The result of the JSON-RPC request.
   */
  async handleSnapRequest(args) {
    try {
      const response = await this.controllerMessenger.call(
        'SnapController:handleRequest',
        args,
      );
      this._trackSnapExportUsage(args.snapId, args.handler, true, args.origin);
      return response;
    } catch (error) {
      this._trackSnapExportUsage(args.snapId, args.handler, false, args.origin);
      throw error;
    }
  }

  /**
   * Gets the currently selected locale from the PreferencesController.
   *
   * @returns The currently selected locale.
   */
  getLocale() {
    const { currentLocale } = this.preferencesController.state;

    return currentLocale;
  }

  /**
   * Gets a subset of preferences from the PreferencesController to pass to a snap.
   *
   * @returns {object} A subset of preferences.
   */
  getPreferences() {
    const {
      preferences,
      securityAlertsEnabled,
      useCurrencyRateCheck,
      useTransactionSimulations,
      useTokenDetection,
      useMultiAccountBalanceChecker,
      openSeaEnabled,
      useNftDetection,
    } = this.preferencesController.state;

    return {
      privacyMode: preferences.privacyMode,
      securityAlertsEnabled,
      useCurrencyRateCheck,
      useTransactionSimulations,
      useTokenDetection,
      useMultiAccountBalanceChecker,
      openSeaEnabled,
      useNftDetection,
    };
  }

  /**
   * Constructor helper for getting Snap permission specifications.
   */
  getSnapPermissionSpecifications() {
    return {
      ...buildSnapEndowmentSpecifications(Object.keys(ExcludedSnapEndowments)),
      ...buildSnapRestrictedMethodSpecifications(
        Object.keys(ExcludedSnapPermissions),
        {
          getPreferences: () => {
            const locale = this.getLocale();
            const currency = this.currencyRateController.state.currentCurrency;
            const {
              privacyMode,
              securityAlertsEnabled,
              useCurrencyRateCheck,
              useTransactionSimulations,
              useTokenDetection,
              useMultiAccountBalanceChecker,
              openSeaEnabled,
              useNftDetection,
            } = this.getPreferences();
            return {
              locale,
              currency,
              hideBalances: privacyMode,
              useSecurityAlerts: securityAlertsEnabled,
              useExternalPricingData: useCurrencyRateCheck,
              simulateOnChainActions: useTransactionSimulations,
              useTokenDetection,
              batchCheckBalances: useMultiAccountBalanceChecker,
              displayNftMedia: openSeaEnabled,
              useNftDetection,
            };
          },
          clearSnapState: this.controllerMessenger.call.bind(
            this.controllerMessenger,
            'SnapController:clearSnapState',
          ),
          getMnemonic: async (source) => {
            if (!source) {
              return this.getPrimaryKeyringMnemonic();
            }

            try {
              const { type, mnemonic } = await this.controllerMessenger.call(
                'KeyringController:withKeyring',
                {
                  id: source,
                },
                async ({ keyring }) => ({
                  type: keyring.type,
                  mnemonic: keyring.mnemonic,
                }),
              );

              if (type !== KeyringTypes.hd || !mnemonic) {
                // The keyring isn't guaranteed to have a mnemonic (e.g.,
                // hardware wallets, which can't be used as entropy sources),
                // so we throw an error if it doesn't.
                throw new Error(
                  `Entropy source with ID "${source}" not found.`,
                );
              }

              return mnemonic;
            } catch {
              throw new Error(`Entropy source with ID "${source}" not found.`);
            }
          },
          getMnemonicSeed: async (source) => {
            if (!source) {
              return this.getPrimaryKeyringMnemonicSeed();
            }

            try {
              const { type, seed } = await this.controllerMessenger.call(
                'KeyringController:withKeyring',
                {
                  id: source,
                },
                async ({ keyring }) => ({
                  type: keyring.type,
                  seed: keyring.seed,
                }),
              );

              if (type !== KeyringTypes.hd || !seed) {
                // The keyring isn't guaranteed to have a seed (e.g.,
                // hardware wallets, which can't be used as entropy sources),
                // so we throw an error if it doesn't.
                throw new Error(
                  `Entropy source with ID "${source}" not found.`,
                );
              }

              return seed;
            } catch {
              throw new Error(`Entropy source with ID "${source}" not found.`);
            }
          },
          getUnlockPromise: this.appStateController.getUnlockPromise.bind(
            this.appStateController,
          ),
          getSnap: this.controllerMessenger.call.bind(
            this.controllerMessenger,
            'SnapController:get',
          ),
          handleSnapRpcRequest: this.handleSnapRequest.bind(this),
          getSnapState: this.controllerMessenger.call.bind(
            this.controllerMessenger,
            'SnapController:getSnapState',
          ),
          requestUserApproval:
            this.approvalController.addAndShowApprovalRequest.bind(
              this.approvalController,
            ),
          showNativeNotification: (origin, args) =>
            this.controllerMessenger.call(
              'RateLimitController:call',
              origin,
              'showNativeNotification',
              origin,
              args.message,
            ),
          showInAppNotification: (origin, args) => {
            const { message, title, footerLink } = args;
            const notificationArgs = {
              interfaceId: args.content,
              message,
              title,
              footerLink,
            };
            return this.controllerMessenger.call(
              'RateLimitController:call',
              origin,
              'showInAppNotification',
              origin,
              notificationArgs,
            );
          },
          updateSnapState: this.controllerMessenger.call.bind(
            this.controllerMessenger,
            'SnapController:updateSnapState',
          ),
          maybeUpdatePhishingList: () => {
            const { usePhishDetect } = this.preferencesController.state;

            if (!usePhishDetect) {
              return;
            }

            this.controllerMessenger.call(
              'PhishingController:maybeUpdateState',
            );
          },
          isOnPhishingList: (url) => {
            const { usePhishDetect } = this.preferencesController.state;

            if (!usePhishDetect) {
              return false;
            }

            return this.controllerMessenger.call(
              'PhishingController:testOrigin',
              url,
            ).result;
          },
          createInterface: this.controllerMessenger.call.bind(
            this.controllerMessenger,
            'SnapInterfaceController:createInterface',
          ),
          getInterface: this.controllerMessenger.call.bind(
            this.controllerMessenger,
            'SnapInterfaceController:getInterface',
          ),
          // We don't currently use special cryptography for the extension client.
          getClientCryptography: () => ({}),
          ///: BEGIN:ONLY_INCLUDE_IF(keyring-snaps)
          getSnapKeyring: this.getSnapKeyring.bind(this),
          ///: END:ONLY_INCLUDE_IF
        },
      ),
    };
  }

  /**
   * Sets up BaseController V2 event subscriptions. Currently, this includes
   * the subscriptions necessary to notify permission subjects of account
   * changes.
   *
   * Some of the subscriptions in this method are Messenger selector
   * event subscriptions. See the relevant documentation for
   * `@metamask/base-controller` for more information.
   *
   * Note that account-related notifications emitted when the extension
   * becomes unlocked are handled in MetaMaskController._onUnlock.
   */
  setupControllerEventSubscriptions() {
    let lastSelectedAddress;
    this.controllerMessenger.subscribe(
      'PreferencesController:stateChange',
      previousValueComparator(async (prevState, currState) => {
        const { currentLocale } = currState;
        this.#restartSmartTransactionPoller();

        await updateCurrentLocale(currentLocale);
        this.#checkTokenListPolling(currState, prevState);
      }, this.preferencesController.state),
    );

    this.controllerMessenger.subscribe(
      `${this.accountsController.name}:selectedAccountChange`,
      async (account) => {
        if (account.address && account.address !== lastSelectedAddress) {
          lastSelectedAddress = account.address;
          await this._onAccountChange(account.address);
        }
      },
    );

    // This handles account changes every time relevant permission state
    // changes, for any reason.
    this.controllerMessenger.subscribe(
      `${this.permissionController.name}:stateChange`,
      async (currentValue, previousValue) => {
        const changedAccounts = diffMap(currentValue, previousValue);

        for (const [origin, accounts] of changedAccounts.entries()) {
          this._notifyAccountsChange(origin, accounts);
        }
      },
      getPermittedAccountsByOrigin,
    );

    // This handles CAIP-25 authorization changes every time relevant permission state
    // changes, for any reason.
    if (process.env.MULTICHAIN_API) {
      this.controllerMessenger.subscribe(
        `${this.permissionController.name}:stateChange`,
        async (currentValue, previousValue) => {
          const changedAuthorizations = getChangedAuthorizations(
            currentValue,
            previousValue,
          );

          const removedAuthorizations = getRemovedAuthorizations(
            currentValue,
            previousValue,
          );

          // remove any existing notification subscriptions for removed authorizations
          for (const [
            origin,
            authorization,
          ] of removedAuthorizations.entries()) {
            const sessionScopes = getSessionScopes(authorization);
            // if the eth_subscription notification is in the scope and eth_subscribe is in the methods
            // then remove middleware and unsubscribe
            Object.entries(sessionScopes).forEach(([scope, scopeObject]) => {
              if (
                scopeObject.notifications.includes('eth_subscription') &&
                scopeObject.methods.includes('eth_subscribe')
              ) {
                this.removeMultichainApiEthSubscriptionMiddleware({
                  scope,
                  origin,
                });
              }
            });
          }

          // add new notification subscriptions for added/changed authorizations
          for (const [
            origin,
            authorization,
          ] of changedAuthorizations.entries()) {
            const sessionScopes = getSessionScopes(authorization);

            // if the eth_subscription notification is in the scope and eth_subscribe is in the methods
            // then get the subscriptionManager going for that scope
            Object.entries(sessionScopes).forEach(([scope, scopeObject]) => {
              if (
                scopeObject.notifications.includes('eth_subscription') &&
                scopeObject.methods.includes('eth_subscribe')
              ) {
                // for each tabId
                Object.values(this.connections[origin]).forEach(({ tabId }) => {
                  this.addMultichainApiEthSubscriptionMiddleware({
                    scope,
                    origin,
                    tabId,
                  });
                });
              } else {
                this.removeMultichainApiEthSubscriptionMiddleware({
                  scope,
                  origin,
                });
              }
            });

            this._notifyAuthorizationChange(origin, authorization);
          }
        },
        getAuthorizedScopesByOrigin,
      );
    }

    this.controllerMessenger.subscribe(
      `${this.permissionController.name}:stateChange`,
      async (currentValue, previousValue) => {
        const changedChains = diffMap(currentValue, previousValue);

        // This operates under the assumption that there will be at maximum
        // one origin permittedChains value change per event handler call
        for (const [origin, chains] of changedChains.entries()) {
          const currentNetworkClientIdForOrigin =
            this.selectedNetworkController.getNetworkClientIdForDomain(origin);
          const { chainId: currentChainIdForOrigin } =
            this.networkController.getNetworkConfigurationByNetworkClientId(
              currentNetworkClientIdForOrigin,
            );
          // if(chains.length === 0) {
          // TODO: This particular case should also occur at the same time
          // that eth_accounts is revoked. When eth_accounts is revoked,
          // the networkClientId for that origin should be reset to track
          // the globally selected network.
          // }
          if (chains.length > 0 && !chains.includes(currentChainIdForOrigin)) {
            const networkClientId =
              this.networkController.findNetworkClientIdByChainId(chains[0]);
            // setActiveNetwork should be called before setNetworkClientIdForDomain
            // to ensure that the isConnected value can be accurately inferred from
            // NetworkController.state.networksMetadata in return value of
            // `metamask_getProviderState` requests and `metamask_chainChanged` events.
            this.networkController.setActiveNetwork(networkClientId);
            this.selectedNetworkController.setNetworkClientIdForDomain(
              origin,
              networkClientId,
            );
          }
        }
      },
      getPermittedChainsByOrigin,
    );

    this.controllerMessenger.subscribe(
      'NetworkController:networkRemoved',
      ({ chainId }) => {
        const scopeString = toCaipChainId(
          'eip155',
          hexToBigInt(chainId).toString(10),
        );
        this.removeAllScopePermissions(scopeString);
      },
    );

    this.controllerMessenger.subscribe(
      'NetworkController:networkDidChange',
      async () => {
        const filteredChainIds = this.#getAllAddedNetworks().filter(
          (networkId) =>
            this.preferencesController.state.incomingTransactionsPreferences[
              networkId
            ],
        );

        if (filteredChainIds.length > 0) {
          this.txController.stopIncomingTransactionPolling();

          await this.txController.updateIncomingTransactions();

          this.txController.startIncomingTransactionPolling();
        }
      },
    );

    this.controllerMessenger.subscribe(
      `${this.snapController.name}:snapInstallStarted`,
      (snapId, origin, isUpdate) => {
        const snapCategory = this._getSnapMetadata(snapId)?.category;
        this.metaMetricsController.trackEvent({
          event: isUpdate
            ? MetaMetricsEventName.SnapUpdateStarted
            : MetaMetricsEventName.SnapInstallStarted,
          category: MetaMetricsEventCategory.Snaps,
          properties: {
            snap_id: snapId,
            origin,
            snap_category: snapCategory,
          },
        });
      },
    );

    this.controllerMessenger.subscribe(
      `${this.snapController.name}:snapInstallFailed`,
      (snapId, origin, isUpdate, error) => {
        const isRejected = error.includes('User rejected the request.');
        const failedEvent = isUpdate
          ? MetaMetricsEventName.SnapUpdateFailed
          : MetaMetricsEventName.SnapInstallFailed;
        const rejectedEvent = isUpdate
          ? MetaMetricsEventName.SnapUpdateRejected
          : MetaMetricsEventName.SnapInstallRejected;

        const snapCategory = this._getSnapMetadata(snapId)?.category;
        this.metaMetricsController.trackEvent({
          event: isRejected ? rejectedEvent : failedEvent,
          category: MetaMetricsEventCategory.Snaps,
          properties: {
            snap_id: snapId,
            origin,
            snap_category: snapCategory,
          },
        });
      },
    );

    this.controllerMessenger.subscribe(
      `${this.snapController.name}:snapInstalled`,
      (truncatedSnap, origin, preinstalled) => {
        if (preinstalled) {
          return;
        }

        const snapId = truncatedSnap.id;
        const snapCategory = this._getSnapMetadata(snapId)?.category;
        this.metaMetricsController.trackEvent({
          event: MetaMetricsEventName.SnapInstalled,
          category: MetaMetricsEventCategory.Snaps,
          properties: {
            snap_id: snapId,
            version: truncatedSnap.version,
            origin,
            snap_category: snapCategory,
          },
        });
      },
    );

    this.controllerMessenger.subscribe(
      `${this.snapController.name}:snapUpdated`,
      (newSnap, oldVersion, origin, preinstalled) => {
        if (preinstalled) {
          return;
        }

        const snapId = newSnap.id;
        const snapCategory = this._getSnapMetadata(snapId)?.category;
        this.metaMetricsController.trackEvent({
          event: MetaMetricsEventName.SnapUpdated,
          category: MetaMetricsEventCategory.Snaps,
          properties: {
            snap_id: snapId,
            old_version: oldVersion,
            new_version: newSnap.version,
            origin,
            snap_category: snapCategory,
          },
        });
      },
    );

    this.controllerMessenger.subscribe(
      `${this.snapController.name}:snapTerminated`,
      (truncatedSnap) => {
        const approvals = Object.values(
          this.approvalController.state.pendingApprovals,
        ).filter(
          (approval) =>
            approval.origin === truncatedSnap.id &&
            approval.type.startsWith(RestrictedMethods.snap_dialog),
        );
        for (const approval of approvals) {
          this.approvalController.reject(
            approval.id,
            new Error('Snap was terminated.'),
          );
        }
      },
    );

    this.controllerMessenger.subscribe(
      `${this.snapController.name}:snapUninstalled`,
      (truncatedSnap) => {
        const notificationIds = this.notificationServicesController
          .getNotificationsByType(TRIGGER_TYPES.SNAP)
          .filter(
            (notification) => notification.data.origin === truncatedSnap.id,
          )
          .map((notification) => notification.id);

        this.notificationServicesController.deleteNotificationsById(
          notificationIds,
        );

        const snapId = truncatedSnap.id;
        const snapCategory = this._getSnapMetadata(snapId)?.category;
        this.metaMetricsController.trackEvent({
          event: MetaMetricsEventName.SnapUninstalled,
          category: MetaMetricsEventCategory.Snaps,
          properties: {
            snap_id: snapId,
            version: truncatedSnap.version,
            snap_category: snapCategory,
          },
        });
      },
    );
  }

  /**
   * Sets up multichain data and subscriptions.
   * This method is called during the MetaMaskController constructor.
   * It starts the MultichainRatesController if selected account is non-EVM
   * and subscribes to account changes.
   */
  setupMultichainDataAndSubscriptions() {
    if (
      !isEvmAccountType(
        this.accountsController.getSelectedMultichainAccount().type,
      )
    ) {
      this.multichainRatesController.start();
    }

    this.controllerMessenger.subscribe(
      'AccountsController:selectedAccountChange',
      (selectedAccount) => {
        if (isEvmAccountType(selectedAccount.type)) {
          this.multichainRatesController.stop();
          return;
        }
        this.multichainRatesController.start();
      },
    );

    this.controllerMessenger.subscribe(
      'CurrencyRateController:stateChange',
      ({ currentCurrency }) => {
        if (
          currentCurrency !== this.multichainRatesController.state.fiatCurrency
        ) {
          this.multichainRatesController.setFiatCurrency(currentCurrency);
        }
      },
    );
  }

  /**
   * If it does not already exist, creates and inserts middleware to handle eth
   * subscriptions for a particular evm scope on a specific Multichain API
   * JSON-RPC pipeline by origin and tabId.
   *
   * @param {object} options - The options object.
   * @param {string} options.scope - The evm scope to handle eth susbcriptions for.
   * @param {string} options.origin - The origin to handle eth subscriptions for.
   * @param {string} options.tabId - The tabId to handle eth subscriptions for.
   */
  addMultichainApiEthSubscriptionMiddleware({ scope, origin, tabId }) {
    const subscriptionManager = this.multichainSubscriptionManager.subscribe({
      scope,
      origin,
      tabId,
    });
    this.multichainMiddlewareManager.addMiddleware({
      scope,
      origin,
      tabId,
      middleware: subscriptionManager.middleware,
    });
  }

  /**
   * If it does exist, removes all middleware that were handling eth
   * subscriptions for a particular evm scope for all Multichain API
   * JSON-RPC pipelines for an origin.
   *
   * @param {object} options - The options object.
   * @param {string} options.scope - The evm scope to handle eth susbcriptions for.
   * @param {string} options.origin - The origin to handle eth subscriptions for.
   */

  removeMultichainApiEthSubscriptionMiddleware({ scope, origin }) {
    this.multichainMiddlewareManager.removeMiddlewareByScopeAndOrigin(
      scope,
      origin,
    );
    this.multichainSubscriptionManager.unsubscribeByScopeAndOrigin(
      scope,
      origin,
    );
  }

  /**
   * TODO:LegacyProvider: Delete
   * Constructor helper: initialize a public config store.
   * This store is used to make some config info available to Dapps synchronously.
   */
  createPublicConfigStore() {
    // subset of state for metamask inpage provider
    const publicConfigStore = new ObservableStore();

    const selectPublicState = async ({ isUnlocked }) => {
      const { chainId, networkVersion, isConnected } =
        await this.getProviderNetworkState();

      return {
        isUnlocked,
        chainId,
        networkVersion: isConnected ? networkVersion : 'loading',
      };
    };

    const updatePublicConfigStore = async (memState) => {
      const networkStatus =
        memState.networksMetadata[memState.selectedNetworkClientId]?.status;
      if (networkStatus === NetworkStatus.Available) {
        publicConfigStore.putState(await selectPublicState(memState));
      }
    };

    // setup memStore subscription hooks
    this.on('update', updatePublicConfigStore);
    updatePublicConfigStore(this.getState());

    return publicConfigStore;
  }

  /**
   * Gets relevant state for the provider of an external origin.
   *
   * @param {string} origin - The origin to get the provider state for.
   * @returns {Promise<{ isUnlocked: boolean, networkVersion: string, chainId: string, accounts: string[], extensionId: string | undefined }>} An object with relevant state properties.
   */
  async getProviderState(origin) {
    const providerNetworkState = await this.getProviderNetworkState(origin);
    const metadata = {};
    if (process.env.MULTICHAIN_API && isManifestV3) {
      const { chrome } = globalThis;
      metadata.extensionId = chrome?.runtime?.id;
    }
    return {
      /**
       * We default `isUnlocked` to `true` because even though we no longer emit events depending on this,
       * embedded dapp providers might listen directly to our streams, and therefore depend on it, so we leave it here.
       */
      isUnlocked: true,
      accounts: this.getPermittedAccounts(origin),
      ...metadata,
      ...providerNetworkState,
    };
  }

  /**
   * Retrieves network state information relevant for external providers.
   *
   * @param {string} origin - The origin identifier for which network state is requested (default: 'metamask').
   * @returns {object} An object containing important network state properties, including chainId and networkVersion.
   */
  async getProviderNetworkState(origin = METAMASK_DOMAIN) {
    const networkClientId = this.controllerMessenger.call(
      'SelectedNetworkController:getNetworkClientIdForDomain',
      origin,
    );

    const networkClient = this.controllerMessenger.call(
      'NetworkController:getNetworkClientById',
      networkClientId,
    );

    const { chainId } = networkClient.configuration;

    const { completedOnboarding } = this.onboardingController.state;

    let networkVersion = this.deprecatedNetworkVersions[networkClientId];
    if (networkVersion === undefined && completedOnboarding) {
      try {
        const result = await networkClient.provider.request({
          method: 'net_version',
        });
        networkVersion = convertNetworkId(result);
      } catch (error) {
        console.error(error);
        networkVersion = null;
      }

      this.deprecatedNetworkVersions[networkClientId] = networkVersion;
    }

    const metadata =
      this.networkController.state.networksMetadata[networkClientId];

    return {
      chainId,
      networkVersion: networkVersion ?? 'loading',
      isConnected: metadata?.status === NetworkStatus.Available,
    };
  }

  //=============================================================================
  // EXPOSED TO THE UI SUBSYSTEM
  //=============================================================================

  /**
   * The metamask-state of the various controllers, made available to the UI
   *
   * @returns {object} status
   */
  getState() {
    const { vault } = this.keyringController.state;
    const isInitialized = Boolean(vault);
    const flatState = this.memStore.getFlatState();

    return {
      isInitialized,
      ...sanitizeUIState(flatState),
    };
  }

  /**
   * Returns an Object containing API Callback Functions.
   * These functions are the interface for the UI.
   * The API object can be transmitted over a stream via JSON-RPC.
   *
   * @returns {object} Object containing API functions.
   */
  getApi() {
    const {
      accountsController,
      addressBookController,
      alertController,
      appStateController,
      keyringController,
      nftController,
      nftDetectionController,
      currencyRateController,
      tokenBalancesController,
      tokenDetectionController,
      ensController,
      tokenListController,
      gasFeeController,
      metaMetricsController,
      networkController,
      announcementController,
      onboardingController,
      permissionController,
      preferencesController,
      tokensController,
      smartTransactionsController,
      txController,
      assetsContractController,
      backup,
      approvalController,
      phishingController,
      tokenRatesController,
      accountTrackerController,
      // Notification Controllers
      authenticationController,
      userStorageController,
      notificationServicesController,
      notificationServicesPushController,
    } = this;

    return {
      // etc
      getState: this.getState.bind(this),
      setCurrentCurrency: currencyRateController.setCurrentCurrency.bind(
        currencyRateController,
      ),
      setUseBlockie: preferencesController.setUseBlockie.bind(
        preferencesController,
      ),
      setUsePhishDetect: preferencesController.setUsePhishDetect.bind(
        preferencesController,
      ),
      setUseMultiAccountBalanceChecker:
        preferencesController.setUseMultiAccountBalanceChecker.bind(
          preferencesController,
        ),
      setUseSafeChainsListValidation:
        preferencesController.setUseSafeChainsListValidation.bind(
          preferencesController,
        ),
      setUseTokenDetection: preferencesController.setUseTokenDetection.bind(
        preferencesController,
      ),
      setUseNftDetection: preferencesController.setUseNftDetection.bind(
        preferencesController,
      ),
      setUse4ByteResolution: preferencesController.setUse4ByteResolution.bind(
        preferencesController,
      ),
      setUseCurrencyRateCheck:
        preferencesController.setUseCurrencyRateCheck.bind(
          preferencesController,
        ),
      setOpenSeaEnabled: preferencesController.setOpenSeaEnabled.bind(
        preferencesController,
      ),
      getProviderConfig: () =>
        getProviderConfig({
          metamask: this.networkController.state,
        }),
      grantPermissionsIncremental:
        this.permissionController.grantPermissionsIncremental.bind(
          this.permissionController,
        ),
      grantPermissions: this.permissionController.grantPermissions.bind(
        this.permissionController,
      ),
      setSecurityAlertsEnabled:
        preferencesController.setSecurityAlertsEnabled.bind(
          preferencesController,
        ),
      ///: BEGIN:ONLY_INCLUDE_IF(keyring-snaps)
      setAddSnapAccountEnabled:
        preferencesController.setAddSnapAccountEnabled.bind(
          preferencesController,
        ),
      ///: END:ONLY_INCLUDE_IF
      ///: BEGIN:ONLY_INCLUDE_IF(build-flask)
      setWatchEthereumAccountEnabled:
        preferencesController.setWatchEthereumAccountEnabled.bind(
          preferencesController,
        ),
      ///: END:ONLY_INCLUDE_IF
      ///: BEGIN:ONLY_INCLUDE_IF(bitcoin)
      setBitcoinSupportEnabled:
        preferencesController.setBitcoinSupportEnabled.bind(
          preferencesController,
        ),
      setBitcoinTestnetSupportEnabled:
        preferencesController.setBitcoinTestnetSupportEnabled.bind(
          preferencesController,
        ),
      ///: END:ONLY_INCLUDE_IF
      setUseExternalNameSources:
        preferencesController.setUseExternalNameSources.bind(
          preferencesController,
        ),
      setUseTransactionSimulations:
        preferencesController.setUseTransactionSimulations.bind(
          preferencesController,
        ),
      setIpfsGateway: preferencesController.setIpfsGateway.bind(
        preferencesController,
      ),
      setIsIpfsGatewayEnabled:
        preferencesController.setIsIpfsGatewayEnabled.bind(
          preferencesController,
        ),
      setUseAddressBarEnsResolution:
        preferencesController.setUseAddressBarEnsResolution.bind(
          preferencesController,
        ),
      setParticipateInMetaMetrics:
        metaMetricsController.setParticipateInMetaMetrics.bind(
          metaMetricsController,
        ),
      setDataCollectionForMarketing:
        metaMetricsController.setDataCollectionForMarketing.bind(
          metaMetricsController,
        ),
      setMarketingCampaignCookieId:
        metaMetricsController.setMarketingCampaignCookieId.bind(
          metaMetricsController,
        ),
      setCurrentLocale: preferencesController.setCurrentLocale.bind(
        preferencesController,
      ),
      setIncomingTransactionsPreferences:
        preferencesController.setIncomingTransactionsPreferences.bind(
          preferencesController,
        ),
      setServiceWorkerKeepAlivePreference:
        preferencesController.setServiceWorkerKeepAlivePreference.bind(
          preferencesController,
        ),
      markPasswordForgotten: this.markPasswordForgotten.bind(this),
      unMarkPasswordForgotten: this.unMarkPasswordForgotten.bind(this),
      getRequestAccountTabIds: this.getRequestAccountTabIds,
      getOpenMetamaskTabsIds: this.getOpenMetamaskTabsIds,
      markNotificationPopupAsAutomaticallyClosed: () =>
        this.notificationManager.markAsAutomaticallyClosed(),
      getCode: this.getCode.bind(this),

      // primary keyring management
      addNewAccount: this.addNewAccount.bind(this),
      getSeedPhrase: this.getSeedPhrase.bind(this),
      resetAccount: this.resetAccount.bind(this),
      removeAccount: this.removeAccount.bind(this),
      importAccountWithStrategy: this.importAccountWithStrategy.bind(this),
      getNextAvailableAccountName:
        accountsController.getNextAvailableAccountName.bind(accountsController),
      ///: BEGIN:ONLY_INCLUDE_IF(keyring-snaps)
      getAccountsBySnapId: (snapId) =>
        getAccountsBySnapId(this.getSnapKeyring.bind(this), snapId),
      ///: END:ONLY_INCLUDE_IF

      // hardware wallets
      connectHardware: this.connectHardware.bind(this),
      forgetDevice: this.forgetDevice.bind(this),
      checkHardwareStatus: this.checkHardwareStatus.bind(this),
      unlockHardwareWalletAccount: this.unlockHardwareWalletAccount.bind(this),
      attemptLedgerTransportCreation:
        this.attemptLedgerTransportCreation.bind(this),

      // qr hardware devices
      submitQRHardwareCryptoHDKey:
        keyringController.submitQRCryptoHDKey.bind(keyringController),
      submitQRHardwareCryptoAccount:
        keyringController.submitQRCryptoAccount.bind(keyringController),
      cancelSyncQRHardware:
        keyringController.cancelQRSynchronization.bind(keyringController),
      submitQRHardwareSignature:
        keyringController.submitQRSignature.bind(keyringController),
      cancelQRHardwareSignRequest:
        keyringController.cancelQRSignRequest.bind(keyringController),

      // vault management
      submitPassword: this.submitPassword.bind(this),
      verifyPassword: this.verifyPassword.bind(this),

      // network management
      setActiveNetwork: async (id) => {
        // The multichain network controller will proxy the call to the network controller
        // in the case that the ID is an EVM network client ID.
        return await this.multichainNetworkController.setActiveNetwork(id);
      },
      // Avoids returning the promise so that initial call to switch network
      // doesn't block on the network lookup step
      setActiveNetworkConfigurationId: (networkConfigurationId) => {
        this.networkController.setActiveNetwork(networkConfigurationId);
      },
      setNetworkClientIdForDomain: (origin, networkClientId) => {
        return this.selectedNetworkController.setNetworkClientIdForDomain(
          origin,
          networkClientId,
        );
      },
      rollbackToPreviousProvider:
        networkController.rollbackToPreviousProvider.bind(networkController),
      addNetwork: this.networkController.addNetwork.bind(
        this.networkController,
      ),
      updateNetwork: this.networkController.updateNetwork.bind(
        this.networkController,
      ),
      removeNetwork: this.networkController.removeNetwork.bind(
        this.networkController,
      ),
      getCurrentNetworkEIP1559Compatibility:
        this.networkController.getEIP1559Compatibility.bind(
          this.networkController,
        ),
      getNetworkConfigurationByNetworkClientId:
        this.networkController.getNetworkConfigurationByNetworkClientId.bind(
          this.networkController,
        ),
      // PreferencesController
      setSelectedAddress: (address) => {
        const account = this.accountsController.getAccountByAddress(address);
        if (account) {
          this.accountsController.setSelectedAccount(account.id);
        } else {
          throw new Error(`No account found for address: ${address}`);
        }
      },
      toggleExternalServices: this.toggleExternalServices.bind(this),
      addToken: tokensController.addToken.bind(tokensController),
      updateTokenType: tokensController.updateTokenType.bind(tokensController),
      setFeatureFlag: preferencesController.setFeatureFlag.bind(
        preferencesController,
      ),
      setPreference: preferencesController.setPreference.bind(
        preferencesController,
      ),

      addKnownMethodData: preferencesController.addKnownMethodData.bind(
        preferencesController,
      ),
      setDismissSeedBackUpReminder:
        preferencesController.setDismissSeedBackUpReminder.bind(
          preferencesController,
        ),
      setOverrideContentSecurityPolicyHeader:
        preferencesController.setOverrideContentSecurityPolicyHeader.bind(
          preferencesController,
        ),
      setAdvancedGasFee: preferencesController.setAdvancedGasFee.bind(
        preferencesController,
      ),
      setTheme: preferencesController.setTheme.bind(preferencesController),
      disableAccountUpgradeForChain:
        preferencesController.disableAccountUpgradeForChain.bind(
          preferencesController,
        ),
      ///: BEGIN:ONLY_INCLUDE_IF(keyring-snaps)
      setSnapsAddSnapAccountModalDismissed:
        preferencesController.setSnapsAddSnapAccountModalDismissed.bind(
          preferencesController,
        ),
      ///: END:ONLY_INCLUDE_IF

      // AccountsController
      setSelectedInternalAccount: (id) => {
        const account = this.accountsController.getAccount(id);
        if (account) {
          this.accountsController.setSelectedAccount(id);
        }
      },

      setAccountName:
        accountsController.setAccountName.bind(accountsController),

      setAccountLabel: (address, label) => {
        const account = this.accountsController.getAccountByAddress(address);
        if (account === undefined) {
          throw new Error(`No account found for address: ${address}`);
        }
        this.accountsController.setAccountName(account.id, label);
      },

      // AssetsContractController
      getTokenStandardAndDetails: this.getTokenStandardAndDetails.bind(this),
      getTokenSymbol: this.getTokenSymbol.bind(this),

      // NftController
      addNft: nftController.addNft.bind(nftController),

      addNftVerifyOwnership:
        nftController.addNftVerifyOwnership.bind(nftController),

      removeAndIgnoreNft: nftController.removeAndIgnoreNft.bind(nftController),

      removeNft: nftController.removeNft.bind(nftController),

      checkAndUpdateAllNftsOwnershipStatus:
        nftController.checkAndUpdateAllNftsOwnershipStatus.bind(nftController),

      checkAndUpdateSingleNftOwnershipStatus:
        nftController.checkAndUpdateSingleNftOwnershipStatus.bind(
          nftController,
        ),

      getNFTContractInfo: nftController.getNFTContractInfo.bind(nftController),

      isNftOwner: nftController.isNftOwner.bind(nftController),

      // AddressController
      setAddressBook: addressBookController.set.bind(addressBookController),
      removeFromAddressBook: addressBookController.delete.bind(
        addressBookController,
      ),

      // AppStateController
      setLastActiveTime:
        appStateController.setLastActiveTime.bind(appStateController),
      setCurrentExtensionPopupId:
        appStateController.setCurrentExtensionPopupId.bind(appStateController),
      setDefaultHomeActiveTabName:
        appStateController.setDefaultHomeActiveTabName.bind(appStateController),
      setConnectedStatusPopoverHasBeenShown:
        appStateController.setConnectedStatusPopoverHasBeenShown.bind(
          appStateController,
        ),
      setRecoveryPhraseReminderHasBeenShown:
        appStateController.setRecoveryPhraseReminderHasBeenShown.bind(
          appStateController,
        ),
      setRecoveryPhraseReminderLastShown:
        appStateController.setRecoveryPhraseReminderLastShown.bind(
          appStateController,
        ),
      setTermsOfUseLastAgreed:
        appStateController.setTermsOfUseLastAgreed.bind(appStateController),
      setSurveyLinkLastClickedOrClosed:
        appStateController.setSurveyLinkLastClickedOrClosed.bind(
          appStateController,
        ),
      setOnboardingDate:
        appStateController.setOnboardingDate.bind(appStateController),
      setLastViewedUserSurvey:
        appStateController.setLastViewedUserSurvey.bind(appStateController),
      setRampCardClosed:
        appStateController.setRampCardClosed.bind(appStateController),
      setNewPrivacyPolicyToastClickedOrClosed:
        appStateController.setNewPrivacyPolicyToastClickedOrClosed.bind(
          appStateController,
        ),
      setNewPrivacyPolicyToastShownDate:
        appStateController.setNewPrivacyPolicyToastShownDate.bind(
          appStateController,
        ),
      setSnapsInstallPrivacyWarningShownStatus:
        appStateController.setSnapsInstallPrivacyWarningShownStatus.bind(
          appStateController,
        ),
      setOutdatedBrowserWarningLastShown:
        appStateController.setOutdatedBrowserWarningLastShown.bind(
          appStateController,
        ),
      setShowTestnetMessageInDropdown:
        appStateController.setShowTestnetMessageInDropdown.bind(
          appStateController,
        ),
      setShowBetaHeader:
        appStateController.setShowBetaHeader.bind(appStateController),
      setShowPermissionsTour:
        appStateController.setShowPermissionsTour.bind(appStateController),
      setShowAccountBanner:
        appStateController.setShowAccountBanner.bind(appStateController),
      setShowNetworkBanner:
        appStateController.setShowNetworkBanner.bind(appStateController),
      updateNftDropDownState:
        appStateController.updateNftDropDownState.bind(appStateController),
      setSwitchedNetworkDetails:
        appStateController.setSwitchedNetworkDetails.bind(appStateController),
      clearSwitchedNetworkDetails:
        appStateController.clearSwitchedNetworkDetails.bind(appStateController),
      setSwitchedNetworkNeverShowMessage:
        appStateController.setSwitchedNetworkNeverShowMessage.bind(
          appStateController,
        ),
      getLastInteractedConfirmationInfo:
        appStateController.getLastInteractedConfirmationInfo.bind(
          appStateController,
        ),
      setLastInteractedConfirmationInfo:
        appStateController.setLastInteractedConfirmationInfo.bind(
          appStateController,
        ),
      updateSlides: appStateController.updateSlides.bind(appStateController),
      removeSlide: appStateController.removeSlide.bind(appStateController),

      // EnsController
      tryReverseResolveAddress:
        ensController.reverseResolveAddress.bind(ensController),

      // KeyringController
      setLocked: this.setLocked.bind(this),
      createNewVaultAndKeychain: this.createNewVaultAndKeychain.bind(this),
      createNewVaultAndRestore: this.createNewVaultAndRestore.bind(this),
      ///: BEGIN:ONLY_INCLUDE_IF(multi-srp)
      generateNewMnemonicAndAddToVault:
        this.generateNewMnemonicAndAddToVault.bind(this),
      importMnemonicToVault: this.importMnemonicToVault.bind(this),
      ///: END:ONLY_INCLUDE_IF
      exportAccount: this.exportAccount.bind(this),

      // txController
      updateTransaction: txController.updateTransaction.bind(txController),
      approveTransactionsWithSameNonce:
        txController.approveTransactionsWithSameNonce.bind(txController),
      createCancelTransaction: this.createCancelTransaction.bind(this),
      createSpeedUpTransaction: this.createSpeedUpTransaction.bind(this),
      estimateGas: this.estimateGas.bind(this),
      estimateGasFee: txController.estimateGasFee.bind(txController),
      getNextNonce: this.getNextNonce.bind(this),
      addTransaction: (transactionParams, transactionOptions) =>
        addTransaction(
          this.getAddTransactionRequest({
            transactionParams,
            transactionOptions,
            waitForSubmit: false,
          }),
        ),
      addTransactionAndWaitForPublish: (
        transactionParams,
        transactionOptions,
      ) =>
        addTransaction(
          this.getAddTransactionRequest({
            transactionParams,
            transactionOptions,
            waitForSubmit: true,
          }),
        ),
      createTransactionEventFragment:
        createTransactionEventFragmentWithTxId.bind(
          null,
          this.getTransactionMetricsRequest(),
        ),
      setTransactionActive:
        txController.setTransactionActive.bind(txController),
      // decryptMessageController
      decryptMessage: this.decryptMessageController.decryptMessage.bind(
        this.decryptMessageController,
      ),
      decryptMessageInline:
        this.decryptMessageController.decryptMessageInline.bind(
          this.decryptMessageController,
        ),
      cancelDecryptMessage:
        this.decryptMessageController.cancelDecryptMessage.bind(
          this.decryptMessageController,
        ),

      // EncryptionPublicKeyController
      encryptionPublicKey:
        this.encryptionPublicKeyController.encryptionPublicKey.bind(
          this.encryptionPublicKeyController,
        ),
      cancelEncryptionPublicKey:
        this.encryptionPublicKeyController.cancelEncryptionPublicKey.bind(
          this.encryptionPublicKeyController,
        ),

      // onboarding controller
      setSeedPhraseBackedUp:
        onboardingController.setSeedPhraseBackedUp.bind(onboardingController),
      completeOnboarding:
        onboardingController.completeOnboarding.bind(onboardingController),
      setFirstTimeFlowType:
        onboardingController.setFirstTimeFlowType.bind(onboardingController),

      // alert controller
      setAlertEnabledness:
        alertController.setAlertEnabledness.bind(alertController),
      setUnconnectedAccountAlertShown:
        alertController.setUnconnectedAccountAlertShown.bind(alertController),
      setWeb3ShimUsageAlertDismissed:
        alertController.setWeb3ShimUsageAlertDismissed.bind(alertController),

      // permissions
      removePermissionsFor: this.removePermissionsFor,
      approvePermissionsRequest: this.acceptPermissionsRequest,
      rejectPermissionsRequest: this.rejectPermissionsRequest,
      ...getPermissionBackgroundApiMethods({
        permissionController,
        approvalController,
      }),

      ///: BEGIN:ONLY_INCLUDE_IF(build-mmi)
      connectCustodyAddresses: this.mmiController.connectCustodyAddresses.bind(
        this.mmiController,
      ),
      getCustodianAccounts: this.mmiController.getCustodianAccounts.bind(
        this.mmiController,
      ),
      getCustodianTransactionDeepLink:
        this.mmiController.getCustodianTransactionDeepLink.bind(
          this.mmiController,
        ),
      getCustodianConfirmDeepLink:
        this.mmiController.getCustodianConfirmDeepLink.bind(this.mmiController),
      getCustodianSignMessageDeepLink:
        this.mmiController.getCustodianSignMessageDeepLink.bind(
          this.mmiController,
        ),
      getCustodianToken: this.mmiController.getCustodianToken.bind(
        this.mmiController,
      ),
      getCustodianJWTList: this.mmiController.getCustodianJWTList.bind(
        this.mmiController,
      ),
      getAllCustodianAccountsWithToken:
        this.mmiController.getAllCustodianAccountsWithToken.bind(
          this.mmiController,
        ),
      setCustodianNewRefreshToken:
        this.mmiController.setCustodianNewRefreshToken.bind(this.mmiController),
      setWaitForConfirmDeepLinkDialog:
        this.custodyController.setWaitForConfirmDeepLinkDialog.bind(
          this.custodyController,
        ),
      getMmiConfiguration:
        this.mmiConfigurationController.getConfiguration.bind(
          this.mmiConfigurationController,
        ),
      removeAddTokenConnectRequest:
        this.institutionalFeaturesController.removeAddTokenConnectRequest.bind(
          this.institutionalFeaturesController,
        ),
      setConnectionRequest:
        this.institutionalFeaturesController.setConnectionRequest.bind(
          this.institutionalFeaturesController,
        ),
      showInteractiveReplacementTokenBanner:
        appStateController.showInteractiveReplacementTokenBanner.bind(
          appStateController,
        ),
      setCustodianDeepLink:
        appStateController.setCustodianDeepLink.bind(appStateController),
      setNoteToTraderMessage:
        appStateController.setNoteToTraderMessage.bind(appStateController),
      logAndStoreApiRequest: this.mmiController.logAndStoreApiRequest.bind(
        this.mmiController,
      ),
      ///: END:ONLY_INCLUDE_IF

      // snaps
      disableSnap: this.controllerMessenger.call.bind(
        this.controllerMessenger,
        'SnapController:disable',
      ),
      enableSnap: this.controllerMessenger.call.bind(
        this.controllerMessenger,
        'SnapController:enable',
      ),
      updateSnap: (origin, requestedSnaps) => {
        // We deliberately do not await this promise as that would mean waiting for the update to complete
        // Instead we return null to signal to the UI that it is safe to redirect to the update flow
        this.controllerMessenger.call(
          'SnapController:install',
          origin,
          requestedSnaps,
        );
        return null;
      },
      removeSnap: this.controllerMessenger.call.bind(
        this.controllerMessenger,
        'SnapController:remove',
      ),
      handleSnapRequest: this.handleSnapRequest.bind(this),
      revokeDynamicSnapPermissions: this.controllerMessenger.call.bind(
        this.controllerMessenger,
        'SnapController:revokeDynamicPermissions',
      ),
      disconnectOriginFromSnap: this.controllerMessenger.call.bind(
        this.controllerMessenger,
        'SnapController:disconnectOrigin',
      ),
      updateNetworksList: this.updateNetworksList.bind(this),
      updateAccountsList: this.updateAccountsList.bind(this),
      updateHiddenAccountsList: this.updateHiddenAccountsList.bind(this),
      getPhishingResult: async (website) => {
        await phishingController.maybeUpdateState();

        return phishingController.test(website);
      },
      deleteInterface: this.controllerMessenger.call.bind(
        this.controllerMessenger,
        'SnapInterfaceController:deleteInterface',
      ),
      updateInterfaceState: this.controllerMessenger.call.bind(
        this.controllerMessenger,
        'SnapInterfaceController:updateInterfaceState',
      ),

      // swaps
      fetchAndSetQuotes: this.controllerMessenger.call.bind(
        this.controllerMessenger,
        'SwapsController:fetchAndSetQuotes',
      ),
      setSelectedQuoteAggId: this.controllerMessenger.call.bind(
        this.controllerMessenger,
        'SwapsController:setSelectedQuoteAggId',
      ),
      resetSwapsState: this.controllerMessenger.call.bind(
        this.controllerMessenger,
        'SwapsController:resetSwapsState',
      ),
      setSwapsTokens: this.controllerMessenger.call.bind(
        this.controllerMessenger,
        'SwapsController:setSwapsTokens',
      ),
      clearSwapsQuotes: this.controllerMessenger.call.bind(
        this.controllerMessenger,
        'SwapsController:clearSwapsQuotes',
      ),
      setApproveTxId: this.controllerMessenger.call.bind(
        this.controllerMessenger,
        'SwapsController:setApproveTxId',
      ),
      setTradeTxId: this.controllerMessenger.call.bind(
        this.controllerMessenger,
        'SwapsController:setTradeTxId',
      ),
      setSwapsTxGasPrice: this.controllerMessenger.call.bind(
        this.controllerMessenger,
        'SwapsController:setSwapsTxGasPrice',
      ),
      setSwapsTxGasLimit: this.controllerMessenger.call.bind(
        this.controllerMessenger,
        'SwapsController:setSwapsTxGasLimit',
      ),
      setSwapsTxMaxFeePerGas: this.controllerMessenger.call.bind(
        this.controllerMessenger,
        'SwapsController:setSwapsTxMaxFeePerGas',
      ),
      setSwapsTxMaxFeePriorityPerGas: this.controllerMessenger.call.bind(
        this.controllerMessenger,
        'SwapsController:setSwapsTxMaxFeePriorityPerGas',
      ),
      safeRefetchQuotes: this.controllerMessenger.call.bind(
        this.controllerMessenger,
        'SwapsController:safeRefetchQuotes',
      ),
      stopPollingForQuotes: this.controllerMessenger.call.bind(
        this.controllerMessenger,
        'SwapsController:stopPollingForQuotes',
      ),
      setBackgroundSwapRouteState: this.controllerMessenger.call.bind(
        this.controllerMessenger,
        'SwapsController:setBackgroundSwapRouteState',
      ),
      resetPostFetchState: this.controllerMessenger.call.bind(
        this.controllerMessenger,
        'SwapsController:resetPostFetchState',
      ),
      setSwapsErrorKey: this.controllerMessenger.call.bind(
        this.controllerMessenger,
        'SwapsController:setSwapsErrorKey',
      ),
      setInitialGasEstimate: this.controllerMessenger.call.bind(
        this.controllerMessenger,
        'SwapsController:setInitialGasEstimate',
      ),
      setCustomApproveTxData: this.controllerMessenger.call.bind(
        this.controllerMessenger,
        'SwapsController:setCustomApproveTxData',
      ),
      setSwapsLiveness: this.controllerMessenger.call.bind(
        this.controllerMessenger,
        'SwapsController:setSwapsLiveness',
      ),
      setSwapsFeatureFlags: this.controllerMessenger.call.bind(
        this.controllerMessenger,
        'SwapsController:setSwapsFeatureFlags',
      ),
      setSwapsUserFeeLevel: this.controllerMessenger.call.bind(
        this.controllerMessenger,
        'SwapsController:setSwapsUserFeeLevel',
      ),
      setSwapsQuotesPollingLimitEnabled: this.controllerMessenger.call.bind(
        this.controllerMessenger,
        'SwapsController:setSwapsQuotesPollingLimitEnabled',
      ),

      // Bridge
      [BridgeBackgroundAction.SET_FEATURE_FLAGS]:
        this.controllerMessenger.call.bind(
          this.controllerMessenger,
          `${BRIDGE_CONTROLLER_NAME}:${BridgeBackgroundAction.SET_FEATURE_FLAGS}`,
        ),
      [BridgeBackgroundAction.RESET_STATE]: this.controllerMessenger.call.bind(
        this.controllerMessenger,
        `${BRIDGE_CONTROLLER_NAME}:${BridgeBackgroundAction.RESET_STATE}`,
      ),
      [BridgeBackgroundAction.GET_BRIDGE_ERC20_ALLOWANCE]:
        this.controllerMessenger.call.bind(
          this.controllerMessenger,
          `${BRIDGE_CONTROLLER_NAME}:${BridgeBackgroundAction.GET_BRIDGE_ERC20_ALLOWANCE}`,
        ),
      [BridgeUserAction.UPDATE_QUOTE_PARAMS]:
        this.controllerMessenger.call.bind(
          this.controllerMessenger,
          `${BRIDGE_CONTROLLER_NAME}:${BridgeUserAction.UPDATE_QUOTE_PARAMS}`,
        ),

      // Bridge Status
      [BridgeStatusAction.START_POLLING_FOR_BRIDGE_TX_STATUS]:
        this.controllerMessenger.call.bind(
          this.controllerMessenger,
          `${BRIDGE_STATUS_CONTROLLER_NAME}:${BridgeStatusAction.START_POLLING_FOR_BRIDGE_TX_STATUS}`,
        ),

      // Smart Transactions
      fetchSmartTransactionFees: smartTransactionsController.getFees.bind(
        smartTransactionsController,
      ),
      clearSmartTransactionFees: smartTransactionsController.clearFees.bind(
        smartTransactionsController,
      ),
      submitSignedTransactions:
        smartTransactionsController.submitSignedTransactions.bind(
          smartTransactionsController,
        ),
      cancelSmartTransaction:
        smartTransactionsController.cancelSmartTransaction.bind(
          smartTransactionsController,
        ),
      fetchSmartTransactionsLiveness:
        smartTransactionsController.fetchLiveness.bind(
          smartTransactionsController,
        ),
      updateSmartTransaction:
        smartTransactionsController.updateSmartTransaction.bind(
          smartTransactionsController,
        ),
      setStatusRefreshInterval:
        smartTransactionsController.setStatusRefreshInterval.bind(
          smartTransactionsController,
        ),

      // MetaMetrics
      trackMetaMetricsEvent: metaMetricsController.trackEvent.bind(
        metaMetricsController,
      ),
      trackMetaMetricsPage: metaMetricsController.trackPage.bind(
        metaMetricsController,
      ),
      createEventFragment: metaMetricsController.createEventFragment.bind(
        metaMetricsController,
      ),
      updateEventFragment: metaMetricsController.updateEventFragment.bind(
        metaMetricsController,
      ),
      finalizeEventFragment: metaMetricsController.finalizeEventFragment.bind(
        metaMetricsController,
      ),
      trackInsightSnapView: this.trackInsightSnapView.bind(this),

      // ApprovalController
      rejectAllPendingApprovals: this.rejectAllPendingApprovals.bind(this),
      rejectPendingApproval: this.rejectPendingApproval,
      requestUserApproval:
        approvalController.addAndShowApprovalRequest.bind(approvalController),
      resolvePendingApproval: this.resolvePendingApproval,

      // Notifications
      resetViewedNotifications: announcementController.resetViewed.bind(
        announcementController,
      ),
      updateViewedNotifications: announcementController.updateViewed.bind(
        announcementController,
      ),

      // CurrencyRateController
      currencyRateStartPolling: currencyRateController.startPolling.bind(
        currencyRateController,
      ),
      currencyRateStopPollingByPollingToken:
        currencyRateController.stopPollingByPollingToken.bind(
          currencyRateController,
        ),

      tokenRatesStartPolling:
        tokenRatesController.startPolling.bind(tokenRatesController),
      tokenRatesStopPollingByPollingToken:
        tokenRatesController.stopPollingByPollingToken.bind(
          tokenRatesController,
        ),
      accountTrackerStartPolling:
        accountTrackerController.startPollingByNetworkClientId.bind(
          accountTrackerController,
        ),
      accountTrackerStopPollingByPollingToken:
        accountTrackerController.stopPollingByPollingToken.bind(
          accountTrackerController,
        ),

      tokenDetectionStartPolling: tokenDetectionController.startPolling.bind(
        tokenDetectionController,
      ),
      tokenDetectionStopPollingByPollingToken:
        tokenDetectionController.stopPollingByPollingToken.bind(
          tokenDetectionController,
        ),

      tokenListStartPolling:
        tokenListController.startPolling.bind(tokenListController),
      tokenListStopPollingByPollingToken:
        tokenListController.stopPollingByPollingToken.bind(tokenListController),

      tokenBalancesStartPolling: tokenBalancesController.startPolling.bind(
        tokenBalancesController,
      ),
      tokenBalancesStopPollingByPollingToken:
        tokenBalancesController.stopPollingByPollingToken.bind(
          tokenBalancesController,
        ),

      // GasFeeController
      gasFeeStartPolling: gasFeeController.startPolling.bind(gasFeeController),
      gasFeeStopPollingByPollingToken:
        gasFeeController.stopPollingByPollingToken.bind(gasFeeController),

      getGasFeeTimeEstimate:
        gasFeeController.getTimeEstimate.bind(gasFeeController),

      addPollingTokenToAppState:
        appStateController.addPollingToken.bind(appStateController),

      removePollingTokenFromAppState:
        appStateController.removePollingToken.bind(appStateController),

      updateThrottledOriginState:
        appStateController.updateThrottledOriginState.bind(appStateController),

      // Backup
      backupUserData: backup.backupUserData.bind(backup),
      restoreUserData: backup.restoreUserData.bind(backup),

      // TokenDetectionController
      detectTokens: tokenDetectionController.detectTokens.bind(
        tokenDetectionController,
      ),

      // DetectCollectibleController
      detectNfts: nftDetectionController.detectNfts.bind(
        nftDetectionController,
      ),

      /** Token Detection V2 */
      addDetectedTokens:
        tokensController.addDetectedTokens.bind(tokensController),
      addImportedTokens: tokensController.addTokens.bind(tokensController),
      ignoreTokens: tokensController.ignoreTokens.bind(tokensController),
      getBalancesInSingleCall:
        assetsContractController.getBalancesInSingleCall.bind(
          assetsContractController,
        ),

      // Authentication Controller
      performSignIn: authenticationController.performSignIn.bind(
        authenticationController,
      ),
      performSignOut: authenticationController.performSignOut.bind(
        authenticationController,
      ),

      // UserStorageController
      enableProfileSyncing: userStorageController.enableProfileSyncing.bind(
        userStorageController,
      ),
      disableProfileSyncing: userStorageController.disableProfileSyncing.bind(
        userStorageController,
      ),
      syncInternalAccountsWithUserStorage:
        userStorageController.syncInternalAccountsWithUserStorage.bind(
          userStorageController,
        ),
      deleteAccountSyncingDataFromUserStorage:
        userStorageController.performDeleteStorageAllFeatureEntries.bind(
          userStorageController,
        ),

      // NotificationServicesController
      checkAccountsPresence:
        notificationServicesController.checkAccountsPresence.bind(
          notificationServicesController,
        ),
      createOnChainTriggers:
        notificationServicesController.createOnChainTriggers.bind(
          notificationServicesController,
        ),
      deleteOnChainTriggersByAccount:
        notificationServicesController.deleteOnChainTriggersByAccount.bind(
          notificationServicesController,
        ),
      updateOnChainTriggersByAccount:
        notificationServicesController.updateOnChainTriggersByAccount.bind(
          notificationServicesController,
        ),
      fetchAndUpdateMetamaskNotifications:
        notificationServicesController.fetchAndUpdateMetamaskNotifications.bind(
          notificationServicesController,
        ),
      deleteNotificationsById:
        notificationServicesController.deleteNotificationsById.bind(
          notificationServicesController,
        ),
      getNotificationsByType:
        notificationServicesController.getNotificationsByType.bind(
          notificationServicesController,
        ),
      markMetamaskNotificationsAsRead:
        notificationServicesController.markMetamaskNotificationsAsRead.bind(
          notificationServicesController,
        ),
      setFeatureAnnouncementsEnabled:
        notificationServicesController.setFeatureAnnouncementsEnabled.bind(
          notificationServicesController,
        ),
      enablePushNotifications:
        notificationServicesPushController.enablePushNotifications.bind(
          notificationServicesPushController,
        ),
      disablePushNotifications:
        notificationServicesPushController.disablePushNotifications.bind(
          notificationServicesPushController,
        ),
      updateTriggerPushNotifications:
        notificationServicesPushController.updateTriggerPushNotifications.bind(
          notificationServicesPushController,
        ),
      enableMetamaskNotifications:
        notificationServicesController.enableMetamaskNotifications.bind(
          notificationServicesController,
        ),
      disableMetamaskNotifications:
        notificationServicesController.disableNotificationServices.bind(
          notificationServicesController,
        ),

      // E2E testing
      throwTestError: this.throwTestError.bind(this),

      // NameController
      updateProposedNames: this.nameController.updateProposedNames.bind(
        this.nameController,
      ),
      setName: this.nameController.setName.bind(this.nameController),

      ///: BEGIN:ONLY_INCLUDE_IF(multichain)
      // MultichainBalancesController
      multichainUpdateBalance: (accountId) =>
        this.multichainBalancesController.updateBalance(accountId),

      // MultichainTransactionsController
      multichainUpdateTransactions: (accountId) =>
        this.multichainTransactionsController.updateTransactionsForAccount(
          accountId,
        ),
      ///: END:ONLY_INCLUDE_IF
      // Transaction Decode
      decodeTransactionData: (request) =>
        decodeTransactionData({
          ...request,
          provider: this.provider,
        }),
      // metrics data deleteion
      createMetaMetricsDataDeletionTask:
        this.metaMetricsDataDeletionController.createMetaMetricsDataDeletionTask.bind(
          this.metaMetricsDataDeletionController,
        ),
      updateDataDeletionTaskStatus:
        this.metaMetricsDataDeletionController.updateDataDeletionTaskStatus.bind(
          this.metaMetricsDataDeletionController,
        ),
      // Trace
      endTrace,
    };
  }

  rejectOriginPendingApprovals(origin) {
    const deleteInterface = (id) =>
      this.controllerMessenger.call(
        'SnapInterfaceController:deleteInterface',
        id,
      );

    rejectOriginApprovals({
      approvalController: this.approvalController,
      deleteInterface,
      origin,
    });
  }

  async exportAccount(address, password) {
    await this.verifyPassword(password);
    return this.keyringController.exportAccount(password, address);
  }

  async getTokenStandardAndDetails(address, userAddress, tokenId) {
    const { tokenList } = this.tokenListController.state;
    const { tokens } = this.tokensController.state;

    const staticTokenListDetails =
      STATIC_MAINNET_TOKEN_LIST[address?.toLowerCase()] || {};
    const tokenListDetails = tokenList[address.toLowerCase()] || {};
    const userDefinedTokenDetails =
      tokens.find(({ address: _address }) =>
        isEqualCaseInsensitive(_address, address),
      ) || {};

    const tokenDetails = {
      ...staticTokenListDetails,
      ...tokenListDetails,
      ...userDefinedTokenDetails,
    };

    const tokenDetailsStandardIsERC20 =
      isEqualCaseInsensitive(tokenDetails.standard, TokenStandard.ERC20) ||
      tokenDetails.erc20 === true;

    const noEvidenceThatTokenIsAnNFT =
      !tokenId &&
      !isEqualCaseInsensitive(tokenDetails.standard, TokenStandard.ERC1155) &&
      !isEqualCaseInsensitive(tokenDetails.standard, TokenStandard.ERC721) &&
      !tokenDetails.erc721;

    const otherDetailsAreERC20Like =
      tokenDetails.decimals !== undefined && tokenDetails.symbol;

    const tokenCanBeTreatedAsAnERC20 =
      tokenDetailsStandardIsERC20 ||
      (noEvidenceThatTokenIsAnNFT && otherDetailsAreERC20Like);

    let details;
    if (tokenCanBeTreatedAsAnERC20) {
      try {
        const balance = userAddress
          ? await fetchTokenBalance(address, userAddress, this.provider)
          : undefined;

        details = {
          address,
          balance,
          standard: TokenStandard.ERC20,
          decimals: tokenDetails.decimals,
          symbol: tokenDetails.symbol,
        };
      } catch (e) {
        // If the `fetchTokenBalance` call failed, `details` remains undefined, and we
        // fall back to the below `assetsContractController.getTokenStandardAndDetails` call
        log.warn(`Failed to get token balance. Error: ${e}`);
      }
    }

    // `details`` will be undefined if `tokenCanBeTreatedAsAnERC20`` is false,
    // or if it is true but the `fetchTokenBalance`` call failed. In either case, we should
    // attempt to retrieve details from `assetsContractController.getTokenStandardAndDetails`
    if (details === undefined) {
      try {
        details =
          await this.assetsContractController.getTokenStandardAndDetails(
            address,
            userAddress,
            tokenId,
          );
      } catch (e) {
        log.warn(`Failed to get token standard and details. Error: ${e}`);
      }
    }

    if (details) {
      const tokenDetailsStandardIsERC1155 = isEqualCaseInsensitive(
        details.standard,
        TokenStandard.ERC1155,
      );

      if (tokenDetailsStandardIsERC1155) {
        try {
          const balance = await fetchERC1155Balance(
            address,
            userAddress,
            tokenId,
            this.provider,
          );

          const balanceToUse = balance?._hex
            ? parseInt(balance._hex, 16).toString()
            : null;

          details = {
            ...details,
            balance: balanceToUse,
          };
        } catch (e) {
          // If the `fetchTokenBalance` call failed, `details` remains undefined, and we
          // fall back to the below `assetsContractController.getTokenStandardAndDetails` call
          log.warn('Failed to get token balance. Error:', e);
        }
      }
    }

    return {
      ...details,
      decimals: details?.decimals?.toString(10),
      balance: details?.balance?.toString(10),
    };
  }

  async getTokenSymbol(address) {
    try {
      const details =
        await this.assetsContractController.getTokenStandardAndDetails(address);
      return details?.symbol;
    } catch (e) {
      return null;
    }
  }

  //=============================================================================
  // VAULT / KEYRING RELATED METHODS
  //=============================================================================

  /**
   * Creates a new Vault and create a new keychain.
   *
   * A vault, or KeyringController, is a controller that contains
   * many different account strategies, currently called Keyrings.
   * Creating it new means wiping all previous keyrings.
   *
   * A keychain, or keyring, controls many accounts with a single backup and signing strategy.
   * For example, a mnemonic phrase can generate many accounts, and is a keyring.
   *
   * @param {string} password
   * @returns {object} vault
   */
  async createNewVaultAndKeychain(password) {
    const releaseLock = await this.createVaultMutex.acquire();
    try {
      return await this.keyringController.createNewVaultAndKeychain(password);
    } finally {
      releaseLock();
    }
  }

  /**
   * Imports a new mnemonic to the vault.
   *
   * @param {string} mnemonic
   * @returns {object} new account address
   */
  ///: BEGIN:ONLY_INCLUDE_IF(multi-srp)
  async importMnemonicToVault(mnemonic) {
    const releaseLock = await this.createVaultMutex.acquire();
    try {
      // TODO: `getKeyringsByType` is deprecated, this logic should probably be moved to the `KeyringController`.
      // FIXME: The `KeyringController` does not check yet for duplicated accounts with HD keyrings, see: https://github.com/MetaMask/core/issues/5411
      const alreadyImportedSrp = this.keyringController
        .getKeyringsByType(KeyringTypes.hd)
        .some((keyring) => {
          return (
            Buffer.from(
              this._convertEnglishWordlistIndicesToCodepoints(keyring.mnemonic),
            ).toString('utf8') === mnemonic
          );
        });

      if (alreadyImportedSrp) {
        throw new Error(
          'This Secret Recovery Phrase has already been imported.',
        );
      }

      const { id } = await this.keyringController.addNewKeyring(
        KeyringTypes.hd,
        {
          mnemonic,
          numberOfAccounts: 1,
        },
      );
      const [newAccountAddress] = await this.keyringController.withKeyring(
        { id },
        async ({ keyring }) => keyring.getAccounts(),
      );
      const account =
        this.accountsController.getAccountByAddress(newAccountAddress);
      this.accountsController.setSelectedAccount(account.id);

      await this._addAccountsWithBalance(id);

      return newAccountAddress;
    } finally {
      releaseLock();
    }
  }

  /**
   * Generates a new mnemonic phrase and adds it to the vault, creating a new HD keyring.
   * This method automatically creates one account associated with the new keyring.
   * The method is protected by a mutex to prevent concurrent vault modifications.
   *
   * @async
   * @returns {Promise<string>} The address of the newly created account
   * @throws Will throw an error if keyring creation fails
   */
  async generateNewMnemonicAndAddToVault() {
    const releaseLock = await this.createVaultMutex.acquire();
    try {
      // addNewKeyring auto creates 1 account.
      const { id } = await this.keyringController.addNewKeyring(
        KeyringTypes.hd,
      );
      const [newAccount] = await this.keyringController.withKeyring(
        { id },
        async ({ keyring }) => keyring.getAccounts(),
      );
      const account = this.accountsController.getAccountByAddress(newAccount);
      this.accountsController.setSelectedAccount(account.id);

      // NOTE: No need to update balances here since we're generating a fresh seed.

      return newAccount;
    } finally {
      releaseLock();
    }
  }
  ///: END:ONLY_INCLUDE_IF

  /**
   * Create a new Vault and restore an existent keyring.
   *
   * @param {string} password
   * @param {number[]} encodedSeedPhrase - The seed phrase, encoded as an array
   * of UTF-8 bytes.
   */
  async createNewVaultAndRestore(password, encodedSeedPhrase) {
    const releaseLock = await this.createVaultMutex.acquire();
    try {
      const { completedOnboarding } = this.onboardingController.state;

      const seedPhraseAsBuffer = Buffer.from(encodedSeedPhrase);

      // clear permissions
      this.permissionController.clearState();

      // Clear snap state
      this.snapController.clearState();

      // clear accounts in AccountTrackerController
      this.accountTrackerController.clearAccounts();

      this.txController.clearUnapprovedTransactions();

      if (completedOnboarding) {
        this.tokenDetectionController.enable();
      }

      // create new vault
      await this.keyringController.createNewVaultAndRestore(
        password,
        this._convertMnemonicToWordlistIndices(seedPhraseAsBuffer),
      );

      if (completedOnboarding) {
        await this._addAccountsWithBalance();

        // This must be set as soon as possible to communicate to the
        // keyring's iframe and have the setting initialized properly
        // Optimistically called to not block MetaMask login due to
        // Ledger Keyring GitHub downtime
        this.#withKeyringForDevice(
          { name: HardwareDeviceNames.ledger },
          async (keyring) => this.setLedgerTransportPreference(keyring),
        );
      }
    } finally {
      releaseLock();
    }
  }

  async _addAccountsWithBalance(keyringId) {
    try {
      // Scan accounts until we find an empty one
      const chainId = this.#getGlobalChainId();

      const keyringSelector = keyringId
        ? { id: keyringId }
        : { type: KeyringTypes.hd };

      const accounts = await this.keyringController.withKeyring(
        keyringSelector,
        async ({ keyring }) => {
          return await keyring.getAccounts();
        },
      );
      let address = accounts[accounts.length - 1];

      for (let count = accounts.length; ; count++) {
        const balance = await this.getBalance(address, this.provider);

        if (balance === '0x0') {
          // This account has no balance, so check for tokens
          await this.tokenDetectionController.detectTokens({
            chainIds: [chainId],
            selectedAddress: address,
          });

          const tokens =
            this.tokensController.state.allTokens?.[chainId]?.[address];
          const detectedTokens =
            this.tokensController.state.allDetectedTokens?.[chainId]?.[address];

          if (
            (tokens?.length ?? 0) === 0 &&
            (detectedTokens?.length ?? 0) === 0
          ) {
            // This account has no balance or tokens
            if (count !== 1) {
              await this.removeAccount(address);
            }
            break;
          }
        }

        // This account has assets, so check the next one
        address = await this.keyringController.withKeyring(
          keyringSelector,
          async ({ keyring }) => {
            const [newAddress] = await keyring.addAccounts(1);
            return newAddress;
          },
        );
      }
    } catch (e) {
      log.warn(`Failed to add accounts with balance. Error: ${e}`);
    } finally {
      await this.userStorageController.setIsAccountSyncingReadyToBeDispatched(
        true,
      );
    }
  }

  /**
   * Encodes a BIP-39 mnemonic as the indices of words in the English BIP-39 wordlist.
   *
   * @param {Buffer} mnemonic - The BIP-39 mnemonic.
   * @returns {Buffer} The Unicode code points for the seed phrase formed from the words in the wordlist.
   */
  _convertMnemonicToWordlistIndices(mnemonic) {
    const indices = mnemonic
      .toString()
      .split(' ')
      .map((word) => wordlist.indexOf(word));
    return new Uint8Array(new Uint16Array(indices).buffer);
  }

  /**
   * Converts a BIP-39 mnemonic stored as indices of words in the English wordlist to a buffer of Unicode code points.
   *
   * @param {Uint8Array} wordlistIndices - Indices to specific words in the BIP-39 English wordlist.
   * @returns {Buffer} The BIP-39 mnemonic formed from the words in the English wordlist, encoded as a list of Unicode code points.
   */
  _convertEnglishWordlistIndicesToCodepoints(wordlistIndices) {
    return Buffer.from(
      Array.from(new Uint16Array(wordlistIndices.buffer))
        .map((i) => wordlist[i])
        .join(' '),
    );
  }

  /**
   * Get an account balance from the AccountTrackerController or request it directly from the network.
   *
   * @param {string} address - The account address
   * @param {Provider} provider - The provider instance to use when asking the network
   */
  async getBalance(address, provider) {
    const cached = this.accountTrackerController.state.accounts[address];

    if (cached && cached.balance) {
      return cached.balance;
    }

    try {
      const balance = await provider.request({
        method: 'eth_getBalance',
        params: [address, 'latest'],
      });
      return balance || '0x0';
    } catch (error) {
      log.error(error);
      throw error;
    }
  }

  /**
   * Submits the user's password and attempts to unlock the vault.
   * Also synchronizes the preferencesController, to ensure its schema
   * is up to date with known accounts once the vault is decrypted.
   *
   * @param {string} password - The user's password
   */
  async submitPassword(password) {
    const { completedOnboarding } = this.onboardingController.state;

    // Before attempting to unlock the keyrings, we need the offscreen to have loaded.
    await this.offscreenPromise;

    await this.keyringController.submitPassword(password);

    ///: BEGIN:ONLY_INCLUDE_IF(build-mmi)
    this.mmiController.onSubmitPassword();
    ///: END:ONLY_INCLUDE_IF

    try {
      await this.blockTracker.checkForLatestBlock();
    } catch (error) {
      log.error('Error while unlocking extension.', error);
    }

    await this.accountsController.updateAccounts();

    // This must be set as soon as possible to communicate to the
    // keyring's iframe and have the setting initialized properly
    // Optimistically called to not block MetaMask login due to
    // Ledger Keyring GitHub downtime
    if (completedOnboarding) {
      this.#withKeyringForDevice(
        { name: HardwareDeviceNames.ledger },
        async (keyring) => this.setLedgerTransportPreference(keyring),
      );
    }
  }

  async _loginUser(password) {
    try {
      // Automatic login via config password
      await this.submitPassword(password);

      // Updating accounts in this.accountTrackerController before starting UI syncing ensure that
      // state has account balance before it is synced with UI
      await this.accountTrackerController.updateAccountsAllActiveNetworks();
    } finally {
      this._startUISync();
    }
  }

  _startUISync() {
    // Message startUISync is used to start syncing state with UI
    // Sending this message after login is completed helps to ensure that incomplete state without
    // account details are not flushed to UI.
    this.emit('startUISync');
    this.startUISync = true;
    this.memStore.subscribe(this.sendUpdate.bind(this));
  }

  /**
   * Submits a user's encryption key to log the user in via login token
   */
  async submitEncryptionKey() {
    try {
      const { loginToken, loginSalt } =
        await this.extension.storage.session.get(['loginToken', 'loginSalt']);
      if (loginToken && loginSalt) {
        const { vault } = this.keyringController.state;

        const jsonVault = JSON.parse(vault);

        if (jsonVault.salt !== loginSalt) {
          console.warn(
            'submitEncryptionKey: Stored salt and vault salt do not match',
          );
          await this.clearLoginArtifacts();
          return;
        }

        await this.keyringController.submitEncryptionKey(loginToken, loginSalt);
      }
    } catch (e) {
      // If somehow this login token doesn't work properly,
      // remove it and the user will get shown back to the unlock screen
      await this.clearLoginArtifacts();
      throw e;
    }
  }

  async clearLoginArtifacts() {
    await this.extension.storage.session.remove(['loginToken', 'loginSalt']);
  }

  /**
   * Submits a user's password to check its validity.
   *
   * @param {string} password - The user's password
   */
  async verifyPassword(password) {
    await this.keyringController.verifyPassword(password);
  }

  /**
   * @type Identity
   * @property {string} name - The account nickname.
   * @property {string} address - The account's ethereum address, in lower case.
   * receiving funds from our automatic Ropsten faucet.
   */

  /**
   * Gets the mnemonic of the user's primary keyring.
   */
  getPrimaryKeyringMnemonic() {
    const [keyring] = this.keyringController.getKeyringsByType(
      KeyringType.hdKeyTree,
    );
    if (!keyring.mnemonic) {
      throw new Error('Primary keyring mnemonic unavailable.');
    }

    return keyring.mnemonic;
  }

  /**
   * Gets the mnemonic seed of the user's primary keyring.
   */
  getPrimaryKeyringMnemonicSeed() {
    const [keyring] = this.keyringController.getKeyringsByType(
      KeyringType.hdKeyTree,
    );
    if (!keyring.seed) {
      throw new Error('Primary keyring mnemonic unavailable.');
    }

    return keyring.seed;
  }

  ///: BEGIN:ONLY_INCLUDE_IF(build-mmi)
  async getCustodyKeyringIfExists(address) {
    const custodyType = this.custodyController.getCustodyTypeByAddress(
      toChecksumHexAddress(address),
    );
    const keyring = this.keyringController.getKeyringsByType(custodyType)[0];
    return keyring?.getAccountDetails(address) ? keyring : undefined;
  }
  ///: END:ONLY_INCLUDE_IF

  //
  // Hardware
  //

  async attemptLedgerTransportCreation() {
    return await this.#withKeyringForDevice(
      { name: HardwareDeviceNames.ledger },
      async (keyring) => keyring.attemptMakeApp(),
    );
  }

  /**
   * Fetch account list from a hardware device.
   *
   * @param deviceName
   * @param page
   * @param hdPath
   * @returns [] accounts
   */
  async connectHardware(deviceName, page, hdPath) {
    return this.#withKeyringForDevice(
      { name: deviceName, hdPath },
      async (keyring) => {
        if (deviceName === HardwareDeviceNames.ledger) {
          await this.setLedgerTransportPreference(keyring);
        }

        let accounts = [];
        switch (page) {
          case -1:
            accounts = await keyring.getPreviousPage();
            break;
          case 1:
            accounts = await keyring.getNextPage();
            break;
          default:
            accounts = await keyring.getFirstPage();
        }

        // Merge with existing accounts
        // and make sure addresses are not repeated
        const oldAccounts = await this.keyringController.getAccounts();

        const accountsToTrack = [
          ...new Set(
            oldAccounts.concat(accounts.map((a) => a.address.toLowerCase())),
          ),
        ];
        this.accountTrackerController.syncWithAddresses(accountsToTrack);
        return accounts;
      },
    );
  }

  /**
   * Check if the device is unlocked
   *
   * @param deviceName
   * @param hdPath
   * @returns {Promise<boolean>}
   */
  async checkHardwareStatus(deviceName, hdPath) {
    return this.#withKeyringForDevice(
      { name: deviceName, hdPath },
      async (keyring) => {
        return keyring.isUnlocked();
      },
    );
  }

  /**
   * Get hardware type that will be sent for metrics logging.
   *
   * @param {string} address - Address to retrieve the keyring from
   * @returns {HardwareKeyringType} Keyring hardware type
   */
  async getHardwareTypeForMetric(address) {
    return await this.keyringController.withKeyring(
      { address },
      ({ keyring }) => HardwareKeyringType[keyring.type],
    );
  }

  /**
   * Clear
   *
   * @param deviceName
   * @returns {Promise<boolean>}
   */
  async forgetDevice(deviceName) {
    return this.#withKeyringForDevice({ name: deviceName }, async (keyring) => {
      for (const address of keyring.accounts) {
        this._onAccountRemoved(address);
      }

      keyring.forgetDevice();

      return true;
    });
  }

  /**
   * Retrieves the keyring for the selected address and using the .type returns
   * a subtype for the account. Either 'hardware', 'imported', 'snap', or 'MetaMask'.
   *
   * @param {string} address - Address to retrieve keyring for
   * @returns {'hardware' | 'imported' | 'snap' | 'MetaMask'}
   */
  async getAccountType(address) {
    const keyringType = await this.keyringController.getAccountKeyringType(
      address,
    );
    switch (keyringType) {
      case KeyringType.trezor:
      case KeyringType.oneKey:
      case KeyringType.lattice:
      case KeyringType.qr:
      case KeyringType.ledger:
        return 'hardware';
      case KeyringType.imported:
        return 'imported';
      case KeyringType.snap:
        return 'snap';
      default:
        return 'MetaMask';
    }
  }

  /**
   * Retrieves the keyring for the selected address and using the .type
   * determines if a more specific name for the device is available. Returns
   * undefined for non hardware wallets.
   *
   * @param {string} address - Address to retrieve keyring for
   * @returns {'ledger' | 'lattice' | string | undefined}
   */
  async getDeviceModel(address) {
    return this.keyringController.withKeyring(
      { address },
      async ({ keyring }) => {
        switch (keyring.type) {
          case KeyringType.trezor:
          case KeyringType.oneKey:
            return keyring.getModel();
          case KeyringType.qr:
            return keyring.getName();
          case KeyringType.ledger:
            // TODO: get model after ledger keyring exposes method
            return HardwareDeviceNames.ledger;
          case KeyringType.lattice:
            // TODO: get model after lattice keyring exposes method
            return HardwareDeviceNames.lattice;
          default:
            return undefined;
        }
      },
    );
  }

  /**
   * get hardware account label
   *
   * @param name
   * @param index
   * @param hdPathDescription
   * @returns string label
   */
  getAccountLabel(name, index, hdPathDescription) {
    return `${name[0].toUpperCase()}${name.slice(1)} ${
      parseInt(index, 10) + 1
    } ${hdPathDescription || ''}`.trim();
  }

  /**
   * Imports an account from a Trezor or Ledger device.
   *
   * @param index
   * @param deviceName
   * @param hdPath
   * @param hdPathDescription
   * @returns {} keyState
   */
  async unlockHardwareWalletAccount(
    index,
    deviceName,
    hdPath,
    hdPathDescription,
  ) {
    const { address: unlockedAccount, label } =
      await this.#withKeyringForDevice(
        { name: deviceName, hdPath },
        async (keyring) => {
          keyring.setAccountToUnlock(index);
          const [address] = await keyring.addAccounts(1);
          return {
            address: normalize(address),
            label: this.getAccountLabel(
              deviceName === HardwareDeviceNames.qr
                ? keyring.getName()
                : deviceName,
              index,
              hdPathDescription,
            ),
          };
        },
      );

    // Set the account label to Trezor 1 / Ledger 1 / QR Hardware 1, etc
    this.preferencesController.setAccountLabel(unlockedAccount, label);
    // Select the account
    this.preferencesController.setSelectedAddress(unlockedAccount);

    // It is expected that the account also exist in the accounts-controller
    // in other case, an error shall be thrown
    const account =
      this.accountsController.getAccountByAddress(unlockedAccount);
    this.accountsController.setAccountName(account.id, label);

    const accounts = this.accountsController.listAccounts();

    const { identities } = this.preferencesController.state;
    return { unlockedAccount, identities, accounts };
  }

  //
  // Account Management
  //

  /**
   * Adds a new account to the keyring corresponding to the given `keyringId`,
   * or to the default (first) HD keyring if no `keyringId` is provided.
   *
   * @param {number} accountCount - The number of accounts to create
   * @param {string} _keyringId - The keyring identifier.
   * @returns {Promise<string>} The address of the newly-created account.
   */
  async addNewAccount(accountCount, _keyringId) {
    const oldAccounts = await this.keyringController.getAccounts();
    const keyringSelector = _keyringId
      ? { id: _keyringId }
      : { type: KeyringTypes.hd };

    const addedAccountAddress = await this.keyringController.withKeyring(
      keyringSelector,
      async ({ keyring }) => {
        if (keyring.type !== KeyringTypes.hd) {
          throw new Error('Cannot add account to non-HD keyring');
        }
        const accountsInKeyring = await keyring.getAccounts();

        // Only add an account if the accountCount matches the accounts in the keyring.
        if (accountCount && accountCount !== accountsInKeyring.length) {
          if (accountCount > accountsInKeyring.length) {
            throw new Error('Account out of sequence');
          }

          const existingAccount = accountsInKeyring[accountCount];

          if (!existingAccount) {
            throw new Error(`Can't find account at index ${accountCount}`);
          }

          return existingAccount;
        }

        const [newAddress] = await keyring.addAccounts(1);
        return newAddress;
      },
    );

    if (!oldAccounts.includes(addedAccountAddress)) {
      this.preferencesController.setSelectedAddress(addedAccountAddress);
    }

    return addedAccountAddress;
  }

  /**
   * Verifies the validity of the current vault's seed phrase.
   *
   * Validity: seed phrase restores the accounts belonging to the current vault.
   *
   * Called when the first account is created and on unlocking the vault.
   *
   * @param {string} password
   * @param {string} _keyringId - This is the identifier for the hd keyring.
   * @returns {Promise<number[]>} The seed phrase to be confirmed by the user,
   * encoded as an array of UTF-8 bytes.
   */
  async getSeedPhrase(password, _keyringId) {
    return this._convertEnglishWordlistIndicesToCodepoints(
      await this.keyringController.exportSeedPhrase(
        password,
        ///: BEGIN:ONLY_INCLUDE_IF(multi-srp)
        _keyringId,
        ///: END:ONLY_INCLUDE_IF
      ),
    );
  }

  /**
   * Clears the transaction history, to allow users to force-reset their nonces.
   * Mostly used in development environments, when networks are restarted with
   * the same network ID.
   *
   * @returns {Promise<string>} The current selected address.
   */
  async resetAccount() {
    const selectedAddress =
      this.accountsController.getSelectedAccount().address;

    const globalChainId = this.#getGlobalChainId();

    this.txController.wipeTransactions({
      address: selectedAddress,
      chainId: globalChainId,
    });

    this.smartTransactionsController.wipeSmartTransactions({
      address: selectedAddress,
      ignoreNetwork: false,
    });

    this.bridgeStatusController.wipeBridgeStatus({
      address: selectedAddress,
      ignoreNetwork: false,
    });

    this.networkController.resetConnection();

    return selectedAddress;
  }

  /**
   * Checks that all accounts referenced have a matching InternalAccount. Sends
   * an error to sentry for any accounts that were expected but are missing from the wallet.
   *
   * @param {InternalAccount[]} [internalAccounts] - The list of evm accounts the wallet knows about.
   * @param {Hex[]} [accounts] - The list of evm accounts addresses that should exist.
   */
  captureKeyringTypesWithMissingIdentities(
    internalAccounts = [],
    accounts = [],
  ) {
    const accountsMissingIdentities = accounts.filter(
      (address) =>
        !internalAccounts.some(
          (account) => account.address.toLowerCase() === address.toLowerCase(),
        ),
    );
    const keyringTypesWithMissingIdentities = accountsMissingIdentities.map(
      (address) => this.keyringController.getAccountKeyringType(address),
    );

    const internalAccountCount = internalAccounts.length;

    const accountTrackerCount = Object.keys(
      this.accountTrackerController.state.accounts || {},
    ).length;

    captureException(
      new Error(
        `Attempt to get permission specifications failed because their were ${accounts.length} accounts, but ${internalAccountCount} identities, and the ${keyringTypesWithMissingIdentities} keyrings included accounts with missing identities. Meanwhile, there are ${accountTrackerCount} accounts in the account tracker.`,
      ),
    );
  }

  /**
   * Sorts a list of evm account addresses by most recently selected by using
   * the lastSelected value for the matching InternalAccount object stored in state.
   *
   * @param {Hex[]} [accounts] - The list of evm accounts addresses to sort.
   * @returns {Hex[]} The sorted evm accounts addresses.
   */
  sortAccountsByLastSelected(accounts) {
    const internalAccounts = this.accountsController.listAccounts();

    return accounts.sort((firstAddress, secondAddress) => {
      const firstAccount = internalAccounts.find(
        (internalAccount) =>
          internalAccount.address.toLowerCase() === firstAddress.toLowerCase(),
      );

      const secondAccount = internalAccounts.find(
        (internalAccount) =>
          internalAccount.address.toLowerCase() === secondAddress.toLowerCase(),
      );

      if (!firstAccount) {
        this.captureKeyringTypesWithMissingIdentities(
          internalAccounts,
          accounts,
        );
        throw new Error(`Missing identity for address: "${firstAddress}".`);
      } else if (!secondAccount) {
        this.captureKeyringTypesWithMissingIdentities(
          internalAccounts,
          accounts,
        );
        throw new Error(`Missing identity for address: "${secondAddress}".`);
      } else if (
        firstAccount.metadata.lastSelected ===
        secondAccount.metadata.lastSelected
      ) {
        return 0;
      } else if (firstAccount.metadata.lastSelected === undefined) {
        return 1;
      } else if (secondAccount.metadata.lastSelected === undefined) {
        return -1;
      }

      return (
        secondAccount.metadata.lastSelected - firstAccount.metadata.lastSelected
      );
    });
  }

  /**
   * Gets the sorted permitted accounts for the specified origin. Returns an empty
   * array if no accounts are permitted or the wallet is locked. Returns any permitted
   * accounts if the wallet is locked and `ignoreLock` is true. This lock bypass is needed
   * for the `eth_requestAccounts` & `wallet_getPermission` handlers both of which
   * return permissioned accounts to the dapp when the wallet is locked.
   *
   * @param {string} origin - The origin whose exposed accounts to retrieve.
   * @param {object} [options] - The options object
   * @param {boolean} [options.ignoreLock] - If accounts should be returned even if the wallet is locked.
   * @returns {Promise<string[]>} The origin's permitted accounts, or an empty
   * array.
   */
  getPermittedAccounts(origin, { ignoreLock } = {}) {
    let caveat;
    try {
      caveat = this.permissionController.getCaveat(
        origin,
        Caip25EndowmentPermissionName,
        Caip25CaveatType,
      );
    } catch (err) {
      if (err instanceof PermissionDoesNotExistError) {
        // suppress expected error in case that the origin
        // does not have the target permission yet
        return [];
      }
      throw err;
    }

    if (!this.isUnlocked() && !ignoreLock) {
      return [];
    }

    const ethAccounts = getEthAccounts(caveat.value);
    return this.sortAccountsByLastSelected(ethAccounts);
  }

  /**
   * Stops exposing the specified scope to all third parties.
   *
   * @param {string} scopeString - The scope to stop exposing
   * to third parties.
   */
  removeAllScopePermissions(scopeString) {
    this.permissionController.updatePermissionsByCaveat(
      Caip25CaveatType,
      (existingScopes) =>
        Caip25CaveatMutators[Caip25CaveatType].removeScope(
          existingScopes,
          scopeString,
        ),
    );
  }

  /**
   * Stops exposing the account with the specified address to all third parties.
   * Exposed accounts are stored in caveats of the eth_accounts permission. This
   * method uses `PermissionController.updatePermissionsByCaveat` to
   * remove the specified address from every eth_accounts permission. If a
   * permission only included this address, the permission is revoked entirely.
   *
   * @param {string} targetAccount - The address of the account to stop exposing
   * to third parties.
   */
  removeAllAccountPermissions(targetAccount) {
    this.permissionController.updatePermissionsByCaveat(
      Caip25CaveatType,
      (existingScopes) =>
        Caip25CaveatMutators[Caip25CaveatType].removeAccount(
          existingScopes,
          targetAccount,
        ),
    );
  }

  /**
   * Removes an account from state / storage.
   *
   * @param {string[]} address - A hex address
   */
  async removeAccount(address) {
    this._onAccountRemoved(address);
    await this.keyringController.removeAccount(address);

    return address;
  }

  /**
   * Imports an account with the specified import strategy.
   * These are defined in @metamask/keyring-controller
   * Each strategy represents a different way of serializing an Ethereum key pair.
   *
   * @param {'privateKey' | 'json'} strategy - A unique identifier for an account import strategy.
   * @param {any} args - The data required by that strategy to import an account.
   */
  async importAccountWithStrategy(strategy, args) {
    const importedAccountAddress =
      await this.keyringController.importAccountWithStrategy(strategy, args);
    // set new account as selected
    this.preferencesController.setSelectedAddress(importedAccountAddress);
  }

  /**
   * Requests approval for permissions for the specified origin
   *
   * @param origin - The origin to request approval for.
   * @param permissions - The permissions to request approval for.
   * @param [options] - Optional. Additional properties to define on the requestData object
   */
  async requestPermissionApproval(origin, permissions, options = {}) {
    const id = nanoid();
    return this.approvalController.addAndShowApprovalRequest({
      id,
      origin,
      requestData: {
        metadata: {
          id,
          origin,
        },
        permissions,
        ...options,
      },
      type: MethodNames.RequestPermissions,
    });
  }

  /**
   * Prompts the user with permittedChains approval for given chainId.
   *
   * @param {string} origin - The origin to request approval for.
   * @param {Hex} chainId - The chainId to add incrementally.
   */
  async requestApprovalPermittedChainsPermission(origin, chainId) {
    const caveatValueWithChains = setPermittedEthChainIds(
      {
        requiredScopes: {},
        optionalScopes: {},
        isMultichainOrigin: false,
      },
      [chainId],
    );

    await this.permissionController.requestPermissionsIncremental(
      { origin },
      {
        [Caip25EndowmentPermissionName]: {
          caveats: [
            {
              type: Caip25CaveatType,
              value: caveatValueWithChains,
            },
          ],
        },
      },
    );
  }

  /**
   * Requests incremental permittedChains permission for the specified origin.
   * and updates the existing CAIP-25 permission.
   * Allows for granting without prompting for user approval which
   * would be used as part of flows like `wallet_addEthereumChain`
   * requests where the addition of the network and the permitting
   * of the chain are combined into one approval.
   *
   * @param {object} options - The options object
   * @param {string} options.origin - The origin to request approval for.
   * @param {Hex} options.chainId - The chainId to add to the existing permittedChains.
   * @param {boolean} options.autoApprove - If the chain should be granted without prompting for user approval.
   * @param {object} options.metadata - Request data for the approval.
   */
  async requestPermittedChainsPermissionIncremental({
    origin,
    chainId,
    autoApprove,
    metadata,
  }) {
    if (isSnapId(origin)) {
      throw new Error(
        `Cannot request permittedChains permission for Snaps with origin "${origin}"`,
      );
    }

    const caveatValueWithChains = setPermittedEthChainIds(
      {
        requiredScopes: {},
        optionalScopes: {},
        isMultichainOrigin: false,
      },
      [chainId],
    );

    if (!autoApprove) {
      let options;
      if (metadata) {
        options = { metadata };
      }
      await this.permissionController.requestPermissionsIncremental(
        { origin },
        {
          [Caip25EndowmentPermissionName]: {
            caveats: [
              {
                type: Caip25CaveatType,
                value: caveatValueWithChains,
              },
            ],
          },
        },
        options,
      );
      return;
    }

    await this.permissionController.grantPermissionsIncremental({
      subject: { origin },
      approvedPermissions: {
        [Caip25EndowmentPermissionName]: {
          caveats: [
            {
              type: Caip25CaveatType,
              value: caveatValueWithChains,
            },
          ],
        },
      },
    });
  }

  /**
   * Requests user approval for the CAIP-25 permission for the specified origin
   * and returns a granted permissions object.
   *
   * @param {string} origin - The origin to request approval for.
   * @param requestedPermissions - The legacy permissions to request approval for.
   * @returns the approved permissions object.
   */
  getCaip25PermissionFromLegacyPermissions(origin, requestedPermissions = {}) {
    const permissions = pick(requestedPermissions, [
      RestrictedMethods.eth_accounts,
      PermissionNames.permittedChains,
    ]);

    if (!permissions[RestrictedMethods.eth_accounts]) {
      permissions[RestrictedMethods.eth_accounts] = {};
    }

    if (!permissions[PermissionNames.permittedChains]) {
      permissions[PermissionNames.permittedChains] = {};
    }

    if (isSnapId(origin)) {
      delete permissions[PermissionNames.permittedChains];
    }

    const requestedAccounts =
      permissions[RestrictedMethods.eth_accounts]?.caveats?.find(
        (caveat) => caveat.type === CaveatTypes.restrictReturnedAccounts,
      )?.value ?? [];

    const requestedChains =
      permissions[PermissionNames.permittedChains]?.caveats?.find(
        (caveat) => caveat.type === CaveatTypes.restrictNetworkSwitching,
      )?.value ?? [];

    const newCaveatValue = {
      requiredScopes: {},
      optionalScopes: {
        'wallet:eip155': {
          accounts: [],
        },
      },
      isMultichainOrigin: false,
    };

    const caveatValueWithChains = setPermittedEthChainIds(
      newCaveatValue,
      isSnapId(origin) ? [] : requestedChains,
    );

    const caveatValueWithAccountsAndChains = setEthAccounts(
      caveatValueWithChains,
      requestedAccounts,
    );

    return {
      [Caip25EndowmentPermissionName]: {
        caveats: [
          {
            type: Caip25CaveatType,
            value: caveatValueWithAccountsAndChains,
          },
        ],
      },
    };
  }
  // ---------------------------------------------------------------------------
  // Identity Management (signature operations)

  getAddTransactionRequest({
    transactionParams,
    transactionOptions,
    dappRequest,
    ...otherParams
  }) {
    return {
      internalAccounts: this.accountsController.listAccounts(),
      dappRequest,
      networkClientId:
        dappRequest?.networkClientId ??
        transactionOptions?.networkClientId ??
        this.#getGlobalNetworkClientId(),
      selectedAccount: this.accountsController.getAccountByAddress(
        transactionParams.from,
      ),
      transactionController: this.txController,
      transactionOptions,
      transactionParams,
      userOperationController: this.userOperationController,
      chainId: this.#getGlobalChainId(),
      ppomController: this.ppomController,
      securityAlertsEnabled:
        this.preferencesController.state?.securityAlertsEnabled,
      updateSecurityAlertResponse: this.updateSecurityAlertResponse.bind(this),
      ...otherParams,
    };
  }

  /**
   * @returns {boolean} true if the keyring type supports EIP-1559
   */
  async getCurrentAccountEIP1559Compatibility() {
    return true;
  }

  //=============================================================================
  // END (VAULT / KEYRING RELATED METHODS)
  //=============================================================================

  /**
   * Allows a user to attempt to cancel a previously submitted transaction
   * by creating a new transaction.
   *
   * @param {number} originalTxId - the id of the txMeta that you want to
   * attempt to cancel
   * @param {import(
   *  './controllers/transactions'
   * ).CustomGasSettings} [customGasSettings] - overrides to use for gas params
   * instead of allowing this method to generate them
   * @param options
   * @returns {object} MetaMask state
   */
  async createCancelTransaction(originalTxId, customGasSettings, options) {
    await this.txController.stopTransaction(
      originalTxId,
      customGasSettings,
      options,
    );
    const state = this.getState();
    return state;
  }

  /**
   * Allows a user to attempt to speed up a previously submitted transaction
   * by creating a new transaction.
   *
   * @param {number} originalTxId - the id of the txMeta that you want to
   * attempt to speed up
   * @param {import(
   *  './controllers/transactions'
   * ).CustomGasSettings} [customGasSettings] - overrides to use for gas params
   * instead of allowing this method to generate them
   * @param options
   * @returns {object} MetaMask state
   */
  async createSpeedUpTransaction(originalTxId, customGasSettings, options) {
    await this.txController.speedUpTransaction(
      originalTxId,
      customGasSettings,
      options,
    );
    const state = this.getState();
    return state;
  }

  async estimateGas(estimateGasParams) {
    return new Promise((resolve, reject) => {
      this.provider
        .request({
          method: 'eth_estimateGas',
          params: [estimateGasParams],
        })
        .then((result) => resolve(result.toString(16)))
        .catch((err) => reject(err));
    });
  }

  handleWatchAssetRequest = ({ asset, type, origin, networkClientId }) => {
    switch (type) {
      case ERC20:
        return this.tokensController.watchAsset({
          asset,
          type,
          networkClientId,
        });
      case ERC721:
      case ERC1155:
        return this.nftController.watchNft(asset, type, origin);
      default:
        throw new Error(`Asset type ${type} not supported`);
    }
  };

  async updateSecurityAlertResponse(
    method,
    securityAlertId,
    securityAlertResponse,
  ) {
    await updateSecurityAlertResponse({
      appStateController: this.appStateController,
      method,
      securityAlertId,
      securityAlertResponse,
      signatureController: this.signatureController,
      transactionController: this.txController,
    });
  }

  /**
   * Returns the index of the HD keyring containing the selected account.
   *
   * @returns {number | undefined} The index of the HD keyring containing the selected account.
   */
  getHDEntropyIndex() {
    const selectedAccount = this.accountsController.getSelectedAccount();
    const hdKeyrings = this.keyringController.state.keyrings.filter(
      (keyring) => keyring.type === KeyringTypes.hd,
    );
    const index = hdKeyrings.findIndex((keyring) =>
      keyring.accounts.includes(selectedAccount.address),
    );

    return index === -1 ? undefined : index;
  }

  //=============================================================================
  // PASSWORD MANAGEMENT
  //=============================================================================

  /**
   * Allows a user to begin the seed phrase recovery process.
   */
  markPasswordForgotten() {
    this.preferencesController.setPasswordForgotten(true);
    this.sendUpdate();
  }

  /**
   * Allows a user to end the seed phrase recovery process.
   */
  unMarkPasswordForgotten() {
    this.preferencesController.setPasswordForgotten(false);
    this.sendUpdate();
  }

  //=============================================================================
  // SETUP
  //=============================================================================

  /**
   * A runtime.MessageSender object, as provided by the browser:
   *
   * @see https://developer.mozilla.org/en-US/docs/Mozilla/Add-ons/WebExtensions/API/runtime/MessageSender
   * @typedef {object} MessageSender
   * @property {string} - The URL of the page or frame hosting the script that sent the message.
   */

  /**
   * A Snap sender object.
   *
   * @typedef {object} SnapSender
   * @property {string} snapId - The ID of the snap.
   */

  /**
   * Used to create a multiplexed stream for connecting to an untrusted context
   * like a Dapp or other extension.
   *
   * @param options - Options bag.
   * @param {ReadableStream} options.connectionStream - The Duplex stream to connect to.
   * @param {MessageSender | SnapSender} options.sender - The sender of the messages on this stream.
   * @param {string} [options.subjectType] - The type of the sender, i.e. subject.
   */
  setupUntrustedCommunicationEip1193({
    connectionStream,
    sender,
    subjectType,
  }) {
    if (sender.url) {
      if (this.onboardingController.state.completedOnboarding) {
        if (this.preferencesController.state.usePhishDetect) {
          const { hostname } = new URL(sender.url);
          this.phishingController.maybeUpdateState();
          // Check if new connection is blocked if phishing detection is on
          const phishingTestResponse = this.phishingController.test(sender.url);
          if (phishingTestResponse?.result) {
            this.sendPhishingWarning(connectionStream, hostname);
            this.metaMetricsController.trackEvent({
              event: MetaMetricsEventName.PhishingPageDisplayed,
              category: MetaMetricsEventCategory.Phishing,
              properties: {
                url: hostname,
              },
            });
            return;
          }
        }
      }
    }

    let inputSubjectType;
    if (subjectType) {
      inputSubjectType = subjectType;
    } else if (sender.id && sender.id !== this.extension.runtime.id) {
      inputSubjectType = SubjectType.Extension;
    } else {
      inputSubjectType = SubjectType.Website;
    }

    // setup multiplexing
    const mux = setupMultiplex(connectionStream);

    // messages between inpage and background
    this.setupProviderConnectionEip1193(
      mux.createStream('metamask-provider'),
      sender,
      inputSubjectType,
    );

    // TODO:LegacyProvider: Delete
    if (sender.url) {
      // legacy streams
      this.setupPublicConfig(mux.createStream('publicConfig'));
    }
  }

  /**
   * Used to create a CAIP stream for connecting to an untrusted context.
   *
   * @param options - Options bag.
   * @param {ReadableStream} options.connectionStream - The Duplex stream to connect to.
   * @param {MessageSender | SnapSender} options.sender - The sender of the messages on this stream.
   * @param {string} [options.subjectType] - The type of the sender, i.e. subject.
   */
  setupUntrustedCommunicationCaip({ connectionStream, sender, subjectType }) {
    if (!process.env.MULTICHAIN_API) {
      return;
    }

    let inputSubjectType;
    if (subjectType) {
      inputSubjectType = subjectType;
    } else if (sender.id && sender.id !== this.extension.runtime.id) {
      inputSubjectType = SubjectType.Extension;
    } else {
      inputSubjectType = SubjectType.Website;
    }

    const caipStream = createCaipStream(connectionStream);

    // messages between subject and background
    this.setupProviderConnectionCaip(caipStream, sender, inputSubjectType);
  }

  /**
   * Used to create a multiplexed stream for connecting to a trusted context,
   * like our own user interfaces, which have the provider APIs, but also
   * receive the exported API from this controller, which includes trusted
   * functions, like the ability to approve transactions or sign messages.
   *
   * @param {*} connectionStream - The duplex stream to connect to.
   * @param {MessageSender} sender - The sender of the messages on this stream
   */
  setupTrustedCommunication(connectionStream, sender) {
    // setup multiplexing
    const mux = setupMultiplex(connectionStream);
    // connect features
    this.setupControllerConnection(mux.createStream('controller'));
    this.setupProviderConnectionEip1193(
      mux.createStream('provider'),
      sender,
      SubjectType.Internal,
    );
  }

  /**
   * Used to create a multiplexed stream for connecting to the phishing warning page.
   *
   * @param options - Options bag.
   * @param {ReadableStream} options.connectionStream - The Duplex stream to connect to.
   */
  setupPhishingCommunication({ connectionStream }) {
    const { usePhishDetect } = this.preferencesController.state;

    if (!usePhishDetect) {
      return;
    }

    // setup multiplexing
    const mux = setupMultiplex(connectionStream);
    const phishingStream = mux.createStream(PHISHING_SAFELIST);

    // set up postStream transport
    phishingStream.on(
      'data',
      createMetaRPCHandler(
        {
          safelistPhishingDomain: this.safelistPhishingDomain.bind(this),
          backToSafetyPhishingWarning:
            this.backToSafetyPhishingWarning.bind(this),
        },
        phishingStream,
      ),
    );
  }

  setUpCookieHandlerCommunication({ connectionStream }) {
    const {
      metaMetricsId,
      dataCollectionForMarketing,
      participateInMetaMetrics,
    } = this.metaMetricsController.state;

    if (
      metaMetricsId &&
      dataCollectionForMarketing &&
      participateInMetaMetrics
    ) {
      // setup multiplexing
      const mux = setupMultiplex(connectionStream);
      const metamaskCookieHandlerStream = mux.createStream(
        METAMASK_COOKIE_HANDLER,
      );
      // set up postStream transport
      metamaskCookieHandlerStream.on(
        'data',
        createMetaRPCHandler(
          {
            getCookieFromMarketingPage:
              this.getCookieFromMarketingPage.bind(this),
          },
          metamaskCookieHandlerStream,
        ),
      );
    }
  }

  getCookieFromMarketingPage(data) {
    const { ga_client_id: cookieId } = data;
    this.metaMetricsController.setMarketingCampaignCookieId(cookieId);
  }

  /**
   * Called when we detect a suspicious domain. Requests the browser redirects
   * to our anti-phishing page.
   *
   * @private
   * @param {*} connectionStream - The duplex stream to the per-page script,
   * for sending the reload attempt to.
   * @param {string} hostname - The hostname that triggered the suspicion.
   */
  sendPhishingWarning(connectionStream, hostname) {
    const mux = setupMultiplex(connectionStream);
    const phishingStream = mux.createStream('phishing');
    phishingStream.write({ hostname });
  }

  /**
   * A method for providing our API over a stream using JSON-RPC.
   *
   * @param {*} outStream - The stream to provide our API over.
   */
  setupControllerConnection(outStream) {
    const patchStore = new PatchStore(this.memStore);
    let uiReady = false;

    const handleUpdate = () => {
      if (!isStreamWritable(outStream) || !uiReady) {
        return;
      }

      const patches = patchStore.flushPendingPatches();

      outStream.write({
        jsonrpc: '2.0',
        method: 'sendUpdate',
        params: [patches],
      });
    };

    const api = {
      ...this.getApi(),
      ...this.controllerApi,
      startPatches: () => {
        uiReady = true;
        handleUpdate();
      },
      getStatePatches: () => patchStore.flushPendingPatches(),
    };

    this.on('update', handleUpdate);

    // report new active controller connection
    this.activeControllerConnections += 1;
    this.emit('controllerConnectionChanged', this.activeControllerConnections);

    // set up postStream transport
    outStream.on('data', createMetaRPCHandler(api, outStream));

    const startUISync = () => {
      if (!isStreamWritable(outStream)) {
        return;
      }
      // send notification to client-side
      outStream.write({
        jsonrpc: '2.0',
        method: 'startUISync',
      });
    };

    if (this.startUISync) {
      startUISync();
    } else {
      this.once('startUISync', startUISync);
    }

    const outstreamEndHandler = () => {
      if (!outStream.mmFinished) {
        this.activeControllerConnections -= 1;
        this.emit(
          'controllerConnectionChanged',
          this.activeControllerConnections,
        );
        outStream.mmFinished = true;
        this.removeListener('update', handleUpdate);
        patchStore.destroy();
      }
    };

    // The presence of both of the below handlers may be redundant.
    // After upgrading metamask/object-multiples to v2.0.0, which included
    // an upgrade of readable-streams from v2 to v3, we saw that the
    // `outStream.on('end'` handler was almost never being called. This seems to
    // related to how v3 handles errors vs how v2 handles errors; there
    // are "premature close" errors in both cases, although in the case
    // of v2 they don't prevent `outStream.on('end'` from being called.
    // At the time that this comment was committed, it was known that we
    // need to investigate and resolve the underlying error, however,
    // for expediency, we are not addressing them at this time. Instead, we
    // can observe that `readableStream.finished` preserves the same
    // functionality as we had when we relied on readable-stream v2. Meanwhile,
    // the `outStream.on('end')` handler was observed to have been called at least once.
    // In an abundance of caution to prevent against unexpected future behavioral changes in
    // streams implementations, we redundantly use multiple paths to attach the same event handler.
    // The outstreamEndHandler therefore needs to be idempotent, which introduces the `mmFinished` property.

    outStream.mmFinished = false;
    finished(outStream, outstreamEndHandler);
    outStream.once('close', outstreamEndHandler);
    outStream.once('end', outstreamEndHandler);
  }

  /**
   * A method for serving our ethereum provider over a given stream.
   *
   * @param {*} outStream - The stream to provide over.
   * @param {MessageSender | SnapSender} sender - The sender of the messages on this stream
   * @param {SubjectType} subjectType - The type of the sender, i.e. subject.
   */
  setupProviderConnectionEip1193(outStream, sender, subjectType) {
    let origin;
    if (subjectType === SubjectType.Internal) {
      origin = ORIGIN_METAMASK;
    } else if (subjectType === SubjectType.Snap) {
      origin = sender.snapId;
    } else {
      origin = new URL(sender.url).origin;
    }

    if (sender.id && sender.id !== this.extension.runtime.id) {
      this.subjectMetadataController.addSubjectMetadata({
        origin,
        extensionId: sender.id,
        subjectType: SubjectType.Extension,
      });
    }

    let tabId;
    if (sender.tab && sender.tab.id) {
      tabId = sender.tab.id;
    }

    let mainFrameOrigin = origin;
    if (sender.tab && sender.tab.url) {
      // If sender origin is an iframe, then get the top-level frame's origin
      mainFrameOrigin = new URL(sender.tab.url).origin;
    }

    const engine = this.setupProviderEngineEip1193({
      origin,
      sender,
      subjectType,
      tabId,
      mainFrameOrigin,
    });

    const dupeReqFilterStream = createDupeReqFilterStream();

    // setup connection
    const providerStream = createEngineStream({ engine });

    const connectionId = this.addConnection(origin, {
      tabId,
      apiType: API_TYPE.EIP1193,
      engine,
    });

    pipeline(
      outStream,
      dupeReqFilterStream,
      providerStream,
      outStream,
      (err) => {
        // handle any middleware cleanup
        engine.destroy();
        connectionId && this.removeConnection(origin, connectionId);
        // For context and todos related to the error message match, see https://github.com/MetaMask/metamask-extension/issues/26337
        if (err && !err.message?.match('Premature close')) {
          log.error(err);
        }
      },
    );

    // Used to show wallet liveliness to the provider
    if (subjectType !== SubjectType.Internal) {
      this._notifyChainChangeForConnection({ engine }, origin);
    }
  }

  /**
   * A method for serving our CAIP provider over a given stream.
   *
   * @param {*} outStream - The stream to provide over.
   * @param {MessageSender | SnapSender} sender - The sender of the messages on this stream
   * @param {SubjectType} subjectType - The type of the sender, i.e. subject.
   */
  setupProviderConnectionCaip(outStream, sender, subjectType) {
    if (!process.env.MULTICHAIN_API) {
      return;
    }

    let origin;
    if (subjectType === SubjectType.Internal) {
      origin = ORIGIN_METAMASK;
    } else if (subjectType === SubjectType.Snap) {
      origin = sender.snapId;
    } else {
      origin = new URL(sender.url).origin;
    }

    if (sender.id && sender.id !== this.extension.runtime.id) {
      this.subjectMetadataController.addSubjectMetadata({
        origin,
        extensionId: sender.id,
        subjectType: SubjectType.Extension,
      });
    }

    let tabId;
    if (sender.tab && sender.tab.id) {
      tabId = sender.tab.id;
    }

    const engine = this.setupProviderEngineCaip({
      origin,
      sender,
      subjectType,
      tabId,
    });

    const dupeReqFilterStream = createDupeReqFilterStream();

    // setup connection
    const providerStream = createEngineStream({ engine });

    const connectionId = this.addConnection(origin, {
      tabId,
      apiType: API_TYPE.CAIP_MULTICHAIN,
      engine,
    });

    pipeline(
      outStream,
      dupeReqFilterStream,
      providerStream,
      outStream,
      (err) => {
        // handle any middleware cleanup
        engine.destroy();
        connectionId && this.removeConnection(origin, connectionId);
        // For context and todos related to the error message match, see https://github.com/MetaMask/metamask-extension/issues/26337
        if (err && !err.message?.match('Premature close')) {
          log.error(err);
        }
      },
    );
  }

  /**
   * A method for creating an ethereum provider that is safely restricted for the requesting subject.
   *
   * @param {object} options - Provider engine options
   * @param {string} options.origin - The origin of the sender
   * @param {MessageSender | SnapSender} options.sender - The sender object.
   * @param {string} options.subjectType - The type of the sender subject.
   * @param {tabId} [options.tabId] - The tab ID of the sender - if the sender is within a tab
   * @param {mainFrameOrigin} [options.mainFrameOrigin] - The origin of the main frame if the sender is an iframe
   */
  setupProviderEngineEip1193({
    origin,
    subjectType,
    sender,
    tabId,
    mainFrameOrigin,
  }) {
    const engine = new JsonRpcEngine();

    // Append origin to each request
    engine.push(createOriginMiddleware({ origin }));

    // Append mainFrameOrigin to each request if present
    if (mainFrameOrigin) {
      engine.push(createMainFrameOriginMiddleware({ mainFrameOrigin }));
    }

    // Append selectedNetworkClientId to each request
    engine.push(createSelectedNetworkMiddleware(this.controllerMessenger));

    // Add a middleware that will switch chain on each request (as needed)
    if (process.env.EVM_MULTICHAIN_ENABLED !== true) {
      const requestQueueMiddleware = createQueuedRequestMiddleware({
        enqueueRequest: this.queuedRequestController.enqueueRequest.bind(
          this.queuedRequestController,
        ),
        shouldEnqueueRequest: (request) => {
          return methodsThatShouldBeEnqueued.includes(request.method);
        },
        // This will be removed once we can actually remove useRequestQueue state
        // i.e. unrevert https://github.com/MetaMask/core/pull/5065
        useRequestQueue: () => true,
      });
      engine.push(requestQueueMiddleware);
    }

    // If the origin is not in the selectedNetworkController's `domains` state
    // when the provider engine is created, the selectedNetworkController will
    // fetch the globally selected networkClient from the networkController and wrap
    // it in a proxy which can be switched to use its own state if/when the origin
    // is added to the `domains` state
    const proxyClient =
      this.selectedNetworkController.getProviderAndBlockTracker(origin);

    // We create the filter and subscription manager middleware now, but they will
    // be inserted into the engine later.
    const filterMiddleware = createFilterMiddleware(proxyClient);
    const subscriptionManager = createSubscriptionManager(proxyClient);
    subscriptionManager.events.on('notification', (message) =>
      engine.emit('notification', message),
    );

    // Append tabId to each request if it exists
    if (tabId) {
      engine.push(createTabIdMiddleware({ tabId }));
    }

    engine.push(createLoggerMiddleware({ origin }));
    engine.push(this.permissionLogController.createMiddleware());

    if (origin === BaseUrl.Portfolio) {
      engine.push(createTxVerificationMiddleware(this.networkController));
    }

    engine.push(createTracingMiddleware());

    engine.push(
      createOriginThrottlingMiddleware({
        getThrottledOriginState:
          this.appStateController.getThrottledOriginState.bind(
            this.appStateController,
          ),
        updateThrottledOriginState:
          this.appStateController.updateThrottledOriginState.bind(
            this.appStateController,
          ),
      }),
    );

    engine.push(
      createPPOMMiddleware(
        this.ppomController,
        this.preferencesController,
        this.networkController,
        this.appStateController,
        this.accountsController,
        this.updateSecurityAlertResponse.bind(this),
      ),
    );

    engine.push(
      createRPCMethodTrackingMiddleware({
        getAccountType: this.getAccountType.bind(this),
        getDeviceModel: this.getDeviceModel.bind(this),
        getHDEntropyIndex: this.getHDEntropyIndex.bind(this),
        getHardwareTypeForMetric: this.getHardwareTypeForMetric.bind(this),
        snapAndHardwareMessenger: this.controllerMessenger.getRestricted({
          name: 'SnapAndHardwareMessenger',
          allowedActions: [
            'KeyringController:getKeyringForAccount',
            'SnapController:get',
            'AccountsController:getSelectedAccount',
          ],
        }),
        appStateController: this.appStateController,
        metaMetricsController: this.metaMetricsController,
      }),
    );

    engine.push(createUnsupportedMethodMiddleware());

    // Legacy RPC method that needs to be implemented _ahead of_ the permission
    // middleware.
    engine.push(
      createEthAccountsMethodMiddleware({
        getAccounts: this.getPermittedAccounts.bind(this, origin),
      }),
    );

    if (subjectType !== SubjectType.Internal) {
      engine.push(
        this.permissionController.createPermissionMiddleware({
          origin,
        }),
      );
    }

    if (subjectType === SubjectType.Website) {
      engine.push(
        createOnboardingMiddleware({
          location: sender.url,
          registerOnboarding: this.onboardingController.registerOnboarding,
        }),
      );
    }

    // EVM requests and eth permissions should not be passed to non-EVM accounts
    // this middleware intercepts these requests and returns an error.
    engine.push(
      createEvmMethodsToNonEvmAccountReqFilterMiddleware({
        messenger: this.controllerMessenger.getRestricted({
          name: 'EvmMethodsToNonEvmAccountFilterMessenger',
          allowedActions: ['AccountsController:getSelectedAccount'],
        }),
      }),
    );

    // Unrestricted/permissionless RPC method implementations.
    // They must nevertheless be placed _behind_ the permission middleware.
    engine.push(
      createEip1193MethodMiddleware({
        subjectType,

        // Miscellaneous
        addSubjectMetadata:
          this.subjectMetadataController.addSubjectMetadata.bind(
            this.subjectMetadataController,
          ),
        metamaskState: this.getState(),
        getProviderState: this.getProviderState.bind(this),
        getUnlockPromise: this.appStateController.getUnlockPromise.bind(
          this.appStateController,
        ),
        handleWatchAssetRequest: this.handleWatchAssetRequest.bind(this),
        requestUserApproval:
          this.approvalController.addAndShowApprovalRequest.bind(
            this.approvalController,
          ),
        sendMetrics: this.metaMetricsController.trackEvent.bind(
          this.metaMetricsController,
        ),
        // Permission-related
        getAccounts: this.getPermittedAccounts.bind(this, origin),
        getCaip25PermissionFromLegacyPermissionsForOrigin:
          this.getCaip25PermissionFromLegacyPermissions.bind(this, origin),
        getPermissionsForOrigin: this.permissionController.getPermissions.bind(
          this.permissionController,
          origin,
        ),
        requestPermittedChainsPermissionIncrementalForOrigin: (options) =>
          this.requestPermittedChainsPermissionIncremental({
            ...options,
            origin,
          }),
        requestPermissionsForOrigin: (requestedPermissions) =>
          this.permissionController.requestPermissions(
            { origin },
            requestedPermissions,
          ),
        revokePermissionsForOrigin: (permissionKeys) => {
          try {
            this.permissionController.revokePermissions({
              [origin]: permissionKeys,
            });
          } catch (e) {
            // we dont want to handle errors here because
            // the revokePermissions api method should just
            // return `null` if the permissions were not
            // successfully revoked or if the permissions
            // for the origin do not exist
            console.log(e);
          }
        },
        getCaveat: ({ target, caveatType }) => {
          try {
            return this.permissionController.getCaveat(
              origin,
              target,
              caveatType,
            );
          } catch (e) {
            if (e instanceof PermissionDoesNotExistError) {
              // suppress expected error in case that the origin
              // does not have the target permission yet
            } else {
              throw e;
            }
          }

          return undefined;
        },
        // network configuration-related
        setActiveNetwork: async (networkClientId) => {
          await this.networkController.setActiveNetwork(networkClientId);
          // if the origin has the CAIP-25 permission
          // we set per dapp network selection state
          if (
            this.permissionController.hasPermission(
              origin,
              Caip25EndowmentPermissionName,
            )
          ) {
            this.selectedNetworkController.setNetworkClientIdForDomain(
              origin,
              networkClientId,
            );
          }
        },
        addNetwork: this.networkController.addNetwork.bind(
          this.networkController,
        ),
        updateNetwork: this.networkController.updateNetwork.bind(
          this.networkController,
        ),
        getNetworkConfigurationByChainId:
          this.networkController.getNetworkConfigurationByChainId.bind(
            this.networkController,
          ),
        setTokenNetworkFilter: (chainId) => {
          const { tokenNetworkFilter } =
            this.preferencesController.getPreferences();
          if (chainId && Object.keys(tokenNetworkFilter).length === 1) {
            this.preferencesController.setPreference('tokenNetworkFilter', {
              [chainId]: true,
            });
          }
        },
        getCurrentChainIdForDomain: (domain) => {
          const networkClientId =
            this.selectedNetworkController.getNetworkClientIdForDomain(domain);
          const { chainId } =
            this.networkController.getNetworkConfigurationByNetworkClientId(
              networkClientId,
            );
          return chainId;
        },

        // Web3 shim-related
        getWeb3ShimUsageState: this.alertController.getWeb3ShimUsageState.bind(
          this.alertController,
        ),
        setWeb3ShimUsageRecorded:
          this.alertController.setWeb3ShimUsageRecorded.bind(
            this.alertController,
          ),
        updateCaveat: this.permissionController.updateCaveat.bind(
          this.permissionController,
          origin,
        ),
        hasApprovalRequestsForOrigin: () =>
          this.approvalController.has({ origin }),
        rejectApprovalRequestsForOrigin: () =>
          this.rejectOriginPendingApprovals(origin),

        ///: BEGIN:ONLY_INCLUDE_IF(build-mmi)
        handleMmiAuthenticate:
          this.institutionalFeaturesController.handleMmiAuthenticate.bind(
            this.institutionalFeaturesController,
          ),
        handleMmiCheckIfTokenIsPresent:
          this.mmiController.handleMmiCheckIfTokenIsPresent.bind(
            this.mmiController,
          ),
        handleMmiDashboardData: this.mmiController.handleMmiDashboardData.bind(
          this.mmiController,
        ),
        handleMmiSetAccountAndNetwork:
          this.mmiController.setAccountAndNetwork.bind(this.mmiController),
        handleMmiOpenAddHardwareWallet:
          this.mmiController.handleMmiOpenAddHardwareWallet.bind(
            this.mmiController,
          ),
        ///: END:ONLY_INCLUDE_IF
      }),
    );

    engine.push(
      createSnapsMethodMiddleware(subjectType === SubjectType.Snap, {
        clearSnapState: this.controllerMessenger.call.bind(
          this.controllerMessenger,
          'SnapController:clearSnapState',
          origin,
        ),
        getUnlockPromise: this.appStateController.getUnlockPromise.bind(
          this.appStateController,
        ),
        getSnaps: this.controllerMessenger.call.bind(
          this.controllerMessenger,
          'SnapController:getPermitted',
          origin,
        ),
        requestPermissions: async (requestedPermissions) =>
          await this.permissionController.requestPermissions(
            { origin },
            requestedPermissions,
          ),
        getPermissions: this.permissionController.getPermissions.bind(
          this.permissionController,
          origin,
        ),
        getSnapFile: this.controllerMessenger.call.bind(
          this.controllerMessenger,
          'SnapController:getFile',
          origin,
        ),
        getSnapState: this.controllerMessenger.call.bind(
          this.controllerMessenger,
          'SnapController:getSnapState',
          origin,
        ),
        updateSnapState: this.controllerMessenger.call.bind(
          this.controllerMessenger,
          'SnapController:updateSnapState',
          origin,
        ),
        installSnaps: this.controllerMessenger.call.bind(
          this.controllerMessenger,
          'SnapController:install',
          origin,
        ),
        invokeSnap: this.permissionController.executeRestrictedMethod.bind(
          this.permissionController,
          origin,
          RestrictedMethods.wallet_snap,
        ),
        getIsLocked: () => {
          return !this.appStateController.isUnlocked();
        },
        getInterfaceState: (...args) =>
          this.controllerMessenger.call(
            'SnapInterfaceController:getInterface',
            origin,
            ...args,
          ).state,
        getInterfaceContext: (...args) =>
          this.controllerMessenger.call(
            'SnapInterfaceController:getInterface',
            origin,
            ...args,
          ).context,
        createInterface: this.controllerMessenger.call.bind(
          this.controllerMessenger,
          'SnapInterfaceController:createInterface',
          origin,
        ),
        updateInterface: this.controllerMessenger.call.bind(
          this.controllerMessenger,
          'SnapInterfaceController:updateInterface',
          origin,
        ),
        resolveInterface: this.controllerMessenger.call.bind(
          this.controllerMessenger,
          'SnapInterfaceController:resolveInterface',
          origin,
        ),
        getSnap: this.controllerMessenger.call.bind(
          this.controllerMessenger,
          'SnapController:get',
        ),
        getAllSnaps: this.controllerMessenger.call.bind(
          this.controllerMessenger,
          'SnapController:getAll',
        ),
        getCurrencyRate: (currency) => {
          const rate = this.multichainRatesController.state.rates[currency];
          const { fiatCurrency } = this.multichainRatesController.state;

          if (!rate) {
            return undefined;
          }

          return {
            ...rate,
            currency: fiatCurrency,
          };
        },
        getEntropySources: () => {
          /**
           * @type {KeyringController['state']}
           */
          const state = this.controllerMessenger.call(
            'KeyringController:getState',
          );

          return state.keyrings
            .map((keyring, index) => {
              if (keyring.type === KeyringTypes.hd) {
                return {
                  id: state.keyringsMetadata[index].id,
                  name: state.keyringsMetadata[index].name,
                  type: 'mnemonic',
                  primary: index === 0,
                };
              }

              return null;
            })
            .filter(Boolean);
        },
        hasPermission: this.permissionController.hasPermission.bind(
          this.permissionController,
          origin,
        ),
        scheduleBackgroundEvent: (event) =>
          this.controllerMessenger.call(
            'CronjobController:scheduleBackgroundEvent',
            { ...event, snapId: origin },
          ),
        cancelBackgroundEvent: this.controllerMessenger.call.bind(
          this.controllerMessenger,
          'CronjobController:cancelBackgroundEvent',
          origin,
        ),
        getBackgroundEvents: this.controllerMessenger.call.bind(
          this.controllerMessenger,
          'CronjobController:getBackgroundEvents',
          origin,
        ),
        getNetworkConfigurationByChainId: this.controllerMessenger.call.bind(
          this.controllerMessenger,
          'NetworkController:getNetworkConfigurationByChainId',
        ),
        getNetworkClientById: this.controllerMessenger.call.bind(
          this.controllerMessenger,
          'NetworkController:getNetworkClientById',
        ),
        ///: BEGIN:ONLY_INCLUDE_IF(keyring-snaps)
        handleSnapRpcRequest: (args) =>
          this.handleSnapRequest({ ...args, origin }),
        getAllowedKeyringMethods: keyringSnapPermissionsBuilder(
          this.subjectMetadataController,
          origin,
        ),
        ///: END:ONLY_INCLUDE_IF
      }),
    );

    engine.push(filterMiddleware);
    engine.push(subscriptionManager.middleware);

    engine.push(this.metamaskMiddleware);

    engine.push(providerAsMiddleware(proxyClient.provider));

    return engine;
  }

  /**
   * A method for creating a CAIP Multichain provider that is safely restricted for the requesting subject.
   *
   * @param {object} options - Provider engine options
   * @param {string} options.origin - The origin of the sender
   * @param {MessageSender | SnapSender} options.sender - The sender object.
   * @param {string} options.subjectType - The type of the sender subject.
   * @param {tabId} [options.tabId] - The tab ID of the sender - if the sender is within a tab
   */
  setupProviderEngineCaip({ origin, sender, subjectType, tabId }) {
    if (!process.env.MULTICHAIN_API) {
      return null;
    }

    const engine = new JsonRpcEngine();

    // Append origin to each request
    engine.push(createOriginMiddleware({ origin }));

    // Append tabId to each request if it exists
    if (tabId) {
      engine.push(createTabIdMiddleware({ tabId }));
    }

    engine.push(createLoggerMiddleware({ origin }));

    engine.push((req, _res, next, end) => {
      if (
        ![
          MESSAGE_TYPE.WALLET_CREATE_SESSION,
          MESSAGE_TYPE.WALLET_INVOKE_METHOD,
          MESSAGE_TYPE.WALLET_GET_SESSION,
          MESSAGE_TYPE.WALLET_REVOKE_SESSION,
        ].includes(req.method)
      ) {
        return end(rpcErrors.methodNotFound({ data: { method: req.method } }));
      }
      return next();
    });

    engine.push(multichainMethodCallValidatorMiddleware);
    const middlewareMaker = makeMethodMiddlewareMaker([
      walletRevokeSession,
      walletGetSession,
      walletInvokeMethod,
      walletCreateSession,
    ]);

    engine.push(
      middlewareMaker({
        findNetworkClientIdByChainId:
          this.networkController.findNetworkClientIdByChainId.bind(
            this.networkController,
          ),
        listAccounts: this.accountsController.listAccounts.bind(
          this.accountsController,
        ),
        requestPermissionsForOrigin: (requestedPermissions) =>
          this.permissionController.requestPermissions(
            { origin },
            requestedPermissions,
          ),
        sendMetrics: this.metaMetricsController.trackEvent.bind(
          this.metaMetricsController,
        ),
        metamaskState: this.getState(),
        getCaveatForOrigin: this.permissionController.getCaveat.bind(
          this.permissionController,
          origin,
        ),
        getSelectedNetworkClientId: () =>
          this.networkController.state.selectedNetworkClientId,
        revokePermissionForOrigin:
          this.permissionController.revokePermission.bind(
            this.permissionController,
            origin,
          ),
      }),
    );

    // Add a middleware that will switch chain on each request (as needed)
    const requestQueueMiddleware = createQueuedRequestMiddleware({
      enqueueRequest: this.queuedRequestController.enqueueRequest.bind(
        this.queuedRequestController,
      ),
      // This will be removed once we can actually remove useRequestQueue state
      // i.e. unrevert https://github.com/MetaMask/core/pull/5065
      useRequestQueue: () => true,
      shouldEnqueueRequest: (request) => {
        return methodsRequiringNetworkSwitch.includes(request.method);
      },
    });
    engine.push(requestQueueMiddleware);

    engine.push(
      createUnsupportedMethodMiddleware(
        new Set([
          ...UNSUPPORTED_RPC_METHODS,
          'eth_requestAccounts',
          'eth_accounts',
        ]),
      ),
    );

    if (subjectType === SubjectType.Website) {
      engine.push(
        createOnboardingMiddleware({
          location: sender.url,
          registerOnboarding: this.onboardingController.registerOnboarding,
        }),
      );
    }

    engine.push(
      createMultichainMethodMiddleware({
        subjectType,

        // Miscellaneous
        addSubjectMetadata:
          this.subjectMetadataController.addSubjectMetadata.bind(
            this.subjectMetadataController,
          ),
        getProviderState: this.getProviderState.bind(this),
        handleWatchAssetRequest: this.handleWatchAssetRequest.bind(this),
        requestUserApproval:
          this.approvalController.addAndShowApprovalRequest.bind(
            this.approvalController,
          ),
        getCaveat: ({ target, caveatType }) => {
          try {
            return this.permissionController.getCaveat(
              origin,
              target,
              caveatType,
            );
          } catch (e) {
            if (e instanceof PermissionDoesNotExistError) {
              // suppress expected error in case that the origin
              // does not have the target permission yet
            } else {
              throw e;
            }
          }

          return undefined;
        },
        addNetwork: this.networkController.addNetwork.bind(
          this.networkController,
        ),
        updateNetwork: this.networkController.updateNetwork.bind(
          this.networkController,
        ),
        setActiveNetwork: async (networkClientId) => {
          await this.networkController.setActiveNetwork(networkClientId);
          // if the origin has the CAIP-25 permission
          // we set per dapp network selection state
          if (
            this.permissionController.hasPermission(
              origin,
              Caip25EndowmentPermissionName,
            )
          ) {
            this.selectedNetworkController.setNetworkClientIdForDomain(
              origin,
              networkClientId,
            );
          }
        },
        getNetworkConfigurationByChainId:
          this.networkController.getNetworkConfigurationByChainId.bind(
            this.networkController,
          ),
        getCurrentChainIdForDomain: (domain) => {
          const networkClientId =
            this.selectedNetworkController.getNetworkClientIdForDomain(domain);
          const { chainId } =
            this.networkController.getNetworkConfigurationByNetworkClientId(
              networkClientId,
            );
          return chainId;
        },

        // Web3 shim-related
        getWeb3ShimUsageState: this.alertController.getWeb3ShimUsageState.bind(
          this.alertController,
        ),
        setWeb3ShimUsageRecorded:
          this.alertController.setWeb3ShimUsageRecorded.bind(
            this.alertController,
          ),

        requestPermittedChainsPermissionIncrementalForOrigin: (options) =>
          this.requestPermittedChainsPermissionIncremental({
            ...options,
            origin,
          }),

        rejectApprovalRequestsForOrigin: () =>
          this.rejectOriginPendingApprovals(origin),
      }),
    );

    engine.push(this.metamaskMiddleware);

    try {
      const caip25Caveat = this.permissionController.getCaveat(
        origin,
        Caip25EndowmentPermissionName,
        Caip25CaveatType,
      );

      // add new notification subscriptions for changed authorizations
      const sessionScopes = getSessionScopes(caip25Caveat.value);

      // if the eth_subscription notification is in the scope and eth_subscribe is in the methods
      // then get the subscriptionManager going for that scope
      Object.entries(sessionScopes).forEach(([scope, scopeObject]) => {
        if (
          scopeObject.notifications.includes('eth_subscription') &&
          scopeObject.methods.includes('eth_subscribe')
        ) {
          this.addMultichainApiEthSubscriptionMiddleware({
            scope,
            origin,
            tabId,
          });
        }
      });
    } catch (err) {
      // noop
    }

    this.multichainSubscriptionManager.on(
      'notification',
      (targetOrigin, targetTabId, message) => {
        if (origin === targetOrigin && tabId === targetTabId) {
          engine.emit('notification', message);
        }
      },
    );

    engine.push(
      this.multichainMiddlewareManager.generateMultichainMiddlewareForOriginAndTabId(
        origin,
        tabId,
      ),
    );

    engine.push(async (req, res, _next, end) => {
      const { provider } = this.networkController.getNetworkClientById(
        req.networkClientId,
      );
      res.result = await provider.request(req);
      return end();
    });

    return engine;
  }

  /**
   * TODO:LegacyProvider: Delete
   * A method for providing our public config info over a stream.
   * This includes info we like to be synchronous if possible, like
   * the current selected account, and network ID.
   *
   * Since synchronous methods have been deprecated in web3,
   * this is a good candidate for deprecation.
   *
   * @param {*} outStream - The stream to provide public config over.
   */
  setupPublicConfig(outStream) {
    const configStream = storeAsStream(this.publicConfigStore);

    pipeline(configStream, outStream, (err) => {
      configStream.destroy();
      // For context and todos related to the error message match, see https://github.com/MetaMask/metamask-extension/issues/26337
      if (err && !err.message?.match('Premature close')) {
        log.error(err);
      }
    });
  }

  /**
   * Adds a reference to a connection by origin. Ignores the 'metamask' origin.
   * Caller must ensure that the returned id is stored such that the reference
   * can be deleted later.
   *
   * @param {string} origin - The connection's origin string.
   * @param {object} options - Data associated with the connection
   * @param {object} options.engine - The connection's JSON Rpc Engine
   * @param {number} options.tabId - The tabId for the connection
   * @param {API_TYPE} options.apiType - The API type for the connection
   * @returns {string} The connection's id (so that it can be deleted later)
   */
  addConnection(origin, { tabId, apiType, engine }) {
    if (origin === ORIGIN_METAMASK) {
      return null;
    }

    if (!this.connections[origin]) {
      this.connections[origin] = {};
    }

    const id = nanoid();
    this.connections[origin][id] = {
      tabId,
      apiType,
      engine,
    };

    return id;
  }

  /**
   * Deletes a reference to a connection, by origin and id.
   * Ignores unknown origins.
   *
   * @param {string} origin - The connection's origin string.
   * @param {string} id - The connection's id, as returned from addConnection.
   */
  removeConnection(origin, id) {
    const connections = this.connections[origin];
    if (!connections) {
      return;
    }

    delete connections[id];

    if (Object.keys(connections).length === 0) {
      delete this.connections[origin];
    }
  }

  /**
   * Closes all connections for the given origin, and removes the references
   * to them.
   * Ignores unknown origins.
   *
   * @param {string} origin - The origin string.
   */
  removeAllConnections(origin) {
    const connections = this.connections[origin];
    if (!connections) {
      return;
    }

    Object.keys(connections).forEach((id) => {
      this.removeConnection(origin, id);
    });
  }

  /**
   * Causes the RPC engines associated with the connections to the given origin
   * to emit a notification event with the given payload.
   *
   * The caller is responsible for ensuring that only permitted notifications
   * are sent.
   *
   * Ignores unknown origins.
   *
   * @param {string} origin - The connection's origin string.
   * @param {unknown} payload - The event payload.
   * @param apiType
   */
  notifyConnections(origin, payload, apiType) {
    const connections = this.connections[origin];

    if (connections) {
      Object.values(connections).forEach((conn) => {
        if (apiType && conn.apiType !== apiType) {
          return;
        }
        if (conn.engine) {
          conn.engine.emit('notification', payload);
        }
      });
    }
  }

  /**
   * Causes the RPC engines associated with all connections to emit a
   * notification event with the given payload.
   *
   * If the "payload" parameter is a function, the payload for each connection
   * will be the return value of that function called with the connection's
   * origin.
   *
   * The caller is responsible for ensuring that only permitted notifications
   * are sent.
   *
   * @param {unknown} payload - The event payload, or payload getter function.
   * @param apiType
   */
  notifyAllConnections(payload, apiType) {
    const getPayload =
      typeof payload === 'function'
        ? (origin) => payload(origin)
        : () => payload;

    Object.keys(this.connections).forEach((origin) => {
      Object.values(this.connections[origin]).forEach(async (conn) => {
        if (apiType && conn.apiType !== apiType) {
          return;
        }
        try {
          this.notifyConnection(conn, await getPayload(origin));
        } catch (err) {
          console.error(err);
        }
      });
    });
  }

  /**
   * Causes the RPC engine for passed connection to emit a
   * notification event with the given payload.
   *
   * The caller is responsible for ensuring that only permitted notifications
   * are sent.
   *
   * @param {object} connection - Data associated with the connection
   * @param {object} connection.engine - The connection's JSON Rpc Engine
   * @param {unknown} payload - The event payload
   */
  notifyConnection(connection, payload) {
    try {
      if (connection.engine) {
        connection.engine.emit('notification', payload);
      }
    } catch (err) {
      console.error(err);
    }
  }

  // handlers

  /**
   * Handle a KeyringController update
   *
   * @param {object} state - the KC state
   * @returns {Promise<void>}
   * @private
   */
  async _onKeyringControllerUpdate(state) {
    const { keyrings } = state;

    // The accounts tracker only supports EVM addresses and the keyring
    // controller may pass non-EVM addresses, so we filter them out
    const addresses = keyrings
      .reduce((acc, { accounts }) => acc.concat(accounts), [])
      .filter(isEthAddress);

    if (!addresses.length) {
      return;
    }

    this.accountTrackerController.syncWithAddresses(addresses);
  }

  /**
   * Handle global application unlock.
   */
  _onUnlock() {
    this.unMarkPasswordForgotten();

    // In the current implementation, this handler is triggered by a
    // KeyringController event. Other controllers subscribe to the 'unlock'
    // event of the MetaMaskController itself.
    this.emit('unlock');
  }

  /**
   * Handle global application lock.
   */
  _onLock() {
    // In the current implementation, this handler is triggered by a
    // KeyringController event. Other controllers subscribe to the 'lock'
    // event of the MetaMaskController itself.
    this.emit('lock');
  }

  /**
   * Handle memory state updates.
   * - Ensure isClientOpenAndUnlocked is updated
   * - Notifies all connections with the new provider network state
   *   - The external providers handle diffing the state
   *
   * @param newState
   */
  _onStateUpdate(newState) {
    this.isClientOpenAndUnlocked = newState.isUnlocked && this._isClientOpen;
    this._notifyChainChange();
  }

  /**
   * Execute side effects of a removed account.
   *
   * @param {string} address - The address of the account to remove.
   */
  _onAccountRemoved(address) {
    // Remove all associated permissions
    this.removeAllAccountPermissions(address);

    ///: BEGIN:ONLY_INCLUDE_IF(build-mmi)
    this.custodyController.removeAccount(address);
    ///: END:ONLY_INCLUDE_IF(build-mmi)
  }

  // misc

  /**
   * A method for emitting the full MetaMask state to all registered listeners.
   *
   * @private
   */
  privateSendUpdate() {
    this.emit('update', this.getState());
  }

  /**
   * @returns {boolean} Whether the extension is unlocked.
   */
  isUnlocked() {
    return this.keyringController.state.isUnlocked;
  }

  //=============================================================================
  // MISCELLANEOUS
  //=============================================================================

  getExternalPendingTransactions(address) {
    return this.smartTransactionsController.getTransactions({
      addressFrom: address,
      status: 'pending',
    });
  }

  /**
   * The chain list is fetched live at runtime, falling back to a cache.
   * This preseeds the cache at startup with a static list provided at build.
   */
  async initializeChainlist() {
    const cacheKey = `cachedFetch:${CHAIN_SPEC_URL}`;
    const { cachedResponse } = (await getStorageItem(cacheKey)) || {};
    if (cachedResponse) {
      return;
    }
    await setStorageItem(cacheKey, {
      cachedResponse: rawChainData(),
      // Cached value is immediately invalidated
      cachedTime: 0,
    });
  }

  /**
   * Returns the nonce that will be associated with a transaction once approved
   *
   * @param {string} address - The hex string address for the transaction
   * @param networkClientId - The networkClientId to get the nonce lock with
   * @returns {Promise<number>}
   */
  async getPendingNonce(address, networkClientId) {
    const { nonceDetails, releaseLock } = await this.txController.getNonceLock(
      address,
      networkClientId,
    );

    const pendingNonce = nonceDetails.params.highestSuggested;

    releaseLock();
    return pendingNonce;
  }

  /**
   * Returns the next nonce according to the nonce-tracker
   *
   * @param {string} address - The hex string address for the transaction
   * @param networkClientId - The networkClientId to get the nonce lock with
   * @returns {Promise<number>}
   */
  async getNextNonce(address, networkClientId) {
    const nonceLock = await this.txController.getNonceLock(
      address,
      networkClientId,
    );
    nonceLock.releaseLock();
    return nonceLock.nextNonce;
  }

  /**
   * Throw an artificial error in a timeout handler for testing purposes.
   *
   * @param message - The error message.
   * @deprecated This is only mean to facilitiate E2E testing. We should not
   * use this for handling errors.
   */
  throwTestError(message) {
    setTimeout(() => {
      const error = new Error(message);
      error.name = 'TestError';
      throw error;
    });
  }

  /**
   * A method for setting BridgeStatusController event listeners
   */
  _addBridgeStatusControllerListeners() {
    this.controllerMessenger.subscribe(
      'BridgeStatusController:bridgeTransactionComplete',
      (payload) =>
        handleBridgeTransactionComplete(payload, {
          backgroundState: this.getState(),
          trackEvent: this.metaMetricsController.trackEvent.bind(
            this.metaMetricsController,
          ),
        }),
    );

    this.controllerMessenger.subscribe(
      'BridgeStatusController:bridgeTransactionFailed',
      (payload) =>
        handleBridgeTransactionFailed(payload, {
          backgroundState: this.getState(),
          trackEvent: this.metaMetricsController.trackEvent.bind(
            this.metaMetricsController,
          ),
        }),
    );
    // Putting these TransactionController listeners here to keep it colocated with the other bridge events
    this.controllerMessenger.subscribe(
      'TransactionController:transactionFailed',
      ({ transactionMeta }) => {
        const { type, status } = transactionMeta;

        const isBridgeTransaction = type === TransactionType.bridge;
        const isIncompleteTransactionCleanup = [
          TransactionStatus.approved,
          TransactionStatus.signed,
        ].includes(status);

        if (isBridgeTransaction && !isIncompleteTransactionCleanup) {
          handleTransactionFailedTypeBridge(
            { transactionMeta },
            {
              backgroundState: this.getState(),
              trackEvent: this.metaMetricsController.trackEvent.bind(
                this.metaMetricsController,
              ),
            },
          );
        }
      },
    );
  }

  getTransactionMetricsRequest() {
    const controllerActions = {
      // Metametrics Actions
      createEventFragment: this.metaMetricsController.createEventFragment.bind(
        this.metaMetricsController,
      ),
      finalizeEventFragment:
        this.metaMetricsController.finalizeEventFragment.bind(
          this.metaMetricsController,
        ),
      getEventFragmentById:
        this.metaMetricsController.getEventFragmentById.bind(
          this.metaMetricsController,
        ),
      getParticipateInMetrics: () =>
        this.metaMetricsController.state.participateInMetaMetrics,
      trackEvent: this.metaMetricsController.trackEvent.bind(
        this.metaMetricsController,
      ),
      updateEventFragment: this.metaMetricsController.updateEventFragment.bind(
        this.metaMetricsController,
      ),
      // Other dependencies
      getAccountType: this.getAccountType.bind(this),
      getDeviceModel: this.getDeviceModel.bind(this),
      getHardwareTypeForMetric: this.getHardwareTypeForMetric.bind(this),
      getEIP1559GasFeeEstimates:
        this.gasFeeController.fetchGasFeeEstimates.bind(this.gasFeeController),
      getSelectedAddress: () =>
        this.accountsController.getSelectedAccount().address,
      getTokenStandardAndDetails: this.getTokenStandardAndDetails.bind(this),
      getTransaction: (id) =>
        this.txController.state.transactions.find((tx) => tx.id === id),
      getIsSmartTransaction: () => {
        return getIsSmartTransaction(this._getMetaMaskState());
      },
      getSmartTransactionByMinedTxHash: (txHash) => {
        return this.smartTransactionsController.getSmartTransactionByMinedTxHash(
          txHash,
        );
      },
      getMethodData: (data) => {
        if (!data) {
          return null;
        }
        const { knownMethodData, use4ByteResolution } =
          this.preferencesController.state;
        const prefixedData = addHexPrefix(data);
        return getMethodDataName(
          knownMethodData,
          use4ByteResolution,
          prefixedData,
          this.preferencesController.addKnownMethodData.bind(
            this.preferencesController,
          ),
          this.provider,
        );
      },
      getIsConfirmationAdvancedDetailsOpen: () => {
        return this.preferencesController.state.preferences
          .showConfirmationAdvancedDetails;
      },
<<<<<<< HEAD
      getFeatureFlags: () => this.preferencesController.state.featureFlags,
      getRemoteFeatureFlags: () =>
        this.remoteFeatureFlagController.state.remoteFeatureFlags,
=======
      getHDEntropyIndex: this.getHDEntropyIndex.bind(this),
>>>>>>> 56a90ac6
    };
    return {
      ...controllerActions,
      snapAndHardwareMessenger: this.controllerMessenger.getRestricted({
        name: 'SnapAndHardwareMessenger',
        allowedActions: [
          'KeyringController:getKeyringForAccount',
          'SnapController:get',
          'AccountsController:getSelectedAccount',
        ],
      }),
      provider: this.provider,
    };
  }

  toggleExternalServices(useExternal) {
    this.preferencesController.toggleExternalServices(useExternal);
    this.tokenListController.updatePreventPollingOnNetworkRestart(!useExternal);
    if (useExternal) {
      this.tokenDetectionController.enable();
      this.gasFeeController.enableNonRPCGasFeeApis();
    } else {
      this.tokenDetectionController.disable();
      this.gasFeeController.disableNonRPCGasFeeApis();
    }
  }

  //=============================================================================
  // CONFIG
  //=============================================================================

  /**
   * Sets the Ledger Live preference to use for Ledger hardware wallet support
   *
   * @param keyring
   * @deprecated This method is deprecated and will be removed in the future.
   * Only webhid connections are supported in chrome and u2f in firefox.
   */
  async setLedgerTransportPreference(keyring) {
    const transportType = window.navigator.hid
      ? LedgerTransportTypes.webhid
      : LedgerTransportTypes.u2f;

    if (keyring?.updateTransportMethod) {
      return keyring.updateTransportMethod(transportType).catch((e) => {
        throw e;
      });
    }

    return undefined;
  }

  /**
   * A method for initializing storage the first time.
   *
   * @param {object} initState - The default state to initialize with.
   * @private
   */
  recordFirstTimeInfo(initState) {
    if (!('firstTimeInfo' in initState)) {
      const version = process.env.METAMASK_VERSION;
      initState.firstTimeInfo = {
        version,
        date: Date.now(),
      };
    }
  }

  // TODO: Replace isClientOpen methods with `controllerConnectionChanged` events.
  /* eslint-disable accessor-pairs */
  /**
   * A method for recording whether the MetaMask user interface is open or not.
   *
   * @param {boolean} open
   */
  set isClientOpen(open) {
    this._isClientOpen = open;
  }
  /* eslint-enable accessor-pairs */

  /**
   * A method that is called by the background when all instances of metamask are closed.
   * Currently used to stop controller polling.
   */
  onClientClosed() {
    try {
      this.gasFeeController.stopAllPolling();
      this.currencyRateController.stopAllPolling();
      this.tokenRatesController.stopAllPolling();
      this.tokenDetectionController.stopAllPolling();
      this.tokenListController.stopAllPolling();
      this.tokenBalancesController.stopAllPolling();
      this.appStateController.clearPollingTokens();
      this.accountTrackerController.stopAllPolling();
    } catch (error) {
      console.error(error);
    }
  }

  /**
   * A method that is called by the background when a particular environment type is closed (fullscreen, popup, notification).
   * Currently used to stop polling controllers for only that environement type
   *
   * @param environmentType
   */
  onEnvironmentTypeClosed(environmentType) {
    const appStatePollingTokenType =
      POLLING_TOKEN_ENVIRONMENT_TYPES[environmentType];
    const pollingTokensToDisconnect =
      this.appStateController.state[appStatePollingTokenType];
    pollingTokensToDisconnect.forEach((pollingToken) => {
      // We don't know which controller the token is associated with, so try them all.
      // Consider storing the tokens per controller in state instead.
      this.gasFeeController.stopPollingByPollingToken(pollingToken);
      this.currencyRateController.stopPollingByPollingToken(pollingToken);
      this.tokenRatesController.stopPollingByPollingToken(pollingToken);
      this.tokenDetectionController.stopPollingByPollingToken(pollingToken);
      this.tokenListController.stopPollingByPollingToken(pollingToken);
      this.tokenBalancesController.stopPollingByPollingToken(pollingToken);
      this.accountTrackerController.stopPollingByPollingToken(pollingToken);
      this.appStateController.removePollingToken(
        pollingToken,
        appStatePollingTokenType,
      );
    });
  }

  /**
   * Adds a domain to the PhishingController safelist
   *
   * @param {string} origin - the domain to safelist
   */
  safelistPhishingDomain(origin) {
    this.metaMetricsController.trackEvent({
      category: MetaMetricsEventCategory.Phishing,
      event: MetaMetricsEventName.ProceedAnywayClicked,
      properties: {
        url: origin,
        referrer: {
          url: origin,
        },
      },
    });

    return this.phishingController.bypass(origin);
  }

  async backToSafetyPhishingWarning() {
    const portfolioBaseURL = process.env.PORTFOLIO_URL;
    const portfolioURL = `${portfolioBaseURL}/?metamaskEntry=phishing_page_portfolio_button`;

    this.metaMetricsController.trackEvent({
      category: MetaMetricsEventCategory.Navigation,
      event: MetaMetricsEventName.PortfolioLinkClicked,
      properties: {
        location: 'phishing_page',
        text: 'Back to safety',
      },
    });

    await this.platform.switchToAnotherURL(undefined, portfolioURL);
  }

  /**
   * Locks MetaMask
   */
  setLocked() {
    return this.keyringController.setLocked();
  }

  removePermissionsFor = (subjects) => {
    try {
      this.permissionController.revokePermissions(subjects);
    } catch (exp) {
      if (!(exp instanceof PermissionsRequestNotFoundError)) {
        throw exp;
      }
    }
  };

  updateCaveat = (origin, target, caveatType, caveatValue) => {
    try {
      this.controllerMessenger.call(
        'PermissionController:updateCaveat',
        origin,
        target,
        caveatType,
        caveatValue,
      );
    } catch (exp) {
      if (!(exp instanceof PermissionsRequestNotFoundError)) {
        throw exp;
      }
    }
  };

  updateNetworksList = (chainIds) => {
    try {
      this.networkOrderController.updateNetworksList(chainIds);
    } catch (err) {
      log.error(err.message);
      throw err;
    }
  };

  updateAccountsList = (pinnedAccountList) => {
    try {
      this.accountOrderController.updateAccountsList(pinnedAccountList);
    } catch (err) {
      log.error(err.message);
      throw err;
    }
  };

  updateHiddenAccountsList = (hiddenAccountList) => {
    try {
      this.accountOrderController.updateHiddenAccountsList(hiddenAccountList);
    } catch (err) {
      log.error(err.message);
      throw err;
    }
  };

  rejectPermissionsRequest = (requestId) => {
    try {
      this.permissionController.rejectPermissionsRequest(requestId);
    } catch (exp) {
      if (!(exp instanceof PermissionsRequestNotFoundError)) {
        throw exp;
      }
    }
  };

  acceptPermissionsRequest = (request) => {
    try {
      this.permissionController.acceptPermissionsRequest(request);
    } catch (exp) {
      if (!(exp instanceof PermissionsRequestNotFoundError)) {
        throw exp;
      }
    }
  };

  resolvePendingApproval = async (id, value, options) => {
    try {
      await this.approvalController.accept(id, value, options);
    } catch (exp) {
      if (!(exp instanceof ApprovalRequestNotFoundError)) {
        throw exp;
      }
    }
  };

  rejectPendingApproval = (id, error) => {
    try {
      this.approvalController.reject(
        id,
        new JsonRpcError(error.code, error.message, error.data),
      );
    } catch (exp) {
      if (!(exp instanceof ApprovalRequestNotFoundError)) {
        throw exp;
      }
    }
  };

  rejectAllPendingApprovals() {
    const deleteInterface = (id) =>
      this.controllerMessenger.call(
        'SnapInterfaceController:deleteInterface',
        id,
      );

    rejectAllApprovals({
      approvalController: this.approvalController,
      deleteInterface,
    });
  }

  async getCode(address, networkClientId) {
    const { provider } =
      this.networkController.getNetworkClientById(networkClientId);

    return await provider.request({
      method: 'eth_getCode',
      params: [address],
    });
  }

  async _onAccountChange(newAddress) {
    const permittedAccountsMap = getPermittedAccountsByOrigin(
      this.permissionController.state,
    );

    for (const [origin, accounts] of permittedAccountsMap.entries()) {
      if (accounts.includes(newAddress)) {
        this._notifyAccountsChange(origin, accounts);
      }
    }

    await this.txController.updateIncomingTransactions();
  }

  _notifyAccountsChange(origin, newAccounts) {
    this.notifyConnections(
      origin,
      {
        method: NOTIFICATION_NAMES.accountsChanged,
        // This should be the same as the return value of `eth_accounts`,
        // namely an array of the current / most recently selected Ethereum
        // account.
        params:
          newAccounts.length < 2
            ? // If the length is 1 or 0, the accounts are sorted by definition.
              newAccounts
            : // If the length is 2 or greater, we have to execute
              // `eth_accounts` vi this method.
              this.getPermittedAccounts(origin),
      },
      API_TYPE.EIP1193,
    );

    this.permissionLogController.updateAccountsHistory(origin, newAccounts);
  }

  async _notifyAuthorizationChange(origin, newAuthorization) {
    this.notifyConnections(
      origin,
      {
        method: NOTIFICATION_NAMES.sessionChanged,
        params: {
          sessionScopes: getSessionScopes(newAuthorization),
        },
      },
      API_TYPE.CAIP_MULTICHAIN,
    );
  }

  async _notifyChainChange() {
    this.notifyAllConnections(
      async (origin) => ({
        method: NOTIFICATION_NAMES.chainChanged,
        params: await this.getProviderNetworkState(origin),
      }),
      API_TYPE.EIP1193,
    );
  }

  async _notifyChainChangeForConnection(connection, origin) {
    this.notifyConnection(connection, {
      method: NOTIFICATION_NAMES.chainChanged,
      params: await this.getProviderNetworkState(origin),
    });
  }

  /**
   * @deprecated
   * Controllers should subscribe to messenger events internally rather than relying on the client.
   * @param transactionMeta - Metadata for the transaction.
   */
  async _onFinishedTransaction(transactionMeta) {
    if (
      ![TransactionStatus.confirmed, TransactionStatus.failed].includes(
        transactionMeta.status,
      )
    ) {
      return;
    }

    await this._createTransactionNotifcation(transactionMeta);
    await this._updateNFTOwnership(transactionMeta);
    this._trackTransactionFailure(transactionMeta);
    await this.tokenBalancesController.updateBalancesByChainId({
      chainId: transactionMeta.chainId,
    });
  }

  async _createTransactionNotifcation(transactionMeta) {
    const { chainId } = transactionMeta;
    let rpcPrefs = {};

    if (chainId) {
      const networkConfiguration =
        this.networkController.state.networkConfigurationsByChainId?.[chainId];

      const blockExplorerUrl =
        networkConfiguration?.blockExplorerUrls?.[
          networkConfiguration?.defaultBlockExplorerUrlIndex
        ];

      rpcPrefs = { blockExplorerUrl };
    }

    try {
      await this.platform.showTransactionNotification(
        transactionMeta,
        rpcPrefs,
      );
    } catch (error) {
      log.error('Failed to create transaction notification', error);
    }
  }

  async _updateNFTOwnership(transactionMeta) {
    // if this is a transferFrom method generated from within the app it may be an NFT transfer transaction
    // in which case we will want to check and update ownership status of the transferred NFT.

    const { type, txParams, chainId, txReceipt } = transactionMeta;
    const selectedAddress =
      this.accountsController.getSelectedAccount().address;

    const { allNfts } = this.nftController.state;
    const txReceiptLogs = txReceipt?.logs;

    const isContractInteractionTx =
      type === TransactionType.contractInteraction && txReceiptLogs;
    const isTransferFromTx =
      (type === TransactionType.tokenMethodTransferFrom ||
        type === TransactionType.tokenMethodSafeTransferFrom) &&
      txParams !== undefined;

    if (!isContractInteractionTx && !isTransferFromTx) {
      return;
    }

    if (isTransferFromTx) {
      const { data, to: contractAddress, from: userAddress } = txParams;
      const transactionData = parseStandardTokenTransactionData(data);
      // Sometimes the tokenId value is parsed as "_value" param. Not seeing this often any more, but still occasionally:
      // i.e. call approve() on BAYC contract - https://etherscan.io/token/0xbc4ca0eda7647a8ab7c2061c2e118a18a936f13d#writeContract, and tokenId shows up as _value,
      // not sure why since it doesn't match the ERC721 ABI spec we use to parse these transactions - https://github.com/MetaMask/metamask-eth-abis/blob/d0474308a288f9252597b7c93a3a8deaad19e1b2/src/abis/abiERC721.ts#L62.
      const transactionDataTokenId =
        getTokenIdParam(transactionData) ?? getTokenValueParam(transactionData);

      // check if its a known NFT
      const knownNft = allNfts?.[userAddress]?.[chainId]?.find(
        ({ address, tokenId }) =>
          isEqualCaseInsensitive(address, contractAddress) &&
          tokenId === transactionDataTokenId,
      );

      // if it is we check and update ownership status.
      if (knownNft) {
        this.nftController.checkAndUpdateSingleNftOwnershipStatus(
          knownNft,
          false,
          // TODO add networkClientId once it is available in the transactionMeta
          // the chainId previously passed here didn't actually allow us to check for ownership on a non globally selected network
          // because the check would use the provider for the globally selected network, not the chainId passed here.
          { userAddress },
        );
      }
    } else {
      // Else if contract interaction we will parse the logs

      const allNftTransferLog = txReceiptLogs.map((txReceiptLog) => {
        const isERC1155NftTransfer =
          txReceiptLog.topics &&
          txReceiptLog.topics[0] === TRANSFER_SINFLE_LOG_TOPIC_HASH;
        const isERC721NftTransfer =
          txReceiptLog.topics &&
          txReceiptLog.topics[0] === TOKEN_TRANSFER_LOG_TOPIC_HASH;
        let isTransferToSelectedAddress;

        if (isERC1155NftTransfer) {
          isTransferToSelectedAddress =
            txReceiptLog.topics &&
            txReceiptLog.topics[3] &&
            txReceiptLog.topics[3].match(selectedAddress?.slice(2));
        }

        if (isERC721NftTransfer) {
          isTransferToSelectedAddress =
            txReceiptLog.topics &&
            txReceiptLog.topics[2] &&
            txReceiptLog.topics[2].match(selectedAddress?.slice(2));
        }

        return {
          isERC1155NftTransfer,
          isERC721NftTransfer,
          isTransferToSelectedAddress,
          ...txReceiptLog,
        };
      });
      if (allNftTransferLog.length !== 0) {
        const allNftParsedLog = [];
        allNftTransferLog.forEach((singleLog) => {
          if (
            singleLog.isTransferToSelectedAddress &&
            (singleLog.isERC1155NftTransfer || singleLog.isERC721NftTransfer)
          ) {
            let iface;
            if (singleLog.isERC1155NftTransfer) {
              iface = new Interface(abiERC1155);
            } else {
              iface = new Interface(abiERC721);
            }
            try {
              const parsedLog = iface.parseLog({
                data: singleLog.data,
                topics: singleLog.topics,
              });
              allNftParsedLog.push({
                contract: singleLog.address,
                ...parsedLog,
              });
            } catch (err) {
              // ignore
            }
          }
        });
        // Filter known nfts and new Nfts
        const knownNFTs = [];
        const newNFTs = [];
        allNftParsedLog.forEach((single) => {
          const tokenIdFromLog = getTokenIdParam(single);
          const existingNft = allNfts?.[selectedAddress]?.[chainId]?.find(
            ({ address, tokenId }) => {
              return (
                isEqualCaseInsensitive(address, single.contract) &&
                tokenId === tokenIdFromLog
              );
            },
          );
          if (existingNft) {
            knownNFTs.push(existingNft);
          } else {
            newNFTs.push({
              tokenId: tokenIdFromLog,
              ...single,
            });
          }
        });
        // For known nfts only refresh ownership
        const refreshOwnershipNFts = knownNFTs.map(async (singleNft) => {
          return this.nftController.checkAndUpdateSingleNftOwnershipStatus(
            singleNft,
            false,
            // TODO add networkClientId once it is available in the transactionMeta
            // the chainId previously passed here didn't actually allow us to check for ownership on a non globally selected network
            // because the check would use the provider for the globally selected network, not the chainId passed here.
            { selectedAddress },
          );
        });
        await Promise.allSettled(refreshOwnershipNFts);
        // For new nfts, add them to state
        const addNftPromises = newNFTs.map(async (singleNft) => {
          return this.nftController.addNft(
            singleNft.contract,
            singleNft.tokenId,
          );
        });
        await Promise.allSettled(addNftPromises);
      }
    }
  }

  _trackTransactionFailure(transactionMeta) {
    const { txReceipt } = transactionMeta;
    const metamaskState = this.getState();

    if (!txReceipt || txReceipt.status !== '0x0') {
      return;
    }

    this.metaMetricsController.trackEvent(
      {
        event: 'Tx Status Update: On-Chain Failure',
        category: MetaMetricsEventCategory.Background,
        properties: {
          action: 'Transactions',
          errorMessage: transactionMeta.simulationFails?.reason,
          numberOfTokens: metamaskState.tokens.length,
          numberOfAccounts: Object.keys(metamaskState.accounts).length,
        },
      },
      {
        matomoEvent: true,
      },
    );
  }

  _onUserOperationAdded(userOperationMeta) {
    const transactionMeta = this.txController.state.transactions.find(
      (tx) => tx.id === userOperationMeta.id,
    );

    if (!transactionMeta) {
      return;
    }

    if (transactionMeta.type === TransactionType.swap) {
      this.controllerMessenger.publish(
        'TransactionController:transactionNewSwap',
        { transactionMeta },
      );
    } else if (transactionMeta.type === TransactionType.swapApproval) {
      this.controllerMessenger.publish(
        'TransactionController:transactionNewSwapApproval',
        { transactionMeta },
      );
    }
  }

  _onUserOperationTransactionUpdated(transactionMeta) {
    const updatedTransactionMeta = {
      ...transactionMeta,
      txParams: {
        ...transactionMeta.txParams,
        from: this.accountsController.getSelectedAccount().address,
      },
    };

    const transactionExists = this.txController.state.transactions.some(
      (tx) => tx.id === updatedTransactionMeta.id,
    );

    if (!transactionExists) {
      this.txController.update((state) => {
        state.transactions.push(updatedTransactionMeta);
      });
    }

    this.txController.updateTransaction(
      updatedTransactionMeta,
      'Generated from user operation',
    );

    this.controllerMessenger.publish(
      'TransactionController:transactionStatusUpdated',
      { transactionMeta: updatedTransactionMeta },
    );
  }

  _getMetaMaskState() {
    return {
      metamask: this.getState(),
    };
  }

  _getConfigForRemoteFeatureFlagRequest() {
    const distribution =
      buildTypeMappingForRemoteFeatureFlag[process.env.METAMASK_BUILD_TYPE] ||
      DistributionType.Main;
    const environment =
      environmentMappingForRemoteFeatureFlag[
        process.env.METAMASK_ENVIRONMENT
      ] || EnvironmentType.Development;
    return { distribution, environment };
  }

  /**
   * Select a hardware wallet device and execute a
   * callback with the keyring for that device.
   *
   * Note that KeyringController state is not updated before
   * the end of the callback execution, and calls to KeyringController
   * methods within the callback can lead to deadlocks.
   *
   * @param {object} options - The options for the device
   * @param {string} options.name - The device name to select
   * @param {string} options.hdPath - An optional hd path to be set on the device
   * keyring
   * @param {*} callback - The callback to execute with the keyring
   * @returns {*} The result of the callback
   */
  async #withKeyringForDevice(options, callback) {
    const keyringOverrides = this.opts.overrides?.keyrings;
    let keyringType = null;
    switch (options.name) {
      case HardwareDeviceNames.trezor:
        keyringType = keyringOverrides?.trezor?.type || TrezorKeyring.type;
        break;
      case HardwareDeviceNames.oneKey:
        keyringType = keyringOverrides?.oneKey?.type || OneKeyKeyring?.type;
        break;
      case HardwareDeviceNames.ledger:
        keyringType = keyringOverrides?.ledger?.type || LedgerKeyring.type;
        break;
      case HardwareDeviceNames.qr:
        keyringType = QRHardwareKeyring.type;
        break;
      case HardwareDeviceNames.lattice:
        keyringType = keyringOverrides?.lattice?.type || LatticeKeyring.type;
        break;
      default:
        throw new Error(
          'MetamaskController:#withKeyringForDevice - Unknown device',
        );
    }

    return this.keyringController.withKeyring(
      { type: keyringType },
      async ({ keyring }) => {
        if (options.hdPath && keyring.setHdPath) {
          keyring.setHdPath(options.hdPath);
        }

        if (options.name === HardwareDeviceNames.lattice) {
          keyring.appName = 'MetaMask';
        }

        if (
          options.name === HardwareDeviceNames.trezor ||
          options.name === HardwareDeviceNames.oneKey
        ) {
          const model = keyring.getModel();
          this.appStateController.setTrezorModel(model);
        }

        keyring.network = getProviderConfig({
          metamask: this.networkController.state,
        }).type;

        return await callback(keyring);
      },
      {
        createIfMissing: true,
      },
    );
  }

  #checkTokenListPolling(currentState, previousState) {
    const previousEnabled = this.#isTokenListPollingRequired(previousState);
    const newEnabled = this.#isTokenListPollingRequired(currentState);

    if (previousEnabled === newEnabled) {
      return;
    }

    this.tokenListController.updatePreventPollingOnNetworkRestart(!newEnabled);
  }

  #isTokenListPollingRequired(preferencesControllerState) {
    const { useTokenDetection, useTransactionSimulations, preferences } =
      preferencesControllerState ?? {};

    const { petnamesEnabled } = preferences ?? {};

    return useTokenDetection || petnamesEnabled || useTransactionSimulations;
  }

  /**
   * @deprecated Avoid new references to the global network.
   * Will be removed once multi-chain support is fully implemented.
   * @returns {string} The chain ID of the currently selected network.
   */
  #getGlobalChainId() {
    const globalNetworkClientId = this.#getGlobalNetworkClientId();

    const globalNetworkClient = this.networkController.getNetworkClientById(
      globalNetworkClientId,
    );

    return globalNetworkClient.configuration.chainId;
  }

  #getAllAddedNetworks() {
    const networksConfig =
      this.networkController.state.networkConfigurationsByChainId;
    const chainIds = Object.keys(networksConfig);

    return chainIds;
  }

  #restartSmartTransactionPoller() {
    const filteredChainIds = this.#getAllAddedNetworks().filter(
      (networkId) =>
        this.preferencesController.state.incomingTransactionsPreferences[
          networkId
        ],
    );

    if (filteredChainIds.length > 0) {
      this.txController.stopIncomingTransactionPolling();
      this.txController.startIncomingTransactionPolling(filteredChainIds);
    }
  }

  /**
   * @deprecated Avoid new references to the global network.
   * Will be removed once multi-chain support is fully implemented.
   * @returns {string} The network client ID of the currently selected network client.
   */
  #getGlobalNetworkClientId() {
    return this.networkController.state.selectedNetworkClientId;
  }

  #initControllers({ existingControllers, initFunctions, initState }) {
    const initRequest = {
      getFlatState: this.getState.bind(this),
      getGlobalChainId: this.#getGlobalChainId.bind(this),
      getPermittedAccounts: this.getPermittedAccounts.bind(this),
      getProvider: () => this.provider,
      getStateUI: this._getMetaMaskState.bind(this),
      getTransactionMetricsRequest:
        this.getTransactionMetricsRequest.bind(this),
      offscreenPromise: this.offscreenPromise,
      persistedState: initState,
      removeAllConnections: this.removeAllConnections.bind(this),
      setupUntrustedCommunicationEip1193:
        this.setupUntrustedCommunicationEip1193.bind(this),
      showNotification: this.platform._showNotification,
      getMetaMetricsId: this.metaMetricsController.getMetaMetricsId.bind(
        this.metaMetricsController,
      ),
      trackEvent: this.metaMetricsController.trackEvent.bind(
        this.metaMetricsController,
      ),
    };

    return initControllers({
      baseControllerMessenger: this.controllerMessenger,
      existingControllers,
      initFunctions,
      initRequest,
    });
  }
}<|MERGE_RESOLUTION|>--- conflicted
+++ resolved
@@ -1865,8 +1865,11 @@
     this.controllerMessenger.subscribe(
       'RemoteFeatureFlagController:stateChange',
       (newState) => {
-        console.log('REMOTE FEATURE FLAGS UPDATED:', newState.remoteFeatureFlags);
-      }
+        console.log(
+          'REMOTE FEATURE FLAGS UPDATED:',
+          newState.remoteFeatureFlags,
+        );
+      },
     );
     // Debug:transactions-tx-hash-in-analytics
 
@@ -7348,13 +7351,10 @@
         return this.preferencesController.state.preferences
           .showConfirmationAdvancedDetails;
       },
-<<<<<<< HEAD
+      getHDEntropyIndex: this.getHDEntropyIndex.bind(this),
       getFeatureFlags: () => this.preferencesController.state.featureFlags,
       getRemoteFeatureFlags: () =>
         this.remoteFeatureFlagController.state.remoteFeatureFlags,
-=======
-      getHDEntropyIndex: this.getHDEntropyIndex.bind(this),
->>>>>>> 56a90ac6
     };
     return {
       ...controllerActions,
