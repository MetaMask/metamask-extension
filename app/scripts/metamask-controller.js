--- conflicted
+++ resolved
@@ -4730,7 +4730,6 @@
   }
 
   /**
-<<<<<<< HEAD
    * Sync latest global seedless password and override the current device password with latest global password.
    * Unlock the vault with the latest global password.
    *
@@ -4821,7 +4820,9 @@
         skipCache,
       });
     return isPasswordOutdated;
-=======
+  }
+
+  /**
    * Syncs the seed phrases with the social login flow.
    *
    * @returns {Promise<void>}
@@ -4890,7 +4891,6 @@
         seedPhrase: seedPhraseAsUint8Array,
       });
     }
->>>>>>> aa46b6ab
   }
 
   //=============================================================================
