import EventEmitter from 'events';
import { finished, pipeline } from 'readable-stream';
import {
  AssetsContractController,
  CurrencyRateController,
  NftController,
  NftDetectionController,
  TokenDetectionController,
  TokenListController,
  TokenRatesController,
  TokensController,
  CodefiTokenPricesServiceV2,
  RatesController,
  fetchMultiExchangeRate,
  TokenBalancesController,
  MultichainBalancesController,
  MultichainAssetsController,
} from '@metamask/assets-controllers';
import { JsonRpcEngine } from '@metamask/json-rpc-engine';
import { createEngineStream } from '@metamask/json-rpc-middleware-stream';
import { ObservableStore } from '@metamask/obs-store';
import { storeAsStream } from '@metamask/obs-store/dist/asStream';
import { providerAsMiddleware } from '@metamask/eth-json-rpc-middleware';
import { debounce, throttle, memoize, wrap, pick } from 'lodash';
import {
  KeyringController,
  keyringBuilderFactory,
} from '@metamask/keyring-controller';
import createFilterMiddleware from '@metamask/eth-json-rpc-filters';
import createSubscriptionManager from '@metamask/eth-json-rpc-filters/subscriptionManager';
import { JsonRpcError, providerErrors } from '@metamask/rpc-errors';

import { Mutex } from 'await-semaphore';
import log from 'loglevel';
import {
  TrezorConnectBridge,
  TrezorKeyring,
} from '@metamask/eth-trezor-keyring';
import {
  LedgerKeyring,
  LedgerIframeBridge,
} from '@metamask/eth-ledger-bridge-keyring';
import LatticeKeyring from 'eth-lattice-keyring';
import { rawChainData } from 'eth-chainlist';
import { MetaMaskKeyring as QRHardwareKeyring } from '@keystonehq/metamask-airgapped-keyring';
import { nanoid } from 'nanoid';
import { captureException } from '@sentry/browser';
import { AddressBookController } from '@metamask/address-book-controller';
import {
  ApprovalController,
  ApprovalRequestNotFoundError,
} from '@metamask/approval-controller';
import { Messenger } from '@metamask/base-controller';
import { EnsController } from '@metamask/ens-controller';
import { PhishingController } from '@metamask/phishing-controller';
import { AnnouncementController } from '@metamask/announcement-controller';
import {
  NetworkController,
  getDefaultNetworkControllerState,
} from '@metamask/network-controller';
import { GasFeeController } from '@metamask/gas-fee-controller';
import {
  MethodNames,
  PermissionController,
  PermissionDoesNotExistError,
  PermissionsRequestNotFoundError,
  SubjectMetadataController,
  SubjectType,
} from '@metamask/permission-controller';
import SmartTransactionsController from '@metamask/smart-transactions-controller';
import { ClientId } from '@metamask/smart-transactions-controller/dist/types';
import {
  METAMASK_DOMAIN,
  SelectedNetworkController,
  createSelectedNetworkMiddleware,
} from '@metamask/selected-network-controller';
import { LoggingController, LogType } from '@metamask/logging-controller';
import { PermissionLogController } from '@metamask/permission-log-controller';

import {
  createSnapsMethodMiddleware,
  buildSnapEndowmentSpecifications,
  buildSnapRestrictedMethodSpecifications,
} from '@metamask/snaps-rpc-methods';
import {
  ApprovalType,
  ERC1155,
  ERC20,
  ERC721,
  BlockExplorerUrl,
} from '@metamask/controller-utils';

import { AccountsController } from '@metamask/accounts-controller';
import {
  RemoteFeatureFlagController,
  ClientConfigApiService,
  ClientType,
  DistributionType,
  EnvironmentType,
} from '@metamask/remote-feature-flag-controller';

///: BEGIN:ONLY_INCLUDE_IF(build-mmi)
import {
  CUSTODIAN_TYPES,
  MmiConfigurationController,
} from '@metamask-institutional/custody-keyring';
import { InstitutionalFeaturesController } from '@metamask-institutional/institutional-features';
import { CustodyController } from '@metamask-institutional/custody-controller';
import { TransactionUpdateController } from '@metamask-institutional/transaction-update';
///: END:ONLY_INCLUDE_IF
import { SignatureController } from '@metamask/signature-controller';
import { wordlist } from '@metamask/scure-bip39/dist/wordlists/english';

import {
  NameController,
  ENSNameProvider,
  EtherscanNameProvider,
  TokenNameProvider,
  LensNameProvider,
} from '@metamask/name-controller';

import {
  QueuedRequestController,
  createQueuedRequestMiddleware,
} from '@metamask/queued-request-controller';

import { UserOperationController } from '@metamask/user-operation-controller';

import {
  TransactionStatus,
  TransactionType,
} from '@metamask/transaction-controller';

import {
  ///: BEGIN:ONLY_INCLUDE_IF(keyring-snaps)
  getLocalizedSnapManifest,
  stripSnapPrefix,
  ///: END:ONLY_INCLUDE_IF
  isSnapId,
} from '@metamask/snaps-utils';

import { Interface } from '@ethersproject/abi';
import { abiERC1155, abiERC721 } from '@metamask/metamask-eth-abis';
import { isEvmAccountType } from '@metamask/keyring-api';
import { hexToBigInt, toCaipChainId } from '@metamask/utils';
import { normalize } from '@metamask/eth-sig-util';
import {
  AuthenticationController,
  UserStorageController,
} from '@metamask/profile-sync-controller';
import {
  NotificationServicesPushController,
  NotificationServicesController,
} from '@metamask/notification-services-controller';
import {
  Caip25CaveatMutators,
  Caip25CaveatType,
  Caip25EndowmentPermissionName,
  getEthAccounts,
  setPermittedEthChainIds,
  setEthAccounts,
  addPermittedEthChainId,
} from '@metamask/multichain';
///: BEGIN:ONLY_INCLUDE_IF(build-flask)
import { MultichainTransactionsController } from '@metamask/multichain-transactions-controller';
///: END:ONLY_INCLUDE_IF
import { isProduction } from '../../shared/modules/environment';
import {
  methodsRequiringNetworkSwitch,
  methodsThatCanSwitchNetworkWithoutApproval,
  methodsThatShouldBeEnqueued,
} from '../../shared/constants/methods-tags';

///: BEGIN:ONLY_INCLUDE_IF(build-mmi)
import { toChecksumHexAddress } from '../../shared/modules/hexstring-utils';
///: END:ONLY_INCLUDE_IF

import { AssetType, TokenStandard } from '../../shared/constants/transaction';
import {
  GAS_API_BASE_URL,
  GAS_DEV_API_BASE_URL,
  SWAPS_CLIENT_ID,
} from '../../shared/constants/swaps';
import {
  CHAIN_IDS,
  CHAIN_SPEC_URL,
  NETWORK_TYPES,
  NetworkStatus,
  MAINNET_DISPLAY_NAME,
} from '../../shared/constants/network';
import { getAllowedSmartTransactionsChainIds } from '../../shared/constants/smartTransactions';

import {
  HardwareDeviceNames,
  HardwareKeyringType,
  LedgerTransportTypes,
} from '../../shared/constants/hardware-wallets';
import { KeyringType } from '../../shared/constants/keyring';
import {
  RestrictedMethods,
  ExcludedSnapPermissions,
  ExcludedSnapEndowments,
  CaveatTypes,
} from '../../shared/constants/permissions';
import { UI_NOTIFICATIONS } from '../../shared/notifications';
import { MILLISECOND, MINUTE, SECOND } from '../../shared/constants/time';
import {
  ORIGIN_METAMASK,
  POLLING_TOKEN_ENVIRONMENT_TYPES,
} from '../../shared/constants/app';
import {
  MetaMetricsEventCategory,
  MetaMetricsEventName,
  MetaMetricsUserTrait,
} from '../../shared/constants/metametrics';
import { LOG_EVENT } from '../../shared/constants/logs';

import {
  getStorageItem,
  setStorageItem,
} from '../../shared/lib/storage-helpers';
import {
  getTokenIdParam,
  fetchTokenBalance,
  fetchERC1155Balance,
} from '../../shared/lib/token-util';
import { isEqualCaseInsensitive } from '../../shared/modules/string-utils';
import { parseStandardTokenTransactionData } from '../../shared/modules/transaction.utils';
import { STATIC_MAINNET_TOKEN_LIST } from '../../shared/constants/tokens';
import { getTokenValueParam } from '../../shared/lib/metamask-controller-utils';
import { isManifestV3 } from '../../shared/modules/mv3.utils';
import { convertNetworkId } from '../../shared/modules/network.utils';
import {
  getIsSmartTransaction,
  getFeatureFlagsByChainId,
} from '../../shared/modules/selectors';
import { createCaipStream } from '../../shared/modules/caip-stream';
import { BaseUrl } from '../../shared/constants/urls';
import {
  TOKEN_TRANSFER_LOG_TOPIC_HASH,
  TRANSFER_SINFLE_LOG_TOPIC_HASH,
} from '../../shared/lib/transactions-controller-utils';
import { getProviderConfig } from '../../shared/modules/selectors/networks';
import { endTrace, trace } from '../../shared/lib/trace';
import { BridgeStatusAction } from '../../shared/types/bridge-status';
import { ENVIRONMENT } from '../../development/build/constants';
import fetchWithCache from '../../shared/lib/fetch-with-cache';
import {
  BridgeUserAction,
  BridgeBackgroundAction,
} from '../../shared/types/bridge';
import {
  ///: BEGIN:ONLY_INCLUDE_IF(build-mmi)
  handleMMITransactionUpdate,
  ///: END:ONLY_INCLUDE_IF
  createTransactionEventFragmentWithTxId,
} from './lib/transaction/metrics';
///: BEGIN:ONLY_INCLUDE_IF(keyring-snaps)
import { keyringSnapPermissionsBuilder } from './lib/snap-keyring/keyring-snaps-permissions';
///: END:ONLY_INCLUDE_IF

import { SnapsNameProvider } from './lib/SnapsNameProvider';
import { AddressBookPetnamesBridge } from './lib/AddressBookPetnamesBridge';
import { AccountIdentitiesPetnamesBridge } from './lib/AccountIdentitiesPetnamesBridge';
import { createPPOMMiddleware } from './lib/ppom/ppom-middleware';
import {
  onMessageReceived,
  checkForMultipleVersionsRunning,
} from './detect-multiple-instances';
///: BEGIN:ONLY_INCLUDE_IF(build-mmi)
import { MMIController } from './controllers/mmi-controller';
import { mmiKeyringBuilderFactory } from './mmi-keyring-builder-factory';
///: END:ONLY_INCLUDE_IF
import ComposableObservableStore from './lib/ComposableObservableStore';
import AccountTrackerController from './controllers/account-tracker-controller';
import createDupeReqFilterStream from './lib/createDupeReqFilterStream';
import createLoggerMiddleware from './lib/createLoggerMiddleware';
import {
  createEthAccountsMethodMiddleware,
  createEip1193MethodMiddleware,
  createUnsupportedMethodMiddleware,
} from './lib/rpc-method-middleware';
import createOriginMiddleware from './lib/createOriginMiddleware';
import createMainFrameOriginMiddleware from './lib/createMainFrameOriginMiddleware';
import createTabIdMiddleware from './lib/createTabIdMiddleware';
import { NetworkOrderController } from './controllers/network-order';
import { AccountOrderController } from './controllers/account-order';
import createOnboardingMiddleware from './lib/createOnboardingMiddleware';
import { isStreamWritable, setupMultiplex } from './lib/stream-utils';
import { PreferencesController } from './controllers/preferences-controller';
import { AppStateController } from './controllers/app-state-controller';
import { AlertController } from './controllers/alert-controller';
import OnboardingController from './controllers/onboarding';
import Backup from './lib/backup';
import DecryptMessageController from './controllers/decrypt-message';
import SwapsController from './controllers/swaps';
import MetaMetricsController from './controllers/metametrics-controller';
import { segment } from './lib/segment';
import createMetaRPCHandler from './lib/createMetaRPCHandler';
import {
  addHexPrefix,
  getMethodDataName,
  previousValueComparator,
} from './lib/util';
import createMetamaskMiddleware from './lib/createMetamaskMiddleware';
import { hardwareKeyringBuilderFactory } from './lib/hardware-keyring-builder-factory';
import EncryptionPublicKeyController from './controllers/encryption-public-key';
import AppMetadataController from './controllers/app-metadata';

import {
  getCaveatSpecifications,
  diffMap,
  getPermissionBackgroundApiMethods,
  getPermissionSpecifications,
  getPermittedAccountsByOrigin,
  getPermittedChainsByOrigin,
  NOTIFICATION_NAMES,
  unrestrictedMethods,
  PermissionNames,
  validateCaveatAccounts,
  validateCaveatNetworks,
} from './controllers/permissions';
import { MetaMetricsDataDeletionController } from './controllers/metametrics-data-deletion/metametrics-data-deletion';
import { DataDeletionService } from './services/data-deletion-service';
import createRPCMethodTrackingMiddleware from './lib/createRPCMethodTrackingMiddleware';
import { updateCurrentLocale } from './translate';
import { TrezorOffscreenBridge } from './lib/offscreen-bridge/trezor-offscreen-bridge';
import { LedgerOffscreenBridge } from './lib/offscreen-bridge/ledger-offscreen-bridge';
///: BEGIN:ONLY_INCLUDE_IF(keyring-snaps)
import { snapKeyringBuilder, getAccountsBySnapId } from './lib/snap-keyring';
///: END:ONLY_INCLUDE_IF
import { encryptorFactory } from './lib/encryptor-factory';
import { addDappTransaction, addTransaction } from './lib/transaction/util';
///: BEGIN:ONLY_INCLUDE_IF(build-main,build-beta,build-flask)
import { addTypedMessage, addPersonalMessage } from './lib/signature/util';
///: END:ONLY_INCLUDE_IF
import { LatticeKeyringOffscreen } from './lib/offscreen-bridge/lattice-offscreen-keyring';
import PREINSTALLED_SNAPS from './snaps/preinstalled-snaps';
import { WeakRefObjectMap } from './lib/WeakRefObjectMap';
import { METAMASK_COOKIE_HANDLER } from './constants/stream';

// Notification controllers
import { createTxVerificationMiddleware } from './lib/tx-verification/tx-verification-middleware';
import { updateSecurityAlertResponse } from './lib/ppom/ppom-util';
import createEvmMethodsToNonEvmAccountReqFilterMiddleware from './lib/createEvmMethodsToNonEvmAccountReqFilterMiddleware';
import { isEthAddress } from './lib/multichain/address';
import { decodeTransactionData } from './lib/transaction/decode/util';
import BridgeController from './controllers/bridge/bridge-controller';
import { BRIDGE_CONTROLLER_NAME } from './controllers/bridge/constants';
import {
  onPushNotificationClicked,
  onPushNotificationReceived,
} from './controllers/push-notifications';
import createTracingMiddleware from './lib/createTracingMiddleware';
import createOriginThrottlingMiddleware from './lib/createOriginThrottlingMiddleware';
import { PatchStore } from './lib/PatchStore';
import { sanitizeUIState } from './lib/state-utils';
import BridgeStatusController from './controllers/bridge-status/bridge-status-controller';
import { BRIDGE_STATUS_CONTROLLER_NAME } from './controllers/bridge-status/constants';
import { rejectAllApprovals } from './lib/approval/utils';
import {
  handleBridgeTransactionComplete,
  handleBridgeTransactionFailed,
  handleTransactionFailedTypeBridge,
} from './lib/bridge-status/metrics';
import { TransactionControllerInit } from './controller-init/confirmations/transaction-controller-init';
import { PPOMControllerInit } from './controller-init/confirmations/ppom-controller-init';
import { initControllers } from './controller-init/utils';
import {
<<<<<<< HEAD
  getCapabilities,
  getTransactionReceiptsByBatchId,
  processSendCalls,
} from './lib/transaction/eip5792';
=======
  CronjobControllerInit,
  ExecutionServiceInit,
  RateLimitControllerInit,
  SnapControllerInit,
  SnapInsightsControllerInit,
  SnapInterfaceControllerInit,
  SnapsRegistryInit,
} from './controller-init/snaps';
>>>>>>> baf9b082

const { TRIGGER_TYPES } = NotificationServicesController.Constants;
export const METAMASK_CONTROLLER_EVENTS = {
  // Fired after state changes that impact the extension badge (unapproved msg count)
  // The process of updating the badge happens in app/scripts/background.js.
  UPDATE_BADGE: 'updateBadge',
  DECRYPT_MESSAGE_MANAGER_UPDATE_BADGE: 'DecryptMessageManager:updateBadge',
  ENCRYPTION_PUBLIC_KEY_MANAGER_UPDATE_BADGE:
    'EncryptionPublicKeyManager:updateBadge',
  // TODO: Add this and similar enums to the `controllers` repo and export them
  APPROVAL_STATE_CHANGE: 'ApprovalController:stateChange',
  APP_STATE_UNLOCK_CHANGE: 'AppStateController:unlockChange',
  QUEUED_REQUEST_STATE_CHANGE: 'QueuedRequestController:stateChange',
  METAMASK_NOTIFICATIONS_LIST_UPDATED:
    'NotificationServicesController:notificationsListUpdated',
  METAMASK_NOTIFICATIONS_MARK_AS_READ:
    'NotificationServicesController:markNotificationsAsRead',
};

// stream channels
const PHISHING_SAFELIST = 'metamask-phishing-safelist';

// OneKey devices can connect to Metamask using Trezor USB transport. They use a specific device minor version (99) to differentiate between genuine Trezor and OneKey devices.
export const ONE_KEY_VIA_TREZOR_MINOR_VERSION = 99;

const environmentMappingForRemoteFeatureFlag = {
  [ENVIRONMENT.DEVELOPMENT]: EnvironmentType.Development,
  [ENVIRONMENT.RELEASE_CANDIDATE]: EnvironmentType.ReleaseCandidate,
  [ENVIRONMENT.PRODUCTION]: EnvironmentType.Production,
};

const buildTypeMappingForRemoteFeatureFlag = {
  flask: DistributionType.Flask,
  main: DistributionType.Main,
};

export default class MetamaskController extends EventEmitter {
  /**
   * @param {object} opts
   */
  constructor(opts) {
    super();

    const { isFirstMetaMaskControllerSetup } = opts;

    this.defaultMaxListeners = 20;

    this.sendUpdate = debounce(
      this.privateSendUpdate.bind(this),
      MILLISECOND * 200,
    );
    this.opts = opts;
    this.extension = opts.browser;
    this.platform = opts.platform;
    this.notificationManager = opts.notificationManager;
    const initState = opts.initState || {};
    const version = process.env.METAMASK_VERSION;
    this.recordFirstTimeInfo(initState);
    this.featureFlags = opts.featureFlags;

    // this keeps track of how many "controllerStream" connections are open
    // the only thing that uses controller connections are open metamask UI instances
    this.activeControllerConnections = 0;

    this.offscreenPromise = opts.offscreenPromise ?? Promise.resolve();

    this.getRequestAccountTabIds = opts.getRequestAccountTabIds;
    this.getOpenMetamaskTabsIds = opts.getOpenMetamaskTabsIds;

    this.initializeChainlist();

    this.controllerMessenger = new Messenger();

    this.loggingController = new LoggingController({
      messenger: this.controllerMessenger.getRestricted({
        name: 'LoggingController',
        allowedActions: [],
        allowedEvents: [],
      }),
      state: initState.LoggingController,
    });

    // instance of a class that wraps the extension's storage local API.
    this.localStoreApiWrapper = opts.persistanceManager;

    this.currentMigrationVersion = opts.currentMigrationVersion;

    // observable state store
    this.store = new ComposableObservableStore({
      state: initState,
      controllerMessenger: this.controllerMessenger,
      persist: true,
    });

    // external connections by origin
    // Do not modify directly. Use the associated methods.
    this.connections = {};

    // lock to ensure only one vault created at once
    this.createVaultMutex = new Mutex();

    this.extension.runtime.onInstalled.addListener((details) => {
      if (details.reason === 'update') {
        if (version === '8.1.0') {
          this.platform.openExtensionInBrowser();
        }
        this.loggingController.add({
          type: LogType.GenericLog,
          data: {
            event: LOG_EVENT.VERSION_UPDATE,
            previousVersion: details.previousVersion,
            version,
          },
        });
      }
    });

    this.appMetadataController = new AppMetadataController({
      state: initState.AppMetadataController,
      messenger: this.controllerMessenger.getRestricted({
        name: 'AppMetadataController',
        allowedActions: [],
        allowedEvents: [],
      }),
      currentMigrationVersion: this.currentMigrationVersion,
      currentAppVersion: version,
    });

    // next, we will initialize the controllers
    // controller initialization order matters
    const clearPendingConfirmations = () => {
      this.encryptionPublicKeyController.clearUnapproved();
      this.decryptMessageController.clearUnapproved();
      this.signatureController.clearUnapproved();
      this.approvalController.clear(providerErrors.userRejectedRequest());
    };

    this.approvalController = new ApprovalController({
      messenger: this.controllerMessenger.getRestricted({
        name: 'ApprovalController',
      }),
      showApprovalRequest: opts.showUserConfirmation,
      typesExcludedFromRateLimiting: [
        ApprovalType.PersonalSign,
        ApprovalType.EthSignTypedData,
        ApprovalType.Transaction,
        ApprovalType.WatchAsset,
        ApprovalType.EthGetEncryptionPublicKey,
        ApprovalType.EthDecrypt,
      ],
    });

    this.queuedRequestController = new QueuedRequestController({
      messenger: this.controllerMessenger.getRestricted({
        name: 'QueuedRequestController',
        allowedActions: [
          'NetworkController:getState',
          'NetworkController:setActiveNetwork',
          'SelectedNetworkController:getNetworkClientIdForDomain',
        ],
        allowedEvents: ['SelectedNetworkController:stateChange'],
      }),
      shouldRequestSwitchNetwork: ({ method }) =>
        methodsRequiringNetworkSwitch.includes(method),
      canRequestSwitchNetworkWithoutApproval: ({ method }) =>
        methodsThatCanSwitchNetworkWithoutApproval.includes(method),
      clearPendingConfirmations,
      showApprovalRequest: () => {
        if (this.approvalController.getTotalApprovalCount() > 0) {
          opts.showUserConfirmation();
        }
      },
    });

    ///: BEGIN:ONLY_INCLUDE_IF(build-mmi)
    this.mmiConfigurationController = new MmiConfigurationController({
      initState: initState.MmiConfigurationController,
      mmiConfigurationServiceUrl: process.env.MMI_CONFIGURATION_SERVICE_URL,
    });
    ///: END:ONLY_INCLUDE_IF

    const networkControllerMessenger = this.controllerMessenger.getRestricted({
      name: 'NetworkController',
    });

    let initialNetworkControllerState = initState.NetworkController;
    if (!initialNetworkControllerState) {
      initialNetworkControllerState = getDefaultNetworkControllerState();

      const networks =
        initialNetworkControllerState.networkConfigurationsByChainId;

      // Note: Consider changing `getDefaultNetworkControllerState`
      // on the controller side to include some of these tweaks.
      networks[CHAIN_IDS.MAINNET].name = MAINNET_DISPLAY_NAME;
      delete networks[CHAIN_IDS.GOERLI];
      delete networks[CHAIN_IDS.LINEA_GOERLI];

      Object.values(networks).forEach((network) => {
        const id = network.rpcEndpoints[0].networkClientId;
        network.blockExplorerUrls = [BlockExplorerUrl[id]];
        network.defaultBlockExplorerUrlIndex = 0;
      });

      let network;
      if (process.env.IN_TEST) {
        network = {
          chainId: CHAIN_IDS.LOCALHOST,
          name: 'Localhost 8545',
          nativeCurrency: 'ETH',
          blockExplorerUrls: [],
          defaultRpcEndpointIndex: 0,
          rpcEndpoints: [
            {
              networkClientId: 'networkConfigurationId',
              url: 'http://localhost:8545',
              type: 'custom',
            },
          ],
        };
        networks[CHAIN_IDS.LOCALHOST] = network;
      } else if (
        process.env.METAMASK_DEBUG ||
        process.env.METAMASK_ENVIRONMENT === 'test'
      ) {
        network = networks[CHAIN_IDS.SEPOLIA];
      } else {
        network = networks[CHAIN_IDS.MAINNET];
      }

      initialNetworkControllerState.selectedNetworkClientId =
        network.rpcEndpoints[network.defaultRpcEndpointIndex].networkClientId;
    }

    this.networkController = new NetworkController({
      messenger: networkControllerMessenger,
      state: initialNetworkControllerState,
      infuraProjectId: opts.infuraProjectId,
    });
    this.networkController.initializeProvider();
    this.provider =
      this.networkController.getProviderAndBlockTracker().provider;
    this.blockTracker =
      this.networkController.getProviderAndBlockTracker().blockTracker;
    this.deprecatedNetworkVersions = {};

    const accountsControllerMessenger = this.controllerMessenger.getRestricted({
      name: 'AccountsController',
      allowedEvents: [
        'SnapController:stateChange',
        'KeyringController:accountRemoved',
        'KeyringController:stateChange',
        'SnapKeyring:accountAssetListUpdated',
        'SnapKeyring:accountBalancesUpdated',
        'SnapKeyring:accountTransactionsUpdated',
      ],
      allowedActions: [
        'KeyringController:getAccounts',
        'KeyringController:getKeyringsByType',
        'KeyringController:getKeyringForAccount',
      ],
    });

    this.accountsController = new AccountsController({
      messenger: accountsControllerMessenger,
      state: initState.AccountsController,
    });

    const preferencesMessenger = this.controllerMessenger.getRestricted({
      name: 'PreferencesController',
      allowedActions: [
        'AccountsController:setSelectedAccount',
        'AccountsController:getSelectedAccount',
        'AccountsController:getAccountByAddress',
        'AccountsController:setAccountName',
        'NetworkController:getState',
      ],
      allowedEvents: ['AccountsController:stateChange'],
    });

    this.preferencesController = new PreferencesController({
      state: {
        currentLocale: opts.initLangCode ?? '',
        ...initState.PreferencesController,
      },
      messenger: preferencesMessenger,
    });

    const tokenListMessenger = this.controllerMessenger.getRestricted({
      name: 'TokenListController',
      allowedActions: ['NetworkController:getNetworkClientById'],
      allowedEvents: ['NetworkController:stateChange'],
    });

    this.tokenListController = new TokenListController({
      chainId: this.#getGlobalChainId({
        metamask: this.networkController.state,
      }),
      preventPollingOnNetworkRestart: !this.#isTokenListPollingRequired(
        this.preferencesController.state,
      ),
      messenger: tokenListMessenger,
      state: initState.TokenListController,
    });

    const assetsContractControllerMessenger =
      this.controllerMessenger.getRestricted({
        name: 'AssetsContractController',
        allowedActions: [
          'NetworkController:getNetworkClientById',
          'NetworkController:getNetworkConfigurationByNetworkClientId',
          'NetworkController:getSelectedNetworkClient',
          'NetworkController:getState',
        ],
        allowedEvents: [
          'PreferencesController:stateChange',
          'NetworkController:networkDidChange',
        ],
      });
    this.assetsContractController = new AssetsContractController({
      messenger: assetsContractControllerMessenger,
      chainId: this.#getGlobalChainId(),
    });

    const tokensControllerMessenger = this.controllerMessenger.getRestricted({
      name: 'TokensController',
      allowedActions: [
        'ApprovalController:addRequest',
        'NetworkController:getNetworkClientById',
        'AccountsController:getSelectedAccount',
        'AccountsController:getAccount',
      ],
      allowedEvents: [
        'NetworkController:networkDidChange',
        'AccountsController:selectedEvmAccountChange',
        'PreferencesController:stateChange',
        'TokenListController:stateChange',
        'NetworkController:stateChange',
      ],
    });
    this.tokensController = new TokensController({
      state: initState.TokensController,
      provider: this.provider,
      messenger: tokensControllerMessenger,
      chainId: this.#getGlobalChainId(),
    });

    const nftControllerMessenger = this.controllerMessenger.getRestricted({
      name: 'NftController',
      allowedEvents: [
        'PreferencesController:stateChange',
        'NetworkController:networkDidChange',
        'AccountsController:selectedEvmAccountChange',
      ],
      allowedActions: [
        `${this.approvalController.name}:addRequest`,
        `${this.networkController.name}:getNetworkClientById`,
        'AccountsController:getSelectedAccount',
        'AccountsController:getAccount',
        'AssetsContractController:getERC721AssetName',
        'AssetsContractController:getERC721AssetSymbol',
        'AssetsContractController:getERC721TokenURI',
        'AssetsContractController:getERC721OwnerOf',
        'AssetsContractController:getERC1155BalanceOf',
        'AssetsContractController:getERC1155TokenURI',
      ],
    });
    this.nftController = new NftController({
      state: initState.NftController,
      messenger: nftControllerMessenger,
      chainId: this.#getGlobalChainId(),
      onNftAdded: ({ address, symbol, tokenId, standard, source }) =>
        this.metaMetricsController.trackEvent({
          event: MetaMetricsEventName.NftAdded,
          category: MetaMetricsEventCategory.Wallet,
          sensitiveProperties: {
            token_contract_address: address,
            token_symbol: symbol,
            token_id: tokenId,
            token_standard: standard,
            asset_type: AssetType.NFT,
            source,
          },
        }),
    });

    const nftDetectionControllerMessenger =
      this.controllerMessenger.getRestricted({
        name: 'NftDetectionController',
        allowedEvents: [
          'NetworkController:stateChange',
          'PreferencesController:stateChange',
        ],
        allowedActions: [
          'ApprovalController:addRequest',
          'NetworkController:getState',
          'NetworkController:getNetworkClientById',
          'AccountsController:getSelectedAccount',
        ],
      });

    this.nftDetectionController = new NftDetectionController({
      messenger: nftDetectionControllerMessenger,
      chainId: this.#getGlobalChainId(),
      getOpenSeaApiKey: () => this.nftController.openSeaApiKey,
      getBalancesInSingleCall:
        this.assetsContractController.getBalancesInSingleCall.bind(
          this.assetsContractController,
        ),
      addNft: this.nftController.addNft.bind(this.nftController),
      getNftState: () => this.nftController.state,
      // added this to track previous value of useNftDetection, should be true on very first initializing of controller[]
      disabled: !this.preferencesController.state.useNftDetection,
    });

    const multichainAssetsControllerMessenger =
      this.controllerMessenger.getRestricted({
        name: 'MultichainAssetsController',
        allowedEvents: [
          'AccountsController:accountAdded',
          'AccountsController:accountRemoved',
          'AccountsController:accountAssetListUpdated',
        ],
        allowedActions: [
          'SnapController:handleRequest',
          'SnapController:getAll',
          'PermissionController:getPermissions',
          'AccountsController:listMultichainAccounts',
        ],
      });

    this.multichainAssetsController = new MultichainAssetsController({
      state: initState.MultichainAssetsController,
      messenger: multichainAssetsControllerMessenger,
    });

    const metaMetricsControllerMessenger =
      this.controllerMessenger.getRestricted({
        name: 'MetaMetricsController',
        allowedActions: [
          'PreferencesController:getState',
          'NetworkController:getState',
          'NetworkController:getNetworkClientById',
        ],
        allowedEvents: [
          'PreferencesController:stateChange',
          'NetworkController:networkDidChange',
        ],
      });
    this.metaMetricsController = new MetaMetricsController({
      state: initState.MetaMetricsController,
      messenger: metaMetricsControllerMessenger,
      segment,
      version: process.env.METAMASK_VERSION,
      environment: process.env.METAMASK_ENVIRONMENT,
      extension: this.extension,
      captureException,
    });

    this.on('update', (update) => {
      this.metaMetricsController.handleMetaMaskStateUpdate(update);
    });

    const dataDeletionService = new DataDeletionService();
    const metaMetricsDataDeletionMessenger =
      this.controllerMessenger.getRestricted({
        name: 'MetaMetricsDataDeletionController',
        allowedActions: ['MetaMetricsController:getState'],
        allowedEvents: [],
      });
    this.metaMetricsDataDeletionController =
      new MetaMetricsDataDeletionController({
        dataDeletionService,
        messenger: metaMetricsDataDeletionMessenger,
        state: initState.metaMetricsDataDeletionController,
      });

    const gasFeeMessenger = this.controllerMessenger.getRestricted({
      name: 'GasFeeController',
      allowedActions: [
        'NetworkController:getEIP1559Compatibility',
        'NetworkController:getNetworkClientById',
        'NetworkController:getState',
      ],
      allowedEvents: ['NetworkController:stateChange'],
    });

    const gasApiBaseUrl = process.env.SWAPS_USE_DEV_APIS
      ? GAS_DEV_API_BASE_URL
      : GAS_API_BASE_URL;

    this.gasFeeController = new GasFeeController({
      state: initState.GasFeeController,
      interval: 10000,
      messenger: gasFeeMessenger,
      clientId: SWAPS_CLIENT_ID,
      getProvider: () =>
        this.networkController.getProviderAndBlockTracker().provider,
      onNetworkDidChange: (eventHandler) => {
        networkControllerMessenger.subscribe(
          'NetworkController:networkDidChange',
          () => eventHandler(this.networkController.state),
        );
      },
      getCurrentNetworkEIP1559Compatibility:
        this.networkController.getEIP1559Compatibility.bind(
          this.networkController,
        ),
      getCurrentAccountEIP1559Compatibility:
        this.getCurrentAccountEIP1559Compatibility.bind(this),
      legacyAPIEndpoint: `${gasApiBaseUrl}/networks/<chain_id>/gasPrices`,
      EIP1559APIEndpoint: `${gasApiBaseUrl}/networks/<chain_id>/suggestedGasFees`,
      getCurrentNetworkLegacyGasAPICompatibility: () => {
        const chainId = this.#getGlobalChainId();
        return chainId === CHAIN_IDS.BSC;
      },
      getChainId: () => this.#getGlobalChainId(),
    });

    this.appStateController = new AppStateController({
      addUnlockListener: this.on.bind(this, 'unlock'),
      isUnlocked: this.isUnlocked.bind(this),
      state: initState.AppStateController,
      onInactiveTimeout: () => this.setLocked(),
      messenger: this.controllerMessenger.getRestricted({
        name: 'AppStateController',
        allowedActions: [
          `${this.approvalController.name}:addRequest`,
          `${this.approvalController.name}:acceptRequest`,
          `PreferencesController:getState`,
        ],
        allowedEvents: [
          `KeyringController:qrKeyringStateChange`,
          'PreferencesController:stateChange',
        ],
      }),
      extension: this.extension,
    });

    const currencyRateMessenger = this.controllerMessenger.getRestricted({
      name: 'CurrencyRateController',
      allowedActions: [`${this.networkController.name}:getNetworkClientById`],
    });
    this.currencyRateController = new CurrencyRateController({
      includeUsdRate: true,
      messenger: currencyRateMessenger,
      state: initState.CurrencyController,
    });
    const initialFetchMultiExchangeRate =
      this.currencyRateController.fetchMultiExchangeRate.bind(
        this.currencyRateController,
      );
    this.currencyRateController.fetchMultiExchangeRate = (...args) => {
      if (this.preferencesController.state.useCurrencyRateCheck) {
        return initialFetchMultiExchangeRate(...args);
      }
      return {
        conversionRate: null,
        usdConversionRate: null,
      };
    };

    const tokenBalancesMessenger = this.controllerMessenger.getRestricted({
      name: 'TokenBalancesController',
      allowedActions: [
        'NetworkController:getState',
        'NetworkController:getNetworkClientById',
        'TokensController:getState',
        'PreferencesController:getState',
        'AccountsController:getSelectedAccount',
      ],
      allowedEvents: [
        'PreferencesController:stateChange',
        'TokensController:stateChange',
        'NetworkController:stateChange',
      ],
    });

    this.tokenBalancesController = new TokenBalancesController({
      messenger: tokenBalancesMessenger,
      state: initState.TokenBalancesController,
      interval: 30000,
    });

    const phishingControllerMessenger = this.controllerMessenger.getRestricted({
      name: 'PhishingController',
    });

    this.phishingController = new PhishingController({
      messenger: phishingControllerMessenger,
      state: initState.PhishingController,
      hotlistRefreshInterval: process.env.IN_TEST ? 5 * SECOND : undefined,
      stalelistRefreshInterval: process.env.IN_TEST ? 30 * SECOND : undefined,
    });

    const announcementMessenger = this.controllerMessenger.getRestricted({
      name: 'AnnouncementController',
    });

    this.announcementController = new AnnouncementController({
      messenger: announcementMessenger,
      allAnnouncements: UI_NOTIFICATIONS,
      state: initState.AnnouncementController,
    });

    ///: BEGIN:ONLY_INCLUDE_IF(build-flask)
    const multichainTransactionsControllerMessenger =
      this.controllerMessenger.getRestricted({
        name: 'MultichainTransactionsController',
        allowedEvents: [
          'AccountsController:accountAdded',
          'AccountsController:accountRemoved',
          'AccountsController:accountTransactionsUpdated',
        ],
        allowedActions: [
          'AccountsController:listMultichainAccounts',
          'SnapController:handleRequest',
        ],
      });

    this.multichainTransactionsController =
      new MultichainTransactionsController({
        messenger: multichainTransactionsControllerMessenger,
        state: initState.MultichainTransactionsController,
      });
    ///: END:ONLY_INCLUDE_IF

    const networkOrderMessenger = this.controllerMessenger.getRestricted({
      name: 'NetworkOrderController',
      allowedEvents: ['NetworkController:stateChange'],
    });
    this.networkOrderController = new NetworkOrderController({
      messenger: networkOrderMessenger,
      state: initState.NetworkOrderController,
    });

    const accountOrderMessenger = this.controllerMessenger.getRestricted({
      name: 'AccountOrderController',
    });
    this.accountOrderController = new AccountOrderController({
      messenger: accountOrderMessenger,
      state: initState.AccountOrderController,
    });

    const multichainBalancesControllerMessenger =
      this.controllerMessenger.getRestricted({
        name: 'MultichainBalancesController',
        allowedEvents: [
          'AccountsController:accountAdded',
          'AccountsController:accountRemoved',
          'AccountsController:accountBalancesUpdated',
        ],
        allowedActions: [
          'AccountsController:listMultichainAccounts',
          'SnapController:handleRequest',
        ],
      });

    this.multichainBalancesController = new MultichainBalancesController({
      messenger: multichainBalancesControllerMessenger,
      state: initState.MultichainBalancesController,
    });

    const multichainRatesControllerMessenger =
      this.controllerMessenger.getRestricted({
        name: 'RatesController',
      });
    this.multichainRatesController = new RatesController({
      state: initState.MultichainRatesController,
      messenger: multichainRatesControllerMessenger,
      includeUsdRate: true,
      fetchMultiExchangeRate,
    });

    const tokenRatesMessenger = this.controllerMessenger.getRestricted({
      name: 'TokenRatesController',
      allowedActions: [
        'TokensController:getState',
        'NetworkController:getNetworkClientById',
        'NetworkController:getState',
        'AccountsController:getAccount',
        'AccountsController:getSelectedAccount',
      ],
      allowedEvents: [
        'NetworkController:stateChange',
        'AccountsController:selectedEvmAccountChange',
        'PreferencesController:stateChange',
        'TokensController:stateChange',
      ],
    });

    // token exchange rate tracker
    this.tokenRatesController = new TokenRatesController({
      state: initState.TokenRatesController,
      messenger: tokenRatesMessenger,
      tokenPricesService: new CodefiTokenPricesServiceV2(),
      disabled: !this.preferencesController.state.useCurrencyRateCheck,
    });

    this.controllerMessenger.subscribe(
      'PreferencesController:stateChange',
      previousValueComparator((prevState, currState) => {
        const { useCurrencyRateCheck: prevUseCurrencyRateCheck } = prevState;
        const { useCurrencyRateCheck: currUseCurrencyRateCheck } = currState;
        if (currUseCurrencyRateCheck && !prevUseCurrencyRateCheck) {
          this.tokenRatesController.enable();
        } else if (!currUseCurrencyRateCheck && prevUseCurrencyRateCheck) {
          this.tokenRatesController.disable();
        }
      }, this.preferencesController.state),
    );

    this.ensController = new EnsController({
      messenger: this.controllerMessenger.getRestricted({
        name: 'EnsController',
        allowedActions: [
          'NetworkController:getNetworkClientById',
          'NetworkController:getState',
        ],
        allowedEvents: [],
      }),
      onNetworkDidChange: networkControllerMessenger.subscribe.bind(
        networkControllerMessenger,
        'NetworkController:networkDidChange',
      ),
    });

    const onboardingControllerMessenger =
      this.controllerMessenger.getRestricted({
        name: 'OnboardingController',
        allowedActions: [],
        allowedEvents: [],
      });
    this.onboardingController = new OnboardingController({
      messenger: onboardingControllerMessenger,
      state: initState.OnboardingController,
    });

    let additionalKeyrings = [keyringBuilderFactory(QRHardwareKeyring)];

    const keyringOverrides = this.opts.overrides?.keyrings;

    if (isManifestV3 === false) {
      const additionalKeyringTypes = [
        keyringOverrides?.lattice || LatticeKeyring,
        QRHardwareKeyring,
      ];

      const additionalBridgedKeyringTypes = [
        {
          keyring: keyringOverrides?.trezor || TrezorKeyring,
          bridge: keyringOverrides?.trezorBridge || TrezorConnectBridge,
        },
        {
          keyring: keyringOverrides?.ledger || LedgerKeyring,
          bridge: keyringOverrides?.ledgerBridge || LedgerIframeBridge,
        },
      ];

      additionalKeyrings = additionalKeyringTypes.map((keyringType) =>
        keyringBuilderFactory(keyringType),
      );

      additionalBridgedKeyringTypes.forEach((keyringType) =>
        additionalKeyrings.push(
          hardwareKeyringBuilderFactory(
            keyringType.keyring,
            keyringType.bridge,
          ),
        ),
      );
    } else {
      additionalKeyrings.push(
        hardwareKeyringBuilderFactory(
          TrezorKeyring,
          keyringOverrides?.trezorBridge || TrezorOffscreenBridge,
        ),
        hardwareKeyringBuilderFactory(
          LedgerKeyring,
          keyringOverrides?.ledgerBridge || LedgerOffscreenBridge,
        ),
        keyringBuilderFactory(LatticeKeyringOffscreen),
      );
    }

    ///: BEGIN:ONLY_INCLUDE_IF(build-mmi)
    for (const custodianType of Object.keys(CUSTODIAN_TYPES)) {
      additionalKeyrings.push(
        mmiKeyringBuilderFactory(CUSTODIAN_TYPES[custodianType].keyringClass, {
          mmiConfigurationController: this.mmiConfigurationController,
          captureException,
        }),
      );
    }
    ///: END:ONLY_INCLUDE_IF

    ///: BEGIN:ONLY_INCLUDE_IF(keyring-snaps)
    const snapKeyringBuildMessenger = this.controllerMessenger.getRestricted({
      name: 'SnapKeyring',
      allowedActions: [
        'ApprovalController:addRequest',
        'ApprovalController:acceptRequest',
        'ApprovalController:rejectRequest',
        'ApprovalController:startFlow',
        'ApprovalController:endFlow',
        'ApprovalController:showSuccess',
        'ApprovalController:showError',
        'PhishingController:test',
        'PhishingController:maybeUpdateState',
        'KeyringController:getAccounts',
        'AccountsController:setSelectedAccount',
        'AccountsController:getAccountByAddress',
        'AccountsController:setAccountName',
        'SnapController:handleRequest',
        'SnapController:get',
      ],
    });

    // Necessary to persist the keyrings and update the accounts both within the keyring controller and accounts controller
    const persistAndUpdateAccounts = async () => {
      await this.keyringController.persistAllKeyrings();
      await this.accountsController.updateAccounts();
    };

    const getSnapName = (id) => {
      if (!id) {
        return null;
      }

      const currentLocale = this.getLocale();
      const { snaps } = this.snapController.state;
      const snap = snaps[id];

      if (!snap) {
        return stripSnapPrefix(id);
      }

      if (snap.localizationFiles) {
        const localizedManifest = getLocalizedSnapManifest(
          snap.manifest,
          currentLocale,
          snap.localizationFiles,
        );
        return localizedManifest.proposedName;
      }

      return snap.manifest.proposedName;
    };

    const isSnapPreinstalled = (id) => {
      return PREINSTALLED_SNAPS.some((snap) => snap.snapId === id);
    };

    additionalKeyrings.push(
      snapKeyringBuilder(
        snapKeyringBuildMessenger,
        persistAndUpdateAccounts,
        (address) => this.removeAccount(address),
        this.metaMetricsController.trackEvent.bind(this.metaMetricsController),
        getSnapName,
        isSnapPreinstalled,
      ),
    );

    ///: END:ONLY_INCLUDE_IF

    const keyringControllerMessenger = this.controllerMessenger.getRestricted({
      name: 'KeyringController',
    });

    this.keyringController = new KeyringController({
      cacheEncryptionKey: true,
      keyringBuilders: additionalKeyrings,
      state: initState.KeyringController,
      encryptor: opts.encryptor || encryptorFactory(600_000),
      messenger: keyringControllerMessenger,
    });

    this.controllerMessenger.subscribe('KeyringController:unlock', () =>
      this._onUnlock(),
    );
    this.controllerMessenger.subscribe('KeyringController:lock', () =>
      this._onLock(),
    );

    this.controllerMessenger.subscribe(
      'KeyringController:stateChange',
      (state) => {
        this._onKeyringControllerUpdate(state);
      },
    );

    this.permissionController = new PermissionController({
      messenger: this.controllerMessenger.getRestricted({
        name: 'PermissionController',
        allowedActions: [
          `${this.approvalController.name}:addRequest`,
          `${this.approvalController.name}:hasRequest`,
          `${this.approvalController.name}:acceptRequest`,
          `${this.approvalController.name}:rejectRequest`,
          `SnapController:getPermitted`,
          `SnapController:install`,
          `SubjectMetadataController:getSubjectMetadata`,
        ],
      }),
      state: initState.PermissionController,
      caveatSpecifications: getCaveatSpecifications({
        listAccounts: this.accountsController.listAccounts.bind(
          this.accountsController,
        ),
        findNetworkClientIdByChainId:
          this.networkController.findNetworkClientIdByChainId.bind(
            this.networkController,
          ),
      }),
      permissionSpecifications: {
        ...getPermissionSpecifications(),
        ...this.getSnapPermissionSpecifications(),
      },
      unrestrictedMethods,
    });

    this.selectedNetworkController = new SelectedNetworkController({
      messenger: this.controllerMessenger.getRestricted({
        name: 'SelectedNetworkController',
        allowedActions: [
          'NetworkController:getNetworkClientById',
          'NetworkController:getState',
          'NetworkController:getSelectedNetworkClient',
          'PermissionController:hasPermissions',
          'PermissionController:getSubjectNames',
        ],
        allowedEvents: [
          'NetworkController:stateChange',
          'PermissionController:stateChange',
        ],
      }),
      state: initState.SelectedNetworkController,
      useRequestQueuePreference: true,
      onPreferencesStateChange: () => {
        // noop
        // we have removed the ability to toggle the useRequestQueue preference
        // both useRequestQueue and onPreferencesStateChange will be removed
        // once mobile supports per dapp network selection
        // see https://github.com/MetaMask/core/pull/5065#issue-2736965186
      },
      domainProxyMap: new WeakRefObjectMap(),
    });

    this.permissionLogController = new PermissionLogController({
      messenger: this.controllerMessenger.getRestricted({
        name: 'PermissionLogController',
      }),
      restrictedMethods: new Set(Object.keys(RestrictedMethods)),
      state: initState.PermissionLogController,
    });

    this.subjectMetadataController = new SubjectMetadataController({
      messenger: this.controllerMessenger.getRestricted({
        name: 'SubjectMetadataController',
        allowedActions: [`${this.permissionController.name}:hasPermissions`],
      }),
      state: initState.SubjectMetadataController,
      subjectCacheLimit: 100,
    });

    // Notification Controllers
    this.authenticationController = new AuthenticationController.Controller({
      state: initState.AuthenticationController,
      messenger: this.controllerMessenger.getRestricted({
        name: 'AuthenticationController',
        allowedActions: [
          'KeyringController:getState',
          'SnapController:handleRequest',
        ],
        allowedEvents: ['KeyringController:lock', 'KeyringController:unlock'],
      }),
      metametrics: {
        getMetaMetricsId: () => this.metaMetricsController.getMetaMetricsId(),
        agent: 'extension',
      },
    });

    this.userStorageController = new UserStorageController.Controller({
      state: initState.UserStorageController,
      config: {
        accountSyncing: {
          onAccountAdded: (profileId) => {
            this.metaMetricsController.trackEvent({
              category: MetaMetricsEventCategory.ProfileSyncing,
              event: MetaMetricsEventName.AccountsSyncAdded,
              properties: {
                profile_id: profileId,
              },
            });
          },
          onAccountNameUpdated: (profileId) => {
            this.metaMetricsController.trackEvent({
              category: MetaMetricsEventCategory.ProfileSyncing,
              event: MetaMetricsEventName.AccountsSyncNameUpdated,
              properties: {
                profile_id: profileId,
              },
            });
          },
          onAccountSyncErroneousSituation: (
            profileId,
            situationMessage,
            sentryContext,
          ) => {
            captureException(
              new Error(`Account sync - ${situationMessage}`),
              sentryContext,
            );
            this.metaMetricsController.trackEvent({
              category: MetaMetricsEventCategory.ProfileSyncing,
              event: MetaMetricsEventName.AccountsSyncErroneousSituation,
              properties: {
                profile_id: profileId,
                situation_message: situationMessage,
              },
            });
          },
        },
      },
      env: {
        isAccountSyncingEnabled: !isProduction() && isManifestV3,
      },
      messenger: this.controllerMessenger.getRestricted({
        name: 'UserStorageController',
        allowedActions: [
          'KeyringController:getState',
          'KeyringController:addNewAccount',
          'SnapController:handleRequest',
          'AuthenticationController:getBearerToken',
          'AuthenticationController:getSessionProfile',
          'AuthenticationController:isSignedIn',
          'AuthenticationController:performSignOut',
          'AuthenticationController:performSignIn',
          'AccountsController:listAccounts',
          'AccountsController:updateAccountMetadata',
          'NetworkController:getState',
          'NetworkController:addNetwork',
          'NetworkController:removeNetwork',
          'NetworkController:updateNetwork',
        ],
        allowedEvents: [
          'KeyringController:lock',
          'KeyringController:unlock',
          'AccountsController:accountAdded',
          'AccountsController:accountRenamed',
          'NetworkController:networkRemoved',
        ],
      }),
    });

    const notificationServicesPushControllerMessenger =
      this.controllerMessenger.getRestricted({
        name: 'NotificationServicesPushController',
        allowedActions: ['AuthenticationController:getBearerToken'],
        allowedEvents: [],
      });
    this.notificationServicesPushController =
      new NotificationServicesPushController.Controller({
        messenger: notificationServicesPushControllerMessenger,
        state: initState.NotificationServicesPushController,
        env: {
          apiKey: process.env.FIREBASE_API_KEY ?? '',
          authDomain: process.env.FIREBASE_AUTH_DOMAIN ?? '',
          storageBucket: process.env.FIREBASE_STORAGE_BUCKET ?? '',
          projectId: process.env.FIREBASE_PROJECT_ID ?? '',
          messagingSenderId: process.env.FIREBASE_MESSAGING_SENDER_ID ?? '',
          appId: process.env.FIREBASE_APP_ID ?? '',
          measurementId: process.env.FIREBASE_MEASUREMENT_ID ?? '',
          vapidKey: process.env.VAPID_KEY ?? '',
        },
        config: {
          isPushEnabled: isManifestV3,
          platform: 'extension',
          onPushNotificationReceived,
          onPushNotificationClicked,
        },
      });
    notificationServicesPushControllerMessenger.subscribe(
      'NotificationServicesPushController:onNewNotifications',
      (notification) => {
        this.metaMetricsController.trackEvent({
          category: MetaMetricsEventCategory.PushNotifications,
          event: MetaMetricsEventName.PushNotificationReceived,
          properties: {
            notification_id: notification.id,
            notification_type: notification.type,
            chain_id: notification?.chain_id,
          },
        });
      },
    );
    notificationServicesPushControllerMessenger.subscribe(
      'NotificationServicesPushController:pushNotificationClicked',
      (notification) => {
        this.metaMetricsController.trackEvent({
          category: MetaMetricsEventCategory.PushNotifications,
          event: MetaMetricsEventName.PushNotificationClicked,
          properties: {
            notification_id: notification.id,
            notification_type: notification.type,
            chain_id: notification?.chain_id,
          },
        });
      },
    );

    this.notificationServicesController =
      new NotificationServicesController.Controller({
        messenger: this.controllerMessenger.getRestricted({
          name: 'NotificationServicesController',
          allowedActions: [
            'KeyringController:getAccounts',
            'KeyringController:getState',
            'AuthenticationController:getBearerToken',
            'AuthenticationController:isSignedIn',
            'AuthenticationController:performSignIn',
            'UserStorageController:getStorageKey',
            'UserStorageController:performGetStorage',
            'UserStorageController:performSetStorage',
            'NotificationServicesPushController:enablePushNotifications',
            'NotificationServicesPushController:disablePushNotifications',
            'NotificationServicesPushController:subscribeToPushNotifications',
            'NotificationServicesPushController:updateTriggerPushNotifications',
          ],
          allowedEvents: [
            'KeyringController:stateChange',
            'KeyringController:lock',
            'KeyringController:unlock',
            'NotificationServicesPushController:onNewNotifications',
          ],
        }),
        state: initState.NotificationServicesController,
        env: {
          isPushIntegrated: isManifestV3,
          featureAnnouncements: {
            platform: 'extension',
            spaceId: process.env.CONTENTFUL_ACCESS_SPACE_ID ?? '',
            accessToken: process.env.CONTENTFUL_ACCESS_TOKEN ?? '',
          },
        },
      });

    // account tracker watches balances, nonces, and any code at their address
    this.accountTrackerController = new AccountTrackerController({
      state: { accounts: {} },
      messenger: this.controllerMessenger.getRestricted({
        name: 'AccountTrackerController',
        allowedActions: [
          'AccountsController:getSelectedAccount',
          'NetworkController:getState',
          'NetworkController:getNetworkClientById',
          'OnboardingController:getState',
          'PreferencesController:getState',
        ],
        allowedEvents: [
          'AccountsController:selectedEvmAccountChange',
          'OnboardingController:stateChange',
          'KeyringController:accountRemoved',
        ],
      }),
      provider: this.provider,
      blockTracker: this.blockTracker,
      getNetworkIdentifier: (providerConfig) => {
        const { type, rpcUrl } =
          providerConfig ??
          getProviderConfig({
            metamask: this.networkController.state,
          });
        return type === NETWORK_TYPES.RPC ? rpcUrl : type;
      },
    });

    // start and stop polling for balances based on activeControllerConnections
    this.on('controllerConnectionChanged', (activeControllerConnections) => {
      const { completedOnboarding } = this.onboardingController.state;
      if (activeControllerConnections > 0 && completedOnboarding) {
        this.triggerNetworkrequests();
      } else {
        this.stopNetworkRequests();
      }
    });

    this.controllerMessenger.subscribe(
      `${this.onboardingController.name}:stateChange`,
      previousValueComparator(async (prevState, currState) => {
        const { completedOnboarding: prevCompletedOnboarding } = prevState;
        const { completedOnboarding: currCompletedOnboarding } = currState;
        if (!prevCompletedOnboarding && currCompletedOnboarding) {
          const { address } = this.accountsController.getSelectedAccount();

          await this._addAccountsWithBalance();

          this.postOnboardingInitialization();
          this.triggerNetworkrequests();

          // execute once the token detection on the post-onboarding
          await this.tokenDetectionController.detectTokens({
            selectedAddress: address,
          });
        }
      }, this.onboardingController.state),
    );

    const tokenDetectionControllerMessenger =
      this.controllerMessenger.getRestricted({
        name: 'TokenDetectionController',
        allowedActions: [
          'AccountsController:getAccount',
          'AccountsController:getSelectedAccount',
          'KeyringController:getState',
          'NetworkController:getNetworkClientById',
          'NetworkController:getNetworkConfigurationByNetworkClientId',
          'NetworkController:getState',
          'PreferencesController:getState',
          'TokenListController:getState',
          'TokensController:getState',
          'TokensController:addDetectedTokens',
        ],
        allowedEvents: [
          'AccountsController:selectedEvmAccountChange',
          'KeyringController:lock',
          'KeyringController:unlock',
          'NetworkController:networkDidChange',
          'PreferencesController:stateChange',
          'TokenListController:stateChange',
        ],
      });

    this.tokenDetectionController = new TokenDetectionController({
      messenger: tokenDetectionControllerMessenger,
      getBalancesInSingleCall:
        this.assetsContractController.getBalancesInSingleCall.bind(
          this.assetsContractController,
        ),
      trackMetaMetricsEvent: this.metaMetricsController.trackEvent.bind(
        this.metaMetricsController,
      ),
      useAccountsAPI: true,
      platform: 'extension',
    });

    const addressBookControllerMessenger =
      this.controllerMessenger.getRestricted({
        name: 'AddressBookController',
        allowedActions: [],
        allowedEvents: [],
      });

    this.addressBookController = new AddressBookController({
      messenger: addressBookControllerMessenger,
      state: initState.AddressBookController,
    });

    this.alertController = new AlertController({
      state: initState.AlertController,
      messenger: this.controllerMessenger.getRestricted({
        name: 'AlertController',
        allowedEvents: ['AccountsController:selectedAccountChange'],
        allowedActions: ['AccountsController:getSelectedAccount'],
      }),
    });

    ///: BEGIN:ONLY_INCLUDE_IF(build-mmi)
    this.custodyController = new CustodyController({
      initState: initState.CustodyController,
      captureException,
    });
    this.institutionalFeaturesController = new InstitutionalFeaturesController({
      initState: initState.InstitutionalFeaturesController,
      showConfirmRequest: opts.showUserConfirmation,
    });
    this.transactionUpdateController = new TransactionUpdateController({
      initState: initState.TransactionUpdateController,
      getCustodyKeyring: this.getCustodyKeyringIfExists.bind(this),
      mmiConfigurationController: this.mmiConfigurationController,
      captureException,
    });
    ///: END:ONLY_INCLUDE_IF

    this.backup = new Backup({
      preferencesController: this.preferencesController,
      addressBookController: this.addressBookController,
      accountsController: this.accountsController,
      networkController: this.networkController,
      trackMetaMetricsEvent: this.metaMetricsController.trackEvent.bind(
        this.metaMetricsController,
      ),
    });

    // This gets used as a ...spread parameter in two places: new TransactionController() and createRPCMethodTrackingMiddleware()
    this.snapAndHardwareMetricsParams = {
      getSelectedAccount: this.accountsController.getSelectedAccount.bind(
        this.accountsController,
      ),
      getAccountType: this.getAccountType.bind(this),
      getDeviceModel: this.getDeviceModel.bind(this),
      getHardwareTypeForMetric: this.getHardwareTypeForMetric.bind(this),
      snapAndHardwareMessenger: this.controllerMessenger.getRestricted({
        name: 'SnapAndHardwareMessenger',
        allowedActions: [
          'KeyringController:getKeyringForAccount',
          'SnapController:get',
          'AccountsController:getSelectedAccount',
        ],
      }),
    };

    this._addBridgeStatusControllerListeners();

    this.decryptMessageController = new DecryptMessageController({
      getState: this.getState.bind(this),
      messenger: this.controllerMessenger.getRestricted({
        name: 'DecryptMessageController',
        allowedActions: [
          `${this.approvalController.name}:addRequest`,
          `${this.approvalController.name}:acceptRequest`,
          `${this.approvalController.name}:rejectRequest`,
          `${this.keyringController.name}:decryptMessage`,
        ],
        allowedEvents: [
          'DecryptMessageManager:stateChange',
          'DecryptMessageManager:unapprovedMessage',
        ],
      }),
      managerMessenger: this.controllerMessenger.getRestricted({
        name: 'DecryptMessageManager',
      }),
      metricsEvent: this.metaMetricsController.trackEvent.bind(
        this.metaMetricsController,
      ),
    });

    this.encryptionPublicKeyController = new EncryptionPublicKeyController({
      messenger: this.controllerMessenger.getRestricted({
        name: 'EncryptionPublicKeyController',
        allowedActions: [
          `${this.approvalController.name}:addRequest`,
          `${this.approvalController.name}:acceptRequest`,
          `${this.approvalController.name}:rejectRequest`,
        ],
        allowedEvents: [
          'EncryptionPublicKeyManager:stateChange',
          'EncryptionPublicKeyManager:unapprovedMessage',
        ],
      }),
      managerMessenger: this.controllerMessenger.getRestricted({
        name: 'EncryptionPublicKeyManager',
      }),
      getEncryptionPublicKey:
        this.keyringController.getEncryptionPublicKey.bind(
          this.keyringController,
        ),
      getAccountKeyringType: this.keyringController.getAccountKeyringType.bind(
        this.keyringController,
      ),
      getState: this.getState.bind(this),
      metricsEvent: this.metaMetricsController.trackEvent.bind(
        this.metaMetricsController,
      ),
    });

    this.signatureController = new SignatureController({
      messenger: this.controllerMessenger.getRestricted({
        name: 'SignatureController',
        allowedActions: [
          `${this.approvalController.name}:addRequest`,
          `${this.keyringController.name}:signMessage`,
          `${this.keyringController.name}:signPersonalMessage`,
          `${this.keyringController.name}:signTypedMessage`,
          `${this.loggingController.name}:add`,
          `${this.networkController.name}:getNetworkClientById`,
        ],
      }),
      trace,
      decodingApiUrl: process.env.DECODING_API_URL,
      isDecodeSignatureRequestEnabled: () =>
        this.preferencesController.state.useTransactionSimulations,
    });

    this.signatureController.hub.on(
      'cancelWithReason',
      ({ metadata: message, reason }) => {
        this.metaMetricsController.trackEvent({
          event: reason,
          category: MetaMetricsEventCategory.Transactions,
          properties: {
            action: 'Sign Request',
            type: message.type,
          },
        });
      },
    );

    ///: BEGIN:ONLY_INCLUDE_IF(build-mmi)
    const transactionMetricsRequest = this.getTransactionMetricsRequest();

    const mmiControllerMessenger = this.controllerMessenger.getRestricted({
      name: 'MMIController',
      allowedActions: [
        'AccountsController:getAccountByAddress',
        'AccountsController:setAccountName',
        'AccountsController:listAccounts',
        'AccountsController:getSelectedAccount',
        'AccountsController:setSelectedAccount',
        'MetaMetricsController:getState',
        'NetworkController:getState',
        'NetworkController:setActiveNetwork',
      ],
    });

    this.mmiController = new MMIController({
      messenger: mmiControllerMessenger,
      mmiConfigurationController: this.mmiConfigurationController,
      keyringController: this.keyringController,
      appStateController: this.appStateController,
      transactionUpdateController: this.transactionUpdateController,
      custodyController: this.custodyController,
      getState: this.getState.bind(this),
      getPendingNonce: this.getPendingNonce.bind(this),
      accountTrackerController: this.accountTrackerController,
      networkController: this.networkController,
      metaMetricsController: this.metaMetricsController,
      permissionController: this.permissionController,
      signatureController: this.signatureController,
      platform: this.platform,
      extension: this.extension,
      getTransactions: (...args) => this.txController.getTransactions(...args),
      setTxStatusSigned: (id) =>
        this.txController.updateCustodialTransaction(id, {
          status: TransactionStatus.signed,
        }),
      setTxStatusSubmitted: (id) =>
        this.txController.updateCustodialTransaction(id, {
          status: TransactionStatus.submitted,
        }),
      setTxStatusFailed: (id, reason) =>
        this.txController.updateCustodialTransaction(id, {
          status: TransactionStatus.failed,
          errorMessage: reason,
        }),
      trackTransactionEvents: handleMMITransactionUpdate.bind(
        null,
        transactionMetricsRequest,
      ),
      updateTransaction: (txMeta, note) =>
        this.txController.updateTransaction(txMeta, note),
      updateTransactionHash: (id, hash) =>
        this.txController.updateCustodialTransaction(id, { hash }),
      setChannelId: (channelId) =>
        this.institutionalFeaturesController.setChannelId(channelId),
      setConnectionRequest: (payload) =>
        this.institutionalFeaturesController.setConnectionRequest(payload),
    });
    ///: END:ONLY_INCLUDE_IF

    const swapsControllerMessenger = this.controllerMessenger.getRestricted({
      name: 'SwapsController',
      // TODO: allow these internal calls once GasFeeController and TransactionController
      // export these action types and register its action handlers
      // allowedActions: [
      //   'GasFeeController:getEIP1559GasFeeEstimates',
      //   'TransactionController:getLayer1GasFee',
      // ],
      allowedActions: [
        'NetworkController:getState',
        'NetworkController:getNetworkClientById',
        'TokenRatesController:getState',
      ],
      allowedEvents: [],
    });

    this.swapsController = new SwapsController(
      {
        messenger: swapsControllerMessenger,
        getBufferedGasLimit: async (txMeta, multiplier) => {
          const { gas: gasLimit, simulationFails } =
            await this.txController.estimateGasBuffered(
              txMeta.txParams,
              multiplier,
              this.#getGlobalNetworkClientId(),
            );

          return { gasLimit, simulationFails };
        },
        // TODO: Remove once GasFeeController exports this action type
        getEIP1559GasFeeEstimates:
          this.gasFeeController.fetchGasFeeEstimates.bind(
            this.gasFeeController,
          ),
        // TODO: Remove once TransactionController exports this action type
        getLayer1GasFee: (...args) =>
          this.txController.getLayer1GasFee(...args),
        trackMetaMetricsEvent: this.metaMetricsController.trackEvent.bind(
          this.metaMetricsController,
        ),
      },
      initState.SwapsController,
    );

    const bridgeControllerMessenger = this.controllerMessenger.getRestricted({
      name: BRIDGE_CONTROLLER_NAME,
      allowedActions: [
        'AccountsController:getSelectedAccount',
        'NetworkController:getSelectedNetworkClient',
        'NetworkController:findNetworkClientIdByChainId',
      ],
      allowedEvents: [],
    });
    this.bridgeController = new BridgeController({
      messenger: bridgeControllerMessenger,
      // TODO: Remove once TransactionController exports this action type
      getLayer1GasFee: (...args) => this.txController.getLayer1GasFee(...args),
    });

    const bridgeStatusControllerMessenger =
      this.controllerMessenger.getRestricted({
        name: BRIDGE_STATUS_CONTROLLER_NAME,
        allowedActions: [
          'AccountsController:getSelectedAccount',
          'NetworkController:getNetworkClientById',
          'NetworkController:findNetworkClientIdByChainId',
          'NetworkController:getState',
          'TransactionController:getState',
        ],
        allowedEvents: [],
      });
    this.bridgeStatusController = new BridgeStatusController({
      messenger: bridgeStatusControllerMessenger,
      state: initState.BridgeStatusController,
    });

    const smartTransactionsControllerMessenger =
      this.controllerMessenger.getRestricted({
        name: 'SmartTransactionsController',
        allowedActions: [
          'NetworkController:getNetworkClientById',
          'NetworkController:getState',
        ],
        allowedEvents: ['NetworkController:stateChange'],
      });
    this.smartTransactionsController = new SmartTransactionsController({
      supportedChainIds: getAllowedSmartTransactionsChainIds(),
      clientId: ClientId.Extension,
      getNonceLock: (address) =>
        this.txController.getNonceLock(
          address,
          this.#getGlobalNetworkClientId(),
        ),
      confirmExternalTransaction: (...args) =>
        this.txController.confirmExternalTransaction(...args),
      trackMetaMetricsEvent: this.metaMetricsController.trackEvent.bind(
        this.metaMetricsController,
      ),
      state: initState.SmartTransactionsController,
      messenger: smartTransactionsControllerMessenger,
      getTransactions: (...args) => this.txController.getTransactions(...args),
      updateTransaction: (...args) =>
        this.txController.updateTransaction(...args),
      getFeatureFlags: () => {
        const state = this._getMetaMaskState();
        return getFeatureFlagsByChainId(state);
      },
      getMetaMetricsProps: async () => {
        const selectedAddress =
          this.accountsController.getSelectedAccount().address;
        const accountHardwareType = await this.getHardwareTypeForMetric(
          selectedAddress,
        );
        const accountType = await this.getAccountType(selectedAddress);
        const deviceModel = await this.getDeviceModel(selectedAddress);
        return {
          accountHardwareType,
          accountType,
          deviceModel,
        };
      },
    });

    const isExternalNameSourcesEnabled = () =>
      this.preferencesController.state.useExternalNameSources;

    this.nameController = new NameController({
      messenger: this.controllerMessenger.getRestricted({
        name: 'NameController',
        allowedActions: [],
      }),
      providers: [
        new ENSNameProvider({
          reverseLookup: this.ensController.reverseResolveAddress.bind(
            this.ensController,
          ),
        }),
        new EtherscanNameProvider({ isEnabled: isExternalNameSourcesEnabled }),
        new TokenNameProvider({ isEnabled: isExternalNameSourcesEnabled }),
        new LensNameProvider({ isEnabled: isExternalNameSourcesEnabled }),
        new SnapsNameProvider({
          messenger: this.controllerMessenger.getRestricted({
            name: 'SnapsNameProvider',
            allowedActions: [
              'SnapController:getAll',
              'SnapController:get',
              'SnapController:handleRequest',
              'PermissionController:getState',
            ],
          }),
        }),
      ],
      state: initState.NameController,
    });

    const petnamesBridgeMessenger = this.controllerMessenger.getRestricted({
      name: 'PetnamesBridge',
      allowedEvents: [
        'NameController:stateChange',
        'AccountsController:stateChange',
        'AddressBookController:stateChange',
      ],
      allowedActions: ['AccountsController:listAccounts'],
    });

    new AddressBookPetnamesBridge({
      addressBookController: this.addressBookController,
      nameController: this.nameController,
      messenger: petnamesBridgeMessenger,
    }).init();

    new AccountIdentitiesPetnamesBridge({
      nameController: this.nameController,
      messenger: petnamesBridgeMessenger,
    }).init();

    this.userOperationController = new UserOperationController({
      entrypoint: process.env.EIP_4337_ENTRYPOINT,
      getGasFeeEstimates: this.gasFeeController.fetchGasFeeEstimates.bind(
        this.gasFeeController,
      ),
      messenger: this.controllerMessenger.getRestricted({
        name: 'UserOperationController',
        allowedActions: [
          'ApprovalController:addRequest',
          'NetworkController:getNetworkClientById',
          'KeyringController:prepareUserOperation',
          'KeyringController:patchUserOperation',
          'KeyringController:signUserOperation',
        ],
      }),
      state: initState.UserOperationController,
    });

    this.userOperationController.hub.on(
      'user-operation-added',
      this._onUserOperationAdded.bind(this),
    );

    this.userOperationController.hub.on(
      'transaction-updated',
      this._onUserOperationTransactionUpdated.bind(this),
    );

    // ensure AccountTrackerController updates balances after network change
    networkControllerMessenger.subscribe(
      'NetworkController:networkDidChange',
      () => {
        this.accountTrackerController.updateAccounts();
      },
    );

    // clear unapproved transactions and messages when the network will change
    networkControllerMessenger.subscribe(
      'NetworkController:networkWillChange',
      clearPendingConfirmations.bind(this),
    );

    // RemoteFeatureFlagController has subscription for preferences changes
    this.controllerMessenger.subscribe(
      'PreferencesController:stateChange',
      previousValueComparator((prevState, currState) => {
        const { useExternalServices: prevUseExternalServices } = prevState;
        const { useExternalServices: currUseExternalServices } = currState;
        if (currUseExternalServices && !prevUseExternalServices) {
          this.remoteFeatureFlagController.enable();
          this.remoteFeatureFlagController.updateRemoteFeatureFlags();
        } else if (!currUseExternalServices && prevUseExternalServices) {
          this.remoteFeatureFlagController.disable();
        }
      }, this.preferencesController.state),
    );

    // Initialize RemoteFeatureFlagController
    this.remoteFeatureFlagController = new RemoteFeatureFlagController({
      messenger: this.controllerMessenger.getRestricted({
        name: 'RemoteFeatureFlagController',
        allowedActions: [],
        allowedEvents: [],
      }),
      fetchInterval: 0,
      disabled: !this.preferencesController.state.useExternalServices,
      getMetaMetricsId: () => this.metaMetricsController.getMetaMetricsId(),
      clientConfigApiService: new ClientConfigApiService({
        fetch: globalThis.fetch.bind(globalThis),
        config: {
          client: ClientType.Extension,
          distribution:
            this._getConfigForRemoteFeatureFlagRequest().distribution,
          environment: this._getConfigForRemoteFeatureFlagRequest().environment,
        },
      }),
    });

    const existingControllers = [
      this.networkController,
      this.preferencesController,
      this.gasFeeController,
      this.onboardingController,
      this.keyringController,
      ///: BEGIN:ONLY_INCLUDE_IF(build-mmi)
      this.transactionUpdateController,
      ///: END:ONLY_INCLUDE_IF
      this.smartTransactionsController,
    ];

    const controllerInitFunctions = {
      ExecutionService: ExecutionServiceInit,
      RateLimitController: RateLimitControllerInit,
      SnapsRegistry: SnapsRegistryInit,
      SnapController: SnapControllerInit,
      SnapInsightsController: SnapInsightsControllerInit,
      SnapInterfaceController: SnapInterfaceControllerInit,
      CronjobController: CronjobControllerInit,
      PPOMController: PPOMControllerInit,
      TransactionController: TransactionControllerInit,
    };

    const {
      controllerApi,
      controllerMemState,
      controllerPersistedState,
      controllersByName,
    } = this.#initControllers({
      existingControllers,
      initFunctions: controllerInitFunctions,
      initState,
    });

    this.controllerApi = controllerApi;
    this.controllerMemState = controllerMemState;
    this.controllerPersistedState = controllerPersistedState;
    this.controllersByName = controllersByName;

    // Backwards compatibility for existing references
    this.cronjobController = controllersByName.CronjobController;
    this.rateLimitController = controllersByName.RateLimitController;
    this.snapController = controllersByName.SnapController;
    this.snapInsightsController = controllersByName.SnapInsightsController;
    this.snapInterfaceController = controllersByName.SnapInterfaceController;
    this.snapsRegistry = controllersByName.SnapsRegistry;
    this.ppomController = controllersByName.PPOMController;
    this.txController = controllersByName.TransactionController;

    this.controllerMessenger.subscribe(
      'TransactionController:transactionStatusUpdated',
      ({ transactionMeta }) => {
        this._onFinishedTransaction(transactionMeta);
      },
    );

    this.metamaskMiddleware = createMetamaskMiddleware({
      static: {
        eth_syncing: false,
        web3_clientVersion: `MetaMask/v${version}`,
      },
      version,
      // account mgmt
      getAccounts: ({ origin: innerOrigin }) => {
        if (innerOrigin === ORIGIN_METAMASK) {
          const selectedAddress =
            this.accountsController.getSelectedAccount().address;
          return selectedAddress ? [selectedAddress] : [];
        } else if (this.isUnlocked()) {
          return this.getPermittedAccounts(innerOrigin);
        }
        return []; // changing this is a breaking change
      },
      // tx signing
      processTransaction: (transactionParams, dappRequest) =>
        addDappTransaction(
          this.getAddTransactionRequest({ transactionParams, dappRequest }),
        ),
      // msg signing
      ///: BEGIN:ONLY_INCLUDE_IF(build-main,build-beta,build-flask)

      processTypedMessage: (...args) =>
        addTypedMessage({
          signatureController: this.signatureController,
          signatureParams: args,
        }),
      processTypedMessageV3: (...args) =>
        addTypedMessage({
          signatureController: this.signatureController,
          signatureParams: args,
        }),
      processTypedMessageV4: (...args) =>
        addTypedMessage({
          signatureController: this.signatureController,
          signatureParams: args,
        }),
      processPersonalMessage: (...args) =>
        addPersonalMessage({
          signatureController: this.signatureController,
          signatureParams: args,
        }),
      ///: END:ONLY_INCLUDE_IF

      ///: BEGIN:ONLY_INCLUDE_IF(build-mmi)
      /* eslint-disable no-dupe-keys */
      processTypedMessage: this.mmiController.newUnsignedMessage.bind(
        this.mmiController,
      ),
      processTypedMessageV3: this.mmiController.newUnsignedMessage.bind(
        this.mmiController,
      ),
      processTypedMessageV4: this.mmiController.newUnsignedMessage.bind(
        this.mmiController,
      ),
      processPersonalMessage: this.mmiController.newUnsignedMessage.bind(
        this.mmiController,
      ),
      setTypedMessageInProgress:
        this.signatureController.setTypedMessageInProgress.bind(
          this.signatureController,
        ),
      setPersonalMessageInProgress:
        this.signatureController.setPersonalMessageInProgress.bind(
          this.signatureController,
        ),
      /* eslint-enable no-dupe-keys */
      ///: END:ONLY_INCLUDE_IF

      processEncryptionPublicKey:
        this.encryptionPublicKeyController.newRequestEncryptionPublicKey.bind(
          this.encryptionPublicKeyController,
        ),

      processDecryptMessage:
        this.decryptMessageController.newRequestDecryptMessage.bind(
          this.decryptMessageController,
        ),
      getPendingNonce: this.getPendingNonce.bind(this),
      getPendingTransactionByHash: (hash) =>
        this.txController.state.transactions.find(
          (meta) =>
            meta.hash === hash && meta.status === TransactionStatus.submitted,
        ),

      // EIP-5792
      processSendCalls: processSendCalls.bind(
        null,
        this.txController,
        this.networkController,
      ),
      getTransactionReceiptsByBatchId: getTransactionReceiptsByBatchId.bind(
        null,
        this.txController,
      ),
      getCapabilities: getCapabilities.bind(null, this.txController),
    });

    // ensure isClientOpenAndUnlocked is updated when memState updates
    this.on('update', (memState) => this._onStateUpdate(memState));

    /**
     * All controllers in Memstore but not in store. They are not persisted.
     * On chrome profile re-start, they will be re-initialized.
     */
    const resetOnRestartStore = {
      AccountTracker: this.accountTrackerController,
      TokenRatesController: this.tokenRatesController,
      DecryptMessageController: this.decryptMessageController,
      EncryptionPublicKeyController: this.encryptionPublicKeyController,
      SignatureController: this.signatureController,
      SwapsController: this.swapsController,
      BridgeController: this.bridgeController,
      BridgeStatusController: this.bridgeStatusController,
      EnsController: this.ensController,
      ApprovalController: this.approvalController,
    };

    this.store.updateStructure({
      AccountsController: this.accountsController,
      AppStateController: this.appStateController,
      AppMetadataController: this.appMetadataController,
      MultichainBalancesController: this.multichainBalancesController,
      MultichainAssetsController: this.multichainAssetsController,
      ///: BEGIN:ONLY_INCLUDE_IF(build-flask)
      MultichainTransactionsController: this.multichainTransactionsController,
      ///: END:ONLY_INCLUDE_IF
      KeyringController: this.keyringController,
      PreferencesController: this.preferencesController,
      MetaMetricsController: this.metaMetricsController,
      MetaMetricsDataDeletionController: this.metaMetricsDataDeletionController,
      AddressBookController: this.addressBookController,
      CurrencyController: this.currencyRateController,
      NetworkController: this.networkController,
      AlertController: this.alertController,
      OnboardingController: this.onboardingController,
      PermissionController: this.permissionController,
      PermissionLogController: this.permissionLogController,
      SubjectMetadataController: this.subjectMetadataController,
      AnnouncementController: this.announcementController,
      NetworkOrderController: this.networkOrderController,
      AccountOrderController: this.accountOrderController,
      GasFeeController: this.gasFeeController,
      TokenListController: this.tokenListController,
      TokensController: this.tokensController,
      TokenBalancesController: this.tokenBalancesController,
      SmartTransactionsController: this.smartTransactionsController,
      NftController: this.nftController,
      PhishingController: this.phishingController,
      SelectedNetworkController: this.selectedNetworkController,
      LoggingController: this.loggingController,
      MultichainRatesController: this.multichainRatesController,
      ///: BEGIN:ONLY_INCLUDE_IF(build-mmi)
      CustodyController: this.custodyController.store,
      InstitutionalFeaturesController:
        this.institutionalFeaturesController.store,
      MmiConfigurationController: this.mmiConfigurationController.store,
      ///: END:ONLY_INCLUDE_IF
      NameController: this.nameController,
      UserOperationController: this.userOperationController,
      // Notification Controllers
      AuthenticationController: this.authenticationController,
      UserStorageController: this.userStorageController,
      NotificationServicesController: this.notificationServicesController,
      NotificationServicesPushController:
        this.notificationServicesPushController,
      RemoteFeatureFlagController: this.remoteFeatureFlagController,
      ...resetOnRestartStore,
      ...controllerPersistedState,
    });

    this.memStore = new ComposableObservableStore({
      config: {
        AccountsController: this.accountsController,
        AppStateController: this.appStateController,
        AppMetadataController: this.appMetadataController,
        MultichainBalancesController: this.multichainBalancesController,
        MultichainAssetsController: this.multichainAssetsController,
        ///: BEGIN:ONLY_INCLUDE_IF(build-flask)
        MultichainTransactionsController: this.multichainTransactionsController,
        ///: END:ONLY_INCLUDE_IF
        NetworkController: this.networkController,
        KeyringController: this.keyringController,
        PreferencesController: this.preferencesController,
        MetaMetricsController: this.metaMetricsController,
        MetaMetricsDataDeletionController:
          this.metaMetricsDataDeletionController,
        AddressBookController: this.addressBookController,
        CurrencyController: this.currencyRateController,
        AlertController: this.alertController,
        OnboardingController: this.onboardingController,
        PermissionController: this.permissionController,
        PermissionLogController: this.permissionLogController,
        SubjectMetadataController: this.subjectMetadataController,
        AnnouncementController: this.announcementController,
        NetworkOrderController: this.networkOrderController,
        AccountOrderController: this.accountOrderController,
        GasFeeController: this.gasFeeController,
        TokenListController: this.tokenListController,
        TokensController: this.tokensController,
        TokenBalancesController: this.tokenBalancesController,
        SmartTransactionsController: this.smartTransactionsController,
        NftController: this.nftController,
        SelectedNetworkController: this.selectedNetworkController,
        LoggingController: this.loggingController,
        MultichainRatesController: this.multichainRatesController,
        SnapController: this.snapController,
        CronjobController: this.cronjobController,
        SnapsRegistry: this.snapsRegistry,
        SnapInterfaceController: this.snapInterfaceController,
        SnapInsightsController: this.snapInsightsController,
        ///: BEGIN:ONLY_INCLUDE_IF(build-mmi)
        CustodyController: this.custodyController.store,
        InstitutionalFeaturesController:
          this.institutionalFeaturesController.store,
        MmiConfigurationController: this.mmiConfigurationController.store,
        ///: END:ONLY_INCLUDE_IF
        NameController: this.nameController,
        UserOperationController: this.userOperationController,
        // Notification Controllers
        AuthenticationController: this.authenticationController,
        UserStorageController: this.userStorageController,
        NotificationServicesController: this.notificationServicesController,
        QueuedRequestController: this.queuedRequestController,
        NotificationServicesPushController:
          this.notificationServicesPushController,
        RemoteFeatureFlagController: this.remoteFeatureFlagController,
        ...resetOnRestartStore,
        ...controllerMemState,
      },
      controllerMessenger: this.controllerMessenger,
    });

    // if this is the first time, clear the state of by calling these methods
    const resetMethods = [
      this.accountTrackerController.resetState.bind(
        this.accountTrackerController,
      ),
      this.decryptMessageController.resetState.bind(
        this.decryptMessageController,
      ),
      this.encryptionPublicKeyController.resetState.bind(
        this.encryptionPublicKeyController,
      ),
      this.signatureController.resetState.bind(this.signatureController),
      this.swapsController.resetState.bind(this.swapsController),
      this.bridgeController.resetState.bind(this.bridgeController),
      this.ensController.resetState.bind(this.ensController),
      this.approvalController.clear.bind(this.approvalController),
      // WE SHOULD ADD TokenListController.resetState here too. But it's not implemented yet.
    ];

    if (isManifestV3) {
      if (isFirstMetaMaskControllerSetup === true) {
        this.resetStates(resetMethods);
        this.extension.storage.session.set({
          isFirstMetaMaskControllerSetup: false,
        });
      }
    } else {
      // it's always the first time in MV2
      this.resetStates(resetMethods);
    }

    // Automatic login via config password
    const password = process.env.PASSWORD;
    if (
      !this.isUnlocked() &&
      this.onboardingController.state.completedOnboarding &&
      password &&
      !process.env.IN_TEST
    ) {
      this._loginUser(password);
    } else {
      this._startUISync();
    }

    // Lazily update the store with the current extension environment
    this.extension.runtime.getPlatformInfo().then(({ os }) => {
      this.appStateController.setBrowserEnvironment(
        os,
        // This method is presently only supported by Firefox
        this.extension.runtime.getBrowserInfo === undefined
          ? 'chrome'
          : 'firefox',
      );
    });

    this.setupControllerEventSubscriptions();
    this.setupMultichainDataAndSubscriptions();

    // For more information about these legacy streams, see here:
    // https://github.com/MetaMask/metamask-extension/issues/15491
    // TODO:LegacyProvider: Delete
    this.publicConfigStore = this.createPublicConfigStore();

    // Multiple MetaMask instances launched warning
    this.extension.runtime.onMessageExternal.addListener(onMessageReceived);
    // Fire a ping message to check if other extensions are running
    checkForMultipleVersionsRunning();

    if (this.onboardingController.state.completedOnboarding) {
      this.postOnboardingInitialization();
    }
  }

  // Provides a method for getting feature flags for the multichain
  // initial rollout, such that we can remotely modify polling interval
  getInfuraFeatureFlags() {
    fetchWithCache({
      url: 'https://swap.api.cx.metamask.io/featureFlags',
      cacheRefreshTime: MINUTE * 20,
    })
      .then(this.onFeatureFlagResponseReceived)
      .catch((e) => {
        // API unreachable (?)
        log.warn('Feature flag endpoint is unreachable', e);
      });
  }

  onFeatureFlagResponseReceived(response) {
    const { multiChainAssets = {} } = response;
    const { pollInterval } = multiChainAssets;
    // Polling interval is provided in seconds
    if (pollInterval > 0) {
      this.tokenBalancesController.setIntervalLength(pollInterval * SECOND);
    }
  }

  postOnboardingInitialization() {
    const { usePhishDetect } = this.preferencesController.state;

    this.networkController.lookupNetwork();

    if (usePhishDetect) {
      this.phishingController.maybeUpdateState();
    }

    // post onboarding emit detectTokens event
    const preferencesControllerState = this.preferencesController.state;
    const { useTokenDetection, useNftDetection } =
      preferencesControllerState ?? {};
    this.metaMetricsController.trackEvent({
      category: MetaMetricsEventCategory.Onboarding,
      event: MetaMetricsUserTrait.TokenDetectionEnabled,
      properties: {
        [MetaMetricsUserTrait.TokenDetectionEnabled]: useTokenDetection,
      },
    });
    this.metaMetricsController.trackEvent({
      category: MetaMetricsEventCategory.Onboarding,
      event: MetaMetricsUserTrait.NftAutodetectionEnabled,
      properties: {
        [MetaMetricsUserTrait.NftAutodetectionEnabled]: useNftDetection,
      },
    });
  }

  triggerNetworkrequests() {
    this.txController.stopIncomingTransactionPolling();

    this.txController.startIncomingTransactionPolling([
      this.#getGlobalChainId(),
    ]);

    this.tokenDetectionController.enable();
    this.getInfuraFeatureFlags();
  }

  stopNetworkRequests() {
    this.txController.stopIncomingTransactionPolling();
    this.tokenDetectionController.disable();
  }

  resetStates(resetMethods) {
    resetMethods.forEach((resetMethod) => {
      try {
        resetMethod();
      } catch (err) {
        console.error(err);
      }
    });
  }

  ///: BEGIN:ONLY_INCLUDE_IF(keyring-snaps)
  /**
   * Initialize the snap keyring if it is not present.
   *
   * @returns {SnapKeyring}
   */
  async getSnapKeyring() {
    let [snapKeyring] = this.keyringController.getKeyringsByType(
      KeyringType.snap,
    );
    if (!snapKeyring) {
      snapKeyring = await this.keyringController.addNewKeyring(
        KeyringType.snap,
      );
    }
    return snapKeyring;
  }
  ///: END:ONLY_INCLUDE_IF

  trackInsightSnapView(snapId) {
    this.metaMetricsController.trackEvent({
      event: MetaMetricsEventName.InsightSnapViewed,
      category: MetaMetricsEventCategory.Snaps,
      properties: {
        snap_id: snapId,
      },
    });
  }

  /**
   * Get snap metadata from the current state without refreshing the registry database.
   *
   * @param {string} snapId - A snap id.
   * @returns The available metadata for the snap, if any.
   */
  _getSnapMetadata(snapId) {
    return this.snapsRegistry.state.database?.verifiedSnaps?.[snapId]?.metadata;
  }

  /**
   * Tracks snaps export usage.
   * Note: This function is throttled to 1 call per 60 seconds per snap id + handler combination.
   *
   * @param {string} snapId - The ID of the snap the handler is being triggered on.
   * @param {string} handler - The handler to trigger on the snap for the request.
   * @param {boolean} success - Whether the invocation was successful or not.
   * @param {string} origin - The origin of the request.
   */
  _trackSnapExportUsage = wrap(
    memoize(
      () =>
        throttle(
          (snapId, handler, success, origin) =>
            this.metaMetricsController.trackEvent({
              event: MetaMetricsEventName.SnapExportUsed,
              category: MetaMetricsEventCategory.Snaps,
              properties: {
                snap_id: snapId,
                export: handler,
                snap_category: this._getSnapMetadata(snapId)?.category,
                success,
                origin,
              },
            }),
          SECOND * 60,
        ),
      (snapId, handler, _, origin) => `${snapId}${handler}${origin}`,
    ),
    (getFunc, ...args) => getFunc(...args)(...args),
  );

  /**
   * Passes a JSON-RPC request object to the SnapController for execution.
   *
   * @param {object} args - A bag of options.
   * @param {string} args.snapId - The ID of the recipient snap.
   * @param {string} args.origin - The origin of the RPC request.
   * @param {string} args.handler - The handler to trigger on the snap for the request.
   * @param {object} args.request - The JSON-RPC request object.
   * @returns The result of the JSON-RPC request.
   */
  async handleSnapRequest(args) {
    try {
      const response = await this.controllerMessenger.call(
        'SnapController:handleRequest',
        args,
      );
      this._trackSnapExportUsage(args.snapId, args.handler, true, args.origin);
      return response;
    } catch (error) {
      this._trackSnapExportUsage(args.snapId, args.handler, false, args.origin);
      throw error;
    }
  }

  /**
   * Gets the currently selected locale from the PreferencesController.
   *
   * @returns The currently selected locale.
   */
  getLocale() {
    const { currentLocale } = this.preferencesController.state;

    return currentLocale;
  }

  /**
   * Gets whether the privacy mode is enabled from the PreferencesController.
   *
   * @returns {boolean} Whether the privacy mode is enabled.
   */
  getPrivacyMode() {
    const { privacyMode } = this.preferencesController.state;

    return privacyMode;
  }

  /**
   * Constructor helper for getting Snap permission specifications.
   */
  getSnapPermissionSpecifications() {
    return {
      ...buildSnapEndowmentSpecifications(Object.keys(ExcludedSnapEndowments)),
      ...buildSnapRestrictedMethodSpecifications(
        Object.keys(ExcludedSnapPermissions),
        {
          getPreferences: () => {
            const locale = this.getLocale();
            const currency = this.currencyRateController.state.currentCurrency;
            const hideBalances = this.getPrivacyMode();
            return { locale, currency, hideBalances };
          },
          clearSnapState: this.controllerMessenger.call.bind(
            this.controllerMessenger,
            'SnapController:clearSnapState',
          ),
          getMnemonic: this.getPrimaryKeyringMnemonic.bind(this),
          getUnlockPromise: this.appStateController.getUnlockPromise.bind(
            this.appStateController,
          ),
          getSnap: this.controllerMessenger.call.bind(
            this.controllerMessenger,
            'SnapController:get',
          ),
          handleSnapRpcRequest: this.handleSnapRequest.bind(this),
          getSnapState: this.controllerMessenger.call.bind(
            this.controllerMessenger,
            'SnapController:getSnapState',
          ),
          requestUserApproval:
            this.approvalController.addAndShowApprovalRequest.bind(
              this.approvalController,
            ),
          showNativeNotification: (origin, args) =>
            this.controllerMessenger.call(
              'RateLimitController:call',
              origin,
              'showNativeNotification',
              origin,
              args.message,
            ),
          showInAppNotification: (origin, args) => {
            const { message, title, footerLink } = args;
            const notificationArgs = {
              interfaceId: args.content,
              message,
              title,
              footerLink,
            };
            return this.controllerMessenger.call(
              'RateLimitController:call',
              origin,
              'showInAppNotification',
              origin,
              notificationArgs,
            );
          },
          updateSnapState: this.controllerMessenger.call.bind(
            this.controllerMessenger,
            'SnapController:updateSnapState',
          ),
          maybeUpdatePhishingList: () => {
            const { usePhishDetect } = this.preferencesController.state;

            if (!usePhishDetect) {
              return;
            }

            this.controllerMessenger.call(
              'PhishingController:maybeUpdateState',
            );
          },
          isOnPhishingList: (url) => {
            const { usePhishDetect } = this.preferencesController.state;

            if (!usePhishDetect) {
              return false;
            }

            return this.controllerMessenger.call(
              'PhishingController:testOrigin',
              url,
            ).result;
          },
          createInterface: this.controllerMessenger.call.bind(
            this.controllerMessenger,
            'SnapInterfaceController:createInterface',
          ),
          getInterface: this.controllerMessenger.call.bind(
            this.controllerMessenger,
            'SnapInterfaceController:getInterface',
          ),
          // We don't currently use special cryptography for the extension client.
          getClientCryptography: () => ({}),
          ///: BEGIN:ONLY_INCLUDE_IF(keyring-snaps)
          getSnapKeyring: this.getSnapKeyring.bind(this),
          ///: END:ONLY_INCLUDE_IF
        },
      ),
    };
  }

  /**
   * Sets up BaseController V2 event subscriptions. Currently, this includes
   * the subscriptions necessary to notify permission subjects of account
   * changes.
   *
   * Some of the subscriptions in this method are Messenger selector
   * event subscriptions. See the relevant documentation for
   * `@metamask/base-controller` for more information.
   *
   * Note that account-related notifications emitted when the extension
   * becomes unlocked are handled in MetaMaskController._onUnlock.
   */
  setupControllerEventSubscriptions() {
    let lastSelectedAddress;
    this.controllerMessenger.subscribe(
      'PreferencesController:stateChange',
      previousValueComparator(async (prevState, currState) => {
        const { currentLocale } = currState;
        const chainId = this.#getGlobalChainId();

        await updateCurrentLocale(currentLocale);

        if (currState.incomingTransactionsPreferences?.[chainId]) {
          this.txController.stopIncomingTransactionPolling();

          this.txController.startIncomingTransactionPolling([
            this.#getGlobalChainId(),
          ]);
        } else {
          this.txController.stopIncomingTransactionPolling();
        }

        this.#checkTokenListPolling(currState, prevState);
      }, this.preferencesController.state),
    );

    this.controllerMessenger.subscribe(
      `${this.accountsController.name}:selectedAccountChange`,
      async (account) => {
        if (account.address && account.address !== lastSelectedAddress) {
          lastSelectedAddress = account.address;
          await this._onAccountChange(account.address);
        }
      },
    );

    // This handles account changes every time relevant permission state
    // changes, for any reason.
    this.controllerMessenger.subscribe(
      `${this.permissionController.name}:stateChange`,
      async (currentValue, previousValue) => {
        const changedAccounts = diffMap(currentValue, previousValue);

        for (const [origin, accounts] of changedAccounts.entries()) {
          this._notifyAccountsChange(origin, accounts);
        }
      },
      getPermittedAccountsByOrigin,
    );

    this.controllerMessenger.subscribe(
      `${this.permissionController.name}:stateChange`,
      async (currentValue, previousValue) => {
        const changedChains = diffMap(currentValue, previousValue);

        // This operates under the assumption that there will be at maximum
        // one origin permittedChains value change per event handler call
        for (const [origin, chains] of changedChains.entries()) {
          const currentNetworkClientIdForOrigin =
            this.selectedNetworkController.getNetworkClientIdForDomain(origin);
          const { chainId: currentChainIdForOrigin } =
            this.networkController.getNetworkConfigurationByNetworkClientId(
              currentNetworkClientIdForOrigin,
            );
          // if(chains.length === 0) {
          // TODO: This particular case should also occur at the same time
          // that eth_accounts is revoked. When eth_accounts is revoked,
          // the networkClientId for that origin should be reset to track
          // the globally selected network.
          // }
          if (chains.length > 0 && !chains.includes(currentChainIdForOrigin)) {
            const networkClientId =
              this.networkController.findNetworkClientIdByChainId(chains[0]);
            this.networkController.setActiveNetwork(networkClientId);
            this.selectedNetworkController.setNetworkClientIdForDomain(
              origin,
              networkClientId,
            );
          }
        }
      },
      getPermittedChainsByOrigin,
    );

    this.controllerMessenger.subscribe(
      'NetworkController:networkRemoved',
      ({ chainId }) => {
        this.removeAllChainIdPermissions(chainId);
      },
    );

    this.controllerMessenger.subscribe(
      'NetworkController:networkDidChange',
      async () => {
        await this.txController.stopIncomingTransactionPolling();

        await this.txController.updateIncomingTransactions([
          this.#getGlobalChainId(),
        ]);

        await this.txController.startIncomingTransactionPolling([
          this.#getGlobalChainId(),
        ]);
      },
    );

    this.controllerMessenger.subscribe(
      `${this.snapController.name}:snapInstallStarted`,
      (snapId, origin, isUpdate) => {
        const snapCategory = this._getSnapMetadata(snapId)?.category;
        this.metaMetricsController.trackEvent({
          event: isUpdate
            ? MetaMetricsEventName.SnapUpdateStarted
            : MetaMetricsEventName.SnapInstallStarted,
          category: MetaMetricsEventCategory.Snaps,
          properties: {
            snap_id: snapId,
            origin,
            snap_category: snapCategory,
          },
        });
      },
    );

    this.controllerMessenger.subscribe(
      `${this.snapController.name}:snapInstallFailed`,
      (snapId, origin, isUpdate, error) => {
        const isRejected = error.includes('User rejected the request.');
        const failedEvent = isUpdate
          ? MetaMetricsEventName.SnapUpdateFailed
          : MetaMetricsEventName.SnapInstallFailed;
        const rejectedEvent = isUpdate
          ? MetaMetricsEventName.SnapUpdateRejected
          : MetaMetricsEventName.SnapInstallRejected;

        const snapCategory = this._getSnapMetadata(snapId)?.category;
        this.metaMetricsController.trackEvent({
          event: isRejected ? rejectedEvent : failedEvent,
          category: MetaMetricsEventCategory.Snaps,
          properties: {
            snap_id: snapId,
            origin,
            snap_category: snapCategory,
          },
        });
      },
    );

    this.controllerMessenger.subscribe(
      `${this.snapController.name}:snapInstalled`,
      (truncatedSnap, origin, preinstalled) => {
        if (preinstalled) {
          return;
        }

        const snapId = truncatedSnap.id;
        const snapCategory = this._getSnapMetadata(snapId)?.category;
        this.metaMetricsController.trackEvent({
          event: MetaMetricsEventName.SnapInstalled,
          category: MetaMetricsEventCategory.Snaps,
          properties: {
            snap_id: snapId,
            version: truncatedSnap.version,
            origin,
            snap_category: snapCategory,
          },
        });
      },
    );

    this.controllerMessenger.subscribe(
      `${this.snapController.name}:snapUpdated`,
      (newSnap, oldVersion, origin, preinstalled) => {
        if (preinstalled) {
          return;
        }

        const snapId = newSnap.id;
        const snapCategory = this._getSnapMetadata(snapId)?.category;
        this.metaMetricsController.trackEvent({
          event: MetaMetricsEventName.SnapUpdated,
          category: MetaMetricsEventCategory.Snaps,
          properties: {
            snap_id: snapId,
            old_version: oldVersion,
            new_version: newSnap.version,
            origin,
            snap_category: snapCategory,
          },
        });
      },
    );

    this.controllerMessenger.subscribe(
      `${this.snapController.name}:snapTerminated`,
      (truncatedSnap) => {
        const approvals = Object.values(
          this.approvalController.state.pendingApprovals,
        ).filter(
          (approval) =>
            approval.origin === truncatedSnap.id &&
            approval.type.startsWith(RestrictedMethods.snap_dialog),
        );
        for (const approval of approvals) {
          this.approvalController.reject(
            approval.id,
            new Error('Snap was terminated.'),
          );
        }
      },
    );

    this.controllerMessenger.subscribe(
      `${this.snapController.name}:snapUninstalled`,
      (truncatedSnap) => {
        const notificationIds = this.notificationServicesController
          .getNotificationsByType(TRIGGER_TYPES.SNAP)
          .filter(
            (notification) => notification.data.origin === truncatedSnap.id,
          )
          .map((notification) => notification.id);

        this.notificationServicesController.deleteNotificationsById(
          notificationIds,
        );

        const snapId = truncatedSnap.id;
        const snapCategory = this._getSnapMetadata(snapId)?.category;
        this.metaMetricsController.trackEvent({
          event: MetaMetricsEventName.SnapUninstalled,
          category: MetaMetricsEventCategory.Snaps,
          properties: {
            snap_id: snapId,
            version: truncatedSnap.version,
            snap_category: snapCategory,
          },
        });
      },
    );
  }

  /**
   * Sets up multichain data and subscriptions.
   * This method is called during the MetaMaskController constructor.
   * It starts the MultichainRatesController if selected account is non-EVM
   * and subscribes to account changes.
   */
  setupMultichainDataAndSubscriptions() {
    if (
      !isEvmAccountType(
        this.accountsController.getSelectedMultichainAccount().type,
      )
    ) {
      this.multichainRatesController.start();
    }

    this.controllerMessenger.subscribe(
      'AccountsController:selectedAccountChange',
      (selectedAccount) => {
        if (isEvmAccountType(selectedAccount.type)) {
          this.multichainRatesController.stop();
          return;
        }
        this.multichainRatesController.start();
      },
    );

    this.controllerMessenger.subscribe(
      'CurrencyRateController:stateChange',
      ({ currentCurrency }) => {
        if (
          currentCurrency !== this.multichainRatesController.state.fiatCurrency
        ) {
          this.multichainRatesController.setFiatCurrency(currentCurrency);
        }
      },
    );
  }

  /**
   * TODO:LegacyProvider: Delete
   * Constructor helper: initialize a public config store.
   * This store is used to make some config info available to Dapps synchronously.
   */
  createPublicConfigStore() {
    // subset of state for metamask inpage provider
    const publicConfigStore = new ObservableStore();

    const selectPublicState = async ({ isUnlocked }) => {
      const { chainId, networkVersion, isConnected } =
        await this.getProviderNetworkState();

      return {
        isUnlocked,
        chainId,
        networkVersion: isConnected ? networkVersion : 'loading',
      };
    };

    const updatePublicConfigStore = async (memState) => {
      const networkStatus =
        memState.networksMetadata[memState.selectedNetworkClientId]?.status;
      if (networkStatus === NetworkStatus.Available) {
        publicConfigStore.putState(await selectPublicState(memState));
      }
    };

    // setup memStore subscription hooks
    this.on('update', updatePublicConfigStore);
    updatePublicConfigStore(this.getState());

    return publicConfigStore;
  }

  /**
   * Gets relevant state for the provider of an external origin.
   *
   * @param {string} origin - The origin to get the provider state for.
   * @returns {Promise<{ isUnlocked: boolean, networkVersion: string, chainId: string, accounts: string[] }>} An object with relevant state properties.
   */
  async getProviderState(origin) {
    const providerNetworkState = await this.getProviderNetworkState(origin);

    return {
      isUnlocked: this.isUnlocked(),
      accounts: this.getPermittedAccounts(origin),
      ...providerNetworkState,
    };
  }

  /**
   * Retrieves network state information relevant for external providers.
   *
   * @param {string} origin - The origin identifier for which network state is requested (default: 'metamask').
   * @returns {object} An object containing important network state properties, including chainId and networkVersion.
   */
  async getProviderNetworkState(origin = METAMASK_DOMAIN) {
    const networkClientId = this.controllerMessenger.call(
      'SelectedNetworkController:getNetworkClientIdForDomain',
      origin,
    );

    const networkClient = this.controllerMessenger.call(
      'NetworkController:getNetworkClientById',
      networkClientId,
    );

    const { chainId } = networkClient.configuration;

    const { completedOnboarding } = this.onboardingController.state;

    let networkVersion = this.deprecatedNetworkVersions[networkClientId];
    if (networkVersion === undefined && completedOnboarding) {
      try {
        const result = await networkClient.provider.request({
          method: 'net_version',
        });
        networkVersion = convertNetworkId(result);
      } catch (error) {
        console.error(error);
        networkVersion = null;
      }

      this.deprecatedNetworkVersions[networkClientId] = networkVersion;
    }

    const metadata =
      this.networkController.state.networksMetadata[networkClientId];

    return {
      chainId,
      networkVersion: networkVersion ?? 'loading',
      isConnected: metadata?.status === NetworkStatus.Available,
    };
  }

  //=============================================================================
  // EXPOSED TO THE UI SUBSYSTEM
  //=============================================================================

  /**
   * The metamask-state of the various controllers, made available to the UI
   *
   * @returns {object} status
   */
  getState() {
    const { vault } = this.keyringController.state;
    const isInitialized = Boolean(vault);
    const flatState = this.memStore.getFlatState();

    return {
      isInitialized,
      ...sanitizeUIState(flatState),
    };
  }

  /**
   * Returns an Object containing API Callback Functions.
   * These functions are the interface for the UI.
   * The API object can be transmitted over a stream via JSON-RPC.
   *
   * @returns {object} Object containing API functions.
   */
  getApi() {
    const {
      accountsController,
      addressBookController,
      alertController,
      appStateController,
      keyringController,
      nftController,
      nftDetectionController,
      currencyRateController,
      tokenBalancesController,
      tokenDetectionController,
      ensController,
      tokenListController,
      gasFeeController,
      metaMetricsController,
      networkController,
      announcementController,
      onboardingController,
      permissionController,
      preferencesController,
      tokensController,
      smartTransactionsController,
      txController,
      assetsContractController,
      backup,
      approvalController,
      phishingController,
      tokenRatesController,
      accountTrackerController,
      // Notification Controllers
      authenticationController,
      userStorageController,
      notificationServicesController,
      notificationServicesPushController,
    } = this;

    return {
      // etc
      getState: this.getState.bind(this),
      setCurrentCurrency: currencyRateController.setCurrentCurrency.bind(
        currencyRateController,
      ),
      setUseBlockie: preferencesController.setUseBlockie.bind(
        preferencesController,
      ),
      setUsePhishDetect: preferencesController.setUsePhishDetect.bind(
        preferencesController,
      ),
      setUseMultiAccountBalanceChecker:
        preferencesController.setUseMultiAccountBalanceChecker.bind(
          preferencesController,
        ),
      setUseSafeChainsListValidation:
        preferencesController.setUseSafeChainsListValidation.bind(
          preferencesController,
        ),
      setUseTokenDetection: preferencesController.setUseTokenDetection.bind(
        preferencesController,
      ),
      setUseNftDetection: preferencesController.setUseNftDetection.bind(
        preferencesController,
      ),
      setUse4ByteResolution: preferencesController.setUse4ByteResolution.bind(
        preferencesController,
      ),
      setUseCurrencyRateCheck:
        preferencesController.setUseCurrencyRateCheck.bind(
          preferencesController,
        ),
      setOpenSeaEnabled: preferencesController.setOpenSeaEnabled.bind(
        preferencesController,
      ),
      getProviderConfig: () =>
        getProviderConfig({
          metamask: this.networkController.state,
        }),
      grantPermissionsIncremental:
        this.permissionController.grantPermissionsIncremental.bind(
          this.permissionController,
        ),
      grantPermissions: this.permissionController.grantPermissions.bind(
        this.permissionController,
      ),
      setSecurityAlertsEnabled:
        preferencesController.setSecurityAlertsEnabled.bind(
          preferencesController,
        ),
      ///: BEGIN:ONLY_INCLUDE_IF(keyring-snaps)
      setAddSnapAccountEnabled:
        preferencesController.setAddSnapAccountEnabled.bind(
          preferencesController,
        ),
      ///: END:ONLY_INCLUDE_IF
      ///: BEGIN:ONLY_INCLUDE_IF(build-flask)
      setWatchEthereumAccountEnabled:
        preferencesController.setWatchEthereumAccountEnabled.bind(
          preferencesController,
        ),
      ///: END:ONLY_INCLUDE_IF
      ///: BEGIN:ONLY_INCLUDE_IF(solana)
      setSolanaSupportEnabled:
        preferencesController.setSolanaSupportEnabled.bind(
          preferencesController,
        ),
      ///: END:ONLY_INCLUDE_IF
      setBitcoinSupportEnabled:
        preferencesController.setBitcoinSupportEnabled.bind(
          preferencesController,
        ),
      setBitcoinTestnetSupportEnabled:
        preferencesController.setBitcoinTestnetSupportEnabled.bind(
          preferencesController,
        ),
      setUseExternalNameSources:
        preferencesController.setUseExternalNameSources.bind(
          preferencesController,
        ),
      setUseTransactionSimulations:
        preferencesController.setUseTransactionSimulations.bind(
          preferencesController,
        ),
      setIpfsGateway: preferencesController.setIpfsGateway.bind(
        preferencesController,
      ),
      setIsIpfsGatewayEnabled:
        preferencesController.setIsIpfsGatewayEnabled.bind(
          preferencesController,
        ),
      setUseAddressBarEnsResolution:
        preferencesController.setUseAddressBarEnsResolution.bind(
          preferencesController,
        ),
      setParticipateInMetaMetrics:
        metaMetricsController.setParticipateInMetaMetrics.bind(
          metaMetricsController,
        ),
      setDataCollectionForMarketing:
        metaMetricsController.setDataCollectionForMarketing.bind(
          metaMetricsController,
        ),
      setMarketingCampaignCookieId:
        metaMetricsController.setMarketingCampaignCookieId.bind(
          metaMetricsController,
        ),
      setCurrentLocale: preferencesController.setCurrentLocale.bind(
        preferencesController,
      ),
      setIncomingTransactionsPreferences:
        preferencesController.setIncomingTransactionsPreferences.bind(
          preferencesController,
        ),
      setServiceWorkerKeepAlivePreference:
        preferencesController.setServiceWorkerKeepAlivePreference.bind(
          preferencesController,
        ),
      markPasswordForgotten: this.markPasswordForgotten.bind(this),
      unMarkPasswordForgotten: this.unMarkPasswordForgotten.bind(this),
      getRequestAccountTabIds: this.getRequestAccountTabIds,
      getOpenMetamaskTabsIds: this.getOpenMetamaskTabsIds,
      markNotificationPopupAsAutomaticallyClosed: () =>
        this.notificationManager.markAsAutomaticallyClosed(),

      // primary keyring management
      addNewAccount: this.addNewAccount.bind(this),
      getSeedPhrase: this.getSeedPhrase.bind(this),
      resetAccount: this.resetAccount.bind(this),
      removeAccount: this.removeAccount.bind(this),
      importAccountWithStrategy: this.importAccountWithStrategy.bind(this),
      getNextAvailableAccountName:
        accountsController.getNextAvailableAccountName.bind(accountsController),
      ///: BEGIN:ONLY_INCLUDE_IF(keyring-snaps)
      getAccountsBySnapId: (snapId) => getAccountsBySnapId(this, snapId),
      ///: END:ONLY_INCLUDE_IF

      // hardware wallets
      connectHardware: this.connectHardware.bind(this),
      forgetDevice: this.forgetDevice.bind(this),
      checkHardwareStatus: this.checkHardwareStatus.bind(this),
      unlockHardwareWalletAccount: this.unlockHardwareWalletAccount.bind(this),
      attemptLedgerTransportCreation:
        this.attemptLedgerTransportCreation.bind(this),

      // qr hardware devices
      submitQRHardwareCryptoHDKey:
        keyringController.submitQRCryptoHDKey.bind(keyringController),
      submitQRHardwareCryptoAccount:
        keyringController.submitQRCryptoAccount.bind(keyringController),
      cancelSyncQRHardware:
        keyringController.cancelQRSynchronization.bind(keyringController),
      submitQRHardwareSignature:
        keyringController.submitQRSignature.bind(keyringController),
      cancelQRHardwareSignRequest:
        keyringController.cancelQRSignRequest.bind(keyringController),

      // vault management
      submitPassword: this.submitPassword.bind(this),
      verifyPassword: this.verifyPassword.bind(this),

      // network management
      setActiveNetwork: (networkConfigurationId) => {
        return this.networkController.setActiveNetwork(networkConfigurationId);
      },
      // Avoids returning the promise so that initial call to switch network
      // doesn't block on the network lookup step
      setActiveNetworkConfigurationId: (networkConfigurationId) => {
        this.networkController.setActiveNetwork(networkConfigurationId);
      },
      setNetworkClientIdForDomain: (origin, networkClientId) => {
        return this.selectedNetworkController.setNetworkClientIdForDomain(
          origin,
          networkClientId,
        );
      },
      rollbackToPreviousProvider:
        networkController.rollbackToPreviousProvider.bind(networkController),
      addNetwork: this.networkController.addNetwork.bind(
        this.networkController,
      ),
      updateNetwork: this.networkController.updateNetwork.bind(
        this.networkController,
      ),
      removeNetwork: this.networkController.removeNetwork.bind(
        this.networkController,
      ),
      getCurrentNetworkEIP1559Compatibility:
        this.networkController.getEIP1559Compatibility.bind(
          this.networkController,
        ),
      getNetworkConfigurationByNetworkClientId:
        this.networkController.getNetworkConfigurationByNetworkClientId.bind(
          this.networkController,
        ),
      // PreferencesController
      setSelectedAddress: (address) => {
        const account = this.accountsController.getAccountByAddress(address);
        if (account) {
          this.accountsController.setSelectedAccount(account.id);
        } else {
          throw new Error(`No account found for address: ${address}`);
        }
      },
      toggleExternalServices: this.toggleExternalServices.bind(this),
      addToken: tokensController.addToken.bind(tokensController),
      updateTokenType: tokensController.updateTokenType.bind(tokensController),
      setFeatureFlag: preferencesController.setFeatureFlag.bind(
        preferencesController,
      ),
      setPreference: preferencesController.setPreference.bind(
        preferencesController,
      ),

      addKnownMethodData: preferencesController.addKnownMethodData.bind(
        preferencesController,
      ),
      setDismissSeedBackUpReminder:
        preferencesController.setDismissSeedBackUpReminder.bind(
          preferencesController,
        ),
      setOverrideContentSecurityPolicyHeader:
        preferencesController.setOverrideContentSecurityPolicyHeader.bind(
          preferencesController,
        ),
      setAdvancedGasFee: preferencesController.setAdvancedGasFee.bind(
        preferencesController,
      ),
      setTheme: preferencesController.setTheme.bind(preferencesController),
      ///: BEGIN:ONLY_INCLUDE_IF(keyring-snaps)
      setSnapsAddSnapAccountModalDismissed:
        preferencesController.setSnapsAddSnapAccountModalDismissed.bind(
          preferencesController,
        ),
      ///: END:ONLY_INCLUDE_IF

      // AccountsController
      setSelectedInternalAccount: (id) => {
        const account = this.accountsController.getAccount(id);
        if (account) {
          this.accountsController.setSelectedAccount(id);
        }
      },

      setAccountName:
        accountsController.setAccountName.bind(accountsController),

      setAccountLabel: (address, label) => {
        const account = this.accountsController.getAccountByAddress(address);
        if (account === undefined) {
          throw new Error(`No account found for address: ${address}`);
        }
        this.accountsController.setAccountName(account.id, label);
      },

      // AssetsContractController
      getTokenStandardAndDetails: this.getTokenStandardAndDetails.bind(this),
      getTokenSymbol: this.getTokenSymbol.bind(this),

      // NftController
      addNft: nftController.addNft.bind(nftController),

      addNftVerifyOwnership:
        nftController.addNftVerifyOwnership.bind(nftController),

      removeAndIgnoreNft: nftController.removeAndIgnoreNft.bind(nftController),

      removeNft: nftController.removeNft.bind(nftController),

      checkAndUpdateAllNftsOwnershipStatus:
        nftController.checkAndUpdateAllNftsOwnershipStatus.bind(nftController),

      checkAndUpdateSingleNftOwnershipStatus:
        nftController.checkAndUpdateSingleNftOwnershipStatus.bind(
          nftController,
        ),

      getNFTContractInfo: nftController.getNFTContractInfo.bind(nftController),

      isNftOwner: nftController.isNftOwner.bind(nftController),

      // AddressController
      setAddressBook: addressBookController.set.bind(addressBookController),
      removeFromAddressBook: addressBookController.delete.bind(
        addressBookController,
      ),

      // AppStateController
      setLastActiveTime:
        appStateController.setLastActiveTime.bind(appStateController),
      setCurrentExtensionPopupId:
        appStateController.setCurrentExtensionPopupId.bind(appStateController),
      setDefaultHomeActiveTabName:
        appStateController.setDefaultHomeActiveTabName.bind(appStateController),
      setConnectedStatusPopoverHasBeenShown:
        appStateController.setConnectedStatusPopoverHasBeenShown.bind(
          appStateController,
        ),
      setRecoveryPhraseReminderHasBeenShown:
        appStateController.setRecoveryPhraseReminderHasBeenShown.bind(
          appStateController,
        ),
      setRecoveryPhraseReminderLastShown:
        appStateController.setRecoveryPhraseReminderLastShown.bind(
          appStateController,
        ),
      setTermsOfUseLastAgreed:
        appStateController.setTermsOfUseLastAgreed.bind(appStateController),
      setSurveyLinkLastClickedOrClosed:
        appStateController.setSurveyLinkLastClickedOrClosed.bind(
          appStateController,
        ),
      setOnboardingDate:
        appStateController.setOnboardingDate.bind(appStateController),
      setLastViewedUserSurvey:
        appStateController.setLastViewedUserSurvey.bind(appStateController),
      setRampCardClosed:
        appStateController.setRampCardClosed.bind(appStateController),
      setNewPrivacyPolicyToastClickedOrClosed:
        appStateController.setNewPrivacyPolicyToastClickedOrClosed.bind(
          appStateController,
        ),
      setNewPrivacyPolicyToastShownDate:
        appStateController.setNewPrivacyPolicyToastShownDate.bind(
          appStateController,
        ),
      setSnapsInstallPrivacyWarningShownStatus:
        appStateController.setSnapsInstallPrivacyWarningShownStatus.bind(
          appStateController,
        ),
      setOutdatedBrowserWarningLastShown:
        appStateController.setOutdatedBrowserWarningLastShown.bind(
          appStateController,
        ),
      setShowTestnetMessageInDropdown:
        appStateController.setShowTestnetMessageInDropdown.bind(
          appStateController,
        ),
      setShowBetaHeader:
        appStateController.setShowBetaHeader.bind(appStateController),
      setShowPermissionsTour:
        appStateController.setShowPermissionsTour.bind(appStateController),
      setShowAccountBanner:
        appStateController.setShowAccountBanner.bind(appStateController),
      setShowNetworkBanner:
        appStateController.setShowNetworkBanner.bind(appStateController),
      updateNftDropDownState:
        appStateController.updateNftDropDownState.bind(appStateController),
      setSwitchedNetworkDetails:
        appStateController.setSwitchedNetworkDetails.bind(appStateController),
      clearSwitchedNetworkDetails:
        appStateController.clearSwitchedNetworkDetails.bind(appStateController),
      setSwitchedNetworkNeverShowMessage:
        appStateController.setSwitchedNetworkNeverShowMessage.bind(
          appStateController,
        ),
      getLastInteractedConfirmationInfo:
        appStateController.getLastInteractedConfirmationInfo.bind(
          appStateController,
        ),
      setLastInteractedConfirmationInfo:
        appStateController.setLastInteractedConfirmationInfo.bind(
          appStateController,
        ),
      updateSlides: appStateController.updateSlides.bind(appStateController),
      removeSlide: appStateController.removeSlide.bind(appStateController),

      // EnsController
      tryReverseResolveAddress:
        ensController.reverseResolveAddress.bind(ensController),

      // KeyringController
      setLocked: this.setLocked.bind(this),
      createNewVaultAndKeychain: this.createNewVaultAndKeychain.bind(this),
      createNewVaultAndRestore: this.createNewVaultAndRestore.bind(this),
      exportAccount: this.exportAccount.bind(this),

      // txController
      updateTransaction: txController.updateTransaction.bind(txController),
      approveTransactionsWithSameNonce:
        txController.approveTransactionsWithSameNonce.bind(txController),
      createCancelTransaction: this.createCancelTransaction.bind(this),
      createSpeedUpTransaction: this.createSpeedUpTransaction.bind(this),
      estimateGas: this.estimateGas.bind(this),
      estimateGasFee: txController.estimateGasFee.bind(txController),
      getNextNonce: this.getNextNonce.bind(this),
      addTransaction: (transactionParams, transactionOptions) =>
        addTransaction(
          this.getAddTransactionRequest({
            transactionParams,
            transactionOptions,
            waitForSubmit: false,
          }),
        ),
      addTransactionAndWaitForPublish: (
        transactionParams,
        transactionOptions,
      ) =>
        addTransaction(
          this.getAddTransactionRequest({
            transactionParams,
            transactionOptions,
            waitForSubmit: true,
          }),
        ),
      createTransactionEventFragment:
        createTransactionEventFragmentWithTxId.bind(
          null,
          this.getTransactionMetricsRequest(),
        ),

      // decryptMessageController
      decryptMessage: this.decryptMessageController.decryptMessage.bind(
        this.decryptMessageController,
      ),
      decryptMessageInline:
        this.decryptMessageController.decryptMessageInline.bind(
          this.decryptMessageController,
        ),
      cancelDecryptMessage:
        this.decryptMessageController.cancelDecryptMessage.bind(
          this.decryptMessageController,
        ),

      // EncryptionPublicKeyController
      encryptionPublicKey:
        this.encryptionPublicKeyController.encryptionPublicKey.bind(
          this.encryptionPublicKeyController,
        ),
      cancelEncryptionPublicKey:
        this.encryptionPublicKeyController.cancelEncryptionPublicKey.bind(
          this.encryptionPublicKeyController,
        ),

      // onboarding controller
      setSeedPhraseBackedUp:
        onboardingController.setSeedPhraseBackedUp.bind(onboardingController),
      completeOnboarding:
        onboardingController.completeOnboarding.bind(onboardingController),
      setFirstTimeFlowType:
        onboardingController.setFirstTimeFlowType.bind(onboardingController),

      // alert controller
      setAlertEnabledness:
        alertController.setAlertEnabledness.bind(alertController),
      setUnconnectedAccountAlertShown:
        alertController.setUnconnectedAccountAlertShown.bind(alertController),
      setWeb3ShimUsageAlertDismissed:
        alertController.setWeb3ShimUsageAlertDismissed.bind(alertController),

      // permissions
      removePermissionsFor: this.removePermissionsFor,
      approvePermissionsRequest: this.acceptPermissionsRequest,
      rejectPermissionsRequest: this.rejectPermissionsRequest,
      ...getPermissionBackgroundApiMethods({
        permissionController,
        approvalController,
      }),

      ///: BEGIN:ONLY_INCLUDE_IF(build-mmi)
      connectCustodyAddresses: this.mmiController.connectCustodyAddresses.bind(
        this.mmiController,
      ),
      getCustodianAccounts: this.mmiController.getCustodianAccounts.bind(
        this.mmiController,
      ),
      getCustodianTransactionDeepLink:
        this.mmiController.getCustodianTransactionDeepLink.bind(
          this.mmiController,
        ),
      getCustodianConfirmDeepLink:
        this.mmiController.getCustodianConfirmDeepLink.bind(this.mmiController),
      getCustodianSignMessageDeepLink:
        this.mmiController.getCustodianSignMessageDeepLink.bind(
          this.mmiController,
        ),
      getCustodianToken: this.mmiController.getCustodianToken.bind(
        this.mmiController,
      ),
      getCustodianJWTList: this.mmiController.getCustodianJWTList.bind(
        this.mmiController,
      ),
      getAllCustodianAccountsWithToken:
        this.mmiController.getAllCustodianAccountsWithToken.bind(
          this.mmiController,
        ),
      setCustodianNewRefreshToken:
        this.mmiController.setCustodianNewRefreshToken.bind(this.mmiController),
      setWaitForConfirmDeepLinkDialog:
        this.custodyController.setWaitForConfirmDeepLinkDialog.bind(
          this.custodyController,
        ),
      getMmiConfiguration:
        this.mmiConfigurationController.getConfiguration.bind(
          this.mmiConfigurationController,
        ),
      removeAddTokenConnectRequest:
        this.institutionalFeaturesController.removeAddTokenConnectRequest.bind(
          this.institutionalFeaturesController,
        ),
      setConnectionRequest:
        this.institutionalFeaturesController.setConnectionRequest.bind(
          this.institutionalFeaturesController,
        ),
      showInteractiveReplacementTokenBanner:
        appStateController.showInteractiveReplacementTokenBanner.bind(
          appStateController,
        ),
      setCustodianDeepLink:
        appStateController.setCustodianDeepLink.bind(appStateController),
      setNoteToTraderMessage:
        appStateController.setNoteToTraderMessage.bind(appStateController),
      logAndStoreApiRequest: this.mmiController.logAndStoreApiRequest.bind(
        this.mmiController,
      ),
      ///: END:ONLY_INCLUDE_IF

      // snaps
      disableSnap: this.controllerMessenger.call.bind(
        this.controllerMessenger,
        'SnapController:disable',
      ),
      enableSnap: this.controllerMessenger.call.bind(
        this.controllerMessenger,
        'SnapController:enable',
      ),
      updateSnap: (origin, requestedSnaps) => {
        // We deliberately do not await this promise as that would mean waiting for the update to complete
        // Instead we return null to signal to the UI that it is safe to redirect to the update flow
        this.controllerMessenger.call(
          'SnapController:install',
          origin,
          requestedSnaps,
        );
        return null;
      },
      removeSnap: this.controllerMessenger.call.bind(
        this.controllerMessenger,
        'SnapController:remove',
      ),
      handleSnapRequest: this.handleSnapRequest.bind(this),
      revokeDynamicSnapPermissions: this.controllerMessenger.call.bind(
        this.controllerMessenger,
        'SnapController:revokeDynamicPermissions',
      ),
      disconnectOriginFromSnap: this.controllerMessenger.call.bind(
        this.controllerMessenger,
        'SnapController:disconnectOrigin',
      ),
      updateNetworksList: this.updateNetworksList.bind(this),
      updateAccountsList: this.updateAccountsList.bind(this),
      updateHiddenAccountsList: this.updateHiddenAccountsList.bind(this),
      getPhishingResult: async (website) => {
        await phishingController.maybeUpdateState();

        return phishingController.test(website);
      },
      deleteInterface: this.controllerMessenger.call.bind(
        this.controllerMessenger,
        'SnapInterfaceController:deleteInterface',
      ),
      updateInterfaceState: this.controllerMessenger.call.bind(
        this.controllerMessenger,
        'SnapInterfaceController:updateInterfaceState',
      ),

      // swaps
      fetchAndSetQuotes: this.controllerMessenger.call.bind(
        this.controllerMessenger,
        'SwapsController:fetchAndSetQuotes',
      ),
      setSelectedQuoteAggId: this.controllerMessenger.call.bind(
        this.controllerMessenger,
        'SwapsController:setSelectedQuoteAggId',
      ),
      resetSwapsState: this.controllerMessenger.call.bind(
        this.controllerMessenger,
        'SwapsController:resetSwapsState',
      ),
      setSwapsTokens: this.controllerMessenger.call.bind(
        this.controllerMessenger,
        'SwapsController:setSwapsTokens',
      ),
      clearSwapsQuotes: this.controllerMessenger.call.bind(
        this.controllerMessenger,
        'SwapsController:clearSwapsQuotes',
      ),
      setApproveTxId: this.controllerMessenger.call.bind(
        this.controllerMessenger,
        'SwapsController:setApproveTxId',
      ),
      setTradeTxId: this.controllerMessenger.call.bind(
        this.controllerMessenger,
        'SwapsController:setTradeTxId',
      ),
      setSwapsTxGasPrice: this.controllerMessenger.call.bind(
        this.controllerMessenger,
        'SwapsController:setSwapsTxGasPrice',
      ),
      setSwapsTxGasLimit: this.controllerMessenger.call.bind(
        this.controllerMessenger,
        'SwapsController:setSwapsTxGasLimit',
      ),
      setSwapsTxMaxFeePerGas: this.controllerMessenger.call.bind(
        this.controllerMessenger,
        'SwapsController:setSwapsTxMaxFeePerGas',
      ),
      setSwapsTxMaxFeePriorityPerGas: this.controllerMessenger.call.bind(
        this.controllerMessenger,
        'SwapsController:setSwapsTxMaxFeePriorityPerGas',
      ),
      safeRefetchQuotes: this.controllerMessenger.call.bind(
        this.controllerMessenger,
        'SwapsController:safeRefetchQuotes',
      ),
      stopPollingForQuotes: this.controllerMessenger.call.bind(
        this.controllerMessenger,
        'SwapsController:stopPollingForQuotes',
      ),
      setBackgroundSwapRouteState: this.controllerMessenger.call.bind(
        this.controllerMessenger,
        'SwapsController:setBackgroundSwapRouteState',
      ),
      resetPostFetchState: this.controllerMessenger.call.bind(
        this.controllerMessenger,
        'SwapsController:resetPostFetchState',
      ),
      setSwapsErrorKey: this.controllerMessenger.call.bind(
        this.controllerMessenger,
        'SwapsController:setSwapsErrorKey',
      ),
      setInitialGasEstimate: this.controllerMessenger.call.bind(
        this.controllerMessenger,
        'SwapsController:setInitialGasEstimate',
      ),
      setCustomApproveTxData: this.controllerMessenger.call.bind(
        this.controllerMessenger,
        'SwapsController:setCustomApproveTxData',
      ),
      setSwapsLiveness: this.controllerMessenger.call.bind(
        this.controllerMessenger,
        'SwapsController:setSwapsLiveness',
      ),
      setSwapsFeatureFlags: this.controllerMessenger.call.bind(
        this.controllerMessenger,
        'SwapsController:setSwapsFeatureFlags',
      ),
      setSwapsUserFeeLevel: this.controllerMessenger.call.bind(
        this.controllerMessenger,
        'SwapsController:setSwapsUserFeeLevel',
      ),
      setSwapsQuotesPollingLimitEnabled: this.controllerMessenger.call.bind(
        this.controllerMessenger,
        'SwapsController:setSwapsQuotesPollingLimitEnabled',
      ),

      // Bridge
      [BridgeBackgroundAction.SET_FEATURE_FLAGS]:
        this.controllerMessenger.call.bind(
          this.controllerMessenger,
          `${BRIDGE_CONTROLLER_NAME}:${BridgeBackgroundAction.SET_FEATURE_FLAGS}`,
        ),
      [BridgeBackgroundAction.RESET_STATE]: this.controllerMessenger.call.bind(
        this.controllerMessenger,
        `${BRIDGE_CONTROLLER_NAME}:${BridgeBackgroundAction.RESET_STATE}`,
      ),
      [BridgeBackgroundAction.GET_BRIDGE_ERC20_ALLOWANCE]:
        this.controllerMessenger.call.bind(
          this.controllerMessenger,
          `${BRIDGE_CONTROLLER_NAME}:${BridgeBackgroundAction.GET_BRIDGE_ERC20_ALLOWANCE}`,
        ),
      [BridgeUserAction.UPDATE_QUOTE_PARAMS]:
        this.controllerMessenger.call.bind(
          this.controllerMessenger,
          `${BRIDGE_CONTROLLER_NAME}:${BridgeUserAction.UPDATE_QUOTE_PARAMS}`,
        ),

      // Bridge Status
      [BridgeStatusAction.START_POLLING_FOR_BRIDGE_TX_STATUS]:
        this.controllerMessenger.call.bind(
          this.controllerMessenger,
          `${BRIDGE_STATUS_CONTROLLER_NAME}:${BridgeStatusAction.START_POLLING_FOR_BRIDGE_TX_STATUS}`,
        ),

      // Smart Transactions
      fetchSmartTransactionFees: smartTransactionsController.getFees.bind(
        smartTransactionsController,
      ),
      clearSmartTransactionFees: smartTransactionsController.clearFees.bind(
        smartTransactionsController,
      ),
      submitSignedTransactions:
        smartTransactionsController.submitSignedTransactions.bind(
          smartTransactionsController,
        ),
      cancelSmartTransaction:
        smartTransactionsController.cancelSmartTransaction.bind(
          smartTransactionsController,
        ),
      fetchSmartTransactionsLiveness:
        smartTransactionsController.fetchLiveness.bind(
          smartTransactionsController,
        ),
      updateSmartTransaction:
        smartTransactionsController.updateSmartTransaction.bind(
          smartTransactionsController,
        ),
      setStatusRefreshInterval:
        smartTransactionsController.setStatusRefreshInterval.bind(
          smartTransactionsController,
        ),

      // MetaMetrics
      trackMetaMetricsEvent: metaMetricsController.trackEvent.bind(
        metaMetricsController,
      ),
      trackMetaMetricsPage: metaMetricsController.trackPage.bind(
        metaMetricsController,
      ),
      createEventFragment: metaMetricsController.createEventFragment.bind(
        metaMetricsController,
      ),
      updateEventFragment: metaMetricsController.updateEventFragment.bind(
        metaMetricsController,
      ),
      finalizeEventFragment: metaMetricsController.finalizeEventFragment.bind(
        metaMetricsController,
      ),
      trackInsightSnapView: this.trackInsightSnapView.bind(this),

      // ApprovalController
      rejectAllPendingApprovals: this.rejectAllPendingApprovals.bind(this),
      rejectPendingApproval: this.rejectPendingApproval,
      requestUserApproval:
        approvalController.addAndShowApprovalRequest.bind(approvalController),
      resolvePendingApproval: this.resolvePendingApproval,

      // Notifications
      resetViewedNotifications: announcementController.resetViewed.bind(
        announcementController,
      ),
      updateViewedNotifications: announcementController.updateViewed.bind(
        announcementController,
      ),

      // CurrencyRateController
      currencyRateStartPolling: currencyRateController.startPolling.bind(
        currencyRateController,
      ),
      currencyRateStopPollingByPollingToken:
        currencyRateController.stopPollingByPollingToken.bind(
          currencyRateController,
        ),

      tokenRatesStartPolling:
        tokenRatesController.startPolling.bind(tokenRatesController),
      tokenRatesStopPollingByPollingToken:
        tokenRatesController.stopPollingByPollingToken.bind(
          tokenRatesController,
        ),
      accountTrackerStartPolling:
        accountTrackerController.startPollingByNetworkClientId.bind(
          accountTrackerController,
        ),
      accountTrackerStopPollingByPollingToken:
        accountTrackerController.stopPollingByPollingToken.bind(
          accountTrackerController,
        ),

      tokenDetectionStartPolling: tokenDetectionController.startPolling.bind(
        tokenDetectionController,
      ),
      tokenDetectionStopPollingByPollingToken:
        tokenDetectionController.stopPollingByPollingToken.bind(
          tokenDetectionController,
        ),

      tokenListStartPolling:
        tokenListController.startPolling.bind(tokenListController),
      tokenListStopPollingByPollingToken:
        tokenListController.stopPollingByPollingToken.bind(tokenListController),

      tokenBalancesStartPolling: tokenBalancesController.startPolling.bind(
        tokenBalancesController,
      ),
      tokenBalancesStopPollingByPollingToken:
        tokenBalancesController.stopPollingByPollingToken.bind(
          tokenBalancesController,
        ),

      // GasFeeController
      gasFeeStartPolling: gasFeeController.startPolling.bind(gasFeeController),
      gasFeeStopPollingByPollingToken:
        gasFeeController.stopPollingByPollingToken.bind(gasFeeController),

      getGasFeeTimeEstimate:
        gasFeeController.getTimeEstimate.bind(gasFeeController),

      addPollingTokenToAppState:
        appStateController.addPollingToken.bind(appStateController),

      removePollingTokenFromAppState:
        appStateController.removePollingToken.bind(appStateController),

      updateThrottledOriginState:
        appStateController.updateThrottledOriginState.bind(appStateController),

      // Backup
      backupUserData: backup.backupUserData.bind(backup),
      restoreUserData: backup.restoreUserData.bind(backup),

      // TokenDetectionController
      detectTokens: tokenDetectionController.detectTokens.bind(
        tokenDetectionController,
      ),

      // DetectCollectibleController
      detectNfts: nftDetectionController.detectNfts.bind(
        nftDetectionController,
      ),

      /** Token Detection V2 */
      addDetectedTokens:
        tokensController.addDetectedTokens.bind(tokensController),
      addImportedTokens: tokensController.addTokens.bind(tokensController),
      ignoreTokens: tokensController.ignoreTokens.bind(tokensController),
      getBalancesInSingleCall:
        assetsContractController.getBalancesInSingleCall.bind(
          assetsContractController,
        ),

      // Authentication Controller
      performSignIn: authenticationController.performSignIn.bind(
        authenticationController,
      ),
      performSignOut: authenticationController.performSignOut.bind(
        authenticationController,
      ),

      // UserStorageController
      enableProfileSyncing: userStorageController.enableProfileSyncing.bind(
        userStorageController,
      ),
      disableProfileSyncing: userStorageController.disableProfileSyncing.bind(
        userStorageController,
      ),
      syncInternalAccountsWithUserStorage:
        userStorageController.syncInternalAccountsWithUserStorage.bind(
          userStorageController,
        ),
      deleteAccountSyncingDataFromUserStorage:
        userStorageController.performDeleteStorageAllFeatureEntries.bind(
          userStorageController,
        ),

      // NotificationServicesController
      checkAccountsPresence:
        notificationServicesController.checkAccountsPresence.bind(
          notificationServicesController,
        ),
      createOnChainTriggers:
        notificationServicesController.createOnChainTriggers.bind(
          notificationServicesController,
        ),
      deleteOnChainTriggersByAccount:
        notificationServicesController.deleteOnChainTriggersByAccount.bind(
          notificationServicesController,
        ),
      updateOnChainTriggersByAccount:
        notificationServicesController.updateOnChainTriggersByAccount.bind(
          notificationServicesController,
        ),
      fetchAndUpdateMetamaskNotifications:
        notificationServicesController.fetchAndUpdateMetamaskNotifications.bind(
          notificationServicesController,
        ),
      deleteNotificationsById:
        notificationServicesController.deleteNotificationsById.bind(
          notificationServicesController,
        ),
      getNotificationsByType:
        notificationServicesController.getNotificationsByType.bind(
          notificationServicesController,
        ),
      markMetamaskNotificationsAsRead:
        notificationServicesController.markMetamaskNotificationsAsRead.bind(
          notificationServicesController,
        ),
      setFeatureAnnouncementsEnabled:
        notificationServicesController.setFeatureAnnouncementsEnabled.bind(
          notificationServicesController,
        ),
      enablePushNotifications:
        notificationServicesPushController.enablePushNotifications.bind(
          notificationServicesPushController,
        ),
      disablePushNotifications:
        notificationServicesPushController.disablePushNotifications.bind(
          notificationServicesPushController,
        ),
      updateTriggerPushNotifications:
        notificationServicesPushController.updateTriggerPushNotifications.bind(
          notificationServicesPushController,
        ),
      enableMetamaskNotifications:
        notificationServicesController.enableMetamaskNotifications.bind(
          notificationServicesController,
        ),
      disableMetamaskNotifications:
        notificationServicesController.disableNotificationServices.bind(
          notificationServicesController,
        ),

      // E2E testing
      throwTestError: this.throwTestError.bind(this),

      // NameController
      updateProposedNames: this.nameController.updateProposedNames.bind(
        this.nameController,
      ),
      setName: this.nameController.setName.bind(this.nameController),

      // MultichainBalancesController
      multichainUpdateBalance: (accountId) =>
        this.multichainBalancesController.updateBalance(accountId),

      // Transaction Decode
      decodeTransactionData: (request) =>
        decodeTransactionData({
          ...request,
          provider: this.provider,
        }),
      // metrics data deleteion
      createMetaMetricsDataDeletionTask:
        this.metaMetricsDataDeletionController.createMetaMetricsDataDeletionTask.bind(
          this.metaMetricsDataDeletionController,
        ),
      updateDataDeletionTaskStatus:
        this.metaMetricsDataDeletionController.updateDataDeletionTaskStatus.bind(
          this.metaMetricsDataDeletionController,
        ),
      // Trace
      endTrace,
    };
  }

  async exportAccount(address, password) {
    await this.verifyPassword(password);
    return this.keyringController.exportAccount(password, address);
  }

  async getTokenStandardAndDetails(address, userAddress, tokenId) {
    const { tokenList } = this.tokenListController.state;
    const { tokens } = this.tokensController.state;

    const staticTokenListDetails =
      STATIC_MAINNET_TOKEN_LIST[address?.toLowerCase()] || {};
    const tokenListDetails = tokenList[address.toLowerCase()] || {};
    const userDefinedTokenDetails =
      tokens.find(({ address: _address }) =>
        isEqualCaseInsensitive(_address, address),
      ) || {};

    const tokenDetails = {
      ...staticTokenListDetails,
      ...tokenListDetails,
      ...userDefinedTokenDetails,
    };

    const tokenDetailsStandardIsERC20 =
      isEqualCaseInsensitive(tokenDetails.standard, TokenStandard.ERC20) ||
      tokenDetails.erc20 === true;

    const noEvidenceThatTokenIsAnNFT =
      !tokenId &&
      !isEqualCaseInsensitive(tokenDetails.standard, TokenStandard.ERC1155) &&
      !isEqualCaseInsensitive(tokenDetails.standard, TokenStandard.ERC721) &&
      !tokenDetails.erc721;

    const otherDetailsAreERC20Like =
      tokenDetails.decimals !== undefined && tokenDetails.symbol;

    const tokenCanBeTreatedAsAnERC20 =
      tokenDetailsStandardIsERC20 ||
      (noEvidenceThatTokenIsAnNFT && otherDetailsAreERC20Like);

    let details;
    if (tokenCanBeTreatedAsAnERC20) {
      try {
        const balance = userAddress
          ? await fetchTokenBalance(address, userAddress, this.provider)
          : undefined;

        details = {
          address,
          balance,
          standard: TokenStandard.ERC20,
          decimals: tokenDetails.decimals,
          symbol: tokenDetails.symbol,
        };
      } catch (e) {
        // If the `fetchTokenBalance` call failed, `details` remains undefined, and we
        // fall back to the below `assetsContractController.getTokenStandardAndDetails` call
        log.warn(`Failed to get token balance. Error: ${e}`);
      }
    }

    // `details`` will be undefined if `tokenCanBeTreatedAsAnERC20`` is false,
    // or if it is true but the `fetchTokenBalance`` call failed. In either case, we should
    // attempt to retrieve details from `assetsContractController.getTokenStandardAndDetails`
    if (details === undefined) {
      try {
        details =
          await this.assetsContractController.getTokenStandardAndDetails(
            address,
            userAddress,
            tokenId,
          );
      } catch (e) {
        log.warn(`Failed to get token standard and details. Error: ${e}`);
      }
    }

    if (details) {
      const tokenDetailsStandardIsERC1155 = isEqualCaseInsensitive(
        details.standard,
        TokenStandard.ERC1155,
      );

      if (tokenDetailsStandardIsERC1155) {
        try {
          const balance = await fetchERC1155Balance(
            address,
            userAddress,
            tokenId,
            this.provider,
          );

          const balanceToUse = balance?._hex
            ? parseInt(balance._hex, 16).toString()
            : null;

          details = {
            ...details,
            balance: balanceToUse,
          };
        } catch (e) {
          // If the `fetchTokenBalance` call failed, `details` remains undefined, and we
          // fall back to the below `assetsContractController.getTokenStandardAndDetails` call
          log.warn('Failed to get token balance. Error:', e);
        }
      }
    }

    return {
      ...details,
      decimals: details?.decimals?.toString(10),
      balance: details?.balance?.toString(10),
    };
  }

  async getTokenSymbol(address) {
    try {
      const details =
        await this.assetsContractController.getTokenStandardAndDetails(address);
      return details?.symbol;
    } catch (e) {
      return null;
    }
  }

  //=============================================================================
  // VAULT / KEYRING RELATED METHODS
  //=============================================================================

  /**
   * Creates a new Vault and create a new keychain.
   *
   * A vault, or KeyringController, is a controller that contains
   * many different account strategies, currently called Keyrings.
   * Creating it new means wiping all previous keyrings.
   *
   * A keychain, or keyring, controls many accounts with a single backup and signing strategy.
   * For example, a mnemonic phrase can generate many accounts, and is a keyring.
   *
   * @param {string} password
   * @returns {object} vault
   */
  async createNewVaultAndKeychain(password) {
    const releaseLock = await this.createVaultMutex.acquire();
    try {
      return await this.keyringController.createNewVaultAndKeychain(password);
    } finally {
      releaseLock();
    }
  }

  /**
   * Create a new Vault and restore an existent keyring.
   *
   * @param {string} password
   * @param {number[]} encodedSeedPhrase - The seed phrase, encoded as an array
   * of UTF-8 bytes.
   */
  async createNewVaultAndRestore(password, encodedSeedPhrase) {
    const releaseLock = await this.createVaultMutex.acquire();
    try {
      const { completedOnboarding } = this.onboardingController.state;

      const seedPhraseAsBuffer = Buffer.from(encodedSeedPhrase);

      // clear permissions
      this.permissionController.clearState();

      // Clear snap state
      this.snapController.clearState();

      // clear accounts in AccountTrackerController
      this.accountTrackerController.clearAccounts();

      this.txController.clearUnapprovedTransactions();

      if (completedOnboarding) {
        this.tokenDetectionController.enable();
      }

      // create new vault
      await this.keyringController.createNewVaultAndRestore(
        password,
        this._convertMnemonicToWordlistIndices(seedPhraseAsBuffer),
      );

      if (completedOnboarding) {
        await this._addAccountsWithBalance();

        // This must be set as soon as possible to communicate to the
        // keyring's iframe and have the setting initialized properly
        // Optimistically called to not block MetaMask login due to
        // Ledger Keyring GitHub downtime
        this.#withKeyringForDevice(
          { name: HardwareDeviceNames.ledger },
          async (keyring) => this.setLedgerTransportPreference(keyring),
        );
      }
    } finally {
      releaseLock();
    }
  }

  async _addAccountsWithBalance() {
    try {
      // Scan accounts until we find an empty one
      const chainId = this.#getGlobalChainId();
      const accounts = await this.keyringController.getAccounts();
      let address = accounts[accounts.length - 1];

      for (let count = accounts.length; ; count++) {
        const balance = await this.getBalance(address, this.provider);

        if (balance === '0x0') {
          // This account has no balance, so check for tokens
          await this.tokenDetectionController.detectTokens({
            chainIds: [chainId],
            selectedAddress: address,
          });

          const tokens =
            this.tokensController.state.allTokens?.[chainId]?.[address];
          const detectedTokens =
            this.tokensController.state.allDetectedTokens?.[chainId]?.[address];

          if (
            (tokens?.length ?? 0) === 0 &&
            (detectedTokens?.length ?? 0) === 0
          ) {
            // This account has no balance or tokens
            if (count !== 1) {
              await this.removeAccount(address);
            }
            break;
          }
        }

        // This account has assets, so check the next one
        address = await this.keyringController.addNewAccount(count);
      }
    } catch (e) {
      log.warn(`Failed to add accounts with balance. Error: ${e}`);
    } finally {
      await this.userStorageController.setIsAccountSyncingReadyToBeDispatched(
        true,
      );
    }
  }

  /**
   * Encodes a BIP-39 mnemonic as the indices of words in the English BIP-39 wordlist.
   *
   * @param {Buffer} mnemonic - The BIP-39 mnemonic.
   * @returns {Buffer} The Unicode code points for the seed phrase formed from the words in the wordlist.
   */
  _convertMnemonicToWordlistIndices(mnemonic) {
    const indices = mnemonic
      .toString()
      .split(' ')
      .map((word) => wordlist.indexOf(word));
    return new Uint8Array(new Uint16Array(indices).buffer);
  }

  /**
   * Converts a BIP-39 mnemonic stored as indices of words in the English wordlist to a buffer of Unicode code points.
   *
   * @param {Uint8Array} wordlistIndices - Indices to specific words in the BIP-39 English wordlist.
   * @returns {Buffer} The BIP-39 mnemonic formed from the words in the English wordlist, encoded as a list of Unicode code points.
   */
  _convertEnglishWordlistIndicesToCodepoints(wordlistIndices) {
    return Buffer.from(
      Array.from(new Uint16Array(wordlistIndices.buffer))
        .map((i) => wordlist[i])
        .join(' '),
    );
  }

  /**
   * Get an account balance from the AccountTrackerController or request it directly from the network.
   *
   * @param {string} address - The account address
   * @param {Provider} provider - The provider instance to use when asking the network
   */
  async getBalance(address, provider) {
    const cached = this.accountTrackerController.state.accounts[address];

    if (cached && cached.balance) {
      return cached.balance;
    }

    try {
      const balance = await provider.request({
        method: 'eth_getBalance',
        params: [address, 'latest'],
      });
      return balance || '0x0';
    } catch (error) {
      log.error(error);
      throw error;
    }
  }

  /**
   * Submits the user's password and attempts to unlock the vault.
   * Also synchronizes the preferencesController, to ensure its schema
   * is up to date with known accounts once the vault is decrypted.
   *
   * @param {string} password - The user's password
   */
  async submitPassword(password) {
    const { completedOnboarding } = this.onboardingController.state;

    // Before attempting to unlock the keyrings, we need the offscreen to have loaded.
    await this.offscreenPromise;

    await this.keyringController.submitPassword(password);

    ///: BEGIN:ONLY_INCLUDE_IF(build-mmi)
    this.mmiController.onSubmitPassword();
    ///: END:ONLY_INCLUDE_IF

    try {
      await this.blockTracker.checkForLatestBlock();
    } catch (error) {
      log.error('Error while unlocking extension.', error);
    }

    await this.accountsController.updateAccounts();

    // This must be set as soon as possible to communicate to the
    // keyring's iframe and have the setting initialized properly
    // Optimistically called to not block MetaMask login due to
    // Ledger Keyring GitHub downtime
    if (completedOnboarding) {
      this.#withKeyringForDevice(
        { name: HardwareDeviceNames.ledger },
        async (keyring) => this.setLedgerTransportPreference(keyring),
      );
    }
  }

  async _loginUser(password) {
    try {
      // Automatic login via config password
      await this.submitPassword(password);

      // Updating accounts in this.accountTrackerController before starting UI syncing ensure that
      // state has account balance before it is synced with UI
      await this.accountTrackerController.updateAccountsAllActiveNetworks();
    } finally {
      this._startUISync();
    }
  }

  _startUISync() {
    // Message startUISync is used to start syncing state with UI
    // Sending this message after login is completed helps to ensure that incomplete state without
    // account details are not flushed to UI.
    this.emit('startUISync');
    this.startUISync = true;
    this.memStore.subscribe(this.sendUpdate.bind(this));
  }

  /**
   * Submits a user's encryption key to log the user in via login token
   */
  async submitEncryptionKey() {
    try {
      const { loginToken, loginSalt } =
        await this.extension.storage.session.get(['loginToken', 'loginSalt']);
      if (loginToken && loginSalt) {
        const { vault } = this.keyringController.state;

        const jsonVault = JSON.parse(vault);

        if (jsonVault.salt !== loginSalt) {
          console.warn(
            'submitEncryptionKey: Stored salt and vault salt do not match',
          );
          await this.clearLoginArtifacts();
          return;
        }

        await this.keyringController.submitEncryptionKey(loginToken, loginSalt);
      }
    } catch (e) {
      // If somehow this login token doesn't work properly,
      // remove it and the user will get shown back to the unlock screen
      await this.clearLoginArtifacts();
      throw e;
    }
  }

  async clearLoginArtifacts() {
    await this.extension.storage.session.remove(['loginToken', 'loginSalt']);
  }

  /**
   * Submits a user's password to check its validity.
   *
   * @param {string} password - The user's password
   */
  async verifyPassword(password) {
    await this.keyringController.verifyPassword(password);
  }

  /**
   * @type Identity
   * @property {string} name - The account nickname.
   * @property {string} address - The account's ethereum address, in lower case.
   * receiving funds from our automatic Ropsten faucet.
   */

  /**
   * Gets the mnemonic of the user's primary keyring.
   */
  getPrimaryKeyringMnemonic() {
    const [keyring] = this.keyringController.getKeyringsByType(
      KeyringType.hdKeyTree,
    );
    if (!keyring.mnemonic) {
      throw new Error('Primary keyring mnemonic unavailable.');
    }

    return keyring.mnemonic;
  }

  ///: BEGIN:ONLY_INCLUDE_IF(build-mmi)
  async getCustodyKeyringIfExists(address) {
    const custodyType = this.custodyController.getCustodyTypeByAddress(
      toChecksumHexAddress(address),
    );
    const keyring = this.keyringController.getKeyringsByType(custodyType)[0];
    return keyring?.getAccountDetails(address) ? keyring : undefined;
  }
  ///: END:ONLY_INCLUDE_IF

  //
  // Hardware
  //

  async attemptLedgerTransportCreation() {
    return await this.#withKeyringForDevice(
      { name: HardwareDeviceNames.ledger },
      async (keyring) => keyring.attemptMakeApp(),
    );
  }

  /**
   * Fetch account list from a hardware device.
   *
   * @param deviceName
   * @param page
   * @param hdPath
   * @returns [] accounts
   */
  async connectHardware(deviceName, page, hdPath) {
    return this.#withKeyringForDevice(
      { name: deviceName, hdPath },
      async (keyring) => {
        if (deviceName === HardwareDeviceNames.ledger) {
          await this.setLedgerTransportPreference(keyring);
        }

        let accounts = [];
        switch (page) {
          case -1:
            accounts = await keyring.getPreviousPage();
            break;
          case 1:
            accounts = await keyring.getNextPage();
            break;
          default:
            accounts = await keyring.getFirstPage();
        }

        // Merge with existing accounts
        // and make sure addresses are not repeated
        const oldAccounts = await this.keyringController.getAccounts();

        const accountsToTrack = [
          ...new Set(
            oldAccounts.concat(accounts.map((a) => a.address.toLowerCase())),
          ),
        ];
        this.accountTrackerController.syncWithAddresses(accountsToTrack);
        return accounts;
      },
    );
  }

  /**
   * Check if the device is unlocked
   *
   * @param deviceName
   * @param hdPath
   * @returns {Promise<boolean>}
   */
  async checkHardwareStatus(deviceName, hdPath) {
    return this.#withKeyringForDevice(
      { name: deviceName, hdPath },
      async (keyring) => {
        return keyring.isUnlocked();
      },
    );
  }

  /**
   * Get hardware type that will be sent for metrics logging.
   *
   * @param {string} address - Address to retrieve the keyring from
   * @returns {HardwareKeyringType} Keyring hardware type
   */
  async getHardwareTypeForMetric(address) {
    // The `getKeyringForAccount` is now deprecated, so we just use `withKeyring` instead to access our keyring.
    return await this.keyringController.withKeyring(
      { address },
      ({ type: keyringType, bridge: keyringBridge }) =>
        // Specific case for OneKey devices, see `ONE_KEY_VIA_TREZOR_MINOR_VERSION` for further details.
        keyringBridge?.minorVersion === ONE_KEY_VIA_TREZOR_MINOR_VERSION
          ? HardwareKeyringType.oneKey
          : HardwareKeyringType[keyringType],
    );
  }

  /**
   * Clear
   *
   * @param deviceName
   * @returns {Promise<boolean>}
   */
  async forgetDevice(deviceName) {
    return this.#withKeyringForDevice({ name: deviceName }, async (keyring) => {
      for (const address of keyring.accounts) {
        this._onAccountRemoved(address);
      }

      keyring.forgetDevice();

      return true;
    });
  }

  /**
   * Retrieves the keyring for the selected address and using the .type returns
   * a subtype for the account. Either 'hardware', 'imported', 'snap', or 'MetaMask'.
   *
   * @param {string} address - Address to retrieve keyring for
   * @returns {'hardware' | 'imported' | 'snap' | 'MetaMask'}
   */
  async getAccountType(address) {
    const keyringType = await this.keyringController.getAccountKeyringType(
      address,
    );
    switch (keyringType) {
      case KeyringType.trezor:
      case KeyringType.oneKey:
      case KeyringType.lattice:
      case KeyringType.qr:
      case KeyringType.ledger:
        return 'hardware';
      case KeyringType.imported:
        return 'imported';
      case KeyringType.snap:
        return 'snap';
      default:
        return 'MetaMask';
    }
  }

  /**
   * Retrieves the keyring for the selected address and using the .type
   * determines if a more specific name for the device is available. Returns
   * undefined for non hardware wallets.
   *
   * @param {string} address - Address to retrieve keyring for
   * @returns {'ledger' | 'lattice' | string | undefined}
   */
  async getDeviceModel(address) {
    return this.keyringController.withKeyring({ address }, async (keyring) => {
      switch (keyring.type) {
        case KeyringType.trezor:
        case KeyringType.oneKey:
          return keyring.getModel();
        case KeyringType.qr:
          return keyring.getName();
        case KeyringType.ledger:
          // TODO: get model after ledger keyring exposes method
          return HardwareDeviceNames.ledger;
        case KeyringType.lattice:
          // TODO: get model after lattice keyring exposes method
          return HardwareDeviceNames.lattice;
        default:
          return undefined;
      }
    });
  }

  /**
   * get hardware account label
   *
   * @param name
   * @param index
   * @param hdPathDescription
   * @returns string label
   */
  getAccountLabel(name, index, hdPathDescription) {
    return `${name[0].toUpperCase()}${name.slice(1)} ${
      parseInt(index, 10) + 1
    } ${hdPathDescription || ''}`.trim();
  }

  /**
   * Imports an account from a Trezor or Ledger device.
   *
   * @param index
   * @param deviceName
   * @param hdPath
   * @param hdPathDescription
   * @returns {} keyState
   */
  async unlockHardwareWalletAccount(
    index,
    deviceName,
    hdPath,
    hdPathDescription,
  ) {
    const { address: unlockedAccount, label } =
      await this.#withKeyringForDevice(
        { name: deviceName, hdPath },
        async (keyring) => {
          keyring.setAccountToUnlock(index);
          const [address] = await keyring.addAccounts(1);
          return {
            address: normalize(address),
            label: this.getAccountLabel(
              deviceName === HardwareDeviceNames.qr
                ? keyring.getName()
                : deviceName,
              index,
              hdPathDescription,
            ),
          };
        },
      );

    // Set the account label to Trezor 1 / Ledger 1 / QR Hardware 1, etc
    this.preferencesController.setAccountLabel(unlockedAccount, label);
    // Select the account
    this.preferencesController.setSelectedAddress(unlockedAccount);

    // It is expected that the account also exist in the accounts-controller
    // in other case, an error shall be thrown
    const account =
      this.accountsController.getAccountByAddress(unlockedAccount);
    this.accountsController.setAccountName(account.id, label);

    const accounts = this.accountsController.listAccounts();

    const { identities } = this.preferencesController.state;
    return { unlockedAccount, identities, accounts };
  }

  //
  // Account Management
  //

  /**
   * Adds a new account to the default (first) HD seed phrase Keyring.
   *
   * @param accountCount
   * @returns {Promise<string>} The address of the newly-created account.
   */
  async addNewAccount(accountCount) {
    const oldAccounts = await this.keyringController.getAccounts();

    const addedAccountAddress = await this.keyringController.addNewAccount(
      accountCount,
    );

    if (!oldAccounts.includes(addedAccountAddress)) {
      this.preferencesController.setSelectedAddress(addedAccountAddress);
    }

    return addedAccountAddress;
  }

  /**
   * Verifies the validity of the current vault's seed phrase.
   *
   * Validity: seed phrase restores the accounts belonging to the current vault.
   *
   * Called when the first account is created and on unlocking the vault.
   *
   * @param password
   * @returns {Promise<number[]>} The seed phrase to be confirmed by the user,
   * encoded as an array of UTF-8 bytes.
   */
  async getSeedPhrase(password) {
    return this._convertEnglishWordlistIndicesToCodepoints(
      await this.keyringController.exportSeedPhrase(password),
    );
  }

  /**
   * Clears the transaction history, to allow users to force-reset their nonces.
   * Mostly used in development environments, when networks are restarted with
   * the same network ID.
   *
   * @returns {Promise<string>} The current selected address.
   */
  async resetAccount() {
    const selectedAddress =
      this.accountsController.getSelectedAccount().address;

    const globalChainId = this.#getGlobalChainId();

    this.txController.wipeTransactions({
      address: selectedAddress,
      chainId: globalChainId,
    });

    this.smartTransactionsController.wipeSmartTransactions({
      address: selectedAddress,
      ignoreNetwork: false,
    });

    this.bridgeStatusController.wipeBridgeStatus({
      address: selectedAddress,
      ignoreNetwork: false,
    });

    this.networkController.resetConnection();

    return selectedAddress;
  }

  /**
   * Checks that all accounts referenced have a matching InternalAccount. Sends
   * an error to sentry for any accounts that were expected but are missing from the wallet.
   *
   * @param {InternalAccount[]} [internalAccounts] - The list of evm accounts the wallet knows about.
   * @param {Hex[]} [accounts] - The list of evm accounts addresses that should exist.
   */
  captureKeyringTypesWithMissingIdentities(
    internalAccounts = [],
    accounts = [],
  ) {
    const accountsMissingIdentities = accounts.filter(
      (address) =>
        !internalAccounts.some(
          (account) => account.address.toLowerCase() === address.toLowerCase(),
        ),
    );
    const keyringTypesWithMissingIdentities = accountsMissingIdentities.map(
      (address) => this.keyringController.getAccountKeyringType(address),
    );

    const internalAccountCount = internalAccounts.length;

    const accountTrackerCount = Object.keys(
      this.accountTrackerController.state.accounts || {},
    ).length;

    captureException(
      new Error(
        `Attempt to get permission specifications failed because their were ${accounts.length} accounts, but ${internalAccountCount} identities, and the ${keyringTypesWithMissingIdentities} keyrings included accounts with missing identities. Meanwhile, there are ${accountTrackerCount} accounts in the account tracker.`,
      ),
    );
  }

  /**
   * Sorts a list of evm account addresses by most recently selected by using
   * the lastSelected value for the matching InternalAccount object stored in state.
   *
   * @param {Hex[]} [accounts] - The list of evm accounts addresses to sort.
   * @returns {Hex[]} The sorted evm accounts addresses.
   */
  sortAccountsByLastSelected(accounts) {
    const internalAccounts = this.accountsController.listAccounts();

    return accounts.sort((firstAddress, secondAddress) => {
      const firstAccount = internalAccounts.find(
        (internalAccount) =>
          internalAccount.address.toLowerCase() === firstAddress.toLowerCase(),
      );

      const secondAccount = internalAccounts.find(
        (internalAccount) =>
          internalAccount.address.toLowerCase() === secondAddress.toLowerCase(),
      );

      if (!firstAccount) {
        this.captureKeyringTypesWithMissingIdentities(
          internalAccounts,
          accounts,
        );
        throw new Error(`Missing identity for address: "${firstAddress}".`);
      } else if (!secondAccount) {
        this.captureKeyringTypesWithMissingIdentities(
          internalAccounts,
          accounts,
        );
        throw new Error(`Missing identity for address: "${secondAddress}".`);
      } else if (
        firstAccount.metadata.lastSelected ===
        secondAccount.metadata.lastSelected
      ) {
        return 0;
      } else if (firstAccount.metadata.lastSelected === undefined) {
        return 1;
      } else if (secondAccount.metadata.lastSelected === undefined) {
        return -1;
      }

      return (
        secondAccount.metadata.lastSelected - firstAccount.metadata.lastSelected
      );
    });
  }

  /**
   * Gets the sorted permitted accounts for the specified origin. Returns an empty
   * array if no accounts are permitted or the wallet is locked. Returns any permitted
   * accounts if the wallet is locked and `ignoreLock` is true. This lock bypass is needed
   * for the `eth_requestAccounts` & `wallet_getPermission` handlers both of which
   * return permissioned accounts to the dapp when the wallet is locked.
   *
   * @param {string} origin - The origin whose exposed accounts to retrieve.
   * @param {object} [options] - The options object
   * @param {boolean} [options.ignoreLock] - If accounts should be returned even if the wallet is locked.
   * @returns {Promise<string[]>} The origin's permitted accounts, or an empty
   * array.
   */
  getPermittedAccounts(origin, { ignoreLock } = {}) {
    let caveat;
    try {
      caveat = this.permissionController.getCaveat(
        origin,
        Caip25EndowmentPermissionName,
        Caip25CaveatType,
      );
    } catch (err) {
      if (err instanceof PermissionDoesNotExistError) {
        // suppress expected error in case that the origin
        // does not have the target permission yet
      } else {
        throw err;
      }
    }

    if (!caveat) {
      return [];
    }

    if (!this.isUnlocked() && !ignoreLock) {
      return [];
    }

    const ethAccounts = getEthAccounts(caveat.value);
    return this.sortAccountsByLastSelected(ethAccounts);
  }

  /**
   * Stops exposing the specified chain ID to all third parties.
   *
   * @param {string} targetChainId - The chain ID to stop exposing
   * to third parties.
   */
  removeAllChainIdPermissions(targetChainId) {
    this.permissionController.updatePermissionsByCaveat(
      Caip25CaveatType,
      (existingScopes) =>
        Caip25CaveatMutators[Caip25CaveatType].removeScope(
          existingScopes,
          toCaipChainId('eip155', hexToBigInt(targetChainId).toString(10)),
        ),
    );
  }

  /**
   * Stops exposing the account with the specified address to all third parties.
   * Exposed accounts are stored in caveats of the eth_accounts permission. This
   * method uses `PermissionController.updatePermissionsByCaveat` to
   * remove the specified address from every eth_accounts permission. If a
   * permission only included this address, the permission is revoked entirely.
   *
   * @param {string} targetAccount - The address of the account to stop exposing
   * to third parties.
   */
  removeAllAccountPermissions(targetAccount) {
    this.permissionController.updatePermissionsByCaveat(
      Caip25CaveatType,
      (existingScopes) =>
        Caip25CaveatMutators[Caip25CaveatType].removeAccount(
          existingScopes,
          targetAccount,
        ),
    );
  }

  /**
   * Removes an account from state / storage.
   *
   * @param {string[]} address - A hex address
   */
  async removeAccount(address) {
    this._onAccountRemoved(address);
    await this.keyringController.removeAccount(address);

    return address;
  }

  /**
   * Imports an account with the specified import strategy.
   * These are defined in @metamask/keyring-controller
   * Each strategy represents a different way of serializing an Ethereum key pair.
   *
   * @param {'privateKey' | 'json'} strategy - A unique identifier for an account import strategy.
   * @param {any} args - The data required by that strategy to import an account.
   */
  async importAccountWithStrategy(strategy, args) {
    const importedAccountAddress =
      await this.keyringController.importAccountWithStrategy(strategy, args);
    // set new account as selected
    this.preferencesController.setSelectedAddress(importedAccountAddress);
  }

  /**
   * Prompts the user with permittedChains approval for given chainId.
   *
   * @param {string} origin - The origin to request approval for.
   * @param {Hex} chainId - The chainId to add incrementally.
   */
  async requestApprovalPermittedChainsPermission(origin, chainId) {
    const caveatValueWithChains = setPermittedEthChainIds(
      {
        requiredScopes: {},
        optionalScopes: {},
        isMultichainOrigin: false,
      },
      [chainId],
    );

    const id = nanoid();
    await this.approvalController.addAndShowApprovalRequest({
      id,
      origin,
      requestData: {
        metadata: {
          id,
          origin,
        },
        permissions: {
          [Caip25EndowmentPermissionName]: {
            caveats: [
              {
                type: Caip25CaveatType,
                value: caveatValueWithChains,
              },
            ],
          },
        },
        isLegacySwitchEthereumChain: true,
      },
      type: MethodNames.RequestPermissions,
    });
  }

  /**
   * Requests permittedChains permission for the specified origin
   * and replaces any existing CAIP-25 permission with a new one.
   * Allows for granting without prompting for user approval which
   * would be used as part of flows like `wallet_addEthereumChain`
   * requests where the addition of the network and the permitting
   * of the chain are combined into one approval.
   *
   * @param {object} options - The options object
   * @param {string} options.origin - The origin to request approval for.
   * @param {Hex} options.chainId - The chainId to permit.
   * @param {boolean} options.autoApprove - If the chain should be granted without prompting for user approval.
   */
  async requestPermittedChainsPermission({ origin, chainId, autoApprove }) {
    if (isSnapId(origin)) {
      throw new Error(
        `Cannot request permittedChains permission for Snaps with origin "${origin}"`,
      );
    }

    if (!autoApprove) {
      await this.requestApprovalPermittedChainsPermission(origin, chainId);
    }

    let caveatValue = {
      requiredScopes: {},
      optionalScopes: {},
      isMultichainOrigin: false,
    };
    caveatValue = addPermittedEthChainId(caveatValue, chainId);

    this.permissionController.grantPermissions({
      subject: { origin },
      approvedPermissions: {
        [Caip25EndowmentPermissionName]: {
          caveats: [
            {
              type: Caip25CaveatType,
              value: caveatValue,
            },
          ],
        },
      },
    });
  }

  /**
   * Requests incremental permittedChains permission for the specified origin.
   * and updates the existing CAIP-25 permission.
   * Allows for granting without prompting for user approval which
   * would be used as part of flows like `wallet_addEthereumChain`
   * requests where the addition of the network and the permitting
   * of the chain are combined into one approval.
   *
   * @param {object} options - The options object
   * @param {string} options.origin - The origin to request approval for.
   * @param {Hex} options.chainId - The chainId to add to the existing permittedChains.
   * @param {boolean} options.autoApprove - If the chain should be granted without prompting for user approval.
   */
  async requestPermittedChainsPermissionIncremental({
    origin,
    chainId,
    autoApprove,
  }) {
    if (isSnapId(origin)) {
      throw new Error(
        `Cannot request permittedChains permission for Snaps with origin "${origin}"`,
      );
    }

    if (!autoApprove) {
      await this.requestApprovalPermittedChainsPermission(origin, chainId);
    }

    const caip25Caveat = this.permissionController.getCaveat(
      origin,
      Caip25EndowmentPermissionName,
      Caip25CaveatType,
    );

    const caveatValueWithChainsAdded = addPermittedEthChainId(
      caip25Caveat.value,
      chainId,
    );

    const ethAccounts = getEthAccounts(caip25Caveat.value);
    const caveatValueWithAccountsSynced = setEthAccounts(
      caveatValueWithChainsAdded,
      ethAccounts,
    );

    this.permissionController.updateCaveat(
      origin,
      Caip25EndowmentPermissionName,
      Caip25CaveatType,
      caveatValueWithAccountsSynced,
    );
  }

  /**
   * Requests user approval for the CAIP-25 permission for the specified origin
   * and returns a permissions object that must be passed to
   * PermissionController.grantPermissions() to complete the permission granting.
   *
   * @param {string} origin - The origin to request approval for.
   * @param requestedPermissions - The legacy permissions to request approval for.
   * @returns the approved permissions object that must then be granted by calling the PermissionController.
   */
  async requestCaip25Approval(origin, requestedPermissions = {}) {
    const permissions = pick(requestedPermissions, [
      RestrictedMethods.eth_accounts,
      PermissionNames.permittedChains,
    ]);

    const requestedAccounts =
      permissions[RestrictedMethods.eth_accounts]?.caveats?.find(
        (caveat) => caveat.type === CaveatTypes.restrictReturnedAccounts,
      )?.value ?? [];

    const requestedChains =
      permissions[PermissionNames.permittedChains]?.caveats?.find(
        (caveat) => caveat.type === CaveatTypes.restrictNetworkSwitching,
      )?.value ?? [];

    if (permissions[RestrictedMethods.eth_accounts]?.caveats) {
      validateCaveatAccounts(
        requestedAccounts,
        this.accountsController.listAccounts.bind(this.accountsController),
      );
    }

    if (permissions[PermissionNames.permittedChains]?.caveats) {
      validateCaveatNetworks(
        requestedChains,
        this.networkController.findNetworkClientIdByChainId.bind(
          this.networkController,
        ),
      );
    }

    if (!permissions[RestrictedMethods.eth_accounts]) {
      permissions[RestrictedMethods.eth_accounts] = {};
    }

    if (!permissions[PermissionNames.permittedChains]) {
      permissions[PermissionNames.permittedChains] = {};
    }

    if (isSnapId(origin)) {
      delete permissions[PermissionNames.permittedChains];
    }

    const newCaveatValue = {
      requiredScopes: {},
      optionalScopes: {
        'wallet:eip155': {
          accounts: [],
        },
      },
      isMultichainOrigin: false,
    };

    const caveatValueWithChains = setPermittedEthChainIds(
      newCaveatValue,
      isSnapId(origin) ? [] : requestedChains,
    );

    const caveatValueWithAccountsAndChains = setEthAccounts(
      caveatValueWithChains,
      requestedAccounts,
    );

    const id = nanoid();

    const { permissions: approvedPermissions } =
      await this.approvalController.addAndShowApprovalRequest({
        id,
        origin,
        requestData: {
          metadata: {
            id,
            origin,
          },
          permissions: {
            [Caip25EndowmentPermissionName]: {
              caveats: [
                {
                  type: Caip25CaveatType,
                  value: caveatValueWithAccountsAndChains,
                },
              ],
            },
          },
        },
        type: MethodNames.RequestPermissions,
      });

    return approvedPermissions;
  }
  // ---------------------------------------------------------------------------
  // Identity Management (signature operations)

  getAddTransactionRequest({
    transactionParams,
    transactionOptions,
    dappRequest,
    ...otherParams
  }) {
    return {
      internalAccounts: this.accountsController.listAccounts(),
      dappRequest,
      networkClientId:
        dappRequest?.networkClientId ?? this.#getGlobalNetworkClientId(),
      selectedAccount: this.accountsController.getAccountByAddress(
        transactionParams.from,
      ),
      transactionController: this.txController,
      transactionOptions,
      transactionParams,
      userOperationController: this.userOperationController,
      chainId: this.#getGlobalChainId(),
      ppomController: this.ppomController,
      securityAlertsEnabled:
        this.preferencesController.state?.securityAlertsEnabled,
      updateSecurityAlertResponse: this.updateSecurityAlertResponse.bind(this),
      ...otherParams,
    };
  }

  /**
   * @returns {boolean} true if the keyring type supports EIP-1559
   */
  async getCurrentAccountEIP1559Compatibility() {
    return true;
  }

  //=============================================================================
  // END (VAULT / KEYRING RELATED METHODS)
  //=============================================================================

  /**
   * Allows a user to attempt to cancel a previously submitted transaction
   * by creating a new transaction.
   *
   * @param {number} originalTxId - the id of the txMeta that you want to
   * attempt to cancel
   * @param {import(
   *  './controllers/transactions'
   * ).CustomGasSettings} [customGasSettings] - overrides to use for gas params
   * instead of allowing this method to generate them
   * @param options
   * @returns {object} MetaMask state
   */
  async createCancelTransaction(originalTxId, customGasSettings, options) {
    await this.txController.stopTransaction(
      originalTxId,
      customGasSettings,
      options,
    );
    const state = this.getState();
    return state;
  }

  /**
   * Allows a user to attempt to speed up a previously submitted transaction
   * by creating a new transaction.
   *
   * @param {number} originalTxId - the id of the txMeta that you want to
   * attempt to speed up
   * @param {import(
   *  './controllers/transactions'
   * ).CustomGasSettings} [customGasSettings] - overrides to use for gas params
   * instead of allowing this method to generate them
   * @param options
   * @returns {object} MetaMask state
   */
  async createSpeedUpTransaction(originalTxId, customGasSettings, options) {
    await this.txController.speedUpTransaction(
      originalTxId,
      customGasSettings,
      options,
    );
    const state = this.getState();
    return state;
  }

  async estimateGas(estimateGasParams) {
    return new Promise((resolve, reject) => {
      this.provider
        .request({
          method: 'eth_estimateGas',
          params: [estimateGasParams],
        })
        .then((result) => resolve(result.toString(16)))
        .catch((err) => reject(err));
    });
  }

  handleWatchAssetRequest = ({ asset, type, origin, networkClientId }) => {
    switch (type) {
      case ERC20:
        return this.tokensController.watchAsset({
          asset,
          type,
          networkClientId,
        });
      case ERC721:
      case ERC1155:
        return this.nftController.watchNft(asset, type, origin);
      default:
        throw new Error(`Asset type ${type} not supported`);
    }
  };

  async updateSecurityAlertResponse(
    method,
    securityAlertId,
    securityAlertResponse,
  ) {
    await updateSecurityAlertResponse({
      appStateController: this.appStateController,
      method,
      securityAlertId,
      securityAlertResponse,
      signatureController: this.signatureController,
      transactionController: this.txController,
    });
  }

  //=============================================================================
  // PASSWORD MANAGEMENT
  //=============================================================================

  /**
   * Allows a user to begin the seed phrase recovery process.
   */
  markPasswordForgotten() {
    this.preferencesController.setPasswordForgotten(true);
    this.sendUpdate();
  }

  /**
   * Allows a user to end the seed phrase recovery process.
   */
  unMarkPasswordForgotten() {
    this.preferencesController.setPasswordForgotten(false);
    this.sendUpdate();
  }

  //=============================================================================
  // SETUP
  //=============================================================================

  /**
   * A runtime.MessageSender object, as provided by the browser:
   *
   * @see https://developer.mozilla.org/en-US/docs/Mozilla/Add-ons/WebExtensions/API/runtime/MessageSender
   * @typedef {object} MessageSender
   * @property {string} - The URL of the page or frame hosting the script that sent the message.
   */

  /**
   * A Snap sender object.
   *
   * @typedef {object} SnapSender
   * @property {string} snapId - The ID of the snap.
   */

  /**
   * Used to create a multiplexed stream for connecting to an untrusted context
   * like a Dapp or other extension.
   *
   * @param options - Options bag.
   * @param {ReadableStream} options.connectionStream - The Duplex stream to connect to.
   * @param {MessageSender | SnapSender} options.sender - The sender of the messages on this stream.
   * @param {string} [options.subjectType] - The type of the sender, i.e. subject.
   */
  setupUntrustedCommunicationEip1193({
    connectionStream,
    sender,
    subjectType,
  }) {
    if (sender.url) {
      if (this.onboardingController.state.completedOnboarding) {
        if (this.preferencesController.state.usePhishDetect) {
          const { hostname } = new URL(sender.url);
          this.phishingController.maybeUpdateState();
          // Check if new connection is blocked if phishing detection is on
          const phishingTestResponse = this.phishingController.test(sender.url);
          if (phishingTestResponse?.result) {
            this.sendPhishingWarning(connectionStream, hostname);
            this.metaMetricsController.trackEvent({
              event: MetaMetricsEventName.PhishingPageDisplayed,
              category: MetaMetricsEventCategory.Phishing,
              properties: {
                url: hostname,
              },
            });
            return;
          }
        }
      }
    }

    let inputSubjectType;
    if (subjectType) {
      inputSubjectType = subjectType;
    } else if (sender.id && sender.id !== this.extension.runtime.id) {
      inputSubjectType = SubjectType.Extension;
    } else {
      inputSubjectType = SubjectType.Website;
    }

    // setup multiplexing
    const mux = setupMultiplex(connectionStream);

    // messages between inpage and background
    this.setupProviderConnectionEip1193(
      mux.createStream('metamask-provider'),
      sender,
      inputSubjectType,
    );

    // TODO:LegacyProvider: Delete
    if (sender.url) {
      // legacy streams
      this.setupPublicConfig(mux.createStream('publicConfig'));
    }
  }

  /**
   * Used to create a CAIP stream for connecting to an untrusted context.
   *
   * @param options - Options bag.
   * @param {ReadableStream} options.connectionStream - The Duplex stream to connect to.
   * @param {MessageSender | SnapSender} options.sender - The sender of the messages on this stream.
   * @param {string} [options.subjectType] - The type of the sender, i.e. subject.
   */

  setupUntrustedCommunicationCaip({ connectionStream, sender, subjectType }) {
    let inputSubjectType;
    if (subjectType) {
      inputSubjectType = subjectType;
    } else if (sender.id && sender.id !== this.extension.runtime.id) {
      inputSubjectType = SubjectType.Extension;
    } else {
      inputSubjectType = SubjectType.Website;
    }

    const caipStream = createCaipStream(connectionStream);

    // messages between subject and background
    this.setupProviderConnectionCaip(caipStream, sender, inputSubjectType);
  }

  /**
   * Used to create a multiplexed stream for connecting to a trusted context,
   * like our own user interfaces, which have the provider APIs, but also
   * receive the exported API from this controller, which includes trusted
   * functions, like the ability to approve transactions or sign messages.
   *
   * @param {*} connectionStream - The duplex stream to connect to.
   * @param {MessageSender} sender - The sender of the messages on this stream
   */
  setupTrustedCommunication(connectionStream, sender) {
    // setup multiplexing
    const mux = setupMultiplex(connectionStream);
    // connect features
    this.setupControllerConnection(mux.createStream('controller'));
    this.setupProviderConnectionEip1193(
      mux.createStream('provider'),
      sender,
      SubjectType.Internal,
    );
  }

  /**
   * Used to create a multiplexed stream for connecting to the phishing warning page.
   *
   * @param options - Options bag.
   * @param {ReadableStream} options.connectionStream - The Duplex stream to connect to.
   */
  setupPhishingCommunication({ connectionStream }) {
    const { usePhishDetect } = this.preferencesController.state;

    if (!usePhishDetect) {
      return;
    }

    // setup multiplexing
    const mux = setupMultiplex(connectionStream);
    const phishingStream = mux.createStream(PHISHING_SAFELIST);

    // set up postStream transport
    phishingStream.on(
      'data',
      createMetaRPCHandler(
        {
          safelistPhishingDomain: this.safelistPhishingDomain.bind(this),
          backToSafetyPhishingWarning:
            this.backToSafetyPhishingWarning.bind(this),
        },
        phishingStream,
      ),
    );
  }

  setUpCookieHandlerCommunication({ connectionStream }) {
    const {
      metaMetricsId,
      dataCollectionForMarketing,
      participateInMetaMetrics,
    } = this.metaMetricsController.state;

    if (
      metaMetricsId &&
      dataCollectionForMarketing &&
      participateInMetaMetrics
    ) {
      // setup multiplexing
      const mux = setupMultiplex(connectionStream);
      const metamaskCookieHandlerStream = mux.createStream(
        METAMASK_COOKIE_HANDLER,
      );
      // set up postStream transport
      metamaskCookieHandlerStream.on(
        'data',
        createMetaRPCHandler(
          {
            getCookieFromMarketingPage:
              this.getCookieFromMarketingPage.bind(this),
          },
          metamaskCookieHandlerStream,
        ),
      );
    }
  }

  getCookieFromMarketingPage(data) {
    const { ga_client_id: cookieId } = data;
    this.metaMetricsController.setMarketingCampaignCookieId(cookieId);
  }

  /**
   * Called when we detect a suspicious domain. Requests the browser redirects
   * to our anti-phishing page.
   *
   * @private
   * @param {*} connectionStream - The duplex stream to the per-page script,
   * for sending the reload attempt to.
   * @param {string} hostname - The hostname that triggered the suspicion.
   */
  sendPhishingWarning(connectionStream, hostname) {
    const mux = setupMultiplex(connectionStream);
    const phishingStream = mux.createStream('phishing');
    phishingStream.write({ hostname });
  }

  /**
   * A method for providing our API over a stream using JSON-RPC.
   *
   * @param {*} outStream - The stream to provide our API over.
   */
  setupControllerConnection(outStream) {
    const patchStore = new PatchStore(this.memStore);
    let uiReady = false;

    const handleUpdate = () => {
      if (!isStreamWritable(outStream) || !uiReady) {
        return;
      }

      const patches = patchStore.flushPendingPatches();

      outStream.write({
        jsonrpc: '2.0',
        method: 'sendUpdate',
        params: [patches],
      });
    };

    const api = {
      ...this.getApi(),
      ...this.controllerApi,
      startPatches: () => {
        uiReady = true;
        handleUpdate();
      },
      getStatePatches: () => patchStore.flushPendingPatches(),
    };

    this.on('update', handleUpdate);

    // report new active controller connection
    this.activeControllerConnections += 1;
    this.emit('controllerConnectionChanged', this.activeControllerConnections);

    // set up postStream transport
    outStream.on('data', createMetaRPCHandler(api, outStream));

    const startUISync = () => {
      if (!isStreamWritable(outStream)) {
        return;
      }
      // send notification to client-side
      outStream.write({
        jsonrpc: '2.0',
        method: 'startUISync',
      });
    };

    if (this.startUISync) {
      startUISync();
    } else {
      this.once('startUISync', startUISync);
    }

    const outstreamEndHandler = () => {
      if (!outStream.mmFinished) {
        this.activeControllerConnections -= 1;
        this.emit(
          'controllerConnectionChanged',
          this.activeControllerConnections,
        );
        outStream.mmFinished = true;
        this.removeListener('update', handleUpdate);
        patchStore.destroy();
      }
    };

    // The presence of both of the below handlers may be redundant.
    // After upgrading metamask/object-multiples to v2.0.0, which included
    // an upgrade of readable-streams from v2 to v3, we saw that the
    // `outStream.on('end'` handler was almost never being called. This seems to
    // related to how v3 handles errors vs how v2 handles errors; there
    // are "premature close" errors in both cases, although in the case
    // of v2 they don't prevent `outStream.on('end'` from being called.
    // At the time that this comment was committed, it was known that we
    // need to investigate and resolve the underlying error, however,
    // for expediency, we are not addressing them at this time. Instead, we
    // can observe that `readableStream.finished` preserves the same
    // functionality as we had when we relied on readable-stream v2. Meanwhile,
    // the `outStream.on('end')` handler was observed to have been called at least once.
    // In an abundance of caution to prevent against unexpected future behavioral changes in
    // streams implementations, we redundantly use multiple paths to attach the same event handler.
    // The outstreamEndHandler therefore needs to be idempotent, which introduces the `mmFinished` property.

    outStream.mmFinished = false;
    finished(outStream, outstreamEndHandler);
    outStream.once('close', outstreamEndHandler);
    outStream.once('end', outstreamEndHandler);
  }

  /**
   * A method for serving our ethereum provider over a given stream.
   *
   * @param {*} outStream - The stream to provide over.
   * @param {MessageSender | SnapSender} sender - The sender of the messages on this stream
   * @param {SubjectType} subjectType - The type of the sender, i.e. subject.
   */
  setupProviderConnectionEip1193(outStream, sender, subjectType) {
    let origin;
    if (subjectType === SubjectType.Internal) {
      origin = ORIGIN_METAMASK;
    } else if (subjectType === SubjectType.Snap) {
      origin = sender.snapId;
    } else {
      origin = new URL(sender.url).origin;
    }

    if (sender.id && sender.id !== this.extension.runtime.id) {
      this.subjectMetadataController.addSubjectMetadata({
        origin,
        extensionId: sender.id,
        subjectType: SubjectType.Extension,
      });
    }

    let tabId;
    if (sender.tab && sender.tab.id) {
      tabId = sender.tab.id;
    }

    let mainFrameOrigin = origin;
    if (sender.tab && sender.tab.url) {
      // If sender origin is an iframe, then get the top-level frame's origin
      mainFrameOrigin = new URL(sender.tab.url).origin;
    }

    const engine = this.setupProviderEngineEip1193({
      origin,
      sender,
      subjectType,
      tabId,
      mainFrameOrigin,
    });

    const dupeReqFilterStream = createDupeReqFilterStream();

    // setup connection
    const providerStream = createEngineStream({ engine });

    const connectionId = this.addConnection(origin, { engine });

    pipeline(
      outStream,
      dupeReqFilterStream,
      providerStream,
      outStream,
      (err) => {
        // handle any middleware cleanup
        engine.destroy();
        connectionId && this.removeConnection(origin, connectionId);
        // For context and todos related to the error message match, see https://github.com/MetaMask/metamask-extension/issues/26337
        if (err && !err.message?.match('Premature close')) {
          log.error(err);
        }
      },
    );

    // Used to show wallet liveliness to the provider
    if (subjectType !== SubjectType.Internal) {
      this._notifyChainChangeForConnection({ engine }, origin);
    }
  }

  /**
   * A method for serving our CAIP provider over a given stream.
   *
   * @param {*} outStream - The stream to provide over.
   * @param {MessageSender | SnapSender} sender - The sender of the messages on this stream
   * @param {SubjectType} subjectType - The type of the sender, i.e. subject.
   */
  setupProviderConnectionCaip(outStream, sender, subjectType) {
    let origin;
    if (subjectType === SubjectType.Internal) {
      origin = ORIGIN_METAMASK;
    } else if (subjectType === SubjectType.Snap) {
      origin = sender.snapId;
    } else {
      origin = new URL(sender.url).origin;
    }

    if (sender.id && sender.id !== this.extension.runtime.id) {
      this.subjectMetadataController.addSubjectMetadata({
        origin,
        extensionId: sender.id,
        subjectType: SubjectType.Extension,
      });
    }

    let tabId;
    if (sender.tab && sender.tab.id) {
      tabId = sender.tab.id;
    }

    const engine = this.setupProviderEngineCaip({
      origin,
      tabId,
    });

    const dupeReqFilterStream = createDupeReqFilterStream();

    // setup connection
    const providerStream = createEngineStream({ engine });

    const connectionId = this.addConnection(origin, { engine });

    pipeline(
      outStream,
      dupeReqFilterStream,
      providerStream,
      outStream,
      (err) => {
        // handle any middleware cleanup
        engine._middleware.forEach((mid) => {
          if (mid.destroy && typeof mid.destroy === 'function') {
            mid.destroy();
          }
        });
        connectionId && this.removeConnection(origin, connectionId);
        if (err) {
          log.error(err);
        }
      },
    );

    // Used to show wallet liveliness to the provider
    if (subjectType !== SubjectType.Internal) {
      this._notifyChainChangeForConnection({ engine }, origin);
    }
  }

  /**
   * A method for creating an ethereum provider that is safely restricted for the requesting subject.
   *
   * @param {object} options - Provider engine options
   * @param {string} options.origin - The origin of the sender
   * @param {MessageSender | SnapSender} options.sender - The sender object.
   * @param {string} options.subjectType - The type of the sender subject.
   * @param {tabId} [options.tabId] - The tab ID of the sender - if the sender is within a tab
   * @param {mainFrameOrigin} [options.mainFrameOrigin] - The origin of the main frame if the sender is an iframe
   */
  setupProviderEngineEip1193({
    origin,
    subjectType,
    sender,
    tabId,
    mainFrameOrigin,
  }) {
    const engine = new JsonRpcEngine();

    // Append origin to each request
    engine.push(createOriginMiddleware({ origin }));

    // Append mainFrameOrigin to each request if present
    if (mainFrameOrigin) {
      engine.push(createMainFrameOriginMiddleware({ mainFrameOrigin }));
    }

    // Append selectedNetworkClientId to each request
    engine.push(createSelectedNetworkMiddleware(this.controllerMessenger));

    // Add a middleware that will switch chain on each request (as needed)
    const requestQueueMiddleware = createQueuedRequestMiddleware({
      enqueueRequest: this.queuedRequestController.enqueueRequest.bind(
        this.queuedRequestController,
      ),
      shouldEnqueueRequest: (request) => {
        return methodsThatShouldBeEnqueued.includes(request.method);
      },
      // This will be removed once we can actually remove useRequestQueue state
      // i.e. unrevert https://github.com/MetaMask/core/pull/5065
      useRequestQueue: () => true,
    });
    engine.push(requestQueueMiddleware);

    // If the origin is not in the selectedNetworkController's `domains` state
    // when the provider engine is created, the selectedNetworkController will
    // fetch the globally selected networkClient from the networkController and wrap
    // it in a proxy which can be switched to use its own state if/when the origin
    // is added to the `domains` state
    const proxyClient =
      this.selectedNetworkController.getProviderAndBlockTracker(origin);

    // We create the filter and subscription manager middleware now, but they will
    // be inserted into the engine later.
    const filterMiddleware = createFilterMiddleware(proxyClient);
    const subscriptionManager = createSubscriptionManager(proxyClient);
    subscriptionManager.events.on('notification', (message) =>
      engine.emit('notification', message),
    );

    // Append tabId to each request if it exists
    if (tabId) {
      engine.push(createTabIdMiddleware({ tabId }));
    }

    engine.push(createLoggerMiddleware({ origin }));
    engine.push(this.permissionLogController.createMiddleware());

    if (origin === BaseUrl.Portfolio) {
      engine.push(createTxVerificationMiddleware(this.networkController));
    }

    engine.push(createTracingMiddleware());

    engine.push(
      createOriginThrottlingMiddleware({
        getThrottledOriginState:
          this.appStateController.getThrottledOriginState.bind(
            this.appStateController,
          ),
        updateThrottledOriginState:
          this.appStateController.updateThrottledOriginState.bind(
            this.appStateController,
          ),
      }),
    );

    engine.push(
      createPPOMMiddleware(
        this.ppomController,
        this.preferencesController,
        this.networkController,
        this.appStateController,
        this.accountsController,
        this.updateSecurityAlertResponse.bind(this),
      ),
    );

    engine.push(
      createRPCMethodTrackingMiddleware({
        getAccountType: this.getAccountType.bind(this),
        getDeviceModel: this.getDeviceModel.bind(this),
        getHardwareTypeForMetric: this.getHardwareTypeForMetric.bind(this),
        snapAndHardwareMessenger: this.controllerMessenger.getRestricted({
          name: 'SnapAndHardwareMessenger',
          allowedActions: [
            'KeyringController:getKeyringForAccount',
            'SnapController:get',
            'AccountsController:getSelectedAccount',
          ],
        }),
        appStateController: this.appStateController,
        metaMetricsController: this.metaMetricsController,
      }),
    );

    engine.push(createUnsupportedMethodMiddleware());

    // Legacy RPC methods that need to be implemented _ahead of_ the permission
    // middleware.
    engine.push(
      createEthAccountsMethodMiddleware({
        getAccounts: this.getPermittedAccounts.bind(this, origin),
      }),
    );

    if (subjectType !== SubjectType.Internal) {
      engine.push(
        this.permissionController.createPermissionMiddleware({
          origin,
        }),
      );
    }

    if (subjectType === SubjectType.Website) {
      engine.push(
        createOnboardingMiddleware({
          location: sender.url,
          registerOnboarding: this.onboardingController.registerOnboarding,
        }),
      );
    }

    // EVM requests and eth permissions should not be passed to non-EVM accounts
    // this middleware intercepts these requests and returns an error.
    engine.push(
      createEvmMethodsToNonEvmAccountReqFilterMiddleware({
        messenger: this.controllerMessenger.getRestricted({
          name: 'EvmMethodsToNonEvmAccountFilterMessenger',
          allowedActions: ['AccountsController:getSelectedAccount'],
        }),
      }),
    );

    // Unrestricted/permissionless RPC method implementations.
    // They must nevertheless be placed _behind_ the permission middleware.
    engine.push(
      createEip1193MethodMiddleware({
        subjectType,

        // Miscellaneous
        addSubjectMetadata:
          this.subjectMetadataController.addSubjectMetadata.bind(
            this.subjectMetadataController,
          ),
        metamaskState: this.getState(),
        getProviderState: this.getProviderState.bind(this),
        getUnlockPromise: this.appStateController.getUnlockPromise.bind(
          this.appStateController,
        ),
        handleWatchAssetRequest: this.handleWatchAssetRequest.bind(this),
        requestUserApproval:
          this.approvalController.addAndShowApprovalRequest.bind(
            this.approvalController,
          ),
        sendMetrics: this.metaMetricsController.trackEvent.bind(
          this.metaMetricsController,
        ),
        // Permission-related
        getAccounts: this.getPermittedAccounts.bind(this, origin),
        requestCaip25ApprovalForOrigin: this.requestCaip25Approval.bind(
          this,
          origin,
        ),
        grantPermissionsForOrigin: (approvedPermissions) => {
          return this.permissionController.grantPermissions({
            subject: { origin },
            approvedPermissions,
          });
        },
        getPermissionsForOrigin: this.permissionController.getPermissions.bind(
          this.permissionController,
          origin,
        ),
        requestPermittedChainsPermissionForOrigin: (options) =>
          this.requestPermittedChainsPermission({
            ...options,
            origin,
          }),
        requestPermittedChainsPermissionIncrementalForOrigin: (options) =>
          this.requestPermittedChainsPermissionIncremental({
            ...options,
            origin,
          }),
        requestPermissionsForOrigin: (requestedPermissions) =>
          this.permissionController.requestPermissions(
            { origin },
            requestedPermissions,
          ),
        revokePermissionsForOrigin: (permissionKeys) => {
          try {
            this.permissionController.revokePermissions({
              [origin]: permissionKeys,
            });
          } catch (e) {
            // we dont want to handle errors here because
            // the revokePermissions api method should just
            // return `null` if the permissions were not
            // successfully revoked or if the permissions
            // for the origin do not exist
            console.log(e);
          }
        },
        getCaveat: ({ target, caveatType }) => {
          try {
            return this.permissionController.getCaveat(
              origin,
              target,
              caveatType,
            );
          } catch (e) {
            if (e instanceof PermissionDoesNotExistError) {
              // suppress expected error in case that the origin
              // does not have the target permission yet
            } else {
              throw e;
            }
          }

          return undefined;
        },
        // network configuration-related
        setActiveNetwork: async (networkClientId) => {
          await this.networkController.setActiveNetwork(networkClientId);
          // if the origin has the CAIP-25 permission
          // we set per dapp network selection state
          if (
            this.permissionController.hasPermission(
              origin,
              Caip25EndowmentPermissionName,
            )
          ) {
            this.selectedNetworkController.setNetworkClientIdForDomain(
              origin,
              networkClientId,
            );
          }
        },
        addNetwork: this.networkController.addNetwork.bind(
          this.networkController,
        ),
        updateNetwork: this.networkController.updateNetwork.bind(
          this.networkController,
        ),
        getNetworkConfigurationByChainId:
          this.networkController.getNetworkConfigurationByChainId.bind(
            this.networkController,
          ),
        getCurrentChainIdForDomain: (domain) => {
          const networkClientId =
            this.selectedNetworkController.getNetworkClientIdForDomain(domain);
          const { chainId } =
            this.networkController.getNetworkConfigurationByNetworkClientId(
              networkClientId,
            );
          return chainId;
        },

        // Web3 shim-related
        getWeb3ShimUsageState: this.alertController.getWeb3ShimUsageState.bind(
          this.alertController,
        ),
        setWeb3ShimUsageRecorded:
          this.alertController.setWeb3ShimUsageRecorded.bind(
            this.alertController,
          ),
        updateCaveat: this.permissionController.updateCaveat.bind(
          this.permissionController,
          origin,
        ),

        ///: BEGIN:ONLY_INCLUDE_IF(build-mmi)
        handleMmiAuthenticate:
          this.institutionalFeaturesController.handleMmiAuthenticate.bind(
            this.institutionalFeaturesController,
          ),
        handleMmiCheckIfTokenIsPresent:
          this.mmiController.handleMmiCheckIfTokenIsPresent.bind(
            this.mmiController,
          ),
        handleMmiDashboardData: this.mmiController.handleMmiDashboardData.bind(
          this.mmiController,
        ),
        handleMmiSetAccountAndNetwork:
          this.mmiController.setAccountAndNetwork.bind(this.mmiController),
        handleMmiOpenAddHardwareWallet:
          this.mmiController.handleMmiOpenAddHardwareWallet.bind(
            this.mmiController,
          ),
        ///: END:ONLY_INCLUDE_IF
      }),
    );

    engine.push(
      createSnapsMethodMiddleware(subjectType === SubjectType.Snap, {
        clearSnapState: this.controllerMessenger.call.bind(
          this.controllerMessenger,
          'SnapController:clearSnapState',
          origin,
        ),
        getUnlockPromise: this.appStateController.getUnlockPromise.bind(
          this.appStateController,
        ),
        getSnaps: this.controllerMessenger.call.bind(
          this.controllerMessenger,
          'SnapController:getPermitted',
          origin,
        ),
        requestPermissions: async (requestedPermissions) =>
          await this.permissionController.requestPermissions(
            { origin },
            requestedPermissions,
          ),
        getPermissions: this.permissionController.getPermissions.bind(
          this.permissionController,
          origin,
        ),
        getSnapFile: this.controllerMessenger.call.bind(
          this.controllerMessenger,
          'SnapController:getFile',
          origin,
        ),
        getSnapState: this.controllerMessenger.call.bind(
          this.controllerMessenger,
          'SnapController:getSnapState',
          origin,
        ),
        updateSnapState: this.controllerMessenger.call.bind(
          this.controllerMessenger,
          'SnapController:updateSnapState',
          origin,
        ),
        installSnaps: this.controllerMessenger.call.bind(
          this.controllerMessenger,
          'SnapController:install',
          origin,
        ),
        invokeSnap: this.permissionController.executeRestrictedMethod.bind(
          this.permissionController,
          origin,
          RestrictedMethods.wallet_snap,
        ),
        getIsLocked: () => {
          return !this.appStateController.isUnlocked();
        },
        getInterfaceState: (...args) =>
          this.controllerMessenger.call(
            'SnapInterfaceController:getInterface',
            origin,
            ...args,
          ).state,
        getInterfaceContext: (...args) =>
          this.controllerMessenger.call(
            'SnapInterfaceController:getInterface',
            origin,
            ...args,
          ).context,
        createInterface: this.controllerMessenger.call.bind(
          this.controllerMessenger,
          'SnapInterfaceController:createInterface',
          origin,
        ),
        updateInterface: this.controllerMessenger.call.bind(
          this.controllerMessenger,
          'SnapInterfaceController:updateInterface',
          origin,
        ),
        resolveInterface: this.controllerMessenger.call.bind(
          this.controllerMessenger,
          'SnapInterfaceController:resolveInterface',
          origin,
        ),
        getSnap: this.controllerMessenger.call.bind(
          this.controllerMessenger,
          'SnapController:get',
        ),
        getAllSnaps: this.controllerMessenger.call.bind(
          this.controllerMessenger,
          'SnapController:getAll',
        ),
        getCurrencyRate: (currency) => {
          const rate = this.multichainRatesController.state.rates[currency];
          const { fiatCurrency } = this.multichainRatesController.state;

          if (!rate) {
            return undefined;
          }

          return {
            ...rate,
            currency: fiatCurrency,
          };
        },
        hasPermission: this.permissionController.hasPermission.bind(
          this.permissionController,
          origin,
        ),
        scheduleBackgroundEvent: (event) =>
          this.controllerMessenger.call(
            'CronjobController:scheduleBackgroundEvent',
            { ...event, snapId: origin },
          ),
        cancelBackgroundEvent: this.controllerMessenger.call.bind(
          this.controllerMessenger,
          'CronjobController:cancelBackgroundEvent',
          origin,
        ),
        getBackgroundEvents: this.controllerMessenger.call.bind(
          this.controllerMessenger,
          'CronjobController:getBackgroundEvents',
          origin,
        ),
        ///: BEGIN:ONLY_INCLUDE_IF(keyring-snaps)
        handleSnapRpcRequest: (args) =>
          this.handleSnapRequest({ ...args, origin }),
        getAllowedKeyringMethods: keyringSnapPermissionsBuilder(
          this.subjectMetadataController,
          origin,
        ),
        ///: END:ONLY_INCLUDE_IF
      }),
    );

    engine.push(filterMiddleware);
    engine.push(subscriptionManager.middleware);

    engine.push(this.metamaskMiddleware);

    engine.push(providerAsMiddleware(proxyClient.provider));

    return engine;
  }

  /**
   * A method for creating a CAIP provider that is safely restricted for the requesting subject.
   *
   * @param {object} options - Provider engine options
   * @param {string} options.origin - The origin of the sender
   * @param {tabId} [options.tabId] - The tab ID of the sender - if the sender is within a tab
   */
  setupProviderEngineCaip({ origin, tabId }) {
    const engine = new JsonRpcEngine();

    engine.push((request, _res, _next, end) => {
      console.log('CAIP request received', { origin, tabId, request });
      return end(new Error('CAIP RPC Pipeline not yet implemented.'));
    });

    return engine;
  }

  /**
   * TODO:LegacyProvider: Delete
   * A method for providing our public config info over a stream.
   * This includes info we like to be synchronous if possible, like
   * the current selected account, and network ID.
   *
   * Since synchronous methods have been deprecated in web3,
   * this is a good candidate for deprecation.
   *
   * @param {*} outStream - The stream to provide public config over.
   */
  setupPublicConfig(outStream) {
    const configStream = storeAsStream(this.publicConfigStore);

    pipeline(configStream, outStream, (err) => {
      configStream.destroy();
      // For context and todos related to the error message match, see https://github.com/MetaMask/metamask-extension/issues/26337
      if (err && !err.message?.match('Premature close')) {
        log.error(err);
      }
    });
  }

  /**
   * Adds a reference to a connection by origin. Ignores the 'metamask' origin.
   * Caller must ensure that the returned id is stored such that the reference
   * can be deleted later.
   *
   * @param {string} origin - The connection's origin string.
   * @param {object} options - Data associated with the connection
   * @param {object} options.engine - The connection's JSON Rpc Engine
   * @returns {string} The connection's id (so that it can be deleted later)
   */
  addConnection(origin, { engine }) {
    if (origin === ORIGIN_METAMASK) {
      return null;
    }

    if (!this.connections[origin]) {
      this.connections[origin] = {};
    }

    const id = nanoid();
    this.connections[origin][id] = {
      engine,
    };

    return id;
  }

  /**
   * Deletes a reference to a connection, by origin and id.
   * Ignores unknown origins.
   *
   * @param {string} origin - The connection's origin string.
   * @param {string} id - The connection's id, as returned from addConnection.
   */
  removeConnection(origin, id) {
    const connections = this.connections[origin];
    if (!connections) {
      return;
    }

    delete connections[id];

    if (Object.keys(connections).length === 0) {
      delete this.connections[origin];
    }
  }

  /**
   * Closes all connections for the given origin, and removes the references
   * to them.
   * Ignores unknown origins.
   *
   * @param {string} origin - The origin string.
   */
  removeAllConnections(origin) {
    const connections = this.connections[origin];
    if (!connections) {
      return;
    }

    Object.keys(connections).forEach((id) => {
      this.removeConnection(origin, id);
    });
  }

  /**
   * Causes the RPC engines associated with the connections to the given origin
   * to emit a notification event with the given payload.
   *
   * The caller is responsible for ensuring that only permitted notifications
   * are sent.
   *
   * Ignores unknown origins.
   *
   * @param {string} origin - The connection's origin string.
   * @param {unknown} payload - The event payload.
   */
  notifyConnections(origin, payload) {
    const connections = this.connections[origin];

    if (connections) {
      Object.values(connections).forEach((conn) => {
        if (conn.engine) {
          conn.engine.emit('notification', payload);
        }
      });
    }
  }

  /**
   * Causes the RPC engines associated with all connections to emit a
   * notification event with the given payload.
   *
   * If the "payload" parameter is a function, the payload for each connection
   * will be the return value of that function called with the connection's
   * origin.
   *
   * The caller is responsible for ensuring that only permitted notifications
   * are sent.
   *
   * @param {unknown} payload - The event payload, or payload getter function.
   */
  notifyAllConnections(payload) {
    const getPayload =
      typeof payload === 'function'
        ? (origin) => payload(origin)
        : () => payload;

    Object.keys(this.connections).forEach((origin) => {
      Object.values(this.connections[origin]).forEach(async (conn) => {
        try {
          this.notifyConnection(conn, await getPayload(origin));
        } catch (err) {
          console.error(err);
        }
      });
    });
  }

  /**
   * Causes the RPC engine for passed connection to emit a
   * notification event with the given payload.
   *
   * The caller is responsible for ensuring that only permitted notifications
   * are sent.
   *
   * @param {object} connection - Data associated with the connection
   * @param {object} connection.engine - The connection's JSON Rpc Engine
   * @param {unknown} payload - The event payload
   */
  notifyConnection(connection, payload) {
    try {
      if (connection.engine) {
        connection.engine.emit('notification', payload);
      }
    } catch (err) {
      console.error(err);
    }
  }

  // handlers

  /**
   * Handle a KeyringController update
   *
   * @param {object} state - the KC state
   * @returns {Promise<void>}
   * @private
   */
  async _onKeyringControllerUpdate(state) {
    const { keyrings } = state;

    // The accounts tracker only supports EVM addresses and the keyring
    // controller may pass non-EVM addresses, so we filter them out
    const addresses = keyrings
      .reduce((acc, { accounts }) => acc.concat(accounts), [])
      .filter(isEthAddress);

    if (!addresses.length) {
      return;
    }

    this.accountTrackerController.syncWithAddresses(addresses);
  }

  /**
   * Handle global application unlock.
   * Notifies all connections that the extension is unlocked, and which
   * account(s) are currently accessible, if any.
   */
  _onUnlock() {
    this.notifyAllConnections((origin) => {
      return {
        method: NOTIFICATION_NAMES.unlockStateChanged,
        params: {
          isUnlocked: true,
          accounts: this.getPermittedAccounts(origin),
        },
      };
    });

    this.unMarkPasswordForgotten();

    // In the current implementation, this handler is triggered by a
    // KeyringController event. Other controllers subscribe to the 'unlock'
    // event of the MetaMaskController itself.
    this.emit('unlock');
  }

  /**
   * Handle global application lock.
   * Notifies all connections that the extension is locked.
   */
  _onLock() {
    this.notifyAllConnections({
      method: NOTIFICATION_NAMES.unlockStateChanged,
      params: {
        isUnlocked: false,
      },
    });

    // In the current implementation, this handler is triggered by a
    // KeyringController event. Other controllers subscribe to the 'lock'
    // event of the MetaMaskController itself.
    this.emit('lock');
  }

  /**
   * Handle memory state updates.
   * - Ensure isClientOpenAndUnlocked is updated
   * - Notifies all connections with the new provider network state
   *   - The external providers handle diffing the state
   *
   * @param newState
   */
  _onStateUpdate(newState) {
    this.isClientOpenAndUnlocked = newState.isUnlocked && this._isClientOpen;
    this._notifyChainChange();
  }

  /**
   * Execute side effects of a removed account.
   *
   * @param {string} address - The address of the account to remove.
   */
  _onAccountRemoved(address) {
    // Remove all associated permissions
    this.removeAllAccountPermissions(address);

    ///: BEGIN:ONLY_INCLUDE_IF(build-mmi)
    this.custodyController.removeAccount(address);
    ///: END:ONLY_INCLUDE_IF(build-mmi)
  }

  // misc

  /**
   * A method for emitting the full MetaMask state to all registered listeners.
   *
   * @private
   */
  privateSendUpdate() {
    this.emit('update', this.getState());
  }

  /**
   * @returns {boolean} Whether the extension is unlocked.
   */
  isUnlocked() {
    return this.keyringController.state.isUnlocked;
  }

  //=============================================================================
  // MISCELLANEOUS
  //=============================================================================

  getExternalPendingTransactions(address) {
    return this.smartTransactionsController.getTransactions({
      addressFrom: address,
      status: 'pending',
    });
  }

  /**
   * The chain list is fetched live at runtime, falling back to a cache.
   * This preseeds the cache at startup with a static list provided at build.
   */
  async initializeChainlist() {
    const cacheKey = `cachedFetch:${CHAIN_SPEC_URL}`;
    const { cachedResponse } = (await getStorageItem(cacheKey)) || {};
    if (cachedResponse) {
      return;
    }
    await setStorageItem(cacheKey, {
      cachedResponse: rawChainData(),
      // Cached value is immediately invalidated
      cachedTime: 0,
    });
  }

  /**
   * Returns the nonce that will be associated with a transaction once approved
   *
   * @param {string} address - The hex string address for the transaction
   * @param networkClientId - The networkClientId to get the nonce lock with
   * @returns {Promise<number>}
   */
  async getPendingNonce(address, networkClientId) {
    const { nonceDetails, releaseLock } = await this.txController.getNonceLock(
      address,
      networkClientId,
    );

    const pendingNonce = nonceDetails.params.highestSuggested;

    releaseLock();
    return pendingNonce;
  }

  /**
   * Returns the next nonce according to the nonce-tracker
   *
   * @param {string} address - The hex string address for the transaction
   * @param networkClientId - The networkClientId to get the nonce lock with
   * @returns {Promise<number>}
   */
  async getNextNonce(address, networkClientId) {
    const nonceLock = await this.txController.getNonceLock(
      address,
      networkClientId,
    );
    nonceLock.releaseLock();
    return nonceLock.nextNonce;
  }

  /**
   * Throw an artificial error in a timeout handler for testing purposes.
   *
   * @param message - The error message.
   * @deprecated This is only mean to facilitiate E2E testing. We should not
   * use this for handling errors.
   */
  throwTestError(message) {
    setTimeout(() => {
      const error = new Error(message);
      error.name = 'TestError';
      throw error;
    });
  }

  /**
   * A method for setting BridgeStatusController event listeners
   */
  _addBridgeStatusControllerListeners() {
    this.controllerMessenger.subscribe(
      'BridgeStatusController:bridgeTransactionComplete',
      (payload) =>
        handleBridgeTransactionComplete(payload, {
          backgroundState: this.getState(),
          trackEvent: this.metaMetricsController.trackEvent.bind(
            this.metaMetricsController,
          ),
        }),
    );

    this.controllerMessenger.subscribe(
      'BridgeStatusController:bridgeTransactionFailed',
      (payload) =>
        handleBridgeTransactionFailed(payload, {
          backgroundState: this.getState(),
          trackEvent: this.metaMetricsController.trackEvent.bind(
            this.metaMetricsController,
          ),
        }),
    );
    // Putting these TransactionController listeners here to keep it colocated with the other bridge events
    this.controllerMessenger.subscribe(
      'TransactionController:transactionFailed',
      (payload) => {
        if (payload.transactionMeta.type === TransactionType.bridge) {
          handleTransactionFailedTypeBridge(payload, {
            backgroundState: this.getState(),
            trackEvent: this.metaMetricsController.trackEvent.bind(
              this.metaMetricsController,
            ),
          });
        }
      },
    );
  }

  getTransactionMetricsRequest() {
    const controllerActions = {
      // Metametrics Actions
      createEventFragment: this.metaMetricsController.createEventFragment.bind(
        this.metaMetricsController,
      ),
      finalizeEventFragment:
        this.metaMetricsController.finalizeEventFragment.bind(
          this.metaMetricsController,
        ),
      getEventFragmentById:
        this.metaMetricsController.getEventFragmentById.bind(
          this.metaMetricsController,
        ),
      getParticipateInMetrics: () =>
        this.metaMetricsController.state.participateInMetaMetrics,
      trackEvent: this.metaMetricsController.trackEvent.bind(
        this.metaMetricsController,
      ),
      updateEventFragment: this.metaMetricsController.updateEventFragment.bind(
        this.metaMetricsController,
      ),
      // Other dependencies
      getAccountType: this.getAccountType.bind(this),
      getDeviceModel: this.getDeviceModel.bind(this),
      getHardwareTypeForMetric: this.getHardwareTypeForMetric.bind(this),
      getEIP1559GasFeeEstimates:
        this.gasFeeController.fetchGasFeeEstimates.bind(this.gasFeeController),
      getSelectedAddress: () =>
        this.accountsController.getSelectedAccount().address,
      getTokenStandardAndDetails: this.getTokenStandardAndDetails.bind(this),
      getTransaction: (id) =>
        this.txController.state.transactions.find((tx) => tx.id === id),
      getIsSmartTransaction: () => {
        return getIsSmartTransaction(this._getMetaMaskState());
      },
      getSmartTransactionByMinedTxHash: (txHash) => {
        return this.smartTransactionsController.getSmartTransactionByMinedTxHash(
          txHash,
        );
      },
      getMethodData: (data) => {
        if (!data) {
          return null;
        }
        const { knownMethodData, use4ByteResolution } =
          this.preferencesController.state;
        const prefixedData = addHexPrefix(data);
        return getMethodDataName(
          knownMethodData,
          use4ByteResolution,
          prefixedData,
          this.preferencesController.addKnownMethodData.bind(
            this.preferencesController,
          ),
          this.provider,
        );
      },
      getIsConfirmationAdvancedDetailsOpen: () => {
        return this.preferencesController.state.preferences
          .showConfirmationAdvancedDetails;
      },
    };
    return {
      ...controllerActions,
      snapAndHardwareMessenger: this.controllerMessenger.getRestricted({
        name: 'SnapAndHardwareMessenger',
        allowedActions: [
          'KeyringController:getKeyringForAccount',
          'SnapController:get',
          'AccountsController:getSelectedAccount',
        ],
      }),
      provider: this.provider,
    };
  }

  toggleExternalServices(useExternal) {
    this.preferencesController.toggleExternalServices(useExternal);
    this.tokenListController.updatePreventPollingOnNetworkRestart(!useExternal);
    if (useExternal) {
      this.tokenDetectionController.enable();
      this.gasFeeController.enableNonRPCGasFeeApis();
    } else {
      this.tokenDetectionController.disable();
      this.gasFeeController.disableNonRPCGasFeeApis();
    }
  }

  //=============================================================================
  // CONFIG
  //=============================================================================

  /**
   * Sets the Ledger Live preference to use for Ledger hardware wallet support
   *
   * @param keyring
   * @deprecated This method is deprecated and will be removed in the future.
   * Only webhid connections are supported in chrome and u2f in firefox.
   */
  async setLedgerTransportPreference(keyring) {
    const transportType = window.navigator.hid
      ? LedgerTransportTypes.webhid
      : LedgerTransportTypes.u2f;

    if (keyring?.updateTransportMethod) {
      return keyring.updateTransportMethod(transportType).catch((e) => {
        throw e;
      });
    }

    return undefined;
  }

  /**
   * A method for initializing storage the first time.
   *
   * @param {object} initState - The default state to initialize with.
   * @private
   */
  recordFirstTimeInfo(initState) {
    if (!('firstTimeInfo' in initState)) {
      const version = process.env.METAMASK_VERSION;
      initState.firstTimeInfo = {
        version,
        date: Date.now(),
      };
    }
  }

  // TODO: Replace isClientOpen methods with `controllerConnectionChanged` events.
  /* eslint-disable accessor-pairs */
  /**
   * A method for recording whether the MetaMask user interface is open or not.
   *
   * @param {boolean} open
   */
  set isClientOpen(open) {
    this._isClientOpen = open;
  }
  /* eslint-enable accessor-pairs */

  /**
   * A method that is called by the background when all instances of metamask are closed.
   * Currently used to stop controller polling.
   */
  onClientClosed() {
    try {
      this.gasFeeController.stopAllPolling();
      this.currencyRateController.stopAllPolling();
      this.tokenRatesController.stopAllPolling();
      this.tokenDetectionController.stopAllPolling();
      this.tokenListController.stopAllPolling();
      this.tokenBalancesController.stopAllPolling();
      this.appStateController.clearPollingTokens();
      this.accountTrackerController.stopAllPolling();
    } catch (error) {
      console.error(error);
    }
  }

  /**
   * A method that is called by the background when a particular environment type is closed (fullscreen, popup, notification).
   * Currently used to stop polling controllers for only that environement type
   *
   * @param environmentType
   */
  onEnvironmentTypeClosed(environmentType) {
    const appStatePollingTokenType =
      POLLING_TOKEN_ENVIRONMENT_TYPES[environmentType];
    const pollingTokensToDisconnect =
      this.appStateController.state[appStatePollingTokenType];
    pollingTokensToDisconnect.forEach((pollingToken) => {
      // We don't know which controller the token is associated with, so try them all.
      // Consider storing the tokens per controller in state instead.
      this.gasFeeController.stopPollingByPollingToken(pollingToken);
      this.currencyRateController.stopPollingByPollingToken(pollingToken);
      this.tokenRatesController.stopPollingByPollingToken(pollingToken);
      this.tokenDetectionController.stopPollingByPollingToken(pollingToken);
      this.tokenListController.stopPollingByPollingToken(pollingToken);
      this.tokenBalancesController.stopPollingByPollingToken(pollingToken);
      this.accountTrackerController.stopPollingByPollingToken(pollingToken);
      this.appStateController.removePollingToken(
        pollingToken,
        appStatePollingTokenType,
      );
    });
  }

  /**
   * Adds a domain to the PhishingController safelist
   *
   * @param {string} origin - the domain to safelist
   */
  safelistPhishingDomain(origin) {
    this.metaMetricsController.trackEvent({
      category: MetaMetricsEventCategory.Phishing,
      event: MetaMetricsEventName.ProceedAnywayClicked,
      properties: {
        url: origin,
        referrer: {
          url: origin,
        },
      },
    });

    return this.phishingController.bypass(origin);
  }

  async backToSafetyPhishingWarning() {
    const portfolioBaseURL = process.env.PORTFOLIO_URL;
    const portfolioURL = `${portfolioBaseURL}/?metamaskEntry=phishing_page_portfolio_button`;

    this.metaMetricsController.trackEvent({
      category: MetaMetricsEventCategory.Navigation,
      event: MetaMetricsEventName.PortfolioLinkClicked,
      properties: {
        location: 'phishing_page',
        text: 'Back to safety',
      },
    });

    await this.platform.switchToAnotherURL(undefined, portfolioURL);
  }

  /**
   * Locks MetaMask
   */
  setLocked() {
    return this.keyringController.setLocked();
  }

  removePermissionsFor = (subjects) => {
    try {
      this.permissionController.revokePermissions(subjects);
    } catch (exp) {
      if (!(exp instanceof PermissionsRequestNotFoundError)) {
        throw exp;
      }
    }
  };

  updateCaveat = (origin, target, caveatType, caveatValue) => {
    try {
      this.controllerMessenger.call(
        'PermissionController:updateCaveat',
        origin,
        target,
        caveatType,
        caveatValue,
      );
    } catch (exp) {
      if (!(exp instanceof PermissionsRequestNotFoundError)) {
        throw exp;
      }
    }
  };

  updateNetworksList = (chainIds) => {
    try {
      this.networkOrderController.updateNetworksList(chainIds);
    } catch (err) {
      log.error(err.message);
      throw err;
    }
  };

  updateAccountsList = (pinnedAccountList) => {
    try {
      this.accountOrderController.updateAccountsList(pinnedAccountList);
    } catch (err) {
      log.error(err.message);
      throw err;
    }
  };

  updateHiddenAccountsList = (hiddenAccountList) => {
    try {
      this.accountOrderController.updateHiddenAccountsList(hiddenAccountList);
    } catch (err) {
      log.error(err.message);
      throw err;
    }
  };

  rejectPermissionsRequest = (requestId) => {
    try {
      this.permissionController.rejectPermissionsRequest(requestId);
    } catch (exp) {
      if (!(exp instanceof PermissionsRequestNotFoundError)) {
        throw exp;
      }
    }
  };

  acceptPermissionsRequest = (request) => {
    try {
      this.permissionController.acceptPermissionsRequest(request);
    } catch (exp) {
      if (!(exp instanceof PermissionsRequestNotFoundError)) {
        throw exp;
      }
    }
  };

  resolvePendingApproval = async (id, value, options) => {
    try {
      await this.approvalController.accept(id, value, options);
    } catch (exp) {
      if (!(exp instanceof ApprovalRequestNotFoundError)) {
        throw exp;
      }
    }
  };

  rejectPendingApproval = (id, error) => {
    try {
      this.approvalController.reject(
        id,
        new JsonRpcError(error.code, error.message, error.data),
      );
    } catch (exp) {
      if (!(exp instanceof ApprovalRequestNotFoundError)) {
        throw exp;
      }
    }
  };

  rejectAllPendingApprovals() {
    const deleteInterface = (id) =>
      this.controllerMessenger.call(
        'SnapInterfaceController:deleteInterface',
        id,
      );

    rejectAllApprovals({
      approvalController: this.approvalController,
      deleteInterface,
    });
  }

  async _onAccountChange(newAddress) {
    const permittedAccountsMap = getPermittedAccountsByOrigin(
      this.permissionController.state,
    );

    for (const [origin, accounts] of permittedAccountsMap.entries()) {
      if (accounts.includes(newAddress)) {
        this._notifyAccountsChange(origin, accounts);
      }
    }

    await this.txController.updateIncomingTransactions([
      this.#getGlobalChainId(),
    ]);
  }

  _notifyAccountsChange(origin, newAccounts) {
    if (this.isUnlocked()) {
      this.notifyConnections(origin, {
        method: NOTIFICATION_NAMES.accountsChanged,
        // This should be the same as the return value of `eth_accounts`,
        // namely an array of the current / most recently selected Ethereum
        // account.
        params:
          newAccounts.length < 2
            ? // If the length is 1 or 0, the accounts are sorted by definition.
              newAccounts
            : // If the length is 2 or greater, we have to execute
              // `eth_accounts` vi this method.
              this.getPermittedAccounts(origin),
      });
    }

    this.permissionLogController.updateAccountsHistory(origin, newAccounts);
  }

  async _notifyChainChange() {
    this.notifyAllConnections(async (origin) => ({
      method: NOTIFICATION_NAMES.chainChanged,
      params: await this.getProviderNetworkState(origin),
    }));
  }

  async _notifyChainChangeForConnection(connection, origin) {
    this.notifyConnection(connection, {
      method: NOTIFICATION_NAMES.chainChanged,
      params: await this.getProviderNetworkState(origin),
    });
  }

  /**
   * @deprecated
   * Controllers should subscribe to messenger events internally rather than relying on the client.
   * @param transactionMeta - Metadata for the transaction.
   */
  async _onFinishedTransaction(transactionMeta) {
    if (
      ![TransactionStatus.confirmed, TransactionStatus.failed].includes(
        transactionMeta.status,
      )
    ) {
      return;
    }

    await this._createTransactionNotifcation(transactionMeta);
    await this._updateNFTOwnership(transactionMeta);
    this._trackTransactionFailure(transactionMeta);
    await this.tokenBalancesController.updateBalancesByChainId({
      chainId: transactionMeta.chainId,
    });
  }

  async _createTransactionNotifcation(transactionMeta) {
    const { chainId } = transactionMeta;
    let rpcPrefs = {};

    if (chainId) {
      const networkConfiguration =
        this.networkController.state.networkConfigurationsByChainId?.[chainId];

      const blockExplorerUrl =
        networkConfiguration?.blockExplorerUrls?.[
          networkConfiguration?.defaultBlockExplorerUrlIndex
        ];

      rpcPrefs = { blockExplorerUrl };
    }

    try {
      await this.platform.showTransactionNotification(
        transactionMeta,
        rpcPrefs,
      );
    } catch (error) {
      log.error('Failed to create transaction notification', error);
    }
  }

  async _updateNFTOwnership(transactionMeta) {
    // if this is a transferFrom method generated from within the app it may be an NFT transfer transaction
    // in which case we will want to check and update ownership status of the transferred NFT.

    const { type, txParams, chainId, txReceipt } = transactionMeta;
    const selectedAddress =
      this.accountsController.getSelectedAccount().address;

    const { allNfts } = this.nftController.state;
    const txReceiptLogs = txReceipt?.logs;

    const isContractInteractionTx =
      type === TransactionType.contractInteraction && txReceiptLogs;
    const isTransferFromTx =
      (type === TransactionType.tokenMethodTransferFrom ||
        type === TransactionType.tokenMethodSafeTransferFrom) &&
      txParams !== undefined;

    if (!isContractInteractionTx && !isTransferFromTx) {
      return;
    }

    if (isTransferFromTx) {
      const { data, to: contractAddress, from: userAddress } = txParams;
      const transactionData = parseStandardTokenTransactionData(data);
      // Sometimes the tokenId value is parsed as "_value" param. Not seeing this often any more, but still occasionally:
      // i.e. call approve() on BAYC contract - https://etherscan.io/token/0xbc4ca0eda7647a8ab7c2061c2e118a18a936f13d#writeContract, and tokenId shows up as _value,
      // not sure why since it doesn't match the ERC721 ABI spec we use to parse these transactions - https://github.com/MetaMask/metamask-eth-abis/blob/d0474308a288f9252597b7c93a3a8deaad19e1b2/src/abis/abiERC721.ts#L62.
      const transactionDataTokenId =
        getTokenIdParam(transactionData) ?? getTokenValueParam(transactionData);

      // check if its a known NFT
      const knownNft = allNfts?.[userAddress]?.[chainId]?.find(
        ({ address, tokenId }) =>
          isEqualCaseInsensitive(address, contractAddress) &&
          tokenId === transactionDataTokenId,
      );

      // if it is we check and update ownership status.
      if (knownNft) {
        this.nftController.checkAndUpdateSingleNftOwnershipStatus(
          knownNft,
          false,
          // TODO add networkClientId once it is available in the transactionMeta
          // the chainId previously passed here didn't actually allow us to check for ownership on a non globally selected network
          // because the check would use the provider for the globally selected network, not the chainId passed here.
          { userAddress },
        );
      }
    } else {
      // Else if contract interaction we will parse the logs

      const allNftTransferLog = txReceiptLogs.map((txReceiptLog) => {
        const isERC1155NftTransfer =
          txReceiptLog.topics &&
          txReceiptLog.topics[0] === TRANSFER_SINFLE_LOG_TOPIC_HASH;
        const isERC721NftTransfer =
          txReceiptLog.topics &&
          txReceiptLog.topics[0] === TOKEN_TRANSFER_LOG_TOPIC_HASH;
        let isTransferToSelectedAddress;

        if (isERC1155NftTransfer) {
          isTransferToSelectedAddress =
            txReceiptLog.topics &&
            txReceiptLog.topics[3] &&
            txReceiptLog.topics[3].match(selectedAddress?.slice(2));
        }

        if (isERC721NftTransfer) {
          isTransferToSelectedAddress =
            txReceiptLog.topics &&
            txReceiptLog.topics[2] &&
            txReceiptLog.topics[2].match(selectedAddress?.slice(2));
        }

        return {
          isERC1155NftTransfer,
          isERC721NftTransfer,
          isTransferToSelectedAddress,
          ...txReceiptLog,
        };
      });
      if (allNftTransferLog.length !== 0) {
        const allNftParsedLog = [];
        allNftTransferLog.forEach((singleLog) => {
          if (
            singleLog.isTransferToSelectedAddress &&
            (singleLog.isERC1155NftTransfer || singleLog.isERC721NftTransfer)
          ) {
            let iface;
            if (singleLog.isERC1155NftTransfer) {
              iface = new Interface(abiERC1155);
            } else {
              iface = new Interface(abiERC721);
            }
            try {
              const parsedLog = iface.parseLog({
                data: singleLog.data,
                topics: singleLog.topics,
              });
              allNftParsedLog.push({
                contract: singleLog.address,
                ...parsedLog,
              });
            } catch (err) {
              // ignore
            }
          }
        });
        // Filter known nfts and new Nfts
        const knownNFTs = [];
        const newNFTs = [];
        allNftParsedLog.forEach((single) => {
          const tokenIdFromLog = getTokenIdParam(single);
          const existingNft = allNfts?.[selectedAddress]?.[chainId]?.find(
            ({ address, tokenId }) => {
              return (
                isEqualCaseInsensitive(address, single.contract) &&
                tokenId === tokenIdFromLog
              );
            },
          );
          if (existingNft) {
            knownNFTs.push(existingNft);
          } else {
            newNFTs.push({
              tokenId: tokenIdFromLog,
              ...single,
            });
          }
        });
        // For known nfts only refresh ownership
        const refreshOwnershipNFts = knownNFTs.map(async (singleNft) => {
          return this.nftController.checkAndUpdateSingleNftOwnershipStatus(
            singleNft,
            false,
            // TODO add networkClientId once it is available in the transactionMeta
            // the chainId previously passed here didn't actually allow us to check for ownership on a non globally selected network
            // because the check would use the provider for the globally selected network, not the chainId passed here.
            { selectedAddress },
          );
        });
        await Promise.allSettled(refreshOwnershipNFts);
        // For new nfts, add them to state
        const addNftPromises = newNFTs.map(async (singleNft) => {
          return this.nftController.addNft(
            singleNft.contract,
            singleNft.tokenId,
          );
        });
        await Promise.allSettled(addNftPromises);
      }
    }
  }

  _trackTransactionFailure(transactionMeta) {
    const { txReceipt } = transactionMeta;
    const metamaskState = this.getState();

    if (!txReceipt || txReceipt.status !== '0x0') {
      return;
    }

    this.metaMetricsController.trackEvent(
      {
        event: 'Tx Status Update: On-Chain Failure',
        category: MetaMetricsEventCategory.Background,
        properties: {
          action: 'Transactions',
          errorMessage: transactionMeta.simulationFails?.reason,
          numberOfTokens: metamaskState.tokens.length,
          numberOfAccounts: Object.keys(metamaskState.accounts).length,
        },
      },
      {
        matomoEvent: true,
      },
    );
  }

  _onUserOperationAdded(userOperationMeta) {
    const transactionMeta = this.txController.state.transactions.find(
      (tx) => tx.id === userOperationMeta.id,
    );

    if (!transactionMeta) {
      return;
    }

    if (transactionMeta.type === TransactionType.swap) {
      this.controllerMessenger.publish(
        'TransactionController:transactionNewSwap',
        { transactionMeta },
      );
    } else if (transactionMeta.type === TransactionType.swapApproval) {
      this.controllerMessenger.publish(
        'TransactionController:transactionNewSwapApproval',
        { transactionMeta },
      );
    }
  }

  _onUserOperationTransactionUpdated(transactionMeta) {
    const updatedTransactionMeta = {
      ...transactionMeta,
      txParams: {
        ...transactionMeta.txParams,
        from: this.accountsController.getSelectedAccount().address,
      },
    };

    const transactionExists = this.txController.state.transactions.some(
      (tx) => tx.id === updatedTransactionMeta.id,
    );

    if (!transactionExists) {
      this.txController.update((state) => {
        state.transactions.push(updatedTransactionMeta);
      });
    }

    this.txController.updateTransaction(
      updatedTransactionMeta,
      'Generated from user operation',
    );

    this.controllerMessenger.publish(
      'TransactionController:transactionStatusUpdated',
      { transactionMeta: updatedTransactionMeta },
    );
  }

  _getMetaMaskState() {
    return {
      metamask: this.getState(),
    };
  }

  _getConfigForRemoteFeatureFlagRequest() {
    const distribution =
      buildTypeMappingForRemoteFeatureFlag[process.env.METAMASK_BUILD_TYPE] ||
      DistributionType.Main;
    const environment =
      environmentMappingForRemoteFeatureFlag[
        process.env.METAMASK_ENVIRONMENT
      ] || EnvironmentType.Development;
    return { distribution, environment };
  }

  /**
   * Select a hardware wallet device and execute a
   * callback with the keyring for that device.
   *
   * Note that KeyringController state is not updated before
   * the end of the callback execution, and calls to KeyringController
   * methods within the callback can lead to deadlocks.
   *
   * @param {object} options - The options for the device
   * @param {string} options.name - The device name to select
   * @param {string} options.hdPath - An optional hd path to be set on the device
   * keyring
   * @param {*} callback - The callback to execute with the keyring
   * @returns {*} The result of the callback
   */
  async #withKeyringForDevice(options, callback) {
    const keyringOverrides = this.opts.overrides?.keyrings;
    let keyringType = null;
    switch (options.name) {
      case HardwareDeviceNames.trezor:
      case HardwareDeviceNames.oneKey:
        keyringType = keyringOverrides?.trezor?.type || TrezorKeyring.type;
        break;
      case HardwareDeviceNames.ledger:
        keyringType = keyringOverrides?.ledger?.type || LedgerKeyring.type;
        break;
      case HardwareDeviceNames.qr:
        keyringType = QRHardwareKeyring.type;
        break;
      case HardwareDeviceNames.lattice:
        keyringType = keyringOverrides?.lattice?.type || LatticeKeyring.type;
        break;
      default:
        throw new Error(
          'MetamaskController:#withKeyringForDevice - Unknown device',
        );
    }

    return this.keyringController.withKeyring(
      { type: keyringType },
      async (keyring) => {
        if (options.hdPath && keyring.setHdPath) {
          keyring.setHdPath(options.hdPath);
        }

        if (options.name === HardwareDeviceNames.lattice) {
          keyring.appName = 'MetaMask';
        }

        if (
          options.name === HardwareDeviceNames.trezor ||
          options.name === HardwareDeviceNames.oneKey
        ) {
          const model = keyring.getModel();
          this.appStateController.setTrezorModel(model);
        }

        keyring.network = getProviderConfig({
          metamask: this.networkController.state,
        }).type;

        return await callback(keyring);
      },
      {
        createIfMissing: true,
      },
    );
  }

  #checkTokenListPolling(currentState, previousState) {
    const previousEnabled = this.#isTokenListPollingRequired(previousState);
    const newEnabled = this.#isTokenListPollingRequired(currentState);

    if (previousEnabled === newEnabled) {
      return;
    }

    this.tokenListController.updatePreventPollingOnNetworkRestart(!newEnabled);
  }

  #isTokenListPollingRequired(preferencesControllerState) {
    const { useTokenDetection, useTransactionSimulations, preferences } =
      preferencesControllerState ?? {};

    const { petnamesEnabled } = preferences ?? {};

    return useTokenDetection || petnamesEnabled || useTransactionSimulations;
  }

  /**
   * @deprecated Avoid new references to the global network.
   * Will be removed once multi-chain support is fully implemented.
   * @returns {string} The chain ID of the currently selected network.
   */
  #getGlobalChainId() {
    const globalNetworkClientId = this.#getGlobalNetworkClientId();

    const globalNetworkClient = this.networkController.getNetworkClientById(
      globalNetworkClientId,
    );

    return globalNetworkClient.configuration.chainId;
  }

  /**
   * @deprecated Avoid new references to the global network.
   * Will be removed once multi-chain support is fully implemented.
   * @returns {string} The network client ID of the currently selected network client.
   */
  #getGlobalNetworkClientId() {
    return this.networkController.state.selectedNetworkClientId;
  }

  #initControllers({ existingControllers, initFunctions, initState }) {
    const initRequest = {
      getFlatState: this.getState.bind(this),
      getGlobalChainId: this.#getGlobalChainId.bind(this),
      getPermittedAccounts: this.getPermittedAccounts.bind(this),
      getProvider: () => this.provider,
      getStateUI: this._getMetaMaskState.bind(this),
      getTransactionMetricsRequest:
        this.getTransactionMetricsRequest.bind(this),
      offscreenPromise: this.offscreenPromise,
      persistedState: initState,
      removeAllConnections: this.removeAllConnections.bind(this),
      setupUntrustedCommunicationEip1193:
        this.setupUntrustedCommunicationEip1193.bind(this),
      showNotification: this.platform._showNotification,
    };

    return initControllers({
      baseControllerMessenger: this.controllerMessenger,
      existingControllers,
      initFunctions,
      initRequest,
    });
  }
}<|MERGE_RESOLUTION|>--- conflicted
+++ resolved
@@ -367,12 +367,6 @@
 import { PPOMControllerInit } from './controller-init/confirmations/ppom-controller-init';
 import { initControllers } from './controller-init/utils';
 import {
-<<<<<<< HEAD
-  getCapabilities,
-  getTransactionReceiptsByBatchId,
-  processSendCalls,
-} from './lib/transaction/eip5792';
-=======
   CronjobControllerInit,
   ExecutionServiceInit,
   RateLimitControllerInit,
@@ -381,7 +375,11 @@
   SnapInterfaceControllerInit,
   SnapsRegistryInit,
 } from './controller-init/snaps';
->>>>>>> baf9b082
+import {
+  getCapabilities,
+  getTransactionReceiptsByBatchId,
+  processSendCalls,
+} from './lib/transaction/eip5792';
 
 const { TRIGGER_TYPES } = NotificationServicesController.Constants;
 export const METAMASK_CONTROLLER_EVENTS = {
