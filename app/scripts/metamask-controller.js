import EventEmitter from 'events';
import { finished, pipeline } from 'readable-stream';
import {
  AssetsContractController,
  CurrencyRateController,
  NftController,
  NftDetectionController,
  TokenDetectionController,
  TokenListController,
  TokenRatesController,
  TokensController,
  CodefiTokenPricesServiceV2,
  RatesController,
  fetchMultiExchangeRate,
  TokenBalancesController,
} from '@metamask/assets-controllers';
import { JsonRpcEngine } from '@metamask/json-rpc-engine';
import { createEngineStream } from '@metamask/json-rpc-middleware-stream';
import { ObservableStore } from '@metamask/obs-store';
import { storeAsStream } from '@metamask/obs-store/dist/asStream';
import { providerAsMiddleware } from '@metamask/eth-json-rpc-middleware';
import { debounce, throttle, memoize, wrap, pick, cloneDeep } from 'lodash';
import {
  KeyringController,
  KeyringTypes,
  keyringBuilderFactory,
} from '@metamask/keyring-controller';
import createFilterMiddleware from '@metamask/eth-json-rpc-filters';
import createSubscriptionManager from '@metamask/eth-json-rpc-filters/subscriptionManager';
import { JsonRpcError, providerErrors, rpcErrors } from '@metamask/rpc-errors';

import { Mutex } from 'await-semaphore';
import log from 'loglevel';
import {
  OneKeyKeyring,
  TrezorConnectBridge,
  TrezorKeyring,
} from '@metamask/eth-trezor-keyring';
import {
  LedgerKeyring,
  LedgerIframeBridge,
} from '@metamask/eth-ledger-bridge-keyring';
import LatticeKeyring from 'eth-lattice-keyring';
import { rawChainData } from 'eth-chainlist';
import { MetaMaskKeyring as QRHardwareKeyring } from '@keystonehq/metamask-airgapped-keyring';
import { nanoid } from 'nanoid';
import { captureException } from '@sentry/browser';
import { AddressBookController } from '@metamask/address-book-controller';
import {
  ApprovalController,
  ApprovalRequestNotFoundError,
} from '@metamask/approval-controller';
import { Messenger } from '@metamask/base-controller';
import { EnsController } from '@metamask/ens-controller';
import { PhishingController } from '@metamask/phishing-controller';
import { AnnouncementController } from '@metamask/announcement-controller';
import {
  NetworkController,
  getDefaultNetworkControllerState,
} from '@metamask/network-controller';
import { GasFeeController } from '@metamask/gas-fee-controller';
import {
  MethodNames,
  PermissionController,
  PermissionDoesNotExistError,
  PermissionsRequestNotFoundError,
  SubjectMetadataController,
  SubjectType,
} from '@metamask/permission-controller';
import SmartTransactionsController from '@metamask/smart-transactions-controller';
import { ClientId } from '@metamask/smart-transactions-controller/dist/types';
import {
  METAMASK_DOMAIN,
  SelectedNetworkController,
  createSelectedNetworkMiddleware,
} from '@metamask/selected-network-controller';
import { LoggingController, LogType } from '@metamask/logging-controller';
import { PermissionLogController } from '@metamask/permission-log-controller';

import {
  createSnapsMethodMiddleware,
  buildSnapEndowmentSpecifications,
  buildSnapRestrictedMethodSpecifications,
} from '@metamask/snaps-rpc-methods';
import {
  ApprovalType,
  ERC1155,
  ERC20,
  ERC721,
  BlockExplorerUrl,
} from '@metamask/controller-utils';

import { AccountsController } from '@metamask/accounts-controller';
import {
  RemoteFeatureFlagController,
  ClientConfigApiService,
  ClientType,
  DistributionType,
  EnvironmentType,
} from '@metamask/remote-feature-flag-controller';

///: BEGIN:ONLY_INCLUDE_IF(build-mmi)
import {
  CUSTODIAN_TYPES,
  MmiConfigurationController,
} from '@metamask-institutional/custody-keyring';
import { InstitutionalFeaturesController } from '@metamask-institutional/institutional-features';
import { CustodyController } from '@metamask-institutional/custody-controller';
import { TransactionUpdateController } from '@metamask-institutional/transaction-update';
///: END:ONLY_INCLUDE_IF
import { SignatureController } from '@metamask/signature-controller';
import { wordlist } from '@metamask/scure-bip39/dist/wordlists/english';

import {
  NameController,
  ENSNameProvider,
  EtherscanNameProvider,
  TokenNameProvider,
  LensNameProvider,
} from '@metamask/name-controller';

import {
  QueuedRequestController,
  createQueuedRequestMiddleware,
} from '@metamask/queued-request-controller';

import { UserOperationController } from '@metamask/user-operation-controller';

import {
  TransactionStatus,
  TransactionType,
} from '@metamask/transaction-controller';

import { isSnapId } from '@metamask/snaps-utils';

import { Interface } from '@ethersproject/abi';
import { abiERC1155, abiERC721 } from '@metamask/metamask-eth-abis';
import { isEvmAccountType } from '@metamask/keyring-api';
import { hasProperty, hexToBigInt, toCaipChainId } from '@metamask/utils';
import { normalize } from '@metamask/eth-sig-util';

import { TRIGGER_TYPES } from '@metamask/notification-services-controller/notification-services';

import {
  Caip25CaveatMutators,
  Caip25CaveatType,
  Caip25EndowmentPermissionName,
  getEthAccounts,
  getSessionScopes,
  setPermittedEthChainIds,
  setEthAccounts,
  multichainMethodCallValidatorMiddleware,
  MultichainSubscriptionManager,
  MultichainMiddlewareManager,
  walletGetSession,
  walletRevokeSession,
  walletInvokeMethod,
} from '@metamask/multichain';
import {
  methodsRequiringNetworkSwitch,
  methodsThatCanSwitchNetworkWithoutApproval,
  methodsThatShouldBeEnqueued,
} from '../../shared/constants/methods-tags';

///: BEGIN:ONLY_INCLUDE_IF(build-mmi)
import { toChecksumHexAddress } from '../../shared/modules/hexstring-utils';
///: END:ONLY_INCLUDE_IF

import { AssetType, TokenStandard } from '../../shared/constants/transaction';
import {
  GAS_API_BASE_URL,
  GAS_DEV_API_BASE_URL,
  SWAPS_CLIENT_ID,
} from '../../shared/constants/swaps';
import {
  CHAIN_IDS,
  CHAIN_SPEC_URL,
  NETWORK_TYPES,
  NetworkStatus,
  MAINNET_DISPLAY_NAME,
  DEFAULT_CUSTOM_TESTNET_MAP,
  UNSUPPORTED_RPC_METHODS,
} from '../../shared/constants/network';
import { getAllowedSmartTransactionsChainIds } from '../../shared/constants/smartTransactions';

import {
  HardwareDeviceNames,
  HardwareKeyringType,
  LedgerTransportTypes,
} from '../../shared/constants/hardware-wallets';
import { KeyringType } from '../../shared/constants/keyring';
import {
  RestrictedMethods,
  ExcludedSnapPermissions,
  ExcludedSnapEndowments,
  CaveatTypes,
} from '../../shared/constants/permissions';
import { UI_NOTIFICATIONS } from '../../shared/notifications';
import { MILLISECOND, MINUTE, SECOND } from '../../shared/constants/time';
import {
  ORIGIN_METAMASK,
  POLLING_TOKEN_ENVIRONMENT_TYPES,
  MESSAGE_TYPE,
  SMART_TRANSACTION_CONFIRMATION_TYPES,
} from '../../shared/constants/app';
import {
  MetaMetricsEventCategory,
  MetaMetricsEventName,
} from '../../shared/constants/metametrics';
import { LOG_EVENT } from '../../shared/constants/logs';

import {
  getStorageItem,
  setStorageItem,
} from '../../shared/lib/storage-helpers';
import {
  getTokenIdParam,
  fetchTokenBalance,
  fetchERC1155Balance,
} from '../../shared/lib/token-util';
import { isEqualCaseInsensitive } from '../../shared/modules/string-utils';
import { parseStandardTokenTransactionData } from '../../shared/modules/transaction.utils';
import { STATIC_MAINNET_TOKEN_LIST } from '../../shared/constants/tokens';
import { getTokenValueParam } from '../../shared/lib/metamask-controller-utils';
import { isManifestV3 } from '../../shared/modules/mv3.utils';
import { convertNetworkId } from '../../shared/modules/network.utils';
import {
  getIsSmartTransaction,
  getFeatureFlagsByChainId,
} from '../../shared/modules/selectors';
import { createCaipStream } from '../../shared/modules/caip-stream';
import { BaseUrl } from '../../shared/constants/urls';
import {
  TOKEN_TRANSFER_LOG_TOPIC_HASH,
  TRANSFER_SINFLE_LOG_TOPIC_HASH,
} from '../../shared/lib/transactions-controller-utils';
import { getProviderConfig } from '../../shared/modules/selectors/networks';
import { endTrace, trace } from '../../shared/lib/trace';
import { BridgeStatusAction } from '../../shared/types/bridge-status';
import { ENVIRONMENT } from '../../development/build/constants';
import fetchWithCache from '../../shared/lib/fetch-with-cache';
import {
  BridgeUserAction,
  BridgeBackgroundAction,
} from '../../shared/types/bridge';
import { MockKeyring } from '../../shared/modules/mock-keyring';
import { MockKeyringBridge } from '../../shared/modules/mock-keyring-bridge';
import {
  ///: BEGIN:ONLY_INCLUDE_IF(build-mmi)
  handleMMITransactionUpdate,
  ///: END:ONLY_INCLUDE_IF
  createTransactionEventFragmentWithTxId,
} from './lib/transaction/metrics';
///: BEGIN:ONLY_INCLUDE_IF(keyring-snaps)
import { keyringSnapPermissionsBuilder } from './lib/snap-keyring/keyring-snaps-permissions';
///: END:ONLY_INCLUDE_IF

import { SnapsNameProvider } from './lib/SnapsNameProvider';
import { AddressBookPetnamesBridge } from './lib/AddressBookPetnamesBridge';
import { AccountIdentitiesPetnamesBridge } from './lib/AccountIdentitiesPetnamesBridge';
import { createPPOMMiddleware } from './lib/ppom/ppom-middleware';
import {
  onMessageReceived,
  checkForMultipleVersionsRunning,
} from './detect-multiple-instances';
///: BEGIN:ONLY_INCLUDE_IF(build-mmi)
import { MMIController } from './controllers/mmi-controller';
import { mmiKeyringBuilderFactory } from './mmi-keyring-builder-factory';
///: END:ONLY_INCLUDE_IF
import ComposableObservableStore from './lib/ComposableObservableStore';
import AccountTrackerController from './controllers/account-tracker-controller';
import createDupeReqFilterStream from './lib/createDupeReqFilterStream';
import createLoggerMiddleware from './lib/createLoggerMiddleware';
import {
  createEthAccountsMethodMiddleware,
  createEip1193MethodMiddleware,
  createUnsupportedMethodMiddleware,
  createMultichainMethodMiddleware,
  makeMethodMiddlewareMaker,
} from './lib/rpc-method-middleware';
import createOriginMiddleware from './lib/createOriginMiddleware';
import createMainFrameOriginMiddleware from './lib/createMainFrameOriginMiddleware';
import createTabIdMiddleware from './lib/createTabIdMiddleware';
import { NetworkOrderController } from './controllers/network-order';
import { AccountOrderController } from './controllers/account-order';
import createOnboardingMiddleware from './lib/createOnboardingMiddleware';
import { isStreamWritable, setupMultiplex } from './lib/stream-utils';
import { PreferencesController } from './controllers/preferences-controller';
import { AppStateController } from './controllers/app-state-controller';
import { AlertController } from './controllers/alert-controller';
import OnboardingController from './controllers/onboarding';
import Backup from './lib/backup';
import DecryptMessageController from './controllers/decrypt-message';
import SwapsController from './controllers/swaps';
import MetaMetricsController from './controllers/metametrics-controller';
import { segment } from './lib/segment';
import createMetaRPCHandler from './lib/createMetaRPCHandler';
import {
  addHexPrefix,
  getMethodDataName,
  previousValueComparator,
} from './lib/util';
import createMetamaskMiddleware from './lib/createMetamaskMiddleware';
import { hardwareKeyringBuilderFactory } from './lib/hardware-keyring-builder-factory';
import EncryptionPublicKeyController from './controllers/encryption-public-key';
import AppMetadataController from './controllers/app-metadata';

import {
  getCaveatSpecifications,
  diffMap,
  getPermissionBackgroundApiMethods,
  getPermissionSpecifications,
  getPermittedAccountsByOrigin,
  getPermittedChainsByOrigin,
  NOTIFICATION_NAMES,
  unrestrictedMethods,
  PermissionNames,
  getRemovedAuthorizations,
  getChangedAuthorizations,
  getAuthorizedScopesByOrigin,
} from './controllers/permissions';
import { MetaMetricsDataDeletionController } from './controllers/metametrics-data-deletion/metametrics-data-deletion';
import { DataDeletionService } from './services/data-deletion-service';
import createRPCMethodTrackingMiddleware from './lib/createRPCMethodTrackingMiddleware';
import { updateCurrentLocale } from './translate';
import { TrezorOffscreenBridge } from './lib/offscreen-bridge/trezor-offscreen-bridge';
import { LedgerOffscreenBridge } from './lib/offscreen-bridge/ledger-offscreen-bridge';
///: BEGIN:ONLY_INCLUDE_IF(keyring-snaps)
import { snapKeyringBuilder, getAccountsBySnapId } from './lib/snap-keyring';
///: END:ONLY_INCLUDE_IF
import { encryptorFactory } from './lib/encryptor-factory';
import { addDappTransaction, addTransaction } from './lib/transaction/util';
///: BEGIN:ONLY_INCLUDE_IF(build-main,build-beta,build-flask)
import { addTypedMessage, addPersonalMessage } from './lib/signature/util';
///: END:ONLY_INCLUDE_IF
import { LatticeKeyringOffscreen } from './lib/offscreen-bridge/lattice-offscreen-keyring';
import { WeakRefObjectMap } from './lib/WeakRefObjectMap';
import { METAMASK_COOKIE_HANDLER } from './constants/stream';

// Notification controllers
import { createTxVerificationMiddleware } from './lib/tx-verification/tx-verification-middleware';
import { updateSecurityAlertResponse } from './lib/ppom/ppom-util';
import createEvmMethodsToNonEvmAccountReqFilterMiddleware from './lib/createEvmMethodsToNonEvmAccountReqFilterMiddleware';
import { isEthAddress } from './lib/multichain/address';

import { decodeTransactionData } from './lib/transaction/decode/util';
import BridgeController from './controllers/bridge/bridge-controller';
import { BRIDGE_CONTROLLER_NAME } from './controllers/bridge/constants';
import createTracingMiddleware from './lib/createTracingMiddleware';
import createOriginThrottlingMiddleware from './lib/createOriginThrottlingMiddleware';
import { PatchStore } from './lib/PatchStore';
import { sanitizeUIState } from './lib/state-utils';
import { walletCreateSession } from './lib/rpc-method-middleware/handlers/wallet-createSession';
import BridgeStatusController from './controllers/bridge-status/bridge-status-controller';
import { BRIDGE_STATUS_CONTROLLER_NAME } from './controllers/bridge-status/constants';
import {
  rejectAllApprovals,
  rejectOriginApprovals,
} from './lib/approval/utils';
import {
  handleBridgeTransactionComplete,
  handleBridgeTransactionFailed,
  handleTransactionFailedTypeBridge,
} from './lib/bridge-status/metrics';
import {
  ///: BEGIN:ONLY_INCLUDE_IF(multichain)
  MultichainAssetsControllerInit,
  MultichainTransactionsControllerInit,
  MultichainBalancesControllerInit,
  MultichainAssetsRatesControllerInit,
  ///: END:ONLY_INCLUDE_IF
  MultichainNetworkControllerInit,
} from './controller-init/multichain';
import { TransactionControllerInit } from './controller-init/confirmations/transaction-controller-init';
import { PPOMControllerInit } from './controller-init/confirmations/ppom-controller-init';
import { initControllers } from './controller-init/utils';
import {
  CronjobControllerInit,
  ExecutionServiceInit,
  RateLimitControllerInit,
  SnapControllerInit,
  SnapInsightsControllerInit,
  SnapInterfaceControllerInit,
  SnapsRegistryInit,
} from './controller-init/snaps';
import { AuthenticationControllerInit } from './controller-init/identity/authentication-controller-init';
import { UserStorageControllerInit } from './controller-init/identity/user-storage-controller-init';
import {
  getCallsStatus,
  getCapabilities,
  processSendCalls,
} from './lib/transaction/eip5792';
import { NotificationServicesControllerInit } from './controller-init/notifications/notification-services-controller-init';
import { NotificationServicesPushControllerInit } from './controller-init/notifications/notification-services-push-controller-init';

export const METAMASK_CONTROLLER_EVENTS = {
  // Fired after state changes that impact the extension badge (unapproved msg count)
  // The process of updating the badge happens in app/scripts/background.js.
  UPDATE_BADGE: 'updateBadge',
  DECRYPT_MESSAGE_MANAGER_UPDATE_BADGE: 'DecryptMessageManager:updateBadge',
  ENCRYPTION_PUBLIC_KEY_MANAGER_UPDATE_BADGE:
    'EncryptionPublicKeyManager:updateBadge',
  // TODO: Add this and similar enums to the `controllers` repo and export them
  APPROVAL_STATE_CHANGE: 'ApprovalController:stateChange',
  APP_STATE_UNLOCK_CHANGE: 'AppStateController:unlockChange',
  QUEUED_REQUEST_STATE_CHANGE: 'QueuedRequestController:stateChange',
  METAMASK_NOTIFICATIONS_LIST_UPDATED:
    'NotificationServicesController:notificationsListUpdated',
  METAMASK_NOTIFICATIONS_MARK_AS_READ:
    'NotificationServicesController:markNotificationsAsRead',
};

// Types of APIs
const API_TYPE = {
  EIP1193: 'eip-1193',
  CAIP_MULTICHAIN: 'caip-multichain',
};

// stream channels
const PHISHING_SAFELIST = 'metamask-phishing-safelist';

const environmentMappingForRemoteFeatureFlag = {
  [ENVIRONMENT.DEVELOPMENT]: EnvironmentType.Development,
  [ENVIRONMENT.RELEASE_CANDIDATE]: EnvironmentType.ReleaseCandidate,
  [ENVIRONMENT.PRODUCTION]: EnvironmentType.Production,
};

const buildTypeMappingForRemoteFeatureFlag = {
  flask: DistributionType.Flask,
  main: DistributionType.Main,
  beta: DistributionType.Beta,
};

export default class MetamaskController extends EventEmitter {
  /**
   * @param {object} opts
   */
  constructor(opts) {
    super();

    const { isFirstMetaMaskControllerSetup } = opts;

    this.defaultMaxListeners = 20;

    this.sendUpdate = debounce(
      this.privateSendUpdate.bind(this),
      MILLISECOND * 200,
    );
    this.opts = opts;
    this.extension = opts.browser;
    this.platform = opts.platform;
    this.notificationManager = opts.notificationManager;
    const initState = opts.initState || {};
    const version = process.env.METAMASK_VERSION;
    this.recordFirstTimeInfo(initState);
    this.featureFlags = opts.featureFlags;

    // this keeps track of how many "controllerStream" connections are open
    // the only thing that uses controller connections are open metamask UI instances
    this.activeControllerConnections = 0;

    this.offscreenPromise = opts.offscreenPromise ?? Promise.resolve();

    this.getRequestAccountTabIds = opts.getRequestAccountTabIds;
    this.getOpenMetamaskTabsIds = opts.getOpenMetamaskTabsIds;

    this.initializeChainlist();

    this.controllerMessenger = new Messenger();

    this.loggingController = new LoggingController({
      messenger: this.controllerMessenger.getRestricted({
        name: 'LoggingController',
        allowedActions: [],
        allowedEvents: [],
      }),
      state: initState.LoggingController,
    });

    // instance of a class that wraps the extension's storage local API.
    this.localStoreApiWrapper = opts.persistanceManager;

    this.currentMigrationVersion = opts.currentMigrationVersion;

    // observable state store
    this.store = new ComposableObservableStore({
      state: initState,
      controllerMessenger: this.controllerMessenger,
      persist: true,
    });

    // external connections by origin
    // Do not modify directly. Use the associated methods.
    this.connections = {};

    // lock to ensure only one vault created at once
    this.createVaultMutex = new Mutex();

    this.extension.runtime.onInstalled.addListener((details) => {
      if (details.reason === 'update') {
        if (version === '8.1.0') {
          this.platform.openExtensionInBrowser();
        }
        this.loggingController.add({
          type: LogType.GenericLog,
          data: {
            event: LOG_EVENT.VERSION_UPDATE,
            previousVersion: details.previousVersion,
            version,
          },
        });
      }
    });

    this.appMetadataController = new AppMetadataController({
      state: initState.AppMetadataController,
      messenger: this.controllerMessenger.getRestricted({
        name: 'AppMetadataController',
        allowedActions: [],
        allowedEvents: [],
      }),
      currentMigrationVersion: this.currentMigrationVersion,
      currentAppVersion: version,
    });

    // next, we will initialize the controllers
    // controller initialization order matters
    const clearPendingConfirmations = () => {
      this.encryptionPublicKeyController.clearUnapproved();
      this.decryptMessageController.clearUnapproved();
      this.signatureController.clearUnapproved();
      this.approvalController.clear(providerErrors.userRejectedRequest());
    };

    this.approvalController = new ApprovalController({
      messenger: this.controllerMessenger.getRestricted({
        name: 'ApprovalController',
      }),
      showApprovalRequest: opts.showUserConfirmation,
      typesExcludedFromRateLimiting: [
        ApprovalType.PersonalSign,
        ApprovalType.EthSignTypedData,
        ApprovalType.Transaction,
        ApprovalType.WatchAsset,
        ApprovalType.EthGetEncryptionPublicKey,
        ApprovalType.EthDecrypt,
        // Exclude Smart TX Status Page from rate limiting to allow sequential transactions
        SMART_TRANSACTION_CONFIRMATION_TYPES.showSmartTransactionStatusPage,
      ],
    });

    this.queuedRequestController = new QueuedRequestController({
      messenger: this.controllerMessenger.getRestricted({
        name: 'QueuedRequestController',
        allowedActions: [
          'NetworkController:getState',
          'NetworkController:setActiveNetwork',
          'SelectedNetworkController:getNetworkClientIdForDomain',
        ],
        allowedEvents: ['SelectedNetworkController:stateChange'],
      }),
      shouldRequestSwitchNetwork: ({ method }) =>
        methodsRequiringNetworkSwitch.includes(method),
      canRequestSwitchNetworkWithoutApproval: ({ method }) =>
        methodsThatCanSwitchNetworkWithoutApproval.includes(method),
      clearPendingConfirmations,
      showApprovalRequest: () => {
        if (this.approvalController.getTotalApprovalCount() > 0) {
          opts.showUserConfirmation();
        }
      },
    });

    ///: BEGIN:ONLY_INCLUDE_IF(build-mmi)
    this.mmiConfigurationController = new MmiConfigurationController({
      initState: initState.MmiConfigurationController,
      mmiConfigurationServiceUrl: process.env.MMI_CONFIGURATION_SERVICE_URL,
    });
    ///: END:ONLY_INCLUDE_IF

    const networkControllerMessenger = this.controllerMessenger.getRestricted({
      name: 'NetworkController',
    });

    let initialNetworkControllerState = initState.NetworkController;
    if (!initialNetworkControllerState) {
      initialNetworkControllerState = getDefaultNetworkControllerState();

      const networks =
        initialNetworkControllerState.networkConfigurationsByChainId;

      // Note: Consider changing `getDefaultNetworkControllerState`
      // on the controller side to include some of these tweaks.
      networks[CHAIN_IDS.MAINNET].name = MAINNET_DISPLAY_NAME;
      delete networks[CHAIN_IDS.GOERLI];
      delete networks[CHAIN_IDS.LINEA_GOERLI];

      // Due to the MegaETH Testnet not being included in getDefaultNetworkControllerState().
      // and it is not using Infura as a provider, we need to add it manually.
      networks[CHAIN_IDS.MEGAETH_TESTNET] = cloneDeep(
        DEFAULT_CUSTOM_TESTNET_MAP[CHAIN_IDS.MEGAETH_TESTNET],
      );

      Object.values(networks).forEach((network) => {
        const id = network.rpcEndpoints[0].networkClientId;
        // Process only if the default network has a corresponding networkClientId in BlockExplorerUrl.
        // Note: The MegaETH Testnet is currently the only network that is not included.
        if (hasProperty(BlockExplorerUrl, id)) {
          network.blockExplorerUrls = [BlockExplorerUrl[id]];
        }
        network.defaultBlockExplorerUrlIndex = 0;
      });

      let network;
      if (process.env.IN_TEST) {
        network = {
          chainId: CHAIN_IDS.LOCALHOST,
          name: 'Localhost 8545',
          nativeCurrency: 'ETH',
          blockExplorerUrls: [],
          defaultRpcEndpointIndex: 0,
          rpcEndpoints: [
            {
              networkClientId: 'networkConfigurationId',
              url: 'http://localhost:8545',
              type: 'custom',
            },
          ],
        };
        networks[CHAIN_IDS.LOCALHOST] = network;
      } else if (
        process.env.METAMASK_DEBUG ||
        process.env.METAMASK_ENVIRONMENT === 'test'
      ) {
        network = networks[CHAIN_IDS.SEPOLIA];
      } else {
        network = networks[CHAIN_IDS.MAINNET];
      }

      initialNetworkControllerState.selectedNetworkClientId =
        network.rpcEndpoints[network.defaultRpcEndpointIndex].networkClientId;
    }

    this.networkController = new NetworkController({
      messenger: networkControllerMessenger,
      state: initialNetworkControllerState,
      infuraProjectId: opts.infuraProjectId,
    });
    this.networkController.initializeProvider();

    if (process.env.MULTICHAIN_API) {
      this.multichainSubscriptionManager = new MultichainSubscriptionManager({
        getNetworkClientById: this.networkController.getNetworkClientById.bind(
          this.networkController,
        ),
        findNetworkClientIdByChainId:
          this.networkController.findNetworkClientIdByChainId.bind(
            this.networkController,
          ),
      });
      this.multichainMiddlewareManager = new MultichainMiddlewareManager();
    }
    this.provider =
      this.networkController.getProviderAndBlockTracker().provider;
    this.blockTracker =
      this.networkController.getProviderAndBlockTracker().blockTracker;
    this.deprecatedNetworkVersions = {};

    const accountsControllerMessenger = this.controllerMessenger.getRestricted({
      name: 'AccountsController',
      allowedEvents: [
        'SnapController:stateChange',
        'KeyringController:accountRemoved',
        'KeyringController:stateChange',
        'SnapKeyring:accountAssetListUpdated',
        'SnapKeyring:accountBalancesUpdated',
        'SnapKeyring:accountTransactionsUpdated',
        'MultichainNetworkController:networkDidChange',
      ],
      allowedActions: [
        'KeyringController:getAccounts',
        'KeyringController:getKeyringsByType',
        'KeyringController:getKeyringForAccount',
      ],
    });

    this.accountsController = new AccountsController({
      messenger: accountsControllerMessenger,
      state: initState.AccountsController,
    });

    const preferencesMessenger = this.controllerMessenger.getRestricted({
      name: 'PreferencesController',
      allowedActions: [
        'AccountsController:setSelectedAccount',
        'AccountsController:getSelectedAccount',
        'AccountsController:getAccountByAddress',
        'AccountsController:setAccountName',
        'NetworkController:getState',
      ],
      allowedEvents: ['AccountsController:stateChange'],
    });

    this.preferencesController = new PreferencesController({
      state: {
        currentLocale: opts.initLangCode ?? '',
        ...initState.PreferencesController,
      },
      messenger: preferencesMessenger,
    });

    const tokenListMessenger = this.controllerMessenger.getRestricted({
      name: 'TokenListController',
      allowedActions: ['NetworkController:getNetworkClientById'],
      allowedEvents: ['NetworkController:stateChange'],
    });

    this.tokenListController = new TokenListController({
      chainId: this.#getGlobalChainId({
        metamask: this.networkController.state,
      }),
      preventPollingOnNetworkRestart: !this.#isTokenListPollingRequired(
        this.preferencesController.state,
      ),
      messenger: tokenListMessenger,
      state: initState.TokenListController,
    });

    const assetsContractControllerMessenger =
      this.controllerMessenger.getRestricted({
        name: 'AssetsContractController',
        allowedActions: [
          'NetworkController:getNetworkClientById',
          'NetworkController:getNetworkConfigurationByNetworkClientId',
          'NetworkController:getSelectedNetworkClient',
          'NetworkController:getState',
        ],
        allowedEvents: [
          'PreferencesController:stateChange',
          'NetworkController:networkDidChange',
        ],
      });
    this.assetsContractController = new AssetsContractController({
      messenger: assetsContractControllerMessenger,
      chainId: this.#getGlobalChainId(),
    });

    const tokensControllerMessenger = this.controllerMessenger.getRestricted({
      name: 'TokensController',
      allowedActions: [
        'ApprovalController:addRequest',
        'NetworkController:getNetworkClientById',
        'AccountsController:getSelectedAccount',
        'AccountsController:getAccount',
      ],
      allowedEvents: [
        'NetworkController:networkDidChange',
        'AccountsController:selectedEvmAccountChange',
        'PreferencesController:stateChange',
        'TokenListController:stateChange',
        'NetworkController:stateChange',
      ],
    });
    this.tokensController = new TokensController({
      state: initState.TokensController,
      provider: this.provider,
      messenger: tokensControllerMessenger,
      chainId: this.#getGlobalChainId(),
    });

    const nftControllerMessenger = this.controllerMessenger.getRestricted({
      name: 'NftController',
      allowedEvents: [
        'PreferencesController:stateChange',
        'NetworkController:networkDidChange',
        'AccountsController:selectedEvmAccountChange',
      ],
      allowedActions: [
        `${this.approvalController.name}:addRequest`,
        `${this.networkController.name}:getNetworkClientById`,
        'AccountsController:getSelectedAccount',
        'AccountsController:getAccount',
        'AssetsContractController:getERC721AssetName',
        'AssetsContractController:getERC721AssetSymbol',
        'AssetsContractController:getERC721TokenURI',
        'AssetsContractController:getERC721OwnerOf',
        'AssetsContractController:getERC1155BalanceOf',
        'AssetsContractController:getERC1155TokenURI',
      ],
    });
    this.nftController = new NftController({
      state: initState.NftController,
      messenger: nftControllerMessenger,
      chainId: this.#getGlobalChainId(),
      onNftAdded: ({ address, symbol, tokenId, standard, source }) =>
        this.metaMetricsController.trackEvent({
          event: MetaMetricsEventName.NftAdded,
          category: MetaMetricsEventCategory.Wallet,
          sensitiveProperties: {
            token_contract_address: address,
            token_symbol: symbol,
            token_id: tokenId,
            token_standard: standard,
            asset_type: AssetType.NFT,
            source,
          },
        }),
    });

    const nftDetectionControllerMessenger =
      this.controllerMessenger.getRestricted({
        name: 'NftDetectionController',
        allowedEvents: [
          'NetworkController:stateChange',
          'PreferencesController:stateChange',
        ],
        allowedActions: [
          'ApprovalController:addRequest',
          'NetworkController:getState',
          'NetworkController:getNetworkClientById',
          'AccountsController:getSelectedAccount',
        ],
      });

    this.nftDetectionController = new NftDetectionController({
      messenger: nftDetectionControllerMessenger,
      chainId: this.#getGlobalChainId(),
      getOpenSeaApiKey: () => this.nftController.openSeaApiKey,
      getBalancesInSingleCall:
        this.assetsContractController.getBalancesInSingleCall.bind(
          this.assetsContractController,
        ),
      addNft: this.nftController.addNft.bind(this.nftController),
      getNftState: () => this.nftController.state,
      // added this to track previous value of useNftDetection, should be true on very first initializing of controller[]
      disabled: !this.preferencesController.state.useNftDetection,
    });

    const metaMetricsControllerMessenger =
      this.controllerMessenger.getRestricted({
        name: 'MetaMetricsController',
        allowedActions: [
          'PreferencesController:getState',
          'NetworkController:getState',
          'NetworkController:getNetworkClientById',
        ],
        allowedEvents: [
          'PreferencesController:stateChange',
          'NetworkController:networkDidChange',
        ],
      });
    this.metaMetricsController = new MetaMetricsController({
      state: initState.MetaMetricsController,
      messenger: metaMetricsControllerMessenger,
      segment,
      version: process.env.METAMASK_VERSION,
      environment: process.env.METAMASK_ENVIRONMENT,
      extension: this.extension,
      captureException,
    });

    this.on('update', (update) => {
      this.metaMetricsController.handleMetaMaskStateUpdate(update);
    });

    const dataDeletionService = new DataDeletionService();
    const metaMetricsDataDeletionMessenger =
      this.controllerMessenger.getRestricted({
        name: 'MetaMetricsDataDeletionController',
        allowedActions: ['MetaMetricsController:getState'],
        allowedEvents: [],
      });
    this.metaMetricsDataDeletionController =
      new MetaMetricsDataDeletionController({
        dataDeletionService,
        messenger: metaMetricsDataDeletionMessenger,
        state: initState.metaMetricsDataDeletionController,
      });

    const gasFeeMessenger = this.controllerMessenger.getRestricted({
      name: 'GasFeeController',
      allowedActions: [
        'NetworkController:getEIP1559Compatibility',
        'NetworkController:getNetworkClientById',
        'NetworkController:getState',
      ],
      allowedEvents: ['NetworkController:stateChange'],
    });

    const gasApiBaseUrl = process.env.SWAPS_USE_DEV_APIS
      ? GAS_DEV_API_BASE_URL
      : GAS_API_BASE_URL;

    this.gasFeeController = new GasFeeController({
      state: initState.GasFeeController,
      interval: 10000,
      messenger: gasFeeMessenger,
      clientId: SWAPS_CLIENT_ID,
      getProvider: () =>
        this.networkController.getProviderAndBlockTracker().provider,
      onNetworkDidChange: (eventHandler) => {
        networkControllerMessenger.subscribe(
          'NetworkController:networkDidChange',
          () => eventHandler(this.networkController.state),
        );
      },
      getCurrentNetworkEIP1559Compatibility:
        this.networkController.getEIP1559Compatibility.bind(
          this.networkController,
        ),
      getCurrentAccountEIP1559Compatibility:
        this.getCurrentAccountEIP1559Compatibility.bind(this),
      legacyAPIEndpoint: `${gasApiBaseUrl}/networks/<chain_id>/gasPrices`,
      EIP1559APIEndpoint: `${gasApiBaseUrl}/networks/<chain_id>/suggestedGasFees`,
      getCurrentNetworkLegacyGasAPICompatibility: () => {
        const chainId = this.#getGlobalChainId();
        return chainId === CHAIN_IDS.BSC;
      },
      getChainId: () => this.#getGlobalChainId(),
    });

    this.appStateController = new AppStateController({
      addUnlockListener: this.on.bind(this, 'unlock'),
      isUnlocked: this.isUnlocked.bind(this),
      state: initState.AppStateController,
      onInactiveTimeout: () => this.setLocked(),
      messenger: this.controllerMessenger.getRestricted({
        name: 'AppStateController',
        allowedActions: [
          `${this.approvalController.name}:addRequest`,
          `${this.approvalController.name}:acceptRequest`,
          `PreferencesController:getState`,
        ],
        allowedEvents: [
          `KeyringController:qrKeyringStateChange`,
          'PreferencesController:stateChange',
        ],
      }),
      extension: this.extension,
    });

    const currencyRateMessenger = this.controllerMessenger.getRestricted({
      name: 'CurrencyRateController',
      allowedActions: [`${this.networkController.name}:getNetworkClientById`],
    });
    this.currencyRateController = new CurrencyRateController({
      includeUsdRate: true,
      messenger: currencyRateMessenger,
      state: initState.CurrencyController,
    });
    const initialFetchMultiExchangeRate =
      this.currencyRateController.fetchMultiExchangeRate.bind(
        this.currencyRateController,
      );
    this.currencyRateController.fetchMultiExchangeRate = (...args) => {
      if (this.preferencesController.state.useCurrencyRateCheck) {
        return initialFetchMultiExchangeRate(...args);
      }
      return {
        conversionRate: null,
        usdConversionRate: null,
      };
    };

    const tokenBalancesMessenger = this.controllerMessenger.getRestricted({
      name: 'TokenBalancesController',
      allowedActions: [
        'NetworkController:getState',
        'NetworkController:getNetworkClientById',
        'TokensController:getState',
        'PreferencesController:getState',
        'AccountsController:getSelectedAccount',
      ],
      allowedEvents: [
        'PreferencesController:stateChange',
        'TokensController:stateChange',
        'NetworkController:stateChange',
      ],
    });

    this.tokenBalancesController = new TokenBalancesController({
      messenger: tokenBalancesMessenger,
      state: initState.TokenBalancesController,
      interval: 30000,
    });

    const phishingControllerMessenger = this.controllerMessenger.getRestricted({
      name: 'PhishingController',
    });

    this.phishingController = new PhishingController({
      messenger: phishingControllerMessenger,
      state: initState.PhishingController,
      hotlistRefreshInterval: process.env.IN_TEST ? 5 * SECOND : undefined,
      stalelistRefreshInterval: process.env.IN_TEST ? 30 * SECOND : undefined,
    });

    const announcementMessenger = this.controllerMessenger.getRestricted({
      name: 'AnnouncementController',
    });

    this.announcementController = new AnnouncementController({
      messenger: announcementMessenger,
      allAnnouncements: UI_NOTIFICATIONS,
      state: initState.AnnouncementController,
    });

    const networkOrderMessenger = this.controllerMessenger.getRestricted({
      name: 'NetworkOrderController',
      allowedEvents: ['NetworkController:stateChange'],
    });
    this.networkOrderController = new NetworkOrderController({
      messenger: networkOrderMessenger,
      state: initState.NetworkOrderController,
    });

    const accountOrderMessenger = this.controllerMessenger.getRestricted({
      name: 'AccountOrderController',
    });
    this.accountOrderController = new AccountOrderController({
      messenger: accountOrderMessenger,
      state: initState.AccountOrderController,
    });

    const multichainRatesControllerMessenger =
      this.controllerMessenger.getRestricted({
        name: 'RatesController',
      });
    this.multichainRatesController = new RatesController({
      state: initState.MultichainRatesController,
      messenger: multichainRatesControllerMessenger,
      includeUsdRate: true,
      fetchMultiExchangeRate,
    });

    const tokenRatesMessenger = this.controllerMessenger.getRestricted({
      name: 'TokenRatesController',
      allowedActions: [
        'TokensController:getState',
        'NetworkController:getNetworkClientById',
        'NetworkController:getState',
        'AccountsController:getAccount',
        'AccountsController:getSelectedAccount',
      ],
      allowedEvents: [
        'NetworkController:stateChange',
        'AccountsController:selectedEvmAccountChange',
        'PreferencesController:stateChange',
        'TokensController:stateChange',
      ],
    });

    // token exchange rate tracker
    this.tokenRatesController = new TokenRatesController({
      state: initState.TokenRatesController,
      messenger: tokenRatesMessenger,
      tokenPricesService: new CodefiTokenPricesServiceV2(),
      disabled: !this.preferencesController.state.useCurrencyRateCheck,
    });

    this.controllerMessenger.subscribe(
      'PreferencesController:stateChange',
      previousValueComparator((prevState, currState) => {
        const { useCurrencyRateCheck: prevUseCurrencyRateCheck } = prevState;
        const { useCurrencyRateCheck: currUseCurrencyRateCheck } = currState;
        if (currUseCurrencyRateCheck && !prevUseCurrencyRateCheck) {
          this.tokenRatesController.enable();
        } else if (!currUseCurrencyRateCheck && prevUseCurrencyRateCheck) {
          this.tokenRatesController.disable();
        }
      }, this.preferencesController.state),
    );

    this.ensController = new EnsController({
      messenger: this.controllerMessenger.getRestricted({
        name: 'EnsController',
        allowedActions: [
          'NetworkController:getNetworkClientById',
          'NetworkController:getState',
        ],
        allowedEvents: [],
      }),
      onNetworkDidChange: networkControllerMessenger.subscribe.bind(
        networkControllerMessenger,
        'NetworkController:networkDidChange',
      ),
    });

    const onboardingControllerMessenger =
      this.controllerMessenger.getRestricted({
        name: 'OnboardingController',
        allowedActions: [],
        allowedEvents: [],
      });
    this.onboardingController = new OnboardingController({
      messenger: onboardingControllerMessenger,
      state: initState.OnboardingController,
    });

    let additionalKeyrings = [keyringBuilderFactory(QRHardwareKeyring)];

    const keyringOverrides = this.opts.overrides?.keyrings;

    if (isManifestV3 === false) {
      const additionalKeyringTypes = [
        keyringOverrides?.lattice || LatticeKeyring,
        QRHardwareKeyring,
      ];

      const additionalBridgedKeyringTypes = [
        {
          keyring: keyringOverrides?.trezor || TrezorKeyring,
          bridge: keyringOverrides?.trezorBridge || TrezorConnectBridge,
        },
        {
          keyring: keyringOverrides?.oneKey || OneKeyKeyring,
          bridge: keyringOverrides?.oneKeyBridge || TrezorConnectBridge,
        },
        {
          keyring: keyringOverrides?.ledger || LedgerKeyring,
          bridge: keyringOverrides?.ledgerBridge || LedgerIframeBridge,
        },
        {
          keyring: MockKeyring,
          bridge: MockKeyringBridge,
        },
      ];

      additionalKeyrings = additionalKeyringTypes.map((keyringType) =>
        keyringBuilderFactory(keyringType),
      );

      additionalBridgedKeyringTypes.forEach((keyringType) =>
        additionalKeyrings.push(
          hardwareKeyringBuilderFactory(
            keyringType.keyring,
            keyringType.bridge,
          ),
        ),
      );
    } else {
      additionalKeyrings.push(
        hardwareKeyringBuilderFactory(
          TrezorKeyring,
          keyringOverrides?.trezorBridge || TrezorOffscreenBridge,
        ),
        hardwareKeyringBuilderFactory(
          OneKeyKeyring,
          keyringOverrides?.oneKey || TrezorOffscreenBridge,
        ),
        hardwareKeyringBuilderFactory(
          LedgerKeyring,
          keyringOverrides?.ledgerBridge || LedgerOffscreenBridge,
        ),
        keyringBuilderFactory(LatticeKeyringOffscreen),
        hardwareKeyringBuilderFactory(MockKeyring, MockKeyringBridge),
      );
    }

    ///: BEGIN:ONLY_INCLUDE_IF(build-mmi)
    for (const custodianType of Object.keys(CUSTODIAN_TYPES)) {
      additionalKeyrings.push(
        mmiKeyringBuilderFactory(CUSTODIAN_TYPES[custodianType].keyringClass, {
          mmiConfigurationController: this.mmiConfigurationController,
          captureException,
        }),
      );
    }
    ///: END:ONLY_INCLUDE_IF

    ///: BEGIN:ONLY_INCLUDE_IF(keyring-snaps)
    const snapKeyringBuildMessenger = this.controllerMessenger.getRestricted({
      name: 'SnapKeyring',
      allowedActions: [
        'ApprovalController:addRequest',
        'ApprovalController:acceptRequest',
        'ApprovalController:rejectRequest',
        'ApprovalController:startFlow',
        'ApprovalController:endFlow',
        'ApprovalController:showSuccess',
        'ApprovalController:showError',
        'PhishingController:test',
        'PhishingController:maybeUpdateState',
        'KeyringController:getAccounts',
        'AccountsController:setSelectedAccount',
        'AccountsController:getAccountByAddress',
        'AccountsController:setAccountName',
        'AccountsController:listMultichainAccounts',
        'SnapController:handleRequest',
        'SnapController:get',
        'PreferencesController:getState',
      ],
    });

    // Necessary to persist the keyrings and update the accounts both within the keyring controller and accounts controller
    const persistAndUpdateAccounts = async () => {
      await this.keyringController.persistAllKeyrings();
      await this.accountsController.updateAccounts();
    };

    additionalKeyrings.push(
      snapKeyringBuilder(snapKeyringBuildMessenger, {
        persistKeyringHelper: () => persistAndUpdateAccounts(),
        removeAccountHelper: (address) => this.removeAccount(address),
        trackEvent: (...args) => this.metaMetricsController.trackEvent(...args),
      }),
    );

    ///: END:ONLY_INCLUDE_IF

    const keyringControllerMessenger = this.controllerMessenger.getRestricted({
      name: 'KeyringController',
    });

    console.debug(
      'MetamaskController:newKeyringController - additionalKeyrings',
      additionalKeyrings,
    );
    console.debug(
      'MetamaskController:newKeyringController - state',
      initState.KeyringController,
    );

    this.keyringController = new KeyringController({
      cacheEncryptionKey: true,
      keyringBuilders: additionalKeyrings,
      state: initState.KeyringController,
      encryptor: opts.encryptor || encryptorFactory(600_000),
      messenger: keyringControllerMessenger,
    });

    this.controllerMessenger.subscribe('KeyringController:unlock', () =>
      this._onUnlock(),
    );
    this.controllerMessenger.subscribe('KeyringController:lock', () =>
      this._onLock(),
    );

    this.controllerMessenger.subscribe(
      'KeyringController:stateChange',
      (state) => {
        this._onKeyringControllerUpdate(state);
      },
    );

    this.permissionController = new PermissionController({
      messenger: this.controllerMessenger.getRestricted({
        name: 'PermissionController',
        allowedActions: [
          `${this.approvalController.name}:addRequest`,
          `${this.approvalController.name}:hasRequest`,
          `${this.approvalController.name}:acceptRequest`,
          `${this.approvalController.name}:rejectRequest`,
          `SnapController:getPermitted`,
          `SnapController:install`,
          `SubjectMetadataController:getSubjectMetadata`,
        ],
      }),
      state: initState.PermissionController,
      caveatSpecifications: getCaveatSpecifications({
        listAccounts: this.accountsController.listAccounts.bind(
          this.accountsController,
        ),
        findNetworkClientIdByChainId:
          this.networkController.findNetworkClientIdByChainId.bind(
            this.networkController,
          ),
      }),
      permissionSpecifications: {
        ...getPermissionSpecifications(),
        ...this.getSnapPermissionSpecifications(),
      },
      unrestrictedMethods,
    });

    this.selectedNetworkController = new SelectedNetworkController({
      messenger: this.controllerMessenger.getRestricted({
        name: 'SelectedNetworkController',
        allowedActions: [
          'NetworkController:getNetworkClientById',
          'NetworkController:getState',
          'NetworkController:getSelectedNetworkClient',
          'PermissionController:hasPermissions',
          'PermissionController:getSubjectNames',
        ],
        allowedEvents: [
          'NetworkController:stateChange',
          'PermissionController:stateChange',
        ],
      }),
      state: initState.SelectedNetworkController,
      useRequestQueuePreference: true,
      onPreferencesStateChange: () => {
        // noop
        // we have removed the ability to toggle the useRequestQueue preference
        // both useRequestQueue and onPreferencesStateChange will be removed
        // once mobile supports per dapp network selection
        // see https://github.com/MetaMask/core/pull/5065#issue-2736965186
      },
      domainProxyMap: new WeakRefObjectMap(),
    });

    this.permissionLogController = new PermissionLogController({
      messenger: this.controllerMessenger.getRestricted({
        name: 'PermissionLogController',
      }),
      restrictedMethods: new Set(Object.keys(RestrictedMethods)),
      state: initState.PermissionLogController,
    });

    this.subjectMetadataController = new SubjectMetadataController({
      messenger: this.controllerMessenger.getRestricted({
        name: 'SubjectMetadataController',
        allowedActions: [`${this.permissionController.name}:hasPermissions`],
      }),
      state: initState.SubjectMetadataController,
      subjectCacheLimit: 100,
    });

    // account tracker watches balances, nonces, and any code at their address
    this.accountTrackerController = new AccountTrackerController({
      state: { accounts: {} },
      messenger: this.controllerMessenger.getRestricted({
        name: 'AccountTrackerController',
        allowedActions: [
          'AccountsController:getSelectedAccount',
          'NetworkController:getState',
          'NetworkController:getNetworkClientById',
          'OnboardingController:getState',
          'PreferencesController:getState',
        ],
        allowedEvents: [
          'AccountsController:selectedEvmAccountChange',
          'OnboardingController:stateChange',
          'KeyringController:accountRemoved',
        ],
      }),
      provider: this.provider,
      blockTracker: this.blockTracker,
      getNetworkIdentifier: (providerConfig) => {
        const { type, rpcUrl } =
          providerConfig ??
          getProviderConfig({
            metamask: this.networkController.state,
          });
        return type === NETWORK_TYPES.RPC ? rpcUrl : type;
      },
    });

    // start and stop polling for balances based on activeControllerConnections
    this.on('controllerConnectionChanged', (activeControllerConnections) => {
      const { completedOnboarding } = this.onboardingController.state;
      if (activeControllerConnections > 0 && completedOnboarding) {
        this.triggerNetworkrequests();
      } else {
        this.stopNetworkRequests();
      }
    });

    this.controllerMessenger.subscribe(
      `${this.onboardingController.name}:stateChange`,
      previousValueComparator(async (prevState, currState) => {
        const { completedOnboarding: prevCompletedOnboarding } = prevState;
        const { completedOnboarding: currCompletedOnboarding } = currState;
        if (!prevCompletedOnboarding && currCompletedOnboarding) {
          const { address } = this.accountsController.getSelectedAccount();

          await this._addAccountsWithBalance();

          this.postOnboardingInitialization();
          this.triggerNetworkrequests();

          // execute once the token detection on the post-onboarding
          await this.tokenDetectionController.detectTokens({
            selectedAddress: address,
          });
        }
      }, this.onboardingController.state),
    );

    const tokenDetectionControllerMessenger =
      this.controllerMessenger.getRestricted({
        name: 'TokenDetectionController',
        allowedActions: [
          'AccountsController:getAccount',
          'AccountsController:getSelectedAccount',
          'KeyringController:getState',
          'NetworkController:getNetworkClientById',
          'NetworkController:getNetworkConfigurationByNetworkClientId',
          'NetworkController:getState',
          'PreferencesController:getState',
          'TokenListController:getState',
          'TokensController:getState',
          'TokensController:addDetectedTokens',
        ],
        allowedEvents: [
          'AccountsController:selectedEvmAccountChange',
          'KeyringController:lock',
          'KeyringController:unlock',
          'NetworkController:networkDidChange',
          'PreferencesController:stateChange',
          'TokenListController:stateChange',
        ],
      });

    this.tokenDetectionController = new TokenDetectionController({
      messenger: tokenDetectionControllerMessenger,
      getBalancesInSingleCall:
        this.assetsContractController.getBalancesInSingleCall.bind(
          this.assetsContractController,
        ),
      trackMetaMetricsEvent: this.metaMetricsController.trackEvent.bind(
        this.metaMetricsController,
      ),
      useAccountsAPI: true,
      platform: 'extension',
    });

    const addressBookControllerMessenger =
      this.controllerMessenger.getRestricted({
        name: 'AddressBookController',
        allowedActions: [],
        allowedEvents: [],
      });

    this.addressBookController = new AddressBookController({
      messenger: addressBookControllerMessenger,
      state: initState.AddressBookController,
    });

    this.alertController = new AlertController({
      state: initState.AlertController,
      messenger: this.controllerMessenger.getRestricted({
        name: 'AlertController',
        allowedEvents: ['AccountsController:selectedAccountChange'],
        allowedActions: ['AccountsController:getSelectedAccount'],
      }),
    });

    ///: BEGIN:ONLY_INCLUDE_IF(build-mmi)
    this.custodyController = new CustodyController({
      initState: initState.CustodyController,
      captureException,
    });
    this.institutionalFeaturesController = new InstitutionalFeaturesController({
      initState: initState.InstitutionalFeaturesController,
      showConfirmRequest: opts.showUserConfirmation,
    });
    this.transactionUpdateController = new TransactionUpdateController({
      initState: initState.TransactionUpdateController,
      getCustodyKeyring: this.getCustodyKeyringIfExists.bind(this),
      mmiConfigurationController: this.mmiConfigurationController,
      captureException,
    });
    ///: END:ONLY_INCLUDE_IF

    this.backup = new Backup({
      preferencesController: this.preferencesController,
      addressBookController: this.addressBookController,
      accountsController: this.accountsController,
      networkController: this.networkController,
      trackMetaMetricsEvent: this.metaMetricsController.trackEvent.bind(
        this.metaMetricsController,
      ),
    });

    // This gets used as a ...spread parameter in two places: new TransactionController() and createRPCMethodTrackingMiddleware()
    this.snapAndHardwareMetricsParams = {
      getSelectedAccount: this.accountsController.getSelectedAccount.bind(
        this.accountsController,
      ),
      getAccountType: this.getAccountType.bind(this),
      getDeviceModel: this.getDeviceModel.bind(this),
      getHardwareTypeForMetric: this.getHardwareTypeForMetric.bind(this),
      snapAndHardwareMessenger: this.controllerMessenger.getRestricted({
        name: 'SnapAndHardwareMessenger',
        allowedActions: [
          'KeyringController:getKeyringForAccount',
          'SnapController:get',
          'AccountsController:getSelectedAccount',
        ],
      }),
    };

    this._addBridgeStatusControllerListeners();

    this.decryptMessageController = new DecryptMessageController({
      getState: this.getState.bind(this),
      messenger: this.controllerMessenger.getRestricted({
        name: 'DecryptMessageController',
        allowedActions: [
          `${this.approvalController.name}:addRequest`,
          `${this.approvalController.name}:acceptRequest`,
          `${this.approvalController.name}:rejectRequest`,
          `${this.keyringController.name}:decryptMessage`,
        ],
        allowedEvents: [
          'DecryptMessageManager:stateChange',
          'DecryptMessageManager:unapprovedMessage',
        ],
      }),
      managerMessenger: this.controllerMessenger.getRestricted({
        name: 'DecryptMessageManager',
      }),
      metricsEvent: this.metaMetricsController.trackEvent.bind(
        this.metaMetricsController,
      ),
    });

    this.encryptionPublicKeyController = new EncryptionPublicKeyController({
      messenger: this.controllerMessenger.getRestricted({
        name: 'EncryptionPublicKeyController',
        allowedActions: [
          `${this.approvalController.name}:addRequest`,
          `${this.approvalController.name}:acceptRequest`,
          `${this.approvalController.name}:rejectRequest`,
        ],
        allowedEvents: [
          'EncryptionPublicKeyManager:stateChange',
          'EncryptionPublicKeyManager:unapprovedMessage',
        ],
      }),
      managerMessenger: this.controllerMessenger.getRestricted({
        name: 'EncryptionPublicKeyManager',
      }),
      getEncryptionPublicKey:
        this.keyringController.getEncryptionPublicKey.bind(
          this.keyringController,
        ),
      getAccountKeyringType: this.keyringController.getAccountKeyringType.bind(
        this.keyringController,
      ),
      getState: this.getState.bind(this),
      metricsEvent: this.metaMetricsController.trackEvent.bind(
        this.metaMetricsController,
      ),
    });

    this.signatureController = new SignatureController({
      messenger: this.controllerMessenger.getRestricted({
        name: 'SignatureController',
        allowedActions: [
          `${this.accountsController.name}:getState`,
          `${this.approvalController.name}:addRequest`,
          `${this.keyringController.name}:signMessage`,
          `${this.keyringController.name}:signPersonalMessage`,
          `${this.keyringController.name}:signTypedMessage`,
          `${this.loggingController.name}:add`,
          `${this.networkController.name}:getNetworkClientById`,
        ],
      }),
      trace,
      decodingApiUrl: process.env.DECODING_API_URL,
      isDecodeSignatureRequestEnabled: () =>
        this.preferencesController.state.useTransactionSimulations,
    });

    this.signatureController.hub.on(
      'cancelWithReason',
      ({ metadata: message, reason }) => {
        this.metaMetricsController.trackEvent({
          event: reason,
          category: MetaMetricsEventCategory.Transactions,
          properties: {
            action: 'Sign Request',
            type: message.type,
          },
        });
      },
    );

    ///: BEGIN:ONLY_INCLUDE_IF(build-mmi)
    const transactionMetricsRequest = this.getTransactionMetricsRequest();

    const mmiControllerMessenger = this.controllerMessenger.getRestricted({
      name: 'MMIController',
      allowedActions: [
        'AccountsController:getAccountByAddress',
        'AccountsController:setAccountName',
        'AccountsController:listAccounts',
        'AccountsController:getSelectedAccount',
        'AccountsController:setSelectedAccount',
        'MetaMetricsController:getState',
        'NetworkController:getState',
        'NetworkController:setActiveNetwork',
      ],
    });

    this.mmiController = new MMIController({
      messenger: mmiControllerMessenger,
      mmiConfigurationController: this.mmiConfigurationController,
      keyringController: this.keyringController,
      appStateController: this.appStateController,
      transactionUpdateController: this.transactionUpdateController,
      custodyController: this.custodyController,
      getState: this.getState.bind(this),
      getPendingNonce: this.getPendingNonce.bind(this),
      accountTrackerController: this.accountTrackerController,
      networkController: this.networkController,
      metaMetricsController: this.metaMetricsController,
      permissionController: this.permissionController,
      signatureController: this.signatureController,
      platform: this.platform,
      extension: this.extension,
      getTransactions: (...args) => this.txController.getTransactions(...args),
      setTxStatusSigned: (id) =>
        this.txController.updateCustodialTransaction(id, {
          status: TransactionStatus.signed,
        }),
      setTxStatusSubmitted: (id) =>
        this.txController.updateCustodialTransaction(id, {
          status: TransactionStatus.submitted,
        }),
      setTxStatusFailed: (id, reason) =>
        this.txController.updateCustodialTransaction(id, {
          status: TransactionStatus.failed,
          errorMessage: reason,
        }),
      trackTransactionEvents: handleMMITransactionUpdate.bind(
        null,
        transactionMetricsRequest,
      ),
      updateTransaction: (txMeta, note) =>
        this.txController.updateTransaction(txMeta, note),
      updateTransactionHash: (id, hash) =>
        this.txController.updateCustodialTransaction(id, { hash }),
      setChannelId: (channelId) =>
        this.institutionalFeaturesController.setChannelId(channelId),
      setConnectionRequest: (payload) =>
        this.institutionalFeaturesController.setConnectionRequest(payload),
    });
    ///: END:ONLY_INCLUDE_IF

    const swapsControllerMessenger = this.controllerMessenger.getRestricted({
      name: 'SwapsController',
      // TODO: allow these internal calls once GasFeeController and TransactionController
      // export these action types and register its action handlers
      // allowedActions: [
      //   'GasFeeController:getEIP1559GasFeeEstimates',
      //   'TransactionController:getLayer1GasFee',
      // ],
      allowedActions: [
        'NetworkController:getState',
        'NetworkController:getNetworkClientById',
        'TokenRatesController:getState',
      ],
      allowedEvents: [],
    });

    this.swapsController = new SwapsController(
      {
        messenger: swapsControllerMessenger,
        getBufferedGasLimit: async (txMeta, multiplier) => {
          const { gas: gasLimit, simulationFails } =
            await this.txController.estimateGasBuffered(
              txMeta.txParams,
              multiplier,
              this.#getGlobalNetworkClientId(),
            );

          return { gasLimit, simulationFails };
        },
        // TODO: Remove once GasFeeController exports this action type
        getEIP1559GasFeeEstimates:
          this.gasFeeController.fetchGasFeeEstimates.bind(
            this.gasFeeController,
          ),
        // TODO: Remove once TransactionController exports this action type
        getLayer1GasFee: (...args) =>
          this.txController.getLayer1GasFee(...args),
        trackMetaMetricsEvent: this.metaMetricsController.trackEvent.bind(
          this.metaMetricsController,
        ),
      },
      initState.SwapsController,
    );

    const bridgeControllerMessenger = this.controllerMessenger.getRestricted({
      name: BRIDGE_CONTROLLER_NAME,
      allowedActions: [
        // 'AccountsController:getSelectedAccount',
        'AccountsController:getSelectedMultichainAccount',
        'SnapController:handleRequest',
        'NetworkController:getSelectedNetworkClient',
        'NetworkController:findNetworkClientIdByChainId',
      ],
      allowedEvents: [],
    });
    this.bridgeController = new BridgeController({
      messenger: bridgeControllerMessenger,
      // TODO: Remove once TransactionController exports this action type
      getLayer1GasFee: (...args) => this.txController.getLayer1GasFee(...args),
    });

    const bridgeStatusControllerMessenger =
      this.controllerMessenger.getRestricted({
        name: BRIDGE_STATUS_CONTROLLER_NAME,
        allowedActions: [
          'AccountsController:getSelectedMultichainAccount',
          'NetworkController:getNetworkClientById',
          'NetworkController:findNetworkClientIdByChainId',
          'NetworkController:getState',
          'TransactionController:getState',
        ],
        allowedEvents: [],
      });
    this.bridgeStatusController = new BridgeStatusController({
      messenger: bridgeStatusControllerMessenger,
      state: initState.BridgeStatusController,
    });

    const smartTransactionsControllerMessenger =
      this.controllerMessenger.getRestricted({
        name: 'SmartTransactionsController',
        allowedActions: [
          'NetworkController:getNetworkClientById',
          'NetworkController:getState',
        ],
        allowedEvents: ['NetworkController:stateChange'],
      });
    this.smartTransactionsController = new SmartTransactionsController({
      supportedChainIds: getAllowedSmartTransactionsChainIds(),
      clientId: ClientId.Extension,
      getNonceLock: (address) =>
        this.txController.getNonceLock(
          address,
          this.#getGlobalNetworkClientId(),
        ),
      confirmExternalTransaction: (...args) =>
        this.txController.confirmExternalTransaction(...args),
      trackMetaMetricsEvent: this.metaMetricsController.trackEvent.bind(
        this.metaMetricsController,
      ),
      state: initState.SmartTransactionsController,
      messenger: smartTransactionsControllerMessenger,
      getTransactions: (...args) => this.txController.getTransactions(...args),
      updateTransaction: (...args) =>
        this.txController.updateTransaction(...args),
      getFeatureFlags: () => {
        const state = this._getMetaMaskState();
        return getFeatureFlagsByChainId(state);
      },
      getMetaMetricsProps: async () => {
        const selectedAddress =
          this.accountsController.getSelectedAccount().address;
        const accountHardwareType = await this.getHardwareTypeForMetric(
          selectedAddress,
        );
        const accountType = await this.getAccountType(selectedAddress);
        const deviceModel = await this.getDeviceModel(selectedAddress);
        return {
          accountHardwareType,
          accountType,
          deviceModel,
        };
      },
    });

    const isExternalNameSourcesEnabled = () =>
      this.preferencesController.state.useExternalNameSources;

    this.nameController = new NameController({
      messenger: this.controllerMessenger.getRestricted({
        name: 'NameController',
        allowedActions: [],
      }),
      providers: [
        new ENSNameProvider({
          reverseLookup: this.ensController.reverseResolveAddress.bind(
            this.ensController,
          ),
        }),
        new EtherscanNameProvider({ isEnabled: isExternalNameSourcesEnabled }),
        new TokenNameProvider({ isEnabled: isExternalNameSourcesEnabled }),
        new LensNameProvider({ isEnabled: isExternalNameSourcesEnabled }),
        new SnapsNameProvider({
          messenger: this.controllerMessenger.getRestricted({
            name: 'SnapsNameProvider',
            allowedActions: [
              'SnapController:getAll',
              'SnapController:get',
              'SnapController:handleRequest',
              'PermissionController:getState',
            ],
          }),
        }),
      ],
      state: initState.NameController,
    });

    const petnamesBridgeMessenger = this.controllerMessenger.getRestricted({
      name: 'PetnamesBridge',
      allowedEvents: [
        'NameController:stateChange',
        'AccountsController:stateChange',
        'AddressBookController:stateChange',
      ],
      allowedActions: ['AccountsController:listAccounts'],
    });

    new AddressBookPetnamesBridge({
      addressBookController: this.addressBookController,
      nameController: this.nameController,
      messenger: petnamesBridgeMessenger,
    }).init();

    new AccountIdentitiesPetnamesBridge({
      nameController: this.nameController,
      messenger: petnamesBridgeMessenger,
    }).init();

    this.userOperationController = new UserOperationController({
      entrypoint: process.env.EIP_4337_ENTRYPOINT,
      getGasFeeEstimates: this.gasFeeController.fetchGasFeeEstimates.bind(
        this.gasFeeController,
      ),
      messenger: this.controllerMessenger.getRestricted({
        name: 'UserOperationController',
        allowedActions: [
          'ApprovalController:addRequest',
          'NetworkController:getNetworkClientById',
          'KeyringController:prepareUserOperation',
          'KeyringController:patchUserOperation',
          'KeyringController:signUserOperation',
        ],
      }),
      state: initState.UserOperationController,
    });

    this.userOperationController.hub.on(
      'user-operation-added',
      this._onUserOperationAdded.bind(this),
    );

    this.userOperationController.hub.on(
      'transaction-updated',
      this._onUserOperationTransactionUpdated.bind(this),
    );

    // ensure AccountTrackerController updates balances after network change
    networkControllerMessenger.subscribe(
      'NetworkController:networkDidChange',
      () => {
        this.accountTrackerController.updateAccounts();
      },
    );

    // clear unapproved transactions and messages when the network will change
    networkControllerMessenger.subscribe(
      'NetworkController:networkWillChange',
      clearPendingConfirmations.bind(this),
    );

    // RemoteFeatureFlagController has subscription for preferences changes
    this.controllerMessenger.subscribe(
      'PreferencesController:stateChange',
      previousValueComparator((prevState, currState) => {
        const { useExternalServices: prevUseExternalServices } = prevState;
        const { useExternalServices: currUseExternalServices } = currState;
        if (currUseExternalServices && !prevUseExternalServices) {
          this.remoteFeatureFlagController.enable();
          this.remoteFeatureFlagController.updateRemoteFeatureFlags();
        } else if (!currUseExternalServices && prevUseExternalServices) {
          this.remoteFeatureFlagController.disable();
        }
      }, this.preferencesController.state),
    );

    // Initialize RemoteFeatureFlagController
    this.remoteFeatureFlagController = new RemoteFeatureFlagController({
      messenger: this.controllerMessenger.getRestricted({
        name: 'RemoteFeatureFlagController',
        allowedActions: [],
        allowedEvents: [],
      }),
      fetchInterval: 15 * 60 * 1000, // 15 minutes in milliseconds
      disabled: !this.preferencesController.state.useExternalServices,
      getMetaMetricsId: () => this.metaMetricsController.getMetaMetricsId(),
      clientConfigApiService: new ClientConfigApiService({
        fetch: globalThis.fetch.bind(globalThis),
        config: {
          client: ClientType.Extension,
          distribution:
            this._getConfigForRemoteFeatureFlagRequest().distribution,
          environment: this._getConfigForRemoteFeatureFlagRequest().environment,
        },
      }),
    });

    const existingControllers = [
      this.networkController,
      this.preferencesController,
      this.gasFeeController,
      this.onboardingController,
      this.keyringController,
      ///: BEGIN:ONLY_INCLUDE_IF(build-mmi)
      this.transactionUpdateController,
      ///: END:ONLY_INCLUDE_IF
      this.smartTransactionsController,
    ];

    /** @type {import('./controller-init/utils').InitFunctions} */
    const controllerInitFunctions = {
      ExecutionService: ExecutionServiceInit,
      RateLimitController: RateLimitControllerInit,
      SnapsRegistry: SnapsRegistryInit,
      SnapController: SnapControllerInit,
      SnapInsightsController: SnapInsightsControllerInit,
      SnapInterfaceController: SnapInterfaceControllerInit,
      CronjobController: CronjobControllerInit,
      PPOMController: PPOMControllerInit,
      TransactionController: TransactionControllerInit,
      ///: BEGIN:ONLY_INCLUDE_IF(multichain)
      MultichainAssetsController: MultichainAssetsControllerInit,
      MultichainAssetsRatesController: MultichainAssetsRatesControllerInit,
      MultichainBalancesController: MultichainBalancesControllerInit,
      MultichainTransactionsController: MultichainTransactionsControllerInit,
      ///: END:ONLY_INCLUDE_IF
      MultichainNetworkController: MultichainNetworkControllerInit,
      AuthenticationController: AuthenticationControllerInit,
      UserStorageController: UserStorageControllerInit,
      NotificationServicesController: NotificationServicesControllerInit,
      NotificationServicesPushController:
        NotificationServicesPushControllerInit,
    };

    const {
      controllerApi,
      controllerMemState,
      controllerPersistedState,
      controllersByName,
    } = this.#initControllers({
      existingControllers,
      initFunctions: controllerInitFunctions,
      initState,
    });

    this.controllerApi = controllerApi;
    this.controllerMemState = controllerMemState;
    this.controllerPersistedState = controllerPersistedState;
    this.controllersByName = controllersByName;

    // Backwards compatibility for existing references
    this.cronjobController = controllersByName.CronjobController;
    this.rateLimitController = controllersByName.RateLimitController;
    this.snapController = controllersByName.SnapController;
    this.snapInsightsController = controllersByName.SnapInsightsController;
    this.snapInterfaceController = controllersByName.SnapInterfaceController;
    this.snapsRegistry = controllersByName.SnapsRegistry;
    this.ppomController = controllersByName.PPOMController;
    this.txController = controllersByName.TransactionController;
    ///: BEGIN:ONLY_INCLUDE_IF(multichain)
    this.multichainAssetsController =
      controllersByName.MultichainAssetsController;
    this.multichainBalancesController =
      controllersByName.MultichainBalancesController;
    this.multichainTransactionsController =
      controllersByName.MultichainTransactionsController;
    this.multichainAssetsRatesController =
      controllersByName.MultichainAssetsRatesController;
    ///: END:ONLY_INCLUDE_IF
    this.multichainNetworkController =
      controllersByName.MultichainNetworkController;
    this.authenticationController = controllersByName.AuthenticationController;
    this.userStorageController = controllersByName.UserStorageController;
    this.notificationServicesController =
      controllersByName.NotificationServicesController;
    this.notificationServicesPushController =
      controllersByName.NotificationServicesPushController;

    this.notificationServicesController.init();

    this.controllerMessenger.subscribe(
      'TransactionController:transactionStatusUpdated',
      ({ transactionMeta }) => {
        this._onFinishedTransaction(transactionMeta);
      },
    );

    this.controllerMessenger.subscribe(
      'NotificationServicesPushController:onNewNotifications',
      (notification) => {
        this.metaMetricsController.trackEvent({
          category: MetaMetricsEventCategory.PushNotifications,
          event: MetaMetricsEventName.PushNotificationReceived,
          properties: {
            notification_id: notification.id,
            notification_type: notification.type,
            chain_id: notification?.chain_id,
          },
        });
      },
    );
    this.controllerMessenger.subscribe(
      'NotificationServicesPushController:pushNotificationClicked',
      (notification) => {
        this.metaMetricsController.trackEvent({
          category: MetaMetricsEventCategory.PushNotifications,
          event: MetaMetricsEventName.PushNotificationClicked,
          properties: {
            notification_id: notification.id,
            notification_type: notification.type,
            chain_id: notification?.chain_id,
          },
        });
      },
    );

    this.metamaskMiddleware = createMetamaskMiddleware({
      static: {
        eth_syncing: false,
        web3_clientVersion: `MetaMask/v${version}`,
      },
      version,
      // account mgmt
      getAccounts: ({ origin: innerOrigin }) => {
        if (innerOrigin === ORIGIN_METAMASK) {
          const selectedAddress =
            this.accountsController.getSelectedAccount().address;
          return selectedAddress ? [selectedAddress] : [];
        } else if (this.isUnlocked()) {
          return this.getPermittedAccounts(innerOrigin);
        }
        return []; // changing this is a breaking change
      },
      // tx signing
      processTransaction: (transactionParams, dappRequest) =>
        addDappTransaction(
          this.getAddTransactionRequest({ transactionParams, dappRequest }),
        ),
      // msg signing
      ///: BEGIN:ONLY_INCLUDE_IF(build-main,build-beta,build-flask)

      processTypedMessage: (...args) =>
        addTypedMessage({
          signatureController: this.signatureController,
          signatureParams: args,
        }),
      processTypedMessageV3: (...args) =>
        addTypedMessage({
          signatureController: this.signatureController,
          signatureParams: args,
        }),
      processTypedMessageV4: (...args) =>
        addTypedMessage({
          signatureController: this.signatureController,
          signatureParams: args,
        }),
      processPersonalMessage: (...args) =>
        addPersonalMessage({
          signatureController: this.signatureController,
          signatureParams: args,
        }),
      ///: END:ONLY_INCLUDE_IF

      ///: BEGIN:ONLY_INCLUDE_IF(build-mmi)
      /* eslint-disable no-dupe-keys */
      processTypedMessage: this.mmiController.newUnsignedMessage.bind(
        this.mmiController,
      ),
      processTypedMessageV3: this.mmiController.newUnsignedMessage.bind(
        this.mmiController,
      ),
      processTypedMessageV4: this.mmiController.newUnsignedMessage.bind(
        this.mmiController,
      ),
      processPersonalMessage: this.mmiController.newUnsignedMessage.bind(
        this.mmiController,
      ),
      setTypedMessageInProgress:
        this.signatureController.setTypedMessageInProgress.bind(
          this.signatureController,
        ),
      setPersonalMessageInProgress:
        this.signatureController.setPersonalMessageInProgress.bind(
          this.signatureController,
        ),
      /* eslint-enable no-dupe-keys */
      ///: END:ONLY_INCLUDE_IF

      processEncryptionPublicKey:
        this.encryptionPublicKeyController.newRequestEncryptionPublicKey.bind(
          this.encryptionPublicKeyController,
        ),

      processDecryptMessage:
        this.decryptMessageController.newRequestDecryptMessage.bind(
          this.decryptMessageController,
        ),
      getPendingNonce: this.getPendingNonce.bind(this),
      getPendingTransactionByHash: (hash) =>
        this.txController.state.transactions.find(
          (meta) =>
            meta.hash === hash && meta.status === TransactionStatus.submitted,
        ),

      // EIP-5792
      processSendCalls: processSendCalls.bind(
        null,
        {
          addTransactionBatch: this.txController.addTransactionBatch.bind(
            this.txController,
          ),
          getDisabledAccountUpgradeChains:
            this.preferencesController.getDisabledAccountUpgradeChains.bind(
              this.preferencesController,
            ),
        },
        this.controllerMessenger,
      ),
      getCallsStatus: getCallsStatus.bind(null, this.controllerMessenger),
      getCapabilities: getCapabilities.bind(null, {
        isAtomicBatchSupported: this.txController.isAtomicBatchSupported.bind(
          this.txController,
        ),
        getDisabledAccountUpgradeChains:
          this.preferencesController.getDisabledAccountUpgradeChains.bind(
            this.preferencesController,
          ),
      }),
    });

    // ensure isClientOpenAndUnlocked is updated when memState updates
    this.on('update', (memState) => this._onStateUpdate(memState));

    /**
     * All controllers in Memstore but not in store. They are not persisted.
     * On chrome profile re-start, they will be re-initialized.
     */
    const resetOnRestartStore = {
      AccountTracker: this.accountTrackerController,
      TokenRatesController: this.tokenRatesController,
      DecryptMessageController: this.decryptMessageController,
      EncryptionPublicKeyController: this.encryptionPublicKeyController,
      SignatureController: this.signatureController,
      SwapsController: this.swapsController,
      BridgeController: this.bridgeController,
      BridgeStatusController: this.bridgeStatusController,
      EnsController: this.ensController,
      ApprovalController: this.approvalController,
    };

    this.store.updateStructure({
      AccountsController: this.accountsController,
      AppStateController: this.appStateController,
      AppMetadataController: this.appMetadataController,
      KeyringController: this.keyringController,
      PreferencesController: this.preferencesController,
      MetaMetricsController: this.metaMetricsController,
      MetaMetricsDataDeletionController: this.metaMetricsDataDeletionController,
      AddressBookController: this.addressBookController,
      CurrencyController: this.currencyRateController,
      MultichainNetworkController: this.multichainNetworkController,
      NetworkController: this.networkController,
      AlertController: this.alertController,
      OnboardingController: this.onboardingController,
      PermissionController: this.permissionController,
      PermissionLogController: this.permissionLogController,
      SubjectMetadataController: this.subjectMetadataController,
      AnnouncementController: this.announcementController,
      NetworkOrderController: this.networkOrderController,
      AccountOrderController: this.accountOrderController,
      GasFeeController: this.gasFeeController,
      TokenListController: this.tokenListController,
      TokensController: this.tokensController,
      TokenBalancesController: this.tokenBalancesController,
      SmartTransactionsController: this.smartTransactionsController,
      NftController: this.nftController,
      PhishingController: this.phishingController,
      SelectedNetworkController: this.selectedNetworkController,
      LoggingController: this.loggingController,
      MultichainRatesController: this.multichainRatesController,
      ///: BEGIN:ONLY_INCLUDE_IF(build-mmi)
      CustodyController: this.custodyController.store,
      InstitutionalFeaturesController:
        this.institutionalFeaturesController.store,
      MmiConfigurationController: this.mmiConfigurationController.store,
      ///: END:ONLY_INCLUDE_IF
      NameController: this.nameController,
      UserOperationController: this.userOperationController,
      // Notification Controllers
      AuthenticationController: this.authenticationController,
      UserStorageController: this.userStorageController,
      NotificationServicesController: this.notificationServicesController,
      NotificationServicesPushController:
        this.notificationServicesPushController,
      RemoteFeatureFlagController: this.remoteFeatureFlagController,
      ...resetOnRestartStore,
      ...controllerPersistedState,
    });

    this.memStore = new ComposableObservableStore({
      config: {
        AccountsController: this.accountsController,
        AppStateController: this.appStateController,
        AppMetadataController: this.appMetadataController,
        ///: BEGIN:ONLY_INCLUDE_IF(multichain)
        MultichainAssetsController: this.multichainAssetsController,
        MultichainBalancesController: this.multichainBalancesController,
        MultichainTransactionsController: this.multichainTransactionsController,
        MultichainAssetsRatesController: this.multichainAssetsRatesController,
        ///: END:ONLY_INCLUDE_IF
        MultichainNetworkController: this.multichainNetworkController,
        NetworkController: this.networkController,
        KeyringController: this.keyringController,
        PreferencesController: this.preferencesController,
        MetaMetricsController: this.metaMetricsController,
        MetaMetricsDataDeletionController:
          this.metaMetricsDataDeletionController,
        AddressBookController: this.addressBookController,
        CurrencyController: this.currencyRateController,
        AlertController: this.alertController,
        OnboardingController: this.onboardingController,
        PermissionController: this.permissionController,
        PermissionLogController: this.permissionLogController,
        SubjectMetadataController: this.subjectMetadataController,
        AnnouncementController: this.announcementController,
        NetworkOrderController: this.networkOrderController,
        AccountOrderController: this.accountOrderController,
        GasFeeController: this.gasFeeController,
        TokenListController: this.tokenListController,
        TokensController: this.tokensController,
        TokenBalancesController: this.tokenBalancesController,
        SmartTransactionsController: this.smartTransactionsController,
        NftController: this.nftController,
        SelectedNetworkController: this.selectedNetworkController,
        LoggingController: this.loggingController,
        MultichainRatesController: this.multichainRatesController,
        SnapController: this.snapController,
        CronjobController: this.cronjobController,
        SnapsRegistry: this.snapsRegistry,
        SnapInterfaceController: this.snapInterfaceController,
        SnapInsightsController: this.snapInsightsController,
        ///: BEGIN:ONLY_INCLUDE_IF(build-mmi)
        CustodyController: this.custodyController.store,
        InstitutionalFeaturesController:
          this.institutionalFeaturesController.store,
        MmiConfigurationController: this.mmiConfigurationController.store,
        ///: END:ONLY_INCLUDE_IF
        NameController: this.nameController,
        UserOperationController: this.userOperationController,
        // Notification Controllers
        AuthenticationController: this.authenticationController,
        UserStorageController: this.userStorageController,
        NotificationServicesController: this.notificationServicesController,
        QueuedRequestController: this.queuedRequestController,
        NotificationServicesPushController:
          this.notificationServicesPushController,
        RemoteFeatureFlagController: this.remoteFeatureFlagController,
        ...resetOnRestartStore,
        ...controllerMemState,
      },
      controllerMessenger: this.controllerMessenger,
    });

    // if this is the first time, clear the state of by calling these methods
    const resetMethods = [
      this.accountTrackerController.resetState.bind(
        this.accountTrackerController,
      ),
      this.decryptMessageController.resetState.bind(
        this.decryptMessageController,
      ),
      this.encryptionPublicKeyController.resetState.bind(
        this.encryptionPublicKeyController,
      ),
      this.signatureController.resetState.bind(this.signatureController),
      this.swapsController.resetState.bind(this.swapsController),
      this.bridgeController.resetState.bind(this.bridgeController),
      this.ensController.resetState.bind(this.ensController),
      this.approvalController.clear.bind(this.approvalController),
      // WE SHOULD ADD TokenListController.resetState here too. But it's not implemented yet.
    ];

    if (isManifestV3) {
      if (isFirstMetaMaskControllerSetup === true) {
        this.resetStates(resetMethods);
        this.extension.storage.session.set({
          isFirstMetaMaskControllerSetup: false,
        });
      }
    } else {
      // it's always the first time in MV2
      this.resetStates(resetMethods);
    }

    // Automatic login via config password
    const password = process.env.PASSWORD;
    if (
      !this.isUnlocked() &&
      this.onboardingController.state.completedOnboarding &&
      password &&
      !process.env.IN_TEST
    ) {
      this._loginUser(password);
    } else {
      this._startUISync();
    }

    // Lazily update the store with the current extension environment
    this.extension.runtime.getPlatformInfo().then(({ os }) => {
      this.appStateController.setBrowserEnvironment(
        os,
        // This method is presently only supported by Firefox
        this.extension.runtime.getBrowserInfo === undefined
          ? 'chrome'
          : 'firefox',
      );
    });

    this.setupControllerEventSubscriptions();
    this.setupMultichainDataAndSubscriptions();

    // For more information about these legacy streams, see here:
    // https://github.com/MetaMask/metamask-extension/issues/15491
    // TODO:LegacyProvider: Delete
    this.publicConfigStore = this.createPublicConfigStore();

    // Multiple MetaMask instances launched warning
    this.extension.runtime.onMessageExternal.addListener(onMessageReceived);
    // Fire a ping message to check if other extensions are running
    checkForMultipleVersionsRunning();

    if (this.onboardingController.state.completedOnboarding) {
      this.postOnboardingInitialization();
    }
  }

  // Provides a method for getting feature flags for the multichain
  // initial rollout, such that we can remotely modify polling interval
  getInfuraFeatureFlags() {
    fetchWithCache({
      url: 'https://swap.api.cx.metamask.io/featureFlags',
      cacheRefreshTime: MINUTE * 20,
    })
      .then(this.onFeatureFlagResponseReceived)
      .catch((e) => {
        // API unreachable (?)
        log.warn('Feature flag endpoint is unreachable', e);
      });
  }

  onFeatureFlagResponseReceived(response) {
    const { multiChainAssets = {} } = response;
    const { pollInterval } = multiChainAssets;
    // Polling interval is provided in seconds
    if (pollInterval > 0) {
      this.tokenBalancesController.setIntervalLength(pollInterval * SECOND);
    }
  }

  postOnboardingInitialization() {
    const { usePhishDetect } = this.preferencesController.state;

    this.networkController.lookupNetwork();

    if (usePhishDetect) {
      this.phishingController.maybeUpdateState();
    }
  }

  triggerNetworkrequests() {
    this.#restartSmartTransactionPoller();
    this.tokenDetectionController.enable();
    this.getInfuraFeatureFlags();
  }

  stopNetworkRequests() {
    this.txController.stopIncomingTransactionPolling();
    this.tokenDetectionController.disable();
  }

  resetStates(resetMethods) {
    resetMethods.forEach((resetMethod) => {
      try {
        resetMethod();
      } catch (err) {
        console.error(err);
      }
    });
  }

  ///: BEGIN:ONLY_INCLUDE_IF(keyring-snaps)
  /**
   * Initialize the snap keyring if it is not present.
   *
   * @returns {SnapKeyring}
   */
  async getSnapKeyring() {
    // TODO: Use `withKeyring` instead
    let [snapKeyring] = this.keyringController.getKeyringsByType(
      KeyringType.snap,
    );
    if (!snapKeyring) {
      await this.keyringController.addNewKeyring(KeyringType.snap);
      // TODO: Use `withKeyring` instead
      [snapKeyring] = this.keyringController.getKeyringsByType(
        KeyringType.snap,
      );
    }
    return snapKeyring;
  }
  ///: END:ONLY_INCLUDE_IF

  trackInsightSnapView(snapId) {
    this.metaMetricsController.trackEvent({
      event: MetaMetricsEventName.InsightSnapViewed,
      category: MetaMetricsEventCategory.Snaps,
      properties: {
        snap_id: snapId,
      },
    });
  }

  /**
   * Get snap metadata from the current state without refreshing the registry database.
   *
   * @param {string} snapId - A snap id.
   * @returns The available metadata for the snap, if any.
   */
  _getSnapMetadata(snapId) {
    return this.snapsRegistry.state.database?.verifiedSnaps?.[snapId]?.metadata;
  }

  /**
   * Tracks snaps export usage.
   * Note: This function is throttled to 1 call per 60 seconds per snap id + handler combination.
   *
   * @param {string} snapId - The ID of the snap the handler is being triggered on.
   * @param {string} handler - The handler to trigger on the snap for the request.
   * @param {boolean} success - Whether the invocation was successful or not.
   * @param {string} origin - The origin of the request.
   */
  _trackSnapExportUsage = wrap(
    memoize(
      () =>
        throttle(
          (snapId, handler, success, origin) =>
            this.metaMetricsController.trackEvent({
              event: MetaMetricsEventName.SnapExportUsed,
              category: MetaMetricsEventCategory.Snaps,
              properties: {
                snap_id: snapId,
                export: handler,
                snap_category: this._getSnapMetadata(snapId)?.category,
                success,
                origin,
              },
            }),
          SECOND * 60,
        ),
      (snapId, handler, _, origin) => `${snapId}${handler}${origin}`,
    ),
    (getFunc, ...args) => getFunc(...args)(...args),
  );

  /**
   * Passes a JSON-RPC request object to the SnapController for execution.
   *
   * @param {object} args - A bag of options.
   * @param {string} args.snapId - The ID of the recipient snap.
   * @param {string} args.origin - The origin of the RPC request.
   * @param {string} args.handler - The handler to trigger on the snap for the request.
   * @param {object} args.request - The JSON-RPC request object.
   * @returns The result of the JSON-RPC request.
   */
  async handleSnapRequest(args) {
    try {
      const response = await this.controllerMessenger.call(
        'SnapController:handleRequest',
        args,
      );
      this._trackSnapExportUsage(args.snapId, args.handler, true, args.origin);
      return response;
    } catch (error) {
      this._trackSnapExportUsage(args.snapId, args.handler, false, args.origin);
      throw error;
    }
  }

  /**
   * Gets the currently selected locale from the PreferencesController.
   *
   * @returns The currently selected locale.
   */
  getLocale() {
    const { currentLocale } = this.preferencesController.state;

    return currentLocale;
  }

  /**
   * Gets a subset of preferences from the PreferencesController to pass to a snap.
   *
   * @returns {object} A subset of preferences.
   */
  getPreferences() {
    const {
      preferences,
      securityAlertsEnabled,
      useCurrencyRateCheck,
      useTransactionSimulations,
      useTokenDetection,
      useMultiAccountBalanceChecker,
      openSeaEnabled,
      useNftDetection,
    } = this.preferencesController.state;

    return {
      privacyMode: preferences.privacyMode,
      securityAlertsEnabled,
      useCurrencyRateCheck,
      useTransactionSimulations,
      useTokenDetection,
      useMultiAccountBalanceChecker,
      openSeaEnabled,
      useNftDetection,
    };
  }

  /**
   * Constructor helper for getting Snap permission specifications.
   */
  getSnapPermissionSpecifications() {
    return {
      ...buildSnapEndowmentSpecifications(Object.keys(ExcludedSnapEndowments)),
      ...buildSnapRestrictedMethodSpecifications(
        Object.keys(ExcludedSnapPermissions),
        {
          getPreferences: () => {
            const locale = this.getLocale();
            const currency = this.currencyRateController.state.currentCurrency;
            const {
              privacyMode,
              securityAlertsEnabled,
              useCurrencyRateCheck,
              useTransactionSimulations,
              useTokenDetection,
              useMultiAccountBalanceChecker,
              openSeaEnabled,
              useNftDetection,
            } = this.getPreferences();
            return {
              locale,
              currency,
              hideBalances: privacyMode,
              useSecurityAlerts: securityAlertsEnabled,
              useExternalPricingData: useCurrencyRateCheck,
              simulateOnChainActions: useTransactionSimulations,
              useTokenDetection,
              batchCheckBalances: useMultiAccountBalanceChecker,
              displayNftMedia: openSeaEnabled,
              useNftDetection,
            };
          },
          clearSnapState: this.controllerMessenger.call.bind(
            this.controllerMessenger,
            'SnapController:clearSnapState',
          ),
          getMnemonic: async (source) => {
            if (!source) {
              return this.getPrimaryKeyringMnemonic();
            }

            try {
              const { type, mnemonic } = await this.controllerMessenger.call(
                'KeyringController:withKeyring',
                {
                  id: source,
                },
                async ({ keyring }) => ({
                  type: keyring.type,
                  mnemonic: keyring.mnemonic,
                }),
              );

              if (type !== KeyringTypes.hd || !mnemonic) {
                // The keyring isn't guaranteed to have a mnemonic (e.g.,
                // hardware wallets, which can't be used as entropy sources),
                // so we throw an error if it doesn't.
                throw new Error(
                  `Entropy source with ID "${source}" not found.`,
                );
              }

              return mnemonic;
            } catch {
              throw new Error(`Entropy source with ID "${source}" not found.`);
            }
          },
          getMnemonicSeed: async (source) => {
            if (!source) {
              return this.getPrimaryKeyringMnemonicSeed();
            }

            try {
              const { type, seed } = await this.controllerMessenger.call(
                'KeyringController:withKeyring',
                {
                  id: source,
                },
                async ({ keyring }) => ({
                  type: keyring.type,
                  seed: keyring.seed,
                }),
              );

              if (type !== KeyringTypes.hd || !seed) {
                // The keyring isn't guaranteed to have a seed (e.g.,
                // hardware wallets, which can't be used as entropy sources),
                // so we throw an error if it doesn't.
                throw new Error(
                  `Entropy source with ID "${source}" not found.`,
                );
              }

              return seed;
            } catch {
              throw new Error(`Entropy source with ID "${source}" not found.`);
            }
          },
          getUnlockPromise: this.appStateController.getUnlockPromise.bind(
            this.appStateController,
          ),
          getSnap: this.controllerMessenger.call.bind(
            this.controllerMessenger,
            'SnapController:get',
          ),
          handleSnapRpcRequest: this.handleSnapRequest.bind(this),
          getSnapState: this.controllerMessenger.call.bind(
            this.controllerMessenger,
            'SnapController:getSnapState',
          ),
          requestUserApproval:
            this.approvalController.addAndShowApprovalRequest.bind(
              this.approvalController,
            ),
          showNativeNotification: (origin, args) =>
            this.controllerMessenger.call(
              'RateLimitController:call',
              origin,
              'showNativeNotification',
              origin,
              args.message,
            ),
          showInAppNotification: (origin, args) => {
            const { message, title, footerLink } = args;
            const notificationArgs = {
              interfaceId: args.content,
              message,
              title,
              footerLink,
            };
            return this.controllerMessenger.call(
              'RateLimitController:call',
              origin,
              'showInAppNotification',
              origin,
              notificationArgs,
            );
          },
          updateSnapState: this.controllerMessenger.call.bind(
            this.controllerMessenger,
            'SnapController:updateSnapState',
          ),
          maybeUpdatePhishingList: () => {
            const { usePhishDetect } = this.preferencesController.state;

            if (!usePhishDetect) {
              return;
            }

            this.controllerMessenger.call(
              'PhishingController:maybeUpdateState',
            );
          },
          isOnPhishingList: (url) => {
            const { usePhishDetect } = this.preferencesController.state;

            if (!usePhishDetect) {
              return false;
            }

            return this.controllerMessenger.call(
              'PhishingController:testOrigin',
              url,
            ).result;
          },
          createInterface: this.controllerMessenger.call.bind(
            this.controllerMessenger,
            'SnapInterfaceController:createInterface',
          ),
          getInterface: this.controllerMessenger.call.bind(
            this.controllerMessenger,
            'SnapInterfaceController:getInterface',
          ),
          // We don't currently use special cryptography for the extension client.
          getClientCryptography: () => ({}),
          ///: BEGIN:ONLY_INCLUDE_IF(keyring-snaps)
          getSnapKeyring: this.getSnapKeyring.bind(this),
          ///: END:ONLY_INCLUDE_IF
        },
      ),
    };
  }

  /**
   * Sets up BaseController V2 event subscriptions. Currently, this includes
   * the subscriptions necessary to notify permission subjects of account
   * changes.
   *
   * Some of the subscriptions in this method are Messenger selector
   * event subscriptions. See the relevant documentation for
   * `@metamask/base-controller` for more information.
   *
   * Note that account-related notifications emitted when the extension
   * becomes unlocked are handled in MetaMaskController._onUnlock.
   */
  setupControllerEventSubscriptions() {
    let lastSelectedAddress;
    this.controllerMessenger.subscribe(
      'PreferencesController:stateChange',
      previousValueComparator(async (prevState, currState) => {
        const { currentLocale } = currState;
        this.#restartSmartTransactionPoller();

        await updateCurrentLocale(currentLocale);
        this.#checkTokenListPolling(currState, prevState);
      }, this.preferencesController.state),
    );

    this.controllerMessenger.subscribe(
      `${this.accountsController.name}:selectedAccountChange`,
      async (account) => {
        if (account.address && account.address !== lastSelectedAddress) {
          lastSelectedAddress = account.address;
          await this._onAccountChange(account.address);
        }
      },
    );

    // This handles account changes every time relevant permission state
    // changes, for any reason.
    this.controllerMessenger.subscribe(
      `${this.permissionController.name}:stateChange`,
      async (currentValue, previousValue) => {
        const changedAccounts = diffMap(currentValue, previousValue);

        for (const [origin, accounts] of changedAccounts.entries()) {
          this._notifyAccountsChange(origin, accounts);
        }
      },
      getPermittedAccountsByOrigin,
    );

    // This handles CAIP-25 authorization changes every time relevant permission state
    // changes, for any reason.
    if (process.env.MULTICHAIN_API) {
      this.controllerMessenger.subscribe(
        `${this.permissionController.name}:stateChange`,
        async (currentValue, previousValue) => {
          const changedAuthorizations = getChangedAuthorizations(
            currentValue,
            previousValue,
          );

          const removedAuthorizations = getRemovedAuthorizations(
            currentValue,
            previousValue,
          );

          // remove any existing notification subscriptions for removed authorizations
          for (const [
            origin,
            authorization,
          ] of removedAuthorizations.entries()) {
            const sessionScopes = getSessionScopes(authorization);
            // if the eth_subscription notification is in the scope and eth_subscribe is in the methods
            // then remove middleware and unsubscribe
            Object.entries(sessionScopes).forEach(([scope, scopeObject]) => {
              if (
                scopeObject.notifications.includes('eth_subscription') &&
                scopeObject.methods.includes('eth_subscribe')
              ) {
                this.removeMultichainApiEthSubscriptionMiddleware({
                  scope,
                  origin,
                });
              }
            });
          }

          // add new notification subscriptions for added/changed authorizations
          for (const [
            origin,
            authorization,
          ] of changedAuthorizations.entries()) {
            const sessionScopes = getSessionScopes(authorization);

            // if the eth_subscription notification is in the scope and eth_subscribe is in the methods
            // then get the subscriptionManager going for that scope
            Object.entries(sessionScopes).forEach(([scope, scopeObject]) => {
              if (
                scopeObject.notifications.includes('eth_subscription') &&
                scopeObject.methods.includes('eth_subscribe')
              ) {
                // for each tabId
                Object.values(this.connections[origin]).forEach(({ tabId }) => {
                  this.addMultichainApiEthSubscriptionMiddleware({
                    scope,
                    origin,
                    tabId,
                  });
                });
              } else {
                this.removeMultichainApiEthSubscriptionMiddleware({
                  scope,
                  origin,
                });
              }
            });

            this._notifyAuthorizationChange(origin, authorization);
          }
        },
        getAuthorizedScopesByOrigin,
      );
    }

    this.controllerMessenger.subscribe(
      `${this.permissionController.name}:stateChange`,
      async (currentValue, previousValue) => {
        const changedChains = diffMap(currentValue, previousValue);

        // This operates under the assumption that there will be at maximum
        // one origin permittedChains value change per event handler call
        for (const [origin, chains] of changedChains.entries()) {
          const currentNetworkClientIdForOrigin =
            this.selectedNetworkController.getNetworkClientIdForDomain(origin);
          const { chainId: currentChainIdForOrigin } =
            this.networkController.getNetworkConfigurationByNetworkClientId(
              currentNetworkClientIdForOrigin,
            );
          // if(chains.length === 0) {
          // TODO: This particular case should also occur at the same time
          // that eth_accounts is revoked. When eth_accounts is revoked,
          // the networkClientId for that origin should be reset to track
          // the globally selected network.
          // }
          if (chains.length > 0 && !chains.includes(currentChainIdForOrigin)) {
            const networkClientId =
              this.networkController.findNetworkClientIdByChainId(chains[0]);
            // setActiveNetwork should be called before setNetworkClientIdForDomain
            // to ensure that the isConnected value can be accurately inferred from
            // NetworkController.state.networksMetadata in return value of
            // `metamask_getProviderState` requests and `metamask_chainChanged` events.
            this.networkController.setActiveNetwork(networkClientId);
            this.selectedNetworkController.setNetworkClientIdForDomain(
              origin,
              networkClientId,
            );
          }
        }
      },
      getPermittedChainsByOrigin,
    );

    this.controllerMessenger.subscribe(
      'NetworkController:networkRemoved',
      ({ chainId }) => {
        const scopeString = toCaipChainId(
          'eip155',
          hexToBigInt(chainId).toString(10),
        );
        this.removeAllScopePermissions(scopeString);
      },
    );

    this.controllerMessenger.subscribe(
      'NetworkController:networkDidChange',
      async () => {
        const filteredChainIds = this.#getAllAddedNetworks().filter(
          (networkId) =>
            this.preferencesController.state.incomingTransactionsPreferences[
              networkId
            ],
        );

        if (filteredChainIds.length > 0) {
          await this.txController.stopIncomingTransactionPolling();

          await this.txController.updateIncomingTransactions(filteredChainIds);

          await this.txController.startIncomingTransactionPolling(
            filteredChainIds,
          );
        }
      },
    );

    this.controllerMessenger.subscribe(
      `${this.snapController.name}:snapInstallStarted`,
      (snapId, origin, isUpdate) => {
        const snapCategory = this._getSnapMetadata(snapId)?.category;
        this.metaMetricsController.trackEvent({
          event: isUpdate
            ? MetaMetricsEventName.SnapUpdateStarted
            : MetaMetricsEventName.SnapInstallStarted,
          category: MetaMetricsEventCategory.Snaps,
          properties: {
            snap_id: snapId,
            origin,
            snap_category: snapCategory,
          },
        });
      },
    );

    this.controllerMessenger.subscribe(
      `${this.snapController.name}:snapInstallFailed`,
      (snapId, origin, isUpdate, error) => {
        const isRejected = error.includes('User rejected the request.');
        const failedEvent = isUpdate
          ? MetaMetricsEventName.SnapUpdateFailed
          : MetaMetricsEventName.SnapInstallFailed;
        const rejectedEvent = isUpdate
          ? MetaMetricsEventName.SnapUpdateRejected
          : MetaMetricsEventName.SnapInstallRejected;

        const snapCategory = this._getSnapMetadata(snapId)?.category;
        this.metaMetricsController.trackEvent({
          event: isRejected ? rejectedEvent : failedEvent,
          category: MetaMetricsEventCategory.Snaps,
          properties: {
            snap_id: snapId,
            origin,
            snap_category: snapCategory,
          },
        });
      },
    );

    this.controllerMessenger.subscribe(
      `${this.snapController.name}:snapInstalled`,
      (truncatedSnap, origin, preinstalled) => {
        if (preinstalled) {
          return;
        }

        const snapId = truncatedSnap.id;
        const snapCategory = this._getSnapMetadata(snapId)?.category;
        this.metaMetricsController.trackEvent({
          event: MetaMetricsEventName.SnapInstalled,
          category: MetaMetricsEventCategory.Snaps,
          properties: {
            snap_id: snapId,
            version: truncatedSnap.version,
            origin,
            snap_category: snapCategory,
          },
        });
      },
    );

    this.controllerMessenger.subscribe(
      `${this.snapController.name}:snapUpdated`,
      (newSnap, oldVersion, origin, preinstalled) => {
        if (preinstalled) {
          return;
        }

        const snapId = newSnap.id;
        const snapCategory = this._getSnapMetadata(snapId)?.category;
        this.metaMetricsController.trackEvent({
          event: MetaMetricsEventName.SnapUpdated,
          category: MetaMetricsEventCategory.Snaps,
          properties: {
            snap_id: snapId,
            old_version: oldVersion,
            new_version: newSnap.version,
            origin,
            snap_category: snapCategory,
          },
        });
      },
    );

    this.controllerMessenger.subscribe(
      `${this.snapController.name}:snapTerminated`,
      (truncatedSnap) => {
        const approvals = Object.values(
          this.approvalController.state.pendingApprovals,
        ).filter(
          (approval) =>
            approval.origin === truncatedSnap.id &&
            approval.type.startsWith(RestrictedMethods.snap_dialog),
        );
        for (const approval of approvals) {
          this.approvalController.reject(
            approval.id,
            new Error('Snap was terminated.'),
          );
        }
      },
    );

    this.controllerMessenger.subscribe(
      `${this.snapController.name}:snapUninstalled`,
      (truncatedSnap) => {
        const notificationIds = this.notificationServicesController
          .getNotificationsByType(TRIGGER_TYPES.SNAP)
          .filter(
            (notification) => notification.data.origin === truncatedSnap.id,
          )
          .map((notification) => notification.id);

        this.notificationServicesController.deleteNotificationsById(
          notificationIds,
        );

        const snapId = truncatedSnap.id;
        const snapCategory = this._getSnapMetadata(snapId)?.category;
        this.metaMetricsController.trackEvent({
          event: MetaMetricsEventName.SnapUninstalled,
          category: MetaMetricsEventCategory.Snaps,
          properties: {
            snap_id: snapId,
            version: truncatedSnap.version,
            snap_category: snapCategory,
          },
        });
      },
    );
  }

  /**
   * Sets up multichain data and subscriptions.
   * This method is called during the MetaMaskController constructor.
   * It starts the MultichainRatesController if selected account is non-EVM
   * and subscribes to account changes.
   */
  setupMultichainDataAndSubscriptions() {
    if (
      !isEvmAccountType(
        this.accountsController.getSelectedMultichainAccount().type,
      )
    ) {
      this.multichainRatesController.start();
    }

    this.controllerMessenger.subscribe(
      'AccountsController:selectedAccountChange',
      (selectedAccount) => {
        if (isEvmAccountType(selectedAccount.type)) {
          this.multichainRatesController.stop();
          return;
        }
        this.multichainRatesController.start();
      },
    );

    this.controllerMessenger.subscribe(
      'CurrencyRateController:stateChange',
      ({ currentCurrency }) => {
        if (
          currentCurrency !== this.multichainRatesController.state.fiatCurrency
        ) {
          this.multichainRatesController.setFiatCurrency(currentCurrency);
        }
      },
    );
  }

  /**
   * If it does not already exist, creates and inserts middleware to handle eth
   * subscriptions for a particular evm scope on a specific Multichain API
   * JSON-RPC pipeline by origin and tabId.
   *
   * @param {object} options - The options object.
   * @param {string} options.scope - The evm scope to handle eth susbcriptions for.
   * @param {string} options.origin - The origin to handle eth subscriptions for.
   * @param {string} options.tabId - The tabId to handle eth subscriptions for.
   */
  addMultichainApiEthSubscriptionMiddleware({ scope, origin, tabId }) {
    const subscriptionManager = this.multichainSubscriptionManager.subscribe({
      scope,
      origin,
      tabId,
    });
    this.multichainMiddlewareManager.addMiddleware({
      scope,
      origin,
      tabId,
      middleware: subscriptionManager.middleware,
    });
  }

  /**
   * If it does exist, removes all middleware that were handling eth
   * subscriptions for a particular evm scope for all Multichain API
   * JSON-RPC pipelines for an origin.
   *
   * @param {object} options - The options object.
   * @param {string} options.scope - The evm scope to handle eth susbcriptions for.
   * @param {string} options.origin - The origin to handle eth subscriptions for.
   */

  removeMultichainApiEthSubscriptionMiddleware({ scope, origin }) {
    this.multichainMiddlewareManager.removeMiddlewareByScopeAndOrigin(
      scope,
      origin,
    );
    this.multichainSubscriptionManager.unsubscribeByScopeAndOrigin(
      scope,
      origin,
    );
  }

  /**
   * TODO:LegacyProvider: Delete
   * Constructor helper: initialize a public config store.
   * This store is used to make some config info available to Dapps synchronously.
   */
  createPublicConfigStore() {
    // subset of state for metamask inpage provider
    const publicConfigStore = new ObservableStore();

    const selectPublicState = async ({ isUnlocked }) => {
      const { chainId, networkVersion, isConnected } =
        await this.getProviderNetworkState();

      return {
        isUnlocked,
        chainId,
        networkVersion: isConnected ? networkVersion : 'loading',
      };
    };

    const updatePublicConfigStore = async (memState) => {
      const networkStatus =
        memState.networksMetadata[memState.selectedNetworkClientId]?.status;
      if (networkStatus === NetworkStatus.Available) {
        publicConfigStore.putState(await selectPublicState(memState));
      }
    };

    // setup memStore subscription hooks
    this.on('update', updatePublicConfigStore);
    updatePublicConfigStore(this.getState());

    return publicConfigStore;
  }

  /**
   * Gets relevant state for the provider of an external origin.
   *
   * @param {string} origin - The origin to get the provider state for.
   * @returns {Promise<{ isUnlocked: boolean, networkVersion: string, chainId: string, accounts: string[], extensionId: string | undefined }>} An object with relevant state properties.
   */
  async getProviderState(origin) {
    const providerNetworkState = await this.getProviderNetworkState(origin);
    const metadata = {};
    if (process.env.MULTICHAIN_API && isManifestV3) {
      const { chrome } = globalThis;
      metadata.extensionId = chrome?.runtime?.id;
    }
    return {
      /**
       * We default `isUnlocked` to `true` because even though we no longer emit events depending on this,
       * embedded dapp providers might listen directly to our streams, and therefore depend on it, so we leave it here.
       */
      isUnlocked: true,
      accounts: this.getPermittedAccounts(origin),
      ...metadata,
      ...providerNetworkState,
    };
  }

  /**
   * Retrieves network state information relevant for external providers.
   *
   * @param {string} origin - The origin identifier for which network state is requested (default: 'metamask').
   * @returns {object} An object containing important network state properties, including chainId and networkVersion.
   */
  async getProviderNetworkState(origin = METAMASK_DOMAIN) {
    const networkClientId = this.controllerMessenger.call(
      'SelectedNetworkController:getNetworkClientIdForDomain',
      origin,
    );

    const networkClient = this.controllerMessenger.call(
      'NetworkController:getNetworkClientById',
      networkClientId,
    );

    const { chainId } = networkClient.configuration;

    const { completedOnboarding } = this.onboardingController.state;

    let networkVersion = this.deprecatedNetworkVersions[networkClientId];
    if (networkVersion === undefined && completedOnboarding) {
      try {
        const result = await networkClient.provider.request({
          method: 'net_version',
        });
        networkVersion = convertNetworkId(result);
      } catch (error) {
        console.error(error);
        networkVersion = null;
      }

      this.deprecatedNetworkVersions[networkClientId] = networkVersion;
    }

    const metadata =
      this.networkController.state.networksMetadata[networkClientId];

    return {
      chainId,
      networkVersion: networkVersion ?? 'loading',
      isConnected: metadata?.status === NetworkStatus.Available,
    };
  }

  //=============================================================================
  // EXPOSED TO THE UI SUBSYSTEM
  //=============================================================================

  /**
   * The metamask-state of the various controllers, made available to the UI
   *
   * @returns {object} status
   */
  getState() {
    const { vault } = this.keyringController.state;
    const isInitialized = Boolean(vault);
    const flatState = this.memStore.getFlatState();

    return {
      isInitialized,
      ...sanitizeUIState(flatState),
    };
  }

  /**
   * Returns an Object containing API Callback Functions.
   * These functions are the interface for the UI.
   * The API object can be transmitted over a stream via JSON-RPC.
   *
   * @returns {object} Object containing API functions.
   */
  getApi() {
    const {
      accountsController,
      addressBookController,
      alertController,
      appStateController,
      keyringController,
      nftController,
      nftDetectionController,
      currencyRateController,
      tokenBalancesController,
      tokenDetectionController,
      ensController,
      tokenListController,
      gasFeeController,
      metaMetricsController,
      networkController,
      announcementController,
      onboardingController,
      permissionController,
      preferencesController,
      tokensController,
      smartTransactionsController,
      txController,
      assetsContractController,
      backup,
      approvalController,
      phishingController,
      tokenRatesController,
      accountTrackerController,
      // Notification Controllers
      authenticationController,
      userStorageController,
      notificationServicesController,
      notificationServicesPushController,
      signatureController,
    } = this;

    return {
      // etc
      getState: this.getState.bind(this),
      setCurrentCurrency: currencyRateController.setCurrentCurrency.bind(
        currencyRateController,
      ),
      setUseBlockie: preferencesController.setUseBlockie.bind(
        preferencesController,
      ),
      setUsePhishDetect: preferencesController.setUsePhishDetect.bind(
        preferencesController,
      ),
      setUseMultiAccountBalanceChecker:
        preferencesController.setUseMultiAccountBalanceChecker.bind(
          preferencesController,
        ),
      setUseSafeChainsListValidation:
        preferencesController.setUseSafeChainsListValidation.bind(
          preferencesController,
        ),
      setUseTokenDetection: preferencesController.setUseTokenDetection.bind(
        preferencesController,
      ),
      setUseNftDetection: preferencesController.setUseNftDetection.bind(
        preferencesController,
      ),
      setUse4ByteResolution: preferencesController.setUse4ByteResolution.bind(
        preferencesController,
      ),
      setUseCurrencyRateCheck:
        preferencesController.setUseCurrencyRateCheck.bind(
          preferencesController,
        ),
      setOpenSeaEnabled: preferencesController.setOpenSeaEnabled.bind(
        preferencesController,
      ),
      getProviderConfig: () =>
        getProviderConfig({
          metamask: this.networkController.state,
        }),
      grantPermissionsIncremental:
        this.permissionController.grantPermissionsIncremental.bind(
          this.permissionController,
        ),
      grantPermissions: this.permissionController.grantPermissions.bind(
        this.permissionController,
      ),
      setSecurityAlertsEnabled:
        preferencesController.setSecurityAlertsEnabled.bind(
          preferencesController,
        ),
      ///: BEGIN:ONLY_INCLUDE_IF(keyring-snaps)
      setAddSnapAccountEnabled:
        preferencesController.setAddSnapAccountEnabled.bind(
          preferencesController,
        ),
      ///: END:ONLY_INCLUDE_IF
      ///: BEGIN:ONLY_INCLUDE_IF(build-flask)
      setWatchEthereumAccountEnabled:
        preferencesController.setWatchEthereumAccountEnabled.bind(
          preferencesController,
        ),
      ///: END:ONLY_INCLUDE_IF
      ///: BEGIN:ONLY_INCLUDE_IF(bitcoin)
      setBitcoinSupportEnabled:
        preferencesController.setBitcoinSupportEnabled.bind(
          preferencesController,
        ),
      setBitcoinTestnetSupportEnabled:
        preferencesController.setBitcoinTestnetSupportEnabled.bind(
          preferencesController,
        ),
      ///: END:ONLY_INCLUDE_IF
      setUseExternalNameSources:
        preferencesController.setUseExternalNameSources.bind(
          preferencesController,
        ),
      setUseTransactionSimulations:
        preferencesController.setUseTransactionSimulations.bind(
          preferencesController,
        ),
      setIpfsGateway: preferencesController.setIpfsGateway.bind(
        preferencesController,
      ),
      setIsIpfsGatewayEnabled:
        preferencesController.setIsIpfsGatewayEnabled.bind(
          preferencesController,
        ),
      setUseAddressBarEnsResolution:
        preferencesController.setUseAddressBarEnsResolution.bind(
          preferencesController,
        ),
      setParticipateInMetaMetrics:
        metaMetricsController.setParticipateInMetaMetrics.bind(
          metaMetricsController,
        ),
      setDataCollectionForMarketing:
        metaMetricsController.setDataCollectionForMarketing.bind(
          metaMetricsController,
        ),
      setMarketingCampaignCookieId:
        metaMetricsController.setMarketingCampaignCookieId.bind(
          metaMetricsController,
        ),
      setCurrentLocale: preferencesController.setCurrentLocale.bind(
        preferencesController,
      ),
      setIncomingTransactionsPreferences:
        preferencesController.setIncomingTransactionsPreferences.bind(
          preferencesController,
        ),
      setServiceWorkerKeepAlivePreference:
        preferencesController.setServiceWorkerKeepAlivePreference.bind(
          preferencesController,
        ),
      markPasswordForgotten: this.markPasswordForgotten.bind(this),
      unMarkPasswordForgotten: this.unMarkPasswordForgotten.bind(this),
      getRequestAccountTabIds: this.getRequestAccountTabIds,
      getOpenMetamaskTabsIds: this.getOpenMetamaskTabsIds,
      markNotificationPopupAsAutomaticallyClosed: () =>
        this.notificationManager.markAsAutomaticallyClosed(),
      getCode: this.getCode.bind(this),

      // primary keyring management
      addNewAccount: this.addNewAccount.bind(this),
      getSeedPhrase: this.getSeedPhrase.bind(this),
      resetAccount: this.resetAccount.bind(this),
      removeAccount: this.removeAccount.bind(this),
      importAccountWithStrategy: this.importAccountWithStrategy.bind(this),
      getNextAvailableAccountName:
        accountsController.getNextAvailableAccountName.bind(accountsController),
      ///: BEGIN:ONLY_INCLUDE_IF(keyring-snaps)
      getAccountsBySnapId: (snapId) => getAccountsBySnapId(this, snapId),
      ///: END:ONLY_INCLUDE_IF

      // hardware wallets
      connectHardware: this.connectHardware.bind(this),
      forgetDevice: this.forgetDevice.bind(this),
      checkHardwareStatus: this.checkHardwareStatus.bind(this),
      unlockHardwareWalletAccount: this.unlockHardwareWalletAccount.bind(this),
      attemptLedgerTransportCreation:
        this.attemptLedgerTransportCreation.bind(this),

      // qr hardware devices
      submitQRHardwareCryptoHDKey:
        keyringController.submitQRCryptoHDKey.bind(keyringController),
      submitQRHardwareCryptoAccount:
        keyringController.submitQRCryptoAccount.bind(keyringController),
      cancelSyncQRHardware:
        keyringController.cancelQRSynchronization.bind(keyringController),
      submitQRHardwareSignature:
        keyringController.submitQRSignature.bind(keyringController),
      cancelQRHardwareSignRequest:
        keyringController.cancelQRSignRequest.bind(keyringController),

      // vault management
      submitPassword: this.submitPassword.bind(this),
      verifyPassword: this.verifyPassword.bind(this),

      // network management
      setActiveNetwork: async (id) => {
        // The multichain network controller will proxy the call to the network controller
        // in the case that the ID is an EVM network client ID.
        return await this.multichainNetworkController.setActiveNetwork(id);
      },
      // Avoids returning the promise so that initial call to switch network
      // doesn't block on the network lookup step
      setActiveNetworkConfigurationId: (networkConfigurationId) => {
        this.networkController.setActiveNetwork(networkConfigurationId);
      },
      setNetworkClientIdForDomain: (origin, networkClientId) => {
        return this.selectedNetworkController.setNetworkClientIdForDomain(
          origin,
          networkClientId,
        );
      },
      rollbackToPreviousProvider:
        networkController.rollbackToPreviousProvider.bind(networkController),
      addNetwork: this.networkController.addNetwork.bind(
        this.networkController,
      ),
      updateNetwork: this.networkController.updateNetwork.bind(
        this.networkController,
      ),
      removeNetwork: this.networkController.removeNetwork.bind(
        this.networkController,
      ),
      getCurrentNetworkEIP1559Compatibility:
        this.networkController.getEIP1559Compatibility.bind(
          this.networkController,
        ),
      getNetworkConfigurationByNetworkClientId:
        this.networkController.getNetworkConfigurationByNetworkClientId.bind(
          this.networkController,
        ),
      // PreferencesController
      setSelectedAddress: (address) => {
        const account = this.accountsController.getAccountByAddress(address);
        if (account) {
          this.accountsController.setSelectedAccount(account.id);
        } else {
          throw new Error(`No account found for address: ${address}`);
        }
      },
      toggleExternalServices: this.toggleExternalServices.bind(this),
      addToken: tokensController.addToken.bind(tokensController),
      updateTokenType: tokensController.updateTokenType.bind(tokensController),
      setFeatureFlag: preferencesController.setFeatureFlag.bind(
        preferencesController,
      ),
      setPreference: preferencesController.setPreference.bind(
        preferencesController,
      ),

      addKnownMethodData: preferencesController.addKnownMethodData.bind(
        preferencesController,
      ),
      setDismissSeedBackUpReminder:
        preferencesController.setDismissSeedBackUpReminder.bind(
          preferencesController,
        ),
      setOverrideContentSecurityPolicyHeader:
        preferencesController.setOverrideContentSecurityPolicyHeader.bind(
          preferencesController,
        ),
      setAdvancedGasFee: preferencesController.setAdvancedGasFee.bind(
        preferencesController,
      ),
      setTheme: preferencesController.setTheme.bind(preferencesController),
      disableAccountUpgradeForChain:
        preferencesController.disableAccountUpgradeForChain.bind(
          preferencesController,
        ),
      ///: BEGIN:ONLY_INCLUDE_IF(keyring-snaps)
      setSnapsAddSnapAccountModalDismissed:
        preferencesController.setSnapsAddSnapAccountModalDismissed.bind(
          preferencesController,
        ),
      ///: END:ONLY_INCLUDE_IF

      // AccountsController
      setSelectedInternalAccount: (id) => {
        const account = this.accountsController.getAccount(id);
        if (account) {
          this.accountsController.setSelectedAccount(id);
        }
      },

      setAccountName:
        accountsController.setAccountName.bind(accountsController),

      setAccountLabel: (address, label) => {
        const account = this.accountsController.getAccountByAddress(address);
        if (account === undefined) {
          throw new Error(`No account found for address: ${address}`);
        }
        this.accountsController.setAccountName(account.id, label);
      },

      // AssetsContractController
      getTokenStandardAndDetails: this.getTokenStandardAndDetails.bind(this),
      getTokenSymbol: this.getTokenSymbol.bind(this),

      // NftController
      addNft: nftController.addNft.bind(nftController),

      addNftVerifyOwnership:
        nftController.addNftVerifyOwnership.bind(nftController),

      removeAndIgnoreNft: nftController.removeAndIgnoreNft.bind(nftController),

      removeNft: nftController.removeNft.bind(nftController),

      checkAndUpdateAllNftsOwnershipStatus:
        nftController.checkAndUpdateAllNftsOwnershipStatus.bind(nftController),

      checkAndUpdateSingleNftOwnershipStatus:
        nftController.checkAndUpdateSingleNftOwnershipStatus.bind(
          nftController,
        ),

      getNFTContractInfo: nftController.getNFTContractInfo.bind(nftController),

      isNftOwner: nftController.isNftOwner.bind(nftController),

      // AddressController
      setAddressBook: addressBookController.set.bind(addressBookController),
      removeFromAddressBook: addressBookController.delete.bind(
        addressBookController,
      ),

      // AppStateController
      setLastActiveTime:
        appStateController.setLastActiveTime.bind(appStateController),
      setCurrentExtensionPopupId:
        appStateController.setCurrentExtensionPopupId.bind(appStateController),
      setDefaultHomeActiveTabName:
        appStateController.setDefaultHomeActiveTabName.bind(appStateController),
      setConnectedStatusPopoverHasBeenShown:
        appStateController.setConnectedStatusPopoverHasBeenShown.bind(
          appStateController,
        ),
      setRecoveryPhraseReminderHasBeenShown:
        appStateController.setRecoveryPhraseReminderHasBeenShown.bind(
          appStateController,
        ),
      setRecoveryPhraseReminderLastShown:
        appStateController.setRecoveryPhraseReminderLastShown.bind(
          appStateController,
        ),
      setTermsOfUseLastAgreed:
        appStateController.setTermsOfUseLastAgreed.bind(appStateController),
      setSurveyLinkLastClickedOrClosed:
        appStateController.setSurveyLinkLastClickedOrClosed.bind(
          appStateController,
        ),
      setOnboardingDate:
        appStateController.setOnboardingDate.bind(appStateController),
      setLastViewedUserSurvey:
        appStateController.setLastViewedUserSurvey.bind(appStateController),
      setRampCardClosed:
        appStateController.setRampCardClosed.bind(appStateController),
      setNewPrivacyPolicyToastClickedOrClosed:
        appStateController.setNewPrivacyPolicyToastClickedOrClosed.bind(
          appStateController,
        ),
      setNewPrivacyPolicyToastShownDate:
        appStateController.setNewPrivacyPolicyToastShownDate.bind(
          appStateController,
        ),
      setSnapsInstallPrivacyWarningShownStatus:
        appStateController.setSnapsInstallPrivacyWarningShownStatus.bind(
          appStateController,
        ),
      setOutdatedBrowserWarningLastShown:
        appStateController.setOutdatedBrowserWarningLastShown.bind(
          appStateController,
        ),
      setShowTestnetMessageInDropdown:
        appStateController.setShowTestnetMessageInDropdown.bind(
          appStateController,
        ),
      setShowBetaHeader:
        appStateController.setShowBetaHeader.bind(appStateController),
      setShowPermissionsTour:
        appStateController.setShowPermissionsTour.bind(appStateController),
      setShowAccountBanner:
        appStateController.setShowAccountBanner.bind(appStateController),
      setShowNetworkBanner:
        appStateController.setShowNetworkBanner.bind(appStateController),
      updateNftDropDownState:
        appStateController.updateNftDropDownState.bind(appStateController),
      setSwitchedNetworkDetails:
        appStateController.setSwitchedNetworkDetails.bind(appStateController),
      clearSwitchedNetworkDetails:
        appStateController.clearSwitchedNetworkDetails.bind(appStateController),
      setSwitchedNetworkNeverShowMessage:
        appStateController.setSwitchedNetworkNeverShowMessage.bind(
          appStateController,
        ),
      getLastInteractedConfirmationInfo:
        appStateController.getLastInteractedConfirmationInfo.bind(
          appStateController,
        ),
      setLastInteractedConfirmationInfo:
        appStateController.setLastInteractedConfirmationInfo.bind(
          appStateController,
        ),
      updateSlides: appStateController.updateSlides.bind(appStateController),
      removeSlide: appStateController.removeSlide.bind(appStateController),

      // EnsController
      tryReverseResolveAddress:
        ensController.reverseResolveAddress.bind(ensController),

      // KeyringController
      setLocked: this.setLocked.bind(this),
      createNewVaultAndKeychain: this.createNewVaultAndKeychain.bind(this),
      createNewVaultAndRestore: this.createNewVaultAndRestore.bind(this),
      ///: BEGIN:ONLY_INCLUDE_IF(multi-srp)
      generateNewMnemonicAndAddToVault:
        this.generateNewMnemonicAndAddToVault.bind(this),
      importMnemonicToVault: this.importMnemonicToVault.bind(this),
      ///: END:ONLY_INCLUDE_IF
      exportAccount: this.exportAccount.bind(this),

      // txController
      updateTransaction: txController.updateTransaction.bind(txController),
      approveTransactionsWithSameNonce:
        txController.approveTransactionsWithSameNonce.bind(txController),
      createCancelTransaction: this.createCancelTransaction.bind(this),
      createSpeedUpTransaction: this.createSpeedUpTransaction.bind(this),
      estimateGas: this.estimateGas.bind(this),
      estimateGasFee: txController.estimateGasFee.bind(txController),
      getNextNonce: this.getNextNonce.bind(this),
      addTransaction: (transactionParams, transactionOptions) =>
        addTransaction(
          this.getAddTransactionRequest({
            transactionParams,
            transactionOptions,
            waitForSubmit: false,
          }),
        ),
      addTransactionAndWaitForPublish: (
        transactionParams,
        transactionOptions,
      ) =>
        addTransaction(
          this.getAddTransactionRequest({
            transactionParams,
            transactionOptions,
            waitForSubmit: true,
          }),
        ),
      createTransactionEventFragment:
        createTransactionEventFragmentWithTxId.bind(
          null,
          this.getTransactionMetricsRequest(),
        ),
<<<<<<< HEAD

      newUnsignedTypedMessage:
        signatureController.newUnsignedTypedMessage.bind(signatureController),

=======
      setTransactionActive:
        txController.setTransactionActive.bind(txController),
>>>>>>> acf8867c
      // decryptMessageController
      decryptMessage: this.decryptMessageController.decryptMessage.bind(
        this.decryptMessageController,
      ),
      decryptMessageInline:
        this.decryptMessageController.decryptMessageInline.bind(
          this.decryptMessageController,
        ),
      cancelDecryptMessage:
        this.decryptMessageController.cancelDecryptMessage.bind(
          this.decryptMessageController,
        ),

      // EncryptionPublicKeyController
      encryptionPublicKey:
        this.encryptionPublicKeyController.encryptionPublicKey.bind(
          this.encryptionPublicKeyController,
        ),
      cancelEncryptionPublicKey:
        this.encryptionPublicKeyController.cancelEncryptionPublicKey.bind(
          this.encryptionPublicKeyController,
        ),

      // onboarding controller
      setSeedPhraseBackedUp:
        onboardingController.setSeedPhraseBackedUp.bind(onboardingController),
      completeOnboarding:
        onboardingController.completeOnboarding.bind(onboardingController),
      setFirstTimeFlowType:
        onboardingController.setFirstTimeFlowType.bind(onboardingController),

      // alert controller
      setAlertEnabledness:
        alertController.setAlertEnabledness.bind(alertController),
      setUnconnectedAccountAlertShown:
        alertController.setUnconnectedAccountAlertShown.bind(alertController),
      setWeb3ShimUsageAlertDismissed:
        alertController.setWeb3ShimUsageAlertDismissed.bind(alertController),

      // permissions
      removePermissionsFor: this.removePermissionsFor,
      approvePermissionsRequest: this.acceptPermissionsRequest,
      rejectPermissionsRequest: this.rejectPermissionsRequest,
      ...getPermissionBackgroundApiMethods({
        permissionController,
        approvalController,
      }),

      ///: BEGIN:ONLY_INCLUDE_IF(build-mmi)
      connectCustodyAddresses: this.mmiController.connectCustodyAddresses.bind(
        this.mmiController,
      ),
      getCustodianAccounts: this.mmiController.getCustodianAccounts.bind(
        this.mmiController,
      ),
      getCustodianTransactionDeepLink:
        this.mmiController.getCustodianTransactionDeepLink.bind(
          this.mmiController,
        ),
      getCustodianConfirmDeepLink:
        this.mmiController.getCustodianConfirmDeepLink.bind(this.mmiController),
      getCustodianSignMessageDeepLink:
        this.mmiController.getCustodianSignMessageDeepLink.bind(
          this.mmiController,
        ),
      getCustodianToken: this.mmiController.getCustodianToken.bind(
        this.mmiController,
      ),
      getCustodianJWTList: this.mmiController.getCustodianJWTList.bind(
        this.mmiController,
      ),
      getAllCustodianAccountsWithToken:
        this.mmiController.getAllCustodianAccountsWithToken.bind(
          this.mmiController,
        ),
      setCustodianNewRefreshToken:
        this.mmiController.setCustodianNewRefreshToken.bind(this.mmiController),
      setWaitForConfirmDeepLinkDialog:
        this.custodyController.setWaitForConfirmDeepLinkDialog.bind(
          this.custodyController,
        ),
      getMmiConfiguration:
        this.mmiConfigurationController.getConfiguration.bind(
          this.mmiConfigurationController,
        ),
      removeAddTokenConnectRequest:
        this.institutionalFeaturesController.removeAddTokenConnectRequest.bind(
          this.institutionalFeaturesController,
        ),
      setConnectionRequest:
        this.institutionalFeaturesController.setConnectionRequest.bind(
          this.institutionalFeaturesController,
        ),
      showInteractiveReplacementTokenBanner:
        appStateController.showInteractiveReplacementTokenBanner.bind(
          appStateController,
        ),
      setCustodianDeepLink:
        appStateController.setCustodianDeepLink.bind(appStateController),
      setNoteToTraderMessage:
        appStateController.setNoteToTraderMessage.bind(appStateController),
      logAndStoreApiRequest: this.mmiController.logAndStoreApiRequest.bind(
        this.mmiController,
      ),
      ///: END:ONLY_INCLUDE_IF

      // snaps
      disableSnap: this.controllerMessenger.call.bind(
        this.controllerMessenger,
        'SnapController:disable',
      ),
      enableSnap: this.controllerMessenger.call.bind(
        this.controllerMessenger,
        'SnapController:enable',
      ),
      updateSnap: (origin, requestedSnaps) => {
        // We deliberately do not await this promise as that would mean waiting for the update to complete
        // Instead we return null to signal to the UI that it is safe to redirect to the update flow
        this.controllerMessenger.call(
          'SnapController:install',
          origin,
          requestedSnaps,
        );
        return null;
      },
      removeSnap: this.controllerMessenger.call.bind(
        this.controllerMessenger,
        'SnapController:remove',
      ),
      handleSnapRequest: this.handleSnapRequest.bind(this),
      revokeDynamicSnapPermissions: this.controllerMessenger.call.bind(
        this.controllerMessenger,
        'SnapController:revokeDynamicPermissions',
      ),
      disconnectOriginFromSnap: this.controllerMessenger.call.bind(
        this.controllerMessenger,
        'SnapController:disconnectOrigin',
      ),
      updateNetworksList: this.updateNetworksList.bind(this),
      updateAccountsList: this.updateAccountsList.bind(this),
      updateHiddenAccountsList: this.updateHiddenAccountsList.bind(this),
      getPhishingResult: async (website) => {
        await phishingController.maybeUpdateState();

        return phishingController.test(website);
      },
      deleteInterface: this.controllerMessenger.call.bind(
        this.controllerMessenger,
        'SnapInterfaceController:deleteInterface',
      ),
      updateInterfaceState: this.controllerMessenger.call.bind(
        this.controllerMessenger,
        'SnapInterfaceController:updateInterfaceState',
      ),

      // swaps
      fetchAndSetQuotes: this.controllerMessenger.call.bind(
        this.controllerMessenger,
        'SwapsController:fetchAndSetQuotes',
      ),
      setSelectedQuoteAggId: this.controllerMessenger.call.bind(
        this.controllerMessenger,
        'SwapsController:setSelectedQuoteAggId',
      ),
      resetSwapsState: this.controllerMessenger.call.bind(
        this.controllerMessenger,
        'SwapsController:resetSwapsState',
      ),
      setSwapsTokens: this.controllerMessenger.call.bind(
        this.controllerMessenger,
        'SwapsController:setSwapsTokens',
      ),
      clearSwapsQuotes: this.controllerMessenger.call.bind(
        this.controllerMessenger,
        'SwapsController:clearSwapsQuotes',
      ),
      setApproveTxId: this.controllerMessenger.call.bind(
        this.controllerMessenger,
        'SwapsController:setApproveTxId',
      ),
      setTradeTxId: this.controllerMessenger.call.bind(
        this.controllerMessenger,
        'SwapsController:setTradeTxId',
      ),
      setSwapsTxGasPrice: this.controllerMessenger.call.bind(
        this.controllerMessenger,
        'SwapsController:setSwapsTxGasPrice',
      ),
      setSwapsTxGasLimit: this.controllerMessenger.call.bind(
        this.controllerMessenger,
        'SwapsController:setSwapsTxGasLimit',
      ),
      setSwapsTxMaxFeePerGas: this.controllerMessenger.call.bind(
        this.controllerMessenger,
        'SwapsController:setSwapsTxMaxFeePerGas',
      ),
      setSwapsTxMaxFeePriorityPerGas: this.controllerMessenger.call.bind(
        this.controllerMessenger,
        'SwapsController:setSwapsTxMaxFeePriorityPerGas',
      ),
      safeRefetchQuotes: this.controllerMessenger.call.bind(
        this.controllerMessenger,
        'SwapsController:safeRefetchQuotes',
      ),
      stopPollingForQuotes: this.controllerMessenger.call.bind(
        this.controllerMessenger,
        'SwapsController:stopPollingForQuotes',
      ),
      setBackgroundSwapRouteState: this.controllerMessenger.call.bind(
        this.controllerMessenger,
        'SwapsController:setBackgroundSwapRouteState',
      ),
      resetPostFetchState: this.controllerMessenger.call.bind(
        this.controllerMessenger,
        'SwapsController:resetPostFetchState',
      ),
      setSwapsErrorKey: this.controllerMessenger.call.bind(
        this.controllerMessenger,
        'SwapsController:setSwapsErrorKey',
      ),
      setInitialGasEstimate: this.controllerMessenger.call.bind(
        this.controllerMessenger,
        'SwapsController:setInitialGasEstimate',
      ),
      setCustomApproveTxData: this.controllerMessenger.call.bind(
        this.controllerMessenger,
        'SwapsController:setCustomApproveTxData',
      ),
      setSwapsLiveness: this.controllerMessenger.call.bind(
        this.controllerMessenger,
        'SwapsController:setSwapsLiveness',
      ),
      setSwapsFeatureFlags: this.controllerMessenger.call.bind(
        this.controllerMessenger,
        'SwapsController:setSwapsFeatureFlags',
      ),
      setSwapsUserFeeLevel: this.controllerMessenger.call.bind(
        this.controllerMessenger,
        'SwapsController:setSwapsUserFeeLevel',
      ),
      setSwapsQuotesPollingLimitEnabled: this.controllerMessenger.call.bind(
        this.controllerMessenger,
        'SwapsController:setSwapsQuotesPollingLimitEnabled',
      ),

      // Bridge
      [BridgeBackgroundAction.SET_FEATURE_FLAGS]:
        this.controllerMessenger.call.bind(
          this.controllerMessenger,
          `${BRIDGE_CONTROLLER_NAME}:${BridgeBackgroundAction.SET_FEATURE_FLAGS}`,
        ),
      [BridgeBackgroundAction.RESET_STATE]: this.controllerMessenger.call.bind(
        this.controllerMessenger,
        `${BRIDGE_CONTROLLER_NAME}:${BridgeBackgroundAction.RESET_STATE}`,
      ),
      [BridgeBackgroundAction.GET_BRIDGE_ERC20_ALLOWANCE]:
        this.controllerMessenger.call.bind(
          this.controllerMessenger,
          `${BRIDGE_CONTROLLER_NAME}:${BridgeBackgroundAction.GET_BRIDGE_ERC20_ALLOWANCE}`,
        ),
      [BridgeUserAction.UPDATE_QUOTE_PARAMS]:
        this.controllerMessenger.call.bind(
          this.controllerMessenger,
          `${BRIDGE_CONTROLLER_NAME}:${BridgeUserAction.UPDATE_QUOTE_PARAMS}`,
        ),

      // Bridge Status
      [BridgeStatusAction.START_POLLING_FOR_BRIDGE_TX_STATUS]:
        this.controllerMessenger.call.bind(
          this.controllerMessenger,
          `${BRIDGE_STATUS_CONTROLLER_NAME}:${BridgeStatusAction.START_POLLING_FOR_BRIDGE_TX_STATUS}`,
        ),

      // Smart Transactions
      fetchSmartTransactionFees: smartTransactionsController.getFees.bind(
        smartTransactionsController,
      ),
      clearSmartTransactionFees: smartTransactionsController.clearFees.bind(
        smartTransactionsController,
      ),
      submitSignedTransactions:
        smartTransactionsController.submitSignedTransactions.bind(
          smartTransactionsController,
        ),
      cancelSmartTransaction:
        smartTransactionsController.cancelSmartTransaction.bind(
          smartTransactionsController,
        ),
      fetchSmartTransactionsLiveness:
        smartTransactionsController.fetchLiveness.bind(
          smartTransactionsController,
        ),
      updateSmartTransaction:
        smartTransactionsController.updateSmartTransaction.bind(
          smartTransactionsController,
        ),
      setStatusRefreshInterval:
        smartTransactionsController.setStatusRefreshInterval.bind(
          smartTransactionsController,
        ),

      // MetaMetrics
      trackMetaMetricsEvent: metaMetricsController.trackEvent.bind(
        metaMetricsController,
      ),
      trackMetaMetricsPage: metaMetricsController.trackPage.bind(
        metaMetricsController,
      ),
      createEventFragment: metaMetricsController.createEventFragment.bind(
        metaMetricsController,
      ),
      updateEventFragment: metaMetricsController.updateEventFragment.bind(
        metaMetricsController,
      ),
      finalizeEventFragment: metaMetricsController.finalizeEventFragment.bind(
        metaMetricsController,
      ),
      trackInsightSnapView: this.trackInsightSnapView.bind(this),

      // ApprovalController
      rejectAllPendingApprovals: this.rejectAllPendingApprovals.bind(this),
      rejectPendingApproval: this.rejectPendingApproval,
      requestUserApproval:
        approvalController.addAndShowApprovalRequest.bind(approvalController),
      resolvePendingApproval: this.resolvePendingApproval,

      // Notifications
      resetViewedNotifications: announcementController.resetViewed.bind(
        announcementController,
      ),
      updateViewedNotifications: announcementController.updateViewed.bind(
        announcementController,
      ),

      // CurrencyRateController
      currencyRateStartPolling: currencyRateController.startPolling.bind(
        currencyRateController,
      ),
      currencyRateStopPollingByPollingToken:
        currencyRateController.stopPollingByPollingToken.bind(
          currencyRateController,
        ),

      tokenRatesStartPolling:
        tokenRatesController.startPolling.bind(tokenRatesController),
      tokenRatesStopPollingByPollingToken:
        tokenRatesController.stopPollingByPollingToken.bind(
          tokenRatesController,
        ),
      accountTrackerStartPolling:
        accountTrackerController.startPollingByNetworkClientId.bind(
          accountTrackerController,
        ),
      accountTrackerStopPollingByPollingToken:
        accountTrackerController.stopPollingByPollingToken.bind(
          accountTrackerController,
        ),

      tokenDetectionStartPolling: tokenDetectionController.startPolling.bind(
        tokenDetectionController,
      ),
      tokenDetectionStopPollingByPollingToken:
        tokenDetectionController.stopPollingByPollingToken.bind(
          tokenDetectionController,
        ),

      tokenListStartPolling:
        tokenListController.startPolling.bind(tokenListController),
      tokenListStopPollingByPollingToken:
        tokenListController.stopPollingByPollingToken.bind(tokenListController),

      tokenBalancesStartPolling: tokenBalancesController.startPolling.bind(
        tokenBalancesController,
      ),
      tokenBalancesStopPollingByPollingToken:
        tokenBalancesController.stopPollingByPollingToken.bind(
          tokenBalancesController,
        ),

      // GasFeeController
      gasFeeStartPolling: gasFeeController.startPolling.bind(gasFeeController),
      gasFeeStopPollingByPollingToken:
        gasFeeController.stopPollingByPollingToken.bind(gasFeeController),

      getGasFeeTimeEstimate:
        gasFeeController.getTimeEstimate.bind(gasFeeController),

      addPollingTokenToAppState:
        appStateController.addPollingToken.bind(appStateController),

      removePollingTokenFromAppState:
        appStateController.removePollingToken.bind(appStateController),

      updateThrottledOriginState:
        appStateController.updateThrottledOriginState.bind(appStateController),

      // Backup
      backupUserData: backup.backupUserData.bind(backup),
      restoreUserData: backup.restoreUserData.bind(backup),

      // TokenDetectionController
      detectTokens: tokenDetectionController.detectTokens.bind(
        tokenDetectionController,
      ),

      // DetectCollectibleController
      detectNfts: nftDetectionController.detectNfts.bind(
        nftDetectionController,
      ),

      /** Token Detection V2 */
      addDetectedTokens:
        tokensController.addDetectedTokens.bind(tokensController),
      addImportedTokens: tokensController.addTokens.bind(tokensController),
      ignoreTokens: tokensController.ignoreTokens.bind(tokensController),
      getBalancesInSingleCall:
        assetsContractController.getBalancesInSingleCall.bind(
          assetsContractController,
        ),

      // Authentication Controller
      performSignIn: authenticationController.performSignIn.bind(
        authenticationController,
      ),
      performSignOut: authenticationController.performSignOut.bind(
        authenticationController,
      ),

      // UserStorageController
      enableProfileSyncing: userStorageController.enableProfileSyncing.bind(
        userStorageController,
      ),
      disableProfileSyncing: userStorageController.disableProfileSyncing.bind(
        userStorageController,
      ),
      syncInternalAccountsWithUserStorage:
        userStorageController.syncInternalAccountsWithUserStorage.bind(
          userStorageController,
        ),
      deleteAccountSyncingDataFromUserStorage:
        userStorageController.performDeleteStorageAllFeatureEntries.bind(
          userStorageController,
        ),

      performSetStorage: userStorageController.performSetStorage.bind(
        userStorageController,
      ),

      performGetStorage: userStorageController.performGetStorage.bind(
        userStorageController,
      ),

      // NotificationServicesController
      checkAccountsPresence:
        notificationServicesController.checkAccountsPresence.bind(
          notificationServicesController,
        ),
      createOnChainTriggers:
        notificationServicesController.createOnChainTriggers.bind(
          notificationServicesController,
        ),
      deleteOnChainTriggersByAccount:
        notificationServicesController.deleteOnChainTriggersByAccount.bind(
          notificationServicesController,
        ),
      updateOnChainTriggersByAccount:
        notificationServicesController.updateOnChainTriggersByAccount.bind(
          notificationServicesController,
        ),
      fetchAndUpdateMetamaskNotifications:
        notificationServicesController.fetchAndUpdateMetamaskNotifications.bind(
          notificationServicesController,
        ),
      deleteNotificationsById:
        notificationServicesController.deleteNotificationsById.bind(
          notificationServicesController,
        ),
      getNotificationsByType:
        notificationServicesController.getNotificationsByType.bind(
          notificationServicesController,
        ),
      markMetamaskNotificationsAsRead:
        notificationServicesController.markMetamaskNotificationsAsRead.bind(
          notificationServicesController,
        ),
      setFeatureAnnouncementsEnabled:
        notificationServicesController.setFeatureAnnouncementsEnabled.bind(
          notificationServicesController,
        ),
      enablePushNotifications:
        notificationServicesPushController.enablePushNotifications.bind(
          notificationServicesPushController,
        ),
      disablePushNotifications:
        notificationServicesPushController.disablePushNotifications.bind(
          notificationServicesPushController,
        ),
      updateTriggerPushNotifications:
        notificationServicesPushController.updateTriggerPushNotifications.bind(
          notificationServicesPushController,
        ),
      enableMetamaskNotifications:
        notificationServicesController.enableMetamaskNotifications.bind(
          notificationServicesController,
        ),
      disableMetamaskNotifications:
        notificationServicesController.disableNotificationServices.bind(
          notificationServicesController,
        ),

      // E2E testing
      throwTestError: this.throwTestError.bind(this),

      // NameController
      updateProposedNames: this.nameController.updateProposedNames.bind(
        this.nameController,
      ),
      setName: this.nameController.setName.bind(this.nameController),

      ///: BEGIN:ONLY_INCLUDE_IF(multichain)
      // MultichainBalancesController
      multichainUpdateBalance: (accountId) =>
        this.multichainBalancesController.updateBalance(accountId),

      // MultichainTransactionsController
      multichainUpdateTransactions: (accountId) =>
        this.multichainTransactionsController.updateTransactionsForAccount(
          accountId,
        ),
      ///: END:ONLY_INCLUDE_IF
      // Transaction Decode
      decodeTransactionData: (request) =>
        decodeTransactionData({
          ...request,
          provider: this.provider,
        }),
      // metrics data deleteion
      createMetaMetricsDataDeletionTask:
        this.metaMetricsDataDeletionController.createMetaMetricsDataDeletionTask.bind(
          this.metaMetricsDataDeletionController,
        ),
      updateDataDeletionTaskStatus:
        this.metaMetricsDataDeletionController.updateDataDeletionTaskStatus.bind(
          this.metaMetricsDataDeletionController,
        ),
      // Trace
      endTrace,
    };
  }

  rejectOriginPendingApprovals(origin) {
    const deleteInterface = (id) =>
      this.controllerMessenger.call(
        'SnapInterfaceController:deleteInterface',
        id,
      );

    rejectOriginApprovals({
      approvalController: this.approvalController,
      deleteInterface,
      origin,
    });
  }

  async exportAccount(address, password) {
    await this.verifyPassword(password);
    return this.keyringController.exportAccount(password, address);
  }

  async getTokenStandardAndDetails(address, userAddress, tokenId) {
    const { tokenList } = this.tokenListController.state;
    const { tokens } = this.tokensController.state;

    const staticTokenListDetails =
      STATIC_MAINNET_TOKEN_LIST[address?.toLowerCase()] || {};
    const tokenListDetails = tokenList[address.toLowerCase()] || {};
    const userDefinedTokenDetails =
      tokens.find(({ address: _address }) =>
        isEqualCaseInsensitive(_address, address),
      ) || {};

    const tokenDetails = {
      ...staticTokenListDetails,
      ...tokenListDetails,
      ...userDefinedTokenDetails,
    };

    const tokenDetailsStandardIsERC20 =
      isEqualCaseInsensitive(tokenDetails.standard, TokenStandard.ERC20) ||
      tokenDetails.erc20 === true;

    const noEvidenceThatTokenIsAnNFT =
      !tokenId &&
      !isEqualCaseInsensitive(tokenDetails.standard, TokenStandard.ERC1155) &&
      !isEqualCaseInsensitive(tokenDetails.standard, TokenStandard.ERC721) &&
      !tokenDetails.erc721;

    const otherDetailsAreERC20Like =
      tokenDetails.decimals !== undefined && tokenDetails.symbol;

    const tokenCanBeTreatedAsAnERC20 =
      tokenDetailsStandardIsERC20 ||
      (noEvidenceThatTokenIsAnNFT && otherDetailsAreERC20Like);

    let details;
    if (tokenCanBeTreatedAsAnERC20) {
      try {
        const balance = userAddress
          ? await fetchTokenBalance(address, userAddress, this.provider)
          : undefined;

        details = {
          address,
          balance,
          standard: TokenStandard.ERC20,
          decimals: tokenDetails.decimals,
          symbol: tokenDetails.symbol,
        };
      } catch (e) {
        // If the `fetchTokenBalance` call failed, `details` remains undefined, and we
        // fall back to the below `assetsContractController.getTokenStandardAndDetails` call
        log.warn(`Failed to get token balance. Error: ${e}`);
      }
    }

    // `details`` will be undefined if `tokenCanBeTreatedAsAnERC20`` is false,
    // or if it is true but the `fetchTokenBalance`` call failed. In either case, we should
    // attempt to retrieve details from `assetsContractController.getTokenStandardAndDetails`
    if (details === undefined) {
      try {
        details =
          await this.assetsContractController.getTokenStandardAndDetails(
            address,
            userAddress,
            tokenId,
          );
      } catch (e) {
        log.warn(`Failed to get token standard and details. Error: ${e}`);
      }
    }

    if (details) {
      const tokenDetailsStandardIsERC1155 = isEqualCaseInsensitive(
        details.standard,
        TokenStandard.ERC1155,
      );

      if (tokenDetailsStandardIsERC1155) {
        try {
          const balance = await fetchERC1155Balance(
            address,
            userAddress,
            tokenId,
            this.provider,
          );

          const balanceToUse = balance?._hex
            ? parseInt(balance._hex, 16).toString()
            : null;

          details = {
            ...details,
            balance: balanceToUse,
          };
        } catch (e) {
          // If the `fetchTokenBalance` call failed, `details` remains undefined, and we
          // fall back to the below `assetsContractController.getTokenStandardAndDetails` call
          log.warn('Failed to get token balance. Error:', e);
        }
      }
    }

    return {
      ...details,
      decimals: details?.decimals?.toString(10),
      balance: details?.balance?.toString(10),
    };
  }

  async getTokenSymbol(address) {
    try {
      const details =
        await this.assetsContractController.getTokenStandardAndDetails(address);
      return details?.symbol;
    } catch (e) {
      return null;
    }
  }

  //=============================================================================
  // VAULT / KEYRING RELATED METHODS
  //=============================================================================

  /**
   * Creates a new Vault and create a new keychain.
   *
   * A vault, or KeyringController, is a controller that contains
   * many different account strategies, currently called Keyrings.
   * Creating it new means wiping all previous keyrings.
   *
   * A keychain, or keyring, controls many accounts with a single backup and signing strategy.
   * For example, a mnemonic phrase can generate many accounts, and is a keyring.
   *
   * @param {string} password
   * @returns {object} vault
   */
  async createNewVaultAndKeychain(password) {
    const releaseLock = await this.createVaultMutex.acquire();
    try {
      return await this.keyringController.createNewVaultAndKeychain(password);
    } finally {
      releaseLock();
    }
  }

  /**
   * Imports a new mnemonic to the vault.
   *
   * @param {string} mnemonic
   * @returns {object} new account address
   */
  ///: BEGIN:ONLY_INCLUDE_IF(multi-srp)
  async importMnemonicToVault(mnemonic) {
    const releaseLock = await this.createVaultMutex.acquire();
    try {
      // TODO: `getKeyringsByType` is deprecated, this logic should probably be moved to the `KeyringController`.
      // FIXME: The `KeyringController` does not check yet for duplicated accounts with HD keyrings, see: https://github.com/MetaMask/core/issues/5411
      const alreadyImportedSrp = this.keyringController
        .getKeyringsByType(KeyringTypes.hd)
        .some((keyring) => {
          return (
            Buffer.from(
              this._convertEnglishWordlistIndicesToCodepoints(keyring.mnemonic),
            ).toString('utf8') === mnemonic
          );
        });

      if (alreadyImportedSrp) {
        throw new Error(
          'This Secret Recovery Phrase has already been imported.',
        );
      }

      const { id } = await this.keyringController.addNewKeyring(
        KeyringTypes.hd,
        {
          mnemonic,
          numberOfAccounts: 1,
        },
      );
      const [newAccountAddress] = await this.keyringController.withKeyring(
        { id },
        async ({ keyring }) => keyring.getAccounts(),
      );
      const account =
        this.accountsController.getAccountByAddress(newAccountAddress);
      this.accountsController.setSelectedAccount(account.id);

      await this._addAccountsWithBalance(id);

      return newAccountAddress;
    } finally {
      releaseLock();
    }
  }

  /**
   * Generates a new mnemonic phrase and adds it to the vault, creating a new HD keyring.
   * This method automatically creates one account associated with the new keyring.
   * The method is protected by a mutex to prevent concurrent vault modifications.
   *
   * @async
   * @returns {Promise<string>} The address of the newly created account
   * @throws Will throw an error if keyring creation fails
   */
  async generateNewMnemonicAndAddToVault() {
    const releaseLock = await this.createVaultMutex.acquire();
    try {
      // addNewKeyring auto creates 1 account.
      const { id } = await this.keyringController.addNewKeyring(
        KeyringTypes.hd,
      );
      const [newAccount] = await this.keyringController.withKeyring(
        { id },
        async ({ keyring }) => keyring.getAccounts(),
      );
      const account = this.accountsController.getAccountByAddress(newAccount);
      this.accountsController.setSelectedAccount(account.id);

      // NOTE: No need to update balances here since we're generating a fresh seed.

      return newAccount;
    } finally {
      releaseLock();
    }
  }
  ///: END:ONLY_INCLUDE_IF

  /**
   * Create a new Vault and restore an existent keyring.
   *
   * @param {string} password
   * @param {number[]} encodedSeedPhrase - The seed phrase, encoded as an array
   * of UTF-8 bytes.
   */
  async createNewVaultAndRestore(password, encodedSeedPhrase) {
    const releaseLock = await this.createVaultMutex.acquire();
    try {
      const { completedOnboarding } = this.onboardingController.state;

      const seedPhraseAsBuffer = Buffer.from(encodedSeedPhrase);

      // clear permissions
      this.permissionController.clearState();

      // Clear snap state
      this.snapController.clearState();

      // clear accounts in AccountTrackerController
      this.accountTrackerController.clearAccounts();

      this.txController.clearUnapprovedTransactions();

      if (completedOnboarding) {
        this.tokenDetectionController.enable();
      }

      // create new vault
      await this.keyringController.createNewVaultAndRestore(
        password,
        this._convertMnemonicToWordlistIndices(seedPhraseAsBuffer),
      );

      if (completedOnboarding) {
        await this._addAccountsWithBalance();

        // This must be set as soon as possible to communicate to the
        // keyring's iframe and have the setting initialized properly
        // Optimistically called to not block MetaMask login due to
        // Ledger Keyring GitHub downtime
        this.#withKeyringForDevice(
          { name: HardwareDeviceNames.ledger },
          async (keyring) => this.setLedgerTransportPreference(keyring),
        );
      }
    } finally {
      releaseLock();
    }
  }

  async _addAccountsWithBalance(keyringId) {
    try {
      // Scan accounts until we find an empty one
      const chainId = this.#getGlobalChainId();

      const keyringSelector = keyringId
        ? { id: keyringId }
        : { type: KeyringTypes.hd };

      const accounts = await this.keyringController.withKeyring(
        keyringSelector,
        async ({ keyring }) => {
          return await keyring.getAccounts();
        },
      );
      let address = accounts[accounts.length - 1];

      for (let count = accounts.length; ; count++) {
        const balance = await this.getBalance(address, this.provider);

        if (balance === '0x0') {
          // This account has no balance, so check for tokens
          await this.tokenDetectionController.detectTokens({
            chainIds: [chainId],
            selectedAddress: address,
          });

          const tokens =
            this.tokensController.state.allTokens?.[chainId]?.[address];
          const detectedTokens =
            this.tokensController.state.allDetectedTokens?.[chainId]?.[address];

          if (
            (tokens?.length ?? 0) === 0 &&
            (detectedTokens?.length ?? 0) === 0
          ) {
            // This account has no balance or tokens
            if (count !== 1) {
              await this.removeAccount(address);
            }
            break;
          }
        }

        // This account has assets, so check the next one
        address = await this.keyringController.withKeyring(
          keyringSelector,
          async ({ keyring }) => {
            const [newAddress] = await keyring.addAccounts(1);
            return newAddress;
          },
        );
      }
    } catch (e) {
      log.warn(`Failed to add accounts with balance. Error: ${e}`);
    } finally {
      await this.userStorageController.setIsAccountSyncingReadyToBeDispatched(
        true,
      );
    }
  }

  /**
   * Encodes a BIP-39 mnemonic as the indices of words in the English BIP-39 wordlist.
   *
   * @param {Buffer} mnemonic - The BIP-39 mnemonic.
   * @returns {Buffer} The Unicode code points for the seed phrase formed from the words in the wordlist.
   */
  _convertMnemonicToWordlistIndices(mnemonic) {
    const indices = mnemonic
      .toString()
      .split(' ')
      .map((word) => wordlist.indexOf(word));
    return new Uint8Array(new Uint16Array(indices).buffer);
  }

  /**
   * Converts a BIP-39 mnemonic stored as indices of words in the English wordlist to a buffer of Unicode code points.
   *
   * @param {Uint8Array} wordlistIndices - Indices to specific words in the BIP-39 English wordlist.
   * @returns {Buffer} The BIP-39 mnemonic formed from the words in the English wordlist, encoded as a list of Unicode code points.
   */
  _convertEnglishWordlistIndicesToCodepoints(wordlistIndices) {
    return Buffer.from(
      Array.from(new Uint16Array(wordlistIndices.buffer))
        .map((i) => wordlist[i])
        .join(' '),
    );
  }

  /**
   * Get an account balance from the AccountTrackerController or request it directly from the network.
   *
   * @param {string} address - The account address
   * @param {Provider} provider - The provider instance to use when asking the network
   */
  async getBalance(address, provider) {
    const cached = this.accountTrackerController.state.accounts[address];

    if (cached && cached.balance) {
      return cached.balance;
    }

    try {
      const balance = await provider.request({
        method: 'eth_getBalance',
        params: [address, 'latest'],
      });
      return balance || '0x0';
    } catch (error) {
      log.error(error);
      throw error;
    }
  }

  /**
   * Submits the user's password and attempts to unlock the vault.
   * Also synchronizes the preferencesController, to ensure its schema
   * is up to date with known accounts once the vault is decrypted.
   *
   * @param {string} password - The user's password
   */
  async submitPassword(password) {
    const { completedOnboarding } = this.onboardingController.state;

    // Before attempting to unlock the keyrings, we need the offscreen to have loaded.
    await this.offscreenPromise;

    await this.keyringController.submitPassword(password);

    ///: BEGIN:ONLY_INCLUDE_IF(build-mmi)
    this.mmiController.onSubmitPassword();
    ///: END:ONLY_INCLUDE_IF

    try {
      await this.blockTracker.checkForLatestBlock();
    } catch (error) {
      log.error('Error while unlocking extension.', error);
    }

    await this.accountsController.updateAccounts();

    // This must be set as soon as possible to communicate to the
    // keyring's iframe and have the setting initialized properly
    // Optimistically called to not block MetaMask login due to
    // Ledger Keyring GitHub downtime
    if (completedOnboarding) {
      this.#withKeyringForDevice(
        { name: HardwareDeviceNames.ledger },
        async (keyring) => this.setLedgerTransportPreference(keyring),
      );
    }
  }

  async _loginUser(password) {
    try {
      // Automatic login via config password
      await this.submitPassword(password);

      // Updating accounts in this.accountTrackerController before starting UI syncing ensure that
      // state has account balance before it is synced with UI
      await this.accountTrackerController.updateAccountsAllActiveNetworks();
    } finally {
      this._startUISync();
    }
  }

  _startUISync() {
    // Message startUISync is used to start syncing state with UI
    // Sending this message after login is completed helps to ensure that incomplete state without
    // account details are not flushed to UI.
    this.emit('startUISync');
    this.startUISync = true;
    this.memStore.subscribe(this.sendUpdate.bind(this));
  }

  /**
   * Submits a user's encryption key to log the user in via login token
   */
  async submitEncryptionKey() {
    try {
      const { loginToken, loginSalt } =
        await this.extension.storage.session.get(['loginToken', 'loginSalt']);
      if (loginToken && loginSalt) {
        const { vault } = this.keyringController.state;

        const jsonVault = JSON.parse(vault);

        if (jsonVault.salt !== loginSalt) {
          console.warn(
            'submitEncryptionKey: Stored salt and vault salt do not match',
          );
          await this.clearLoginArtifacts();
          return;
        }

        await this.keyringController.submitEncryptionKey(loginToken, loginSalt);
      }
    } catch (e) {
      // If somehow this login token doesn't work properly,
      // remove it and the user will get shown back to the unlock screen
      await this.clearLoginArtifacts();
      throw e;
    }
  }

  async clearLoginArtifacts() {
    await this.extension.storage.session.remove(['loginToken', 'loginSalt']);
  }

  /**
   * Submits a user's password to check its validity.
   *
   * @param {string} password - The user's password
   */
  async verifyPassword(password) {
    await this.keyringController.verifyPassword(password);
  }

  /**
   * @type Identity
   * @property {string} name - The account nickname.
   * @property {string} address - The account's ethereum address, in lower case.
   * receiving funds from our automatic Ropsten faucet.
   */

  /**
   * Gets the mnemonic of the user's primary keyring.
   */
  getPrimaryKeyringMnemonic() {
    const [keyring] = this.keyringController.getKeyringsByType(
      KeyringType.hdKeyTree,
    );
    if (!keyring.mnemonic) {
      throw new Error('Primary keyring mnemonic unavailable.');
    }

    return keyring.mnemonic;
  }

  /**
   * Gets the mnemonic seed of the user's primary keyring.
   */
  getPrimaryKeyringMnemonicSeed() {
    const [keyring] = this.keyringController.getKeyringsByType(
      KeyringType.hdKeyTree,
    );
    if (!keyring.seed) {
      throw new Error('Primary keyring mnemonic unavailable.');
    }

    return keyring.seed;
  }

  ///: BEGIN:ONLY_INCLUDE_IF(build-mmi)
  async getCustodyKeyringIfExists(address) {
    const custodyType = this.custodyController.getCustodyTypeByAddress(
      toChecksumHexAddress(address),
    );
    const keyring = this.keyringController.getKeyringsByType(custodyType)[0];
    return keyring?.getAccountDetails(address) ? keyring : undefined;
  }
  ///: END:ONLY_INCLUDE_IF

  //
  // Hardware
  //

  async attemptLedgerTransportCreation() {
    return await this.#withKeyringForDevice(
      { name: HardwareDeviceNames.ledger },
      async (keyring) => keyring.attemptMakeApp(),
    );
  }

  /**
   * Fetch account list from a hardware device.
   *
   * @param deviceName
   * @param page
   * @param hdPath
   * @returns [] accounts
   */
  async connectHardware(deviceName, page, hdPath) {
    console.debug(
      'MetamaskController:connectHardware',
      deviceName,
      page,
      hdPath,
    );
    return this.#withKeyringForDevice(
      { name: deviceName, hdPath },
      async (keyring) => {
        console.debug('MetamaskController:connectHardware callback', keyring);
        if (deviceName === HardwareDeviceNames.ledger) {
          await this.setLedgerTransportPreference(keyring);
        }

        let accounts = [];
        switch (page) {
          case -1:
            accounts = await keyring.getPreviousPage();
            break;
          case 1:
            accounts = await keyring.getNextPage();
            break;
          default:
            accounts = await keyring.getFirstPage();
        }

        // Merge with existing accounts
        // and make sure addresses are not repeated
        const oldAccounts = await this.keyringController.getAccounts();

        console.debug('MetamaskController:connectHardware accounts', accounts);
        console.debug(
          'MetamaskController:connectHardware oldAccounts',
          oldAccounts,
        );

        const accountsToTrack = [
          ...new Set(
            oldAccounts.concat(accounts.map((a) => a.address.toLowerCase())),
          ),
        ];
        this.accountTrackerController.syncWithAddresses(accountsToTrack);
        return accounts;
      },
    );
  }

  /**
   * Check if the device is unlocked
   *
   * @param deviceName
   * @param hdPath
   * @returns {Promise<boolean>}
   */
  async checkHardwareStatus(deviceName, hdPath) {
    return this.#withKeyringForDevice(
      { name: deviceName, hdPath },
      async (keyring) => {
        return keyring.isUnlocked();
      },
    );
  }

  /**
   * Get hardware type that will be sent for metrics logging.
   *
   * @param {string} address - Address to retrieve the keyring from
   * @returns {HardwareKeyringType} Keyring hardware type
   */
  async getHardwareTypeForMetric(address) {
    return await this.keyringController.withKeyring(
      { address },
      ({ keyring }) => HardwareKeyringType[keyring.type],
    );
  }

  /**
   * Clear
   *
   * @param deviceName
   * @returns {Promise<boolean>}
   */
  async forgetDevice(deviceName) {
    return this.#withKeyringForDevice({ name: deviceName }, async (keyring) => {
      for (const address of keyring.accounts) {
        this._onAccountRemoved(address);
      }

      keyring.forgetDevice();

      return true;
    });
  }

  /**
   * Retrieves the keyring for the selected address and using the .type returns
   * a subtype for the account. Either 'hardware', 'imported', 'snap', or 'MetaMask'.
   *
   * @param {string} address - Address to retrieve keyring for
   * @returns {'hardware' | 'imported' | 'snap' | 'MetaMask'}
   */
  async getAccountType(address) {
    const keyringType = await this.keyringController.getAccountKeyringType(
      address,
    );
    switch (keyringType) {
      case KeyringType.trezor:
      case KeyringType.oneKey:
      case KeyringType.lattice:
      case KeyringType.qr:
      case KeyringType.ledger:
      case KeyringType.mock:
        return 'hardware';
      case KeyringType.imported:
        return 'imported';
      case KeyringType.snap:
        return 'snap';
      default:
        return 'MetaMask';
    }
  }

  /**
   * Retrieves the keyring for the selected address and using the .type
   * determines if a more specific name for the device is available. Returns
   * undefined for non hardware wallets.
   *
   * @param {string} address - Address to retrieve keyring for
   * @returns {'ledger' | 'lattice' | string | undefined}
   */
  async getDeviceModel(address) {
    return this.keyringController.withKeyring(
      { address },
      async ({ keyring }) => {
        switch (keyring.type) {
          case KeyringType.trezor:
          case KeyringType.oneKey:
            return keyring.getModel();
          case KeyringType.qr:
            return keyring.getName();
          case KeyringType.ledger:
            // TODO: get model after ledger keyring exposes method
            return HardwareDeviceNames.ledger;
          case KeyringType.lattice:
            // TODO: get model after lattice keyring exposes method
            return HardwareDeviceNames.lattice;
          default:
            return undefined;
        }
      },
    );
  }

  /**
   * get hardware account label
   *
   * @param name
   * @param index
   * @param hdPathDescription
   * @returns string label
   */
  getAccountLabel(name, index, hdPathDescription) {
    return `${name[0].toUpperCase()}${name.slice(1)} ${
      parseInt(index, 10) + 1
    } ${hdPathDescription || ''}`.trim();
  }

  /**
   * Imports an account from a Trezor or Ledger device.
   *
   * @param index
   * @param deviceName
   * @param hdPath
   * @param hdPathDescription
   * @returns {} keyState
   */
  async unlockHardwareWalletAccount(
    index,
    deviceName,
    hdPath,
    hdPathDescription,
  ) {
    const { address: unlockedAccount, label } =
      await this.#withKeyringForDevice(
        { name: deviceName, hdPath },
        async (keyring) => {
          keyring.setAccountToUnlock(index);
          const [address] = await keyring.addAccounts(1);
          return {
            address: normalize(address),
            label: this.getAccountLabel(
              deviceName === HardwareDeviceNames.qr
                ? keyring.getName()
                : deviceName,
              index,
              hdPathDescription,
            ),
          };
        },
      );

    // Set the account label to Trezor 1 / Ledger 1 / QR Hardware 1, etc
    this.preferencesController.setAccountLabel(unlockedAccount, label);
    // Select the account
    this.preferencesController.setSelectedAddress(unlockedAccount);

    // It is expected that the account also exist in the accounts-controller
    // in other case, an error shall be thrown
    const account =
      this.accountsController.getAccountByAddress(unlockedAccount);
    this.accountsController.setAccountName(account.id, label);

    const accounts = this.accountsController.listAccounts();

    const { identities } = this.preferencesController.state;
    return { unlockedAccount, identities, accounts };
  }

  //
  // Account Management
  //

  /**
   * Adds a new account to the keyring corresponding to the given `keyringId`,
   * or to the default (first) HD keyring if no `keyringId` is provided.
   *
   * @param {number} accountCount - The number of accounts to create
   * @param {string} _keyringId - The keyring identifier.
   * @returns {Promise<string>} The address of the newly-created account.
   */
  async addNewAccount(accountCount, _keyringId) {
    const oldAccounts = await this.keyringController.getAccounts();
    const keyringSelector = _keyringId
      ? { id: _keyringId }
      : { type: KeyringTypes.hd };

    const addedAccountAddress = await this.keyringController.withKeyring(
      keyringSelector,
      async ({ keyring }) => {
        if (keyring.type !== KeyringTypes.hd) {
          throw new Error('Cannot add account to non-HD keyring');
        }
        const accountsInKeyring = await keyring.getAccounts();

        // Only add an account if the accountCount matches the accounts in the keyring.
        if (accountCount && accountCount !== accountsInKeyring.length) {
          if (accountCount > accountsInKeyring.length) {
            throw new Error('Account out of sequence');
          }

          const existingAccount = accountsInKeyring[accountCount];

          if (!existingAccount) {
            throw new Error(`Can't find account at index ${accountCount}`);
          }

          return existingAccount;
        }

        const [newAddress] = await keyring.addAccounts(1);
        return newAddress;
      },
    );

    if (!oldAccounts.includes(addedAccountAddress)) {
      this.preferencesController.setSelectedAddress(addedAccountAddress);
    }

    return addedAccountAddress;
  }

  /**
   * Verifies the validity of the current vault's seed phrase.
   *
   * Validity: seed phrase restores the accounts belonging to the current vault.
   *
   * Called when the first account is created and on unlocking the vault.
   *
   * @param {string} password
   * @param {string} _keyringId - This is the identifier for the hd keyring.
   * @returns {Promise<number[]>} The seed phrase to be confirmed by the user,
   * encoded as an array of UTF-8 bytes.
   */
  async getSeedPhrase(password, _keyringId) {
    return this._convertEnglishWordlistIndicesToCodepoints(
      await this.keyringController.exportSeedPhrase(
        password,
        ///: BEGIN:ONLY_INCLUDE_IF(multi-srp)
        _keyringId,
        ///: END:ONLY_INCLUDE_IF
      ),
    );
  }

  /**
   * Clears the transaction history, to allow users to force-reset their nonces.
   * Mostly used in development environments, when networks are restarted with
   * the same network ID.
   *
   * @returns {Promise<string>} The current selected address.
   */
  async resetAccount() {
    const selectedAddress =
      this.accountsController.getSelectedAccount().address;

    const globalChainId = this.#getGlobalChainId();

    this.txController.wipeTransactions({
      address: selectedAddress,
      chainId: globalChainId,
    });

    this.smartTransactionsController.wipeSmartTransactions({
      address: selectedAddress,
      ignoreNetwork: false,
    });

    this.bridgeStatusController.wipeBridgeStatus({
      address: selectedAddress,
      ignoreNetwork: false,
    });

    this.networkController.resetConnection();

    return selectedAddress;
  }

  /**
   * Checks that all accounts referenced have a matching InternalAccount. Sends
   * an error to sentry for any accounts that were expected but are missing from the wallet.
   *
   * @param {InternalAccount[]} [internalAccounts] - The list of evm accounts the wallet knows about.
   * @param {Hex[]} [accounts] - The list of evm accounts addresses that should exist.
   */
  captureKeyringTypesWithMissingIdentities(
    internalAccounts = [],
    accounts = [],
  ) {
    const accountsMissingIdentities = accounts.filter(
      (address) =>
        !internalAccounts.some(
          (account) => account.address.toLowerCase() === address.toLowerCase(),
        ),
    );
    const keyringTypesWithMissingIdentities = accountsMissingIdentities.map(
      (address) => this.keyringController.getAccountKeyringType(address),
    );

    const internalAccountCount = internalAccounts.length;

    const accountTrackerCount = Object.keys(
      this.accountTrackerController.state.accounts || {},
    ).length;

    captureException(
      new Error(
        `Attempt to get permission specifications failed because their were ${accounts.length} accounts, but ${internalAccountCount} identities, and the ${keyringTypesWithMissingIdentities} keyrings included accounts with missing identities. Meanwhile, there are ${accountTrackerCount} accounts in the account tracker.`,
      ),
    );
  }

  /**
   * Sorts a list of evm account addresses by most recently selected by using
   * the lastSelected value for the matching InternalAccount object stored in state.
   *
   * @param {Hex[]} [accounts] - The list of evm accounts addresses to sort.
   * @returns {Hex[]} The sorted evm accounts addresses.
   */
  sortAccountsByLastSelected(accounts) {
    const internalAccounts = this.accountsController.listAccounts();

    return accounts.sort((firstAddress, secondAddress) => {
      const firstAccount = internalAccounts.find(
        (internalAccount) =>
          internalAccount.address.toLowerCase() === firstAddress.toLowerCase(),
      );

      const secondAccount = internalAccounts.find(
        (internalAccount) =>
          internalAccount.address.toLowerCase() === secondAddress.toLowerCase(),
      );

      if (!firstAccount) {
        this.captureKeyringTypesWithMissingIdentities(
          internalAccounts,
          accounts,
        );
        throw new Error(`Missing identity for address: "${firstAddress}".`);
      } else if (!secondAccount) {
        this.captureKeyringTypesWithMissingIdentities(
          internalAccounts,
          accounts,
        );
        throw new Error(`Missing identity for address: "${secondAddress}".`);
      } else if (
        firstAccount.metadata.lastSelected ===
        secondAccount.metadata.lastSelected
      ) {
        return 0;
      } else if (firstAccount.metadata.lastSelected === undefined) {
        return 1;
      } else if (secondAccount.metadata.lastSelected === undefined) {
        return -1;
      }

      return (
        secondAccount.metadata.lastSelected - firstAccount.metadata.lastSelected
      );
    });
  }

  /**
   * Gets the sorted permitted accounts for the specified origin. Returns an empty
   * array if no accounts are permitted or the wallet is locked. Returns any permitted
   * accounts if the wallet is locked and `ignoreLock` is true. This lock bypass is needed
   * for the `eth_requestAccounts` & `wallet_getPermission` handlers both of which
   * return permissioned accounts to the dapp when the wallet is locked.
   *
   * @param {string} origin - The origin whose exposed accounts to retrieve.
   * @param {object} [options] - The options object
   * @param {boolean} [options.ignoreLock] - If accounts should be returned even if the wallet is locked.
   * @returns {Promise<string[]>} The origin's permitted accounts, or an empty
   * array.
   */
  getPermittedAccounts(origin, { ignoreLock } = {}) {
    let caveat;
    try {
      caveat = this.permissionController.getCaveat(
        origin,
        Caip25EndowmentPermissionName,
        Caip25CaveatType,
      );
    } catch (err) {
      if (err instanceof PermissionDoesNotExistError) {
        // suppress expected error in case that the origin
        // does not have the target permission yet
        return [];
      }
      throw err;
    }

    if (!this.isUnlocked() && !ignoreLock) {
      return [];
    }

    const ethAccounts = getEthAccounts(caveat.value);
    return this.sortAccountsByLastSelected(ethAccounts);
  }

  /**
   * Stops exposing the specified scope to all third parties.
   *
   * @param {string} scopeString - The scope to stop exposing
   * to third parties.
   */
  removeAllScopePermissions(scopeString) {
    this.permissionController.updatePermissionsByCaveat(
      Caip25CaveatType,
      (existingScopes) =>
        Caip25CaveatMutators[Caip25CaveatType].removeScope(
          existingScopes,
          scopeString,
        ),
    );
  }

  /**
   * Stops exposing the account with the specified address to all third parties.
   * Exposed accounts are stored in caveats of the eth_accounts permission. This
   * method uses `PermissionController.updatePermissionsByCaveat` to
   * remove the specified address from every eth_accounts permission. If a
   * permission only included this address, the permission is revoked entirely.
   *
   * @param {string} targetAccount - The address of the account to stop exposing
   * to third parties.
   */
  removeAllAccountPermissions(targetAccount) {
    this.permissionController.updatePermissionsByCaveat(
      Caip25CaveatType,
      (existingScopes) =>
        Caip25CaveatMutators[Caip25CaveatType].removeAccount(
          existingScopes,
          targetAccount,
        ),
    );
  }

  /**
   * Removes an account from state / storage.
   *
   * @param {string[]} address - A hex address
   */
  async removeAccount(address) {
    this._onAccountRemoved(address);
    await this.keyringController.removeAccount(address);

    return address;
  }

  /**
   * Imports an account with the specified import strategy.
   * These are defined in @metamask/keyring-controller
   * Each strategy represents a different way of serializing an Ethereum key pair.
   *
   * @param {'privateKey' | 'json'} strategy - A unique identifier for an account import strategy.
   * @param {any} args - The data required by that strategy to import an account.
   */
  async importAccountWithStrategy(strategy, args) {
    const importedAccountAddress =
      await this.keyringController.importAccountWithStrategy(strategy, args);
    // set new account as selected
    this.preferencesController.setSelectedAddress(importedAccountAddress);
  }

  /**
   * Requests approval for permissions for the specified origin
   *
   * @param origin - The origin to request approval for.
   * @param permissions - The permissions to request approval for.
   * @param [options] - Optional. Additional properties to define on the requestData object
   */
  async requestPermissionApproval(origin, permissions, options = {}) {
    const id = nanoid();
    return this.approvalController.addAndShowApprovalRequest({
      id,
      origin,
      requestData: {
        metadata: {
          id,
          origin,
        },
        permissions,
        ...options,
      },
      type: MethodNames.RequestPermissions,
    });
  }

  /**
   * Prompts the user with permittedChains approval for given chainId.
   *
   * @param {string} origin - The origin to request approval for.
   * @param {Hex} chainId - The chainId to add incrementally.
   */
  async requestApprovalPermittedChainsPermission(origin, chainId) {
    const caveatValueWithChains = setPermittedEthChainIds(
      {
        requiredScopes: {},
        optionalScopes: {},
        isMultichainOrigin: false,
      },
      [chainId],
    );

    await this.permissionController.requestPermissionsIncremental(
      { origin },
      {
        [Caip25EndowmentPermissionName]: {
          caveats: [
            {
              type: Caip25CaveatType,
              value: caveatValueWithChains,
            },
          ],
        },
      },
    );
  }

  /**
   * Requests incremental permittedChains permission for the specified origin.
   * and updates the existing CAIP-25 permission.
   * Allows for granting without prompting for user approval which
   * would be used as part of flows like `wallet_addEthereumChain`
   * requests where the addition of the network and the permitting
   * of the chain are combined into one approval.
   *
   * @param {object} options - The options object
   * @param {string} options.origin - The origin to request approval for.
   * @param {Hex} options.chainId - The chainId to add to the existing permittedChains.
   * @param {boolean} options.autoApprove - If the chain should be granted without prompting for user approval.
   * @param {object} options.metadata - Request data for the approval.
   */
  async requestPermittedChainsPermissionIncremental({
    origin,
    chainId,
    autoApprove,
    metadata,
  }) {
    if (isSnapId(origin)) {
      throw new Error(
        `Cannot request permittedChains permission for Snaps with origin "${origin}"`,
      );
    }

    const caveatValueWithChains = setPermittedEthChainIds(
      {
        requiredScopes: {},
        optionalScopes: {},
        isMultichainOrigin: false,
      },
      [chainId],
    );

    if (!autoApprove) {
      let options;
      if (metadata) {
        options = { metadata };
      }
      await this.permissionController.requestPermissionsIncremental(
        { origin },
        {
          [Caip25EndowmentPermissionName]: {
            caveats: [
              {
                type: Caip25CaveatType,
                value: caveatValueWithChains,
              },
            ],
          },
        },
        options,
      );
      return;
    }

    await this.permissionController.grantPermissionsIncremental({
      subject: { origin },
      approvedPermissions: {
        [Caip25EndowmentPermissionName]: {
          caveats: [
            {
              type: Caip25CaveatType,
              value: caveatValueWithChains,
            },
          ],
        },
      },
    });
  }

  /**
   * Requests user approval for the CAIP-25 permission for the specified origin
   * and returns a granted permissions object.
   *
   * @param {string} origin - The origin to request approval for.
   * @param requestedPermissions - The legacy permissions to request approval for.
   * @returns the approved permissions object.
   */
  getCaip25PermissionFromLegacyPermissions(origin, requestedPermissions = {}) {
    const permissions = pick(requestedPermissions, [
      RestrictedMethods.eth_accounts,
      PermissionNames.permittedChains,
    ]);

    if (!permissions[RestrictedMethods.eth_accounts]) {
      permissions[RestrictedMethods.eth_accounts] = {};
    }

    if (!permissions[PermissionNames.permittedChains]) {
      permissions[PermissionNames.permittedChains] = {};
    }

    if (isSnapId(origin)) {
      delete permissions[PermissionNames.permittedChains];
    }

    const requestedAccounts =
      permissions[RestrictedMethods.eth_accounts]?.caveats?.find(
        (caveat) => caveat.type === CaveatTypes.restrictReturnedAccounts,
      )?.value ?? [];

    const requestedChains =
      permissions[PermissionNames.permittedChains]?.caveats?.find(
        (caveat) => caveat.type === CaveatTypes.restrictNetworkSwitching,
      )?.value ?? [];

    const newCaveatValue = {
      requiredScopes: {},
      optionalScopes: {
        'wallet:eip155': {
          accounts: [],
        },
      },
      isMultichainOrigin: false,
    };

    const caveatValueWithChains = setPermittedEthChainIds(
      newCaveatValue,
      isSnapId(origin) ? [] : requestedChains,
    );

    const caveatValueWithAccountsAndChains = setEthAccounts(
      caveatValueWithChains,
      requestedAccounts,
    );

    return {
      [Caip25EndowmentPermissionName]: {
        caveats: [
          {
            type: Caip25CaveatType,
            value: caveatValueWithAccountsAndChains,
          },
        ],
      },
    };
  }
  // ---------------------------------------------------------------------------
  // Identity Management (signature operations)

  getAddTransactionRequest({
    transactionParams,
    transactionOptions,
    dappRequest,
    ...otherParams
  }) {
    return {
      internalAccounts: this.accountsController.listAccounts(),
      dappRequest,
      networkClientId:
        dappRequest?.networkClientId ??
        transactionOptions?.networkClientId ??
        this.#getGlobalNetworkClientId(),
      selectedAccount: this.accountsController.getAccountByAddress(
        transactionParams.from,
      ),
      transactionController: this.txController,
      transactionOptions,
      transactionParams,
      userOperationController: this.userOperationController,
      chainId: this.#getGlobalChainId(),
      ppomController: this.ppomController,
      securityAlertsEnabled:
        this.preferencesController.state?.securityAlertsEnabled,
      updateSecurityAlertResponse: this.updateSecurityAlertResponse.bind(this),
      ...otherParams,
    };
  }

  /**
   * @returns {boolean} true if the keyring type supports EIP-1559
   */
  async getCurrentAccountEIP1559Compatibility() {
    return true;
  }

  //=============================================================================
  // END (VAULT / KEYRING RELATED METHODS)
  //=============================================================================

  /**
   * Allows a user to attempt to cancel a previously submitted transaction
   * by creating a new transaction.
   *
   * @param {number} originalTxId - the id of the txMeta that you want to
   * attempt to cancel
   * @param {import(
   *  './controllers/transactions'
   * ).CustomGasSettings} [customGasSettings] - overrides to use for gas params
   * instead of allowing this method to generate them
   * @param options
   * @returns {object} MetaMask state
   */
  async createCancelTransaction(originalTxId, customGasSettings, options) {
    await this.txController.stopTransaction(
      originalTxId,
      customGasSettings,
      options,
    );
    const state = this.getState();
    return state;
  }

  /**
   * Allows a user to attempt to speed up a previously submitted transaction
   * by creating a new transaction.
   *
   * @param {number} originalTxId - the id of the txMeta that you want to
   * attempt to speed up
   * @param {import(
   *  './controllers/transactions'
   * ).CustomGasSettings} [customGasSettings] - overrides to use for gas params
   * instead of allowing this method to generate them
   * @param options
   * @returns {object} MetaMask state
   */
  async createSpeedUpTransaction(originalTxId, customGasSettings, options) {
    await this.txController.speedUpTransaction(
      originalTxId,
      customGasSettings,
      options,
    );
    const state = this.getState();
    return state;
  }

  async estimateGas(estimateGasParams) {
    return new Promise((resolve, reject) => {
      this.provider
        .request({
          method: 'eth_estimateGas',
          params: [estimateGasParams],
        })
        .then((result) => resolve(result.toString(16)))
        .catch((err) => reject(err));
    });
  }

  handleWatchAssetRequest = ({ asset, type, origin, networkClientId }) => {
    switch (type) {
      case ERC20:
        return this.tokensController.watchAsset({
          asset,
          type,
          networkClientId,
        });
      case ERC721:
      case ERC1155:
        return this.nftController.watchNft(asset, type, origin);
      default:
        throw new Error(`Asset type ${type} not supported`);
    }
  };

  async updateSecurityAlertResponse(
    method,
    securityAlertId,
    securityAlertResponse,
  ) {
    await updateSecurityAlertResponse({
      appStateController: this.appStateController,
      method,
      securityAlertId,
      securityAlertResponse,
      signatureController: this.signatureController,
      transactionController: this.txController,
    });
  }

  //=============================================================================
  // PASSWORD MANAGEMENT
  //=============================================================================

  /**
   * Allows a user to begin the seed phrase recovery process.
   */
  markPasswordForgotten() {
    this.preferencesController.setPasswordForgotten(true);
    this.sendUpdate();
  }

  /**
   * Allows a user to end the seed phrase recovery process.
   */
  unMarkPasswordForgotten() {
    this.preferencesController.setPasswordForgotten(false);
    this.sendUpdate();
  }

  //=============================================================================
  // SETUP
  //=============================================================================

  /**
   * A runtime.MessageSender object, as provided by the browser:
   *
   * @see https://developer.mozilla.org/en-US/docs/Mozilla/Add-ons/WebExtensions/API/runtime/MessageSender
   * @typedef {object} MessageSender
   * @property {string} - The URL of the page or frame hosting the script that sent the message.
   */

  /**
   * A Snap sender object.
   *
   * @typedef {object} SnapSender
   * @property {string} snapId - The ID of the snap.
   */

  /**
   * Used to create a multiplexed stream for connecting to an untrusted context
   * like a Dapp or other extension.
   *
   * @param options - Options bag.
   * @param {ReadableStream} options.connectionStream - The Duplex stream to connect to.
   * @param {MessageSender | SnapSender} options.sender - The sender of the messages on this stream.
   * @param {string} [options.subjectType] - The type of the sender, i.e. subject.
   */
  setupUntrustedCommunicationEip1193({
    connectionStream,
    sender,
    subjectType,
  }) {
    if (sender.url) {
      if (this.onboardingController.state.completedOnboarding) {
        if (this.preferencesController.state.usePhishDetect) {
          const { hostname } = new URL(sender.url);
          this.phishingController.maybeUpdateState();
          // Check if new connection is blocked if phishing detection is on
          const phishingTestResponse = this.phishingController.test(sender.url);
          if (phishingTestResponse?.result) {
            this.sendPhishingWarning(connectionStream, hostname);
            this.metaMetricsController.trackEvent({
              event: MetaMetricsEventName.PhishingPageDisplayed,
              category: MetaMetricsEventCategory.Phishing,
              properties: {
                url: hostname,
              },
            });
            return;
          }
        }
      }
    }

    let inputSubjectType;
    if (subjectType) {
      inputSubjectType = subjectType;
    } else if (sender.id && sender.id !== this.extension.runtime.id) {
      inputSubjectType = SubjectType.Extension;
    } else {
      inputSubjectType = SubjectType.Website;
    }

    // setup multiplexing
    const mux = setupMultiplex(connectionStream);

    // messages between inpage and background
    this.setupProviderConnectionEip1193(
      mux.createStream('metamask-provider'),
      sender,
      inputSubjectType,
    );

    // TODO:LegacyProvider: Delete
    if (sender.url) {
      // legacy streams
      this.setupPublicConfig(mux.createStream('publicConfig'));
    }
  }

  /**
   * Used to create a CAIP stream for connecting to an untrusted context.
   *
   * @param options - Options bag.
   * @param {ReadableStream} options.connectionStream - The Duplex stream to connect to.
   * @param {MessageSender | SnapSender} options.sender - The sender of the messages on this stream.
   * @param {string} [options.subjectType] - The type of the sender, i.e. subject.
   */
  setupUntrustedCommunicationCaip({ connectionStream, sender, subjectType }) {
    if (!process.env.MULTICHAIN_API) {
      return;
    }

    let inputSubjectType;
    if (subjectType) {
      inputSubjectType = subjectType;
    } else if (sender.id && sender.id !== this.extension.runtime.id) {
      inputSubjectType = SubjectType.Extension;
    } else {
      inputSubjectType = SubjectType.Website;
    }

    const caipStream = createCaipStream(connectionStream);

    // messages between subject and background
    this.setupProviderConnectionCaip(caipStream, sender, inputSubjectType);
  }

  /**
   * Used to create a multiplexed stream for connecting to a trusted context,
   * like our own user interfaces, which have the provider APIs, but also
   * receive the exported API from this controller, which includes trusted
   * functions, like the ability to approve transactions or sign messages.
   *
   * @param {*} connectionStream - The duplex stream to connect to.
   * @param {MessageSender} sender - The sender of the messages on this stream
   */
  setupTrustedCommunication(connectionStream, sender) {
    // setup multiplexing
    const mux = setupMultiplex(connectionStream);
    // connect features
    this.setupControllerConnection(mux.createStream('controller'));
    this.setupProviderConnectionEip1193(
      mux.createStream('provider'),
      sender,
      SubjectType.Internal,
    );
  }

  /**
   * Used to create a multiplexed stream for connecting to the phishing warning page.
   *
   * @param options - Options bag.
   * @param {ReadableStream} options.connectionStream - The Duplex stream to connect to.
   */
  setupPhishingCommunication({ connectionStream }) {
    const { usePhishDetect } = this.preferencesController.state;

    if (!usePhishDetect) {
      return;
    }

    // setup multiplexing
    const mux = setupMultiplex(connectionStream);
    const phishingStream = mux.createStream(PHISHING_SAFELIST);

    // set up postStream transport
    phishingStream.on(
      'data',
      createMetaRPCHandler(
        {
          safelistPhishingDomain: this.safelistPhishingDomain.bind(this),
          backToSafetyPhishingWarning:
            this.backToSafetyPhishingWarning.bind(this),
        },
        phishingStream,
      ),
    );
  }

  setUpCookieHandlerCommunication({ connectionStream }) {
    const {
      metaMetricsId,
      dataCollectionForMarketing,
      participateInMetaMetrics,
    } = this.metaMetricsController.state;

    if (
      metaMetricsId &&
      dataCollectionForMarketing &&
      participateInMetaMetrics
    ) {
      // setup multiplexing
      const mux = setupMultiplex(connectionStream);
      const metamaskCookieHandlerStream = mux.createStream(
        METAMASK_COOKIE_HANDLER,
      );
      // set up postStream transport
      metamaskCookieHandlerStream.on(
        'data',
        createMetaRPCHandler(
          {
            getCookieFromMarketingPage:
              this.getCookieFromMarketingPage.bind(this),
          },
          metamaskCookieHandlerStream,
        ),
      );
    }
  }

  getCookieFromMarketingPage(data) {
    const { ga_client_id: cookieId } = data;
    this.metaMetricsController.setMarketingCampaignCookieId(cookieId);
  }

  /**
   * Called when we detect a suspicious domain. Requests the browser redirects
   * to our anti-phishing page.
   *
   * @private
   * @param {*} connectionStream - The duplex stream to the per-page script,
   * for sending the reload attempt to.
   * @param {string} hostname - The hostname that triggered the suspicion.
   */
  sendPhishingWarning(connectionStream, hostname) {
    const mux = setupMultiplex(connectionStream);
    const phishingStream = mux.createStream('phishing');
    phishingStream.write({ hostname });
  }

  /**
   * A method for providing our API over a stream using JSON-RPC.
   *
   * @param {*} outStream - The stream to provide our API over.
   */
  setupControllerConnection(outStream) {
    const patchStore = new PatchStore(this.memStore);
    let uiReady = false;

    const handleUpdate = () => {
      if (!isStreamWritable(outStream) || !uiReady) {
        return;
      }

      const patches = patchStore.flushPendingPatches();

      outStream.write({
        jsonrpc: '2.0',
        method: 'sendUpdate',
        params: [patches],
      });
    };

    const api = {
      ...this.getApi(),
      ...this.controllerApi,
      startPatches: () => {
        uiReady = true;
        handleUpdate();
      },
      getStatePatches: () => patchStore.flushPendingPatches(),
    };

    this.on('update', handleUpdate);

    // report new active controller connection
    this.activeControllerConnections += 1;
    this.emit('controllerConnectionChanged', this.activeControllerConnections);

    // set up postStream transport
    outStream.on('data', createMetaRPCHandler(api, outStream));

    const startUISync = () => {
      if (!isStreamWritable(outStream)) {
        return;
      }
      // send notification to client-side
      outStream.write({
        jsonrpc: '2.0',
        method: 'startUISync',
      });
    };

    if (this.startUISync) {
      startUISync();
    } else {
      this.once('startUISync', startUISync);
    }

    const outstreamEndHandler = () => {
      if (!outStream.mmFinished) {
        this.activeControllerConnections -= 1;
        this.emit(
          'controllerConnectionChanged',
          this.activeControllerConnections,
        );
        outStream.mmFinished = true;
        this.removeListener('update', handleUpdate);
        patchStore.destroy();
      }
    };

    // The presence of both of the below handlers may be redundant.
    // After upgrading metamask/object-multiples to v2.0.0, which included
    // an upgrade of readable-streams from v2 to v3, we saw that the
    // `outStream.on('end'` handler was almost never being called. This seems to
    // related to how v3 handles errors vs how v2 handles errors; there
    // are "premature close" errors in both cases, although in the case
    // of v2 they don't prevent `outStream.on('end'` from being called.
    // At the time that this comment was committed, it was known that we
    // need to investigate and resolve the underlying error, however,
    // for expediency, we are not addressing them at this time. Instead, we
    // can observe that `readableStream.finished` preserves the same
    // functionality as we had when we relied on readable-stream v2. Meanwhile,
    // the `outStream.on('end')` handler was observed to have been called at least once.
    // In an abundance of caution to prevent against unexpected future behavioral changes in
    // streams implementations, we redundantly use multiple paths to attach the same event handler.
    // The outstreamEndHandler therefore needs to be idempotent, which introduces the `mmFinished` property.

    outStream.mmFinished = false;
    finished(outStream, outstreamEndHandler);
    outStream.once('close', outstreamEndHandler);
    outStream.once('end', outstreamEndHandler);
  }

  /**
   * A method for serving our ethereum provider over a given stream.
   *
   * @param {*} outStream - The stream to provide over.
   * @param {MessageSender | SnapSender} sender - The sender of the messages on this stream
   * @param {SubjectType} subjectType - The type of the sender, i.e. subject.
   */
  setupProviderConnectionEip1193(outStream, sender, subjectType) {
    let origin;
    if (subjectType === SubjectType.Internal) {
      origin = ORIGIN_METAMASK;
    } else if (subjectType === SubjectType.Snap) {
      origin = sender.snapId;
    } else {
      origin = new URL(sender.url).origin;
    }

    if (sender.id && sender.id !== this.extension.runtime.id) {
      this.subjectMetadataController.addSubjectMetadata({
        origin,
        extensionId: sender.id,
        subjectType: SubjectType.Extension,
      });
    }

    let tabId;
    if (sender.tab && sender.tab.id) {
      tabId = sender.tab.id;
    }

    let mainFrameOrigin = origin;
    if (sender.tab && sender.tab.url) {
      // If sender origin is an iframe, then get the top-level frame's origin
      mainFrameOrigin = new URL(sender.tab.url).origin;
    }

    const engine = this.setupProviderEngineEip1193({
      origin,
      sender,
      subjectType,
      tabId,
      mainFrameOrigin,
    });

    const dupeReqFilterStream = createDupeReqFilterStream();

    // setup connection
    const providerStream = createEngineStream({ engine });

    const connectionId = this.addConnection(origin, {
      tabId,
      apiType: API_TYPE.EIP1193,
      engine,
    });

    pipeline(
      outStream,
      dupeReqFilterStream,
      providerStream,
      outStream,
      (err) => {
        // handle any middleware cleanup
        engine.destroy();
        connectionId && this.removeConnection(origin, connectionId);
        // For context and todos related to the error message match, see https://github.com/MetaMask/metamask-extension/issues/26337
        if (err && !err.message?.match('Premature close')) {
          log.error(err);
        }
      },
    );

    // Used to show wallet liveliness to the provider
    if (subjectType !== SubjectType.Internal) {
      this._notifyChainChangeForConnection({ engine }, origin);
    }
  }

  /**
   * A method for serving our CAIP provider over a given stream.
   *
   * @param {*} outStream - The stream to provide over.
   * @param {MessageSender | SnapSender} sender - The sender of the messages on this stream
   * @param {SubjectType} subjectType - The type of the sender, i.e. subject.
   */
  setupProviderConnectionCaip(outStream, sender, subjectType) {
    if (!process.env.MULTICHAIN_API) {
      return;
    }

    let origin;
    if (subjectType === SubjectType.Internal) {
      origin = ORIGIN_METAMASK;
    } else if (subjectType === SubjectType.Snap) {
      origin = sender.snapId;
    } else {
      origin = new URL(sender.url).origin;
    }

    if (sender.id && sender.id !== this.extension.runtime.id) {
      this.subjectMetadataController.addSubjectMetadata({
        origin,
        extensionId: sender.id,
        subjectType: SubjectType.Extension,
      });
    }

    let tabId;
    if (sender.tab && sender.tab.id) {
      tabId = sender.tab.id;
    }

    const engine = this.setupProviderEngineCaip({
      origin,
      sender,
      subjectType,
      tabId,
    });

    const dupeReqFilterStream = createDupeReqFilterStream();

    // setup connection
    const providerStream = createEngineStream({ engine });

    const connectionId = this.addConnection(origin, {
      tabId,
      apiType: API_TYPE.CAIP_MULTICHAIN,
      engine,
    });

    pipeline(
      outStream,
      dupeReqFilterStream,
      providerStream,
      outStream,
      (err) => {
        // handle any middleware cleanup
        engine.destroy();
        connectionId && this.removeConnection(origin, connectionId);
        // For context and todos related to the error message match, see https://github.com/MetaMask/metamask-extension/issues/26337
        if (err && !err.message?.match('Premature close')) {
          log.error(err);
        }
      },
    );
  }

  /**
   * A method for creating an ethereum provider that is safely restricted for the requesting subject.
   *
   * @param {object} options - Provider engine options
   * @param {string} options.origin - The origin of the sender
   * @param {MessageSender | SnapSender} options.sender - The sender object.
   * @param {string} options.subjectType - The type of the sender subject.
   * @param {tabId} [options.tabId] - The tab ID of the sender - if the sender is within a tab
   * @param {mainFrameOrigin} [options.mainFrameOrigin] - The origin of the main frame if the sender is an iframe
   */
  setupProviderEngineEip1193({
    origin,
    subjectType,
    sender,
    tabId,
    mainFrameOrigin,
  }) {
    const engine = new JsonRpcEngine();

    // Append origin to each request
    engine.push(createOriginMiddleware({ origin }));

    // Append mainFrameOrigin to each request if present
    if (mainFrameOrigin) {
      engine.push(createMainFrameOriginMiddleware({ mainFrameOrigin }));
    }

    // Append selectedNetworkClientId to each request
    engine.push(createSelectedNetworkMiddleware(this.controllerMessenger));

    // Add a middleware that will switch chain on each request (as needed)
    if (process.env.EVM_MULTICHAIN_ENABLED !== true) {
      const requestQueueMiddleware = createQueuedRequestMiddleware({
        enqueueRequest: this.queuedRequestController.enqueueRequest.bind(
          this.queuedRequestController,
        ),
        shouldEnqueueRequest: (request) => {
          return methodsThatShouldBeEnqueued.includes(request.method);
        },
        // This will be removed once we can actually remove useRequestQueue state
        // i.e. unrevert https://github.com/MetaMask/core/pull/5065
        useRequestQueue: () => true,
      });
      engine.push(requestQueueMiddleware);
    }

    // If the origin is not in the selectedNetworkController's `domains` state
    // when the provider engine is created, the selectedNetworkController will
    // fetch the globally selected networkClient from the networkController and wrap
    // it in a proxy which can be switched to use its own state if/when the origin
    // is added to the `domains` state
    const proxyClient =
      this.selectedNetworkController.getProviderAndBlockTracker(origin);

    // We create the filter and subscription manager middleware now, but they will
    // be inserted into the engine later.
    const filterMiddleware = createFilterMiddleware(proxyClient);
    const subscriptionManager = createSubscriptionManager(proxyClient);
    subscriptionManager.events.on('notification', (message) =>
      engine.emit('notification', message),
    );

    // Append tabId to each request if it exists
    if (tabId) {
      engine.push(createTabIdMiddleware({ tabId }));
    }

    engine.push(createLoggerMiddleware({ origin }));
    engine.push(this.permissionLogController.createMiddleware());

    if (origin === BaseUrl.Portfolio) {
      engine.push(createTxVerificationMiddleware(this.networkController));
    }

    engine.push(createTracingMiddleware());

    engine.push(
      createOriginThrottlingMiddleware({
        getThrottledOriginState:
          this.appStateController.getThrottledOriginState.bind(
            this.appStateController,
          ),
        updateThrottledOriginState:
          this.appStateController.updateThrottledOriginState.bind(
            this.appStateController,
          ),
      }),
    );

    engine.push(
      createPPOMMiddleware(
        this.ppomController,
        this.preferencesController,
        this.networkController,
        this.appStateController,
        this.accountsController,
        this.updateSecurityAlertResponse.bind(this),
      ),
    );

    engine.push(
      createRPCMethodTrackingMiddleware({
        getAccountType: this.getAccountType.bind(this),
        getDeviceModel: this.getDeviceModel.bind(this),
        getHardwareTypeForMetric: this.getHardwareTypeForMetric.bind(this),
        snapAndHardwareMessenger: this.controllerMessenger.getRestricted({
          name: 'SnapAndHardwareMessenger',
          allowedActions: [
            'KeyringController:getKeyringForAccount',
            'SnapController:get',
            'AccountsController:getSelectedAccount',
          ],
        }),
        appStateController: this.appStateController,
        metaMetricsController: this.metaMetricsController,
      }),
    );

    engine.push(createUnsupportedMethodMiddleware());

    // Legacy RPC method that needs to be implemented _ahead of_ the permission
    // middleware.
    engine.push(
      createEthAccountsMethodMiddleware({
        getAccounts: this.getPermittedAccounts.bind(this, origin),
      }),
    );

    if (subjectType !== SubjectType.Internal) {
      engine.push(
        this.permissionController.createPermissionMiddleware({
          origin,
        }),
      );
    }

    if (subjectType === SubjectType.Website) {
      engine.push(
        createOnboardingMiddleware({
          location: sender.url,
          registerOnboarding: this.onboardingController.registerOnboarding,
        }),
      );
    }

    // EVM requests and eth permissions should not be passed to non-EVM accounts
    // this middleware intercepts these requests and returns an error.
    engine.push(
      createEvmMethodsToNonEvmAccountReqFilterMiddleware({
        messenger: this.controllerMessenger.getRestricted({
          name: 'EvmMethodsToNonEvmAccountFilterMessenger',
          allowedActions: ['AccountsController:getSelectedAccount'],
        }),
      }),
    );

    // Unrestricted/permissionless RPC method implementations.
    // They must nevertheless be placed _behind_ the permission middleware.
    engine.push(
      createEip1193MethodMiddleware({
        subjectType,

        // Miscellaneous
        addSubjectMetadata:
          this.subjectMetadataController.addSubjectMetadata.bind(
            this.subjectMetadataController,
          ),
        metamaskState: this.getState(),
        getProviderState: this.getProviderState.bind(this),
        getUnlockPromise: this.appStateController.getUnlockPromise.bind(
          this.appStateController,
        ),
        handleWatchAssetRequest: this.handleWatchAssetRequest.bind(this),
        requestUserApproval:
          this.approvalController.addAndShowApprovalRequest.bind(
            this.approvalController,
          ),
        sendMetrics: this.metaMetricsController.trackEvent.bind(
          this.metaMetricsController,
        ),
        // Permission-related
        getAccounts: this.getPermittedAccounts.bind(this, origin),
        getCaip25PermissionFromLegacyPermissionsForOrigin:
          this.getCaip25PermissionFromLegacyPermissions.bind(this, origin),
        getPermissionsForOrigin: this.permissionController.getPermissions.bind(
          this.permissionController,
          origin,
        ),
        requestPermittedChainsPermissionIncrementalForOrigin: (options) =>
          this.requestPermittedChainsPermissionIncremental({
            ...options,
            origin,
          }),
        requestPermissionsForOrigin: (requestedPermissions) =>
          this.permissionController.requestPermissions(
            { origin },
            requestedPermissions,
          ),
        revokePermissionsForOrigin: (permissionKeys) => {
          try {
            this.permissionController.revokePermissions({
              [origin]: permissionKeys,
            });
          } catch (e) {
            // we dont want to handle errors here because
            // the revokePermissions api method should just
            // return `null` if the permissions were not
            // successfully revoked or if the permissions
            // for the origin do not exist
            console.log(e);
          }
        },
        getCaveat: ({ target, caveatType }) => {
          try {
            return this.permissionController.getCaveat(
              origin,
              target,
              caveatType,
            );
          } catch (e) {
            if (e instanceof PermissionDoesNotExistError) {
              // suppress expected error in case that the origin
              // does not have the target permission yet
            } else {
              throw e;
            }
          }

          return undefined;
        },
        // network configuration-related
        setActiveNetwork: async (networkClientId) => {
          await this.networkController.setActiveNetwork(networkClientId);
          // if the origin has the CAIP-25 permission
          // we set per dapp network selection state
          if (
            this.permissionController.hasPermission(
              origin,
              Caip25EndowmentPermissionName,
            )
          ) {
            this.selectedNetworkController.setNetworkClientIdForDomain(
              origin,
              networkClientId,
            );
          }
        },
        addNetwork: this.networkController.addNetwork.bind(
          this.networkController,
        ),
        updateNetwork: this.networkController.updateNetwork.bind(
          this.networkController,
        ),
        getNetworkConfigurationByChainId:
          this.networkController.getNetworkConfigurationByChainId.bind(
            this.networkController,
          ),
        setTokenNetworkFilter: (chainId) => {
          const { tokenNetworkFilter } =
            this.preferencesController.getPreferences();
          if (chainId && Object.keys(tokenNetworkFilter).length === 1) {
            this.preferencesController.setPreference('tokenNetworkFilter', {
              [chainId]: true,
            });
          }
        },
        getCurrentChainIdForDomain: (domain) => {
          const networkClientId =
            this.selectedNetworkController.getNetworkClientIdForDomain(domain);
          const { chainId } =
            this.networkController.getNetworkConfigurationByNetworkClientId(
              networkClientId,
            );
          return chainId;
        },

        // Web3 shim-related
        getWeb3ShimUsageState: this.alertController.getWeb3ShimUsageState.bind(
          this.alertController,
        ),
        setWeb3ShimUsageRecorded:
          this.alertController.setWeb3ShimUsageRecorded.bind(
            this.alertController,
          ),
        updateCaveat: this.permissionController.updateCaveat.bind(
          this.permissionController,
          origin,
        ),
        hasApprovalRequestsForOrigin: () =>
          this.approvalController.has({ origin }),
        rejectApprovalRequestsForOrigin: () =>
          this.rejectOriginPendingApprovals(origin),

        ///: BEGIN:ONLY_INCLUDE_IF(build-mmi)
        handleMmiAuthenticate:
          this.institutionalFeaturesController.handleMmiAuthenticate.bind(
            this.institutionalFeaturesController,
          ),
        handleMmiCheckIfTokenIsPresent:
          this.mmiController.handleMmiCheckIfTokenIsPresent.bind(
            this.mmiController,
          ),
        handleMmiDashboardData: this.mmiController.handleMmiDashboardData.bind(
          this.mmiController,
        ),
        handleMmiSetAccountAndNetwork:
          this.mmiController.setAccountAndNetwork.bind(this.mmiController),
        handleMmiOpenAddHardwareWallet:
          this.mmiController.handleMmiOpenAddHardwareWallet.bind(
            this.mmiController,
          ),
        ///: END:ONLY_INCLUDE_IF
      }),
    );

    engine.push(
      createSnapsMethodMiddleware(subjectType === SubjectType.Snap, {
        clearSnapState: this.controllerMessenger.call.bind(
          this.controllerMessenger,
          'SnapController:clearSnapState',
          origin,
        ),
        getUnlockPromise: this.appStateController.getUnlockPromise.bind(
          this.appStateController,
        ),
        getSnaps: this.controllerMessenger.call.bind(
          this.controllerMessenger,
          'SnapController:getPermitted',
          origin,
        ),
        requestPermissions: async (requestedPermissions) =>
          await this.permissionController.requestPermissions(
            { origin },
            requestedPermissions,
          ),
        getPermissions: this.permissionController.getPermissions.bind(
          this.permissionController,
          origin,
        ),
        getSnapFile: this.controllerMessenger.call.bind(
          this.controllerMessenger,
          'SnapController:getFile',
          origin,
        ),
        getSnapState: this.controllerMessenger.call.bind(
          this.controllerMessenger,
          'SnapController:getSnapState',
          origin,
        ),
        updateSnapState: this.controllerMessenger.call.bind(
          this.controllerMessenger,
          'SnapController:updateSnapState',
          origin,
        ),
        installSnaps: this.controllerMessenger.call.bind(
          this.controllerMessenger,
          'SnapController:install',
          origin,
        ),
        invokeSnap: this.permissionController.executeRestrictedMethod.bind(
          this.permissionController,
          origin,
          RestrictedMethods.wallet_snap,
        ),
        getIsLocked: () => {
          return !this.appStateController.isUnlocked();
        },
        getInterfaceState: (...args) =>
          this.controllerMessenger.call(
            'SnapInterfaceController:getInterface',
            origin,
            ...args,
          ).state,
        getInterfaceContext: (...args) =>
          this.controllerMessenger.call(
            'SnapInterfaceController:getInterface',
            origin,
            ...args,
          ).context,
        createInterface: this.controllerMessenger.call.bind(
          this.controllerMessenger,
          'SnapInterfaceController:createInterface',
          origin,
        ),
        updateInterface: this.controllerMessenger.call.bind(
          this.controllerMessenger,
          'SnapInterfaceController:updateInterface',
          origin,
        ),
        resolveInterface: this.controllerMessenger.call.bind(
          this.controllerMessenger,
          'SnapInterfaceController:resolveInterface',
          origin,
        ),
        getSnap: this.controllerMessenger.call.bind(
          this.controllerMessenger,
          'SnapController:get',
        ),
        getAllSnaps: this.controllerMessenger.call.bind(
          this.controllerMessenger,
          'SnapController:getAll',
        ),
        getCurrencyRate: (currency) => {
          const rate = this.multichainRatesController.state.rates[currency];
          const { fiatCurrency } = this.multichainRatesController.state;

          if (!rate) {
            return undefined;
          }

          return {
            ...rate,
            currency: fiatCurrency,
          };
        },
        getEntropySources: () => {
          /**
           * @type {KeyringController['state']}
           */
          const state = this.controllerMessenger.call(
            'KeyringController:getState',
          );

          return state.keyrings
            .map((keyring, index) => {
              if (keyring.type === KeyringTypes.hd) {
                return {
                  id: state.keyringsMetadata[index].id,
                  name: state.keyringsMetadata[index].name,
                  type: 'mnemonic',
                  primary: index === 0,
                };
              }

              return null;
            })
            .filter(Boolean);
        },
        hasPermission: this.permissionController.hasPermission.bind(
          this.permissionController,
          origin,
        ),
        scheduleBackgroundEvent: (event) =>
          this.controllerMessenger.call(
            'CronjobController:scheduleBackgroundEvent',
            { ...event, snapId: origin },
          ),
        cancelBackgroundEvent: this.controllerMessenger.call.bind(
          this.controllerMessenger,
          'CronjobController:cancelBackgroundEvent',
          origin,
        ),
        getBackgroundEvents: this.controllerMessenger.call.bind(
          this.controllerMessenger,
          'CronjobController:getBackgroundEvents',
          origin,
        ),
        getNetworkConfigurationByChainId: this.controllerMessenger.call.bind(
          this.controllerMessenger,
          'NetworkController:getNetworkConfigurationByChainId',
        ),
        getNetworkClientById: this.controllerMessenger.call.bind(
          this.controllerMessenger,
          'NetworkController:getNetworkClientById',
        ),
        ///: BEGIN:ONLY_INCLUDE_IF(keyring-snaps)
        handleSnapRpcRequest: (args) =>
          this.handleSnapRequest({ ...args, origin }),
        getAllowedKeyringMethods: keyringSnapPermissionsBuilder(
          this.subjectMetadataController,
          origin,
        ),
        ///: END:ONLY_INCLUDE_IF
      }),
    );

    engine.push(filterMiddleware);
    engine.push(subscriptionManager.middleware);

    engine.push(this.metamaskMiddleware);

    engine.push(providerAsMiddleware(proxyClient.provider));

    return engine;
  }

  /**
   * A method for creating a CAIP Multichain provider that is safely restricted for the requesting subject.
   *
   * @param {object} options - Provider engine options
   * @param {string} options.origin - The origin of the sender
   * @param {MessageSender | SnapSender} options.sender - The sender object.
   * @param {string} options.subjectType - The type of the sender subject.
   * @param {tabId} [options.tabId] - The tab ID of the sender - if the sender is within a tab
   */
  setupProviderEngineCaip({ origin, sender, subjectType, tabId }) {
    if (!process.env.MULTICHAIN_API) {
      return null;
    }

    const engine = new JsonRpcEngine();

    // Append origin to each request
    engine.push(createOriginMiddleware({ origin }));

    // Append tabId to each request if it exists
    if (tabId) {
      engine.push(createTabIdMiddleware({ tabId }));
    }

    engine.push(createLoggerMiddleware({ origin }));

    engine.push((req, _res, next, end) => {
      if (
        ![
          MESSAGE_TYPE.WALLET_CREATE_SESSION,
          MESSAGE_TYPE.WALLET_INVOKE_METHOD,
          MESSAGE_TYPE.WALLET_GET_SESSION,
          MESSAGE_TYPE.WALLET_REVOKE_SESSION,
        ].includes(req.method)
      ) {
        return end(rpcErrors.methodNotFound({ data: { method: req.method } }));
      }
      return next();
    });

    engine.push(multichainMethodCallValidatorMiddleware);
    const middlewareMaker = makeMethodMiddlewareMaker([
      walletRevokeSession,
      walletGetSession,
      walletInvokeMethod,
      walletCreateSession,
    ]);

    engine.push(
      middlewareMaker({
        findNetworkClientIdByChainId:
          this.networkController.findNetworkClientIdByChainId.bind(
            this.networkController,
          ),
        listAccounts: this.accountsController.listAccounts.bind(
          this.accountsController,
        ),
        requestPermissionsForOrigin: (requestedPermissions) =>
          this.permissionController.requestPermissions(
            { origin },
            requestedPermissions,
          ),
        sendMetrics: this.metaMetricsController.trackEvent.bind(
          this.metaMetricsController,
        ),
        metamaskState: this.getState(),
        getCaveatForOrigin: this.permissionController.getCaveat.bind(
          this.permissionController,
          origin,
        ),
        getSelectedNetworkClientId: () =>
          this.networkController.state.selectedNetworkClientId,
        revokePermissionForOrigin:
          this.permissionController.revokePermission.bind(
            this.permissionController,
            origin,
          ),
      }),
    );

    // Add a middleware that will switch chain on each request (as needed)
    const requestQueueMiddleware = createQueuedRequestMiddleware({
      enqueueRequest: this.queuedRequestController.enqueueRequest.bind(
        this.queuedRequestController,
      ),
      // This will be removed once we can actually remove useRequestQueue state
      // i.e. unrevert https://github.com/MetaMask/core/pull/5065
      useRequestQueue: () => true,
      shouldEnqueueRequest: (request) => {
        return methodsRequiringNetworkSwitch.includes(request.method);
      },
    });
    engine.push(requestQueueMiddleware);

    engine.push(
      createUnsupportedMethodMiddleware(
        new Set([
          ...UNSUPPORTED_RPC_METHODS,
          'eth_requestAccounts',
          'eth_accounts',
        ]),
      ),
    );

    if (subjectType === SubjectType.Website) {
      engine.push(
        createOnboardingMiddleware({
          location: sender.url,
          registerOnboarding: this.onboardingController.registerOnboarding,
        }),
      );
    }

    engine.push(
      createMultichainMethodMiddleware({
        subjectType,

        // Miscellaneous
        addSubjectMetadata:
          this.subjectMetadataController.addSubjectMetadata.bind(
            this.subjectMetadataController,
          ),
        getProviderState: this.getProviderState.bind(this),
        handleWatchAssetRequest: this.handleWatchAssetRequest.bind(this),
        requestUserApproval:
          this.approvalController.addAndShowApprovalRequest.bind(
            this.approvalController,
          ),
        getCaveat: ({ target, caveatType }) => {
          try {
            return this.permissionController.getCaveat(
              origin,
              target,
              caveatType,
            );
          } catch (e) {
            if (e instanceof PermissionDoesNotExistError) {
              // suppress expected error in case that the origin
              // does not have the target permission yet
            } else {
              throw e;
            }
          }

          return undefined;
        },
        addNetwork: this.networkController.addNetwork.bind(
          this.networkController,
        ),
        updateNetwork: this.networkController.updateNetwork.bind(
          this.networkController,
        ),
        setActiveNetwork: async (networkClientId) => {
          await this.networkController.setActiveNetwork(networkClientId);
          // if the origin has the CAIP-25 permission
          // we set per dapp network selection state
          if (
            this.permissionController.hasPermission(
              origin,
              Caip25EndowmentPermissionName,
            )
          ) {
            this.selectedNetworkController.setNetworkClientIdForDomain(
              origin,
              networkClientId,
            );
          }
        },
        getNetworkConfigurationByChainId:
          this.networkController.getNetworkConfigurationByChainId.bind(
            this.networkController,
          ),
        getCurrentChainIdForDomain: (domain) => {
          const networkClientId =
            this.selectedNetworkController.getNetworkClientIdForDomain(domain);
          const { chainId } =
            this.networkController.getNetworkConfigurationByNetworkClientId(
              networkClientId,
            );
          return chainId;
        },

        // Web3 shim-related
        getWeb3ShimUsageState: this.alertController.getWeb3ShimUsageState.bind(
          this.alertController,
        ),
        setWeb3ShimUsageRecorded:
          this.alertController.setWeb3ShimUsageRecorded.bind(
            this.alertController,
          ),

        requestPermittedChainsPermissionIncrementalForOrigin: (options) =>
          this.requestPermittedChainsPermissionIncremental({
            ...options,
            origin,
          }),

        rejectApprovalRequestsForOrigin: () =>
          this.rejectOriginPendingApprovals(origin),
      }),
    );

    engine.push(this.metamaskMiddleware);

    try {
      const caip25Caveat = this.permissionController.getCaveat(
        origin,
        Caip25EndowmentPermissionName,
        Caip25CaveatType,
      );

      // add new notification subscriptions for changed authorizations
      const sessionScopes = getSessionScopes(caip25Caveat.value);

      // if the eth_subscription notification is in the scope and eth_subscribe is in the methods
      // then get the subscriptionManager going for that scope
      Object.entries(sessionScopes).forEach(([scope, scopeObject]) => {
        if (
          scopeObject.notifications.includes('eth_subscription') &&
          scopeObject.methods.includes('eth_subscribe')
        ) {
          this.addMultichainApiEthSubscriptionMiddleware({
            scope,
            origin,
            tabId,
          });
        }
      });
    } catch (err) {
      // noop
    }

    this.multichainSubscriptionManager.on(
      'notification',
      (targetOrigin, targetTabId, message) => {
        if (origin === targetOrigin && tabId === targetTabId) {
          engine.emit('notification', message);
        }
      },
    );

    engine.push(
      this.multichainMiddlewareManager.generateMultichainMiddlewareForOriginAndTabId(
        origin,
        tabId,
      ),
    );

    engine.push(async (req, res, _next, end) => {
      const { provider } = this.networkController.getNetworkClientById(
        req.networkClientId,
      );
      res.result = await provider.request(req);
      return end();
    });

    return engine;
  }

  /**
   * TODO:LegacyProvider: Delete
   * A method for providing our public config info over a stream.
   * This includes info we like to be synchronous if possible, like
   * the current selected account, and network ID.
   *
   * Since synchronous methods have been deprecated in web3,
   * this is a good candidate for deprecation.
   *
   * @param {*} outStream - The stream to provide public config over.
   */
  setupPublicConfig(outStream) {
    const configStream = storeAsStream(this.publicConfigStore);

    pipeline(configStream, outStream, (err) => {
      configStream.destroy();
      // For context and todos related to the error message match, see https://github.com/MetaMask/metamask-extension/issues/26337
      if (err && !err.message?.match('Premature close')) {
        log.error(err);
      }
    });
  }

  /**
   * Adds a reference to a connection by origin. Ignores the 'metamask' origin.
   * Caller must ensure that the returned id is stored such that the reference
   * can be deleted later.
   *
   * @param {string} origin - The connection's origin string.
   * @param {object} options - Data associated with the connection
   * @param {object} options.engine - The connection's JSON Rpc Engine
   * @param {number} options.tabId - The tabId for the connection
   * @param {API_TYPE} options.apiType - The API type for the connection
   * @returns {string} The connection's id (so that it can be deleted later)
   */
  addConnection(origin, { tabId, apiType, engine }) {
    if (origin === ORIGIN_METAMASK) {
      return null;
    }

    if (!this.connections[origin]) {
      this.connections[origin] = {};
    }

    const id = nanoid();
    this.connections[origin][id] = {
      tabId,
      apiType,
      engine,
    };

    return id;
  }

  /**
   * Deletes a reference to a connection, by origin and id.
   * Ignores unknown origins.
   *
   * @param {string} origin - The connection's origin string.
   * @param {string} id - The connection's id, as returned from addConnection.
   */
  removeConnection(origin, id) {
    const connections = this.connections[origin];
    if (!connections) {
      return;
    }

    delete connections[id];

    if (Object.keys(connections).length === 0) {
      delete this.connections[origin];
    }
  }

  /**
   * Closes all connections for the given origin, and removes the references
   * to them.
   * Ignores unknown origins.
   *
   * @param {string} origin - The origin string.
   */
  removeAllConnections(origin) {
    const connections = this.connections[origin];
    if (!connections) {
      return;
    }

    Object.keys(connections).forEach((id) => {
      this.removeConnection(origin, id);
    });
  }

  /**
   * Causes the RPC engines associated with the connections to the given origin
   * to emit a notification event with the given payload.
   *
   * The caller is responsible for ensuring that only permitted notifications
   * are sent.
   *
   * Ignores unknown origins.
   *
   * @param {string} origin - The connection's origin string.
   * @param {unknown} payload - The event payload.
   * @param apiType
   */
  notifyConnections(origin, payload, apiType) {
    const connections = this.connections[origin];

    if (connections) {
      Object.values(connections).forEach((conn) => {
        if (apiType && conn.apiType !== apiType) {
          return;
        }
        if (conn.engine) {
          conn.engine.emit('notification', payload);
        }
      });
    }
  }

  /**
   * Causes the RPC engines associated with all connections to emit a
   * notification event with the given payload.
   *
   * If the "payload" parameter is a function, the payload for each connection
   * will be the return value of that function called with the connection's
   * origin.
   *
   * The caller is responsible for ensuring that only permitted notifications
   * are sent.
   *
   * @param {unknown} payload - The event payload, or payload getter function.
   * @param apiType
   */
  notifyAllConnections(payload, apiType) {
    const getPayload =
      typeof payload === 'function'
        ? (origin) => payload(origin)
        : () => payload;

    Object.keys(this.connections).forEach((origin) => {
      Object.values(this.connections[origin]).forEach(async (conn) => {
        if (apiType && conn.apiType !== apiType) {
          return;
        }
        try {
          this.notifyConnection(conn, await getPayload(origin));
        } catch (err) {
          console.error(err);
        }
      });
    });
  }

  /**
   * Causes the RPC engine for passed connection to emit a
   * notification event with the given payload.
   *
   * The caller is responsible for ensuring that only permitted notifications
   * are sent.
   *
   * @param {object} connection - Data associated with the connection
   * @param {object} connection.engine - The connection's JSON Rpc Engine
   * @param {unknown} payload - The event payload
   */
  notifyConnection(connection, payload) {
    try {
      if (connection.engine) {
        connection.engine.emit('notification', payload);
      }
    } catch (err) {
      console.error(err);
    }
  }

  // handlers

  /**
   * Handle a KeyringController update
   *
   * @param {object} state - the KC state
   * @returns {Promise<void>}
   * @private
   */
  async _onKeyringControllerUpdate(state) {
    const { keyrings } = state;

    // The accounts tracker only supports EVM addresses and the keyring
    // controller may pass non-EVM addresses, so we filter them out
    const addresses = keyrings
      .reduce((acc, { accounts }) => acc.concat(accounts), [])
      .filter(isEthAddress);

    if (!addresses.length) {
      return;
    }

    this.accountTrackerController.syncWithAddresses(addresses);
  }

  /**
   * Handle global application unlock.
   */
  _onUnlock() {
    this.unMarkPasswordForgotten();

    // In the current implementation, this handler is triggered by a
    // KeyringController event. Other controllers subscribe to the 'unlock'
    // event of the MetaMaskController itself.
    this.emit('unlock');
  }

  /**
   * Handle global application lock.
   */
  _onLock() {
    // In the current implementation, this handler is triggered by a
    // KeyringController event. Other controllers subscribe to the 'lock'
    // event of the MetaMaskController itself.
    this.emit('lock');
  }

  /**
   * Handle memory state updates.
   * - Ensure isClientOpenAndUnlocked is updated
   * - Notifies all connections with the new provider network state
   *   - The external providers handle diffing the state
   *
   * @param newState
   */
  _onStateUpdate(newState) {
    this.isClientOpenAndUnlocked = newState.isUnlocked && this._isClientOpen;
    this._notifyChainChange();
  }

  /**
   * Execute side effects of a removed account.
   *
   * @param {string} address - The address of the account to remove.
   */
  _onAccountRemoved(address) {
    // Remove all associated permissions
    this.removeAllAccountPermissions(address);

    ///: BEGIN:ONLY_INCLUDE_IF(build-mmi)
    this.custodyController.removeAccount(address);
    ///: END:ONLY_INCLUDE_IF(build-mmi)
  }

  // misc

  /**
   * A method for emitting the full MetaMask state to all registered listeners.
   *
   * @private
   */
  privateSendUpdate() {
    this.emit('update', this.getState());
  }

  /**
   * @returns {boolean} Whether the extension is unlocked.
   */
  isUnlocked() {
    return this.keyringController.state.isUnlocked;
  }

  //=============================================================================
  // MISCELLANEOUS
  //=============================================================================

  getExternalPendingTransactions(address) {
    return this.smartTransactionsController.getTransactions({
      addressFrom: address,
      status: 'pending',
    });
  }

  /**
   * The chain list is fetched live at runtime, falling back to a cache.
   * This preseeds the cache at startup with a static list provided at build.
   */
  async initializeChainlist() {
    const cacheKey = `cachedFetch:${CHAIN_SPEC_URL}`;
    const { cachedResponse } = (await getStorageItem(cacheKey)) || {};
    if (cachedResponse) {
      return;
    }
    await setStorageItem(cacheKey, {
      cachedResponse: rawChainData(),
      // Cached value is immediately invalidated
      cachedTime: 0,
    });
  }

  /**
   * Returns the nonce that will be associated with a transaction once approved
   *
   * @param {string} address - The hex string address for the transaction
   * @param networkClientId - The networkClientId to get the nonce lock with
   * @returns {Promise<number>}
   */
  async getPendingNonce(address, networkClientId) {
    const { nonceDetails, releaseLock } = await this.txController.getNonceLock(
      address,
      networkClientId,
    );

    const pendingNonce = nonceDetails.params.highestSuggested;

    releaseLock();
    return pendingNonce;
  }

  /**
   * Returns the next nonce according to the nonce-tracker
   *
   * @param {string} address - The hex string address for the transaction
   * @param networkClientId - The networkClientId to get the nonce lock with
   * @returns {Promise<number>}
   */
  async getNextNonce(address, networkClientId) {
    const nonceLock = await this.txController.getNonceLock(
      address,
      networkClientId,
    );
    nonceLock.releaseLock();
    return nonceLock.nextNonce;
  }

  /**
   * Throw an artificial error in a timeout handler for testing purposes.
   *
   * @param message - The error message.
   * @deprecated This is only mean to facilitiate E2E testing. We should not
   * use this for handling errors.
   */
  throwTestError(message) {
    setTimeout(() => {
      const error = new Error(message);
      error.name = 'TestError';
      throw error;
    });
  }

  /**
   * A method for setting BridgeStatusController event listeners
   */
  _addBridgeStatusControllerListeners() {
    this.controllerMessenger.subscribe(
      'BridgeStatusController:bridgeTransactionComplete',
      (payload) =>
        handleBridgeTransactionComplete(payload, {
          backgroundState: this.getState(),
          trackEvent: this.metaMetricsController.trackEvent.bind(
            this.metaMetricsController,
          ),
        }),
    );

    this.controllerMessenger.subscribe(
      'BridgeStatusController:bridgeTransactionFailed',
      (payload) =>
        handleBridgeTransactionFailed(payload, {
          backgroundState: this.getState(),
          trackEvent: this.metaMetricsController.trackEvent.bind(
            this.metaMetricsController,
          ),
        }),
    );
    // Putting these TransactionController listeners here to keep it colocated with the other bridge events
    this.controllerMessenger.subscribe(
      'TransactionController:transactionFailed',
      ({ transactionMeta }) => {
        const { type, status } = transactionMeta;

        const isBridgeTransaction = type === TransactionType.bridge;
        const isIncompleteTransactionCleanup = [
          TransactionStatus.approved,
          TransactionStatus.signed,
        ].includes(status);

        if (isBridgeTransaction && !isIncompleteTransactionCleanup) {
          handleTransactionFailedTypeBridge(
            { transactionMeta },
            {
              backgroundState: this.getState(),
              trackEvent: this.metaMetricsController.trackEvent.bind(
                this.metaMetricsController,
              ),
            },
          );
        }
      },
    );
  }

  getTransactionMetricsRequest() {
    const controllerActions = {
      // Metametrics Actions
      createEventFragment: this.metaMetricsController.createEventFragment.bind(
        this.metaMetricsController,
      ),
      finalizeEventFragment:
        this.metaMetricsController.finalizeEventFragment.bind(
          this.metaMetricsController,
        ),
      getEventFragmentById:
        this.metaMetricsController.getEventFragmentById.bind(
          this.metaMetricsController,
        ),
      getParticipateInMetrics: () =>
        this.metaMetricsController.state.participateInMetaMetrics,
      trackEvent: this.metaMetricsController.trackEvent.bind(
        this.metaMetricsController,
      ),
      updateEventFragment: this.metaMetricsController.updateEventFragment.bind(
        this.metaMetricsController,
      ),
      // Other dependencies
      getAccountType: this.getAccountType.bind(this),
      getDeviceModel: this.getDeviceModel.bind(this),
      getHardwareTypeForMetric: this.getHardwareTypeForMetric.bind(this),
      getEIP1559GasFeeEstimates:
        this.gasFeeController.fetchGasFeeEstimates.bind(this.gasFeeController),
      getSelectedAddress: () =>
        this.accountsController.getSelectedAccount().address,
      getTokenStandardAndDetails: this.getTokenStandardAndDetails.bind(this),
      getTransaction: (id) =>
        this.txController.state.transactions.find((tx) => tx.id === id),
      getIsSmartTransaction: () => {
        return getIsSmartTransaction(this._getMetaMaskState());
      },
      getSmartTransactionByMinedTxHash: (txHash) => {
        return this.smartTransactionsController.getSmartTransactionByMinedTxHash(
          txHash,
        );
      },
      getMethodData: (data) => {
        if (!data) {
          return null;
        }
        const { knownMethodData, use4ByteResolution } =
          this.preferencesController.state;
        const prefixedData = addHexPrefix(data);
        return getMethodDataName(
          knownMethodData,
          use4ByteResolution,
          prefixedData,
          this.preferencesController.addKnownMethodData.bind(
            this.preferencesController,
          ),
          this.provider,
        );
      },
      getIsConfirmationAdvancedDetailsOpen: () => {
        return this.preferencesController.state.preferences
          .showConfirmationAdvancedDetails;
      },
    };
    return {
      ...controllerActions,
      snapAndHardwareMessenger: this.controllerMessenger.getRestricted({
        name: 'SnapAndHardwareMessenger',
        allowedActions: [
          'KeyringController:getKeyringForAccount',
          'SnapController:get',
          'AccountsController:getSelectedAccount',
        ],
      }),
      provider: this.provider,
    };
  }

  toggleExternalServices(useExternal) {
    this.preferencesController.toggleExternalServices(useExternal);
    this.tokenListController.updatePreventPollingOnNetworkRestart(!useExternal);
    if (useExternal) {
      this.tokenDetectionController.enable();
      this.gasFeeController.enableNonRPCGasFeeApis();
    } else {
      this.tokenDetectionController.disable();
      this.gasFeeController.disableNonRPCGasFeeApis();
    }
  }

  //=============================================================================
  // CONFIG
  //=============================================================================

  /**
   * Sets the Ledger Live preference to use for Ledger hardware wallet support
   *
   * @param keyring
   * @deprecated This method is deprecated and will be removed in the future.
   * Only webhid connections are supported in chrome and u2f in firefox.
   */
  async setLedgerTransportPreference(keyring) {
    const transportType = window.navigator.hid
      ? LedgerTransportTypes.webhid
      : LedgerTransportTypes.u2f;

    if (keyring?.updateTransportMethod) {
      return keyring.updateTransportMethod(transportType).catch((e) => {
        throw e;
      });
    }

    return undefined;
  }

  /**
   * A method for initializing storage the first time.
   *
   * @param {object} initState - The default state to initialize with.
   * @private
   */
  recordFirstTimeInfo(initState) {
    if (!('firstTimeInfo' in initState)) {
      const version = process.env.METAMASK_VERSION;
      initState.firstTimeInfo = {
        version,
        date: Date.now(),
      };
    }
  }

  // TODO: Replace isClientOpen methods with `controllerConnectionChanged` events.
  /* eslint-disable accessor-pairs */
  /**
   * A method for recording whether the MetaMask user interface is open or not.
   *
   * @param {boolean} open
   */
  set isClientOpen(open) {
    this._isClientOpen = open;
  }
  /* eslint-enable accessor-pairs */

  /**
   * A method that is called by the background when all instances of metamask are closed.
   * Currently used to stop controller polling.
   */
  onClientClosed() {
    try {
      this.gasFeeController.stopAllPolling();
      this.currencyRateController.stopAllPolling();
      this.tokenRatesController.stopAllPolling();
      this.tokenDetectionController.stopAllPolling();
      this.tokenListController.stopAllPolling();
      this.tokenBalancesController.stopAllPolling();
      this.appStateController.clearPollingTokens();
      this.accountTrackerController.stopAllPolling();
    } catch (error) {
      console.error(error);
    }
  }

  /**
   * A method that is called by the background when a particular environment type is closed (fullscreen, popup, notification).
   * Currently used to stop polling controllers for only that environement type
   *
   * @param environmentType
   */
  onEnvironmentTypeClosed(environmentType) {
    const appStatePollingTokenType =
      POLLING_TOKEN_ENVIRONMENT_TYPES[environmentType];
    const pollingTokensToDisconnect =
      this.appStateController.state[appStatePollingTokenType];
    pollingTokensToDisconnect.forEach((pollingToken) => {
      // We don't know which controller the token is associated with, so try them all.
      // Consider storing the tokens per controller in state instead.
      this.gasFeeController.stopPollingByPollingToken(pollingToken);
      this.currencyRateController.stopPollingByPollingToken(pollingToken);
      this.tokenRatesController.stopPollingByPollingToken(pollingToken);
      this.tokenDetectionController.stopPollingByPollingToken(pollingToken);
      this.tokenListController.stopPollingByPollingToken(pollingToken);
      this.tokenBalancesController.stopPollingByPollingToken(pollingToken);
      this.accountTrackerController.stopPollingByPollingToken(pollingToken);
      this.appStateController.removePollingToken(
        pollingToken,
        appStatePollingTokenType,
      );
    });
  }

  /**
   * Adds a domain to the PhishingController safelist
   *
   * @param {string} origin - the domain to safelist
   */
  safelistPhishingDomain(origin) {
    this.metaMetricsController.trackEvent({
      category: MetaMetricsEventCategory.Phishing,
      event: MetaMetricsEventName.ProceedAnywayClicked,
      properties: {
        url: origin,
        referrer: {
          url: origin,
        },
      },
    });

    return this.phishingController.bypass(origin);
  }

  async backToSafetyPhishingWarning() {
    const portfolioBaseURL = process.env.PORTFOLIO_URL;
    const portfolioURL = `${portfolioBaseURL}/?metamaskEntry=phishing_page_portfolio_button`;

    this.metaMetricsController.trackEvent({
      category: MetaMetricsEventCategory.Navigation,
      event: MetaMetricsEventName.PortfolioLinkClicked,
      properties: {
        location: 'phishing_page',
        text: 'Back to safety',
      },
    });

    await this.platform.switchToAnotherURL(undefined, portfolioURL);
  }

  /**
   * Locks MetaMask
   */
  setLocked() {
    return this.keyringController.setLocked();
  }

  removePermissionsFor = (subjects) => {
    try {
      this.permissionController.revokePermissions(subjects);
    } catch (exp) {
      if (!(exp instanceof PermissionsRequestNotFoundError)) {
        throw exp;
      }
    }
  };

  updateCaveat = (origin, target, caveatType, caveatValue) => {
    try {
      this.controllerMessenger.call(
        'PermissionController:updateCaveat',
        origin,
        target,
        caveatType,
        caveatValue,
      );
    } catch (exp) {
      if (!(exp instanceof PermissionsRequestNotFoundError)) {
        throw exp;
      }
    }
  };

  updateNetworksList = (chainIds) => {
    try {
      this.networkOrderController.updateNetworksList(chainIds);
    } catch (err) {
      log.error(err.message);
      throw err;
    }
  };

  updateAccountsList = (pinnedAccountList) => {
    try {
      this.accountOrderController.updateAccountsList(pinnedAccountList);
    } catch (err) {
      log.error(err.message);
      throw err;
    }
  };

  updateHiddenAccountsList = (hiddenAccountList) => {
    try {
      this.accountOrderController.updateHiddenAccountsList(hiddenAccountList);
    } catch (err) {
      log.error(err.message);
      throw err;
    }
  };

  rejectPermissionsRequest = (requestId) => {
    try {
      this.permissionController.rejectPermissionsRequest(requestId);
    } catch (exp) {
      if (!(exp instanceof PermissionsRequestNotFoundError)) {
        throw exp;
      }
    }
  };

  acceptPermissionsRequest = (request) => {
    try {
      this.permissionController.acceptPermissionsRequest(request);
    } catch (exp) {
      if (!(exp instanceof PermissionsRequestNotFoundError)) {
        throw exp;
      }
    }
  };

  resolvePendingApproval = async (id, value, options) => {
    try {
      await this.approvalController.accept(id, value, options);
    } catch (exp) {
      if (!(exp instanceof ApprovalRequestNotFoundError)) {
        throw exp;
      }
    }
  };

  rejectPendingApproval = (id, error) => {
    try {
      this.approvalController.reject(
        id,
        new JsonRpcError(error.code, error.message, error.data),
      );
    } catch (exp) {
      if (!(exp instanceof ApprovalRequestNotFoundError)) {
        throw exp;
      }
    }
  };

  rejectAllPendingApprovals() {
    const deleteInterface = (id) =>
      this.controllerMessenger.call(
        'SnapInterfaceController:deleteInterface',
        id,
      );

    rejectAllApprovals({
      approvalController: this.approvalController,
      deleteInterface,
    });
  }

  async getCode(address, networkClientId) {
    const { provider } =
      this.networkController.getNetworkClientById(networkClientId);

    return await provider.request({
      method: 'eth_getCode',
      params: [address],
    });
  }

  async _onAccountChange(newAddress) {
    const permittedAccountsMap = getPermittedAccountsByOrigin(
      this.permissionController.state,
    );

    for (const [origin, accounts] of permittedAccountsMap.entries()) {
      if (accounts.includes(newAddress)) {
        this._notifyAccountsChange(origin, accounts);
      }
    }

    await this.txController.updateIncomingTransactions([
      this.#getGlobalChainId(),
    ]);
  }

  _notifyAccountsChange(origin, newAccounts) {
    this.notifyConnections(
      origin,
      {
        method: NOTIFICATION_NAMES.accountsChanged,
        // This should be the same as the return value of `eth_accounts`,
        // namely an array of the current / most recently selected Ethereum
        // account.
        params:
          newAccounts.length < 2
            ? // If the length is 1 or 0, the accounts are sorted by definition.
              newAccounts
            : // If the length is 2 or greater, we have to execute
              // `eth_accounts` vi this method.
              this.getPermittedAccounts(origin),
      },
      API_TYPE.EIP1193,
    );

    this.permissionLogController.updateAccountsHistory(origin, newAccounts);
  }

  async _notifyAuthorizationChange(origin, newAuthorization) {
    this.notifyConnections(
      origin,
      {
        method: NOTIFICATION_NAMES.sessionChanged,
        params: {
          sessionScopes: getSessionScopes(newAuthorization),
        },
      },
      API_TYPE.CAIP_MULTICHAIN,
    );
  }

  async _notifyChainChange() {
    this.notifyAllConnections(
      async (origin) => ({
        method: NOTIFICATION_NAMES.chainChanged,
        params: await this.getProviderNetworkState(origin),
      }),
      API_TYPE.EIP1193,
    );
  }

  async _notifyChainChangeForConnection(connection, origin) {
    this.notifyConnection(connection, {
      method: NOTIFICATION_NAMES.chainChanged,
      params: await this.getProviderNetworkState(origin),
    });
  }

  /**
   * @deprecated
   * Controllers should subscribe to messenger events internally rather than relying on the client.
   * @param transactionMeta - Metadata for the transaction.
   */
  async _onFinishedTransaction(transactionMeta) {
    if (
      ![TransactionStatus.confirmed, TransactionStatus.failed].includes(
        transactionMeta.status,
      )
    ) {
      return;
    }

    await this._createTransactionNotifcation(transactionMeta);
    await this._updateNFTOwnership(transactionMeta);
    this._trackTransactionFailure(transactionMeta);
    await this.tokenBalancesController.updateBalancesByChainId({
      chainId: transactionMeta.chainId,
    });
  }

  async _createTransactionNotifcation(transactionMeta) {
    const { chainId } = transactionMeta;
    let rpcPrefs = {};

    if (chainId) {
      const networkConfiguration =
        this.networkController.state.networkConfigurationsByChainId?.[chainId];

      const blockExplorerUrl =
        networkConfiguration?.blockExplorerUrls?.[
          networkConfiguration?.defaultBlockExplorerUrlIndex
        ];

      rpcPrefs = { blockExplorerUrl };
    }

    try {
      await this.platform.showTransactionNotification(
        transactionMeta,
        rpcPrefs,
      );
    } catch (error) {
      log.error('Failed to create transaction notification', error);
    }
  }

  async _updateNFTOwnership(transactionMeta) {
    // if this is a transferFrom method generated from within the app it may be an NFT transfer transaction
    // in which case we will want to check and update ownership status of the transferred NFT.

    const { type, txParams, chainId, txReceipt } = transactionMeta;
    const selectedAddress =
      this.accountsController.getSelectedAccount().address;

    const { allNfts } = this.nftController.state;
    const txReceiptLogs = txReceipt?.logs;

    const isContractInteractionTx =
      type === TransactionType.contractInteraction && txReceiptLogs;
    const isTransferFromTx =
      (type === TransactionType.tokenMethodTransferFrom ||
        type === TransactionType.tokenMethodSafeTransferFrom) &&
      txParams !== undefined;

    if (!isContractInteractionTx && !isTransferFromTx) {
      return;
    }

    if (isTransferFromTx) {
      const { data, to: contractAddress, from: userAddress } = txParams;
      const transactionData = parseStandardTokenTransactionData(data);
      // Sometimes the tokenId value is parsed as "_value" param. Not seeing this often any more, but still occasionally:
      // i.e. call approve() on BAYC contract - https://etherscan.io/token/0xbc4ca0eda7647a8ab7c2061c2e118a18a936f13d#writeContract, and tokenId shows up as _value,
      // not sure why since it doesn't match the ERC721 ABI spec we use to parse these transactions - https://github.com/MetaMask/metamask-eth-abis/blob/d0474308a288f9252597b7c93a3a8deaad19e1b2/src/abis/abiERC721.ts#L62.
      const transactionDataTokenId =
        getTokenIdParam(transactionData) ?? getTokenValueParam(transactionData);

      // check if its a known NFT
      const knownNft = allNfts?.[userAddress]?.[chainId]?.find(
        ({ address, tokenId }) =>
          isEqualCaseInsensitive(address, contractAddress) &&
          tokenId === transactionDataTokenId,
      );

      // if it is we check and update ownership status.
      if (knownNft) {
        this.nftController.checkAndUpdateSingleNftOwnershipStatus(
          knownNft,
          false,
          // TODO add networkClientId once it is available in the transactionMeta
          // the chainId previously passed here didn't actually allow us to check for ownership on a non globally selected network
          // because the check would use the provider for the globally selected network, not the chainId passed here.
          { userAddress },
        );
      }
    } else {
      // Else if contract interaction we will parse the logs

      const allNftTransferLog = txReceiptLogs.map((txReceiptLog) => {
        const isERC1155NftTransfer =
          txReceiptLog.topics &&
          txReceiptLog.topics[0] === TRANSFER_SINFLE_LOG_TOPIC_HASH;
        const isERC721NftTransfer =
          txReceiptLog.topics &&
          txReceiptLog.topics[0] === TOKEN_TRANSFER_LOG_TOPIC_HASH;
        let isTransferToSelectedAddress;

        if (isERC1155NftTransfer) {
          isTransferToSelectedAddress =
            txReceiptLog.topics &&
            txReceiptLog.topics[3] &&
            txReceiptLog.topics[3].match(selectedAddress?.slice(2));
        }

        if (isERC721NftTransfer) {
          isTransferToSelectedAddress =
            txReceiptLog.topics &&
            txReceiptLog.topics[2] &&
            txReceiptLog.topics[2].match(selectedAddress?.slice(2));
        }

        return {
          isERC1155NftTransfer,
          isERC721NftTransfer,
          isTransferToSelectedAddress,
          ...txReceiptLog,
        };
      });
      if (allNftTransferLog.length !== 0) {
        const allNftParsedLog = [];
        allNftTransferLog.forEach((singleLog) => {
          if (
            singleLog.isTransferToSelectedAddress &&
            (singleLog.isERC1155NftTransfer || singleLog.isERC721NftTransfer)
          ) {
            let iface;
            if (singleLog.isERC1155NftTransfer) {
              iface = new Interface(abiERC1155);
            } else {
              iface = new Interface(abiERC721);
            }
            try {
              const parsedLog = iface.parseLog({
                data: singleLog.data,
                topics: singleLog.topics,
              });
              allNftParsedLog.push({
                contract: singleLog.address,
                ...parsedLog,
              });
            } catch (err) {
              // ignore
            }
          }
        });
        // Filter known nfts and new Nfts
        const knownNFTs = [];
        const newNFTs = [];
        allNftParsedLog.forEach((single) => {
          const tokenIdFromLog = getTokenIdParam(single);
          const existingNft = allNfts?.[selectedAddress]?.[chainId]?.find(
            ({ address, tokenId }) => {
              return (
                isEqualCaseInsensitive(address, single.contract) &&
                tokenId === tokenIdFromLog
              );
            },
          );
          if (existingNft) {
            knownNFTs.push(existingNft);
          } else {
            newNFTs.push({
              tokenId: tokenIdFromLog,
              ...single,
            });
          }
        });
        // For known nfts only refresh ownership
        const refreshOwnershipNFts = knownNFTs.map(async (singleNft) => {
          return this.nftController.checkAndUpdateSingleNftOwnershipStatus(
            singleNft,
            false,
            // TODO add networkClientId once it is available in the transactionMeta
            // the chainId previously passed here didn't actually allow us to check for ownership on a non globally selected network
            // because the check would use the provider for the globally selected network, not the chainId passed here.
            { selectedAddress },
          );
        });
        await Promise.allSettled(refreshOwnershipNFts);
        // For new nfts, add them to state
        const addNftPromises = newNFTs.map(async (singleNft) => {
          return this.nftController.addNft(
            singleNft.contract,
            singleNft.tokenId,
          );
        });
        await Promise.allSettled(addNftPromises);
      }
    }
  }

  _trackTransactionFailure(transactionMeta) {
    const { txReceipt } = transactionMeta;
    const metamaskState = this.getState();

    if (!txReceipt || txReceipt.status !== '0x0') {
      return;
    }

    this.metaMetricsController.trackEvent(
      {
        event: 'Tx Status Update: On-Chain Failure',
        category: MetaMetricsEventCategory.Background,
        properties: {
          action: 'Transactions',
          errorMessage: transactionMeta.simulationFails?.reason,
          numberOfTokens: metamaskState.tokens.length,
          numberOfAccounts: Object.keys(metamaskState.accounts).length,
        },
      },
      {
        matomoEvent: true,
      },
    );
  }

  _onUserOperationAdded(userOperationMeta) {
    const transactionMeta = this.txController.state.transactions.find(
      (tx) => tx.id === userOperationMeta.id,
    );

    if (!transactionMeta) {
      return;
    }

    if (transactionMeta.type === TransactionType.swap) {
      this.controllerMessenger.publish(
        'TransactionController:transactionNewSwap',
        { transactionMeta },
      );
    } else if (transactionMeta.type === TransactionType.swapApproval) {
      this.controllerMessenger.publish(
        'TransactionController:transactionNewSwapApproval',
        { transactionMeta },
      );
    }
  }

  _onUserOperationTransactionUpdated(transactionMeta) {
    const updatedTransactionMeta = {
      ...transactionMeta,
      txParams: {
        ...transactionMeta.txParams,
        from: this.accountsController.getSelectedAccount().address,
      },
    };

    const transactionExists = this.txController.state.transactions.some(
      (tx) => tx.id === updatedTransactionMeta.id,
    );

    if (!transactionExists) {
      this.txController.update((state) => {
        state.transactions.push(updatedTransactionMeta);
      });
    }

    this.txController.updateTransaction(
      updatedTransactionMeta,
      'Generated from user operation',
    );

    this.controllerMessenger.publish(
      'TransactionController:transactionStatusUpdated',
      { transactionMeta: updatedTransactionMeta },
    );
  }

  _getMetaMaskState() {
    return {
      metamask: this.getState(),
    };
  }

  _getConfigForRemoteFeatureFlagRequest() {
    const distribution =
      buildTypeMappingForRemoteFeatureFlag[process.env.METAMASK_BUILD_TYPE] ||
      DistributionType.Main;
    const environment =
      environmentMappingForRemoteFeatureFlag[
        process.env.METAMASK_ENVIRONMENT
      ] || EnvironmentType.Development;
    return { distribution, environment };
  }

  /**
   * Select a hardware wallet device and execute a
   * callback with the keyring for that device.
   *
   * Note that KeyringController state is not updated before
   * the end of the callback execution, and calls to KeyringController
   * methods within the callback can lead to deadlocks.
   *
   * @param {object} options - The options for the device
   * @param {string} options.name - The device name to select
   * @param {string} options.hdPath - An optional hd path to be set on the device
   * keyring
   * @param {*} callback - The callback to execute with the keyring
   * @returns {*} The result of the callback
   */
  async #withKeyringForDevice(options, callback) {
    const keyringOverrides = this.opts.overrides?.keyrings;
    let keyringType = null;
    console.debug(
      'MetamaskController:#withKeyringForDevice - options',
      options,
    );
    switch (options.name) {
      case HardwareDeviceNames.trezor:
        keyringType = keyringOverrides?.trezor?.type || TrezorKeyring.type;
        break;
      case HardwareDeviceNames.oneKey:
        keyringType = keyringOverrides?.oneKey?.type || OneKeyKeyring?.type;
        break;
      case HardwareDeviceNames.ledger:
        keyringType = keyringOverrides?.ledger?.type || LedgerKeyring.type;
        break;
      case HardwareDeviceNames.qr:
        keyringType = QRHardwareKeyring.type;
        break;
      case HardwareDeviceNames.lattice:
        keyringType = keyringOverrides?.lattice?.type || LatticeKeyring.type;
        break;
      case HardwareDeviceNames.mock:
        keyringType = MockKeyring.type;
        break;
      default:
        throw new Error(
          'MetamaskController:#withKeyringForDevice - Unknown device',
        );
    }

    const kstate = this.keyringController.state;
    console.debug('MetamaskController:allKeyrings', kstate.keyrings);

    return this.keyringController.withKeyring(
      { type: keyringType },
      async ({ keyring }) => {
        console.debug('MetamaskController:withKeyring', keyring);
        if (options.hdPath && keyring.setHdPath) {
          keyring.setHdPath(options.hdPath);
        }

        if (options.name === HardwareDeviceNames.lattice) {
          keyring.appName = 'MetaMask';
        }

        if (
          options.name === HardwareDeviceNames.trezor ||
          options.name === HardwareDeviceNames.oneKey
        ) {
          const model = keyring.getModel();
          this.appStateController.setTrezorModel(model);
        }

        keyring.network = getProviderConfig({
          metamask: this.networkController.state,
        }).type;

        return await callback(keyring);
      },
      {
        createIfMissing: true,
      },
    );
  }

  #checkTokenListPolling(currentState, previousState) {
    const previousEnabled = this.#isTokenListPollingRequired(previousState);
    const newEnabled = this.#isTokenListPollingRequired(currentState);

    if (previousEnabled === newEnabled) {
      return;
    }

    this.tokenListController.updatePreventPollingOnNetworkRestart(!newEnabled);
  }

  #isTokenListPollingRequired(preferencesControllerState) {
    const { useTokenDetection, useTransactionSimulations, preferences } =
      preferencesControllerState ?? {};

    const { petnamesEnabled } = preferences ?? {};

    return useTokenDetection || petnamesEnabled || useTransactionSimulations;
  }

  /**
   * @deprecated Avoid new references to the global network.
   * Will be removed once multi-chain support is fully implemented.
   * @returns {string} The chain ID of the currently selected network.
   */
  #getGlobalChainId() {
    const globalNetworkClientId = this.#getGlobalNetworkClientId();

    const globalNetworkClient = this.networkController.getNetworkClientById(
      globalNetworkClientId,
    );

    return globalNetworkClient.configuration.chainId;
  }

  #getAllAddedNetworks() {
    const networksConfig =
      this.networkController.state.networkConfigurationsByChainId;
    const chainIds = Object.keys(networksConfig);

    return chainIds;
  }

  #restartSmartTransactionPoller() {
    const filteredChainIds = this.#getAllAddedNetworks().filter(
      (networkId) =>
        this.preferencesController.state.incomingTransactionsPreferences[
          networkId
        ],
    );

    if (filteredChainIds.length > 0) {
      this.txController.stopIncomingTransactionPolling();
      this.txController.startIncomingTransactionPolling(filteredChainIds);
    }
  }

  /**
   * @deprecated Avoid new references to the global network.
   * Will be removed once multi-chain support is fully implemented.
   * @returns {string} The network client ID of the currently selected network client.
   */
  #getGlobalNetworkClientId() {
    return this.networkController.state.selectedNetworkClientId;
  }

  #initControllers({ existingControllers, initFunctions, initState }) {
    const initRequest = {
      getFlatState: this.getState.bind(this),
      getGlobalChainId: this.#getGlobalChainId.bind(this),
      getPermittedAccounts: this.getPermittedAccounts.bind(this),
      getProvider: () => this.provider,
      getStateUI: this._getMetaMaskState.bind(this),
      getTransactionMetricsRequest:
        this.getTransactionMetricsRequest.bind(this),
      offscreenPromise: this.offscreenPromise,
      persistedState: initState,
      removeAllConnections: this.removeAllConnections.bind(this),
      setupUntrustedCommunicationEip1193:
        this.setupUntrustedCommunicationEip1193.bind(this),
      showNotification: this.platform._showNotification,
      getMetaMetricsId: this.metaMetricsController.getMetaMetricsId.bind(
        this.metaMetricsController,
      ),
      trackEvent: this.metaMetricsController.trackEvent.bind(
        this.metaMetricsController,
      ),
    };

    return initControllers({
      baseControllerMessenger: this.controllerMessenger,
      existingControllers,
      initFunctions,
      initRequest,
    });
  }
}<|MERGE_RESOLUTION|>--- conflicted
+++ resolved
@@ -3706,15 +3706,13 @@
           null,
           this.getTransactionMetricsRequest(),
         ),
-<<<<<<< HEAD
 
       newUnsignedTypedMessage:
         signatureController.newUnsignedTypedMessage.bind(signatureController),
 
-=======
       setTransactionActive:
         txController.setTransactionActive.bind(txController),
->>>>>>> acf8867c
+
       // decryptMessageController
       decryptMessage: this.decryptMessageController.decryptMessage.bind(
         this.decryptMessageController,
