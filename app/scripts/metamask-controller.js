import EventEmitter from 'events';
import pump from 'pump';
import { ObservableStore } from '@metamask/obs-store';
import { storeAsStream } from '@metamask/obs-store/dist/asStream';
import { JsonRpcEngine } from 'json-rpc-engine';
import { createEngineStream } from 'json-rpc-middleware-stream';
import { providerAsMiddleware } from '@metamask/eth-json-rpc-middleware';
import {
  debounce,
  ///: BEGIN:ONLY_INCLUDE_IN(snaps)
  throttle,
  memoize,
  wrap,
  ///: END:ONLY_INCLUDE_IN
} from 'lodash';
import { keyringBuilderFactory } from '@metamask/eth-keyring-controller';
import { KeyringController } from '@metamask/keyring-controller';
import createFilterMiddleware from 'eth-json-rpc-filters';
import createSubscriptionManager from 'eth-json-rpc-filters/subscriptionManager';
import {
  errorCodes as rpcErrorCodes,
  EthereumRpcError,
  ethErrors,
} from 'eth-rpc-errors';

import { Mutex } from 'await-semaphore';
import log from 'loglevel';
import {
  TrezorConnectBridge,
  TrezorKeyring,
} from '@metamask/eth-trezor-keyring';
import LedgerBridgeKeyring from '@metamask/eth-ledger-bridge-keyring';
import LatticeKeyring from 'eth-lattice-keyring';
import { MetaMaskKeyring as QRHardwareKeyring } from '@keystonehq/metamask-airgapped-keyring';
import EthQuery from '@metamask/eth-query';
import nanoid from 'nanoid';
import { captureException } from '@sentry/browser';
import { AddressBookController } from '@metamask/address-book-controller';
import {
  ApprovalController,
  ApprovalRequestNotFoundError,
} from '@metamask/approval-controller';
import { ControllerMessenger } from '@metamask/base-controller';
import {
  AssetsContractController,
  CurrencyRateController,
  NftController,
  NftDetectionController,
  TokenListController,
  TokenRatesController,
  TokensController,
} from '@metamask/assets-controllers';
import { PhishingController } from '@metamask/phishing-controller';
import { AnnouncementController } from '@metamask/announcement-controller';
import { NetworkController } from '@metamask/network-controller';
import { GasFeeController } from '@metamask/gas-fee-controller';
import {
  PermissionController,
  PermissionsRequestNotFoundError,
  SubjectMetadataController,
  SubjectType,
} from '@metamask/permission-controller';
import SmartTransactionsController from '@metamask/smart-transactions-controller';
import {
  SelectedNetworkController,
  createSelectedNetworkMiddleware,
} from '@metamask/selected-network-controller';
import { LoggingController, LogType } from '@metamask/logging-controller';

///: BEGIN:ONLY_INCLUDE_IN(snaps)
import { encrypt, decrypt } from '@metamask/browser-passworder';
import { RateLimitController } from '@metamask/rate-limit-controller';
import { NotificationController } from '@metamask/notification-controller';
import {
  CronjobController,
  JsonSnapsRegistry,
  SnapController,
  IframeExecutionService,
} from '@metamask/snaps-controllers';
///: END:ONLY_INCLUDE_IN

import { AccountsController } from '@metamask/accounts-controller';

///: BEGIN:ONLY_INCLUDE_IN(build-mmi)
import {
  CUSTODIAN_TYPES,
  MmiConfigurationController,
} from '@metamask-institutional/custody-keyring';
import { InstitutionalFeaturesController } from '@metamask-institutional/institutional-features';
import { CustodyController } from '@metamask-institutional/custody-controller';
import { TransactionUpdateController } from '@metamask-institutional/transaction-update';
///: END:ONLY_INCLUDE_IN
import { SignatureController } from '@metamask/signature-controller';
///: BEGIN:ONLY_INCLUDE_IN(blockaid)
import { PPOMController } from '@metamask/ppom-validator';
///: END:ONLY_INCLUDE_IN

///: BEGIN:ONLY_INCLUDE_IN(desktop)
// eslint-disable-next-line import/order
import { DesktopController } from '@metamask/desktop/dist/controllers/desktop';
///: END:ONLY_INCLUDE_IN

import {
  ApprovalType,
  ERC1155,
  ERC20,
  ERC721,
} from '@metamask/controller-utils';
import { wordlist } from '@metamask/scure-bip39/dist/wordlists/english';
///: BEGIN:ONLY_INCLUDE_IN(petnames)
import {
  NameController,
  ENSNameProvider,
  EtherscanNameProvider,
  TokenNameProvider,
  LensNameProvider,
} from '@metamask/name-controller';
///: END:ONLY_INCLUDE_IN

import {
  QueuedRequestController,
  createQueuedRequestMiddleware,
  QueuedRequestControllerEventTypes,
} from '@metamask/queued-request-controller';

///: BEGIN:ONLY_INCLUDE_IN(build-mmi)
import { toChecksumHexAddress } from '../../shared/modules/hexstring-utils';
///: END:ONLY_INCLUDE_IN

import {
  AssetType,
  TransactionStatus,
  TransactionType,
  TokenStandard,
  TransactionEvent,
} from '../../shared/constants/transaction';
import {
  GAS_API_BASE_URL,
  GAS_DEV_API_BASE_URL,
  SWAPS_CLIENT_ID,
} from '../../shared/constants/swaps';
import {
  CHAIN_IDS,
  NETWORK_TYPES,
  TEST_NETWORK_TICKER_MAP,
  NetworkStatus,
} from '../../shared/constants/network';
import { HardwareDeviceNames } from '../../shared/constants/hardware-wallets';
import { KeyringType } from '../../shared/constants/keyring';
import {
  CaveatTypes,
  RestrictedMethods,
  ///: BEGIN:ONLY_INCLUDE_IN(snaps)
  EndowmentPermissions,
  ExcludedSnapPermissions,
  ExcludedSnapEndowments,
  ///: END:ONLY_INCLUDE_IN
} from '../../shared/constants/permissions';
import { UI_NOTIFICATIONS } from '../../shared/notifications';
import { MILLISECOND, SECOND } from '../../shared/constants/time';
import {
  ORIGIN_METAMASK,
  ///: BEGIN:ONLY_INCLUDE_IN(snaps)
  SNAP_DIALOG_TYPES,
  ///: END:ONLY_INCLUDE_IN
  POLLING_TOKEN_ENVIRONMENT_TYPES,
} from '../../shared/constants/app';
import {
  MetaMetricsEventCategory,
  MetaMetricsEventName,
} from '../../shared/constants/metametrics';
import { LOG_EVENT } from '../../shared/constants/logs';

import {
  getTokenIdParam,
  fetchTokenBalance,
} from '../../shared/lib/token-util.ts';
import { isEqualCaseInsensitive } from '../../shared/modules/string-utils';
import { parseStandardTokenTransactionData } from '../../shared/modules/transaction.utils';
import { STATIC_MAINNET_TOKEN_LIST } from '../../shared/constants/tokens';
import { getTokenValueParam } from '../../shared/lib/metamask-controller-utils';
import { isManifestV3 } from '../../shared/modules/mv3.utils';
import { hexToDecimal } from '../../shared/modules/conversion.utils';
import { convertNetworkId } from '../../shared/modules/network.utils';
import {
  ///: BEGIN:ONLY_INCLUDE_IN(build-mmi)
  handleMMITransactionUpdate,
  ///: END:ONLY_INCLUDE_IN
  handleTransactionAdded,
  handleTransactionApproved,
  handleTransactionFailed,
  handleTransactionConfirmed,
  handleTransactionDropped,
  handleTransactionRejected,
  handleTransactionSubmitted,
  handlePostTransactionBalanceUpdate,
  createTransactionEventFragmentWithTxId,
} from './lib/transaction/metrics';
///: BEGIN:ONLY_INCLUDE_IN(build-mmi)
import {
  afterTransactionSign as afterTransactionSignMMI,
  beforeCheckPendingTransaction as beforeCheckPendingTransactionMMI,
  beforeTransactionPublish as beforeTransactionPublishMMI,
  beforeTransactionApproveOnInit as beforeTransactionApproveOnInitMMI,
  getAdditionalSignArguments as getAdditionalSignArgumentsMMI,
} from './lib/transaction/mmi-hooks';
///: END:ONLY_INCLUDE_IN
///: BEGIN:ONLY_INCLUDE_IN(keyring-snaps)
import { keyringSnapPermissionsBuilder } from './lib/keyring-snaps-permissions';
///: END:ONLY_INCLUDE_IN

///: BEGIN:ONLY_INCLUDE_IN(petnames)
import { SnapsNameProvider } from './lib/SnapsNameProvider';
import { AddressBookPetnamesBridge } from './lib/AddressBookPetnamesBridge';
///: END:ONLY_INCLUDE_IN

///: BEGIN:ONLY_INCLUDE_IN(blockaid)
import { createPPOMMiddleware } from './lib/ppom/ppom-middleware';
import * as PPOMModule from './lib/ppom/ppom';
///: END:ONLY_INCLUDE_IN
import {
  onMessageReceived,
  checkForMultipleVersionsRunning,
} from './detect-multiple-instances';
///: BEGIN:ONLY_INCLUDE_IN(build-mmi)
import MMIController from './controllers/mmi-controller';
import { mmiKeyringBuilderFactory } from './mmi-keyring-builder-factory';
///: END:ONLY_INCLUDE_IN
import ComposableObservableStore from './lib/ComposableObservableStore';
import AccountTracker from './lib/account-tracker';
import createDupeReqFilterMiddleware from './lib/createDupeReqFilterMiddleware';
import createLoggerMiddleware from './lib/createLoggerMiddleware';
import {
  createMethodMiddleware,
  ///: BEGIN:ONLY_INCLUDE_IN(snaps)
  createSnapMethodMiddleware,
  ///: END:ONLY_INCLUDE_IN
} from './lib/rpc-method-middleware';
import createOriginMiddleware from './lib/createOriginMiddleware';
import createTabIdMiddleware from './lib/createTabIdMiddleware';
import createOnboardingMiddleware from './lib/createOnboardingMiddleware';
import { setupMultiplex } from './lib/stream-utils';
import EnsController from './controllers/ens';
import PreferencesController from './controllers/preferences';
import AppStateController from './controllers/app-state';
import CachedBalancesController from './controllers/cached-balances';
import AlertController from './controllers/alert';
import OnboardingController from './controllers/onboarding';
import Backup from './lib/backup';
import DecryptMessageController from './controllers/decrypt-message';
import TransactionController from './controllers/transactions';
import DetectTokensController from './controllers/detect-tokens';
import SwapsController from './controllers/swaps';
import MetaMetricsController from './controllers/metametrics';
import { segment } from './lib/segment';
import createMetaRPCHandler from './lib/createMetaRPCHandler';
import { previousValueComparator } from './lib/util';
import createMetamaskMiddleware from './lib/createMetamaskMiddleware';
import { hardwareKeyringBuilderFactory } from './lib/hardware-keyring-builder-factory';
import EncryptionPublicKeyController from './controllers/encryption-public-key';
import AppMetadataController from './controllers/app-metadata';

import {
  CaveatMutatorFactories,
  getCaveatSpecifications,
  getChangedAccounts,
  getPermissionBackgroundApiMethods,
  getPermissionSpecifications,
  getPermittedAccountsByOrigin,
  NOTIFICATION_NAMES,
  PermissionLogController,
  unrestrictedMethods,
  ///: BEGIN:ONLY_INCLUDE_IN(snaps)
  buildSnapEndowmentSpecifications,
  buildSnapRestrictedMethodSpecifications,
  ///: END:ONLY_INCLUDE_IN
} from './controllers/permissions';
import createRPCMethodTrackingMiddleware from './lib/createRPCMethodTrackingMiddleware';
import { securityProviderCheck } from './lib/security-provider-helpers';
///: BEGIN:ONLY_INCLUDE_IN(blockaid)
import { IndexedDBPPOMStorage } from './lib/ppom/indexed-db-backend';
///: END:ONLY_INCLUDE_IN
import { updateCurrentLocale } from './translate';
///: BEGIN:ONLY_INCLUDE_IN(keyring-snaps)
import { snapKeyringBuilder, getAccountsBySnapId } from './lib/snap-keyring';
///: END:ONLY_INCLUDE_IN

export const METAMASK_CONTROLLER_EVENTS = {
  // Fired after state changes that impact the extension badge (unapproved msg count)
  // The process of updating the badge happens in app/scripts/background.js.
  UPDATE_BADGE: 'updateBadge',
  // TODO: Add this and similar enums to the `controllers` repo and export them
  APPROVAL_STATE_CHANGE: 'ApprovalController:stateChange',
};

// stream channels
const PHISHING_SAFELIST = 'metamask-phishing-safelist';

export default class MetamaskController extends EventEmitter {
  /**
   * @param {object} opts
   */
  constructor(opts) {
    super();

    const { isFirstMetaMaskControllerSetup } = opts;

    this.defaultMaxListeners = 20;

    this.sendUpdate = debounce(
      this.privateSendUpdate.bind(this),
      MILLISECOND * 200,
    );
    this.opts = opts;
    this.extension = opts.browser;
    this.platform = opts.platform;
    this.notificationManager = opts.notificationManager;
    const initState = opts.initState || {};
    const version = this.platform.getVersion();
    this.recordFirstTimeInfo(initState);
    this.featureFlags = opts.featureFlags;

    // this keeps track of how many "controllerStream" connections are open
    // the only thing that uses controller connections are open metamask UI instances
    this.activeControllerConnections = 0;

    this.getRequestAccountTabIds = opts.getRequestAccountTabIds;
    this.getOpenMetamaskTabsIds = opts.getOpenMetamaskTabsIds;

    this.controllerMessenger = new ControllerMessenger();

    this.loggingController = new LoggingController({
      messenger: this.controllerMessenger.getRestricted({
        name: 'LoggingController',
      }),
      state: initState.LoggingController,
    });

    // instance of a class that wraps the extension's storage local API.
    this.localStoreApiWrapper = opts.localStore;

    this.currentMigrationVersion = opts.currentMigrationVersion;

    // observable state store
    this.store = new ComposableObservableStore({
      state: initState,
      controllerMessenger: this.controllerMessenger,
      persist: true,
    });

    // external connections by origin
    // Do not modify directly. Use the associated methods.
    this.connections = {};

    // lock to ensure only one vault created at once
    this.createVaultMutex = new Mutex();

    this.extension.runtime.onInstalled.addListener((details) => {
      if (details.reason === 'update') {
        if (version === '8.1.0') {
          this.platform.openExtensionInBrowser();
        }
        this.loggingController.add({
          type: LogType.GenericLog,
          data: {
            event: LOG_EVENT.VERSION_UPDATE,
            previousVersion: details.previousVersion,
            version,
          },
        });
      }
    });

    this.appMetadataController = new AppMetadataController({
      state: initState.AppMetadataController,
      currentMigrationVersion: this.currentMigrationVersion,
      currentAppVersion: version,
    });

    // next, we will initialize the controllers
    // controller initialization order matters

    this.queuedRequestController = new QueuedRequestController({
      messenger: this.controllerMessenger.getRestricted({
        name: 'QueuedRequestController',
        allowedActions: [],
        allowedEvents: [QueuedRequestControllerEventTypes.countChanged],
      }),
    });

    this.approvalController = new ApprovalController({
      messenger: this.controllerMessenger.getRestricted({
        name: 'ApprovalController',
      }),
      showApprovalRequest: opts.showUserConfirmation,
      typesExcludedFromRateLimiting: [
        ApprovalType.EthSign,
        ApprovalType.PersonalSign,
        ApprovalType.EthSignTypedData,
        ApprovalType.Transaction,
        ApprovalType.WatchAsset,
        ApprovalType.EthGetEncryptionPublicKey,
        ApprovalType.EthDecrypt,
      ],
    });

    ///: BEGIN:ONLY_INCLUDE_IN(build-mmi)
    this.mmiConfigurationController = new MmiConfigurationController({
      initState: initState.MmiConfigurationController,
      mmiConfigurationServiceUrl: process.env.MMI_CONFIGURATION_SERVICE_URL,
    });
    ///: END:ONLY_INCLUDE_IN

    const networkControllerMessenger = this.controllerMessenger.getRestricted({
      name: 'NetworkController',
      allowedEvents: [
        'NetworkController:stateChange',
        'NetworkController:networkWillChange',
        'NetworkController:networkDidChange',
        'NetworkController:infuraIsBlocked',
        'NetworkController:infuraIsUnblocked',
      ],
      allowedActions: [
        'NetworkController:getNetworkClientById',
        `NetworkController:getEthQuery`,
        `NetworkController:getProviderConfig`,
        `NetworkController:getEIP1559Compatibility`,
        `NetworkController:findNetworkClientIdByChainId`,
        `NetworkController:setProviderType`,
        `NetworkController:setActiveNetwork`,
      ],
    });

    let initialNetworkControllerState = {};
    if (initState.NetworkController) {
      initialNetworkControllerState = initState.NetworkController;
    } else if (process.env.IN_TEST) {
      const networkConfig = {
        chainId: CHAIN_IDS.LOCALHOST,
        nickname: 'Localhost 8545',
        rpcPrefs: {},
        rpcUrl: 'http://localhost:8545',
        ticker: 'ETH',
        id: 'networkConfigurationId',
      };
      initialNetworkControllerState = {
        providerConfig: {
          ...networkConfig,
          type: 'rpc',
        },
        networkConfigurations: {
          networkConfigurationId: {
            ...networkConfig,
          },
        },
      };
    } else if (
      process.env.METAMASK_DEBUG ||
      process.env.METAMASK_ENVIRONMENT === 'test'
    ) {
      initialNetworkControllerState = {
        providerConfig: {
          type: NETWORK_TYPES.GOERLI,
          chainId: CHAIN_IDS.GOERLI,
          ticker: TEST_NETWORK_TICKER_MAP[NETWORK_TYPES.GOERLI],
        },
      };
    }
    this.networkController = new NetworkController({
      messenger: networkControllerMessenger,
      state: initialNetworkControllerState,
      infuraProjectId: opts.infuraProjectId,
      trackMetaMetricsEvent: (...args) =>
        this.metaMetricsController.trackEvent(...args),
    });
    this.networkController.initializeProvider();
    this.provider =
      this.networkController.getProviderAndBlockTracker().provider;
    this.blockTracker =
      this.networkController.getProviderAndBlockTracker().blockTracker;

    // TODO: Delete when ready to remove `networkVersion` from provider object
    this.deprecatedNetworkId = null;
    this.updateDeprecatedNetworkId();
    networkControllerMessenger.subscribe(
      'NetworkController:networkDidChange',
      () => this.updateDeprecatedNetworkId(),
    );

    const tokenListMessenger = this.controllerMessenger.getRestricted({
      name: 'TokenListController',
      allowedEvents: [
        'TokenListController:stateChange',
        'NetworkController:stateChange',
      ],
    });

    this.selectedNetworkController = new SelectedNetworkController({
      messenger: this.controllerMessenger.getRestricted({
        name: 'SelectedNetworkController',
        allowedActions: [
          'SelectedNetworkController:getState',
          'SelectedNetworkController:getNetworkClientIdForDomain',
          'SelectedNetworkController:setNetworkClientIdForDomain',
          'NetworkController:getNetworkClientById',
        ],
        allowedEvents: [
          'SelectedNetworkController:stateChange',
          'NetworkController:stateChange',
        ],
      }),
    });

    // turn on perDappSelectedNetwork feature flag
    this.selectedNetworkController.update((state) => {
      state.perDomainNetwork = true;
    });

    this.tokenListController = new TokenListController({
      chainId: this.networkController.state.providerConfig.chainId,
      preventPollingOnNetworkRestart: initState.TokenListController
        ? initState.TokenListController.preventPollingOnNetworkRestart
        : true,
      messenger: tokenListMessenger,
      state: initState.TokenListController,
    });

    this.preferencesController = new PreferencesController({
      initState: initState.PreferencesController,
      initLangCode: opts.initLangCode,
      tokenListController: this.tokenListController,
      provider: this.provider,
      networkConfigurations: this.networkController.state.networkConfigurations,
    });

    this.assetsContractController = new AssetsContractController(
      {
        chainId: this.networkController.state.providerConfig.chainId,
        onPreferencesStateChange: (listener) =>
          this.preferencesController.store.subscribe(listener),
        // This handler is misnamed, and is a known issue that will be resolved
        // by planned refactors. It should be onNetworkDidChange which happens
        // AFTER the provider in the network controller is updated to reflect
        // the new state of the network controller. In #18041 we changed this
        // handler to be triggered by the change in the network state because
        // that is what the handler name implies, but this triggers too soon
        // causing the provider of the AssetsContractController to trail the
        // network provider by one update.
        onNetworkStateChange: (cb) =>
          networkControllerMessenger.subscribe(
            'NetworkController:networkDidChange',
            () => {
              const networkState = this.networkController.state;
              return cb(networkState);
            },
          ),
        getNetworkClientById: this.networkController.getNetworkClientById.bind(
          this.networkController,
        ),
      },
      {
        provider: this.provider,
      },
      initState.AssetsContractController,
    );

    const tokensControllerMessenger = this.controllerMessenger.getRestricted({
      name: 'TokensController',
      allowedActions: ['ApprovalController:addRequest'],
      allowedEvents: [
        'NetworkController:stateChange',
        'AccountsController:selectedAccountChange',
      ],
    });
    this.tokensController = new TokensController({
      messenger: tokensControllerMessenger,
      chainId: this.networkController.state.providerConfig.chainId,
      // TODO: The tokens controller currently does not support internalAccounts. This is done to match the behavior of the previous tokens controller subscription.
      onPreferencesStateChange: (listener) =>
        this.controllerMessenger.subscribe(
          `AccountsController:selectedAccountChange`,
          (newlySelectedInternalAccount) => {
            listener({ selectedAddress: newlySelectedInternalAccount.address });
          },
        ),
      onNetworkStateChange: networkControllerMessenger.subscribe.bind(
        networkControllerMessenger,
        'NetworkController:stateChange',
      ),
      onTokenListStateChange: (listener) =>
        this.controllerMessenger.subscribe(
          `${this.tokenListController.name}:stateChange`,
          listener,
        ),
      getNetworkClientById: this.networkController.getNetworkClientById.bind(
        this.networkController,
      ),
      getERC20TokenName: this.assetsContractController.getERC20TokenName.bind(
        this.assetsContractController,
      ),
      config: {
        provider: this.provider,
        selectedAddress:
          initState?.AccountsController?.internalAccounts?.accounts[
            initState?.AccountsController?.internalAccounts?.selectedAccount
          ]?.address ?? '',
      },
      state: initState.TokensController,
    });

    const nftControllerMessenger = this.controllerMessenger.getRestricted({
      name: 'NftController',
      allowedActions: [`${this.approvalController.name}:addRequest`],
    });
    this.nftController = new NftController(
      {
        messenger: nftControllerMessenger,
        chainId: this.networkController.state.providerConfig.chainId,
        onPreferencesStateChange:
          this.preferencesController.store.subscribe.bind(
            this.preferencesController.store,
          ),
        onNetworkStateChange: networkControllerMessenger.subscribe.bind(
          networkControllerMessenger,
          'NetworkController:stateChange',
        ),
        getERC721AssetName:
          this.assetsContractController.getERC721AssetName.bind(
            this.assetsContractController,
          ),
        getERC721AssetSymbol:
          this.assetsContractController.getERC721AssetSymbol.bind(
            this.assetsContractController,
          ),
        getERC721TokenURI: this.assetsContractController.getERC721TokenURI.bind(
          this.assetsContractController,
        ),
        getERC721OwnerOf: this.assetsContractController.getERC721OwnerOf.bind(
          this.assetsContractController,
        ),
        getERC1155BalanceOf:
          this.assetsContractController.getERC1155BalanceOf.bind(
            this.assetsContractController,
          ),
        getERC1155TokenURI:
          this.assetsContractController.getERC1155TokenURI.bind(
            this.assetsContractController,
          ),
        onNftAdded: ({ address, symbol, tokenId, standard, source }) =>
          this.metaMetricsController.trackEvent({
            event: MetaMetricsEventName.NftAdded,
            category: MetaMetricsEventCategory.Wallet,
            sensitiveProperties: {
              token_contract_address: address,
              token_symbol: symbol,
              token_id: tokenId,
              token_standard: standard,
              asset_type: AssetType.NFT,
              source,
            },
          }),
        getNetworkClientById: this.networkController.getNetworkClientById.bind(
          this.networkController,
        ),
      },
      {},
      initState.NftController,
    );

    this.nftController.setApiKey(process.env.OPENSEA_KEY);

    this.nftDetectionController = new NftDetectionController({
      chainId: this.networkController.state.providerConfig.chainId,
      onNftsStateChange: (listener) => this.nftController.subscribe(listener),
      onPreferencesStateChange: this.preferencesController.store.subscribe.bind(
        this.preferencesController.store,
      ),
      onNetworkStateChange: networkControllerMessenger.subscribe.bind(
        networkControllerMessenger,
        'NetworkController:stateChange',
      ),
      getOpenSeaApiKey: () => this.nftController.openSeaApiKey,
      getBalancesInSingleCall:
        this.assetsContractController.getBalancesInSingleCall.bind(
          this.assetsContractController,
        ),
      addNft: this.nftController.addNft.bind(this.nftController),
      getNftState: () => this.nftController.state,
    });

    this.metaMetricsController = new MetaMetricsController({
      segment,
      preferencesStore: this.preferencesController.store,
      onNetworkDidChange: networkControllerMessenger.subscribe.bind(
        networkControllerMessenger,
        'NetworkController:networkDidChange',
      ),
      getNetworkIdentifier: () => {
        const { type, rpcUrl } = this.networkController.state.providerConfig;
        return type === NETWORK_TYPES.RPC ? rpcUrl : type;
      },
      getCurrentChainId: () =>
        this.networkController.state.providerConfig.chainId,
      version: this.platform.getVersion(),
      environment: process.env.METAMASK_ENVIRONMENT,
      extension: this.extension,
      initState: initState.MetaMetricsController,
      captureException,
    });

    this.on('update', (update) => {
      this.metaMetricsController.handleMetaMaskStateUpdate(update);
    });

    const gasFeeMessenger = this.controllerMessenger.getRestricted({
      name: 'GasFeeController',
    });

    const gasApiBaseUrl = process.env.SWAPS_USE_DEV_APIS
      ? GAS_DEV_API_BASE_URL
      : GAS_API_BASE_URL;

    this.gasFeeController = new GasFeeController({
      state: initState.GasFeeController,
      interval: 10000,
      messenger: gasFeeMessenger,
      clientId: SWAPS_CLIENT_ID,
      getProvider: () =>
        this.networkController.getProviderAndBlockTracker().provider,
      // NOTE: This option is inaccurately named; it should be called
      // onNetworkDidChange
      onNetworkStateChange: (eventHandler) => {
        networkControllerMessenger.subscribe(
          'NetworkController:networkDidChange',
          () => eventHandler(this.networkController.state),
        );
      },
      getCurrentNetworkEIP1559Compatibility:
        this.networkController.getEIP1559Compatibility.bind(
          this.networkController,
        ),
      getCurrentAccountEIP1559Compatibility:
        this.getCurrentAccountEIP1559Compatibility.bind(this),
      legacyAPIEndpoint: `${gasApiBaseUrl}/networks/<chain_id>/gasPrices`,
      EIP1559APIEndpoint: `${gasApiBaseUrl}/networks/<chain_id>/suggestedGasFees`,
      getCurrentNetworkLegacyGasAPICompatibility: () => {
        const { chainId } = this.networkController.state.providerConfig;
        return chainId === CHAIN_IDS.BSC;
      },
      getChainId: () => this.networkController.state.providerConfig.chainId,
    });

    this.appStateController = new AppStateController({
      addUnlockListener: this.on.bind(this, 'unlock'),
      isUnlocked: this.isUnlocked.bind(this),
      initState: initState.AppStateController,
      onInactiveTimeout: () => this.setLocked(),
      preferencesStore: this.preferencesController.store,
      messenger: this.controllerMessenger.getRestricted({
        name: 'AppStateController',
        allowedActions: [
          `${this.approvalController.name}:addRequest`,
          `${this.approvalController.name}:acceptRequest`,
        ],
        allowedEvents: [`KeyringController:qrKeyringStateChange`],
      }),
      extension: this.extension,
    });

    const currencyRateMessenger = this.controllerMessenger.getRestricted({
      name: 'CurrencyRateController',
    });
    this.currencyRateController = new CurrencyRateController({
      includeUsdRate: true,
      messenger: currencyRateMessenger,
      state: {
        ...initState.CurrencyController,
        nativeCurrency: this.networkController.state.providerConfig.ticker,
      },
    });

    const phishingControllerMessenger = this.controllerMessenger.getRestricted({
      name: 'PhishingController',
    });

    this.phishingController = new PhishingController({
      messenger: phishingControllerMessenger,
      state: initState.PhishingController,
      hotlistRefreshInterval: process.env.IN_TEST ? 5 * SECOND : undefined,
      stalelistRefreshInterval: process.env.IN_TEST ? 30 * SECOND : undefined,
    });

    this.phishingController.maybeUpdateState();

    ///: BEGIN:ONLY_INCLUDE_IN(blockaid)
    this.ppomController = new PPOMController({
      messenger: this.controllerMessenger.getRestricted({
        name: 'PPOMController',
      }),
      storageBackend: new IndexedDBPPOMStorage('PPOMDB', 1),
      provider: this.provider,
      ppomProvider: { PPOM: PPOMModule.PPOM, ppomInit: PPOMModule.default },
      state: initState.PPOMController,
      chainId: this.networkController.state.providerConfig.chainId,
      onNetworkChange: networkControllerMessenger.subscribe.bind(
        networkControllerMessenger,
        'NetworkController:stateChange',
      ),
      securityAlertsEnabled:
        this.preferencesController.store.getState().securityAlertsEnabled,
      onPreferencesChange: this.preferencesController.store.subscribe.bind(
        this.preferencesController.store,
      ),
      cdnBaseUrl: process.env.BLOCKAID_FILE_CDN,
      blockaidPublicKey: process.env.BLOCKAID_PUBLIC_KEY,
    });
    ///: END:ONLY_INCLUDE_IN

    const announcementMessenger = this.controllerMessenger.getRestricted({
      name: 'AnnouncementController',
    });

    this.announcementController = new AnnouncementController({
      messenger: announcementMessenger,
      allAnnouncements: UI_NOTIFICATIONS,
      state: initState.AnnouncementController,
    });

    // token exchange rate tracker
    this.tokenRatesController = new TokenRatesController(
      {
        chainId: this.networkController.state.providerConfig.chainId,
        ticker: this.networkController.state.providerConfig.ticker,
        selectedAddress: () =>
          this.accountsController.getSelectedAccount().address,
        onTokensStateChange: (listener) =>
          this.tokensController.subscribe(listener),
        onNetworkStateChange: networkControllerMessenger.subscribe.bind(
          networkControllerMessenger,
          'NetworkController:stateChange',
        ),
        onPreferencesStateChange: (listener) =>
          this.controllerMessenger.subscribe(
            `AccountsController:selectedAccountChange`,
            (newlySelectedInternalAccount) => {
              listener({
                selectedAddress: newlySelectedInternalAccount.address,
              });
            },
          ),
      },
      {},
      initState.TokenRatesController,
    );
    if (this.preferencesController.store.getState().useCurrencyRateCheck) {
      this.tokenRatesController.start();
    }

    this.preferencesController.store.subscribe(
      previousValueComparator((prevState, currState) => {
        const { useCurrencyRateCheck: prevUseCurrencyRateCheck } = prevState;
        const { useCurrencyRateCheck: currUseCurrencyRateCheck } = currState;
        if (currUseCurrencyRateCheck && !prevUseCurrencyRateCheck) {
          this.currencyRateController.start();
          this.tokenRatesController.start();
        } else if (!currUseCurrencyRateCheck && prevUseCurrencyRateCheck) {
          this.currencyRateController.stop();
          this.tokenRatesController.stop();
        }
      }, this.preferencesController.store.getState()),
    );

    this.ensController = new EnsController({
      provider: this.provider,
      getCurrentChainId: () =>
        this.networkController.state.providerConfig.chainId,
      onNetworkDidChange: networkControllerMessenger.subscribe.bind(
        networkControllerMessenger,
        'NetworkController:networkDidChange',
      ),
    });

    this.onboardingController = new OnboardingController({
      initState: initState.OnboardingController,
    });

<<<<<<< HEAD
=======
    // account tracker watches balances, nonces, and any code at their address
    this.accountTracker = new AccountTracker({
      provider: this.provider,
      blockTracker: this.blockTracker,
      getCurrentChainId: () =>
        this.networkController.state.providerConfig.chainId,
      getNetworkIdentifier: () => {
        const { type, rpcUrl } = this.networkController.state.providerConfig;
        return type === NETWORK_TYPES.RPC ? rpcUrl : type;
      },
      preferencesController: this.preferencesController,
      onboardingController: this.onboardingController,
      initState: { accounts: {} },
      onAccountRemoved: this.controllerMessenger.subscribe.bind(
        this.controllerMessenger,
        'KeyringController:accountRemoved',
      ),
    });

    // start and stop polling for balances based on activeControllerConnections
    this.on('controllerConnectionChanged', (activeControllerConnections) => {
      const { completedOnboarding } =
        this.onboardingController.store.getState();
      if (activeControllerConnections > 0 && completedOnboarding) {
        this.triggerNetworkrequests();
      } else {
        this.stopNetworkRequests();
      }
    });

    this.onboardingController.store.subscribe(
      previousValueComparator(async (prevState, currState) => {
        const { completedOnboarding: prevCompletedOnboarding } = prevState;
        const { completedOnboarding: currCompletedOnboarding } = currState;
        if (!prevCompletedOnboarding && currCompletedOnboarding) {
          this.triggerNetworkrequests();
        }
      }, this.onboardingController.store.getState()),
    );

    this.cachedBalancesController = new CachedBalancesController({
      accountTracker: this.accountTracker,
      getCurrentChainId: () =>
        this.networkController.state.providerConfig.chainId,
      initState: initState.CachedBalancesController,
    });

>>>>>>> 16592dd6
    let additionalKeyrings = [keyringBuilderFactory(QRHardwareKeyring)];

    if (this.canUseHardwareWallets()) {
      const keyringOverrides = this.opts.overrides?.keyrings;

      const additionalKeyringTypes = [
        keyringOverrides?.ledger || LedgerBridgeKeyring,
        keyringOverrides?.lattice || LatticeKeyring,
        QRHardwareKeyring,
      ];

      const additionalBridgedKeyringTypes = [
        {
          keyring: keyringOverrides?.trezor || TrezorKeyring,
          bridge: keyringOverrides?.trezorBridge || TrezorConnectBridge,
        },
      ];

      additionalKeyrings = additionalKeyringTypes.map((keyringType) =>
        keyringBuilderFactory(keyringType),
      );

      additionalBridgedKeyringTypes.forEach((keyringType) =>
        additionalKeyrings.push(
          hardwareKeyringBuilderFactory(
            keyringType.keyring,
            keyringType.bridge,
          ),
        ),
      );

      ///: BEGIN:ONLY_INCLUDE_IN(build-mmi)
      for (const custodianType of Object.keys(CUSTODIAN_TYPES)) {
        additionalKeyrings.push(
          mmiKeyringBuilderFactory(
            CUSTODIAN_TYPES[custodianType].keyringClass,
            { mmiConfigurationController: this.mmiConfigurationController },
          ),
        );
      }
      ///: END:ONLY_INCLUDE_IN
    }

    ///: BEGIN:ONLY_INCLUDE_IN(keyring-snaps)
    const snapKeyringBuildMessenger = this.controllerMessenger.getRestricted({
      name: 'SnapKeyringBuilder',
      allowedActions: [
        'ApprovalController:addRequest',
        'ApprovalController:acceptRequest',
        'ApprovalController:rejectRequest',
        'ApprovalController:startFlow',
        'ApprovalController:endFlow',
        'ApprovalController:showSuccess',
        'ApprovalController:showError',
        'PhishingController:test',
        'PhishingController:maybeUpdateState',
        'KeyringController:getAccounts',
      ],
    });

    const getSnapController = () => this.snapController;

    additionalKeyrings.push(
      snapKeyringBuilder(
        snapKeyringBuildMessenger,
        getSnapController,
        async () => await this.keyringController.persistAllKeyrings(),
        (address) => this.preferencesController.setSelectedAddress(address),
        (address) => this.removeAccount(address),
      ),
    );

    ///: END:ONLY_INCLUDE_IN

    const keyringControllerMessenger = this.controllerMessenger.getRestricted({
      name: 'KeyringController',
      allowedActions: [
        'KeyringController:getState',
        'KeyringController:signMessage',
        'KeyringController:signPersonalMessage',
        'KeyringController:signTypedMessage',
        'KeyringController:decryptMessage',
        'KeyringController:getEncryptionPublicKey',
        'KeyringController:getKeyringsByType',
        'KeyringController:getKeyringForAccount',
        'KeyringController:getAccounts',
      ],
      allowedEvents: [
        'KeyringController:stateChange',
        'KeyringController:lock',
        'KeyringController:unlock',
        'KeyringController:accountRemoved',
        'KeyringController:qrKeyringStateChange',
      ],
    });

    this.keyringController = new KeyringController({
      keyringBuilders: additionalKeyrings,
      state: initState.KeyringController,
      encryptor: opts.encryptor || undefined,
      messenger: keyringControllerMessenger,
      removeIdentity: this.preferencesController.removeAddress.bind(
        this.preferencesController,
      ),
      setAccountLabel: (address, label) => {
        const accountToBeNamed =
          this.accountsController.getAccountByAddress(address);
        this.accountsController.setAccountName(accountToBeNamed.id, label);

        this.preferencesController.setAccountLabel(address, label);
      },
      setSelectedAddress: (address) => {
        const accountToBeSet =
          this.accountsController.getAccountByAddress(address);
        if (accountToBeSet) {
          this.accountsController.setSelectedAccount(accountToBeSet.id);
        }

        this.preferencesController.setSelectedAddress(address);
      },
      syncIdentities: async (identities) => {
        this.preferencesController.syncAddresses(identities);
      },
      updateIdentities: this.preferencesController.setAddresses.bind(
        this.preferencesController,
      ),
    });

    this.controllerMessenger.subscribe('KeyringController:unlock', () =>
      this._onUnlock(),
    );
    this.controllerMessenger.subscribe('KeyringController:lock', () =>
      this._onLock(),
    );
    this.controllerMessenger.subscribe(
      'KeyringController:stateChange',
      (state) => {
        this._onKeyringControllerUpdate(state);
      },
    );

    const accountsControllerMessenger = this.controllerMessenger.getRestricted({
      name: 'AccountsController',
      allowedEvents: [
        'SnapController:stateChange',
        'KeyringController:accountRemoved',
        'KeyringController:stateChange',
        'AccountsController:selectedAccountChange',
      ],
      allowedActions: [
        'AccountsController:setCurrentAccount',
        'AccountsController:setAccountName',
        'AccountsController:listAccounts',
        'AccountsController:getSelectedAccount',
        'AccountsController:getAccountByAddress',
        'AccountsController:updateAccounts',
        'KeyringController:getAccounts',
        'KeyringController:getKeyringsByType',
        'KeyringController:getKeyringForAccount',
      ],
    });

    this.accountsController = new AccountsController({
      messenger: accountsControllerMessenger,
      state: initState.AccountsController,
    });

    this.permissionController = new PermissionController({
      messenger: this.controllerMessenger.getRestricted({
        name: 'PermissionController',
        allowedActions: [
          `${this.approvalController.name}:addRequest`,
          `${this.approvalController.name}:hasRequest`,
          `${this.approvalController.name}:acceptRequest`,
          `${this.approvalController.name}:rejectRequest`,
          `SnapController:getPermitted`,
          `SnapController:install`,
          `SubjectMetadataController:getSubjectMetadata`,
        ],
      }),
      state: initState.PermissionController,
      caveatSpecifications: getCaveatSpecifications({
        getInternalAccounts: this.accountsController.listAccounts.bind(
          this.accountsController,
        ),
      }),
      permissionSpecifications: {
        ...getPermissionSpecifications({
          getInternalAccounts: this.accountsController.listAccounts.bind(
            this.accountsController,
          ),
          getAllAccounts: this.keyringController.getAccounts.bind(
            this.keyringController,
          ),
          captureKeyringTypesWithMissingIdentities: (
            internalAccounts = [],
            accounts = [],
          ) => {
            const accountsMissingIdentities = accounts.filter(
              (address) =>
                !internalAccounts.find(
                  (account) =>
                    account.address.toLowerCase() === address.toLowerCase(),
                ),
            );
            const keyringTypesWithMissingIdentities =
              accountsMissingIdentities.map((address) =>
                this.keyringController.getAccountKeyringType(address),
              );

            const internalAccountCount = internalAccounts.length;

            const accountTrackerCount = Object.keys(
              this.accountTracker.store.getState().accounts || {},
            ).length;

            captureException(
              new Error(
                `Attempt to get permission specifications failed because their were ${accounts.length} accounts, but ${internalAccountCount} identities, and the ${keyringTypesWithMissingIdentities} keyrings included accounts with missing identities. Meanwhile, there are ${accountTrackerCount} accounts in the account tracker.`,
              ),
            );
          },
        }),
        ///: BEGIN:ONLY_INCLUDE_IN(snaps)
        ...this.getSnapPermissionSpecifications(),
        ///: END:ONLY_INCLUDE_IN
      },
      unrestrictedMethods,
    });

    this.permissionLogController = new PermissionLogController({
      restrictedMethods: new Set(Object.keys(RestrictedMethods)),
      initState: initState.PermissionLogController,
    });

    this.subjectMetadataController = new SubjectMetadataController({
      messenger: this.controllerMessenger.getRestricted({
        name: 'SubjectMetadataController',
        allowedActions: [`${this.permissionController.name}:hasPermissions`],
      }),
      state: initState.SubjectMetadataController,
      subjectCacheLimit: 100,
    });

    ///: BEGIN:ONLY_INCLUDE_IN(snaps)
    const snapExecutionServiceArgs = {
      iframeUrl: new URL(process.env.IFRAME_EXECUTION_ENVIRONMENT_URL),
      messenger: this.controllerMessenger.getRestricted({
        name: 'ExecutionService',
      }),
      setupSnapProvider: this.setupSnapProvider.bind(this),
    };

    this.snapExecutionService = new IframeExecutionService(
      snapExecutionServiceArgs,
    );

    const snapControllerMessenger = this.controllerMessenger.getRestricted({
      name: 'SnapController',
      allowedEvents: [
        'ExecutionService:unhandledError',
        'ExecutionService:outboundRequest',
        'ExecutionService:outboundResponse',
        'SnapController:snapInstalled',
        'SnapController:snapUpdated',
      ],
      allowedActions: [
        `${this.permissionController.name}:getEndowments`,
        `${this.permissionController.name}:getPermissions`,
        `${this.permissionController.name}:hasPermission`,
        `${this.permissionController.name}:hasPermissions`,
        `${this.permissionController.name}:requestPermissions`,
        `${this.permissionController.name}:revokeAllPermissions`,
        `${this.permissionController.name}:revokePermissions`,
        `${this.permissionController.name}:revokePermissionForAllSubjects`,
        `${this.permissionController.name}:getSubjectNames`,
        `${this.permissionController.name}:updateCaveat`,
        `${this.approvalController.name}:addRequest`,
        `${this.approvalController.name}:updateRequestState`,
        `${this.permissionController.name}:grantPermissions`,
        `${this.subjectMetadataController.name}:getSubjectMetadata`,
        `${this.phishingController.name}:maybeUpdateState`,
        `${this.phishingController.name}:testOrigin`,
        'ExecutionService:executeSnap',
        'ExecutionService:getRpcRequestHandler',
        'ExecutionService:terminateSnap',
        'ExecutionService:terminateAllSnaps',
        'ExecutionService:handleRpcRequest',
        'SnapsRegistry:get',
        'SnapsRegistry:getMetadata',
        'SnapsRegistry:update',
        'SnapsRegistry:resolveVersion',
      ],
    });

    const allowLocalSnaps = process.env.ALLOW_LOCAL_SNAPS;
    const requireAllowlist = process.env.REQUIRE_SNAPS_ALLOWLIST;

    this.snapController = new SnapController({
      environmentEndowmentPermissions: Object.values(EndowmentPermissions),
      excludedPermissions: {
        ...ExcludedSnapPermissions,
        ...ExcludedSnapEndowments,
      },
      closeAllConnections: this.removeAllConnections.bind(this),
      state: initState.SnapController,
      messenger: snapControllerMessenger,
      featureFlags: {
        dappsCanUpdateSnaps: true,
        allowLocalSnaps,
        requireAllowlist,
      },
    });

    this.notificationController = new NotificationController({
      messenger: this.controllerMessenger.getRestricted({
        name: 'NotificationController',
      }),
      state: initState.NotificationController,
    });

    this.rateLimitController = new RateLimitController({
      state: initState.RateLimitController,
      messenger: this.controllerMessenger.getRestricted({
        name: 'RateLimitController',
      }),
      implementations: {
        showNativeNotification: {
          method: (origin, message) => {
            const subjectMetadataState = this.controllerMessenger.call(
              'SubjectMetadataController:getState',
            );

            const originMetadata = subjectMetadataState.subjectMetadata[origin];

            this.platform
              ._showNotification(originMetadata?.name ?? origin, message)
              .catch((error) => {
                log.error('Failed to create notification', error);
              });

            return null;
          },
          // 2 calls per 5 minutes
          rateLimitCount: 2,
          rateLimitTimeout: 300000,
        },
        showInAppNotification: {
          method: (origin, message) => {
            this.controllerMessenger.call(
              'NotificationController:show',
              origin,
              message,
            );

            return null;
          },
          // 5 calls per minute
          rateLimitCount: 5,
          rateLimitTimeout: 60000,
        },
      },
    });
    const cronjobControllerMessenger = this.controllerMessenger.getRestricted({
      name: 'CronjobController',
      allowedEvents: [
        'SnapController:snapInstalled',
        'SnapController:snapUpdated',
        'SnapController:snapRemoved',
        'SnapController:snapEnabled',
        'SnapController:snapDisabled',
      ],
      allowedActions: [
        `${this.permissionController.name}:getPermissions`,
        'SnapController:handleRequest',
        'SnapController:getAll',
      ],
    });
    this.cronjobController = new CronjobController({
      state: initState.CronjobController,
      messenger: cronjobControllerMessenger,
    });

    const snapsRegistryMessenger = this.controllerMessenger.getRestricted({
      name: 'SnapsRegistry',
      allowedEvents: [],
      allowedActions: [],
    });
    this.snapsRegistry = new JsonSnapsRegistry({
      state: initState.SnapsRegistry,
      messenger: snapsRegistryMessenger,
      refetchOnAllowlistMiss: requireAllowlist,
      failOnUnavailableRegistry: requireAllowlist,
      url: {
        registry: 'https://acl.execution.consensys.io/latest/registry.json',
        signature: 'https://acl.execution.consensys.io/latest/signature.json',
      },
      publicKey:
        '0x025b65308f0f0fb8bc7f7ff87bfc296e0330eee5d3c1d1ee4a048b2fd6a86fa0a6',
    });

    ///: END:ONLY_INCLUDE_IN

    // account tracker watches balances, nonces, and any code at their address
    this.accountTracker = new AccountTracker({
      provider: this.provider,
      blockTracker: this.blockTracker,
      getCurrentChainId: () =>
        this.networkController.state.providerConfig.chainId,
      getNetworkIdentifier: () => {
        const { type, rpcUrl } = this.networkController.state.providerConfig;
        return type === NETWORK_TYPES.RPC ? rpcUrl : type;
      },
      preferencesController: this.preferencesController,
      onboardingController: this.onboardingController,
      controllerMessenger: this.controllerMessenger.getRestricted({
        name: 'AccountTracker',
        allowedEvents: ['AccountsController:selectedAccountChange'],
        allowedActions: ['AccountsController:getSelectedAccount'],
      }),
      initState:
        isManifestV3 &&
        isFirstMetaMaskControllerSetup === false &&
        initState.AccountTracker?.accounts
          ? { accounts: initState.AccountTracker.accounts }
          : { accounts: {} },
      onAccountRemoved: this.controllerMessenger.subscribe.bind(
        this.controllerMessenger,
        'KeyringController:accountRemoved',
      ),
    });

    // start and stop polling for balances based on activeControllerConnections
    this.on('controllerConnectionChanged', (activeControllerConnections) => {
      const { completedOnboarding } =
        this.onboardingController.store.getState();
      if (activeControllerConnections > 0 && completedOnboarding) {
        this.triggerNetworkrequests();
      } else {
        this.stopNetworkRequests();
      }
    });

    this.onboardingController.store.subscribe(
      previousValueComparator(async (prevState, currState) => {
        const { completedOnboarding: prevCompletedOnboarding } = prevState;
        const { completedOnboarding: currCompletedOnboarding } = currState;
        if (!prevCompletedOnboarding && currCompletedOnboarding) {
          this.triggerNetworkrequests();
        }
      }, this.onboardingController.store.getState()),
    );

    this.cachedBalancesController = new CachedBalancesController({
      accountTracker: this.accountTracker,
      getCurrentChainId: () =>
        this.networkController.state.providerConfig.chainId,
      initState: initState.CachedBalancesController,
    });

    ///: BEGIN:ONLY_INCLUDE_IN(desktop)
    this.desktopController = new DesktopController({
      initState: initState.DesktopController,
    });
    ///: END:ONLY_INCLUDE_IN

    const detectTokensControllerMessenger =
      this.controllerMessenger.getRestricted({
        name: 'DetectTokensController',
        allowedActions: ['KeyringController:getState'],
        allowedEvents: [
          'NetworkController:stateChange',
          'KeyringController:lock',
          'KeyringController:unlock',
          'AccountsController:selectedAccountChange',
        ],
      });
    this.detectTokensController = new DetectTokensController({
      messenger: detectTokensControllerMessenger,
      preferences: this.preferencesController,
      tokensController: this.tokensController,
      getCurrentSelectedAccount:
        this.accountsController.getSelectedAccount.bind(
          this.accountsController,
        ),
      assetsContractController: this.assetsContractController,
      network: this.networkController,
      tokenList: this.tokenListController,
      trackMetaMetricsEvent: this.metaMetricsController.trackEvent.bind(
        this.metaMetricsController,
      ),
      getNetworkClientById: this.networkController.getNetworkClientById.bind(
        this.networkController,
      ),
    });

    this.addressBookController = new AddressBookController(
      undefined,
      initState.AddressBookController,
    );

    this.alertController = new AlertController({
      initState: initState.AlertController,
      preferencesStore: this.preferencesController.store,
      controllerMessenger: this.controllerMessenger.getRestricted({
        name: 'AlertController',
        allowedEvents: ['AccountsController:selectedAccountChange'],
        allowedActions: ['AccountsController:getSelectedAccount'],
      }),
    });

    ///: BEGIN:ONLY_INCLUDE_IN(build-mmi)
    this.custodyController = new CustodyController({
      initState: initState.CustodyController,
    });
    this.institutionalFeaturesController = new InstitutionalFeaturesController({
      initState: initState.InstitutionalFeaturesController,
      showConfirmRequest: opts.showUserConfirmation,
    });
    this.transactionUpdateController = new TransactionUpdateController({
      initState: initState.TransactionUpdateController,
      getCustodyKeyring: this.getCustodyKeyringIfExists.bind(this),
      mmiConfigurationController: this.mmiConfigurationController,
      captureException,
    });
    ///: END:ONLY_INCLUDE_IN

    this.backup = new Backup({
      preferencesController: this.preferencesController,
      addressBookController: this.addressBookController,
      accountsController: this.accountsController,
      networkController: this.networkController,
      trackMetaMetricsEvent: this.metaMetricsController.trackEvent.bind(
        this.metaMetricsController,
      ),
    });

    // This gets used as a ...spread parameter in two places: new TransactionController() and createRPCMethodTrackingMiddleware()
    this.snapAndHardwareMetricsParams = {
      getSelectedAccount: this.accountsController.getSelectedAccount.bind(
        this.accountsController,
      ),
      getAccountType: this.getAccountType.bind(this),
      getDeviceModel: this.getDeviceModel.bind(this),
      snapAndHardwareMessenger: this.controllerMessenger.getRestricted({
        name: 'SnapAndHardwareMessenger',
        allowedActions: [
          'KeyringController:getKeyringForAccount',
          'SnapController:get',
          'AccountsController:getSelectedAccount',
        ],
      }),
    };

    this.txController = new TransactionController({
      initState:
        initState.TransactionController || initState.TransactionManager,
      getPermittedAccounts: this.getPermittedAccounts.bind(this),
      getProviderConfig: () => this.networkController.state.providerConfig,
      getCurrentNetworkEIP1559Compatibility:
        this.networkController.getEIP1559Compatibility.bind(
          this.networkController,
        ),
      getCurrentAccountEIP1559Compatibility:
        this.getCurrentAccountEIP1559Compatibility.bind(this),
      getNetworkStatus: () =>
        this.networkController.state.networksMetadata?.[
          this.networkController.state.selectedNetworkClientId
        ]?.status,
      getNetworkState: () => this.networkController.state,
      hasCompletedOnboarding: () =>
        this.onboardingController.store.getState().completedOnboarding,
      onNetworkStateChange: (listener) => {
        networkControllerMessenger.subscribe(
          'NetworkController:stateChange',
          () => listener(),
          (state) => state.providerConfig.chainId,
        );
      },
      getCurrentChainId: () =>
        this.networkController.state.providerConfig.chainId,
      preferencesStore: this.preferencesController.store,
      txHistoryLimit: 60,
      signTransaction: this.keyringController.signTransaction.bind(
        this.keyringController,
      ),
      provider: this.provider,
      blockTracker: this.blockTracker,
      getParticipateInMetrics: () =>
        this.metaMetricsController.state.participateInMetaMetrics,
      getEIP1559GasFeeEstimates:
        this.gasFeeController.fetchGasFeeEstimates.bind(this.gasFeeController),
      getExternalPendingTransactions:
        this.getExternalPendingTransactions.bind(this),
      securityProviderRequest: this.securityProviderRequest.bind(this),
      hooks: {
        ///: BEGIN:ONLY_INCLUDE_IN(build-mmi)
        afterSign: (txMeta, signedEthTx) =>
          afterTransactionSignMMI(
            txMeta,
            signedEthTx,
            this.transactionUpdateController.addTransactionToWatchList.bind(
              this.transactionUpdateController,
            ),
          ),
        beforeCheckPendingTransaction:
          beforeCheckPendingTransactionMMI.bind(this),
        beforeTransactionApproveOnInit:
          beforeTransactionApproveOnInitMMI.bind(this),
        beforePublish: beforeTransactionPublishMMI.bind(this),
        getAdditionalSignArguments: getAdditionalSignArgumentsMMI.bind(this),
        ///: END:ONLY_INCLUDE_IN
      },
      messenger: this.controllerMessenger.getRestricted({
        name: 'TransactionController',
        allowedActions: [
          `${this.approvalController.name}:addRequest`,
          `${this.approvalController.name}:acceptRequest`,
          `${this.approvalController.name}:rejectRequest`,
        ],
      }),
    });

    this._addTransactionControllerListeners();

    networkControllerMessenger.subscribe(
      'NetworkController:networkDidChange',
      async () => {
        const { ticker } = this.networkController.state.providerConfig;
        try {
          await this.currencyRateController.setNativeCurrency(ticker);
        } catch (error) {
          // TODO: Handle failure to get conversion rate more gracefully
          console.error(error);
        }
      },
    );

    this.networkController.lookupNetwork();
    this.decryptMessageController = new DecryptMessageController({
      getState: this.getState.bind(this),
      messenger: this.controllerMessenger.getRestricted({
        name: 'DecryptMessageController',
        allowedActions: [
          `${this.approvalController.name}:addRequest`,
          `${this.approvalController.name}:acceptRequest`,
          `${this.approvalController.name}:rejectRequest`,
          `${this.keyringController.name}:decryptMessage`,
        ],
      }),
      metricsEvent: this.metaMetricsController.trackEvent.bind(
        this.metaMetricsController,
      ),
    });

    this.encryptionPublicKeyController = new EncryptionPublicKeyController({
      messenger: this.controllerMessenger.getRestricted({
        name: 'EncryptionPublicKeyController',
        allowedActions: [
          `${this.approvalController.name}:addRequest`,
          `${this.approvalController.name}:acceptRequest`,
          `${this.approvalController.name}:rejectRequest`,
        ],
      }),
      getEncryptionPublicKey:
        this.keyringController.getEncryptionPublicKey.bind(
          this.keyringController,
        ),
      getAccountKeyringType: this.keyringController.getAccountKeyringType.bind(
        this.keyringController,
      ),
      getState: this.getState.bind(this),
      metricsEvent: this.metaMetricsController.trackEvent.bind(
        this.metaMetricsController,
      ),
    });

    this.signatureController = new SignatureController({
      messenger: this.controllerMessenger.getRestricted({
        name: 'SignatureController',
        allowedActions: [
          `${this.approvalController.name}:addRequest`,
          `${this.keyringController.name}:signMessage`,
          `${this.keyringController.name}:signPersonalMessage`,
          `${this.keyringController.name}:signTypedMessage`,
          `${this.loggingController.name}:add`,
        ],
      }),
      isEthSignEnabled: () =>
        this.preferencesController.store.getState()
          ?.disabledRpcMethodPreferences?.eth_sign,
      getAllState: this.getState.bind(this),
      securityProviderRequest: this.securityProviderRequest.bind(this),
      getCurrentChainId: () =>
        this.networkController.state.providerConfig.chainId,
    });

    this.signatureController.hub.on(
      'cancelWithReason',
      ({ message, reason }) => {
        this.metaMetricsController.trackEvent({
          event: reason,
          category: MetaMetricsEventCategory.Transactions,
          properties: {
            action: 'Sign Request',
            type: message.type,
          },
        });
      },
    );

    ///: BEGIN:ONLY_INCLUDE_IN(build-mmi)
    const transactionMetricsRequest = this.getTransactionMetricsRequest();

    this.mmiController = new MMIController({
      mmiConfigurationController: this.mmiConfigurationController,
      keyringController: this.keyringController,
      txController: this.txController,
      securityProviderRequest: this.securityProviderRequest.bind(this),
      preferencesController: this.preferencesController,
      appStateController: this.appStateController,
      transactionUpdateController: this.transactionUpdateController,
      custodyController: this.custodyController,
      institutionalFeaturesController: this.institutionalFeaturesController,
      getState: this.getState.bind(this),
      getPendingNonce: this.getPendingNonce.bind(this),
      accountTracker: this.accountTracker,
      metaMetricsController: this.metaMetricsController,
      networkController: this.networkController,
      permissionController: this.permissionController,
      signatureController: this.signatureController,
      platform: this.platform,
      extension: this.extension,
      trackTransactionEvents: handleMMITransactionUpdate.bind(
        null,
        transactionMetricsRequest,
      ),
    });
    ///: END:ONLY_INCLUDE_IN

    this.swapsController = new SwapsController(
      {
        getBufferedGasLimit:
          this.txController.txGasUtil.getBufferedGasLimit.bind(
            this.txController.txGasUtil,
          ),
        networkController: this.networkController,
        onNetworkStateChange: networkControllerMessenger.subscribe.bind(
          networkControllerMessenger,
          'NetworkController:stateChange',
        ),
        provider: this.provider,
        getProviderConfig: () => this.networkController.state.providerConfig,
        getTokenRatesState: () => this.tokenRatesController.state,
        getCurrentChainId: () =>
          this.networkController.state.providerConfig.chainId,
        getEIP1559GasFeeEstimates:
          this.gasFeeController.fetchGasFeeEstimates.bind(
            this.gasFeeController,
          ),
        trackMetaMetricsEvent: this.metaMetricsController.trackEvent.bind(
          this.metaMetricsController,
        ),
      },
      initState.SwapsController,
    );
    this.smartTransactionsController = new SmartTransactionsController(
      {
        onNetworkStateChange: networkControllerMessenger.subscribe.bind(
          networkControllerMessenger,
          'NetworkController:stateChange',
        ),
        getNetwork: () => this.networkController.state.networkId ?? 'loading',
        getNonceLock: this.txController.nonceTracker.getNonceLock.bind(
          this.txController.nonceTracker,
        ),
        confirmExternalTransaction:
          this.txController.confirmExternalTransaction.bind(this.txController),
        provider: this.provider,
        trackMetaMetricsEvent: this.metaMetricsController.trackEvent.bind(
          this.metaMetricsController,
        ),
      },
      {
        supportedChainIds: [CHAIN_IDS.MAINNET, CHAIN_IDS.GOERLI],
      },
      initState.SmartTransactionsController,
    );

    ///: BEGIN:ONLY_INCLUDE_IN(petnames)
    const isExternalNameSourcesEnabled = () =>
      this.preferencesController.store.getState().useExternalNameSources;

    this.nameController = new NameController({
      messenger: this.controllerMessenger.getRestricted({
        name: 'NameController',
        allowedActions: [],
      }),
      providers: [
        new ENSNameProvider({
          reverseLookup: this.ensController.reverseResolveAddress.bind(
            this.ensController,
          ),
        }),
        new EtherscanNameProvider({ isEnabled: isExternalNameSourcesEnabled }),
        new TokenNameProvider({ isEnabled: isExternalNameSourcesEnabled }),
        new LensNameProvider({ isEnabled: isExternalNameSourcesEnabled }),
        new SnapsNameProvider({
          messenger: this.controllerMessenger.getRestricted({
            name: 'SnapsNameProvider',
            allowedActions: [
              'SnapController:getAll',
              'SnapController:get',
              'SnapController:handleRequest',
              'PermissionController:getState',
            ],
          }),
        }),
      ],
      state: initState.NameController,
    });

    new AddressBookPetnamesBridge({
      addressBookController: this.addressBookController,
      nameController: this.nameController,
      messenger: this.controllerMessenger.getRestricted({
        name: 'AddressBookPetnamesBridge',
        allowedEvents: ['NameController:stateChange'],
      }),
    }).init();
    ///: END:ONLY_INCLUDE_IN

    // ensure accountTracker updates balances after network change
    networkControllerMessenger.subscribe(
      'NetworkController:networkDidChange',
      () => {
        this.accountTracker._updateAccounts();
      },
    );

    // clear unapproved transactions and messages when the network will change
    networkControllerMessenger.subscribe(
      'NetworkController:networkWillChange',
      () => {
        this.txController.txStateManager.clearUnapprovedTxs();
        this.encryptionPublicKeyController.clearUnapproved();
        this.decryptMessageController.clearUnapproved();
        this.signatureController.clearUnapproved();
        this.approvalController.clear(ethErrors.provider.userRejectedRequest());
      },
    );

    this.metamaskMiddleware = createMetamaskMiddleware({
      static: {
        eth_syncing: false,
        web3_clientVersion: `MetaMask/v${version}`,
      },
      version,
      // account mgmt
      getAccounts: async (
        { origin: innerOrigin },
        { suppressUnauthorizedError = true } = {},
      ) => {
        if (innerOrigin === ORIGIN_METAMASK) {
          const selectedAddress =
            this.accountsController.getSelectedAccount().address;
          return selectedAddress ? [selectedAddress] : [];
        } else if (this.isUnlocked()) {
          return await this.getPermittedAccounts(innerOrigin, {
            suppressUnauthorizedError,
          });
        }
        return []; // changing this is a breaking change
      },
      // tx signing
      processTransaction: this.newUnapprovedTransaction.bind(this),
      // msg signing
      ///: BEGIN:ONLY_INCLUDE_IN(build-main,build-beta,build-flask)
      processEthSignMessage: this.signatureController.newUnsignedMessage.bind(
        this.signatureController,
      ),
      processTypedMessage:
        this.signatureController.newUnsignedTypedMessage.bind(
          this.signatureController,
        ),
      processTypedMessageV3:
        this.signatureController.newUnsignedTypedMessage.bind(
          this.signatureController,
        ),
      processTypedMessageV4:
        this.signatureController.newUnsignedTypedMessage.bind(
          this.signatureController,
        ),
      processPersonalMessage:
        this.signatureController.newUnsignedPersonalMessage.bind(
          this.signatureController,
        ),
      ///: END:ONLY_INCLUDE_IN

      ///: BEGIN:ONLY_INCLUDE_IN(build-mmi)
      /* eslint-disable no-dupe-keys */
      processEthSignMessage: this.mmiController.newUnsignedMessage.bind(
        this.mmiController,
      ),
      processTypedMessage: this.mmiController.newUnsignedMessage.bind(
        this.mmiController,
      ),
      processTypedMessageV3: this.mmiController.newUnsignedMessage.bind(
        this.mmiController,
      ),
      processTypedMessageV4: this.mmiController.newUnsignedMessage.bind(
        this.mmiController,
      ),
      processPersonalMessage: this.mmiController.newUnsignedMessage.bind(
        this.mmiController,
      ),
      setTypedMessageInProgress:
        this.signatureController.setTypedMessageInProgress.bind(
          this.signatureController,
        ),
      setPersonalMessageInProgress:
        this.signatureController.setPersonalMessageInProgress.bind(
          this.signatureController,
        ),
      /* eslint-enable no-dupe-keys */
      ///: END:ONLY_INCLUDE_IN

      processEncryptionPublicKey:
        this.encryptionPublicKeyController.newRequestEncryptionPublicKey.bind(
          this.encryptionPublicKeyController,
        ),
      processDecryptMessage:
        this.decryptMessageController.newRequestDecryptMessage.bind(
          this.decryptMessageController,
        ),
      getPendingNonce: this.getPendingNonce.bind(this),
      getPendingTransactionByHash: (hash) =>
        this.txController.getTransactions({
          searchCriteria: {
            hash,
            status: TransactionStatus.submitted,
          },
        })[0],
    });

    // ensure isClientOpenAndUnlocked is updated when memState updates
    this.on('update', (memState) => this._onStateUpdate(memState));

    /**
     * All controllers in Memstore but not in store. They are not persisted.
     * On chrome profile re-start, they will be re-initialized.
     */
    const resetOnRestartStore = {
      AccountTracker: this.accountTracker.store,
      TxController: this.txController.memStore,
      TokenRatesController: this.tokenRatesController,
      DecryptMessageController: this.decryptMessageController,
      EncryptionPublicKeyController: this.encryptionPublicKeyController,
      SignatureController: this.signatureController,
      SwapsController: this.swapsController.store,
      EnsController: this.ensController.store,
      ApprovalController: this.approvalController,
      ///: BEGIN:ONLY_INCLUDE_IN(blockaid)
      PPOMController: this.ppomController,
      ///: END:ONLY_INCLUDE_IN
    };

    this.store.updateStructure({
      AccountsController: this.accountsController,
      AppStateController: this.appStateController.store,
      AppMetadataController: this.appMetadataController.store,
      TransactionController: this.txController.store,
      KeyringController: this.keyringController,
      PreferencesController: this.preferencesController.store,
      MetaMetricsController: this.metaMetricsController.store,
      AddressBookController: this.addressBookController,
      CurrencyController: this.currencyRateController,
      NetworkController: this.networkController,
      CachedBalancesController: this.cachedBalancesController.store,
      AlertController: this.alertController.store,
      OnboardingController: this.onboardingController.store,
      PermissionController: this.permissionController,
      PermissionLogController: this.permissionLogController.store,
      SubjectMetadataController: this.subjectMetadataController,
      AnnouncementController: this.announcementController,
      GasFeeController: this.gasFeeController,
      TokenListController: this.tokenListController,
      TokensController: this.tokensController,
      SmartTransactionsController: this.smartTransactionsController,
      NftController: this.nftController,
      PhishingController: this.phishingController,
      SelectedNetworkController: this.selectedNetworkController,
      LoggingController: this.loggingController,
      ///: BEGIN:ONLY_INCLUDE_IN(snaps)
      SnapController: this.snapController,
      CronjobController: this.cronjobController,
      SnapsRegistry: this.snapsRegistry,
      NotificationController: this.notificationController,
      ///: END:ONLY_INCLUDE_IN
      ///: BEGIN:ONLY_INCLUDE_IN(desktop)
      DesktopController: this.desktopController.store,
      ///: END:ONLY_INCLUDE_IN

      ///: BEGIN:ONLY_INCLUDE_IN(build-mmi)
      CustodyController: this.custodyController.store,
      InstitutionalFeaturesController:
        this.institutionalFeaturesController.store,
      MmiConfigurationController: this.mmiConfigurationController.store,
      ///: END:ONLY_INCLUDE_IN
      ///: BEGIN:ONLY_INCLUDE_IN(blockaid)
      PPOMController: this.ppomController,
      ///: END:ONLY_INCLUDE_IN
      ///: BEGIN:ONLY_INCLUDE_IN(petnames)
      NameController: this.nameController,
      ///: END:ONLY_INCLUDE_IN
      ...resetOnRestartStore,
    });

    this.memStore = new ComposableObservableStore({
      config: {
        AccountsController: this.accountsController,
        AppStateController: this.appStateController.store,
        AppMetadataController: this.appMetadataController.store,
        NetworkController: this.networkController,
        CachedBalancesController: this.cachedBalancesController.store,
        KeyringController: this.keyringController,
        PreferencesController: this.preferencesController.store,
        MetaMetricsController: this.metaMetricsController.store,
        AddressBookController: this.addressBookController,
        CurrencyController: this.currencyRateController,
        AlertController: this.alertController.store,
        OnboardingController: this.onboardingController.store,
        PermissionController: this.permissionController,
        PermissionLogController: this.permissionLogController.store,
        SubjectMetadataController: this.subjectMetadataController,
        AnnouncementController: this.announcementController,
        GasFeeController: this.gasFeeController,
        TokenListController: this.tokenListController,
        TokensController: this.tokensController,
        SmartTransactionsController: this.smartTransactionsController,
        NftController: this.nftController,
        SelectedNetworkController: this.selectedNetworkController,
        LoggingController: this.loggingController,
        ///: BEGIN:ONLY_INCLUDE_IN(snaps)
        SnapController: this.snapController,
        CronjobController: this.cronjobController,
        SnapsRegistry: this.snapsRegistry,
        NotificationController: this.notificationController,
        ///: END:ONLY_INCLUDE_IN
        ///: BEGIN:ONLY_INCLUDE_IN(desktop)
        DesktopController: this.desktopController.store,
        ///: END:ONLY_INCLUDE_IN
        ///: BEGIN:ONLY_INCLUDE_IN(build-mmi)
        CustodyController: this.custodyController.store,
        InstitutionalFeaturesController:
          this.institutionalFeaturesController.store,
        MmiConfigurationController: this.mmiConfigurationController.store,
        ///: END:ONLY_INCLUDE_IN
        ///: BEGIN:ONLY_INCLUDE_IN(petnames)
        NameController: this.nameController,
        ///: END:ONLY_INCLUDE_IN
        ...resetOnRestartStore,
      },
      controllerMessenger: this.controllerMessenger,
    });

    // if this is the first time, clear the state of by calling these methods
    const resetMethods = [
      this.accountTracker.resetState,
      this.txController.resetState,
      this.decryptMessageController.resetState.bind(
        this.decryptMessageController,
      ),
      this.encryptionPublicKeyController.resetState.bind(
        this.encryptionPublicKeyController,
      ),
      this.signatureController.resetState.bind(this.signatureController),
      this.swapsController.resetState,
      this.ensController.resetState,
      this.approvalController.clear.bind(this.approvalController),
      // WE SHOULD ADD TokenListController.resetState here too. But it's not implemented yet.
    ];

    if (isManifestV3) {
      if (isFirstMetaMaskControllerSetup === true) {
        this.resetStates(resetMethods);
        this.extension.storage.session.set({
          isFirstMetaMaskControllerSetup: false,
        });
      }
    } else {
      // it's always the first time in MV2
      this.resetStates(resetMethods);
    }

    // Automatic login via config password or loginToken
    if (
      !this.isUnlocked() &&
      this.onboardingController.store.getState().completedOnboarding
    ) {
      this._loginUser();
    } else {
      this._startUISync();
    }

    // Lazily update the store with the current extension environment
    this.extension.runtime.getPlatformInfo().then(({ os }) => {
      this.appStateController.setBrowserEnvironment(
        os,
        // This method is presently only supported by Firefox
        this.extension.runtime.getBrowserInfo === undefined
          ? 'chrome'
          : 'firefox',
      );
    });

    this.setupControllerEventSubscriptions();

    // For more information about these legacy streams, see here:
    // https://github.com/MetaMask/metamask-extension/issues/15491
    // TODO:LegacyProvider: Delete
    this.publicConfigStore = this.createPublicConfigStore();

    // Multiple MetaMask instances launched warning
    this.extension.runtime.onMessageExternal.addListener(onMessageReceived);
    // Fire a ping message to check if other extensions are running
    checkForMultipleVersionsRunning();
  }

  triggerNetworkrequests() {
    this.accountTracker.start();
    this.txController.startIncomingTransactionPolling();
    if (this.preferencesController.store.getState().useCurrencyRateCheck) {
      this.currencyRateController.start();
    }
    if (this.preferencesController.store.getState().useTokenDetection) {
      this.tokenListController.start();
    }
  }

  stopNetworkRequests() {
    this.accountTracker.stop();
    this.txController.stopIncomingTransactionPolling();
    if (this.preferencesController.store.getState().useCurrencyRateCheck) {
      this.currencyRateController.stop();
    }
    if (this.preferencesController.store.getState().useTokenDetection) {
      this.tokenListController.stop();
    }
  }

  canUseHardwareWallets() {
    return !isManifestV3 || process.env.HARDWARE_WALLETS_MV3;
  }

  resetStates(resetMethods) {
    resetMethods.forEach((resetMethod) => {
      try {
        resetMethod();
      } catch (err) {
        console.error(err);
      }
    });
  }

  ///: BEGIN:ONLY_INCLUDE_IN(keyring-snaps)
  /**
   * Initialize the snap keyring if it is not present.
   *
   * @returns {SnapKeyring}
   */
  async getSnapKeyring() {
    let [snapKeyring] = this.keyringController.getKeyringsByType(
      KeyringType.snap,
    );
    if (!snapKeyring) {
      snapKeyring = await this.keyringController.addNewKeyring(
        KeyringType.snap,
      );
    }
    return snapKeyring;
  }
  ///: END:ONLY_INCLUDE_IN

  ///: BEGIN:ONLY_INCLUDE_IN(build-flask)
  trackInsightSnapView(snapId) {
    this.metaMetricsController.trackEvent({
      event: MetaMetricsEventName.InsightSnapViewed,
      category: MetaMetricsEventCategory.Snaps,
      properties: {
        snap_id: snapId,
      },
    });
  }
  ///: END:ONLY_INCLUDE_IN

  ///: BEGIN:ONLY_INCLUDE_IN(snaps)
  /**
   * Tracks snaps export usage.
   * Note: This function is throttled to 1 call per 60 seconds per snap id + handler combination.
   *
   * @param {string} snapId - The ID of the snap the handler is being triggered on.
   * @param {string} handler - The handler to trigger on the snap for the request.
   */
  _trackSnapExportUsage = wrap(
    memoize(
      () =>
        throttle(
          (snapId, handler) =>
            this.metaMetricsController.trackEvent({
              event: MetaMetricsEventName.SnapExportUsed,
              category: MetaMetricsEventCategory.Snaps,
              properties: {
                snap_id: snapId,
                export: handler,
              },
            }),
          SECOND * 60,
        ),
      (snapId, handler) => `${snapId}${handler}`,
    ),
    (getFunc, ...args) => getFunc(...args)(...args),
  );

  /**
   * Passes a JSON-RPC request object to the SnapController for execution.
   *
   * @param {object} args - A bag of options.
   * @param {string} args.snapId - The ID of the recipient snap.
   * @param {string} args.origin - The origin of the RPC request.
   * @param {string} args.handler - The handler to trigger on the snap for the request.
   * @param {object} args.request - The JSON-RPC request object.
   * @returns The result of the JSON-RPC request.
   */
  handleSnapRequest(args) {
    this._trackSnapExportUsage(args.snapId, args.handler);

    return this.controllerMessenger.call('SnapController:handleRequest', args);
  }

  /**
   * Gets the currently selected locale from the PreferencesController.
   *
   * @returns The currently selected locale.
   */
  getLocale() {
    const { currentLocale } = this.preferencesController.store.getState();

    return currentLocale;
  }

  /**
   * Constructor helper for getting Snap permission specifications.
   */
  getSnapPermissionSpecifications() {
    return {
      ...buildSnapEndowmentSpecifications(),
      ...buildSnapRestrictedMethodSpecifications({
        encrypt,
        decrypt,
        getLocale: this.getLocale.bind(this),
        clearSnapState: this.controllerMessenger.call.bind(
          this.controllerMessenger,
          'SnapController:clearSnapState',
        ),
        getMnemonic: this.getPrimaryKeyringMnemonic.bind(this),
        getUnlockPromise: this.appStateController.getUnlockPromise.bind(
          this.appStateController,
        ),
        getSnap: this.controllerMessenger.call.bind(
          this.controllerMessenger,
          'SnapController:get',
        ),
        handleSnapRpcRequest: this.handleSnapRequest.bind(this),
        getSnapState: this.controllerMessenger.call.bind(
          this.controllerMessenger,
          'SnapController:getSnapState',
        ),
        showDialog: (origin, type, content, placeholder) =>
          this.approvalController.addAndShowApprovalRequest({
            origin,
            type: SNAP_DIALOG_TYPES[type],
            requestData: { content, placeholder },
          }),
        showNativeNotification: (origin, args) =>
          this.controllerMessenger.call(
            'RateLimitController:call',
            origin,
            'showNativeNotification',
            origin,
            args.message,
          ),
        showInAppNotification: (origin, args) =>
          this.controllerMessenger.call(
            'RateLimitController:call',
            origin,
            'showInAppNotification',
            origin,
            args.message,
          ),
        updateSnapState: this.controllerMessenger.call.bind(
          this.controllerMessenger,
          'SnapController:updateSnapState',
        ),
        maybeUpdatePhishingList: this.controllerMessenger.call.bind(
          this.controllerMessenger,
          'PhishingController:maybeUpdateState',
        ),
        isOnPhishingList: (origin) =>
          this.controllerMessenger.call('PhishingController:testOrigin', origin)
            .result,
        ///: END:ONLY_INCLUDE_IN
        ///: BEGIN:ONLY_INCLUDE_IN(keyring-snaps)
        getSnapKeyring: this.getSnapKeyring.bind(this),
        ///: END:ONLY_INCLUDE_IN
        ///: BEGIN:ONLY_INCLUDE_IN(snaps)
      }),
    };
  }

  /**
   * Deletes the specified notifications from state.
   *
   * @param {string[]} ids - The notifications ids to delete.
   */
  dismissNotifications(ids) {
    this.notificationController.dismiss(ids);
  }

  /**
   * Updates the readDate attribute of the specified notifications.
   *
   * @param {string[]} ids - The notifications ids to mark as read.
   */
  markNotificationsAsRead(ids) {
    this.notificationController.markRead(ids);
  }

  ///: END:ONLY_INCLUDE_IN

  /**
   * Sets up BaseController V2 event subscriptions. Currently, this includes
   * the subscriptions necessary to notify permission subjects of account
   * changes.
   *
   * Some of the subscriptions in this method are ControllerMessenger selector
   * event subscriptions. See the relevant documentation for
   * `@metamask/base-controller` for more information.
   *
   * Note that account-related notifications emitted when the extension
   * becomes unlocked are handled in MetaMaskController._onUnlock.
   */
  setupControllerEventSubscriptions() {
    let lastSelectedAddress;

    this.preferencesController.store.subscribe(async (state) => {
      const { currentLocale } = state;

      const { chainId } = this.networkController.state.providerConfig;
      await updateCurrentLocale(currentLocale);

      if (state.incomingTransactionsPreferences?.[chainId]) {
        this.txController.startIncomingTransactionPolling();
      } else {
        this.txController.stopIncomingTransactionPolling();
      }
    });

    this.controllerMessenger.subscribe(
      `${this.accountsController.name}:selectedAccountChange`,
      async (account) => {
        if (account.address && account.address !== lastSelectedAddress) {
          lastSelectedAddress = account.address;
          await this._onAccountChange(account.address);
        }
      },
    );

    // This handles account changes every time relevant permission state
    // changes, for any reason.
    this.controllerMessenger.subscribe(
      `${this.permissionController.name}:stateChange`,
      async (currentValue, previousValue) => {
        const changedAccounts = getChangedAccounts(currentValue, previousValue);

        for (const [origin, accounts] of changedAccounts.entries()) {
          this._notifyAccountsChange(origin, accounts);
        }
      },
      getPermittedAccountsByOrigin,
    );

    this.controllerMessenger.subscribe(
      'NetworkController:networkDidChange',
      async () => {
        await this.txController.updateIncomingTransactions();
      },
    );

    ///: BEGIN:ONLY_INCLUDE_IN(snaps)
    // Record Snap metadata whenever a Snap is added to state.
    this.controllerMessenger.subscribe(
      `${this.snapController.name}:snapAdded`,
      (snap, svgIcon = null) => {
        const {
          manifest: { proposedName },
          version,
        } = snap;
        this.subjectMetadataController.addSubjectMetadata({
          subjectType: SubjectType.Snap,
          name: proposedName,
          origin: snap.id,
          version,
          svgIcon,
        });
      },
    );

    this.controllerMessenger.subscribe(
      `${this.snapController.name}:snapInstalled`,
      (truncatedSnap, origin) => {
        this.metaMetricsController.trackEvent({
          event: MetaMetricsEventName.SnapInstalled,
          category: MetaMetricsEventCategory.Snaps,
          properties: {
            snap_id: truncatedSnap.id,
            version: truncatedSnap.version,
            origin,
          },
        });
      },
    );

    this.controllerMessenger.subscribe(
      `${this.snapController.name}:snapUpdated`,
      (newSnap, oldVersion, origin) => {
        this.metaMetricsController.trackEvent({
          event: MetaMetricsEventName.SnapUpdated,
          category: MetaMetricsEventCategory.Snaps,
          properties: {
            snap_id: newSnap.id,
            old_version: oldVersion,
            new_version: newSnap.version,
            origin,
          },
        });
      },
    );

    this.controllerMessenger.subscribe(
      `${this.snapController.name}:snapTerminated`,
      (truncatedSnap) => {
        const approvals = Object.values(
          this.approvalController.state.pendingApprovals,
        ).filter(
          (approval) =>
            approval.origin === truncatedSnap.id &&
            approval.type.startsWith(RestrictedMethods.snap_dialog),
        );
        for (const approval of approvals) {
          this.approvalController.reject(
            approval.id,
            new Error('Snap was terminated.'),
          );
        }
      },
    );

    this.controllerMessenger.subscribe(
      `${this.snapController.name}:snapRemoved`,
      (truncatedSnap) => {
        const notificationIds = Object.values(
          this.notificationController.state.notifications,
        ).reduce((idList, notification) => {
          if (notification.origin === truncatedSnap.id) {
            idList.push(notification.id);
          }
          return idList;
        }, []);

        this.dismissNotifications(notificationIds);
      },
    );

    this.controllerMessenger.subscribe(
      `${this.snapController.name}:snapUninstalled`,
      (truncatedSnap) => {
        this.metaMetricsController.trackEvent({
          event: MetaMetricsEventName.SnapUninstalled,
          category: MetaMetricsEventCategory.Snaps,
          properties: {
            snap_id: truncatedSnap.id,
            version: truncatedSnap.version,
          },
        });
      },
    );

    ///: END:ONLY_INCLUDE_IN
  }

  /**
   * TODO:LegacyProvider: Delete
   * Constructor helper: initialize a public config store.
   * This store is used to make some config info available to Dapps synchronously.
   */
  createPublicConfigStore() {
    // subset of state for metamask inpage provider
    const publicConfigStore = new ObservableStore();

    const selectPublicState = (chainId, { isUnlocked }) => {
      return {
        isUnlocked,
        chainId,
        networkVersion: this.deprecatedNetworkId ?? 'loading',
      };
    };

    const updatePublicConfigStore = (memState) => {
      const networkStatus =
        memState.networksMetadata[memState.selectedNetworkClientId]?.status;
      const { chainId } = this.networkController.state.providerConfig;
      if (networkStatus === NetworkStatus.Available) {
        publicConfigStore.putState(selectPublicState(chainId, memState));
      }
    };

    // setup memStore subscription hooks
    this.on('update', updatePublicConfigStore);
    updatePublicConfigStore(this.getState());

    return publicConfigStore;
  }

  /**
   * Gets relevant state for the provider of an external origin.
   *
   * @param {string} origin - The origin to get the provider state for.
   * @returns {Promise<{ isUnlocked: boolean, networkVersion: string, chainId: string, accounts: string[] }>} An object with relevant state properties.
   */
  async getProviderState(origin) {
    return {
      isUnlocked: this.isUnlocked(),
      accounts: await this.getPermittedAccounts(origin),
      ...this.getProviderNetworkState(
        this.preferencesController.getUseRequestQueue() ? origin : undefined,
      ),
    };
  }

  /**
   * Retrieves network state information relevant for external providers.
   *
   * @param {string} origin - The origin identifier for which network state is requested (default: 'metamask').
   * @returns {object} An object containing important network state properties, including chainId and networkVersion.
   */
  getProviderNetworkState(origin = 'metamask') {
    let chainId;
    if (this.preferencesController.getUseRequestQueue()) {
      // It would be nice to have selectedNetworkController always return a value, and have it decide how to default the values (in all cases we want the default to be 'what ever the globally selected network is').
      // I ended up adding this defaulting here because of an issue where the selected network for the origin 'metamask' - it is `undefined` until you unlock the wallet and select a network for the first time.
      const networkClientId =
        this.controllerMessenger.call(
          'SelectedNetworkController:getNetworkClientIdForDomain',
          origin,
        ) || this.networkController.state.selectedNetworkClientId;

      const networkClient = this.controllerMessenger.call(
        'NetworkController:getNetworkClientById',
        networkClientId,
      );
      chainId = networkClient.configuration.chainId;
    } else {
      chainId = this.networkController.state.providerConfig.chainId;
    }

    return {
      chainId,
      networkVersion: this.deprecatedNetworkId ?? 'loading',
    };
  }

  /**
   * TODO: Delete when ready to remove `networkVersion` from provider object
   * Updates the `deprecatedNetworkId` value
   */
  async updateDeprecatedNetworkId() {
    try {
      this.deprecatedNetworkId = await this.deprecatedGetNetworkId();
    } catch (error) {
      console.error(error);
      this.deprecatedNetworkId = null;
    }
    this._notifyChainChange();
  }

  /**
   * TODO: Delete when ready to remove `networkVersion` from provider object
   * Gets current networkId as returned by `net_version`
   *
   * @returns {string} The networkId for the current network or null on failure
   * @throws Will throw if there is a problem getting the network version
   */
  async deprecatedGetNetworkId() {
    const ethQuery = this.controllerMessenger.call(
      'NetworkController:getEthQuery',
    );

    if (!ethQuery) {
      throw new Error('Provider has not been initialized');
    }

    return new Promise((resolve, reject) => {
      ethQuery.sendAsync({ method: 'net_version' }, (error, result) => {
        if (error) {
          reject(error);
        } else {
          resolve(convertNetworkId(result));
        }
      });
    });
  }

  //=============================================================================
  // EXPOSED TO THE UI SUBSYSTEM
  //=============================================================================

  /**
   * The metamask-state of the various controllers, made available to the UI
   *
   * @returns {object} status
   */
  getState() {
    const { vault } = this.keyringController.state;
    const isInitialized = Boolean(vault);

    const flatState = this.memStore.getFlatState();

    // The vault should not be exposed to the UI
    delete flatState.vault;

    return {
      isInitialized,
      ...flatState,
      ///: BEGIN:ONLY_INCLUDE_IN(snaps)
      // Snap state, source code and other files are stripped out to prevent piping to the MetaMask UI.
      snapStates: {},
      snaps: Object.values(flatState.snaps ?? {}).reduce((acc, snap) => {
        // eslint-disable-next-line no-unused-vars
        const { sourceCode, auxiliaryFiles, ...rest } = snap;
        acc[snap.id] = rest;
        return acc;
      }, {}),
      ///: END:ONLY_INCLUDE_IN
    };
  }

  /**
   * Returns an Object containing API Callback Functions.
   * These functions are the interface for the UI.
   * The API object can be transmitted over a stream via JSON-RPC.
   *
   * @returns {object} Object containing API functions.
   */
  getApi() {
    const {
      accountsController,
      addressBookController,
      alertController,
      appStateController,
      keyringController,
      nftController,
      nftDetectionController,
      currencyRateController,
      detectTokensController,
      ensController,
      gasFeeController,
      metaMetricsController,
      networkController,
      announcementController,
      onboardingController,
      permissionController,
      preferencesController,
      swapsController,
      tokensController,
      smartTransactionsController,
      txController,
      assetsContractController,
      backup,
      approvalController,
      phishingController,
    } = this;

    return {
      // etc
      getState: this.getState.bind(this),
      setCurrentCurrency: currencyRateController.setCurrentCurrency.bind(
        currencyRateController,
      ),
      setUseBlockie: preferencesController.setUseBlockie.bind(
        preferencesController,
      ),
      setUseNonceField: preferencesController.setUseNonceField.bind(
        preferencesController,
      ),
      setUsePhishDetect: preferencesController.setUsePhishDetect.bind(
        preferencesController,
      ),
      setUseMultiAccountBalanceChecker:
        preferencesController.setUseMultiAccountBalanceChecker.bind(
          preferencesController,
        ),
      setUseSafeChainsListValidation:
        preferencesController.setUseSafeChainsListValidation.bind(
          preferencesController,
        ),
      setUseTokenDetection: preferencesController.setUseTokenDetection.bind(
        preferencesController,
      ),
      setUseNftDetection: preferencesController.setUseNftDetection.bind(
        preferencesController,
      ),
      setUse4ByteResolution: preferencesController.setUse4ByteResolution.bind(
        preferencesController,
      ),
      setUseCurrencyRateCheck:
        preferencesController.setUseCurrencyRateCheck.bind(
          preferencesController,
        ),
      setOpenSeaEnabled: preferencesController.setOpenSeaEnabled.bind(
        preferencesController,
      ),
      getUseRequestQueue: this.preferencesController.getUseRequestQueue.bind(
        this.preferencesController,
      ),
      getProviderConfig: () => this.networkController.state.providerConfig,

      ///: BEGIN:ONLY_INCLUDE_IN(blockaid)
      setSecurityAlertsEnabled:
        preferencesController.setSecurityAlertsEnabled.bind(
          preferencesController,
        ),
      ///: END:ONLY_INCLUDE_IN
      ///: BEGIN:ONLY_INCLUDE_IN(keyring-snaps)
      setAddSnapAccountEnabled:
        preferencesController.setAddSnapAccountEnabled.bind(
          preferencesController,
        ),
      ///: END:ONLY_INCLUDE_IN
      ///: BEGIN:ONLY_INCLUDE_IN(petnames)
      setUseExternalNameSources:
        preferencesController.setUseExternalNameSources.bind(
          preferencesController,
        ),
      ///: END:ONLY_INCLUDE_IN
      setUseRequestQueue: preferencesController.setUseRequestQueue.bind(
        preferencesController,
      ),
      setIpfsGateway: preferencesController.setIpfsGateway.bind(
        preferencesController,
      ),
      setUseAddressBarEnsResolution:
        preferencesController.setUseAddressBarEnsResolution.bind(
          preferencesController,
        ),
      setParticipateInMetaMetrics:
        metaMetricsController.setParticipateInMetaMetrics.bind(
          metaMetricsController,
        ),
      setCurrentLocale: preferencesController.setCurrentLocale.bind(
        preferencesController,
      ),
      setIncomingTransactionsPreferences:
        preferencesController.setIncomingTransactionsPreferences.bind(
          preferencesController,
        ),
      markPasswordForgotten: this.markPasswordForgotten.bind(this),
      unMarkPasswordForgotten: this.unMarkPasswordForgotten.bind(this),
      getRequestAccountTabIds: this.getRequestAccountTabIds,
      getOpenMetamaskTabsIds: this.getOpenMetamaskTabsIds,
      markNotificationPopupAsAutomaticallyClosed: () =>
        this.notificationManager.markAsAutomaticallyClosed(),

      // approval
      requestUserApproval:
        approvalController.addAndShowApprovalRequest.bind(approvalController),

      // primary keyring management
      addNewAccount: this.addNewAccount.bind(this),
      verifySeedPhrase: this.verifySeedPhrase.bind(this),
      resetAccount: this.resetAccount.bind(this),
      removeAccount: this.removeAccount.bind(this),
      importAccountWithStrategy: this.importAccountWithStrategy.bind(this),
      ///: BEGIN:ONLY_INCLUDE_IN(keyring-snaps)
      getAccountsBySnapId: (snapId) => getAccountsBySnapId(this, snapId),
      ///: END:ONLY_INCLUDE_IN

      // hardware wallets
      connectHardware: this.connectHardware.bind(this),
      forgetDevice: this.forgetDevice.bind(this),
      checkHardwareStatus: this.checkHardwareStatus.bind(this),
      unlockHardwareWalletAccount: this.unlockHardwareWalletAccount.bind(this),
      setLedgerTransportPreference:
        this.setLedgerTransportPreference.bind(this),
      attemptLedgerTransportCreation:
        this.attemptLedgerTransportCreation.bind(this),
      establishLedgerTransportPreference:
        this.establishLedgerTransportPreference.bind(this),

      // qr hardware devices
      submitQRHardwareCryptoHDKey:
        keyringController.submitQRCryptoHDKey.bind(keyringController),
      submitQRHardwareCryptoAccount:
        keyringController.submitQRCryptoAccount.bind(keyringController),
      cancelSyncQRHardware:
        keyringController.cancelQRSynchronization.bind(keyringController),
      submitQRHardwareSignature:
        keyringController.submitQRSignature.bind(keyringController),
      cancelQRHardwareSignRequest:
        keyringController.cancelQRSignRequest.bind(keyringController),

      // vault management
      submitPassword: this.submitPassword.bind(this),
      verifyPassword: this.verifyPassword.bind(this),

      // network management
      setProviderType: (type) => {
        // when using this format, type happens to be the same as the networkClientId...
        this.selectedNetworkController.setNetworkClientIdForMetamask(type);
        return this.networkController.setProviderType(type);
      },
      setActiveNetwork: (networkConfigurationId) => {
        this.selectedNetworkController.setNetworkClientIdForMetamask(
          networkConfigurationId,
        );
        return this.networkController.setActiveNetwork(networkConfigurationId);
      },
      rollbackToPreviousProvider:
        networkController.rollbackToPreviousProvider.bind(networkController),
      removeNetworkConfiguration:
        networkController.removeNetworkConfiguration.bind(networkController),
      upsertNetworkConfiguration:
        this.networkController.upsertNetworkConfiguration.bind(
          this.networkController,
        ),
      getCurrentNetworkEIP1559Compatibility:
        this.networkController.getEIP1559Compatibility.bind(
          this.networkController,
        ),
      // PreferencesController
      setSelectedAddress: (address) => {
        this.preferencesController.setSelectedAddress(address);
        this.accountsController.setSelectedAccount(
          this.accountsController.getAccountByAddress(address).id,
        );
      },
      addToken: tokensController.addToken.bind(tokensController),
      updateTokenType: tokensController.updateTokenType.bind(tokensController),
      setFeatureFlag: preferencesController.setFeatureFlag.bind(
        preferencesController,
      ),
      setPreference: preferencesController.setPreference.bind(
        preferencesController,
      ),

      addKnownMethodData: preferencesController.addKnownMethodData.bind(
        preferencesController,
      ),
      setDismissSeedBackUpReminder:
        preferencesController.setDismissSeedBackUpReminder.bind(
          preferencesController,
        ),
      setDisabledRpcMethodPreference:
        preferencesController.setDisabledRpcMethodPreference.bind(
          preferencesController,
        ),
      getRpcMethodPreferences:
        preferencesController.getRpcMethodPreferences.bind(
          preferencesController,
        ),
      setAdvancedGasFee: preferencesController.setAdvancedGasFee.bind(
        preferencesController,
      ),
      setTheme: preferencesController.setTheme.bind(preferencesController),
      setTransactionSecurityCheckEnabled:
        preferencesController.setTransactionSecurityCheckEnabled.bind(
          preferencesController,
        ),
      ///: BEGIN:ONLY_INCLUDE_IN(keyring-snaps)
      setSnapsAddSnapAccountModalDismissed:
        preferencesController.setSnapsAddSnapAccountModalDismissed.bind(
          preferencesController,
        ),
      ///: END:ONLY_INCLUDE_IN

      // AccountsController
      setSelectedInternalAccount:
        accountsController.setSelectedAccount.bind(accountsController),

      setAccountName:
        accountsController.setAccountName.bind(accountsController),

      setAccountLabel: (address, label) => {
        this.preferencesController.setAccountLabel(address, label);
        const account = this.accountsController.getAccountByAddress(address);
        this.accountsController.setAccountName(account.id, label);
      },

      // AssetsContractController
      getTokenStandardAndDetails: this.getTokenStandardAndDetails.bind(this),

      // NftController
      addNft: nftController.addNft.bind(nftController),

      addNftVerifyOwnership:
        nftController.addNftVerifyOwnership.bind(nftController),

      removeAndIgnoreNft: nftController.removeAndIgnoreNft.bind(nftController),

      removeNft: nftController.removeNft.bind(nftController),

      checkAndUpdateAllNftsOwnershipStatus:
        nftController.checkAndUpdateAllNftsOwnershipStatus.bind(nftController),

      checkAndUpdateSingleNftOwnershipStatus:
        nftController.checkAndUpdateSingleNftOwnershipStatus.bind(
          nftController,
        ),

      isNftOwner: nftController.isNftOwner.bind(nftController),

      // AddressController
      setAddressBook: addressBookController.set.bind(addressBookController),
      removeFromAddressBook: addressBookController.delete.bind(
        addressBookController,
      ),

      // AppStateController
      setLastActiveTime:
        appStateController.setLastActiveTime.bind(appStateController),
      setDefaultHomeActiveTabName:
        appStateController.setDefaultHomeActiveTabName.bind(appStateController),
      setConnectedStatusPopoverHasBeenShown:
        appStateController.setConnectedStatusPopoverHasBeenShown.bind(
          appStateController,
        ),
      setRecoveryPhraseReminderHasBeenShown:
        appStateController.setRecoveryPhraseReminderHasBeenShown.bind(
          appStateController,
        ),
      setRecoveryPhraseReminderLastShown:
        appStateController.setRecoveryPhraseReminderLastShown.bind(
          appStateController,
        ),
      setTermsOfUseLastAgreed:
        appStateController.setTermsOfUseLastAgreed.bind(appStateController),
      ///: BEGIN:ONLY_INCLUDE_IN(snaps)
      setSnapsInstallPrivacyWarningShownStatus:
        appStateController.setSnapsInstallPrivacyWarningShownStatus.bind(
          appStateController,
        ),
      ///: END:ONLY_INCLUDE_IN
      setOutdatedBrowserWarningLastShown:
        appStateController.setOutdatedBrowserWarningLastShown.bind(
          appStateController,
        ),
      setShowTestnetMessageInDropdown:
        appStateController.setShowTestnetMessageInDropdown.bind(
          appStateController,
        ),
      setShowBetaHeader:
        appStateController.setShowBetaHeader.bind(appStateController),
      setShowProductTour:
        appStateController.setShowProductTour.bind(appStateController),
      updateNftDropDownState:
        appStateController.updateNftDropDownState.bind(appStateController),
      setFirstTimeUsedNetwork:
        appStateController.setFirstTimeUsedNetwork.bind(appStateController),

      // EnsController
      tryReverseResolveAddress:
        ensController.reverseResolveAddress.bind(ensController),

      // KeyringController
      setLocked: this.setLocked.bind(this),
      createNewVaultAndKeychain: this.createNewVaultAndKeychain.bind(this),
      createNewVaultAndRestore: this.createNewVaultAndRestore.bind(this),
      exportAccount: this.exportAccount.bind(this),

      // txController
      updateTransaction: txController.updateTransaction.bind(txController),
      approveTransactionsWithSameNonce:
        txController.approveTransactionsWithSameNonce.bind(txController),
      createCancelTransaction: this.createCancelTransaction.bind(this),
      createSpeedUpTransaction: this.createSpeedUpTransaction.bind(this),
      estimateGas: this.estimateGas.bind(this),
      getNextNonce: this.getNextNonce.bind(this),
      addTransaction: this.addTransaction.bind(this),
      addTransactionAndWaitForPublish:
        this.addTransactionAndWaitForPublish.bind(this),
      createTransactionEventFragment:
        createTransactionEventFragmentWithTxId.bind(
          null,
          this.getTransactionMetricsRequest(),
        ),
      getTransactions: txController.getTransactions.bind(txController),

      updateEditableParams:
        txController.updateEditableParams.bind(txController),
      updateTransactionGasFees:
        txController.updateTransactionGasFees.bind(txController),
      updateTransactionSendFlowHistory:
        txController.updateTransactionSendFlowHistory.bind(txController),

      updatePreviousGasParams:
        txController.updatePreviousGasParams.bind(txController),

      // decryptMessageController
      decryptMessage: this.decryptMessageController.decryptMessage.bind(
        this.decryptMessageController,
      ),
      decryptMessageInline:
        this.decryptMessageController.decryptMessageInline.bind(
          this.decryptMessageController,
        ),
      cancelDecryptMessage:
        this.decryptMessageController.cancelDecryptMessage.bind(
          this.decryptMessageController,
        ),

      // EncryptionPublicKeyController
      encryptionPublicKey:
        this.encryptionPublicKeyController.encryptionPublicKey.bind(
          this.encryptionPublicKeyController,
        ),
      cancelEncryptionPublicKey:
        this.encryptionPublicKeyController.cancelEncryptionPublicKey.bind(
          this.encryptionPublicKeyController,
        ),

      // onboarding controller
      setSeedPhraseBackedUp:
        onboardingController.setSeedPhraseBackedUp.bind(onboardingController),
      completeOnboarding:
        onboardingController.completeOnboarding.bind(onboardingController),
      setFirstTimeFlowType:
        onboardingController.setFirstTimeFlowType.bind(onboardingController),

      // alert controller
      setAlertEnabledness:
        alertController.setAlertEnabledness.bind(alertController),
      setUnconnectedAccountAlertShown:
        alertController.setUnconnectedAccountAlertShown.bind(alertController),
      setWeb3ShimUsageAlertDismissed:
        alertController.setWeb3ShimUsageAlertDismissed.bind(alertController),

      // permissions
      removePermissionsFor: this.removePermissionsFor,
      approvePermissionsRequest: this.acceptPermissionsRequest,
      rejectPermissionsRequest: this.rejectPermissionsRequest,
      ...getPermissionBackgroundApiMethods(permissionController),

      ///: BEGIN:ONLY_INCLUDE_IN(build-mmi)
      connectCustodyAddresses: this.mmiController.connectCustodyAddresses.bind(
        this.mmiController,
      ),
      getCustodianAccounts: this.mmiController.getCustodianAccounts.bind(
        this.mmiController,
      ),
      getCustodianAccountsByAddress:
        this.mmiController.getCustodianAccountsByAddress.bind(
          this.mmiController,
        ),
      getCustodianTransactionDeepLink:
        this.mmiController.getCustodianTransactionDeepLink.bind(
          this.mmiController,
        ),
      getCustodianConfirmDeepLink:
        this.mmiController.getCustodianConfirmDeepLink.bind(this.mmiController),
      getCustodianSignMessageDeepLink:
        this.mmiController.getCustodianSignMessageDeepLink.bind(
          this.mmiController,
        ),
      getCustodianToken: this.mmiController.getCustodianToken.bind(
        this.mmiController,
      ),
      getCustodianJWTList: this.mmiController.getCustodianJWTList.bind(
        this.mmiController,
      ),
      getAllCustodianAccountsWithToken:
        this.mmiController.getAllCustodianAccountsWithToken.bind(
          this.mmiController,
        ),
      setCustodianNewRefreshToken:
        this.mmiController.setCustodianNewRefreshToken.bind(this.mmiController),
      setWaitForConfirmDeepLinkDialog:
        this.custodyController.setWaitForConfirmDeepLinkDialog.bind(
          this.custodyController,
        ),
      setCustodianConnectRequest:
        this.custodyController.setCustodianConnectRequest.bind(
          this.custodyController,
        ),
      getCustodianConnectRequest:
        this.custodyController.getCustodianConnectRequest.bind(
          this.custodyController,
        ),
      getMmiConfiguration:
        this.mmiConfigurationController.getConfiguration.bind(
          this.mmiConfigurationController,
        ),
      removeAddTokenConnectRequest:
        this.institutionalFeaturesController.removeAddTokenConnectRequest.bind(
          this.institutionalFeaturesController,
        ),
      showInteractiveReplacementTokenBanner:
        appStateController.showInteractiveReplacementTokenBanner.bind(
          appStateController,
        ),
      ///: END:ONLY_INCLUDE_IN

      ///: BEGIN:ONLY_INCLUDE_IN(snaps)
      // snaps
      disableSnap: this.controllerMessenger.call.bind(
        this.controllerMessenger,
        'SnapController:disable',
      ),
      enableSnap: this.controllerMessenger.call.bind(
        this.controllerMessenger,
        'SnapController:enable',
      ),
      removeSnap: this.controllerMessenger.call.bind(
        this.controllerMessenger,
        'SnapController:remove',
      ),
      handleSnapRequest: this.handleSnapRequest.bind(this),
      revokeDynamicSnapPermissions: this.controllerMessenger.call.bind(
        this.controllerMessenger,
        'SnapController:revokeDynamicPermissions',
      ),
      dismissNotifications: this.dismissNotifications.bind(this),
      markNotificationsAsRead: this.markNotificationsAsRead.bind(this),
      updateCaveat: this.updateCaveat.bind(this),
      getPhishingResult: async (website) => {
        await phishingController.maybeUpdateState();

        return phishingController.test(website);
      },
      ///: END:ONLY_INCLUDE_IN
      ///: BEGIN:ONLY_INCLUDE_IN(keyring-snaps)
      updateSnapRegistry: this.preferencesController.updateSnapRegistry.bind(
        preferencesController,
      ),
      ///: END:ONLY_INCLUDE_IN
      ///: BEGIN:ONLY_INCLUDE_IN(desktop)
      // Desktop
      getDesktopEnabled: this.desktopController.getDesktopEnabled.bind(
        this.desktopController,
      ),
      setDesktopEnabled: this.desktopController.setDesktopEnabled.bind(
        this.desktopController,
      ),
      generateDesktopOtp: this.desktopController.generateOtp.bind(
        this.desktopController,
      ),
      testDesktopConnection: this.desktopController.testDesktopConnection.bind(
        this.desktopController,
      ),
      disableDesktop: this.desktopController.disableDesktop.bind(
        this.desktopController,
      ),
      ///: END:ONLY_INCLUDE_IN

      // swaps
      fetchAndSetQuotes:
        swapsController.fetchAndSetQuotes.bind(swapsController),
      setSelectedQuoteAggId:
        swapsController.setSelectedQuoteAggId.bind(swapsController),
      resetSwapsState: swapsController.resetSwapsState.bind(swapsController),
      setSwapsTokens: swapsController.setSwapsTokens.bind(swapsController),
      clearSwapsQuotes: swapsController.clearSwapsQuotes.bind(swapsController),
      setApproveTxId: swapsController.setApproveTxId.bind(swapsController),
      setTradeTxId: swapsController.setTradeTxId.bind(swapsController),
      setSwapsTxGasPrice:
        swapsController.setSwapsTxGasPrice.bind(swapsController),
      setSwapsTxGasLimit:
        swapsController.setSwapsTxGasLimit.bind(swapsController),
      setSwapsTxMaxFeePerGas:
        swapsController.setSwapsTxMaxFeePerGas.bind(swapsController),
      setSwapsTxMaxFeePriorityPerGas:
        swapsController.setSwapsTxMaxFeePriorityPerGas.bind(swapsController),
      safeRefetchQuotes:
        swapsController.safeRefetchQuotes.bind(swapsController),
      stopPollingForQuotes:
        swapsController.stopPollingForQuotes.bind(swapsController),
      setBackgroundSwapRouteState:
        swapsController.setBackgroundSwapRouteState.bind(swapsController),
      resetPostFetchState:
        swapsController.resetPostFetchState.bind(swapsController),
      setSwapsErrorKey: swapsController.setSwapsErrorKey.bind(swapsController),
      setInitialGasEstimate:
        swapsController.setInitialGasEstimate.bind(swapsController),
      setCustomApproveTxData:
        swapsController.setCustomApproveTxData.bind(swapsController),
      setSwapsLiveness: swapsController.setSwapsLiveness.bind(swapsController),
      setSwapsFeatureFlags:
        swapsController.setSwapsFeatureFlags.bind(swapsController),
      setSwapsUserFeeLevel:
        swapsController.setSwapsUserFeeLevel.bind(swapsController),
      setSwapsQuotesPollingLimitEnabled:
        swapsController.setSwapsQuotesPollingLimitEnabled.bind(swapsController),

      // Smart Transactions
      setSmartTransactionsOptInStatus:
        smartTransactionsController.setOptInState.bind(
          smartTransactionsController,
        ),
      fetchSmartTransactionFees: smartTransactionsController.getFees.bind(
        smartTransactionsController,
      ),
      clearSmartTransactionFees: smartTransactionsController.clearFees.bind(
        smartTransactionsController,
      ),
      submitSignedTransactions:
        smartTransactionsController.submitSignedTransactions.bind(
          smartTransactionsController,
        ),
      cancelSmartTransaction:
        smartTransactionsController.cancelSmartTransaction.bind(
          smartTransactionsController,
        ),
      fetchSmartTransactionsLiveness:
        smartTransactionsController.fetchLiveness.bind(
          smartTransactionsController,
        ),
      updateSmartTransaction:
        smartTransactionsController.updateSmartTransaction.bind(
          smartTransactionsController,
        ),
      setStatusRefreshInterval:
        smartTransactionsController.setStatusRefreshInterval.bind(
          smartTransactionsController,
        ),

      // MetaMetrics
      trackMetaMetricsEvent: metaMetricsController.trackEvent.bind(
        metaMetricsController,
      ),
      trackMetaMetricsPage: metaMetricsController.trackPage.bind(
        metaMetricsController,
      ),
      createEventFragment: metaMetricsController.createEventFragment.bind(
        metaMetricsController,
      ),
      updateEventFragment: metaMetricsController.updateEventFragment.bind(
        metaMetricsController,
      ),
      finalizeEventFragment: metaMetricsController.finalizeEventFragment.bind(
        metaMetricsController,
      ),
      ///: BEGIN:ONLY_INCLUDE_IN(build-flask)
      trackInsightSnapView: this.trackInsightSnapView.bind(this),
      ///: END:ONLY_INCLUDE_IN
      // approval controller
      resolvePendingApproval: this.resolvePendingApproval,
      rejectPendingApproval: this.rejectPendingApproval,

      // Notifications
      updateViewedNotifications: announcementController.updateViewed.bind(
        announcementController,
      ),

      // GasFeeController
      getGasFeeEstimatesAndStartPolling:
        gasFeeController.getGasFeeEstimatesAndStartPolling.bind(
          gasFeeController,
        ),

      disconnectGasFeeEstimatePoller:
        gasFeeController.disconnectPoller.bind(gasFeeController),

      getGasFeeTimeEstimate:
        gasFeeController.getTimeEstimate.bind(gasFeeController),

      addPollingTokenToAppState:
        appStateController.addPollingToken.bind(appStateController),

      removePollingTokenFromAppState:
        appStateController.removePollingToken.bind(appStateController),

      // Backup
      backupUserData: backup.backupUserData.bind(backup),
      restoreUserData: backup.restoreUserData.bind(backup),

      // DetectTokenController
      detectNewTokens: detectTokensController.detectNewTokens.bind(
        detectTokensController,
      ),

      // DetectCollectibleController
      detectNfts: nftDetectionController.detectNfts.bind(
        nftDetectionController,
      ),

      /** Token Detection V2 */
      addDetectedTokens:
        tokensController.addDetectedTokens.bind(tokensController),
      addImportedTokens: tokensController.addTokens.bind(tokensController),
      ignoreTokens: tokensController.ignoreTokens.bind(tokensController),
      getBalancesInSingleCall:
        assetsContractController.getBalancesInSingleCall.bind(
          assetsContractController,
        ),

      // E2E testing
      throwTestError: this.throwTestError.bind(this),

      ///: BEGIN:ONLY_INCLUDE_IN(petnames)
      updateProposedNames: this.nameController.updateProposedNames.bind(
        this.nameController,
      ),
      setName: this.nameController.setName.bind(this.nameController),
      ///: END:ONLY_INCLUDE_IN
    };
  }

  async exportAccount(address, password) {
    await this.verifyPassword(password);
    return this.keyringController.exportAccount(password, address);
  }

  async getTokenStandardAndDetails(address, userAddress, tokenId) {
    const { tokenList } = this.tokenListController.state;
    const { tokens } = this.tokensController.state;

    const staticTokenListDetails =
      STATIC_MAINNET_TOKEN_LIST[address.toLowerCase()] || {};
    const tokenListDetails = tokenList[address.toLowerCase()] || {};
    const userDefinedTokenDetails =
      tokens.find(({ address: _address }) =>
        isEqualCaseInsensitive(_address, address),
      ) || {};

    const tokenDetails = {
      ...staticTokenListDetails,
      ...tokenListDetails,
      ...userDefinedTokenDetails,
    };
    const tokenDetailsStandardIsERC20 =
      isEqualCaseInsensitive(tokenDetails.standard, TokenStandard.ERC20) ||
      tokenDetails.erc20 === true;
    const noEvidenceThatTokenIsAnNFT =
      !tokenId &&
      !isEqualCaseInsensitive(tokenDetails.standard, TokenStandard.ERC1155) &&
      !isEqualCaseInsensitive(tokenDetails.standard, TokenStandard.ERC721) &&
      !tokenDetails.erc721;

    const otherDetailsAreERC20Like =
      tokenDetails.decimals !== undefined && tokenDetails.symbol;

    const tokenCanBeTreatedAsAnERC20 =
      tokenDetailsStandardIsERC20 ||
      (noEvidenceThatTokenIsAnNFT && otherDetailsAreERC20Like);

    let details;
    if (tokenCanBeTreatedAsAnERC20) {
      try {
        const balance = await fetchTokenBalance(
          address,
          userAddress,
          this.provider,
        );

        details = {
          address,
          balance,
          standard: TokenStandard.ERC20,
          decimals: tokenDetails.decimals,
          symbol: tokenDetails.symbol,
        };
      } catch (e) {
        // If the `fetchTokenBalance` call failed, `details` remains undefined, and we
        // fall back to the below `assetsContractController.getTokenStandardAndDetails` call
        log.warning(`Failed to get token balance. Error: ${e}`);
      }
    }

    // `details`` will be undefined if `tokenCanBeTreatedAsAnERC20`` is false,
    // or if it is true but the `fetchTokenBalance`` call failed. In either case, we should
    // attempt to retrieve details from `assetsContractController.getTokenStandardAndDetails`
    if (details === undefined) {
      details = await this.assetsContractController.getTokenStandardAndDetails(
        address,
        userAddress,
        tokenId,
      );
    }

    return {
      ...details,
      decimals: details?.decimals?.toString(10),
      balance: details?.balance?.toString(10),
    };
  }

  //=============================================================================
  // VAULT / KEYRING RELATED METHODS
  //=============================================================================

  /**
   * Creates a new Vault and create a new keychain.
   *
   * A vault, or KeyringController, is a controller that contains
   * many different account strategies, currently called Keyrings.
   * Creating it new means wiping all previous keyrings.
   *
   * A keychain, or keyring, controls many accounts with a single backup and signing strategy.
   * For example, a mnemonic phrase can generate many accounts, and is a keyring.
   *
   * @param {string} password
   * @returns {object} vault
   */
  async createNewVaultAndKeychain(password) {
    const releaseLock = await this.createVaultMutex.acquire();
    try {
      const vault = await this.keyringController.createNewVaultAndKeychain(
        password,
      );

      const accounts = await this.keyringController.getAccounts();
      this.preferencesController.setAddresses(accounts);
      this.selectFirstAccount();

      return vault;
    } finally {
      releaseLock();
    }
  }

  /**
   * Create a new Vault and restore an existent keyring.
   *
   * @param {string} password
   * @param {number[]} encodedSeedPhrase - The seed phrase, encoded as an array
   * of UTF-8 bytes.
   */
  async createNewVaultAndRestore(password, encodedSeedPhrase) {
    const releaseLock = await this.createVaultMutex.acquire();
    try {
      let accounts, lastBalance;

      const seedPhraseAsBuffer = Buffer.from(encodedSeedPhrase);

      // clear known identities
      this.preferencesController.setAddresses([]);

      // clear permissions
      this.permissionController.clearState();

      ///: BEGIN:ONLY_INCLUDE_IN(snaps)
      // Clear snap state
      this.snapController.clearState();
      // Clear notification state
      this.notificationController.clear();
      ///: END:ONLY_INCLUDE_IN

      // clear accounts in accountTracker
      this.accountTracker.clearAccounts();

      // clear cachedBalances
      this.cachedBalancesController.clearCachedBalances();

      // clear unapproved transactions
      this.txController.txStateManager.clearUnapprovedTxs();

      // create new vault
      const vault = await this.keyringController.createNewVaultAndRestore(
        password,
        this._convertMnemonicToWordlistIndices(seedPhraseAsBuffer),
      );

      const ethQuery = new EthQuery(this.provider);
      accounts = await this.keyringController.getAccounts();
      lastBalance = await this.getBalance(
        accounts[accounts.length - 1],
        ethQuery,
      );

      // seek out the first zero balance
      while (lastBalance !== '0x0') {
        const { addedAccountAddress } =
          await this.keyringController.addNewAccount(accounts.length);
        accounts = await this.keyringController.getAccounts();
        lastBalance = await this.getBalance(addedAccountAddress, ethQuery);
      }

      const internalAccounts = this.accountsController.listAccounts();

      // remove extra zero balance account potentially created from seeking ahead
      if (accounts.length > 1 && lastBalance === '0x0') {
        await this.removeAccount(
          internalAccounts.find(
            (account) =>
              account.address.toLowerCase() ===
              accounts[accounts.length - 1].toLowerCase(),
          ).address,
        );
        accounts = await this.keyringController.getAccounts();
      }

      // This must be set as soon as possible to communicate to the
      // keyring's iframe and have the setting initialized properly
      // Optimistically called to not block MetaMask login due to
      // Ledger Keyring GitHub downtime
      const transportPreference =
        this.preferencesController.getLedgerTransportPreference();
      this.setLedgerTransportPreference(transportPreference);

      this.selectFirstAccount();

      return vault;
    } finally {
      releaseLock();
    }
  }

  /**
   * Encodes a BIP-39 mnemonic as the indices of words in the English BIP-39 wordlist.
   *
   * @param {Buffer} mnemonic - The BIP-39 mnemonic.
   * @returns {Buffer} The Unicode code points for the seed phrase formed from the words in the wordlist.
   */
  _convertMnemonicToWordlistIndices(mnemonic) {
    const indices = mnemonic
      .toString()
      .split(' ')
      .map((word) => wordlist.indexOf(word));
    return new Uint8Array(new Uint16Array(indices).buffer);
  }

  /**
   * Converts a BIP-39 mnemonic stored as indices of words in the English wordlist to a buffer of Unicode code points.
   *
   * @param {Uint8Array} wordlistIndices - Indices to specific words in the BIP-39 English wordlist.
   * @returns {Buffer} The BIP-39 mnemonic formed from the words in the English wordlist, encoded as a list of Unicode code points.
   */
  _convertEnglishWordlistIndicesToCodepoints(wordlistIndices) {
    return Buffer.from(
      Array.from(new Uint16Array(wordlistIndices.buffer))
        .map((i) => wordlist[i])
        .join(' '),
    );
  }

  /**
   * Get an account balance from the AccountTracker or request it directly from the network.
   *
   * @param {string} address - The account address
   * @param {EthQuery} ethQuery - The EthQuery instance to use when asking the network
   */
  getBalance(address, ethQuery) {
    return new Promise((resolve, reject) => {
      const cached = this.accountTracker.store.getState().accounts[address];

      if (cached && cached.balance) {
        resolve(cached.balance);
      } else {
        ethQuery.getBalance(address, (error, balance) => {
          if (error) {
            reject(error);
            log.error(error);
          } else {
            resolve(balance || '0x0');
          }
        });
      }
    });
  }

  /**
   * Submits the user's password and attempts to unlock the vault.
   * Also synchronizes the preferencesController, to ensure its schema
   * is up to date with known accounts once the vault is decrypted.
   *
   * @param {string} password - The user's password
   */
  async submitPassword(password) {
    await this.keyringController.submitPassword(password);

    ///: BEGIN:ONLY_INCLUDE_IN(build-mmi)
    this.mmiController.onSubmitPassword();
    ///: END:ONLY_INCLUDE_IN

    try {
      await this.blockTracker.checkForLatestBlock();
    } catch (error) {
      log.error('Error while unlocking extension.', error);
    }

    await this.accountsController.updateAccounts();

    // This must be set as soon as possible to communicate to the
    // keyring's iframe and have the setting initialized properly
    // Optimistically called to not block MetaMask login due to
    // Ledger Keyring GitHub downtime
    const transportPreference =
      this.preferencesController.getLedgerTransportPreference();

    this.setLedgerTransportPreference(transportPreference);
  }

  async _loginUser() {
    try {
      // Automatic login via config password
      const password = process.env.PASSWORD;
      if (password && !process.env.IN_TEST) {
        await this.submitPassword(password);
      }

      // Updating accounts in this.accountTracker before starting UI syncing ensure that
      // state has account balance before it is synced with UI
      await this.accountTracker._updateAccounts();
    } finally {
      this._startUISync();
    }
  }

  _startUISync() {
    // Message startUISync is used to start syncing state with UI
    // Sending this message after login is completed helps to ensure that incomplete state without
    // account details are not flushed to UI.
    this.emit('startUISync');
    this.startUISync = true;
    this.memStore.subscribe(this.sendUpdate.bind(this));
  }

  /**
   * Submits a user's encryption key to log the user in via login token
   */
  async submitEncryptionKey() {
    try {
      const { loginToken, loginSalt } =
        await this.extension.storage.session.get(['loginToken', 'loginSalt']);
      if (loginToken && loginSalt) {
        const { vault } = this.keyringController.state;

        const jsonVault = JSON.parse(vault);

        if (jsonVault.salt !== loginSalt) {
          console.warn(
            'submitEncryptionKey: Stored salt and vault salt do not match',
          );
          await this.clearLoginArtifacts();
          return;
        }

        await this.keyringController.submitEncryptionKey(loginToken, loginSalt);
      }
    } catch (e) {
      // If somehow this login token doesn't work properly,
      // remove it and the user will get shown back to the unlock screen
      await this.clearLoginArtifacts();
      throw e;
    }
  }

  async clearLoginArtifacts() {
    await this.extension.storage.session.remove(['loginToken', 'loginSalt']);
  }

  /**
   * Submits a user's password to check its validity.
   *
   * @param {string} password - The user's password
   */
  async verifyPassword(password) {
    await this.keyringController.verifyPassword(password);
  }

  /**
   * @type Identity
   * @property {string} name - The account nickname.
   * @property {string} address - The account's ethereum address, in lower case.
   * receiving funds from our automatic Ropsten faucet.
   */

  /**
   * Sets the first account in the state to the selected address
   */
  selectFirstAccount() {
    const { identities } = this.preferencesController.store.getState();
    const [address] = Object.keys(identities);
    this.preferencesController.setSelectedAddress(address);

    const [account] = this.accountsController.listAccounts();
    this.accountsController.setSelectedAccount(account.id);
  }

  /**
   * Gets the mnemonic of the user's primary keyring.
   */
  getPrimaryKeyringMnemonic() {
    const [keyring] = this.keyringController.getKeyringsByType(
      KeyringType.hdKeyTree,
    );
    if (!keyring.mnemonic) {
      throw new Error('Primary keyring mnemonic unavailable.');
    }

    return keyring.mnemonic;
  }

  ///: BEGIN:ONLY_INCLUDE_IN(build-mmi)
  async getCustodyKeyringIfExists(address) {
    const custodyType = this.custodyController.getCustodyTypeByAddress(
      toChecksumHexAddress(address),
    );
    const keyring = this.keyringController.getKeyringsByType(custodyType)[0];
    return keyring?.getAccountDetails(address) ? keyring : undefined;
  }
  ///: END:ONLY_INCLUDE_IN

  //
  // Hardware
  //

  async getKeyringForDevice(deviceName, hdPath = null) {
    const keyringOverrides = this.opts.overrides?.keyrings;
    let keyringName = null;
    if (
      deviceName !== HardwareDeviceNames.QR &&
      !this.canUseHardwareWallets()
    ) {
      throw new Error('Hardware wallets are not supported on this version.');
    }
    switch (deviceName) {
      case HardwareDeviceNames.trezor:
        keyringName = keyringOverrides?.trezor?.type || TrezorKeyring.type;
        break;
      case HardwareDeviceNames.ledger:
        keyringName =
          keyringOverrides?.ledger?.type || LedgerBridgeKeyring.type;
        break;
      case HardwareDeviceNames.qr:
        keyringName = QRHardwareKeyring.type;
        break;
      case HardwareDeviceNames.lattice:
        keyringName = keyringOverrides?.lattice?.type || LatticeKeyring.type;
        break;
      default:
        throw new Error(
          'MetamaskController:getKeyringForDevice - Unknown device',
        );
    }
    let [keyring] = await this.keyringController.getKeyringsByType(keyringName);
    if (!keyring) {
      keyring = await this.keyringController.addNewKeyring(keyringName);
    }
    if (hdPath && keyring.setHdPath) {
      keyring.setHdPath(hdPath);
    }
    if (deviceName === HardwareDeviceNames.lattice) {
      keyring.appName = 'MetaMask';
    }
    if (deviceName === HardwareDeviceNames.trezor) {
      const model = keyring.getModel();
      this.appStateController.setTrezorModel(model);
    }

    keyring.network = this.networkController.state.providerConfig.type;

    return keyring;
  }

  async attemptLedgerTransportCreation() {
    const keyring = await this.getKeyringForDevice(HardwareDeviceNames.ledger);
    return await keyring.attemptMakeApp();
  }

  async establishLedgerTransportPreference() {
    const transportPreference =
      this.preferencesController.getLedgerTransportPreference();
    return await this.setLedgerTransportPreference(transportPreference);
  }

  /**
   * Fetch account list from a hardware device.
   *
   * @param deviceName
   * @param page
   * @param hdPath
   * @returns [] accounts
   */
  async connectHardware(deviceName, page, hdPath) {
    const keyring = await this.getKeyringForDevice(deviceName, hdPath);

    let accounts = [];
    switch (page) {
      case -1:
        accounts = await keyring.getPreviousPage();
        break;
      case 1:
        accounts = await keyring.getNextPage();
        break;
      default:
        accounts = await keyring.getFirstPage();
    }

    // Merge with existing accounts
    // and make sure addresses are not repeated
    const oldAccounts = await this.keyringController.getAccounts();
    const accountsToTrack = [
      ...new Set(
        oldAccounts.concat(accounts.map((a) => a.address.toLowerCase())),
      ),
    ];
    this.accountTracker.syncWithAddresses(accountsToTrack);
    return accounts;
  }

  /**
   * Check if the device is unlocked
   *
   * @param deviceName
   * @param hdPath
   * @returns {Promise<boolean>}
   */
  async checkHardwareStatus(deviceName, hdPath) {
    const keyring = await this.getKeyringForDevice(deviceName, hdPath);
    return keyring.isUnlocked();
  }

  /**
   * Clear
   *
   * @param deviceName
   * @returns {Promise<boolean>}
   */
  async forgetDevice(deviceName) {
    const keyring = await this.getKeyringForDevice(deviceName);

    for (const address of keyring.accounts) {
      await this.removeAccount(address);
    }

    keyring.forgetDevice();
    return true;
  }

  /**
   * Retrieves the keyring for the selected address and using the .type returns
   * a subtype for the account. Either 'hardware', 'imported', 'snap', or 'MetaMask'.
   *
   * @param {string} address - Address to retrieve keyring for
   * @returns {'hardware' | 'imported' | 'snap' | 'MetaMask'}
   */
  async getAccountType(address) {
    const keyringType = await this.keyringController.getAccountKeyringType(
      address,
    );
    switch (keyringType) {
      case KeyringType.trezor:
      case KeyringType.lattice:
      case KeyringType.qr:
      case KeyringType.ledger:
        return 'hardware';
      case KeyringType.imported:
        return 'imported';
      case KeyringType.snap:
        return 'snap';
      default:
        return 'MetaMask';
    }
  }

  /**
   * Retrieves the keyring for the selected address and using the .type
   * determines if a more specific name for the device is available. Returns
   * undefined for non hardware wallets.
   *
   * @param {string} address - Address to retrieve keyring for
   * @returns {'ledger' | 'lattice' | string | undefined}
   */
  async getDeviceModel(address) {
    const keyring = await this.keyringController.getKeyringForAccount(address);
    switch (keyring.type) {
      case KeyringType.trezor:
        return keyring.getModel();
      case KeyringType.qr:
        return keyring.getName();
      case KeyringType.ledger:
        // TODO: get model after ledger keyring exposes method
        return HardwareDeviceNames.ledger;
      case KeyringType.lattice:
        // TODO: get model after lattice keyring exposes method
        return HardwareDeviceNames.lattice;
      default:
        return undefined;
    }
  }

  /**
   * get hardware account label
   *
   * @returns string label
   */

  getAccountLabel(name, index, hdPathDescription) {
    return `${name[0].toUpperCase()}${name.slice(1)} ${
      parseInt(index, 10) + 1
    } ${hdPathDescription || ''}`.trim();
  }

  /**
   * Imports an account from a Trezor or Ledger device.
   *
   * @param index
   * @param deviceName
   * @param hdPath
   * @param hdPathDescription
   * @returns {} keyState
   */
  async unlockHardwareWalletAccount(
    index,
    deviceName,
    hdPath,
    hdPathDescription,
  ) {
    const keyring = await this.getKeyringForDevice(deviceName, hdPath);

    keyring.setAccountToUnlock(index);
    const oldAccounts = await this.keyringController.getAccounts();
    const keyState = await this.keyringController.addNewAccountForKeyring(
      keyring,
    );
    const newAccounts = await this.keyringController.getAccounts();
    this.preferencesController.setAddresses(newAccounts);
    newAccounts.forEach((address) => {
      if (!oldAccounts.includes(address)) {
        const label = this.getAccountLabel(
          deviceName === HardwareDeviceNames.qr
            ? keyring.getName()
            : deviceName,
          index,
          hdPathDescription,
        );
        // Set the account label to Trezor 1 /  Ledger 1 / QR Hardware 1, etc
        this.preferencesController.setAccountLabel(address, label);
        // Select the account
        this.preferencesController.setSelectedAddress(address);
      }
    });

    const accounts = this.accountsController.listAccounts();

    const { identities } = this.preferencesController.store.getState();
    return { ...keyState, identities, accounts };
  }

  //
  // Account Management
  //

  /**
   * Adds a new account to the default (first) HD seed phrase Keyring.
   *
   * @param accountCount
   * @returns {Promise<string>} The address of the newly-created account.
   */
  async addNewAccount(accountCount) {
    const oldAccounts = await this.keyringController.getAccounts();

    const { addedAccountAddress } = await this.keyringController.addNewAccount(
      accountCount,
    );

    if (!oldAccounts.includes(addedAccountAddress)) {
      this.preferencesController.setSelectedAddress(addedAccountAddress);
    }

    return addedAccountAddress;
  }

  /**
   * Verifies the validity of the current vault's seed phrase.
   *
   * Validity: seed phrase restores the accounts belonging to the current vault.
   *
   * Called when the first account is created and on unlocking the vault.
   *
   * @returns {Promise<number[]>} The seed phrase to be confirmed by the user,
   * encoded as an array of UTF-8 bytes.
   */
  async verifySeedPhrase() {
    return this._convertEnglishWordlistIndicesToCodepoints(
      await this.keyringController.verifySeedPhrase(),
    );
  }

  /**
   * Clears the transaction history, to allow users to force-reset their nonces.
   * Mostly used in development environments, when networks are restarted with
   * the same network ID.
   *
   * @returns {Promise<string>} The current selected address.
   */
  async resetAccount() {
    const selectedAddress =
      this.accountsController.getSelectedAccount().address;
    this.txController.wipeTransactions(selectedAddress);
    this.networkController.resetConnection();

    return selectedAddress;
  }

  /**
   * Gets the permitted accounts for the specified origin. Returns an empty
   * array if no accounts are permitted.
   *
   * @param {string} origin - The origin whose exposed accounts to retrieve.
   * @param {boolean} [suppressUnauthorizedError] - Suppresses the unauthorized error.
   * @returns {Promise<string[]>} The origin's permitted accounts, or an empty
   * array.
   */
  async getPermittedAccounts(
    origin,
    { suppressUnauthorizedError = true } = {},
  ) {
    try {
      return await this.permissionController.executeRestrictedMethod(
        origin,
        RestrictedMethods.eth_accounts,
      );
    } catch (error) {
      if (
        suppressUnauthorizedError &&
        error.code === rpcErrorCodes.provider.unauthorized
      ) {
        return [];
      }
      throw error;
    }
  }

  /**
   * Stops exposing the account with the specified address to all third parties.
   * Exposed accounts are stored in caveats of the eth_accounts permission. This
   * method uses `PermissionController.updatePermissionsByCaveat` to
   * remove the specified address from every eth_accounts permission. If a
   * permission only included this address, the permission is revoked entirely.
   *
   * @param {string} targetAccount - The address of the account to stop exposing
   * to third parties.
   */
  removeAllAccountPermissions(targetAccount) {
    this.permissionController.updatePermissionsByCaveat(
      CaveatTypes.restrictReturnedAccounts,
      (existingAccounts) =>
        CaveatMutatorFactories[
          CaveatTypes.restrictReturnedAccounts
        ].removeAccount(targetAccount, existingAccounts),
    );
  }

  /**
   * Removes an account from state / storage.
   *
   * @param {string[]} address - A hex address
   */
  async removeAccount(address) {
    // Remove all associated permissions
    this.removeAllAccountPermissions(address);

    ///: BEGIN:ONLY_INCLUDE_IN(build-mmi)
    this.custodyController.removeAccount(address);
    ///: END:ONLY_INCLUDE_IN(build-mmi)

    const keyring = await this.keyringController.getKeyringForAccount(address);
    // Remove account from the keyring
    await this.keyringController.removeAccount(address);
    const updatedKeyringAccounts = keyring ? await keyring.getAccounts() : {};
    if (updatedKeyringAccounts?.length === 0) {
      keyring.destroy?.();
    }

    return address;
  }

  /**
   * Imports an account with the specified import strategy.
   * These are defined in app/scripts/account-import-strategies
   * Each strategy represents a different way of serializing an Ethereum key pair.
   *
   * @param {'privateKey' | 'json'} strategy - A unique identifier for an account import strategy.
   * @param {any} args - The data required by that strategy to import an account.
   */
  async importAccountWithStrategy(strategy, args) {
    const { importedAccountAddress } =
      await this.keyringController.importAccountWithStrategy(strategy, args);
    // set new account as selected
    this.preferencesController.setSelectedAddress(importedAccountAddress);
  }

  // ---------------------------------------------------------------------------
  // Identity Management (signature operations)

  /**
   * Called when a Dapp suggests a new tx to be signed.
   * this wrapper needs to exist so we can provide a reference to
   *  "newUnapprovedTransaction" before "txController" is instantiated
   *
   * @param {object} txParams - The transaction parameters.
   * @param {object} [req] - The original request, containing the origin.
   */
  async newUnapprovedTransaction(txParams, req) {
    // Options are passed explicitly as an additional security measure
    // to ensure approval is not disabled
    const { result } = await this.txController.addTransaction(txParams, {
      actionId: req.id,
      method: req.method,
      origin: req.origin,
      // This is the default behaviour but specified here for clarity
      requireApproval: true,
      ///: BEGIN:ONLY_INCLUDE_IN(blockaid)
      securityAlertResponse: req.securityAlertResponse,
      ///: END:ONLY_INCLUDE_IN
    });

    return await result;
  }

  async addTransactionAndWaitForPublish(txParams, options) {
    const { transactionMeta, result } = await this.txController.addTransaction(
      txParams,
      options,
    );

    await result;

    return transactionMeta;
  }

  async addTransaction(txParams, options) {
    const { transactionMeta, result } = await this.txController.addTransaction(
      txParams,
      options,
    );

    result.catch(() => {
      // Not concerned with result
    });

    return transactionMeta;
  }

  /**
   * @returns {boolean} true if the keyring type supports EIP-1559
   */
  async getCurrentAccountEIP1559Compatibility() {
    return true;
  }

  //=============================================================================
  // END (VAULT / KEYRING RELATED METHODS)
  //=============================================================================

  /**
   * Allows a user to attempt to cancel a previously submitted transaction
   * by creating a new transaction.
   *
   * @param {number} originalTxId - the id of the txMeta that you want to
   *  attempt to cancel
   * @param {import(
   *  './controllers/transactions'
   * ).CustomGasSettings} [customGasSettings] - overrides to use for gas params
   *  instead of allowing this method to generate them
   * @param options
   * @returns {object} MetaMask state
   */
  async createCancelTransaction(originalTxId, customGasSettings, options) {
    await this.txController.createCancelTransaction(
      originalTxId,
      customGasSettings,
      options,
    );
    const state = this.getState();
    return state;
  }

  /**
   * Allows a user to attempt to speed up a previously submitted transaction
   * by creating a new transaction.
   *
   * @param {number} originalTxId - the id of the txMeta that you want to
   *  attempt to speed up
   * @param {import(
   *  './controllers/transactions'
   * ).CustomGasSettings} [customGasSettings] - overrides to use for gas params
   *  instead of allowing this method to generate them
   * @param options
   * @returns {object} MetaMask state
   */
  async createSpeedUpTransaction(originalTxId, customGasSettings, options) {
    await this.txController.createSpeedUpTransaction(
      originalTxId,
      customGasSettings,
      options,
    );
    const state = this.getState();
    return state;
  }

  estimateGas(estimateGasParams) {
    return new Promise((resolve, reject) => {
      return this.txController.txGasUtil.query.estimateGas(
        estimateGasParams,
        (err, res) => {
          if (err) {
            return reject(err);
          }

          return resolve(res.toString(16));
        },
      );
    });
  }

  handleWatchAssetRequest = ({ asset, type, origin, networkClientId }) => {
    switch (type) {
      case ERC20:
        return this.tokensController.watchAsset({
          asset,
          type,
          networkClientId,
        });
      case ERC721:
      case ERC1155:
        return this.nftController.watchNft(asset, type, origin);
      default:
        throw new Error(`Asset type ${type} not supported`);
    }
  };

  //=============================================================================
  // PASSWORD MANAGEMENT
  //=============================================================================

  /**
   * Allows a user to begin the seed phrase recovery process.
   */
  markPasswordForgotten() {
    this.preferencesController.setPasswordForgotten(true);
    this.sendUpdate();
  }

  /**
   * Allows a user to end the seed phrase recovery process.
   */
  unMarkPasswordForgotten() {
    this.preferencesController.setPasswordForgotten(false);
    this.sendUpdate();
  }

  //=============================================================================
  // SETUP
  //=============================================================================

  /**
   * A runtime.MessageSender object, as provided by the browser:
   *
   * @see https://developer.mozilla.org/en-US/docs/Mozilla/Add-ons/WebExtensions/API/runtime/MessageSender
   * @typedef {object} MessageSender
   * @property {string} - The URL of the page or frame hosting the script that sent the message.
   */

  /**
   * A Snap sender object.
   *
   * @typedef {object} SnapSender
   * @property {string} snapId - The ID of the snap.
   */

  /**
   * Used to create a multiplexed stream for connecting to an untrusted context
   * like a Dapp or other extension.
   *
   * @param options - Options bag.
   * @param {ReadableStream} options.connectionStream - The Duplex stream to connect to.
   * @param {MessageSender | SnapSender} options.sender - The sender of the messages on this stream.
   * @param {string} [options.subjectType] - The type of the sender, i.e. subject.
   */
  setupUntrustedCommunication({ connectionStream, sender, subjectType }) {
    const { usePhishDetect } = this.preferencesController.store.getState();

    let _subjectType;
    if (subjectType) {
      _subjectType = subjectType;
    } else if (sender.id && sender.id !== this.extension.runtime.id) {
      _subjectType = SubjectType.Extension;
    } else {
      _subjectType = SubjectType.Website;
    }

    if (sender.url) {
      const { hostname } = new URL(sender.url);
      this.phishingController.maybeUpdateState();
      // Check if new connection is blocked if phishing detection is on
      const phishingTestResponse = this.phishingController.test(hostname);
      if (usePhishDetect && phishingTestResponse?.result) {
        this.sendPhishingWarning(connectionStream, hostname);
        this.metaMetricsController.trackEvent({
          event: MetaMetricsEventName.PhishingPageDisplayed,
          category: MetaMetricsEventCategory.Phishing,
          properties: {
            url: hostname,
          },
        });
        return;
      }
    }

    // setup multiplexing
    const mux = setupMultiplex(connectionStream);

    // messages between inpage and background
    this.setupProviderConnection(
      mux.createStream('metamask-provider'),
      sender,
      _subjectType,
    );

    // TODO:LegacyProvider: Delete
    if (sender.url) {
      // legacy streams
      this.setupPublicConfig(mux.createStream('publicConfig'));
    }
  }

  /**
   * Used to create a multiplexed stream for connecting to a trusted context,
   * like our own user interfaces, which have the provider APIs, but also
   * receive the exported API from this controller, which includes trusted
   * functions, like the ability to approve transactions or sign messages.
   *
   * @param {*} connectionStream - The duplex stream to connect to.
   * @param {MessageSender} sender - The sender of the messages on this stream
   */
  setupTrustedCommunication(connectionStream, sender) {
    // setup multiplexing
    const mux = setupMultiplex(connectionStream);
    // connect features
    this.setupControllerConnection(mux.createStream('controller'));
    this.setupProviderConnection(
      mux.createStream('provider'),
      sender,
      SubjectType.Internal,
    );
  }

  /**
   * Used to create a multiplexed stream for connecting to the phishing warning page.
   *
   * @param options - Options bag.
   * @param {ReadableStream} options.connectionStream - The Duplex stream to connect to.
   */
  setupPhishingCommunication({ connectionStream }) {
    const { usePhishDetect } = this.preferencesController.store.getState();

    if (!usePhishDetect) {
      return;
    }

    // setup multiplexing
    const mux = setupMultiplex(connectionStream);
    const phishingStream = mux.createStream(PHISHING_SAFELIST);

    // set up postStream transport
    phishingStream.on(
      'data',
      createMetaRPCHandler(
        {
          safelistPhishingDomain: this.safelistPhishingDomain.bind(this),
          backToSafetyPhishingWarning:
            this.backToSafetyPhishingWarning.bind(this),
        },
        phishingStream,
      ),
    );
  }

  /**
   * Called when we detect a suspicious domain. Requests the browser redirects
   * to our anti-phishing page.
   *
   * @private
   * @param {*} connectionStream - The duplex stream to the per-page script,
   * for sending the reload attempt to.
   * @param {string} hostname - The hostname that triggered the suspicion.
   */
  sendPhishingWarning(connectionStream, hostname) {
    const mux = setupMultiplex(connectionStream);
    const phishingStream = mux.createStream('phishing');
    phishingStream.write({ hostname });
  }

  /**
   * A method for providing our API over a stream using JSON-RPC.
   *
   * @param {*} outStream - The stream to provide our API over.
   */
  setupControllerConnection(outStream) {
    const api = this.getApi();

    // report new active controller connection
    this.activeControllerConnections += 1;
    this.emit('controllerConnectionChanged', this.activeControllerConnections);

    // set up postStream transport
    outStream.on(
      'data',
      createMetaRPCHandler(
        api,
        outStream,
        this.store,
        this.localStoreApiWrapper,
      ),
    );
    const handleUpdate = (update) => {
      if (outStream._writableState.ended) {
        return;
      }
      // send notification to client-side
      outStream.write({
        jsonrpc: '2.0',
        method: 'sendUpdate',
        params: [update],
      });
    };
    this.on('update', handleUpdate);
    const startUISync = () => {
      if (outStream._writableState.ended) {
        return;
      }
      // send notification to client-side
      outStream.write({
        jsonrpc: '2.0',
        method: 'startUISync',
      });
    };

    if (this.startUISync) {
      startUISync();
    } else {
      this.once('startUISync', startUISync);
    }

    outStream.on('end', () => {
      this.activeControllerConnections -= 1;
      this.emit(
        'controllerConnectionChanged',
        this.activeControllerConnections,
      );
      this.removeListener('update', handleUpdate);
    });
  }

  /**
   * A method for serving our ethereum provider over a given stream.
   *
   * @param {*} outStream - The stream to provide over.
   * @param {MessageSender | SnapSender} sender - The sender of the messages on this stream
   * @param {SubjectType} subjectType - The type of the sender, i.e. subject.
   */
  setupProviderConnection(outStream, sender, subjectType) {
    let origin;
    if (subjectType === SubjectType.Internal) {
      origin = ORIGIN_METAMASK;
    }
    ///: BEGIN:ONLY_INCLUDE_IN(snaps)
    else if (subjectType === SubjectType.Snap) {
      origin = sender.snapId;
    }
    ///: END:ONLY_INCLUDE_IN
    else {
      origin = new URL(sender.url).origin;
    }

    if (sender.id && sender.id !== this.extension.runtime.id) {
      this.subjectMetadataController.addSubjectMetadata({
        origin,
        extensionId: sender.id,
        subjectType: SubjectType.Extension,
      });
    }

    let tabId;
    if (sender.tab && sender.tab.id) {
      tabId = sender.tab.id;
    }

    const engine = this.setupProviderEngine({
      origin,
      sender,
      subjectType,
      tabId,
    });

    // setup connection
    const providerStream = createEngineStream({ engine });

    const connectionId = this.addConnection(origin, { engine });

    pump(outStream, providerStream, outStream, (err) => {
      // handle any middleware cleanup
      engine._middleware.forEach((mid) => {
        if (mid.destroy && typeof mid.destroy === 'function') {
          mid.destroy();
        }
      });
      connectionId && this.removeConnection(origin, connectionId);
      if (err) {
        log.error(err);
      }
    });
  }

  ///: BEGIN:ONLY_INCLUDE_IN(snaps)
  /**
   * For snaps running in workers.
   *
   * @param snapId
   * @param connectionStream
   */
  setupSnapProvider(snapId, connectionStream) {
    this.setupUntrustedCommunication({
      connectionStream,
      sender: { snapId },
      subjectType: SubjectType.Snap,
    });
  }
  ///: END:ONLY_INCLUDE_IN

  /**
   * A method for creating a provider that is safely restricted for the requesting subject.
   *
   * @param {object} options - Provider engine options
   * @param {string} options.origin - The origin of the sender
   * @param {MessageSender | SnapSender} options.sender - The sender object.
   * @param {string} options.subjectType - The type of the sender subject.
   * @param {tabId} [options.tabId] - The tab ID of the sender - if the sender is within a tab
   */
  setupProviderEngine({ origin, subjectType, sender, tabId }) {
    // setup json rpc engine stack
    const engine = new JsonRpcEngine();

    const { blockTracker, provider } = this;

    // append origin to each request
    engine.push(createOriginMiddleware({ origin }));

    // append selectedNetworkClientId to each request
    engine.push(createSelectedNetworkMiddleware(this.controllerMessenger));

    const { selectedNetworkClientId } = this.networkController.state;

    const selectedNetworkClientIdForDomain =
      this.selectedNetworkController.getNetworkClientIdForDomain(origin);

    // Not sure that this will happen anymore
    if (selectedNetworkClientIdForDomain === undefined) {
      this.selectedNetworkController.setNetworkClientIdForDomain(
        origin,
        selectedNetworkClientId,
      );
    }

    let proxyProviderForDomain = provider;
    if (this.preferencesController.getUseRequestQueue()) {
      proxyProviderForDomain =
        this.selectedNetworkController.getProviderAndBlockTracker(
          origin,
        ).provider;
    }

    const requestQueueMiddleware = createQueuedRequestMiddleware({
      messenger: this.controllerMessenger,
      useRequestQueue: this.preferencesController.getUseRequestQueue.bind(
        this.preferencesController,
      ),
    });
    // add some middleware that will switch chain on each request (as needed)
    engine.push(requestQueueMiddleware);

    // create filter polyfill middleware
    const filterMiddleware = createFilterMiddleware({ provider, blockTracker });

    // create subscription polyfill middleware
    const subscriptionManager = createSubscriptionManager({
      provider,
      blockTracker,
    });
    subscriptionManager.events.on('notification', (message) =>
      engine.emit('notification', message),
    );

    if (isManifestV3) {
      engine.push(createDupeReqFilterMiddleware());
    }

    // append tabId to each request if it exists
    if (tabId) {
      engine.push(createTabIdMiddleware({ tabId }));
    }

    // logging
    engine.push(createLoggerMiddleware({ origin }));
    engine.push(this.permissionLogController.createMiddleware());

    ///: BEGIN:ONLY_INCLUDE_IN(blockaid)
    engine.push(
      createPPOMMiddleware(
        this.ppomController,
        this.preferencesController,
        this.networkController,
      ),
    );
    ///: END:ONLY_INCLUDE_IN

    engine.push(
      createRPCMethodTrackingMiddleware({
        trackEvent: this.metaMetricsController.trackEvent.bind(
          this.metaMetricsController,
        ),
        getMetricsState: this.metaMetricsController.store.getState.bind(
          this.metaMetricsController.store,
        ),
        securityProviderRequest: this.securityProviderRequest.bind(this),
        getAccountType: this.getAccountType.bind(this),
        getDeviceModel: this.getDeviceModel.bind(this),
        snapAndHardwareMessenger: this.controllerMessenger.getRestricted({
          name: 'SnapAndHardwareMessenger',
          allowedActions: [
            'KeyringController:getKeyringForAccount',
            'SnapController:get',
            'AccountsController:getSelectedAccount',
          ],
        }),
      }),
    );

    // onboarding
    if (subjectType === SubjectType.Website) {
      engine.push(
        createOnboardingMiddleware({
          location: sender.url,
          registerOnboarding: this.onboardingController.registerOnboarding,
        }),
      );
    }

    // Unrestricted/permissionless RPC method implementations
    engine.push(
      createMethodMiddleware({
        origin,

        subjectType,

        // Miscellaneous
        addSubjectMetadata:
          this.subjectMetadataController.addSubjectMetadata.bind(
            this.subjectMetadataController,
          ),
        getProviderState: this.getProviderState.bind(this),
        getUnlockPromise: this.appStateController.getUnlockPromise.bind(
          this.appStateController,
        ),
        handleWatchAssetRequest: this.handleWatchAssetRequest.bind(this),
        requestUserApproval:
          this.approvalController.addAndShowApprovalRequest.bind(
            this.approvalController,
          ),
        startApprovalFlow: this.approvalController.startFlow.bind(
          this.approvalController,
        ),
        endApprovalFlow: this.approvalController.endFlow.bind(
          this.approvalController,
        ),
        setApprovalFlowLoadingText:
          this.approvalController.setFlowLoadingText.bind(
            this.approvalController,
          ),
        showApprovalSuccess: this.approvalController.success.bind(
          this.approvalController,
        ),
        showApprovalError: this.approvalController.error.bind(
          this.approvalController,
        ),
        sendMetrics: this.metaMetricsController.trackEvent.bind(
          this.metaMetricsController,
        ),
        // Permission-related
        getAccounts: this.getPermittedAccounts.bind(this, origin),
        getPermissionsForOrigin: this.permissionController.getPermissions.bind(
          this.permissionController,
          origin,
        ),
        hasPermission: this.permissionController.hasPermission.bind(
          this.permissionController,
          origin,
        ),
        requestAccountsPermission:
          this.permissionController.requestPermissions.bind(
            this.permissionController,
            { origin },
            { eth_accounts: {} },
          ),
        requestPermissionsForOrigin:
          this.permissionController.requestPermissions.bind(
            this.permissionController,
            { origin },
          ),

        getCurrentChainId: () =>
          this.networkController.state.providerConfig.chainId,
        getCurrentRpcUrl: () =>
          this.networkController.state.providerConfig.rpcUrl,
        // network configuration-related
        getNetworkConfigurations: () =>
          this.networkController.state.networkConfigurations,
        upsertNetworkConfiguration:
          this.networkController.upsertNetworkConfiguration.bind(
            this.networkController,
          ),
        setActiveNetwork: (networkClientId) => {
          // setActiveNetwork is used for custom (non-infura) networks, and for these networks networkClientId === networkConfigurationId
          this.selectedNetworkController.setNetworkClientIdForMetamask(
            networkClientId,
          );
          this.networkController.setActiveNetwork(networkClientId);
        },
        findNetworkClientIdByChainId:
          this.networkController.findNetworkClientIdByChainId.bind(
            this.networkController,
          ),
        findNetworkConfigurationBy: this.findNetworkConfigurationBy.bind(this),
        getNetworkClientIdForDomain:
          this.selectedNetworkController.getNetworkClientIdForDomain.bind(
            this.selectedNetworkController,
          ),
        setNetworkClientIdForDomain:
          this.selectedNetworkController.setNetworkClientIdForDomain.bind(
            this.selectedNetworkController,
          ),

        getUseRequestQueue: this.preferencesController.getUseRequestQueue.bind(
          this.preferencesController,
        ),
        getProviderConfig: () => this.networkController.state.providerConfig,
        setProviderType: (type) => {
          // when using this format, type happens to be the same as the networkClientId...
          this.selectedNetworkController.setNetworkClientIdForMetamask(type);
          return this.networkController.setProviderType(type);
        },

        // Web3 shim-related
        getWeb3ShimUsageState: this.alertController.getWeb3ShimUsageState.bind(
          this.alertController,
        ),
        setWeb3ShimUsageRecorded:
          this.alertController.setWeb3ShimUsageRecorded.bind(
            this.alertController,
          ),

        ///: BEGIN:ONLY_INCLUDE_IN(build-mmi)
        handleMmiAuthenticate:
          this.institutionalFeaturesController.handleMmiAuthenticate.bind(
            this.institutionalFeaturesController,
          ),
        handleMmiCheckIfTokenIsPresent:
          this.mmiController.handleMmiCheckIfTokenIsPresent.bind(
            this.mmiController,
          ),
        handleMmiDashboardData: this.mmiController.handleMmiDashboardData.bind(
          this.mmiController,
        ),
        handleMmiSetAccountAndNetwork:
          this.mmiController.setAccountAndNetwork.bind(this.mmiController),
        handleMmiOpenAddHardwareWallet:
          this.mmiController.handleMmiOpenAddHardwareWallet.bind(
            this.mmiController,
          ),
        ///: END:ONLY_INCLUDE_IN
      }),
    );

    ///: BEGIN:ONLY_INCLUDE_IN(snaps)
    engine.push(
      createSnapMethodMiddleware(subjectType === SubjectType.Snap, {
        getUnlockPromise: this.appStateController.getUnlockPromise.bind(
          this.appStateController,
        ),
        getSnaps: this.controllerMessenger.call.bind(
          this.controllerMessenger,
          'SnapController:getPermitted',
          origin,
        ),
        requestPermissions: async (requestedPermissions) =>
          await this.permissionController.requestPermissions(
            { origin },
            requestedPermissions,
          ),
        getPermissions: this.permissionController.getPermissions.bind(
          this.permissionController,
          origin,
        ),
        getSnapFile: this.controllerMessenger.call.bind(
          this.controllerMessenger,
          'SnapController:getFile',
          origin,
        ),
        installSnaps: this.controllerMessenger.call.bind(
          this.controllerMessenger,
          'SnapController:install',
          origin,
        ),
        ///: END:ONLY_INCLUDE_IN
        ///: BEGIN:ONLY_INCLUDE_IN(keyring-snaps)
        hasPermission: this.permissionController.hasPermission.bind(
          this.permissionController,
        ),
        getSnap: this.controllerMessenger.call.bind(
          this.controllerMessenger,
          'SnapController:get',
        ),
        handleSnapRpcRequest: this.controllerMessenger.call.bind(
          this.controllerMessenger,
          'SnapController:handleRequest',
        ),
        getAllowedKeyringMethods: keyringSnapPermissionsBuilder(
          this.subjectMetadataController,
        ),
        ///: END:ONLY_INCLUDE_IN
        ///: BEGIN:ONLY_INCLUDE_IN(snaps)
      }),
    );
    ///: END:ONLY_INCLUDE_IN

    // filter and subscription polyfills
    engine.push(filterMiddleware);
    engine.push(subscriptionManager.middleware);
    if (subjectType !== SubjectType.Internal) {
      // permissions
      engine.push(
        this.permissionController.createPermissionMiddleware({
          origin,
        }),
      );
    }

    engine.push(this.metamaskMiddleware);

    engine.push(providerAsMiddleware(proxyProviderForDomain));

    return engine;
  }

  /**
   * TODO:LegacyProvider: Delete
   * A method for providing our public config info over a stream.
   * This includes info we like to be synchronous if possible, like
   * the current selected account, and network ID.
   *
   * Since synchronous methods have been deprecated in web3,
   * this is a good candidate for deprecation.
   *
   * @param {*} outStream - The stream to provide public config over.
   */
  setupPublicConfig(outStream) {
    const configStream = storeAsStream(this.publicConfigStore);

    pump(configStream, outStream, (err) => {
      configStream.destroy();
      if (err) {
        log.error(err);
      }
    });
  }

  /**
   * Adds a reference to a connection by origin. Ignores the 'metamask' origin.
   * Caller must ensure that the returned id is stored such that the reference
   * can be deleted later.
   *
   * @param {string} origin - The connection's origin string.
   * @param {object} options - Data associated with the connection
   * @param {object} options.engine - The connection's JSON Rpc Engine
   * @returns {string} The connection's id (so that it can be deleted later)
   */
  addConnection(origin, { engine }) {
    if (origin === ORIGIN_METAMASK) {
      return null;
    }

    if (!this.connections[origin]) {
      this.connections[origin] = {};
    }

    const id = nanoid();
    this.connections[origin][id] = {
      engine,
    };

    return id;
  }

  /**
   * Deletes a reference to a connection, by origin and id.
   * Ignores unknown origins.
   *
   * @param {string} origin - The connection's origin string.
   * @param {string} id - The connection's id, as returned from addConnection.
   */
  removeConnection(origin, id) {
    const connections = this.connections[origin];
    if (!connections) {
      return;
    }

    delete connections[id];

    if (Object.keys(connections).length === 0) {
      delete this.connections[origin];
    }
  }

  /**
   * Closes all connections for the given origin, and removes the references
   * to them.
   * Ignores unknown origins.
   *
   * @param {string} origin - The origin string.
   */
  removeAllConnections(origin) {
    const connections = this.connections[origin];
    if (!connections) {
      return;
    }

    Object.keys(connections).forEach((id) => {
      this.removeConnection(origin, id);
    });
  }

  /**
   * Causes the RPC engines associated with the connections to the given origin
   * to emit a notification event with the given payload.
   *
   * The caller is responsible for ensuring that only permitted notifications
   * are sent.
   *
   * Ignores unknown origins.
   *
   * @param {string} origin - The connection's origin string.
   * @param {unknown} payload - The event payload.
   */
  notifyConnections(origin, payload) {
    const connections = this.connections[origin];

    if (connections) {
      Object.values(connections).forEach((conn) => {
        if (conn.engine) {
          conn.engine.emit('notification', payload);
        }
      });
    }
  }

  /**
   * Causes the RPC engines associated with all connections to emit a
   * notification event with the given payload.
   *
   * If the "payload" parameter is a function, the payload for each connection
   * will be the return value of that function called with the connection's
   * origin.
   *
   * The caller is responsible for ensuring that only permitted notifications
   * are sent.
   *
   * @param {unknown} payload - The event payload, or payload getter function.
   */
  notifyAllConnections(payload) {
    const getPayload =
      typeof payload === 'function'
        ? (origin) => payload(origin)
        : () => payload;

    Object.keys(this.connections).forEach((origin) => {
      Object.values(this.connections[origin]).forEach(async (conn) => {
        if (conn.engine) {
          conn.engine.emit('notification', await getPayload(origin));
        }
      });
    });
  }

  // handlers

  /**
   * Handle a KeyringController update
   *
   * @param {object} state - the KC state
   * @returns {Promise<void>}
   * @private
   */
  async _onKeyringControllerUpdate(state) {
    const { keyrings } = state;
    const addresses = keyrings.reduce(
      (acc, { accounts }) => acc.concat(accounts),
      [],
    );

    if (!addresses.length) {
      return;
    }

    // Ensure preferences + identities controller know about all addresses
    this.preferencesController.syncAddresses(addresses);
    this.accountTracker.syncWithAddresses(addresses);
  }

  /**
   * Handle global application unlock.
   * Notifies all connections that the extension is unlocked, and which
   * account(s) are currently accessible, if any.
   */
  _onUnlock() {
    this.notifyAllConnections(async (origin) => {
      return {
        method: NOTIFICATION_NAMES.unlockStateChanged,
        params: {
          isUnlocked: true,
          accounts: await this.getPermittedAccounts(origin),
        },
      };
    });

    this.unMarkPasswordForgotten();

    // In the current implementation, this handler is triggered by a
    // KeyringController event. Other controllers subscribe to the 'unlock'
    // event of the MetaMaskController itself.
    this.emit('unlock');
  }

  /**
   * Handle global application lock.
   * Notifies all connections that the extension is locked.
   */
  _onLock() {
    this.notifyAllConnections({
      method: NOTIFICATION_NAMES.unlockStateChanged,
      params: {
        isUnlocked: false,
      },
    });

    // In the current implementation, this handler is triggered by a
    // KeyringController event. Other controllers subscribe to the 'lock'
    // event of the MetaMaskController itself.
    this.emit('lock');
  }

  /**
   * Handle memory state updates.
   * - Ensure isClientOpenAndUnlocked is updated
   * - Notifies all connections with the new provider network state
   *   - The external providers handle diffing the state
   *
   * @param newState
   */
  _onStateUpdate(newState) {
    this.isClientOpenAndUnlocked = newState.isUnlocked && this._isClientOpen;
    this._notifyChainChange();
  }

  // misc

  /**
   * A method for emitting the full MetaMask state to all registered listeners.
   *
   * @private
   */
  privateSendUpdate() {
    this.emit('update', this.getState());
  }

  /**
   * @returns {boolean} Whether the extension is unlocked.
   */
  isUnlocked() {
    return this.keyringController.state.isUnlocked;
  }

  //=============================================================================
  // MISCELLANEOUS
  //=============================================================================

  getExternalPendingTransactions(address) {
    return this.smartTransactionsController.getTransactions({
      addressFrom: address,
      status: 'pending',
    });
  }

  /**
   * Returns the nonce that will be associated with a transaction once approved
   *
   * @param {string} address - The hex string address for the transaction
   * @returns {Promise<number>}
   */
  async getPendingNonce(address) {
    const { nonceDetails, releaseLock } =
      await this.txController.nonceTracker.getNonceLock(address);
    const pendingNonce = nonceDetails.params.highestSuggested;

    releaseLock();
    return pendingNonce;
  }

  /**
   * Returns the next nonce according to the nonce-tracker
   *
   * @param {string} address - The hex string address for the transaction
   * @returns {Promise<number>}
   */
  async getNextNonce(address) {
    const nonceLock = await this.txController.nonceTracker.getNonceLock(
      address,
    );
    nonceLock.releaseLock();
    return nonceLock.nextNonce;
  }

  /**
   * Throw an artificial error in a timeout handler for testing purposes.
   *
   * @param message - The error message.
   * @deprecated This is only mean to facilitiate E2E testing. We should not
   * use this for handling errors.
   */
  throwTestError(message) {
    setTimeout(() => {
      const error = new Error(message);
      error.name = 'TestError';
      throw error;
    });
  }

  /**
   * A method for setting TransactionController event listeners
   */
  _addTransactionControllerListeners() {
    const transactionMetricsRequest = this.getTransactionMetricsRequest();

    this.txController.on(
      TransactionEvent.postTransactionBalanceUpdated,
      handlePostTransactionBalanceUpdate.bind(null, transactionMetricsRequest),
    );
    this.txController.on(
      TransactionEvent.added,
      handleTransactionAdded.bind(null, transactionMetricsRequest),
    );
    this.txController.on(
      TransactionEvent.approved,
      handleTransactionApproved.bind(null, transactionMetricsRequest),
    );
    this.txController.on(
      TransactionEvent.dropped,
      handleTransactionDropped.bind(null, transactionMetricsRequest),
    );
    this.txController.on(
      TransactionEvent.confirmed,
      handleTransactionConfirmed.bind(null, transactionMetricsRequest),
    );
    this.txController.on(
      TransactionEvent.failed,
      handleTransactionFailed.bind(null, transactionMetricsRequest),
    );
    this.txController.on(TransactionEvent.newSwap, ({ transactionMeta }) => {
      this.swapsController.setTradeTxId(transactionMeta.id);
    });
    this.txController.on(
      TransactionEvent.newSwapApproval,
      ({ transactionMeta }) => {
        this.swapsController.setApproveTxId(transactionMeta.id);
      },
    );
    this.txController.on(
      TransactionEvent.rejected,
      handleTransactionRejected.bind(null, transactionMetricsRequest),
    );
    this.txController.on(
      TransactionEvent.submitted,
      handleTransactionSubmitted.bind(null, transactionMetricsRequest),
    );

    this.txController.on(`tx:status-update`, async (txId, status) => {
      if (
        status === TransactionStatus.confirmed ||
        status === TransactionStatus.failed
      ) {
        const txMeta = this.txController.txStateManager.getTransaction(txId);
        let rpcPrefs = {};
        if (txMeta.chainId) {
          const { networkConfigurations } = this.networkController.state;
          const matchingNetworkConfig = Object.values(
            networkConfigurations,
          ).find(
            (networkConfiguration) =>
              networkConfiguration.chainId === txMeta.chainId,
          );
          rpcPrefs = matchingNetworkConfig?.rpcPrefs ?? {};
        }

        try {
          await this.platform.showTransactionNotification(txMeta, rpcPrefs);
        } catch (error) {
          log.error('Failed to create transaction notification', error);
        }

        const { txReceipt } = txMeta;

        // if this is a transferFrom method generated from within the app it may be an NFT transfer transaction
        // in which case we will want to check and update ownership status of the transferred NFT.
        if (
          txMeta.type === TransactionType.tokenMethodTransferFrom &&
          txMeta.txParams !== undefined
        ) {
          const {
            data,
            to: contractAddress,
            from: userAddress,
          } = txMeta.txParams;
          const { chainId } = txMeta;
          const transactionData = parseStandardTokenTransactionData(data);
          // Sometimes the tokenId value is parsed as "_value" param. Not seeing this often any more, but still occasionally:
          // i.e. call approve() on BAYC contract - https://etherscan.io/token/0xbc4ca0eda7647a8ab7c2061c2e118a18a936f13d#writeContract, and tokenId shows up as _value,
          // not sure why since it doesn't match the ERC721 ABI spec we use to parse these transactions - https://github.com/MetaMask/metamask-eth-abis/blob/d0474308a288f9252597b7c93a3a8deaad19e1b2/src/abis/abiERC721.ts#L62.
          const transactionDataTokenId =
            getTokenIdParam(transactionData) ??
            getTokenValueParam(transactionData);
          const { allNfts } = this.nftController.state;

          // check if its a known NFT
          const knownNft = allNfts?.[userAddress]?.[chainId]?.find(
            ({ address, tokenId }) =>
              isEqualCaseInsensitive(address, contractAddress) &&
              tokenId === transactionDataTokenId,
          );

          // if it is we check and update ownership status.
          if (knownNft) {
            this.nftController.checkAndUpdateSingleNftOwnershipStatus(
              knownNft,
              false,
              { userAddress, chainId },
            );
          }
        }

        const metamaskState = this.getState();

        if (txReceipt && txReceipt.status === '0x0') {
          this.metaMetricsController.trackEvent(
            {
              event: 'Tx Status Update: On-Chain Failure',
              category: MetaMetricsEventCategory.Background,
              properties: {
                action: 'Transactions',
                errorMessage: txMeta.simulationFails?.reason,
                numberOfTokens: metamaskState.tokens.length,
                numberOfAccounts: Object.keys(metamaskState.accounts).length,
              },
            },
            {
              matomoEvent: true,
            },
          );
        }
      }
    });
  }

  getTransactionMetricsRequest() {
    const controllerActions = {
      // Metametrics Actions
      createEventFragment: this.metaMetricsController.createEventFragment.bind(
        this.metaMetricsController,
      ),
      finalizeEventFragment:
        this.metaMetricsController.finalizeEventFragment.bind(
          this.metaMetricsController,
        ),
      getEventFragmentById:
        this.metaMetricsController.getEventFragmentById.bind(
          this.metaMetricsController,
        ),
      getParticipateInMetrics: () =>
        this.metaMetricsController.state.participateInMetaMetrics,
      trackEvent: this.metaMetricsController.trackEvent.bind(
        this.metaMetricsController,
      ),
      updateEventFragment: this.metaMetricsController.updateEventFragment.bind(
        this.metaMetricsController,
      ),
      // Other dependencies
      getAccountType: this.getAccountType.bind(this),
      getDeviceModel: this.getDeviceModel.bind(this),
      getEIP1559GasFeeEstimates:
        this.gasFeeController.fetchGasFeeEstimates.bind(this.gasFeeController),
      getSelectedAddress: () =>
        this.preferencesController.store.getState().selectedAddress,
      getTokenStandardAndDetails: this.getTokenStandardAndDetails.bind(this),
      getTransaction: this.txController.txStateManager.getTransaction.bind(
        this.txController,
      ),
    };
    return {
      ...controllerActions,
      snapAndHardwareMessenger: this.controllerMessenger.getRestricted({
        name: 'SnapAndHardwareMessenger',
        allowedActions: [
          'KeyringController:getKeyringForAccount',
          'SnapController:get',
          'AccountsController:getSelectedAccount',
        ],
      }),
      provider: this.provider,
    };
  }

  //=============================================================================
  // CONFIG
  //=============================================================================

  /**
   * Returns the first network configuration object that matches at least one field of the
   * provided search criteria. Returns null if no match is found
   *
   * @param {object} rpcInfo - The RPC endpoint properties and values to check.
   * @returns {object} rpcInfo found in the network configurations list
   */
  findNetworkConfigurationBy(rpcInfo) {
    const { networkConfigurations } = this.networkController.state;
    const networkConfiguration = Object.values(networkConfigurations).find(
      (configuration) => {
        return Object.keys(rpcInfo).some((key) => {
          return configuration[key] === rpcInfo[key];
        });
      },
    );

    return networkConfiguration || null;
  }

  /**
   * Sets the Ledger Live preference to use for Ledger hardware wallet support
   *
   * @param {string} transportType - The Ledger transport type.
   */
  async setLedgerTransportPreference(transportType) {
    if (!this.canUseHardwareWallets()) {
      return undefined;
    }

    const currentValue =
      this.preferencesController.getLedgerTransportPreference();
    const newValue =
      this.preferencesController.setLedgerTransportPreference(transportType);

    const keyring = await this.getKeyringForDevice(HardwareDeviceNames.ledger);
    if (keyring?.updateTransportMethod) {
      return keyring.updateTransportMethod(newValue).catch((e) => {
        // If there was an error updating the transport, we should
        // fall back to the original value
        this.preferencesController.setLedgerTransportPreference(currentValue);
        throw e;
      });
    }

    return undefined;
  }

  /**
   * A method for initializing storage the first time.
   *
   * @param {object} initState - The default state to initialize with.
   * @private
   */
  recordFirstTimeInfo(initState) {
    if (!('firstTimeInfo' in initState)) {
      const version = this.platform.getVersion();
      initState.firstTimeInfo = {
        version,
        date: Date.now(),
      };
    }
  }

  // TODO: Replace isClientOpen methods with `controllerConnectionChanged` events.
  /* eslint-disable accessor-pairs */
  /**
   * A method for recording whether the MetaMask user interface is open or not.
   *
   * @param {boolean} open
   */
  set isClientOpen(open) {
    this._isClientOpen = open;
    this.detectTokensController.isOpen = open;
  }
  /* eslint-enable accessor-pairs */

  /**
   * A method that is called by the background when all instances of metamask are closed.
   * Currently used to stop polling in the gasFeeController.
   */
  onClientClosed() {
    try {
      this.gasFeeController.stopPolling();
      this.appStateController.clearPollingTokens();
    } catch (error) {
      console.error(error);
    }
  }

  /**
   * A method that is called by the background when a particular environment type is closed (fullscreen, popup, notification).
   * Currently used to stop polling in the gasFeeController for only that environement type
   *
   * @param environmentType
   */
  onEnvironmentTypeClosed(environmentType) {
    const appStatePollingTokenType =
      POLLING_TOKEN_ENVIRONMENT_TYPES[environmentType];
    const pollingTokensToDisconnect =
      this.appStateController.store.getState()[appStatePollingTokenType];
    pollingTokensToDisconnect.forEach((pollingToken) => {
      this.gasFeeController.disconnectPoller(pollingToken);
      this.appStateController.removePollingToken(
        pollingToken,
        appStatePollingTokenType,
      );
    });
  }

  /**
   * Adds a domain to the PhishingController safelist
   *
   * @param {string} hostname - the domain to safelist
   */
  safelistPhishingDomain(hostname) {
    return this.phishingController.bypass(hostname);
  }

  async backToSafetyPhishingWarning() {
    const extensionURL = this.platform.getExtensionURL();
    await this.platform.switchToAnotherURL(undefined, extensionURL);
  }

  /**
   * Locks MetaMask
   */
  setLocked() {
    return this.keyringController.setLocked();
  }

  removePermissionsFor = (subjects) => {
    try {
      this.permissionController.revokePermissions(subjects);
    } catch (exp) {
      if (!(exp instanceof PermissionsRequestNotFoundError)) {
        throw exp;
      }
    }
  };

  ///: BEGIN:ONLY_INCLUDE_IN(snaps)
  updateCaveat = (origin, target, caveatType, caveatValue) => {
    try {
      this.controllerMessenger.call(
        'PermissionController:updateCaveat',
        origin,
        target,
        caveatType,
        caveatValue,
      );
    } catch (exp) {
      if (!(exp instanceof PermissionsRequestNotFoundError)) {
        throw exp;
      }
    }
  };
  ///: END:ONLY_INCLUDE_IN

  rejectPermissionsRequest = (requestId) => {
    try {
      this.permissionController.rejectPermissionsRequest(requestId);
    } catch (exp) {
      if (!(exp instanceof PermissionsRequestNotFoundError)) {
        throw exp;
      }
    }
  };

  acceptPermissionsRequest = (request) => {
    try {
      this.permissionController.acceptPermissionsRequest(request);
    } catch (exp) {
      if (!(exp instanceof PermissionsRequestNotFoundError)) {
        throw exp;
      }
    }
  };

  resolvePendingApproval = async (id, value, options) => {
    try {
      await this.approvalController.accept(id, value, options);
    } catch (exp) {
      if (!(exp instanceof ApprovalRequestNotFoundError)) {
        throw exp;
      }
    }
  };

  rejectPendingApproval = (id, error) => {
    try {
      this.approvalController.reject(
        id,
        new EthereumRpcError(error.code, error.message, error.data),
      );
    } catch (exp) {
      if (!(exp instanceof ApprovalRequestNotFoundError)) {
        throw exp;
      }
    }
  };

  async securityProviderRequest(requestData, methodName) {
    const { currentLocale, transactionSecurityCheckEnabled } =
      this.preferencesController.store.getState();

    if (transactionSecurityCheckEnabled) {
      const chainId = Number(
        hexToDecimal(this.networkController.state.providerConfig.chainId),
      );

      try {
        const securityProviderResponse = await securityProviderCheck(
          requestData,
          methodName,
          chainId,
          currentLocale,
        );

        return securityProviderResponse;
      } catch (err) {
        log.error(err.message);
        throw err;
      }
    }

    return null;
  }

  async _onAccountChange(newAddress) {
    const permittedAccountsMap = getPermittedAccountsByOrigin(
      this.permissionController.state,
    );

    for (const [origin, accounts] of permittedAccountsMap.entries()) {
      if (accounts.includes(newAddress)) {
        this._notifyAccountsChange(origin, accounts);
      }
    }

    await this.txController.updateIncomingTransactions();
  }

  async _notifyAccountsChange(origin, newAccounts) {
    if (this.isUnlocked()) {
      this.notifyConnections(origin, {
        method: NOTIFICATION_NAMES.accountsChanged,
        // This should be the same as the return value of `eth_accounts`,
        // namely an array of the current / most recently selected Ethereum
        // account.
        params:
          newAccounts.length < 2
            ? // If the length is 1 or 0, the accounts are sorted by definition.
              newAccounts
            : // If the length is 2 or greater, we have to execute
              // `eth_accounts` vi this method.
              await this.getPermittedAccounts(origin),
      });
    }

    this.permissionLogController.updateAccountsHistory(origin, newAccounts);
  }

  _notifyChainChange() {
    if (this.preferencesController.getUseRequestQueue()) {
      this.notifyAllConnections((origin) => ({
        method: NOTIFICATION_NAMES.chainChanged,
        params: this.getProviderNetworkState(origin),
      }));
    } else {
      this.notifyAllConnections({
        method: NOTIFICATION_NAMES.chainChanged,
        params: this.getProviderNetworkState(),
      });
    }
  }
}<|MERGE_RESOLUTION|>--- conflicted
+++ resolved
@@ -884,56 +884,6 @@
       initState: initState.OnboardingController,
     });
 
-<<<<<<< HEAD
-=======
-    // account tracker watches balances, nonces, and any code at their address
-    this.accountTracker = new AccountTracker({
-      provider: this.provider,
-      blockTracker: this.blockTracker,
-      getCurrentChainId: () =>
-        this.networkController.state.providerConfig.chainId,
-      getNetworkIdentifier: () => {
-        const { type, rpcUrl } = this.networkController.state.providerConfig;
-        return type === NETWORK_TYPES.RPC ? rpcUrl : type;
-      },
-      preferencesController: this.preferencesController,
-      onboardingController: this.onboardingController,
-      initState: { accounts: {} },
-      onAccountRemoved: this.controllerMessenger.subscribe.bind(
-        this.controllerMessenger,
-        'KeyringController:accountRemoved',
-      ),
-    });
-
-    // start and stop polling for balances based on activeControllerConnections
-    this.on('controllerConnectionChanged', (activeControllerConnections) => {
-      const { completedOnboarding } =
-        this.onboardingController.store.getState();
-      if (activeControllerConnections > 0 && completedOnboarding) {
-        this.triggerNetworkrequests();
-      } else {
-        this.stopNetworkRequests();
-      }
-    });
-
-    this.onboardingController.store.subscribe(
-      previousValueComparator(async (prevState, currState) => {
-        const { completedOnboarding: prevCompletedOnboarding } = prevState;
-        const { completedOnboarding: currCompletedOnboarding } = currState;
-        if (!prevCompletedOnboarding && currCompletedOnboarding) {
-          this.triggerNetworkrequests();
-        }
-      }, this.onboardingController.store.getState()),
-    );
-
-    this.cachedBalancesController = new CachedBalancesController({
-      accountTracker: this.accountTracker,
-      getCurrentChainId: () =>
-        this.networkController.state.providerConfig.chainId,
-      initState: initState.CachedBalancesController,
-    });
-
->>>>>>> 16592dd6
     let additionalKeyrings = [keyringBuilderFactory(QRHardwareKeyring)];
 
     if (this.canUseHardwareWallets()) {
@@ -1354,12 +1304,7 @@
         allowedEvents: ['AccountsController:selectedAccountChange'],
         allowedActions: ['AccountsController:getSelectedAccount'],
       }),
-      initState:
-        isManifestV3 &&
-        isFirstMetaMaskControllerSetup === false &&
-        initState.AccountTracker?.accounts
-          ? { accounts: initState.AccountTracker.accounts }
-          : { accounts: {} },
+      initState: { accounts: {} },
       onAccountRemoved: this.controllerMessenger.subscribe.bind(
         this.controllerMessenger,
         'KeyringController:accountRemoved',
