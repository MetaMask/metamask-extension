import EventEmitter from 'events';
import { finished, pipeline } from 'readable-stream';
import {
  AssetsContractController,
  CurrencyRateController,
  NftController,
  NftDetectionController,
  TokenDetectionController,
  TokenListController,
  TokenRatesController,
  TokensController,
  CodefiTokenPricesServiceV2,
  RatesController,
  fetchMultiExchangeRate,
  TokenBalancesController,
} from '@metamask/assets-controllers';
import { JsonRpcEngine } from '@metamask/json-rpc-engine';
import { createEngineStream } from '@metamask/json-rpc-middleware-stream';
import { ObservableStore } from '@metamask/obs-store';
import { storeAsStream } from '@metamask/obs-store/dist/asStream';
import { providerAsMiddleware } from '@metamask/eth-json-rpc-middleware';
import { debounce, throttle, memoize, wrap } from 'lodash';
import {
  KeyringController,
  keyringBuilderFactory,
} from '@metamask/keyring-controller';
import createFilterMiddleware from '@metamask/eth-json-rpc-filters';
import createSubscriptionManager from '@metamask/eth-json-rpc-filters/subscriptionManager';
import {
  errorCodes as rpcErrorCodes,
  JsonRpcError,
  providerErrors,
} from '@metamask/rpc-errors';

import { Mutex } from 'await-semaphore';
import log from 'loglevel';
import {
  TrezorConnectBridge,
  TrezorKeyring,
} from '@metamask/eth-trezor-keyring';
import {
  LedgerKeyring,
  LedgerIframeBridge,
} from '@metamask/eth-ledger-bridge-keyring';
import LatticeKeyring from 'eth-lattice-keyring';
import { rawChainData } from 'eth-chainlist';
import { MetaMaskKeyring as QRHardwareKeyring } from '@keystonehq/metamask-airgapped-keyring';
import EthQuery from '@metamask/eth-query';
import EthJSQuery from '@metamask/ethjs-query';
import nanoid from 'nanoid';
import { captureException } from '@sentry/browser';
import { AddressBookController } from '@metamask/address-book-controller';
import {
  ApprovalController,
  ApprovalRequestNotFoundError,
} from '@metamask/approval-controller';
import { ControllerMessenger } from '@metamask/base-controller';
import { EnsController } from '@metamask/ens-controller';
import { PhishingController } from '@metamask/phishing-controller';
import { AnnouncementController } from '@metamask/announcement-controller';
import {
  NetworkController,
  getDefaultNetworkControllerState,
} from '@metamask/network-controller';
import { GasFeeController } from '@metamask/gas-fee-controller';
import {
  PermissionController,
  PermissionDoesNotExistError,
  PermissionsRequestNotFoundError,
  SubjectMetadataController,
  SubjectType,
} from '@metamask/permission-controller';
import SmartTransactionsController from '@metamask/smart-transactions-controller';
import {
  METAMASK_DOMAIN,
  SelectedNetworkController,
  createSelectedNetworkMiddleware,
} from '@metamask/selected-network-controller';
import { LoggingController, LogType } from '@metamask/logging-controller';
import { PermissionLogController } from '@metamask/permission-log-controller';

import { RateLimitController } from '@metamask/rate-limit-controller';
import { NotificationController } from '@metamask/notification-controller';
import {
  CronjobController,
  JsonSnapsRegistry,
  SnapController,
  IframeExecutionService,
  SnapInterfaceController,
  SnapInsightsController,
  OffscreenExecutionService,
} from '@metamask/snaps-controllers';
import {
  createSnapsMethodMiddleware,
  buildSnapEndowmentSpecifications,
  buildSnapRestrictedMethodSpecifications,
} from '@metamask/snaps-rpc-methods';
import {
  ApprovalType,
  ERC1155,
  ERC20,
  ERC721,
  BlockExplorerUrl,
} from '@metamask/controller-utils';

import { AccountsController } from '@metamask/accounts-controller';

///: BEGIN:ONLY_INCLUDE_IF(build-mmi)
import {
  CUSTODIAN_TYPES,
  MmiConfigurationController,
} from '@metamask-institutional/custody-keyring';
import { InstitutionalFeaturesController } from '@metamask-institutional/institutional-features';
import { CustodyController } from '@metamask-institutional/custody-controller';
import { TransactionUpdateController } from '@metamask-institutional/transaction-update';
///: END:ONLY_INCLUDE_IF
import { SignatureController } from '@metamask/signature-controller';
import { PPOMController } from '@metamask/ppom-validator';
import { wordlist } from '@metamask/scure-bip39/dist/wordlists/english';

import {
  NameController,
  ENSNameProvider,
  EtherscanNameProvider,
  TokenNameProvider,
  LensNameProvider,
} from '@metamask/name-controller';

import {
  QueuedRequestController,
  createQueuedRequestMiddleware,
} from '@metamask/queued-request-controller';

import { UserOperationController } from '@metamask/user-operation-controller';

import {
  TransactionController,
  TransactionStatus,
  TransactionType,
} from '@metamask/transaction-controller';

///: BEGIN:ONLY_INCLUDE_IF(keyring-snaps)
import {
  getLocalizedSnapManifest,
  stripSnapPrefix,
} from '@metamask/snaps-utils';
///: END:ONLY_INCLUDE_IF

import { Interface } from '@ethersproject/abi';
import { abiERC1155, abiERC721 } from '@metamask/metamask-eth-abis';
import { isEvmAccountType } from '@metamask/keyring-api';
import {
  AuthenticationController,
  UserStorageController,
} from '@metamask/profile-sync-controller';
import {
  NotificationServicesPushController,
  NotificationServicesController,
} from '@metamask/notification-services-controller';
import { isProduction } from '../../shared/modules/environment';
import {
  methodsRequiringNetworkSwitch,
  methodsThatCanSwitchNetworkWithoutApproval,
  methodsThatShouldBeEnqueued,
} from '../../shared/constants/methods-tags';

///: BEGIN:ONLY_INCLUDE_IF(build-mmi)
import { toChecksumHexAddress } from '../../shared/modules/hexstring-utils';
///: END:ONLY_INCLUDE_IF

import { AssetType, TokenStandard } from '../../shared/constants/transaction';
import {
  GAS_API_BASE_URL,
  GAS_DEV_API_BASE_URL,
  SWAPS_CLIENT_ID,
} from '../../shared/constants/swaps';
import {
  CHAIN_IDS,
  CHAIN_SPEC_URL,
  NETWORK_TYPES,
  NetworkStatus,
  MAINNET_DISPLAY_NAME,
} from '../../shared/constants/network';
import { getAllowedSmartTransactionsChainIds } from '../../shared/constants/smartTransactions';

import {
  HardwareDeviceNames,
  LedgerTransportTypes,
} from '../../shared/constants/hardware-wallets';
import { KeyringType } from '../../shared/constants/keyring';
import {
  CaveatTypes,
  RestrictedMethods,
  EndowmentPermissions,
  ExcludedSnapPermissions,
  ExcludedSnapEndowments,
} from '../../shared/constants/permissions';
import { UI_NOTIFICATIONS } from '../../shared/notifications';
import { MILLISECOND, SECOND } from '../../shared/constants/time';
import {
  ORIGIN_METAMASK,
  POLLING_TOKEN_ENVIRONMENT_TYPES,
} from '../../shared/constants/app';
import {
  MetaMetricsEventCategory,
  MetaMetricsEventName,
  MetaMetricsUserTrait,
} from '../../shared/constants/metametrics';
import { LOG_EVENT } from '../../shared/constants/logs';

import {
  getStorageItem,
  setStorageItem,
} from '../../shared/lib/storage-helpers';
import {
  getTokenIdParam,
  fetchTokenBalance,
  fetchERC1155Balance,
} from '../../shared/lib/token-util';
import { isEqualCaseInsensitive } from '../../shared/modules/string-utils';
import { parseStandardTokenTransactionData } from '../../shared/modules/transaction.utils';
import { STATIC_MAINNET_TOKEN_LIST } from '../../shared/constants/tokens';
import { getTokenValueParam } from '../../shared/lib/metamask-controller-utils';
import { isManifestV3 } from '../../shared/modules/mv3.utils';
import { convertNetworkId } from '../../shared/modules/network.utils';
import {
  getIsSmartTransaction,
  isHardwareWallet,
  getFeatureFlagsByChainId,
  getCurrentChainSupportsSmartTransactions,
  getHardwareWalletType,
  getSmartTransactionsPreferenceEnabled,
} from '../../shared/modules/selectors';
import { createCaipStream } from '../../shared/modules/caip-stream';
import { BaseUrl } from '../../shared/constants/urls';
import {
  TOKEN_TRANSFER_LOG_TOPIC_HASH,
  TRANSFER_SINFLE_LOG_TOPIC_HASH,
} from '../../shared/lib/transactions-controller-utils';
// TODO: Remove restricted import
// eslint-disable-next-line import/no-restricted-paths
import { getCurrentChainId } from '../../ui/selectors';
// TODO: Remove restricted import
// eslint-disable-next-line import/no-restricted-paths
import { getProviderConfig } from '../../ui/ducks/metamask/metamask';
import { endTrace, trace } from '../../shared/lib/trace';
// eslint-disable-next-line import/no-restricted-paths
import { isSnapId } from '../../ui/helpers/utils/snaps';
import { BalancesController as MultichainBalancesController } from './lib/accounts/BalancesController';
import {
  ///: BEGIN:ONLY_INCLUDE_IF(build-mmi)
  handleMMITransactionUpdate,
  ///: END:ONLY_INCLUDE_IF
  handleTransactionAdded,
  handleTransactionApproved,
  handleTransactionFailed,
  handleTransactionConfirmed,
  handleTransactionDropped,
  handleTransactionRejected,
  handleTransactionSubmitted,
  handlePostTransactionBalanceUpdate,
  createTransactionEventFragmentWithTxId,
} from './lib/transaction/metrics';
///: BEGIN:ONLY_INCLUDE_IF(build-mmi)
import {
  afterTransactionSign as afterTransactionSignMMI,
  beforeCheckPendingTransaction as beforeCheckPendingTransactionMMI,
  beforeTransactionPublish as beforeTransactionPublishMMI,
  getAdditionalSignArguments as getAdditionalSignArgumentsMMI,
} from './lib/transaction/mmi-hooks';
///: END:ONLY_INCLUDE_IF
import { submitSmartTransactionHook } from './lib/transaction/smart-transactions';
///: BEGIN:ONLY_INCLUDE_IF(keyring-snaps)
import { keyringSnapPermissionsBuilder } from './lib/snap-keyring/keyring-snaps-permissions';
///: END:ONLY_INCLUDE_IF

import { SnapsNameProvider } from './lib/SnapsNameProvider';
import { AddressBookPetnamesBridge } from './lib/AddressBookPetnamesBridge';
import { AccountIdentitiesPetnamesBridge } from './lib/AccountIdentitiesPetnamesBridge';
import { createPPOMMiddleware } from './lib/ppom/ppom-middleware';
import * as PPOMModule from './lib/ppom/ppom';
import {
  onMessageReceived,
  checkForMultipleVersionsRunning,
} from './detect-multiple-instances';
///: BEGIN:ONLY_INCLUDE_IF(build-mmi)
import { MMIController } from './controllers/mmi-controller';
import { mmiKeyringBuilderFactory } from './mmi-keyring-builder-factory';
///: END:ONLY_INCLUDE_IF
import ComposableObservableStore from './lib/ComposableObservableStore';
import AccountTrackerController from './controllers/account-tracker-controller';
import createDupeReqFilterStream from './lib/createDupeReqFilterStream';
import createLoggerMiddleware from './lib/createLoggerMiddleware';
import {
  createLegacyMethodMiddleware,
  createMethodMiddleware,
  createUnsupportedMethodMiddleware,
} from './lib/rpc-method-middleware';
import createOriginMiddleware from './lib/createOriginMiddleware';
import createTabIdMiddleware from './lib/createTabIdMiddleware';
import { NetworkOrderController } from './controllers/network-order';
import { AccountOrderController } from './controllers/account-order';
import createOnboardingMiddleware from './lib/createOnboardingMiddleware';
import { isStreamWritable, setupMultiplex } from './lib/stream-utils';
import { PreferencesController } from './controllers/preferences-controller';
import { AppStateController } from './controllers/app-state-controller';
import { AlertController } from './controllers/alert-controller';
import OnboardingController from './controllers/onboarding';
import Backup from './lib/backup';
import DecryptMessageController from './controllers/decrypt-message';
import SwapsController from './controllers/swaps';
import MetaMetricsController from './controllers/metametrics-controller';
import { segment } from './lib/segment';
import createMetaRPCHandler from './lib/createMetaRPCHandler';
import {
  addHexPrefix,
  getMethodDataName,
  previousValueComparator,
} from './lib/util';
import createMetamaskMiddleware from './lib/createMetamaskMiddleware';
import { hardwareKeyringBuilderFactory } from './lib/hardware-keyring-builder-factory';
import EncryptionPublicKeyController from './controllers/encryption-public-key';
import AppMetadataController from './controllers/app-metadata';

import {
  CaveatFactories,
  CaveatMutatorFactories,
  getCaveatSpecifications,
  diffMap,
  getPermissionBackgroundApiMethods,
  getPermissionSpecifications,
  getPermittedAccountsByOrigin,
  getPermittedChainsByOrigin,
  NOTIFICATION_NAMES,
  PermissionNames,
  unrestrictedMethods,
} from './controllers/permissions';
import { MetaMetricsDataDeletionController } from './controllers/metametrics-data-deletion/metametrics-data-deletion';
import { DataDeletionService } from './services/data-deletion-service';
import createRPCMethodTrackingMiddleware from './lib/createRPCMethodTrackingMiddleware';
import { IndexedDBPPOMStorage } from './lib/ppom/indexed-db-backend';
import { updateCurrentLocale } from './translate';
import { TrezorOffscreenBridge } from './lib/offscreen-bridge/trezor-offscreen-bridge';
import { LedgerOffscreenBridge } from './lib/offscreen-bridge/ledger-offscreen-bridge';
///: BEGIN:ONLY_INCLUDE_IF(keyring-snaps)
import { snapKeyringBuilder, getAccountsBySnapId } from './lib/snap-keyring';
///: END:ONLY_INCLUDE_IF
import { encryptorFactory } from './lib/encryptor-factory';
import { addDappTransaction, addTransaction } from './lib/transaction/util';
///: BEGIN:ONLY_INCLUDE_IF(build-main,build-beta,build-flask)
import { addTypedMessage, addPersonalMessage } from './lib/signature/util';
///: END:ONLY_INCLUDE_IF
import { LatticeKeyringOffscreen } from './lib/offscreen-bridge/lattice-offscreen-keyring';
import PREINSTALLED_SNAPS from './snaps/preinstalled-snaps';
import { WeakRefObjectMap } from './lib/WeakRefObjectMap';
import { METAMASK_COOKIE_HANDLER } from './constants/stream';

// Notification controllers
import { createTxVerificationMiddleware } from './lib/tx-verification/tx-verification-middleware';
import { updateSecurityAlertResponse } from './lib/ppom/ppom-util';
import createEvmMethodsToNonEvmAccountReqFilterMiddleware from './lib/createEvmMethodsToNonEvmAccountReqFilterMiddleware';
import { isEthAddress } from './lib/multichain/address';
import { decodeTransactionData } from './lib/transaction/decode/util';
import {
  BridgeUserAction,
  BridgeBackgroundAction,
} from './controllers/bridge/types';
import BridgeController from './controllers/bridge/bridge-controller';
import { BRIDGE_CONTROLLER_NAME } from './controllers/bridge/constants';
import {
  onPushNotificationClicked,
  onPushNotificationReceived,
} from './controllers/push-notifications';
import createTracingMiddleware from './lib/createTracingMiddleware';
import { PatchStore } from './lib/PatchStore';
import { sanitizeUIState } from './lib/state-utils';

export const METAMASK_CONTROLLER_EVENTS = {
  // Fired after state changes that impact the extension badge (unapproved msg count)
  // The process of updating the badge happens in app/scripts/background.js.
  UPDATE_BADGE: 'updateBadge',
  // TODO: Add this and similar enums to the `controllers` repo and export them
  APPROVAL_STATE_CHANGE: 'ApprovalController:stateChange',
  QUEUED_REQUEST_STATE_CHANGE: 'QueuedRequestController:stateChange',
  METAMASK_NOTIFICATIONS_LIST_UPDATED:
    'NotificationServicesController:notificationsListUpdated',
  METAMASK_NOTIFICATIONS_MARK_AS_READ:
    'NotificationServicesController:markNotificationsAsRead',
  NOTIFICATIONS_STATE_CHANGE: 'NotificationController:stateChange',
};

// stream channels
const PHISHING_SAFELIST = 'metamask-phishing-safelist';

// OneKey devices can connect to Metamask using Trezor USB transport. They use a specific device minor version (99) to differentiate between genuine Trezor and OneKey devices.
export const ONE_KEY_VIA_TREZOR_MINOR_VERSION = 99;

export default class MetamaskController extends EventEmitter {
  /**
   * @param {object} opts
   */
  constructor(opts) {
    super();

    const { isFirstMetaMaskControllerSetup } = opts;

    this.defaultMaxListeners = 20;

    this.sendUpdate = debounce(
      this.privateSendUpdate.bind(this),
      MILLISECOND * 200,
    );
    this.opts = opts;
    this.extension = opts.browser;
    this.platform = opts.platform;
    this.notificationManager = opts.notificationManager;
    const initState = opts.initState || {};
    const version = process.env.METAMASK_VERSION;
    this.recordFirstTimeInfo(initState);
    this.featureFlags = opts.featureFlags;

    // this keeps track of how many "controllerStream" connections are open
    // the only thing that uses controller connections are open metamask UI instances
    this.activeControllerConnections = 0;

    this.offscreenPromise = opts.offscreenPromise ?? Promise.resolve();

    this.getRequestAccountTabIds = opts.getRequestAccountTabIds;
    this.getOpenMetamaskTabsIds = opts.getOpenMetamaskTabsIds;

    this.initializeChainlist();

    this.controllerMessenger = new ControllerMessenger();

    this.loggingController = new LoggingController({
      messenger: this.controllerMessenger.getRestricted({
        name: 'LoggingController',
        allowedActions: [],
        allowedEvents: [],
      }),
      state: initState.LoggingController,
    });

    // instance of a class that wraps the extension's storage local API.
    this.localStoreApiWrapper = opts.localStore;

    this.currentMigrationVersion = opts.currentMigrationVersion;

    // observable state store
    this.store = new ComposableObservableStore({
      state: initState,
      controllerMessenger: this.controllerMessenger,
      persist: true,
    });

    // external connections by origin
    // Do not modify directly. Use the associated methods.
    this.connections = {};

    // lock to ensure only one vault created at once
    this.createVaultMutex = new Mutex();

    this.extension.runtime.onInstalled.addListener((details) => {
      if (details.reason === 'update') {
        if (version === '8.1.0') {
          this.platform.openExtensionInBrowser();
        }
        this.loggingController.add({
          type: LogType.GenericLog,
          data: {
            event: LOG_EVENT.VERSION_UPDATE,
            previousVersion: details.previousVersion,
            version,
          },
        });
      }
    });

    this.appMetadataController = new AppMetadataController({
      state: initState.AppMetadataController,
      currentMigrationVersion: this.currentMigrationVersion,
      currentAppVersion: version,
    });

    // next, we will initialize the controllers
    // controller initialization order matters
    const clearPendingConfirmations = () => {
      this.encryptionPublicKeyController.clearUnapproved();
      this.decryptMessageController.clearUnapproved();
      this.signatureController.clearUnapproved();
      this.approvalController.clear(providerErrors.userRejectedRequest());
    };

    this.approvalController = new ApprovalController({
      messenger: this.controllerMessenger.getRestricted({
        name: 'ApprovalController',
      }),
      showApprovalRequest: opts.showUserConfirmation,
      typesExcludedFromRateLimiting: [
        ApprovalType.PersonalSign,
        ApprovalType.EthSignTypedData,
        ApprovalType.Transaction,
        ApprovalType.WatchAsset,
        ApprovalType.EthGetEncryptionPublicKey,
        ApprovalType.EthDecrypt,
      ],
    });

    this.queuedRequestController = new QueuedRequestController({
      messenger: this.controllerMessenger.getRestricted({
        name: 'QueuedRequestController',
        allowedActions: [
          'NetworkController:getState',
          'NetworkController:setActiveNetwork',
          'SelectedNetworkController:getNetworkClientIdForDomain',
        ],
        allowedEvents: ['SelectedNetworkController:stateChange'],
      }),
      shouldRequestSwitchNetwork: ({ method }) =>
        methodsRequiringNetworkSwitch.includes(method),
      canRequestSwitchNetworkWithoutApproval: ({ method }) =>
        methodsThatCanSwitchNetworkWithoutApproval.includes(method),
      clearPendingConfirmations,
      showApprovalRequest: () => {
        if (this.approvalController.getTotalApprovalCount() > 0) {
          opts.showUserConfirmation();
        }
      },
    });

    ///: BEGIN:ONLY_INCLUDE_IF(build-mmi)
    this.mmiConfigurationController = new MmiConfigurationController({
      initState: initState.MmiConfigurationController,
      mmiConfigurationServiceUrl: process.env.MMI_CONFIGURATION_SERVICE_URL,
    });
    ///: END:ONLY_INCLUDE_IF

    const networkControllerMessenger = this.controllerMessenger.getRestricted({
      name: 'NetworkController',
    });

    let initialNetworkControllerState = initState.NetworkController;
    if (!initialNetworkControllerState) {
      initialNetworkControllerState = getDefaultNetworkControllerState();

      const networks =
        initialNetworkControllerState.networkConfigurationsByChainId;

      // Note: Consider changing `getDefaultNetworkControllerState`
      // on the controller side to include some of these tweaks.
      networks[CHAIN_IDS.MAINNET].name = MAINNET_DISPLAY_NAME;
      delete networks[CHAIN_IDS.GOERLI];
      delete networks[CHAIN_IDS.LINEA_GOERLI];

      Object.values(networks).forEach((network) => {
        const id = network.rpcEndpoints[0].networkClientId;
        network.blockExplorerUrls = [BlockExplorerUrl[id]];
        network.defaultBlockExplorerUrlIndex = 0;
      });

      let network;
      if (process.env.IN_TEST) {
        network = {
          chainId: CHAIN_IDS.LOCALHOST,
          name: 'Localhost 8545',
          nativeCurrency: 'ETH',
          blockExplorerUrls: [],
          defaultRpcEndpointIndex: 0,
          rpcEndpoints: [
            {
              networkClientId: 'networkConfigurationId',
              url: 'http://localhost:8545',
              type: 'custom',
            },
          ],
        };
        networks[CHAIN_IDS.LOCALHOST] = network;
      } else if (
        process.env.METAMASK_DEBUG ||
        process.env.METAMASK_ENVIRONMENT === 'test'
      ) {
        network = networks[CHAIN_IDS.SEPOLIA];
      } else {
        network = networks[CHAIN_IDS.MAINNET];
      }

      initialNetworkControllerState.selectedNetworkClientId =
        network.rpcEndpoints[network.defaultRpcEndpointIndex].networkClientId;
    }

    this.networkController = new NetworkController({
      messenger: networkControllerMessenger,
      state: initialNetworkControllerState,
      infuraProjectId: opts.infuraProjectId,
    });
    this.networkController.initializeProvider();
    this.provider =
      this.networkController.getProviderAndBlockTracker().provider;
    this.blockTracker =
      this.networkController.getProviderAndBlockTracker().blockTracker;
    this.deprecatedNetworkVersions = {};

    const accountsControllerMessenger = this.controllerMessenger.getRestricted({
      name: 'AccountsController',
      allowedEvents: [
        'SnapController:stateChange',
        'KeyringController:accountRemoved',
        'KeyringController:stateChange',
      ],
      allowedActions: [
        'KeyringController:getAccounts',
        'KeyringController:getKeyringsByType',
        'KeyringController:getKeyringForAccount',
      ],
    });

    this.accountsController = new AccountsController({
      messenger: accountsControllerMessenger,
      state: initState.AccountsController,
    });

    const preferencesMessenger = this.controllerMessenger.getRestricted({
      name: 'PreferencesController',
      allowedActions: [
        'AccountsController:setSelectedAccount',
        'AccountsController:getSelectedAccount',
        'AccountsController:getAccountByAddress',
        'AccountsController:setAccountName',
        'NetworkController:getState',
      ],
      allowedEvents: ['AccountsController:stateChange'],
    });

    this.preferencesController = new PreferencesController({
      state: {
        currentLocale: opts.initLangCode ?? '',
        ...initState.PreferencesController,
      },
      messenger: preferencesMessenger,
    });

    const tokenListMessenger = this.controllerMessenger.getRestricted({
      name: 'TokenListController',
      allowedActions: ['NetworkController:getNetworkClientById'],
      allowedEvents: ['NetworkController:stateChange'],
    });

    this.tokenListController = new TokenListController({
      chainId: getCurrentChainId({ metamask: this.networkController.state }),
      preventPollingOnNetworkRestart: !this.#isTokenListPollingRequired(
        this.preferencesController.state,
      ),
      messenger: tokenListMessenger,
      state: initState.TokenListController,
    });

    const assetsContractControllerMessenger =
      this.controllerMessenger.getRestricted({
        name: 'AssetsContractController',
        allowedActions: [
          'NetworkController:getNetworkClientById',
          'NetworkController:getNetworkConfigurationByNetworkClientId',
          'NetworkController:getSelectedNetworkClient',
          'NetworkController:getState',
        ],
        allowedEvents: [
          'PreferencesController:stateChange',
          'NetworkController:networkDidChange',
        ],
      });
    this.assetsContractController = new AssetsContractController({
      messenger: assetsContractControllerMessenger,
      chainId: getCurrentChainId({ metamask: this.networkController.state }),
    });

    const tokensControllerMessenger = this.controllerMessenger.getRestricted({
      name: 'TokensController',
      allowedActions: [
        'ApprovalController:addRequest',
        'NetworkController:getNetworkClientById',
        'AccountsController:getSelectedAccount',
        'AccountsController:getAccount',
      ],
      allowedEvents: [
        'NetworkController:networkDidChange',
        'AccountsController:selectedEvmAccountChange',
        'PreferencesController:stateChange',
        'TokenListController:stateChange',
        'NetworkController:stateChange',
      ],
    });
    this.tokensController = new TokensController({
      state: initState.TokensController,
      provider: this.provider,
      messenger: tokensControllerMessenger,
      chainId: getCurrentChainId({ metamask: this.networkController.state }),
    });

    const nftControllerMessenger = this.controllerMessenger.getRestricted({
      name: 'NftController',
      allowedEvents: [
        'PreferencesController:stateChange',
        'NetworkController:networkDidChange',
        'AccountsController:selectedEvmAccountChange',
      ],
      allowedActions: [
        `${this.approvalController.name}:addRequest`,
        `${this.networkController.name}:getNetworkClientById`,
        'AccountsController:getSelectedAccount',
        'AccountsController:getAccount',
        'AssetsContractController:getERC721AssetName',
        'AssetsContractController:getERC721AssetSymbol',
        'AssetsContractController:getERC721TokenURI',
        'AssetsContractController:getERC721OwnerOf',
        'AssetsContractController:getERC1155BalanceOf',
        'AssetsContractController:getERC1155TokenURI',
      ],
    });
    this.nftController = new NftController({
      state: initState.NftController,
      messenger: nftControllerMessenger,
      chainId: getCurrentChainId({ metamask: this.networkController.state }),
      onNftAdded: ({ address, symbol, tokenId, standard, source }) =>
        this.metaMetricsController.trackEvent({
          event: MetaMetricsEventName.NftAdded,
          category: MetaMetricsEventCategory.Wallet,
          sensitiveProperties: {
            token_contract_address: address,
            token_symbol: symbol,
            token_id: tokenId,
            token_standard: standard,
            asset_type: AssetType.NFT,
            source,
          },
        }),
    });

    this.nftController.setApiKey(process.env.OPENSEA_KEY);

    const nftDetectionControllerMessenger =
      this.controllerMessenger.getRestricted({
        name: 'NftDetectionController',
        allowedEvents: [
          'NetworkController:stateChange',
          'PreferencesController:stateChange',
        ],
        allowedActions: [
          'ApprovalController:addRequest',
          'NetworkController:getState',
          'NetworkController:getNetworkClientById',
          'AccountsController:getSelectedAccount',
        ],
      });

    this.nftDetectionController = new NftDetectionController({
      messenger: nftDetectionControllerMessenger,
      chainId: getCurrentChainId({ metamask: this.networkController.state }),
      getOpenSeaApiKey: () => this.nftController.openSeaApiKey,
      getBalancesInSingleCall:
        this.assetsContractController.getBalancesInSingleCall.bind(
          this.assetsContractController,
        ),
      addNft: this.nftController.addNft.bind(this.nftController),
      getNftState: () => this.nftController.state,
      // added this to track previous value of useNftDetection, should be true on very first initializing of controller[]
      disabled: !this.preferencesController.state.useNftDetection,
    });

    const metaMetricsControllerMessenger =
      this.controllerMessenger.getRestricted({
        name: 'MetaMetricsController',
        allowedActions: [
          'PreferencesController:getState',
          'NetworkController:getState',
          'NetworkController:getNetworkClientById',
        ],
        allowedEvents: [
          'PreferencesController:stateChange',
          'NetworkController:networkDidChange',
        ],
      });
    this.metaMetricsController = new MetaMetricsController({
      state: initState.MetaMetricsController,
      messenger: metaMetricsControllerMessenger,
      segment,
      version: process.env.METAMASK_VERSION,
      environment: process.env.METAMASK_ENVIRONMENT,
      extension: this.extension,
      captureException,
    });

    this.on('update', (update) => {
      this.metaMetricsController.handleMetaMaskStateUpdate(update);
    });

    const dataDeletionService = new DataDeletionService();
    const metaMetricsDataDeletionMessenger =
      this.controllerMessenger.getRestricted({
        name: 'MetaMetricsDataDeletionController',
        allowedActions: ['MetaMetricsController:getState'],
        allowedEvents: [],
      });
    this.metaMetricsDataDeletionController =
      new MetaMetricsDataDeletionController({
        dataDeletionService,
        messenger: metaMetricsDataDeletionMessenger,
        state: initState.metaMetricsDataDeletionController,
      });

    const gasFeeMessenger = this.controllerMessenger.getRestricted({
      name: 'GasFeeController',
      allowedActions: [
        'NetworkController:getEIP1559Compatibility',
        'NetworkController:getNetworkClientById',
        'NetworkController:getState',
      ],
      allowedEvents: ['NetworkController:stateChange'],
    });

    const gasApiBaseUrl = process.env.SWAPS_USE_DEV_APIS
      ? GAS_DEV_API_BASE_URL
      : GAS_API_BASE_URL;

    this.gasFeeController = new GasFeeController({
      state: initState.GasFeeController,
      interval: 10000,
      messenger: gasFeeMessenger,
      clientId: SWAPS_CLIENT_ID,
      getProvider: () =>
        this.networkController.getProviderAndBlockTracker().provider,
      onNetworkDidChange: (eventHandler) => {
        networkControllerMessenger.subscribe(
          'NetworkController:networkDidChange',
          () => eventHandler(this.networkController.state),
        );
      },
      getCurrentNetworkEIP1559Compatibility:
        this.networkController.getEIP1559Compatibility.bind(
          this.networkController,
        ),
      getCurrentAccountEIP1559Compatibility:
        this.getCurrentAccountEIP1559Compatibility.bind(this),
      legacyAPIEndpoint: `${gasApiBaseUrl}/networks/<chain_id>/gasPrices`,
      EIP1559APIEndpoint: `${gasApiBaseUrl}/networks/<chain_id>/suggestedGasFees`,
      getCurrentNetworkLegacyGasAPICompatibility: () => {
        const chainId = getCurrentChainId({
          metamask: this.networkController.state,
        });
        return chainId === CHAIN_IDS.BSC;
      },
      getChainId: () =>
        getCurrentChainId({ metamask: this.networkController.state }),
    });

    this.appStateController = new AppStateController({
      addUnlockListener: this.on.bind(this, 'unlock'),
      isUnlocked: this.isUnlocked.bind(this),
      initState: initState.AppStateController,
      onInactiveTimeout: () => this.setLocked(),
      messenger: this.controllerMessenger.getRestricted({
        name: 'AppStateController',
        allowedActions: [
          `${this.approvalController.name}:addRequest`,
          `${this.approvalController.name}:acceptRequest`,
          `PreferencesController:getState`,
        ],
        allowedEvents: [
          `KeyringController:qrKeyringStateChange`,
          'PreferencesController:stateChange',
        ],
      }),
      extension: this.extension,
    });

    const currencyRateMessenger = this.controllerMessenger.getRestricted({
      name: 'CurrencyRateController',
      allowedActions: [`${this.networkController.name}:getNetworkClientById`],
    });
    this.currencyRateController = new CurrencyRateController({
      includeUsdRate: true,
      messenger: currencyRateMessenger,
      state: initState.CurrencyController,
    });
    const initialFetchMultiExchangeRate =
      this.currencyRateController.fetchMultiExchangeRate.bind(
        this.currencyRateController,
      );
    this.currencyRateController.fetchMultiExchangeRate = (...args) => {
      if (this.preferencesController.state.useCurrencyRateCheck) {
        return initialFetchMultiExchangeRate(...args);
      }
      return {
        conversionRate: null,
        usdConversionRate: null,
      };
    };

    const tokenBalancesMessenger = this.controllerMessenger.getRestricted({
      name: 'TokenBalancesController',
      allowedActions: [
        'NetworkController:getState',
        'NetworkController:getNetworkClientById',
        'TokensController:getState',
        'PreferencesController:getState',
        'AccountsController:getSelectedAccount',
      ],
      allowedEvents: [
        'PreferencesController:stateChange',
        'TokensController:stateChange',
        'NetworkController:stateChange',
      ],
    });

    this.tokenBalancesController = new TokenBalancesController({
      messenger: tokenBalancesMessenger,
      state: initState.TokenBalancesController,
      interval: 30000,
    });

    const phishingControllerMessenger = this.controllerMessenger.getRestricted({
      name: 'PhishingController',
    });

    this.phishingController = new PhishingController({
      messenger: phishingControllerMessenger,
      state: initState.PhishingController,
      hotlistRefreshInterval: process.env.IN_TEST ? 5 * SECOND : undefined,
      stalelistRefreshInterval: process.env.IN_TEST ? 30 * SECOND : undefined,
    });

    this.ppomController = new PPOMController({
      messenger: this.controllerMessenger.getRestricted({
        name: 'PPOMController',
        allowedEvents: [
          'NetworkController:stateChange',
          'NetworkController:networkDidChange',
        ],
        allowedActions: ['NetworkController:getNetworkClientById'],
      }),
      storageBackend: new IndexedDBPPOMStorage('PPOMDB', 1),
      provider: this.provider,
      ppomProvider: {
        PPOM: PPOMModule.PPOM,
        ppomInit: () => PPOMModule.default(process.env.PPOM_URI),
      },
      state: initState.PPOMController,
      chainId: getCurrentChainId({ metamask: this.networkController.state }),
      securityAlertsEnabled:
        this.preferencesController.state.securityAlertsEnabled,
      onPreferencesChange: preferencesMessenger.subscribe.bind(
        preferencesMessenger,
        'PreferencesController:stateChange',
      ),
      cdnBaseUrl: process.env.BLOCKAID_FILE_CDN,
      blockaidPublicKey: process.env.BLOCKAID_PUBLIC_KEY,
    });

    const announcementMessenger = this.controllerMessenger.getRestricted({
      name: 'AnnouncementController',
    });

    this.announcementController = new AnnouncementController({
      messenger: announcementMessenger,
      allAnnouncements: UI_NOTIFICATIONS,
      state: initState.AnnouncementController,
    });

    const networkOrderMessenger = this.controllerMessenger.getRestricted({
      name: 'NetworkOrderController',
      allowedEvents: ['NetworkController:stateChange'],
    });
    this.networkOrderController = new NetworkOrderController({
      messenger: networkOrderMessenger,
      state: initState.NetworkOrderController,
    });

    const accountOrderMessenger = this.controllerMessenger.getRestricted({
      name: 'AccountOrderController',
    });
    this.accountOrderController = new AccountOrderController({
      messenger: accountOrderMessenger,
      state: initState.AccountOrderController,
    });

    const multichainBalancesControllerMessenger =
      this.controllerMessenger.getRestricted({
        name: 'BalancesController',
        allowedEvents: [
          'AccountsController:accountAdded',
          'AccountsController:accountRemoved',
        ],
        allowedActions: [
          'AccountsController:listMultichainAccounts',
          'SnapController:handleRequest',
        ],
      });

    this.multichainBalancesController = new MultichainBalancesController({
      messenger: multichainBalancesControllerMessenger,
      state: initState.MultichainBalancesController,
    });

    const multichainRatesControllerMessenger =
      this.controllerMessenger.getRestricted({
        name: 'RatesController',
      });
    this.multichainRatesController = new RatesController({
      state: initState.MultichainRatesController,
      messenger: multichainRatesControllerMessenger,
      includeUsdRate: true,
      fetchMultiExchangeRate,
    });

    const tokenRatesMessenger = this.controllerMessenger.getRestricted({
      name: 'TokenRatesController',
      allowedActions: [
        'TokensController:getState',
        'NetworkController:getNetworkClientById',
        'NetworkController:getState',
        'AccountsController:getAccount',
        'AccountsController:getSelectedAccount',
      ],
      allowedEvents: [
        'NetworkController:stateChange',
        'AccountsController:selectedEvmAccountChange',
        'PreferencesController:stateChange',
        'TokensController:stateChange',
      ],
    });

    // token exchange rate tracker
    this.tokenRatesController = new TokenRatesController({
      state: initState.TokenRatesController,
      messenger: tokenRatesMessenger,
      tokenPricesService: new CodefiTokenPricesServiceV2(),
      disabled: !this.preferencesController.state.useCurrencyRateCheck,
    });

    this.controllerMessenger.subscribe(
      'PreferencesController:stateChange',
      previousValueComparator((prevState, currState) => {
        const { useCurrencyRateCheck: prevUseCurrencyRateCheck } = prevState;
        const { useCurrencyRateCheck: currUseCurrencyRateCheck } = currState;
        if (currUseCurrencyRateCheck && !prevUseCurrencyRateCheck) {
          this.tokenRatesController.enable();
        } else if (!currUseCurrencyRateCheck && prevUseCurrencyRateCheck) {
          this.tokenRatesController.disable();
        }
      }, this.preferencesController.state),
    );

    this.ensController = new EnsController({
      messenger: this.controllerMessenger.getRestricted({
        name: 'EnsController',
        allowedActions: ['NetworkController:getNetworkClientById'],
        allowedEvents: [],
      }),
      provider: this.provider,
      onNetworkDidChange: networkControllerMessenger.subscribe.bind(
        networkControllerMessenger,
        'NetworkController:networkDidChange',
      ),
    });

    const onboardingControllerMessenger =
      this.controllerMessenger.getRestricted({
        name: 'OnboardingController',
        allowedActions: [],
        allowedEvents: [],
      });
    this.onboardingController = new OnboardingController({
      messenger: onboardingControllerMessenger,
      state: initState.OnboardingController,
    });

    let additionalKeyrings = [keyringBuilderFactory(QRHardwareKeyring)];

    const keyringOverrides = this.opts.overrides?.keyrings;

    if (isManifestV3 === false) {
      const additionalKeyringTypes = [
        keyringOverrides?.lattice || LatticeKeyring,
        QRHardwareKeyring,
      ];

      const additionalBridgedKeyringTypes = [
        {
          keyring: keyringOverrides?.trezor || TrezorKeyring,
          bridge: keyringOverrides?.trezorBridge || TrezorConnectBridge,
        },
        {
          keyring: keyringOverrides?.ledger || LedgerKeyring,
          bridge: keyringOverrides?.ledgerBridge || LedgerIframeBridge,
        },
      ];

      additionalKeyrings = additionalKeyringTypes.map((keyringType) =>
        keyringBuilderFactory(keyringType),
      );

      additionalBridgedKeyringTypes.forEach((keyringType) =>
        additionalKeyrings.push(
          hardwareKeyringBuilderFactory(
            keyringType.keyring,
            keyringType.bridge,
          ),
        ),
      );
    } else {
      additionalKeyrings.push(
        hardwareKeyringBuilderFactory(
          TrezorKeyring,
          keyringOverrides?.trezorBridge || TrezorOffscreenBridge,
        ),
        hardwareKeyringBuilderFactory(
          LedgerKeyring,
          keyringOverrides?.ledgerBridge || LedgerOffscreenBridge,
        ),
        keyringBuilderFactory(LatticeKeyringOffscreen),
      );
    }

    ///: BEGIN:ONLY_INCLUDE_IF(build-mmi)
    for (const custodianType of Object.keys(CUSTODIAN_TYPES)) {
      additionalKeyrings.push(
        mmiKeyringBuilderFactory(CUSTODIAN_TYPES[custodianType].keyringClass, {
          mmiConfigurationController: this.mmiConfigurationController,
          captureException,
        }),
      );
    }
    ///: END:ONLY_INCLUDE_IF

    ///: BEGIN:ONLY_INCLUDE_IF(keyring-snaps)
    const snapKeyringBuildMessenger = this.controllerMessenger.getRestricted({
      name: 'SnapKeyringBuilder',
      allowedActions: [
        'ApprovalController:addRequest',
        'ApprovalController:acceptRequest',
        'ApprovalController:rejectRequest',
        'ApprovalController:startFlow',
        'ApprovalController:endFlow',
        'ApprovalController:showSuccess',
        'ApprovalController:showError',
        'PhishingController:test',
        'PhishingController:maybeUpdateState',
        'KeyringController:getAccounts',
        'AccountsController:setSelectedAccount',
        'AccountsController:getAccountByAddress',
        'AccountsController:setAccountName',
      ],
    });

    const getSnapController = () => this.snapController;

    // Necessary to persist the keyrings and update the accounts both within the keyring controller and accounts controller
    const persistAndUpdateAccounts = async () => {
      await this.keyringController.persistAllKeyrings();
      await this.accountsController.updateAccounts();
    };

    const getSnapName = (id) => {
      if (!id) {
        return null;
      }

      const currentLocale = this.getLocale();
      const { snaps } = this.snapController.state;
      const snap = snaps[id];

      if (!snap) {
        return stripSnapPrefix(id);
      }

      if (snap.localizationFiles) {
        const localizedManifest = getLocalizedSnapManifest(
          snap.manifest,
          currentLocale,
          snap.localizationFiles,
        );
        return localizedManifest.proposedName;
      }

      return snap.manifest.proposedName;
    };

    const isSnapPreinstalled = (id) => {
      return PREINSTALLED_SNAPS.some((snap) => snap.snapId === id);
    };

    additionalKeyrings.push(
      snapKeyringBuilder(
        snapKeyringBuildMessenger,
        getSnapController,
        persistAndUpdateAccounts,
        (address) => this.removeAccount(address),
        this.metaMetricsController.trackEvent.bind(this.metaMetricsController),
        getSnapName,
        isSnapPreinstalled,
      ),
    );

    ///: END:ONLY_INCLUDE_IF

    const keyringControllerMessenger = this.controllerMessenger.getRestricted({
      name: 'KeyringController',
    });

    this.keyringController = new KeyringController({
      cacheEncryptionKey: true,
      keyringBuilders: additionalKeyrings,
      state: initState.KeyringController,
      encryptor: opts.encryptor || encryptorFactory(600_000),
      messenger: keyringControllerMessenger,
    });

    this.controllerMessenger.subscribe('KeyringController:unlock', () =>
      this._onUnlock(),
    );
    this.controllerMessenger.subscribe('KeyringController:lock', () =>
      this._onLock(),
    );

    this.controllerMessenger.subscribe(
      'KeyringController:stateChange',
      (state) => {
        this._onKeyringControllerUpdate(state);
      },
    );

    this.permissionController = new PermissionController({
      messenger: this.controllerMessenger.getRestricted({
        name: 'PermissionController',
        allowedActions: [
          `${this.approvalController.name}:addRequest`,
          `${this.approvalController.name}:hasRequest`,
          `${this.approvalController.name}:acceptRequest`,
          `${this.approvalController.name}:rejectRequest`,
          `SnapController:getPermitted`,
          `SnapController:install`,
          `SubjectMetadataController:getSubjectMetadata`,
        ],
      }),
      state: initState.PermissionController,
      caveatSpecifications: getCaveatSpecifications({
        getInternalAccounts: this.accountsController.listAccounts.bind(
          this.accountsController,
        ),
        findNetworkClientIdByChainId:
          this.networkController.findNetworkClientIdByChainId.bind(
            this.networkController,
          ),
      }),
      permissionSpecifications: {
        ...getPermissionSpecifications({
          getInternalAccounts: this.accountsController.listAccounts.bind(
            this.accountsController,
          ),
          getAllAccounts: this.keyringController.getAccounts.bind(
            this.keyringController,
          ),
          captureKeyringTypesWithMissingIdentities: (
            internalAccounts = [],
            accounts = [],
          ) => {
            const accountsMissingIdentities = accounts.filter(
              (address) =>
                !internalAccounts.some(
                  (account) =>
                    account.address.toLowerCase() === address.toLowerCase(),
                ),
            );
            const keyringTypesWithMissingIdentities =
              accountsMissingIdentities.map((address) =>
                this.keyringController.getAccountKeyringType(address),
              );

            const internalAccountCount = internalAccounts.length;

            const accountTrackerCount = Object.keys(
              this.accountTrackerController.state.accounts || {},
            ).length;

            captureException(
              new Error(
                `Attempt to get permission specifications failed because their were ${accounts.length} accounts, but ${internalAccountCount} identities, and the ${keyringTypesWithMissingIdentities} keyrings included accounts with missing identities. Meanwhile, there are ${accountTrackerCount} accounts in the account tracker.`,
              ),
            );
          },
        }),
        ...this.getSnapPermissionSpecifications(),
      },
      unrestrictedMethods,
    });

    this.selectedNetworkController = new SelectedNetworkController({
      messenger: this.controllerMessenger.getRestricted({
        name: 'SelectedNetworkController',
        allowedActions: [
          'NetworkController:getNetworkClientById',
          'NetworkController:getState',
          'NetworkController:getSelectedNetworkClient',
          'PermissionController:hasPermissions',
          'PermissionController:getSubjectNames',
        ],
        allowedEvents: [
          'NetworkController:stateChange',
          'PermissionController:stateChange',
        ],
      }),
      state: initState.SelectedNetworkController,
      useRequestQueuePreference:
        this.preferencesController.state.useRequestQueue,
      onPreferencesStateChange: (listener) => {
        preferencesMessenger.subscribe(
          'PreferencesController:stateChange',
          listener,
        );
      },
      domainProxyMap: new WeakRefObjectMap(),
    });

    this.permissionLogController = new PermissionLogController({
      messenger: this.controllerMessenger.getRestricted({
        name: 'PermissionLogController',
      }),
      restrictedMethods: new Set(Object.keys(RestrictedMethods)),
      state: initState.PermissionLogController,
    });

    this.subjectMetadataController = new SubjectMetadataController({
      messenger: this.controllerMessenger.getRestricted({
        name: 'SubjectMetadataController',
        allowedActions: [`${this.permissionController.name}:hasPermissions`],
      }),
      state: initState.SubjectMetadataController,
      subjectCacheLimit: 100,
    });

    const shouldUseOffscreenExecutionService =
      isManifestV3 &&
      typeof chrome !== 'undefined' &&
      // eslint-disable-next-line no-undef
      typeof chrome.offscreen !== 'undefined';

    const snapExecutionServiceArgs = {
      messenger: this.controllerMessenger.getRestricted({
        name: 'ExecutionService',
      }),
      setupSnapProvider: this.setupSnapProvider.bind(this),
    };

    this.snapExecutionService =
      shouldUseOffscreenExecutionService === false
        ? new IframeExecutionService({
            ...snapExecutionServiceArgs,
            iframeUrl: new URL(process.env.IFRAME_EXECUTION_ENVIRONMENT_URL),
          })
        : new OffscreenExecutionService({
            ...snapExecutionServiceArgs,
            offscreenPromise: this.offscreenPromise,
          });

    const snapControllerMessenger = this.controllerMessenger.getRestricted({
      name: 'SnapController',
      allowedEvents: [
        'ExecutionService:unhandledError',
        'ExecutionService:outboundRequest',
        'ExecutionService:outboundResponse',
      ],
      allowedActions: [
        `${this.permissionController.name}:getEndowments`,
        `${this.permissionController.name}:getPermissions`,
        `${this.permissionController.name}:hasPermission`,
        `${this.permissionController.name}:hasPermissions`,
        `${this.permissionController.name}:requestPermissions`,
        `${this.permissionController.name}:revokeAllPermissions`,
        `${this.permissionController.name}:revokePermissions`,
        `${this.permissionController.name}:revokePermissionForAllSubjects`,
        `${this.permissionController.name}:getSubjectNames`,
        `${this.permissionController.name}:updateCaveat`,
        `${this.approvalController.name}:addRequest`,
        `${this.approvalController.name}:updateRequestState`,
        `${this.permissionController.name}:grantPermissions`,
        `${this.subjectMetadataController.name}:getSubjectMetadata`,
        `${this.subjectMetadataController.name}:addSubjectMetadata`,
        'ExecutionService:executeSnap',
        'ExecutionService:getRpcRequestHandler',
        'ExecutionService:terminateSnap',
        'ExecutionService:terminateAllSnaps',
        'ExecutionService:handleRpcRequest',
        'SnapsRegistry:get',
        'SnapsRegistry:getMetadata',
        'SnapsRegistry:update',
        'SnapsRegistry:resolveVersion',
        `SnapInterfaceController:createInterface`,
        `SnapInterfaceController:getInterface`,
      ],
    });

    const allowLocalSnaps = process.env.ALLOW_LOCAL_SNAPS;
    const requireAllowlist = process.env.REQUIRE_SNAPS_ALLOWLIST;
    const rejectInvalidPlatformVersion =
      process.env.REJECT_INVALID_SNAPS_PLATFORM_VERSION;

    this.snapController = new SnapController({
      environmentEndowmentPermissions: Object.values(EndowmentPermissions),
      excludedPermissions: {
        ...ExcludedSnapPermissions,
        ...ExcludedSnapEndowments,
      },
      closeAllConnections: this.removeAllConnections.bind(this),
      state: initState.SnapController,
      messenger: snapControllerMessenger,
      featureFlags: {
        dappsCanUpdateSnaps: true,
        allowLocalSnaps,
        requireAllowlist,
        rejectInvalidPlatformVersion,
      },
      encryptor: encryptorFactory(600_000),
      getMnemonic: this.getPrimaryKeyringMnemonic.bind(this),
      preinstalledSnaps: PREINSTALLED_SNAPS,
      getFeatureFlags: () => {
        return {
          disableSnaps:
            this.preferencesController.state.useExternalServices === false,
        };
      },
    });

    this.notificationController = new NotificationController({
      messenger: this.controllerMessenger.getRestricted({
        name: 'NotificationController',
      }),
      state: initState.NotificationController,
    });

    this.rateLimitController = new RateLimitController({
      state: initState.RateLimitController,
      messenger: this.controllerMessenger.getRestricted({
        name: 'RateLimitController',
      }),
      implementations: {
        showNativeNotification: {
          method: (origin, message) => {
            const subjectMetadataState = this.controllerMessenger.call(
              'SubjectMetadataController:getState',
            );

            const originMetadata = subjectMetadataState.subjectMetadata[origin];

            this.platform
              ._showNotification(originMetadata?.name ?? origin, message)
              .catch((error) => {
                log.error('Failed to create notification', error);
              });

            return null;
          },
          // 2 calls per 5 minutes
          rateLimitCount: 2,
          rateLimitTimeout: 300000,
        },
        showInAppNotification: {
          method: (origin, message) => {
            this.controllerMessenger.call(
              'NotificationController:show',
              origin,
              message,
            );

            return null;
          },
          // 5 calls per minute
          rateLimitCount: 5,
          rateLimitTimeout: 60000,
        },
      },
    });
    const cronjobControllerMessenger = this.controllerMessenger.getRestricted({
      name: 'CronjobController',
      allowedEvents: [
        'SnapController:snapInstalled',
        'SnapController:snapUpdated',
        'SnapController:snapUninstalled',
        'SnapController:snapEnabled',
        'SnapController:snapDisabled',
      ],
      allowedActions: [
        `${this.permissionController.name}:getPermissions`,
        'SnapController:handleRequest',
        'SnapController:getAll',
      ],
    });
    this.cronjobController = new CronjobController({
      state: initState.CronjobController,
      messenger: cronjobControllerMessenger,
    });

    const snapsRegistryMessenger = this.controllerMessenger.getRestricted({
      name: 'SnapsRegistry',
      allowedEvents: [],
      allowedActions: [],
    });

    this.snapsRegistry = new JsonSnapsRegistry({
      state: initState.SnapsRegistry,
      messenger: snapsRegistryMessenger,
      refetchOnAllowlistMiss: requireAllowlist,
      url: {
        registry: 'https://acl.execution.metamask.io/latest/registry.json',
        signature: 'https://acl.execution.metamask.io/latest/signature.json',
      },
      publicKey:
        '0x025b65308f0f0fb8bc7f7ff87bfc296e0330eee5d3c1d1ee4a048b2fd6a86fa0a6',
    });

    const snapInterfaceControllerMessenger =
      this.controllerMessenger.getRestricted({
        name: 'SnapInterfaceController',
        allowedActions: [
          `${this.phishingController.name}:maybeUpdateState`,
          `${this.phishingController.name}:testOrigin`,
          `${this.approvalController.name}:hasRequest`,
          `${this.approvalController.name}:acceptRequest`,
          `${this.snapController.name}:get`,
        ],
      });

    this.snapInterfaceController = new SnapInterfaceController({
      state: initState.SnapInterfaceController,
      messenger: snapInterfaceControllerMessenger,
    });

    const snapInsightsControllerMessenger =
      this.controllerMessenger.getRestricted({
        name: 'SnapInsightsController',
        allowedActions: [
          `${this.snapController.name}:handleRequest`,
          `${this.snapController.name}:getAll`,
          `${this.permissionController.name}:getPermissions`,
          `${this.snapInterfaceController.name}:deleteInterface`,
        ],
        allowedEvents: [
          `TransactionController:unapprovedTransactionAdded`,
          `TransactionController:transactionStatusUpdated`,
          `SignatureController:stateChange`,
        ],
      });

    this.snapInsightsController = new SnapInsightsController({
      state: initState.SnapInsightsController,
      messenger: snapInsightsControllerMessenger,
    });

    // Notification Controllers
    this.authenticationController = new AuthenticationController.Controller({
      state: initState.AuthenticationController,
      messenger: this.controllerMessenger.getRestricted({
        name: 'AuthenticationController',
        allowedActions: [
          'KeyringController:getState',
          'SnapController:handleRequest',
        ],
        allowedEvents: ['KeyringController:lock', 'KeyringController:unlock'],
      }),
      metametrics: {
        getMetaMetricsId: () => this.metaMetricsController.getMetaMetricsId(),
        agent: 'extension',
      },
    });

    this.userStorageController = new UserStorageController.Controller({
      getMetaMetricsState: () =>
        this.metaMetricsController.state.participateInMetaMetrics ?? false,
      state: initState.UserStorageController,
      config: {
        accountSyncing: {
          onAccountAdded: (profileId) => {
            this.metaMetricsController.trackEvent({
              category: MetaMetricsEventCategory.ProfileSyncing,
              event: MetaMetricsEventName.AccountsSyncAdded,
              properties: {
                profile_id: profileId,
              },
            });
          },
          onAccountNameUpdated: (profileId) => {
            this.metaMetricsController.trackEvent({
              category: MetaMetricsEventCategory.ProfileSyncing,
              event: MetaMetricsEventName.AccountsSyncNameUpdated,
              properties: {
                profile_id: profileId,
              },
            });
          },
        },
        networkSyncing: {
          onNetworkAdded: (profileId, chainId) => {
            this.metaMetricsController.trackEvent({
              category: MetaMetricsEventCategory.ProfileSyncing,
              event: MetaMetricsEventName.NetworkSyncAdded,
              properties: {
                profile_id: profileId,
                chain_id: chainId,
              },
            });
          },
          onNetworkUpdated: (profileId, chainId) => {
            this.metaMetricsController.trackEvent({
              category: MetaMetricsEventCategory.ProfileSyncing,
              event: MetaMetricsEventName.NetworkSyncUpdated,
              properties: {
                profile_id: profileId,
                chain_id: chainId,
              },
            });
          },
          onNetworkRemoved: (profileId, chainId) => {
            this.metaMetricsController.trackEvent({
              category: MetaMetricsEventCategory.ProfileSyncing,
              event: MetaMetricsEventName.NetworkSyncRemoved,
              properties: {
                profile_id: profileId,
                chain_id: chainId,
              },
            });
          },
        },
      },
      env: {
<<<<<<< HEAD
        isAccountSyncingEnabled: false, // temporarily pausing to test network syncing in isolation
        isNetworkSyncingEnabled: isManifestV3,
=======
        isAccountSyncingEnabled: !isProduction() && isManifestV3,
>>>>>>> 39528b02
      },
      messenger: this.controllerMessenger.getRestricted({
        name: 'UserStorageController',
        allowedActions: [
          'KeyringController:getState',
          'KeyringController:addNewAccount',
          'SnapController:handleRequest',
          'AuthenticationController:getBearerToken',
          'AuthenticationController:getSessionProfile',
          'AuthenticationController:isSignedIn',
          'AuthenticationController:performSignOut',
          'AuthenticationController:performSignIn',
          'NotificationServicesController:disableNotificationServices',
          'NotificationServicesController:selectIsNotificationServicesEnabled',
          'AccountsController:listAccounts',
          'AccountsController:updateAccountMetadata',
          'NetworkController:getState',
          'NetworkController:addNetwork',
          'NetworkController:dangerouslySetNetworkConfiguration',
          'NetworkController:removeNetwork',
        ],
        allowedEvents: [
          'KeyringController:lock',
          'KeyringController:unlock',
          'AccountsController:accountAdded',
          'AccountsController:accountRenamed',
          'NetworkController:networkRemoved',
        ],
      }),
    });

    const notificationServicesPushControllerMessenger =
      this.controllerMessenger.getRestricted({
        name: 'NotificationServicesPushController',
        allowedActions: ['AuthenticationController:getBearerToken'],
        allowedEvents: [],
      });
    this.notificationServicesPushController =
      new NotificationServicesPushController.Controller({
        messenger: notificationServicesPushControllerMessenger,
        state: initState.NotificationServicesPushController,
        env: {
          apiKey: process.env.FIREBASE_API_KEY ?? '',
          authDomain: process.env.FIREBASE_AUTH_DOMAIN ?? '',
          storageBucket: process.env.FIREBASE_STORAGE_BUCKET ?? '',
          projectId: process.env.FIREBASE_PROJECT_ID ?? '',
          messagingSenderId: process.env.FIREBASE_MESSAGING_SENDER_ID ?? '',
          appId: process.env.FIREBASE_APP_ID ?? '',
          measurementId: process.env.FIREBASE_MEASUREMENT_ID ?? '',
          vapidKey: process.env.VAPID_KEY ?? '',
        },
        config: {
          isPushEnabled: isManifestV3,
          platform: 'extension',
          onPushNotificationReceived,
          onPushNotificationClicked,
        },
      });
    notificationServicesPushControllerMessenger.subscribe(
      'NotificationServicesPushController:onNewNotifications',
      (notification) => {
        this.metaMetricsController.trackEvent({
          category: MetaMetricsEventCategory.PushNotifications,
          event: MetaMetricsEventName.PushNotificationReceived,
          properties: {
            notification_id: notification.id,
            notification_type: notification.type,
            chain_id: notification?.chain_id,
          },
        });
      },
    );
    notificationServicesPushControllerMessenger.subscribe(
      'NotificationServicesPushController:pushNotificationClicked',
      (notification) => {
        this.metaMetricsController.trackEvent({
          category: MetaMetricsEventCategory.PushNotifications,
          event: MetaMetricsEventName.PushNotificationClicked,
          properties: {
            notification_id: notification.id,
            notification_type: notification.type,
            chain_id: notification?.chain_id,
          },
        });
      },
    );

    this.notificationServicesController =
      new NotificationServicesController.Controller({
        messenger: this.controllerMessenger.getRestricted({
          name: 'NotificationServicesController',
          allowedActions: [
            'KeyringController:getAccounts',
            'KeyringController:getState',
            'AuthenticationController:getBearerToken',
            'AuthenticationController:isSignedIn',
            'UserStorageController:enableProfileSyncing',
            'UserStorageController:getStorageKey',
            'UserStorageController:performGetStorage',
            'UserStorageController:performSetStorage',
            'NotificationServicesPushController:enablePushNotifications',
            'NotificationServicesPushController:disablePushNotifications',
            'NotificationServicesPushController:subscribeToPushNotifications',
            'NotificationServicesPushController:updateTriggerPushNotifications',
          ],
          allowedEvents: [
            'KeyringController:stateChange',
            'KeyringController:lock',
            'KeyringController:unlock',
            'NotificationServicesPushController:onNewNotifications',
          ],
        }),
        state: initState.NotificationServicesController,
        env: {
          isPushIntegrated: isManifestV3,
          featureAnnouncements: {
            platform: 'extension',
            spaceId: process.env.CONTENTFUL_ACCESS_SPACE_ID ?? '',
            accessToken: process.env.CONTENTFUL_ACCESS_TOKEN ?? '',
          },
        },
      });

    // account tracker watches balances, nonces, and any code at their address
    this.accountTrackerController = new AccountTrackerController({
      state: { accounts: {} },
      messenger: this.controllerMessenger.getRestricted({
        name: 'AccountTrackerController',
        allowedActions: [
          'AccountsController:getSelectedAccount',
          'NetworkController:getState',
          'NetworkController:getNetworkClientById',
          'OnboardingController:getState',
          'PreferencesController:getState',
        ],
        allowedEvents: [
          'AccountsController:selectedEvmAccountChange',
          'OnboardingController:stateChange',
          'KeyringController:accountRemoved',
        ],
      }),
      provider: this.provider,
      blockTracker: this.blockTracker,
      getNetworkIdentifier: (providerConfig) => {
        const { type, rpcUrl } =
          providerConfig ??
          getProviderConfig({
            metamask: this.networkController.state,
          });
        return type === NETWORK_TYPES.RPC ? rpcUrl : type;
      },
    });

    // start and stop polling for balances based on activeControllerConnections
    this.on('controllerConnectionChanged', (activeControllerConnections) => {
      const { completedOnboarding } = this.onboardingController.state;
      if (activeControllerConnections > 0 && completedOnboarding) {
        this.triggerNetworkrequests();
      } else {
        this.stopNetworkRequests();
      }
    });

    this.controllerMessenger.subscribe(
      `${this.onboardingController.name}:stateChange`,
      previousValueComparator(async (prevState, currState) => {
        const { completedOnboarding: prevCompletedOnboarding } = prevState;
        const { completedOnboarding: currCompletedOnboarding } = currState;
        if (!prevCompletedOnboarding && currCompletedOnboarding) {
          const { address } = this.accountsController.getSelectedAccount();

          this._addAccountsWithBalance();

          this.postOnboardingInitialization();
          this.triggerNetworkrequests();
          // execute once the token detection on the post-onboarding
          await this.tokenDetectionController.detectTokens({
            selectedAddress: address,
          });
        }
      }, this.onboardingController.state),
    );

    const tokenDetectionControllerMessenger =
      this.controllerMessenger.getRestricted({
        name: 'TokenDetectionController',
        allowedActions: [
          'AccountsController:getAccount',
          'AccountsController:getSelectedAccount',
          'KeyringController:getState',
          'NetworkController:getNetworkClientById',
          'NetworkController:getNetworkConfigurationByNetworkClientId',
          'NetworkController:getState',
          'PreferencesController:getState',
          'TokenListController:getState',
          'TokensController:getState',
          'TokensController:addDetectedTokens',
        ],
        allowedEvents: [
          'AccountsController:selectedEvmAccountChange',
          'KeyringController:lock',
          'KeyringController:unlock',
          'NetworkController:networkDidChange',
          'PreferencesController:stateChange',
          'TokenListController:stateChange',
        ],
      });

    this.tokenDetectionController = new TokenDetectionController({
      messenger: tokenDetectionControllerMessenger,
      getBalancesInSingleCall:
        this.assetsContractController.getBalancesInSingleCall.bind(
          this.assetsContractController,
        ),
      trackMetaMetricsEvent: this.metaMetricsController.trackEvent.bind(
        this.metaMetricsController,
      ),
      useAccountsAPI: true,
      platform: 'extension',
    });

    const addressBookControllerMessenger =
      this.controllerMessenger.getRestricted({
        name: 'AddressBookController',
        allowedActions: [],
        allowedEvents: [],
      });

    this.addressBookController = new AddressBookController({
      messenger: addressBookControllerMessenger,
      state: initState.AddressBookController,
    });

    this.alertController = new AlertController({
      state: initState.AlertController,
      messenger: this.controllerMessenger.getRestricted({
        name: 'AlertController',
        allowedEvents: ['AccountsController:selectedAccountChange'],
        allowedActions: ['AccountsController:getSelectedAccount'],
      }),
    });

    ///: BEGIN:ONLY_INCLUDE_IF(build-mmi)
    this.custodyController = new CustodyController({
      initState: initState.CustodyController,
      captureException,
    });
    this.institutionalFeaturesController = new InstitutionalFeaturesController({
      initState: initState.InstitutionalFeaturesController,
      showConfirmRequest: opts.showUserConfirmation,
    });
    this.transactionUpdateController = new TransactionUpdateController({
      initState: initState.TransactionUpdateController,
      getCustodyKeyring: this.getCustodyKeyringIfExists.bind(this),
      mmiConfigurationController: this.mmiConfigurationController,
      captureException,
    });
    ///: END:ONLY_INCLUDE_IF

    this.backup = new Backup({
      preferencesController: this.preferencesController,
      addressBookController: this.addressBookController,
      accountsController: this.accountsController,
      networkController: this.networkController,
      trackMetaMetricsEvent: this.metaMetricsController.trackEvent.bind(
        this.metaMetricsController,
      ),
    });

    // This gets used as a ...spread parameter in two places: new TransactionController() and createRPCMethodTrackingMiddleware()
    this.snapAndHardwareMetricsParams = {
      getSelectedAccount: this.accountsController.getSelectedAccount.bind(
        this.accountsController,
      ),
      getAccountType: this.getAccountType.bind(this),
      getDeviceModel: this.getDeviceModel.bind(this),
      snapAndHardwareMessenger: this.controllerMessenger.getRestricted({
        name: 'SnapAndHardwareMessenger',
        allowedActions: [
          'KeyringController:getKeyringForAccount',
          'SnapController:get',
          'AccountsController:getSelectedAccount',
        ],
      }),
    };

    const transactionControllerMessenger =
      this.controllerMessenger.getRestricted({
        name: 'TransactionController',
        allowedActions: [
          `${this.approvalController.name}:addRequest`,
          'NetworkController:findNetworkClientIdByChainId',
          'NetworkController:getNetworkClientById',
          'AccountsController:getSelectedAccount',
        ],
        allowedEvents: [`NetworkController:stateChange`],
      });
    this.txController = new TransactionController({
      blockTracker: this.blockTracker,
      getCurrentNetworkEIP1559Compatibility:
        this.networkController.getEIP1559Compatibility.bind(
          this.networkController,
        ),
      getCurrentAccountEIP1559Compatibility:
        this.getCurrentAccountEIP1559Compatibility.bind(this),
      getExternalPendingTransactions:
        this.getExternalPendingTransactions.bind(this),
      getGasFeeEstimates: this.gasFeeController.fetchGasFeeEstimates.bind(
        this.gasFeeController,
      ),
      getNetworkClientRegistry:
        this.networkController.getNetworkClientRegistry.bind(
          this.networkController,
        ),
      getNetworkState: () => this.networkController.state,
      getPermittedAccounts: this.getPermittedAccounts.bind(this),
      getSavedGasFees: () =>
        this.preferencesController.state.advancedGasFee[
          getCurrentChainId({ metamask: this.networkController.state })
        ],
      incomingTransactions: {
        etherscanApiKeysByChainId: {
          [CHAIN_IDS.MAINNET]: process.env.ETHERSCAN_API_KEY,
          [CHAIN_IDS.SEPOLIA]: process.env.ETHERSCAN_API_KEY,
        },
        includeTokenTransfers: false,
        isEnabled: () =>
          Boolean(
            this.preferencesController.state.incomingTransactionsPreferences?.[
              getCurrentChainId({ metamask: this.networkController.state })
            ] && this.onboardingController.state.completedOnboarding,
          ),
        queryEntireHistory: false,
        updateTransactions: false,
      },
      isMultichainEnabled: process.env.TRANSACTION_MULTICHAIN,
      isSimulationEnabled: () =>
        this.preferencesController.state.useTransactionSimulations,
      messenger: transactionControllerMessenger,
      onNetworkStateChange: (listener) => {
        networkControllerMessenger.subscribe(
          'NetworkController:networkDidChange',
          () => listener(),
        );
      },
      pendingTransactions: {
        isResubmitEnabled: () => {
          const state = this._getMetaMaskState();
          return !(
            getSmartTransactionsPreferenceEnabled(state) &&
            getCurrentChainSupportsSmartTransactions(state)
          );
        },
      },
      provider: this.provider,
      testGasFeeFlows: process.env.TEST_GAS_FEE_FLOWS,
      trace,
      hooks: {
        ///: BEGIN:ONLY_INCLUDE_IF(build-mmi)
        afterSign: (txMeta, signedEthTx) =>
          afterTransactionSignMMI(
            txMeta,
            signedEthTx,
            this.transactionUpdateController.addTransactionToWatchList.bind(
              this.transactionUpdateController,
            ),
          ),
        beforeCheckPendingTransaction:
          beforeCheckPendingTransactionMMI.bind(this),
        beforePublish: beforeTransactionPublishMMI.bind(this),
        getAdditionalSignArguments: getAdditionalSignArgumentsMMI.bind(this),
        ///: END:ONLY_INCLUDE_IF
        publish: this._publishSmartTransactionHook.bind(this),
      },
      sign: (...args) => this.keyringController.signTransaction(...args),
      state: initState.TransactionController,
    });

    this._addTransactionControllerListeners();

    this.decryptMessageController = new DecryptMessageController({
      getState: this.getState.bind(this),
      messenger: this.controllerMessenger.getRestricted({
        name: 'DecryptMessageController',
        allowedActions: [
          `${this.approvalController.name}:addRequest`,
          `${this.approvalController.name}:acceptRequest`,
          `${this.approvalController.name}:rejectRequest`,
          `${this.keyringController.name}:decryptMessage`,
        ],
      }),
      metricsEvent: this.metaMetricsController.trackEvent.bind(
        this.metaMetricsController,
      ),
    });

    this.encryptionPublicKeyController = new EncryptionPublicKeyController({
      messenger: this.controllerMessenger.getRestricted({
        name: 'EncryptionPublicKeyController',
        allowedActions: [
          `${this.approvalController.name}:addRequest`,
          `${this.approvalController.name}:acceptRequest`,
          `${this.approvalController.name}:rejectRequest`,
        ],
      }),
      getEncryptionPublicKey:
        this.keyringController.getEncryptionPublicKey.bind(
          this.keyringController,
        ),
      getAccountKeyringType: this.keyringController.getAccountKeyringType.bind(
        this.keyringController,
      ),
      getState: this.getState.bind(this),
      metricsEvent: this.metaMetricsController.trackEvent.bind(
        this.metaMetricsController,
      ),
    });

    this.signatureController = new SignatureController({
      messenger: this.controllerMessenger.getRestricted({
        name: 'SignatureController',
        allowedActions: [
          `${this.approvalController.name}:addRequest`,
          `${this.keyringController.name}:signMessage`,
          `${this.keyringController.name}:signPersonalMessage`,
          `${this.keyringController.name}:signTypedMessage`,
          `${this.loggingController.name}:add`,
          `${this.networkController.name}:getNetworkClientById`,
        ],
      }),
      trace,
      decodingApiUrl: process.env.DECODING_API_URL,
      isDecodeSignatureRequestEnabled: () =>
        this.preferencesController.state.useExternalServices === true &&
        this.preferencesController.state.useTransactionSimulations &&
        process.env.ENABLE_SIGNATURE_DECODING === true,
    });

    this.signatureController.hub.on(
      'cancelWithReason',
      ({ message, reason }) => {
        this.metaMetricsController.trackEvent({
          event: reason,
          category: MetaMetricsEventCategory.Transactions,
          properties: {
            action: 'Sign Request',
            type: message.type,
          },
        });
      },
    );

    ///: BEGIN:ONLY_INCLUDE_IF(build-mmi)
    const transactionMetricsRequest = this.getTransactionMetricsRequest();

    const mmiControllerMessenger = this.controllerMessenger.getRestricted({
      name: 'MMIController',
      allowedActions: [
        'AccountsController:getAccountByAddress',
        'AccountsController:setAccountName',
        'AccountsController:listAccounts',
        'AccountsController:getSelectedAccount',
        'AccountsController:setSelectedAccount',
        'MetaMetricsController:getState',
        'NetworkController:getState',
        'NetworkController:setActiveNetwork',
      ],
    });

    this.mmiController = new MMIController({
      messenger: mmiControllerMessenger,
      mmiConfigurationController: this.mmiConfigurationController,
      keyringController: this.keyringController,
      appStateController: this.appStateController,
      transactionUpdateController: this.transactionUpdateController,
      custodyController: this.custodyController,
      getState: this.getState.bind(this),
      getPendingNonce: this.getPendingNonce.bind(this),
      accountTrackerController: this.accountTrackerController,
      networkController: this.networkController,
      metaMetricsController: this.metaMetricsController,
      permissionController: this.permissionController,
      signatureController: this.signatureController,
      platform: this.platform,
      extension: this.extension,
      getTransactions: this.txController.getTransactions.bind(
        this.txController,
      ),
      setTxStatusSigned: (id) =>
        this.txController.updateCustodialTransaction(id, {
          status: TransactionStatus.signed,
        }),
      setTxStatusSubmitted: (id) =>
        this.txController.updateCustodialTransaction(id, {
          status: TransactionStatus.submitted,
        }),
      setTxStatusFailed: (id, reason) =>
        this.txController.updateCustodialTransaction(id, {
          status: TransactionStatus.failed,
          errorMessage: reason,
        }),
      trackTransactionEvents: handleMMITransactionUpdate.bind(
        null,
        transactionMetricsRequest,
      ),
      updateTransaction: (txMeta, note) =>
        this.txController.updateTransaction(txMeta, note),
      updateTransactionHash: (id, hash) =>
        this.txController.updateCustodialTransaction(id, { hash }),
      setChannelId: (channelId) =>
        this.institutionalFeaturesController.setChannelId(channelId),
      setConnectionRequest: (payload) =>
        this.institutionalFeaturesController.setConnectionRequest(payload),
    });
    ///: END:ONLY_INCLUDE_IF

    const swapsControllerMessenger = this.controllerMessenger.getRestricted({
      name: 'SwapsController',
      // TODO: allow these internal calls once GasFeeController and TransactionController
      // export these action types and register its action handlers
      // allowedActions: [
      //   'GasFeeController:getEIP1559GasFeeEstimates',
      //   'TransactionController:getLayer1GasFee',
      // ],
      allowedActions: [
        'NetworkController:getState',
        'NetworkController:getNetworkClientById',
        'TokenRatesController:getState',
      ],
      allowedEvents: [],
    });

    this.swapsController = new SwapsController(
      {
        messenger: swapsControllerMessenger,
        provider: this.provider,
        // TODO: Remove once TransactionController exports this action type
        getBufferedGasLimit: async (txMeta, multiplier) => {
          const { gas: gasLimit, simulationFails } =
            await this.txController.estimateGasBuffered(
              txMeta.txParams,
              multiplier,
            );

          return { gasLimit, simulationFails };
        },
        // TODO: Remove once GasFeeController exports this action type
        getEIP1559GasFeeEstimates:
          this.gasFeeController.fetchGasFeeEstimates.bind(
            this.gasFeeController,
          ),
        // TODO: Remove once TransactionController exports this action type
        getLayer1GasFee: this.txController.getLayer1GasFee.bind(
          this.txController,
        ),
        trackMetaMetricsEvent: this.metaMetricsController.trackEvent.bind(
          this.metaMetricsController,
        ),
      },
      initState.SwapsController,
    );

    const bridgeControllerMessenger = this.controllerMessenger.getRestricted({
      name: BRIDGE_CONTROLLER_NAME,
      allowedActions: [
        'AccountsController:getSelectedAccount',
        'NetworkController:getSelectedNetworkClient',
        'NetworkController:findNetworkClientIdByChainId',
      ],
      allowedEvents: [],
    });
    this.bridgeController = new BridgeController({
      messenger: bridgeControllerMessenger,
    });

    const smartTransactionsControllerMessenger =
      this.controllerMessenger.getRestricted({
        name: 'SmartTransactionsController',
        allowedActions: ['NetworkController:getNetworkClientById'],
        allowedEvents: ['NetworkController:stateChange'],
      });
    this.smartTransactionsController = new SmartTransactionsController({
      supportedChainIds: getAllowedSmartTransactionsChainIds(),
      getNonceLock: this.txController.getNonceLock.bind(this.txController),
      confirmExternalTransaction:
        this.txController.confirmExternalTransaction.bind(this.txController),
      trackMetaMetricsEvent: this.metaMetricsController.trackEvent.bind(
        this.metaMetricsController,
      ),
      state: initState.SmartTransactionsController,
      messenger: smartTransactionsControllerMessenger,
      getTransactions: this.txController.getTransactions.bind(
        this.txController,
      ),
      getMetaMetricsProps: async () => {
        const selectedAddress =
          this.accountsController.getSelectedAccount().address;
        const accountHardwareType = await getHardwareWalletType(
          this._getMetaMaskState(),
        );
        const accountType = await this.getAccountType(selectedAddress);
        const deviceModel = await this.getDeviceModel(selectedAddress);
        return {
          accountHardwareType,
          accountType,
          deviceModel,
        };
      },
    });

    const isExternalNameSourcesEnabled = () =>
      this.preferencesController.state.useExternalNameSources;

    this.nameController = new NameController({
      messenger: this.controllerMessenger.getRestricted({
        name: 'NameController',
        allowedActions: [],
      }),
      providers: [
        new ENSNameProvider({
          reverseLookup: this.ensController.reverseResolveAddress.bind(
            this.ensController,
          ),
        }),
        new EtherscanNameProvider({ isEnabled: isExternalNameSourcesEnabled }),
        new TokenNameProvider({ isEnabled: isExternalNameSourcesEnabled }),
        new LensNameProvider({ isEnabled: isExternalNameSourcesEnabled }),
        new SnapsNameProvider({
          messenger: this.controllerMessenger.getRestricted({
            name: 'SnapsNameProvider',
            allowedActions: [
              'SnapController:getAll',
              'SnapController:get',
              'SnapController:handleRequest',
              'PermissionController:getState',
            ],
          }),
        }),
      ],
      state: initState.NameController,
    });

    const petnamesBridgeMessenger = this.controllerMessenger.getRestricted({
      name: 'PetnamesBridge',
      allowedEvents: [
        'NameController:stateChange',
        'AccountsController:stateChange',
        'AddressBookController:stateChange',
      ],
      allowedActions: ['AccountsController:listAccounts'],
    });

    new AddressBookPetnamesBridge({
      addressBookController: this.addressBookController,
      nameController: this.nameController,
      messenger: petnamesBridgeMessenger,
    }).init();

    new AccountIdentitiesPetnamesBridge({
      nameController: this.nameController,
      messenger: petnamesBridgeMessenger,
    }).init();

    this.userOperationController = new UserOperationController({
      entrypoint: process.env.EIP_4337_ENTRYPOINT,
      getGasFeeEstimates: this.gasFeeController.fetchGasFeeEstimates.bind(
        this.gasFeeController,
      ),
      messenger: this.controllerMessenger.getRestricted({
        name: 'UserOperationController',
        allowedActions: [
          'ApprovalController:addRequest',
          'NetworkController:getNetworkClientById',
          'KeyringController:prepareUserOperation',
          'KeyringController:patchUserOperation',
          'KeyringController:signUserOperation',
        ],
      }),
      state: initState.UserOperationController,
    });

    this.userOperationController.hub.on(
      'user-operation-added',
      this._onUserOperationAdded.bind(this),
    );

    this.userOperationController.hub.on(
      'transaction-updated',
      this._onUserOperationTransactionUpdated.bind(this),
    );

    // ensure AccountTrackerController updates balances after network change
    networkControllerMessenger.subscribe(
      'NetworkController:networkDidChange',
      () => {
        this.accountTrackerController.updateAccounts();
      },
    );

    // clear unapproved transactions and messages when the network will change
    networkControllerMessenger.subscribe(
      'NetworkController:networkWillChange',
      clearPendingConfirmations.bind(this),
    );

    this.metamaskMiddleware = createMetamaskMiddleware({
      static: {
        eth_syncing: false,
        web3_clientVersion: `MetaMask/v${version}`,
      },
      version,
      // account mgmt
      getAccounts: async (
        { origin: innerOrigin },
        { suppressUnauthorizedError = true } = {},
      ) => {
        if (innerOrigin === ORIGIN_METAMASK) {
          const selectedAddress =
            this.accountsController.getSelectedAccount().address;
          return selectedAddress ? [selectedAddress] : [];
        } else if (this.isUnlocked()) {
          return await this.getPermittedAccounts(innerOrigin, {
            suppressUnauthorizedError,
          });
        }
        return []; // changing this is a breaking change
      },
      // tx signing
      processTransaction: (transactionParams, dappRequest) =>
        addDappTransaction(
          this.getAddTransactionRequest({ transactionParams, dappRequest }),
        ),
      // msg signing
      ///: BEGIN:ONLY_INCLUDE_IF(build-main,build-beta,build-flask)

      processTypedMessage: (...args) =>
        addTypedMessage({
          signatureController: this.signatureController,
          signatureParams: args,
        }),
      processTypedMessageV3: (...args) =>
        addTypedMessage({
          signatureController: this.signatureController,
          signatureParams: args,
        }),
      processTypedMessageV4: (...args) =>
        addTypedMessage({
          signatureController: this.signatureController,
          signatureParams: args,
        }),
      processPersonalMessage: (...args) =>
        addPersonalMessage({
          signatureController: this.signatureController,
          signatureParams: args,
        }),
      ///: END:ONLY_INCLUDE_IF

      ///: BEGIN:ONLY_INCLUDE_IF(build-mmi)
      /* eslint-disable no-dupe-keys */
      processTypedMessage: this.mmiController.newUnsignedMessage.bind(
        this.mmiController,
      ),
      processTypedMessageV3: this.mmiController.newUnsignedMessage.bind(
        this.mmiController,
      ),
      processTypedMessageV4: this.mmiController.newUnsignedMessage.bind(
        this.mmiController,
      ),
      processPersonalMessage: this.mmiController.newUnsignedMessage.bind(
        this.mmiController,
      ),
      setTypedMessageInProgress:
        this.signatureController.setTypedMessageInProgress.bind(
          this.signatureController,
        ),
      setPersonalMessageInProgress:
        this.signatureController.setPersonalMessageInProgress.bind(
          this.signatureController,
        ),
      /* eslint-enable no-dupe-keys */
      ///: END:ONLY_INCLUDE_IF

      processEncryptionPublicKey:
        this.encryptionPublicKeyController.newRequestEncryptionPublicKey.bind(
          this.encryptionPublicKeyController,
        ),

      processDecryptMessage:
        this.decryptMessageController.newRequestDecryptMessage.bind(
          this.decryptMessageController,
        ),
      getPendingNonce: this.getPendingNonce.bind(this),
      getPendingTransactionByHash: (hash) =>
        this.txController.state.transactions.find(
          (meta) =>
            meta.hash === hash && meta.status === TransactionStatus.submitted,
        ),
    });

    // ensure isClientOpenAndUnlocked is updated when memState updates
    this.on('update', (memState) => this._onStateUpdate(memState));

    /**
     * All controllers in Memstore but not in store. They are not persisted.
     * On chrome profile re-start, they will be re-initialized.
     */
    const resetOnRestartStore = {
      AccountTracker: this.accountTrackerController,
      TokenRatesController: this.tokenRatesController,
      DecryptMessageController: this.decryptMessageController,
      EncryptionPublicKeyController: this.encryptionPublicKeyController,
      SignatureController: this.signatureController,
      SwapsController: this.swapsController,
      BridgeController: this.bridgeController,
      EnsController: this.ensController,
      ApprovalController: this.approvalController,
      PPOMController: this.ppomController,
    };

    this.store.updateStructure({
      AccountsController: this.accountsController,
      AppStateController: this.appStateController.store,
      AppMetadataController: this.appMetadataController.store,
      MultichainBalancesController: this.multichainBalancesController,
      TransactionController: this.txController,
      KeyringController: this.keyringController,
      PreferencesController: this.preferencesController,
      MetaMetricsController: this.metaMetricsController,
      MetaMetricsDataDeletionController: this.metaMetricsDataDeletionController,
      AddressBookController: this.addressBookController,
      CurrencyController: this.currencyRateController,
      NetworkController: this.networkController,
      AlertController: this.alertController,
      OnboardingController: this.onboardingController,
      PermissionController: this.permissionController,
      PermissionLogController: this.permissionLogController,
      SubjectMetadataController: this.subjectMetadataController,
      AnnouncementController: this.announcementController,
      NetworkOrderController: this.networkOrderController,
      AccountOrderController: this.accountOrderController,
      GasFeeController: this.gasFeeController,
      TokenListController: this.tokenListController,
      TokensController: this.tokensController,
      TokenBalancesController: this.tokenBalancesController,
      SmartTransactionsController: this.smartTransactionsController,
      NftController: this.nftController,
      PhishingController: this.phishingController,
      SelectedNetworkController: this.selectedNetworkController,
      LoggingController: this.loggingController,
      MultichainRatesController: this.multichainRatesController,
      SnapController: this.snapController,
      CronjobController: this.cronjobController,
      SnapsRegistry: this.snapsRegistry,
      NotificationController: this.notificationController,
      SnapInterfaceController: this.snapInterfaceController,
      SnapInsightsController: this.snapInsightsController,
      ///: BEGIN:ONLY_INCLUDE_IF(build-mmi)
      CustodyController: this.custodyController.store,
      InstitutionalFeaturesController:
        this.institutionalFeaturesController.store,
      MmiConfigurationController: this.mmiConfigurationController.store,
      ///: END:ONLY_INCLUDE_IF
      PPOMController: this.ppomController,
      NameController: this.nameController,
      UserOperationController: this.userOperationController,
      // Notification Controllers
      AuthenticationController: this.authenticationController,
      UserStorageController: this.userStorageController,
      NotificationServicesController: this.notificationServicesController,
      NotificationServicesPushController:
        this.notificationServicesPushController,
      ...resetOnRestartStore,
    });

    this.memStore = new ComposableObservableStore({
      config: {
        AccountsController: this.accountsController,
        AppStateController: this.appStateController.store,
        AppMetadataController: this.appMetadataController.store,
        MultichainBalancesController: this.multichainBalancesController,
        NetworkController: this.networkController,
        KeyringController: this.keyringController,
        PreferencesController: this.preferencesController,
        MetaMetricsController: this.metaMetricsController,
        MetaMetricsDataDeletionController:
          this.metaMetricsDataDeletionController,
        AddressBookController: this.addressBookController,
        CurrencyController: this.currencyRateController,
        AlertController: this.alertController,
        OnboardingController: this.onboardingController,
        PermissionController: this.permissionController,
        PermissionLogController: this.permissionLogController,
        SubjectMetadataController: this.subjectMetadataController,
        AnnouncementController: this.announcementController,
        NetworkOrderController: this.networkOrderController,
        AccountOrderController: this.accountOrderController,
        GasFeeController: this.gasFeeController,
        TokenListController: this.tokenListController,
        TokensController: this.tokensController,
        TokenBalancesController: this.tokenBalancesController,
        SmartTransactionsController: this.smartTransactionsController,
        NftController: this.nftController,
        SelectedNetworkController: this.selectedNetworkController,
        LoggingController: this.loggingController,
        TxController: this.txController,
        MultichainRatesController: this.multichainRatesController,
        SnapController: this.snapController,
        CronjobController: this.cronjobController,
        SnapsRegistry: this.snapsRegistry,
        NotificationController: this.notificationController,
        SnapInterfaceController: this.snapInterfaceController,
        SnapInsightsController: this.snapInsightsController,
        ///: BEGIN:ONLY_INCLUDE_IF(build-mmi)
        CustodyController: this.custodyController.store,
        InstitutionalFeaturesController:
          this.institutionalFeaturesController.store,
        MmiConfigurationController: this.mmiConfigurationController.store,
        ///: END:ONLY_INCLUDE_IF
        NameController: this.nameController,
        UserOperationController: this.userOperationController,
        // Notification Controllers
        AuthenticationController: this.authenticationController,
        UserStorageController: this.userStorageController,
        NotificationServicesController: this.notificationServicesController,
        QueuedRequestController: this.queuedRequestController,
        NotificationServicesPushController:
          this.notificationServicesPushController,
        ...resetOnRestartStore,
      },
      controllerMessenger: this.controllerMessenger,
    });

    // if this is the first time, clear the state of by calling these methods
    const resetMethods = [
      this.accountTrackerController.resetState.bind(
        this.accountTrackerController,
      ),
      this.decryptMessageController.resetState.bind(
        this.decryptMessageController,
      ),
      this.encryptionPublicKeyController.resetState.bind(
        this.encryptionPublicKeyController,
      ),
      this.signatureController.resetState.bind(this.signatureController),
      this.swapsController.resetState.bind(this.swapsController),
      this.bridgeController.resetState.bind(this.bridgeController),
      this.ensController.resetState.bind(this.ensController),
      this.approvalController.clear.bind(this.approvalController),
      // WE SHOULD ADD TokenListController.resetState here too. But it's not implemented yet.
    ];

    if (isManifestV3) {
      if (isFirstMetaMaskControllerSetup === true) {
        this.resetStates(resetMethods);
        this.extension.storage.session.set({
          isFirstMetaMaskControllerSetup: false,
        });
      }
    } else {
      // it's always the first time in MV2
      this.resetStates(resetMethods);
    }

    // Automatic login via config password
    const password = process.env.PASSWORD;
    if (
      !this.isUnlocked() &&
      this.onboardingController.state.completedOnboarding &&
      password &&
      !process.env.IN_TEST
    ) {
      this._loginUser(password);
    } else {
      this._startUISync();
    }

    // Lazily update the store with the current extension environment
    this.extension.runtime.getPlatformInfo().then(({ os }) => {
      this.appStateController.setBrowserEnvironment(
        os,
        // This method is presently only supported by Firefox
        this.extension.runtime.getBrowserInfo === undefined
          ? 'chrome'
          : 'firefox',
      );
    });

    this.setupControllerEventSubscriptions();
    this.setupMultichainDataAndSubscriptions();

    // For more information about these legacy streams, see here:
    // https://github.com/MetaMask/metamask-extension/issues/15491
    // TODO:LegacyProvider: Delete
    this.publicConfigStore = this.createPublicConfigStore();

    // Multiple MetaMask instances launched warning
    this.extension.runtime.onMessageExternal.addListener(onMessageReceived);
    // Fire a ping message to check if other extensions are running
    checkForMultipleVersionsRunning();

    if (this.onboardingController.state.completedOnboarding) {
      this.postOnboardingInitialization();
    }
  }

  postOnboardingInitialization() {
    const { usePhishDetect } = this.preferencesController.state;

    this.networkController.lookupNetwork();

    if (usePhishDetect) {
      this.phishingController.maybeUpdateState();
    }

    // post onboarding emit detectTokens event
    const preferencesControllerState = this.preferencesController.state;
    const { useTokenDetection, useNftDetection } =
      preferencesControllerState ?? {};
    this.metaMetricsController.trackEvent({
      category: MetaMetricsEventCategory.Onboarding,
      event: MetaMetricsUserTrait.TokenDetectionEnabled,
      properties: {
        [MetaMetricsUserTrait.TokenDetectionEnabled]: useTokenDetection,
      },
    });
    this.metaMetricsController.trackEvent({
      category: MetaMetricsEventCategory.Onboarding,
      event: MetaMetricsUserTrait.NftAutodetectionEnabled,
      properties: {
        [MetaMetricsUserTrait.NftAutodetectionEnabled]: useNftDetection,
      },
    });
  }

  triggerNetworkrequests() {
    this.accountTrackerController.start();
    this.txController.startIncomingTransactionPolling();
    this.tokenDetectionController.enable();
  }

  stopNetworkRequests() {
    this.accountTrackerController.stop();
    this.txController.stopIncomingTransactionPolling();
    this.tokenDetectionController.disable();
  }

  resetStates(resetMethods) {
    resetMethods.forEach((resetMethod) => {
      try {
        resetMethod();
      } catch (err) {
        console.error(err);
      }
    });
  }

  ///: BEGIN:ONLY_INCLUDE_IF(keyring-snaps)
  /**
   * Initialize the snap keyring if it is not present.
   *
   * @returns {SnapKeyring}
   */
  async getSnapKeyring() {
    let [snapKeyring] = this.keyringController.getKeyringsByType(
      KeyringType.snap,
    );
    if (!snapKeyring) {
      snapKeyring = await this.keyringController.addNewKeyring(
        KeyringType.snap,
      );
    }
    return snapKeyring;
  }
  ///: END:ONLY_INCLUDE_IF

  trackInsightSnapView(snapId) {
    this.metaMetricsController.trackEvent({
      event: MetaMetricsEventName.InsightSnapViewed,
      category: MetaMetricsEventCategory.Snaps,
      properties: {
        snap_id: snapId,
      },
    });
  }

  /**
   * Get snap metadata from the current state without refreshing the registry database.
   *
   * @param {string} snapId - A snap id.
   * @returns The available metadata for the snap, if any.
   */
  _getSnapMetadata(snapId) {
    return this.snapsRegistry.state.database?.verifiedSnaps?.[snapId]?.metadata;
  }

  /**
   * Tracks snaps export usage.
   * Note: This function is throttled to 1 call per 60 seconds per snap id + handler combination.
   *
   * @param {string} snapId - The ID of the snap the handler is being triggered on.
   * @param {string} handler - The handler to trigger on the snap for the request.
   * @param {boolean} success - Whether the invocation was successful or not.
   * @param {string} origin - The origin of the request.
   */
  _trackSnapExportUsage = wrap(
    memoize(
      () =>
        throttle(
          (snapId, handler, success, origin) =>
            this.metaMetricsController.trackEvent({
              event: MetaMetricsEventName.SnapExportUsed,
              category: MetaMetricsEventCategory.Snaps,
              properties: {
                snap_id: snapId,
                export: handler,
                snap_category: this._getSnapMetadata(snapId)?.category,
                success,
                origin,
              },
            }),
          SECOND * 60,
        ),
      (snapId, handler, _, origin) => `${snapId}${handler}${origin}`,
    ),
    (getFunc, ...args) => getFunc(...args)(...args),
  );

  /**
   * Passes a JSON-RPC request object to the SnapController for execution.
   *
   * @param {object} args - A bag of options.
   * @param {string} args.snapId - The ID of the recipient snap.
   * @param {string} args.origin - The origin of the RPC request.
   * @param {string} args.handler - The handler to trigger on the snap for the request.
   * @param {object} args.request - The JSON-RPC request object.
   * @returns The result of the JSON-RPC request.
   */
  async handleSnapRequest(args) {
    try {
      const response = await this.controllerMessenger.call(
        'SnapController:handleRequest',
        args,
      );
      this._trackSnapExportUsage(args.snapId, args.handler, true, args.origin);
      return response;
    } catch (error) {
      this._trackSnapExportUsage(args.snapId, args.handler, false, args.origin);
      throw error;
    }
  }

  /**
   * Gets the currently selected locale from the PreferencesController.
   *
   * @returns The currently selected locale.
   */
  getLocale() {
    const { currentLocale } = this.preferencesController.state;

    return currentLocale;
  }

  /**
   * Constructor helper for getting Snap permission specifications.
   */
  getSnapPermissionSpecifications() {
    return {
      ...buildSnapEndowmentSpecifications(Object.keys(ExcludedSnapEndowments)),
      ...buildSnapRestrictedMethodSpecifications(
        Object.keys(ExcludedSnapPermissions),
        {
          getPreferences: () => {
            const locale = this.getLocale();
            const currency = this.currencyRateController.state.currentCurrency;
            return { locale, currency };
          },
          clearSnapState: this.controllerMessenger.call.bind(
            this.controllerMessenger,
            'SnapController:clearSnapState',
          ),
          getMnemonic: this.getPrimaryKeyringMnemonic.bind(this),
          getUnlockPromise: this.appStateController.getUnlockPromise.bind(
            this.appStateController,
          ),
          getSnap: this.controllerMessenger.call.bind(
            this.controllerMessenger,
            'SnapController:get',
          ),
          handleSnapRpcRequest: this.handleSnapRequest.bind(this),
          getSnapState: this.controllerMessenger.call.bind(
            this.controllerMessenger,
            'SnapController:getSnapState',
          ),
          requestUserApproval:
            this.approvalController.addAndShowApprovalRequest.bind(
              this.approvalController,
            ),
          showNativeNotification: (origin, args) =>
            this.controllerMessenger.call(
              'RateLimitController:call',
              origin,
              'showNativeNotification',
              origin,
              args.message,
            ),
          showInAppNotification: (origin, args) =>
            this.controllerMessenger.call(
              'RateLimitController:call',
              origin,
              'showInAppNotification',
              origin,
              args.message,
            ),
          updateSnapState: this.controllerMessenger.call.bind(
            this.controllerMessenger,
            'SnapController:updateSnapState',
          ),
          maybeUpdatePhishingList: () => {
            const { usePhishDetect } = this.preferencesController.state;

            if (!usePhishDetect) {
              return;
            }

            this.controllerMessenger.call(
              'PhishingController:maybeUpdateState',
            );
          },
          isOnPhishingList: (url) => {
            const { usePhishDetect } =
              this.preferencesController.store.getState();

            if (!usePhishDetect) {
              return false;
            }

            return this.controllerMessenger.call(
              'PhishingController:testOrigin',
              url,
            ).result;
          },
          createInterface: this.controllerMessenger.call.bind(
            this.controllerMessenger,
            'SnapInterfaceController:createInterface',
          ),
          getInterface: this.controllerMessenger.call.bind(
            this.controllerMessenger,
            'SnapInterfaceController:getInterface',
          ),
          ///: BEGIN:ONLY_INCLUDE_IF(keyring-snaps)
          getSnapKeyring: this.getSnapKeyring.bind(this),
          ///: END:ONLY_INCLUDE_IF
        },
      ),
    };
  }

  /**
   * Deletes the specified notifications from state.
   *
   * @param {string[]} ids - The notifications ids to delete.
   */
  dismissNotifications(ids) {
    this.notificationController.dismiss(ids);
  }

  /**
   * Updates the readDate attribute of the specified notifications.
   *
   * @param {string[]} ids - The notifications ids to mark as read.
   */
  markNotificationsAsRead(ids) {
    this.notificationController.markRead(ids);
  }

  /**
   * Sets up BaseController V2 event subscriptions. Currently, this includes
   * the subscriptions necessary to notify permission subjects of account
   * changes.
   *
   * Some of the subscriptions in this method are ControllerMessenger selector
   * event subscriptions. See the relevant documentation for
   * `@metamask/base-controller` for more information.
   *
   * Note that account-related notifications emitted when the extension
   * becomes unlocked are handled in MetaMaskController._onUnlock.
   */
  setupControllerEventSubscriptions() {
    let lastSelectedAddress;
    this.controllerMessenger.subscribe(
      'PreferencesController:stateChange',
      previousValueComparator(async (prevState, currState) => {
        const { currentLocale } = currState;
        const chainId = getCurrentChainId({
          metamask: this.networkController.state,
        });

        await updateCurrentLocale(currentLocale);
        if (currState.incomingTransactionsPreferences?.[chainId]) {
          this.txController.startIncomingTransactionPolling();
        } else {
          this.txController.stopIncomingTransactionPolling();
        }

        this.#checkTokenListPolling(currState, prevState);
      }, this.preferencesController.state),
    );

    this.controllerMessenger.subscribe(
      `${this.accountsController.name}:selectedAccountChange`,
      async (account) => {
        if (account.address && account.address !== lastSelectedAddress) {
          lastSelectedAddress = account.address;
          await this._onAccountChange(account.address);
        }
      },
    );

    // This handles account changes every time relevant permission state
    // changes, for any reason.
    this.controllerMessenger.subscribe(
      `${this.permissionController.name}:stateChange`,
      async (currentValue, previousValue) => {
        const changedAccounts = diffMap(currentValue, previousValue);

        for (const [origin, accounts] of changedAccounts.entries()) {
          this._notifyAccountsChange(origin, accounts);
        }
      },
      getPermittedAccountsByOrigin,
    );

    this.controllerMessenger.subscribe(
      `${this.permissionController.name}:stateChange`,
      async (currentValue, previousValue) => {
        const changedChains = diffMap(currentValue, previousValue);

        // This operates under the assumption that there will be at maximum
        // one origin permittedChains value change per event handler call
        for (const [origin, chains] of changedChains.entries()) {
          const currentNetworkClientIdForOrigin =
            this.selectedNetworkController.getNetworkClientIdForDomain(origin);
          const { chainId: currentChainIdForOrigin } =
            this.networkController.getNetworkConfigurationByNetworkClientId(
              currentNetworkClientIdForOrigin,
            );
          // if(chains.length === 0) {
          // TODO: This particular case should also occur at the same time
          // that eth_accounts is revoked. When eth_accounts is revoked,
          // the networkClientId for that origin should be reset to track
          // the globally selected network.
          // }
          if (chains.length > 0 && !chains.includes(currentChainIdForOrigin)) {
            const networkClientId =
              this.networkController.findNetworkClientIdByChainId(chains[0]);
            this.selectedNetworkController.setNetworkClientIdForDomain(
              origin,
              networkClientId,
            );
            this.networkController.setActiveNetwork(networkClientId);
          }
        }
      },
      getPermittedChainsByOrigin,
    );

    this.controllerMessenger.subscribe(
      'NetworkController:networkDidChange',
      async () => {
        await this.txController.updateIncomingTransactions();
      },
    );

    this.controllerMessenger.subscribe(
      `${this.snapController.name}:snapInstallStarted`,
      (snapId, origin, isUpdate) => {
        const snapCategory = this._getSnapMetadata(snapId)?.category;
        this.metaMetricsController.trackEvent({
          event: isUpdate
            ? MetaMetricsEventName.SnapUpdateStarted
            : MetaMetricsEventName.SnapInstallStarted,
          category: MetaMetricsEventCategory.Snaps,
          properties: {
            snap_id: snapId,
            origin,
            snap_category: snapCategory,
          },
        });
      },
    );

    this.controllerMessenger.subscribe(
      `${this.snapController.name}:snapInstallFailed`,
      (snapId, origin, isUpdate, error) => {
        const isRejected = error.includes('User rejected the request.');
        const failedEvent = isUpdate
          ? MetaMetricsEventName.SnapUpdateFailed
          : MetaMetricsEventName.SnapInstallFailed;
        const rejectedEvent = isUpdate
          ? MetaMetricsEventName.SnapUpdateRejected
          : MetaMetricsEventName.SnapInstallRejected;

        const snapCategory = this._getSnapMetadata(snapId)?.category;
        this.metaMetricsController.trackEvent({
          event: isRejected ? rejectedEvent : failedEvent,
          category: MetaMetricsEventCategory.Snaps,
          properties: {
            snap_id: snapId,
            origin,
            snap_category: snapCategory,
          },
        });
      },
    );

    this.controllerMessenger.subscribe(
      `${this.snapController.name}:snapInstalled`,
      (truncatedSnap, origin) => {
        const snapId = truncatedSnap.id;
        const snapCategory = this._getSnapMetadata(snapId)?.category;
        this.metaMetricsController.trackEvent({
          event: MetaMetricsEventName.SnapInstalled,
          category: MetaMetricsEventCategory.Snaps,
          properties: {
            snap_id: snapId,
            version: truncatedSnap.version,
            origin,
            snap_category: snapCategory,
          },
        });
      },
    );

    this.controllerMessenger.subscribe(
      `${this.snapController.name}:snapUpdated`,
      (newSnap, oldVersion, origin) => {
        const snapId = newSnap.id;
        const snapCategory = this._getSnapMetadata(snapId)?.category;
        this.metaMetricsController.trackEvent({
          event: MetaMetricsEventName.SnapUpdated,
          category: MetaMetricsEventCategory.Snaps,
          properties: {
            snap_id: snapId,
            old_version: oldVersion,
            new_version: newSnap.version,
            origin,
            snap_category: snapCategory,
          },
        });
      },
    );

    this.controllerMessenger.subscribe(
      `${this.snapController.name}:snapTerminated`,
      (truncatedSnap) => {
        const approvals = Object.values(
          this.approvalController.state.pendingApprovals,
        ).filter(
          (approval) =>
            approval.origin === truncatedSnap.id &&
            approval.type.startsWith(RestrictedMethods.snap_dialog),
        );
        for (const approval of approvals) {
          this.approvalController.reject(
            approval.id,
            new Error('Snap was terminated.'),
          );
        }
      },
    );

    this.controllerMessenger.subscribe(
      `${this.snapController.name}:snapUninstalled`,
      (truncatedSnap) => {
        const notificationIds = Object.values(
          this.notificationController.state.notifications,
        ).reduce((idList, notification) => {
          if (notification.origin === truncatedSnap.id) {
            idList.push(notification.id);
          }
          return idList;
        }, []);

        this.dismissNotifications(notificationIds);

        const snapId = truncatedSnap.id;
        const snapCategory = this._getSnapMetadata(snapId)?.category;
        this.metaMetricsController.trackEvent({
          event: MetaMetricsEventName.SnapUninstalled,
          category: MetaMetricsEventCategory.Snaps,
          properties: {
            snap_id: snapId,
            version: truncatedSnap.version,
            snap_category: snapCategory,
          },
        });
      },
    );
  }

  /**
   * Sets up multichain data and subscriptions.
   * This method is called during the MetaMaskController constructor.
   * It starts the MultichainRatesController if selected account is non-EVM
   * and subscribes to account changes.
   */
  setupMultichainDataAndSubscriptions() {
    if (
      !isEvmAccountType(
        this.accountsController.getSelectedMultichainAccount().type,
      )
    ) {
      this.multichainRatesController.start();
    }

    this.controllerMessenger.subscribe(
      'AccountsController:selectedAccountChange',
      (selectedAccount) => {
        if (isEvmAccountType(selectedAccount.type)) {
          this.multichainRatesController.stop();
          return;
        }
        this.multichainRatesController.start();
      },
    );
    this.multichainBalancesController.start();
    this.multichainBalancesController.updateBalances();
  }

  /**
   * TODO:LegacyProvider: Delete
   * Constructor helper: initialize a public config store.
   * This store is used to make some config info available to Dapps synchronously.
   */
  createPublicConfigStore() {
    // subset of state for metamask inpage provider
    const publicConfigStore = new ObservableStore();

    const selectPublicState = async ({ isUnlocked }) => {
      const { chainId, networkVersion } = await this.getProviderNetworkState();

      return {
        isUnlocked,
        chainId,
        networkVersion: networkVersion ?? 'loading',
      };
    };

    const updatePublicConfigStore = async (memState) => {
      const networkStatus =
        memState.networksMetadata[memState.selectedNetworkClientId]?.status;
      if (networkStatus === NetworkStatus.Available) {
        publicConfigStore.putState(await selectPublicState(memState));
      }
    };

    // setup memStore subscription hooks
    this.on('update', updatePublicConfigStore);
    updatePublicConfigStore(this.getState());

    return publicConfigStore;
  }

  /**
   * Gets relevant state for the provider of an external origin.
   *
   * @param {string} origin - The origin to get the provider state for.
   * @returns {Promise<{ isUnlocked: boolean, networkVersion: string, chainId: string, accounts: string[] }>} An object with relevant state properties.
   */
  async getProviderState(origin) {
    const providerNetworkState = await this.getProviderNetworkState(
      this.preferencesController.getUseRequestQueue() ? origin : undefined,
    );

    return {
      isUnlocked: this.isUnlocked(),
      accounts: await this.getPermittedAccounts(origin),
      ...providerNetworkState,
    };
  }

  /**
   * Retrieves network state information relevant for external providers.
   *
   * @param {string} origin - The origin identifier for which network state is requested (default: 'metamask').
   * @returns {object} An object containing important network state properties, including chainId and networkVersion.
   */
  async getProviderNetworkState(origin = METAMASK_DOMAIN) {
    const networkClientId = this.controllerMessenger.call(
      'SelectedNetworkController:getNetworkClientIdForDomain',
      origin,
    );

    const networkClient = this.controllerMessenger.call(
      'NetworkController:getNetworkClientById',
      networkClientId,
    );

    const { chainId } = networkClient.configuration;

    const { completedOnboarding } = this.onboardingController.state;

    let networkVersion = this.deprecatedNetworkVersions[networkClientId];
    if (!networkVersion && completedOnboarding) {
      const ethQuery = new EthQuery(networkClient.provider);
      networkVersion = await new Promise((resolve) => {
        ethQuery.sendAsync({ method: 'net_version' }, (error, result) => {
          if (error) {
            console.error(error);
            resolve(null);
          } else {
            resolve(convertNetworkId(result));
          }
        });
      });
      this.deprecatedNetworkVersions[networkClientId] = networkVersion;
    }

    return {
      chainId,
      networkVersion: networkVersion ?? 'loading',
    };
  }

  //=============================================================================
  // EXPOSED TO THE UI SUBSYSTEM
  //=============================================================================

  /**
   * The metamask-state of the various controllers, made available to the UI
   *
   * @returns {object} status
   */
  getState() {
    const { vault } = this.keyringController.state;
    const isInitialized = Boolean(vault);
    const flatState = this.memStore.getFlatState();

    return {
      isInitialized,
      ...sanitizeUIState(flatState),
    };
  }

  /**
   * Returns an Object containing API Callback Functions.
   * These functions are the interface for the UI.
   * The API object can be transmitted over a stream via JSON-RPC.
   *
   * @returns {object} Object containing API functions.
   */
  getApi() {
    const {
      accountsController,
      addressBookController,
      alertController,
      appStateController,
      keyringController,
      nftController,
      nftDetectionController,
      currencyRateController,
      tokenBalancesController,
      tokenDetectionController,
      ensController,
      tokenListController,
      gasFeeController,
      metaMetricsController,
      networkController,
      announcementController,
      onboardingController,
      permissionController,
      preferencesController,
      tokensController,
      smartTransactionsController,
      txController,
      assetsContractController,
      backup,
      approvalController,
      phishingController,
      tokenRatesController,
      // Notification Controllers
      authenticationController,
      userStorageController,
      notificationServicesController,
      notificationServicesPushController,
    } = this;

    return {
      // etc
      getState: this.getState.bind(this),
      setCurrentCurrency: currencyRateController.setCurrentCurrency.bind(
        currencyRateController,
      ),
      setUseBlockie: preferencesController.setUseBlockie.bind(
        preferencesController,
      ),
      setUseNonceField: preferencesController.setUseNonceField.bind(
        preferencesController,
      ),
      setUsePhishDetect: preferencesController.setUsePhishDetect.bind(
        preferencesController,
      ),
      setUseMultiAccountBalanceChecker:
        preferencesController.setUseMultiAccountBalanceChecker.bind(
          preferencesController,
        ),
      setUseSafeChainsListValidation:
        preferencesController.setUseSafeChainsListValidation.bind(
          preferencesController,
        ),
      setUseTokenDetection: preferencesController.setUseTokenDetection.bind(
        preferencesController,
      ),
      setUseNftDetection: preferencesController.setUseNftDetection.bind(
        preferencesController,
      ),
      setUse4ByteResolution: preferencesController.setUse4ByteResolution.bind(
        preferencesController,
      ),
      setUseCurrencyRateCheck:
        preferencesController.setUseCurrencyRateCheck.bind(
          preferencesController,
        ),
      setOpenSeaEnabled: preferencesController.setOpenSeaEnabled.bind(
        preferencesController,
      ),
      getUseRequestQueue: this.preferencesController.getUseRequestQueue.bind(
        this.preferencesController,
      ),
      getProviderConfig: () =>
        getProviderConfig({
          metamask: this.networkController.state,
        }),
      grantPermissionsIncremental:
        this.permissionController.grantPermissionsIncremental.bind(
          this.permissionController,
        ),
      grantPermissions: this.permissionController.grantPermissions.bind(
        this.permissionController,
      ),
      setSecurityAlertsEnabled:
        preferencesController.setSecurityAlertsEnabled.bind(
          preferencesController,
        ),
      ///: BEGIN:ONLY_INCLUDE_IF(keyring-snaps)
      setAddSnapAccountEnabled:
        preferencesController.setAddSnapAccountEnabled.bind(
          preferencesController,
        ),
      ///: END:ONLY_INCLUDE_IF
      ///: BEGIN:ONLY_INCLUDE_IF(build-flask)
      setWatchEthereumAccountEnabled:
        preferencesController.setWatchEthereumAccountEnabled.bind(
          preferencesController,
        ),
      ///: END:ONLY_INCLUDE_IF
      ///: BEGIN:ONLY_INCLUDE_IF(solana)
      setSolanaSupportEnabled:
        preferencesController.setSolanaSupportEnabled.bind(
          preferencesController,
        ),
      ///: END:ONLY_INCLUDE_IF
      setBitcoinSupportEnabled:
        preferencesController.setBitcoinSupportEnabled.bind(
          preferencesController,
        ),
      setBitcoinTestnetSupportEnabled:
        preferencesController.setBitcoinTestnetSupportEnabled.bind(
          preferencesController,
        ),
      setUseExternalNameSources:
        preferencesController.setUseExternalNameSources.bind(
          preferencesController,
        ),
      setUseTransactionSimulations:
        preferencesController.setUseTransactionSimulations.bind(
          preferencesController,
        ),
      setUseRequestQueue: this.setUseRequestQueue.bind(this),
      setIpfsGateway: preferencesController.setIpfsGateway.bind(
        preferencesController,
      ),
      setIsIpfsGatewayEnabled:
        preferencesController.setIsIpfsGatewayEnabled.bind(
          preferencesController,
        ),
      setUseAddressBarEnsResolution:
        preferencesController.setUseAddressBarEnsResolution.bind(
          preferencesController,
        ),
      setParticipateInMetaMetrics:
        metaMetricsController.setParticipateInMetaMetrics.bind(
          metaMetricsController,
        ),
      setDataCollectionForMarketing:
        metaMetricsController.setDataCollectionForMarketing.bind(
          metaMetricsController,
        ),
      setMarketingCampaignCookieId:
        metaMetricsController.setMarketingCampaignCookieId.bind(
          metaMetricsController,
        ),
      setCurrentLocale: preferencesController.setCurrentLocale.bind(
        preferencesController,
      ),
      setIncomingTransactionsPreferences:
        preferencesController.setIncomingTransactionsPreferences.bind(
          preferencesController,
        ),
      setServiceWorkerKeepAlivePreference:
        preferencesController.setServiceWorkerKeepAlivePreference.bind(
          preferencesController,
        ),
      markPasswordForgotten: this.markPasswordForgotten.bind(this),
      unMarkPasswordForgotten: this.unMarkPasswordForgotten.bind(this),
      getRequestAccountTabIds: this.getRequestAccountTabIds,
      getOpenMetamaskTabsIds: this.getOpenMetamaskTabsIds,
      markNotificationPopupAsAutomaticallyClosed: () =>
        this.notificationManager.markAsAutomaticallyClosed(),

      // approval
      requestUserApproval:
        approvalController.addAndShowApprovalRequest.bind(approvalController),

      // primary keyring management
      addNewAccount: this.addNewAccount.bind(this),
      getSeedPhrase: this.getSeedPhrase.bind(this),
      resetAccount: this.resetAccount.bind(this),
      removeAccount: this.removeAccount.bind(this),
      importAccountWithStrategy: this.importAccountWithStrategy.bind(this),
      getNextAvailableAccountName:
        accountsController.getNextAvailableAccountName.bind(accountsController),
      ///: BEGIN:ONLY_INCLUDE_IF(keyring-snaps)
      getAccountsBySnapId: (snapId) => getAccountsBySnapId(this, snapId),
      ///: END:ONLY_INCLUDE_IF

      // hardware wallets
      connectHardware: this.connectHardware.bind(this),
      forgetDevice: this.forgetDevice.bind(this),
      checkHardwareStatus: this.checkHardwareStatus.bind(this),
      getDeviceNameForMetric: this.getDeviceNameForMetric.bind(this),
      unlockHardwareWalletAccount: this.unlockHardwareWalletAccount.bind(this),
      attemptLedgerTransportCreation:
        this.attemptLedgerTransportCreation.bind(this),

      // qr hardware devices
      submitQRHardwareCryptoHDKey:
        keyringController.submitQRCryptoHDKey.bind(keyringController),
      submitQRHardwareCryptoAccount:
        keyringController.submitQRCryptoAccount.bind(keyringController),
      cancelSyncQRHardware:
        keyringController.cancelQRSynchronization.bind(keyringController),
      submitQRHardwareSignature:
        keyringController.submitQRSignature.bind(keyringController),
      cancelQRHardwareSignRequest:
        keyringController.cancelQRSignRequest.bind(keyringController),

      // vault management
      submitPassword: this.submitPassword.bind(this),
      verifyPassword: this.verifyPassword.bind(this),

      // network management
      setActiveNetwork: (networkConfigurationId) => {
        return this.networkController.setActiveNetwork(networkConfigurationId);
      },
      // Avoids returning the promise so that initial call to switch network
      // doesn't block on the network lookup step
      setActiveNetworkConfigurationId: (networkConfigurationId) => {
        this.networkController.setActiveNetwork(networkConfigurationId);
      },
      setNetworkClientIdForDomain: (origin, networkClientId) => {
        return this.selectedNetworkController.setNetworkClientIdForDomain(
          origin,
          networkClientId,
        );
      },
      rollbackToPreviousProvider:
        networkController.rollbackToPreviousProvider.bind(networkController),
      addNetwork: this.networkController.addNetwork.bind(
        this.networkController,
      ),
      updateNetwork: this.networkController.updateNetwork.bind(
        this.networkController,
      ),
      removeNetwork: this.networkController.removeNetwork.bind(
        this.networkController,
      ),
      getCurrentNetworkEIP1559Compatibility:
        this.networkController.getEIP1559Compatibility.bind(
          this.networkController,
        ),
      getNetworkConfigurationByNetworkClientId:
        this.networkController.getNetworkConfigurationByNetworkClientId.bind(
          this.networkController,
        ),
      // PreferencesController
      setSelectedAddress: (address) => {
        const account = this.accountsController.getAccountByAddress(address);
        if (account) {
          this.accountsController.setSelectedAccount(account.id);
        } else {
          throw new Error(`No account found for address: ${address}`);
        }
      },
      toggleExternalServices: this.toggleExternalServices.bind(this),
      addToken: tokensController.addToken.bind(tokensController),
      updateTokenType: tokensController.updateTokenType.bind(tokensController),
      setFeatureFlag: preferencesController.setFeatureFlag.bind(
        preferencesController,
      ),
      setPreference: preferencesController.setPreference.bind(
        preferencesController,
      ),

      addKnownMethodData: preferencesController.addKnownMethodData.bind(
        preferencesController,
      ),
      setDismissSeedBackUpReminder:
        preferencesController.setDismissSeedBackUpReminder.bind(
          preferencesController,
        ),
      setOverrideContentSecurityPolicyHeader:
        preferencesController.setOverrideContentSecurityPolicyHeader.bind(
          preferencesController,
        ),
      setAdvancedGasFee: preferencesController.setAdvancedGasFee.bind(
        preferencesController,
      ),
      setTheme: preferencesController.setTheme.bind(preferencesController),
      ///: BEGIN:ONLY_INCLUDE_IF(keyring-snaps)
      setSnapsAddSnapAccountModalDismissed:
        preferencesController.setSnapsAddSnapAccountModalDismissed.bind(
          preferencesController,
        ),
      ///: END:ONLY_INCLUDE_IF

      // AccountsController
      setSelectedInternalAccount: (id) => {
        const account = this.accountsController.getAccount(id);
        if (account) {
          this.accountsController.setSelectedAccount(id);
        }
      },

      setAccountName:
        accountsController.setAccountName.bind(accountsController),

      setAccountLabel: (address, label) => {
        const account = this.accountsController.getAccountByAddress(address);
        if (account === undefined) {
          throw new Error(`No account found for address: ${address}`);
        }
        this.accountsController.setAccountName(account.id, label);
      },

      // AssetsContractController
      getTokenStandardAndDetails: this.getTokenStandardAndDetails.bind(this),
      getTokenSymbol: this.getTokenSymbol.bind(this),

      // NftController
      addNft: nftController.addNft.bind(nftController),

      addNftVerifyOwnership:
        nftController.addNftVerifyOwnership.bind(nftController),

      removeAndIgnoreNft: nftController.removeAndIgnoreNft.bind(nftController),

      removeNft: nftController.removeNft.bind(nftController),

      checkAndUpdateAllNftsOwnershipStatus:
        nftController.checkAndUpdateAllNftsOwnershipStatus.bind(nftController),

      checkAndUpdateSingleNftOwnershipStatus:
        nftController.checkAndUpdateSingleNftOwnershipStatus.bind(
          nftController,
        ),

      getNFTContractInfo: nftController.getNFTContractInfo.bind(nftController),

      isNftOwner: nftController.isNftOwner.bind(nftController),

      // AddressController
      setAddressBook: addressBookController.set.bind(addressBookController),
      removeFromAddressBook: addressBookController.delete.bind(
        addressBookController,
      ),

      // AppStateController
      setLastActiveTime:
        appStateController.setLastActiveTime.bind(appStateController),
      setCurrentExtensionPopupId:
        appStateController.setCurrentExtensionPopupId.bind(appStateController),
      setDefaultHomeActiveTabName:
        appStateController.setDefaultHomeActiveTabName.bind(appStateController),
      setConnectedStatusPopoverHasBeenShown:
        appStateController.setConnectedStatusPopoverHasBeenShown.bind(
          appStateController,
        ),
      setRecoveryPhraseReminderHasBeenShown:
        appStateController.setRecoveryPhraseReminderHasBeenShown.bind(
          appStateController,
        ),
      setRecoveryPhraseReminderLastShown:
        appStateController.setRecoveryPhraseReminderLastShown.bind(
          appStateController,
        ),
      setTermsOfUseLastAgreed:
        appStateController.setTermsOfUseLastAgreed.bind(appStateController),
      setSurveyLinkLastClickedOrClosed:
        appStateController.setSurveyLinkLastClickedOrClosed.bind(
          appStateController,
        ),
      setOnboardingDate:
        appStateController.setOnboardingDate.bind(appStateController),
      setLastViewedUserSurvey:
        appStateController.setLastViewedUserSurvey.bind(appStateController),
      setNewPrivacyPolicyToastClickedOrClosed:
        appStateController.setNewPrivacyPolicyToastClickedOrClosed.bind(
          appStateController,
        ),
      setNewPrivacyPolicyToastShownDate:
        appStateController.setNewPrivacyPolicyToastShownDate.bind(
          appStateController,
        ),
      setSnapsInstallPrivacyWarningShownStatus:
        appStateController.setSnapsInstallPrivacyWarningShownStatus.bind(
          appStateController,
        ),
      setOutdatedBrowserWarningLastShown:
        appStateController.setOutdatedBrowserWarningLastShown.bind(
          appStateController,
        ),
      setShowTestnetMessageInDropdown:
        appStateController.setShowTestnetMessageInDropdown.bind(
          appStateController,
        ),
      setShowBetaHeader:
        appStateController.setShowBetaHeader.bind(appStateController),
      setShowPermissionsTour:
        appStateController.setShowPermissionsTour.bind(appStateController),
      setShowAccountBanner:
        appStateController.setShowAccountBanner.bind(appStateController),
      setShowNetworkBanner:
        appStateController.setShowNetworkBanner.bind(appStateController),
      updateNftDropDownState:
        appStateController.updateNftDropDownState.bind(appStateController),
      setFirstTimeUsedNetwork:
        appStateController.setFirstTimeUsedNetwork.bind(appStateController),
      setSwitchedNetworkDetails:
        appStateController.setSwitchedNetworkDetails.bind(appStateController),
      clearSwitchedNetworkDetails:
        appStateController.clearSwitchedNetworkDetails.bind(appStateController),
      setSwitchedNetworkNeverShowMessage:
        appStateController.setSwitchedNetworkNeverShowMessage.bind(
          appStateController,
        ),
      getLastInteractedConfirmationInfo:
        appStateController.getLastInteractedConfirmationInfo.bind(
          appStateController,
        ),
      setLastInteractedConfirmationInfo:
        appStateController.setLastInteractedConfirmationInfo.bind(
          appStateController,
        ),

      // EnsController
      tryReverseResolveAddress:
        ensController.reverseResolveAddress.bind(ensController),

      // KeyringController
      setLocked: this.setLocked.bind(this),
      createNewVaultAndKeychain: this.createNewVaultAndKeychain.bind(this),
      createNewVaultAndRestore: this.createNewVaultAndRestore.bind(this),
      exportAccount: this.exportAccount.bind(this),

      // txController
      updateTransaction: txController.updateTransaction.bind(txController),
      approveTransactionsWithSameNonce:
        txController.approveTransactionsWithSameNonce.bind(txController),
      createCancelTransaction: this.createCancelTransaction.bind(this),
      createSpeedUpTransaction: this.createSpeedUpTransaction.bind(this),
      estimateGas: this.estimateGas.bind(this),
      estimateGasFee: txController.estimateGasFee.bind(txController),
      getNextNonce: this.getNextNonce.bind(this),
      addTransaction: (transactionParams, transactionOptions) =>
        addTransaction(
          this.getAddTransactionRequest({
            transactionParams,
            transactionOptions,
            waitForSubmit: false,
          }),
        ),
      addTransactionAndWaitForPublish: (
        transactionParams,
        transactionOptions,
      ) =>
        addTransaction(
          this.getAddTransactionRequest({
            transactionParams,
            transactionOptions,
            waitForSubmit: true,
          }),
        ),
      createTransactionEventFragment:
        createTransactionEventFragmentWithTxId.bind(
          null,
          this.getTransactionMetricsRequest(),
        ),
      getTransactions: this.txController.getTransactions.bind(
        this.txController,
      ),
      updateEditableParams: this.txController.updateEditableParams.bind(
        this.txController,
      ),
      updateTransactionGasFees:
        txController.updateTransactionGasFees.bind(txController),
      updateTransactionSendFlowHistory:
        txController.updateTransactionSendFlowHistory.bind(txController),
      updatePreviousGasParams:
        txController.updatePreviousGasParams.bind(txController),
      abortTransactionSigning:
        txController.abortTransactionSigning.bind(txController),
      getLayer1GasFee: txController.getLayer1GasFee.bind(txController),

      // decryptMessageController
      decryptMessage: this.decryptMessageController.decryptMessage.bind(
        this.decryptMessageController,
      ),
      decryptMessageInline:
        this.decryptMessageController.decryptMessageInline.bind(
          this.decryptMessageController,
        ),
      cancelDecryptMessage:
        this.decryptMessageController.cancelDecryptMessage.bind(
          this.decryptMessageController,
        ),

      // EncryptionPublicKeyController
      encryptionPublicKey:
        this.encryptionPublicKeyController.encryptionPublicKey.bind(
          this.encryptionPublicKeyController,
        ),
      cancelEncryptionPublicKey:
        this.encryptionPublicKeyController.cancelEncryptionPublicKey.bind(
          this.encryptionPublicKeyController,
        ),

      // onboarding controller
      setSeedPhraseBackedUp:
        onboardingController.setSeedPhraseBackedUp.bind(onboardingController),
      completeOnboarding:
        onboardingController.completeOnboarding.bind(onboardingController),
      setFirstTimeFlowType:
        onboardingController.setFirstTimeFlowType.bind(onboardingController),

      // alert controller
      setAlertEnabledness:
        alertController.setAlertEnabledness.bind(alertController),
      setUnconnectedAccountAlertShown:
        alertController.setUnconnectedAccountAlertShown.bind(alertController),
      setWeb3ShimUsageAlertDismissed:
        alertController.setWeb3ShimUsageAlertDismissed.bind(alertController),

      // permissions
      removePermissionsFor: this.removePermissionsFor,
      approvePermissionsRequest: this.acceptPermissionsRequest,
      rejectPermissionsRequest: this.rejectPermissionsRequest,
      ...getPermissionBackgroundApiMethods(permissionController),

      ///: BEGIN:ONLY_INCLUDE_IF(build-mmi)
      connectCustodyAddresses: this.mmiController.connectCustodyAddresses.bind(
        this.mmiController,
      ),
      getCustodianAccounts: this.mmiController.getCustodianAccounts.bind(
        this.mmiController,
      ),
      getCustodianTransactionDeepLink:
        this.mmiController.getCustodianTransactionDeepLink.bind(
          this.mmiController,
        ),
      getCustodianConfirmDeepLink:
        this.mmiController.getCustodianConfirmDeepLink.bind(this.mmiController),
      getCustodianSignMessageDeepLink:
        this.mmiController.getCustodianSignMessageDeepLink.bind(
          this.mmiController,
        ),
      getCustodianToken: this.mmiController.getCustodianToken.bind(
        this.mmiController,
      ),
      getCustodianJWTList: this.mmiController.getCustodianJWTList.bind(
        this.mmiController,
      ),
      getAllCustodianAccountsWithToken:
        this.mmiController.getAllCustodianAccountsWithToken.bind(
          this.mmiController,
        ),
      setCustodianNewRefreshToken:
        this.mmiController.setCustodianNewRefreshToken.bind(this.mmiController),
      setWaitForConfirmDeepLinkDialog:
        this.custodyController.setWaitForConfirmDeepLinkDialog.bind(
          this.custodyController,
        ),
      getMmiConfiguration:
        this.mmiConfigurationController.getConfiguration.bind(
          this.mmiConfigurationController,
        ),
      removeAddTokenConnectRequest:
        this.institutionalFeaturesController.removeAddTokenConnectRequest.bind(
          this.institutionalFeaturesController,
        ),
      setConnectionRequest:
        this.institutionalFeaturesController.setConnectionRequest.bind(
          this.institutionalFeaturesController,
        ),
      showInteractiveReplacementTokenBanner:
        appStateController.showInteractiveReplacementTokenBanner.bind(
          appStateController,
        ),
      setCustodianDeepLink:
        appStateController.setCustodianDeepLink.bind(appStateController),
      setNoteToTraderMessage:
        appStateController.setNoteToTraderMessage.bind(appStateController),
      logAndStoreApiRequest: this.mmiController.logAndStoreApiRequest.bind(
        this.mmiController,
      ),
      ///: END:ONLY_INCLUDE_IF

      // snaps
      disableSnap: this.controllerMessenger.call.bind(
        this.controllerMessenger,
        'SnapController:disable',
      ),
      enableSnap: this.controllerMessenger.call.bind(
        this.controllerMessenger,
        'SnapController:enable',
      ),
      updateSnap: (origin, requestedSnaps) => {
        // We deliberately do not await this promise as that would mean waiting for the update to complete
        // Instead we return null to signal to the UI that it is safe to redirect to the update flow
        this.controllerMessenger.call(
          'SnapController:install',
          origin,
          requestedSnaps,
        );
        return null;
      },
      removeSnap: this.controllerMessenger.call.bind(
        this.controllerMessenger,
        'SnapController:remove',
      ),
      handleSnapRequest: this.handleSnapRequest.bind(this),
      revokeDynamicSnapPermissions: this.controllerMessenger.call.bind(
        this.controllerMessenger,
        'SnapController:revokeDynamicPermissions',
      ),
      dismissNotifications: this.dismissNotifications.bind(this),
      markNotificationsAsRead: this.markNotificationsAsRead.bind(this),
      disconnectOriginFromSnap: this.controllerMessenger.call.bind(
        this.controllerMessenger,
        'SnapController:disconnectOrigin',
      ),
      updateNetworksList: this.updateNetworksList.bind(this),
      updateAccountsList: this.updateAccountsList.bind(this),
      updateHiddenAccountsList: this.updateHiddenAccountsList.bind(this),
      getPhishingResult: async (website) => {
        await phishingController.maybeUpdateState();

        return phishingController.test(website);
      },
      deleteInterface: this.controllerMessenger.call.bind(
        this.controllerMessenger,
        'SnapInterfaceController:deleteInterface',
      ),
      updateInterfaceState: this.controllerMessenger.call.bind(
        this.controllerMessenger,
        'SnapInterfaceController:updateInterfaceState',
      ),

      // swaps
      fetchAndSetQuotes: this.controllerMessenger.call.bind(
        this.controllerMessenger,
        'SwapsController:fetchAndSetQuotes',
      ),
      setSelectedQuoteAggId: this.controllerMessenger.call.bind(
        this.controllerMessenger,
        'SwapsController:setSelectedQuoteAggId',
      ),
      resetSwapsState: this.controllerMessenger.call.bind(
        this.controllerMessenger,
        'SwapsController:resetSwapsState',
      ),
      setSwapsTokens: this.controllerMessenger.call.bind(
        this.controllerMessenger,
        'SwapsController:setSwapsTokens',
      ),
      clearSwapsQuotes: this.controllerMessenger.call.bind(
        this.controllerMessenger,
        'SwapsController:clearSwapsQuotes',
      ),
      setApproveTxId: this.controllerMessenger.call.bind(
        this.controllerMessenger,
        'SwapsController:setApproveTxId',
      ),
      setTradeTxId: this.controllerMessenger.call.bind(
        this.controllerMessenger,
        'SwapsController:setTradeTxId',
      ),
      setSwapsTxGasPrice: this.controllerMessenger.call.bind(
        this.controllerMessenger,
        'SwapsController:setSwapsTxGasPrice',
      ),
      setSwapsTxGasLimit: this.controllerMessenger.call.bind(
        this.controllerMessenger,
        'SwapsController:setSwapsTxGasLimit',
      ),
      setSwapsTxMaxFeePerGas: this.controllerMessenger.call.bind(
        this.controllerMessenger,
        'SwapsController:setSwapsTxMaxFeePerGas',
      ),
      setSwapsTxMaxFeePriorityPerGas: this.controllerMessenger.call.bind(
        this.controllerMessenger,
        'SwapsController:setSwapsTxMaxFeePriorityPerGas',
      ),
      safeRefetchQuotes: this.controllerMessenger.call.bind(
        this.controllerMessenger,
        'SwapsController:safeRefetchQuotes',
      ),
      stopPollingForQuotes: this.controllerMessenger.call.bind(
        this.controllerMessenger,
        'SwapsController:stopPollingForQuotes',
      ),
      setBackgroundSwapRouteState: this.controllerMessenger.call.bind(
        this.controllerMessenger,
        'SwapsController:setBackgroundSwapRouteState',
      ),
      resetPostFetchState: this.controllerMessenger.call.bind(
        this.controllerMessenger,
        'SwapsController:resetPostFetchState',
      ),
      setSwapsErrorKey: this.controllerMessenger.call.bind(
        this.controllerMessenger,
        'SwapsController:setSwapsErrorKey',
      ),
      setInitialGasEstimate: this.controllerMessenger.call.bind(
        this.controllerMessenger,
        'SwapsController:setInitialGasEstimate',
      ),
      setCustomApproveTxData: this.controllerMessenger.call.bind(
        this.controllerMessenger,
        'SwapsController:setCustomApproveTxData',
      ),
      setSwapsLiveness: this.controllerMessenger.call.bind(
        this.controllerMessenger,
        'SwapsController:setSwapsLiveness',
      ),
      setSwapsFeatureFlags: this.controllerMessenger.call.bind(
        this.controllerMessenger,
        'SwapsController:setSwapsFeatureFlags',
      ),
      setSwapsUserFeeLevel: this.controllerMessenger.call.bind(
        this.controllerMessenger,
        'SwapsController:setSwapsUserFeeLevel',
      ),
      setSwapsQuotesPollingLimitEnabled: this.controllerMessenger.call.bind(
        this.controllerMessenger,
        'SwapsController:setSwapsQuotesPollingLimitEnabled',
      ),

      // Bridge
      [BridgeBackgroundAction.SET_FEATURE_FLAGS]:
        this.controllerMessenger.call.bind(
          this.controllerMessenger,
          `${BRIDGE_CONTROLLER_NAME}:${BridgeBackgroundAction.SET_FEATURE_FLAGS}`,
        ),
      [BridgeBackgroundAction.RESET_STATE]: this.controllerMessenger.call.bind(
        this.controllerMessenger,
        `${BRIDGE_CONTROLLER_NAME}:${BridgeBackgroundAction.RESET_STATE}`,
      ),
      [BridgeUserAction.SELECT_SRC_NETWORK]: this.controllerMessenger.call.bind(
        this.controllerMessenger,
        `${BRIDGE_CONTROLLER_NAME}:${BridgeUserAction.SELECT_SRC_NETWORK}`,
      ),
      [BridgeUserAction.SELECT_DEST_NETWORK]:
        this.controllerMessenger.call.bind(
          this.controllerMessenger,
          `${BRIDGE_CONTROLLER_NAME}:${BridgeUserAction.SELECT_DEST_NETWORK}`,
        ),
      [BridgeUserAction.UPDATE_QUOTE_PARAMS]:
        this.controllerMessenger.call.bind(
          this.controllerMessenger,
          `${BRIDGE_CONTROLLER_NAME}:${BridgeUserAction.UPDATE_QUOTE_PARAMS}`,
        ),

      // Smart Transactions
      fetchSmartTransactionFees: smartTransactionsController.getFees.bind(
        smartTransactionsController,
      ),
      clearSmartTransactionFees: smartTransactionsController.clearFees.bind(
        smartTransactionsController,
      ),
      submitSignedTransactions:
        smartTransactionsController.submitSignedTransactions.bind(
          smartTransactionsController,
        ),
      cancelSmartTransaction:
        smartTransactionsController.cancelSmartTransaction.bind(
          smartTransactionsController,
        ),
      fetchSmartTransactionsLiveness:
        smartTransactionsController.fetchLiveness.bind(
          smartTransactionsController,
        ),
      updateSmartTransaction:
        smartTransactionsController.updateSmartTransaction.bind(
          smartTransactionsController,
        ),
      setStatusRefreshInterval:
        smartTransactionsController.setStatusRefreshInterval.bind(
          smartTransactionsController,
        ),

      // MetaMetrics
      trackMetaMetricsEvent: metaMetricsController.trackEvent.bind(
        metaMetricsController,
      ),
      trackMetaMetricsPage: metaMetricsController.trackPage.bind(
        metaMetricsController,
      ),
      createEventFragment: metaMetricsController.createEventFragment.bind(
        metaMetricsController,
      ),
      updateEventFragment: metaMetricsController.updateEventFragment.bind(
        metaMetricsController,
      ),
      finalizeEventFragment: metaMetricsController.finalizeEventFragment.bind(
        metaMetricsController,
      ),
      trackInsightSnapView: this.trackInsightSnapView.bind(this),

      // approval controller
      resolvePendingApproval: this.resolvePendingApproval,
      rejectPendingApproval: this.rejectPendingApproval,

      // Notifications
      resetViewedNotifications: announcementController.resetViewed.bind(
        announcementController,
      ),
      updateViewedNotifications: announcementController.updateViewed.bind(
        announcementController,
      ),

      // CurrencyRateController
      currencyRateStartPolling: currencyRateController.startPolling.bind(
        currencyRateController,
      ),
      currencyRateStopPollingByPollingToken:
        currencyRateController.stopPollingByPollingToken.bind(
          currencyRateController,
        ),

      tokenRatesStartPolling:
        tokenRatesController.startPolling.bind(tokenRatesController),
      tokenRatesStopPollingByPollingToken:
        tokenRatesController.stopPollingByPollingToken.bind(
          tokenRatesController,
        ),

      tokenDetectionStartPolling: tokenDetectionController.startPolling.bind(
        tokenDetectionController,
      ),
      tokenDetectionStopPollingByPollingToken:
        tokenDetectionController.stopPollingByPollingToken.bind(
          tokenDetectionController,
        ),

      tokenListStartPolling:
        tokenListController.startPolling.bind(tokenListController),
      tokenListStopPollingByPollingToken:
        tokenListController.stopPollingByPollingToken.bind(tokenListController),

      tokenBalancesStartPolling: tokenBalancesController.startPolling.bind(
        tokenBalancesController,
      ),
      tokenBalancesStopPollingByPollingToken:
        tokenBalancesController.stopPollingByPollingToken.bind(
          tokenBalancesController,
        ),

      // GasFeeController
      gasFeeStartPollingByNetworkClientId:
        gasFeeController.startPollingByNetworkClientId.bind(gasFeeController),
      gasFeeStopPollingByPollingToken:
        gasFeeController.stopPollingByPollingToken.bind(gasFeeController),

      getGasFeeTimeEstimate:
        gasFeeController.getTimeEstimate.bind(gasFeeController),

      addPollingTokenToAppState:
        appStateController.addPollingToken.bind(appStateController),

      removePollingTokenFromAppState:
        appStateController.removePollingToken.bind(appStateController),

      // Backup
      backupUserData: backup.backupUserData.bind(backup),
      restoreUserData: backup.restoreUserData.bind(backup),

      // TokenDetectionController
      detectTokens: tokenDetectionController.detectTokens.bind(
        tokenDetectionController,
      ),

      // DetectCollectibleController
      detectNfts: nftDetectionController.detectNfts.bind(
        nftDetectionController,
      ),

      /** Token Detection V2 */
      addDetectedTokens:
        tokensController.addDetectedTokens.bind(tokensController),
      addImportedTokens: tokensController.addTokens.bind(tokensController),
      ignoreTokens: tokensController.ignoreTokens.bind(tokensController),
      getBalancesInSingleCall:
        assetsContractController.getBalancesInSingleCall.bind(
          assetsContractController,
        ),

      // Authentication Controller
      performSignIn: authenticationController.performSignIn.bind(
        authenticationController,
      ),
      performSignOut: authenticationController.performSignOut.bind(
        authenticationController,
      ),

      // UserStorageController
      enableProfileSyncing: userStorageController.enableProfileSyncing.bind(
        userStorageController,
      ),
      disableProfileSyncing: userStorageController.disableProfileSyncing.bind(
        userStorageController,
      ),
      setIsProfileSyncingEnabled:
        userStorageController.setIsProfileSyncingEnabled.bind(
          userStorageController,
        ),
      syncInternalAccountsWithUserStorage:
        userStorageController.syncInternalAccountsWithUserStorage.bind(
          userStorageController,
        ),
      syncNetworks: userStorageController.syncNetworks.bind(
        userStorageController,
      ),
      deleteSyncingFeature:
        userStorageController.performDeleteStorageAllFeatureEntries.bind(
          userStorageController,
        ),

      // NotificationServicesController
      checkAccountsPresence:
        notificationServicesController.checkAccountsPresence.bind(
          notificationServicesController,
        ),
      createOnChainTriggers:
        notificationServicesController.createOnChainTriggers.bind(
          notificationServicesController,
        ),
      deleteOnChainTriggersByAccount:
        notificationServicesController.deleteOnChainTriggersByAccount.bind(
          notificationServicesController,
        ),
      updateOnChainTriggersByAccount:
        notificationServicesController.updateOnChainTriggersByAccount.bind(
          notificationServicesController,
        ),
      fetchAndUpdateMetamaskNotifications:
        notificationServicesController.fetchAndUpdateMetamaskNotifications.bind(
          notificationServicesController,
        ),
      markMetamaskNotificationsAsRead:
        notificationServicesController.markMetamaskNotificationsAsRead.bind(
          notificationServicesController,
        ),
      setFeatureAnnouncementsEnabled:
        notificationServicesController.setFeatureAnnouncementsEnabled.bind(
          notificationServicesController,
        ),
      enablePushNotifications:
        notificationServicesPushController.enablePushNotifications.bind(
          notificationServicesPushController,
        ),
      disablePushNotifications:
        notificationServicesPushController.disablePushNotifications.bind(
          notificationServicesPushController,
        ),
      updateTriggerPushNotifications:
        notificationServicesPushController.updateTriggerPushNotifications.bind(
          notificationServicesPushController,
        ),
      enableMetamaskNotifications:
        notificationServicesController.enableMetamaskNotifications.bind(
          notificationServicesController,
        ),
      disableMetamaskNotifications:
        notificationServicesController.disableNotificationServices.bind(
          notificationServicesController,
        ),

      // E2E testing
      throwTestError: this.throwTestError.bind(this),

      // NameController
      updateProposedNames: this.nameController.updateProposedNames.bind(
        this.nameController,
      ),
      setName: this.nameController.setName.bind(this.nameController),

      // MultichainBalancesController
      multichainUpdateBalance: (accountId) =>
        this.multichainBalancesController.updateBalance(accountId),

      multichainUpdateBalances: () =>
        this.multichainBalancesController.updateBalances(),

      // Transaction Decode
      decodeTransactionData: (request) =>
        decodeTransactionData({
          ...request,
          ethQuery: new EthQuery(this.provider),
        }),
      // metrics data deleteion
      createMetaMetricsDataDeletionTask:
        this.metaMetricsDataDeletionController.createMetaMetricsDataDeletionTask.bind(
          this.metaMetricsDataDeletionController,
        ),
      updateDataDeletionTaskStatus:
        this.metaMetricsDataDeletionController.updateDataDeletionTaskStatus.bind(
          this.metaMetricsDataDeletionController,
        ),
      // Trace
      endTrace,
    };
  }

  async exportAccount(address, password) {
    await this.verifyPassword(password);
    return this.keyringController.exportAccount(password, address);
  }

  async getTokenStandardAndDetails(address, userAddress, tokenId) {
    const { tokenList } = this.tokenListController.state;
    const { tokens } = this.tokensController.state;

    const staticTokenListDetails =
      STATIC_MAINNET_TOKEN_LIST[address?.toLowerCase()] || {};
    const tokenListDetails = tokenList[address.toLowerCase()] || {};
    const userDefinedTokenDetails =
      tokens.find(({ address: _address }) =>
        isEqualCaseInsensitive(_address, address),
      ) || {};

    const tokenDetails = {
      ...staticTokenListDetails,
      ...tokenListDetails,
      ...userDefinedTokenDetails,
    };

    const tokenDetailsStandardIsERC20 =
      isEqualCaseInsensitive(tokenDetails.standard, TokenStandard.ERC20) ||
      tokenDetails.erc20 === true;

    const noEvidenceThatTokenIsAnNFT =
      !tokenId &&
      !isEqualCaseInsensitive(tokenDetails.standard, TokenStandard.ERC1155) &&
      !isEqualCaseInsensitive(tokenDetails.standard, TokenStandard.ERC721) &&
      !tokenDetails.erc721;

    const otherDetailsAreERC20Like =
      tokenDetails.decimals !== undefined && tokenDetails.symbol;

    const tokenCanBeTreatedAsAnERC20 =
      tokenDetailsStandardIsERC20 ||
      (noEvidenceThatTokenIsAnNFT && otherDetailsAreERC20Like);

    let details;
    if (tokenCanBeTreatedAsAnERC20) {
      try {
        const balance = userAddress
          ? await fetchTokenBalance(address, userAddress, this.provider)
          : undefined;

        details = {
          address,
          balance,
          standard: TokenStandard.ERC20,
          decimals: tokenDetails.decimals,
          symbol: tokenDetails.symbol,
        };
      } catch (e) {
        // If the `fetchTokenBalance` call failed, `details` remains undefined, and we
        // fall back to the below `assetsContractController.getTokenStandardAndDetails` call
        log.warn(`Failed to get token balance. Error: ${e}`);
      }
    }

    // `details`` will be undefined if `tokenCanBeTreatedAsAnERC20`` is false,
    // or if it is true but the `fetchTokenBalance`` call failed. In either case, we should
    // attempt to retrieve details from `assetsContractController.getTokenStandardAndDetails`
    if (details === undefined) {
      details = await this.assetsContractController.getTokenStandardAndDetails(
        address,
        userAddress,
        tokenId,
      );
    }

    const tokenDetailsStandardIsERC1155 = isEqualCaseInsensitive(
      details.standard,
      TokenStandard.ERC1155,
    );

    if (tokenDetailsStandardIsERC1155) {
      try {
        const balance = await fetchERC1155Balance(
          address,
          userAddress,
          tokenId,
          this.provider,
        );

        const balanceToUse = balance?._hex
          ? parseInt(balance._hex, 16).toString()
          : null;

        details = {
          ...details,
          balance: balanceToUse,
        };
      } catch (e) {
        // If the `fetchTokenBalance` call failed, `details` remains undefined, and we
        // fall back to the below `assetsContractController.getTokenStandardAndDetails` call
        log.warn('Failed to get token balance. Error:', e);
      }
    }

    return {
      ...details,
      decimals: details?.decimals?.toString(10),
      balance: details?.balance?.toString(10),
    };
  }

  async getTokenSymbol(address) {
    try {
      const details =
        await this.assetsContractController.getTokenStandardAndDetails(address);
      return details?.symbol;
    } catch (e) {
      return null;
    }
  }

  //=============================================================================
  // VAULT / KEYRING RELATED METHODS
  //=============================================================================

  /**
   * Creates a new Vault and create a new keychain.
   *
   * A vault, or KeyringController, is a controller that contains
   * many different account strategies, currently called Keyrings.
   * Creating it new means wiping all previous keyrings.
   *
   * A keychain, or keyring, controls many accounts with a single backup and signing strategy.
   * For example, a mnemonic phrase can generate many accounts, and is a keyring.
   *
   * @param {string} password
   * @returns {object} vault
   */
  async createNewVaultAndKeychain(password) {
    const releaseLock = await this.createVaultMutex.acquire();
    try {
      return await this.keyringController.createNewVaultAndKeychain(password);
    } finally {
      releaseLock();
    }
  }

  /**
   * Create a new Vault and restore an existent keyring.
   *
   * @param {string} password
   * @param {number[]} encodedSeedPhrase - The seed phrase, encoded as an array
   * of UTF-8 bytes.
   */
  async createNewVaultAndRestore(password, encodedSeedPhrase) {
    const releaseLock = await this.createVaultMutex.acquire();
    try {
      const { completedOnboarding } = this.onboardingController.state;

      const seedPhraseAsBuffer = Buffer.from(encodedSeedPhrase);

      // clear permissions
      this.permissionController.clearState();

      // Clear snap state
      this.snapController.clearState();
      // Clear notification state
      this.notificationController.clear();

      // clear accounts in AccountTrackerController
      this.accountTrackerController.clearAccounts();

      this.txController.clearUnapprovedTransactions();

      if (completedOnboarding) {
        this.tokenDetectionController.enable();
      }

      // create new vault
      await this.keyringController.createNewVaultAndRestore(
        password,
        this._convertMnemonicToWordlistIndices(seedPhraseAsBuffer),
      );

      if (completedOnboarding) {
        await this._addAccountsWithBalance();

        // This must be set as soon as possible to communicate to the
        // keyring's iframe and have the setting initialized properly
        // Optimistically called to not block MetaMask login due to
        // Ledger Keyring GitHub downtime
        this.setLedgerTransportPreference();
      }
    } finally {
      releaseLock();
    }
  }

  async _addAccountsWithBalance() {
    // Scan accounts until we find an empty one
    const chainId = getCurrentChainId({
      metamask: this.networkController.state,
    });
    const ethQuery = new EthQuery(this.provider);
    const accounts = await this.keyringController.getAccounts();
    let address = accounts[accounts.length - 1];

    for (let count = accounts.length; ; count++) {
      const balance = await this.getBalance(address, ethQuery);

      if (balance === '0x0') {
        // This account has no balance, so check for tokens
        await this.tokenDetectionController.detectTokens({
          chainIds: [chainId],
          selectedAddress: address,
        });

        const tokens =
          this.tokensController.state.allTokens?.[chainId]?.[address];
        const detectedTokens =
          this.tokensController.state.allDetectedTokens?.[chainId]?.[address];

        if (
          (tokens?.length ?? 0) === 0 &&
          (detectedTokens?.length ?? 0) === 0
        ) {
          // This account has no balance or tokens
          if (count !== 1) {
            await this.removeAccount(address);
          }
          break;
        }
      }

      // This account has assets, so check the next one
      address = await this.keyringController.addNewAccount(count);
    }
  }

  /**
   * Encodes a BIP-39 mnemonic as the indices of words in the English BIP-39 wordlist.
   *
   * @param {Buffer} mnemonic - The BIP-39 mnemonic.
   * @returns {Buffer} The Unicode code points for the seed phrase formed from the words in the wordlist.
   */
  _convertMnemonicToWordlistIndices(mnemonic) {
    const indices = mnemonic
      .toString()
      .split(' ')
      .map((word) => wordlist.indexOf(word));
    return new Uint8Array(new Uint16Array(indices).buffer);
  }

  /**
   * Converts a BIP-39 mnemonic stored as indices of words in the English wordlist to a buffer of Unicode code points.
   *
   * @param {Uint8Array} wordlistIndices - Indices to specific words in the BIP-39 English wordlist.
   * @returns {Buffer} The BIP-39 mnemonic formed from the words in the English wordlist, encoded as a list of Unicode code points.
   */
  _convertEnglishWordlistIndicesToCodepoints(wordlistIndices) {
    return Buffer.from(
      Array.from(new Uint16Array(wordlistIndices.buffer))
        .map((i) => wordlist[i])
        .join(' '),
    );
  }

  /**
   * Get an account balance from the AccountTrackerController or request it directly from the network.
   *
   * @param {string} address - The account address
   * @param {EthQuery} ethQuery - The EthQuery instance to use when asking the network
   */
  getBalance(address, ethQuery) {
    return new Promise((resolve, reject) => {
      const cached = this.accountTrackerController.state.accounts[address];

      if (cached && cached.balance) {
        resolve(cached.balance);
      } else {
        ethQuery.getBalance(address, (error, balance) => {
          if (error) {
            reject(error);
            log.error(error);
          } else {
            resolve(balance || '0x0');
          }
        });
      }
    });
  }

  /**
   * Submits the user's password and attempts to unlock the vault.
   * Also synchronizes the preferencesController, to ensure its schema
   * is up to date with known accounts once the vault is decrypted.
   *
   * @param {string} password - The user's password
   */
  async submitPassword(password) {
    const { completedOnboarding } = this.onboardingController.state;

    // Before attempting to unlock the keyrings, we need the offscreen to have loaded.
    await this.offscreenPromise;

    await this.keyringController.submitPassword(password);

    ///: BEGIN:ONLY_INCLUDE_IF(build-mmi)
    this.mmiController.onSubmitPassword();
    ///: END:ONLY_INCLUDE_IF

    try {
      await this.blockTracker.checkForLatestBlock();
    } catch (error) {
      log.error('Error while unlocking extension.', error);
    }

    await this.accountsController.updateAccounts();

    // This must be set as soon as possible to communicate to the
    // keyring's iframe and have the setting initialized properly
    // Optimistically called to not block MetaMask login due to
    // Ledger Keyring GitHub downtime
    if (completedOnboarding) {
      this.setLedgerTransportPreference();
    }
  }

  async _loginUser(password) {
    try {
      // Automatic login via config password
      await this.submitPassword(password);

      // Updating accounts in this.accountTrackerController before starting UI syncing ensure that
      // state has account balance before it is synced with UI
      await this.accountTrackerController.updateAccountsAllActiveNetworks();
    } finally {
      this._startUISync();
    }
  }

  _startUISync() {
    // Message startUISync is used to start syncing state with UI
    // Sending this message after login is completed helps to ensure that incomplete state without
    // account details are not flushed to UI.
    this.emit('startUISync');
    this.startUISync = true;
    this.memStore.subscribe(this.sendUpdate.bind(this));
  }

  /**
   * Submits a user's encryption key to log the user in via login token
   */
  async submitEncryptionKey() {
    try {
      const { loginToken, loginSalt } =
        await this.extension.storage.session.get(['loginToken', 'loginSalt']);
      if (loginToken && loginSalt) {
        const { vault } = this.keyringController.state;

        const jsonVault = JSON.parse(vault);

        if (jsonVault.salt !== loginSalt) {
          console.warn(
            'submitEncryptionKey: Stored salt and vault salt do not match',
          );
          await this.clearLoginArtifacts();
          return;
        }

        await this.keyringController.submitEncryptionKey(loginToken, loginSalt);
      }
    } catch (e) {
      // If somehow this login token doesn't work properly,
      // remove it and the user will get shown back to the unlock screen
      await this.clearLoginArtifacts();
      throw e;
    }
  }

  async clearLoginArtifacts() {
    await this.extension.storage.session.remove(['loginToken', 'loginSalt']);
  }

  /**
   * Submits a user's password to check its validity.
   *
   * @param {string} password - The user's password
   */
  async verifyPassword(password) {
    await this.keyringController.verifyPassword(password);
  }

  /**
   * @type Identity
   * @property {string} name - The account nickname.
   * @property {string} address - The account's ethereum address, in lower case.
   * receiving funds from our automatic Ropsten faucet.
   */

  /**
   * Gets the mnemonic of the user's primary keyring.
   */
  getPrimaryKeyringMnemonic() {
    const [keyring] = this.keyringController.getKeyringsByType(
      KeyringType.hdKeyTree,
    );
    if (!keyring.mnemonic) {
      throw new Error('Primary keyring mnemonic unavailable.');
    }

    return keyring.mnemonic;
  }

  ///: BEGIN:ONLY_INCLUDE_IF(build-mmi)
  async getCustodyKeyringIfExists(address) {
    const custodyType = this.custodyController.getCustodyTypeByAddress(
      toChecksumHexAddress(address),
    );
    const keyring = this.keyringController.getKeyringsByType(custodyType)[0];
    return keyring?.getAccountDetails(address) ? keyring : undefined;
  }
  ///: END:ONLY_INCLUDE_IF

  //
  // Hardware
  //

  async getKeyringForDevice(deviceName, hdPath = null) {
    const keyringOverrides = this.opts.overrides?.keyrings;
    let keyringName = null;
    switch (deviceName) {
      case HardwareDeviceNames.trezor:
        keyringName = keyringOverrides?.trezor?.type || TrezorKeyring.type;
        break;
      case HardwareDeviceNames.ledger:
        keyringName = keyringOverrides?.ledger?.type || LedgerKeyring.type;
        break;
      case HardwareDeviceNames.qr:
        keyringName = QRHardwareKeyring.type;
        break;
      case HardwareDeviceNames.lattice:
        keyringName = keyringOverrides?.lattice?.type || LatticeKeyring.type;
        break;
      default:
        throw new Error(
          'MetamaskController:getKeyringForDevice - Unknown device',
        );
    }
    let [keyring] = await this.keyringController.getKeyringsByType(keyringName);
    if (!keyring) {
      keyring = await this.keyringController.addNewKeyring(keyringName);
    }
    if (hdPath && keyring.setHdPath) {
      keyring.setHdPath(hdPath);
    }
    if (deviceName === HardwareDeviceNames.lattice) {
      keyring.appName = 'MetaMask';
    }
    if (deviceName === HardwareDeviceNames.trezor) {
      const model = keyring.getModel();
      this.appStateController.setTrezorModel(model);
    }

    keyring.network = getProviderConfig({
      metamask: this.networkController.state,
    }).type;

    return keyring;
  }

  async attemptLedgerTransportCreation() {
    const keyring = await this.getKeyringForDevice(HardwareDeviceNames.ledger);
    return await keyring.attemptMakeApp();
  }

  /**
   * Fetch account list from a hardware device.
   *
   * @param deviceName
   * @param page
   * @param hdPath
   * @returns [] accounts
   */
  async connectHardware(deviceName, page, hdPath) {
    const keyring = await this.getKeyringForDevice(deviceName, hdPath);

    if (deviceName === HardwareDeviceNames.ledger) {
      await this.setLedgerTransportPreference(keyring);
    }

    let accounts = [];
    switch (page) {
      case -1:
        accounts = await keyring.getPreviousPage();
        break;
      case 1:
        accounts = await keyring.getNextPage();
        break;
      default:
        accounts = await keyring.getFirstPage();
    }

    // Merge with existing accounts
    // and make sure addresses are not repeated
    const oldAccounts = await this.keyringController.getAccounts();

    const accountsToTrack = [
      ...new Set(
        oldAccounts.concat(accounts.map((a) => a.address.toLowerCase())),
      ),
    ];
    this.accountTrackerController.syncWithAddresses(accountsToTrack);
    return accounts;
  }

  /**
   * Check if the device is unlocked
   *
   * @param deviceName
   * @param hdPath
   * @returns {Promise<boolean>}
   */
  async checkHardwareStatus(deviceName, hdPath) {
    const keyring = await this.getKeyringForDevice(deviceName, hdPath);
    return keyring.isUnlocked();
  }

  /**
   * Get hardware device name for metric logging.
   *
   * @param deviceName - HardwareDeviceNames
   * @param hdPath - string
   * @returns {Promise<string>}
   */
  async getDeviceNameForMetric(deviceName, hdPath) {
    if (deviceName === HardwareDeviceNames.trezor) {
      const keyring = await this.getKeyringForDevice(deviceName, hdPath);
      const { minorVersion } = keyring.bridge;
      // Specific case for OneKey devices, see `ONE_KEY_VIA_TREZOR_MINOR_VERSION` for further details.
      if (minorVersion && minorVersion === ONE_KEY_VIA_TREZOR_MINOR_VERSION) {
        return HardwareDeviceNames.oneKeyViaTrezor;
      }
    }

    return deviceName;
  }

  /**
   * Clear
   *
   * @param deviceName
   * @returns {Promise<boolean>}
   */
  async forgetDevice(deviceName) {
    const keyring = await this.getKeyringForDevice(deviceName);

    for (const address of keyring.accounts) {
      await this.removeAccount(address);
    }

    keyring.forgetDevice();
    return true;
  }

  /**
   * Retrieves the keyring for the selected address and using the .type returns
   * a subtype for the account. Either 'hardware', 'imported', 'snap', or 'MetaMask'.
   *
   * @param {string} address - Address to retrieve keyring for
   * @returns {'hardware' | 'imported' | 'snap' | 'MetaMask'}
   */
  async getAccountType(address) {
    const keyringType = await this.keyringController.getAccountKeyringType(
      address,
    );
    switch (keyringType) {
      case KeyringType.trezor:
      case KeyringType.lattice:
      case KeyringType.qr:
      case KeyringType.ledger:
        return 'hardware';
      case KeyringType.imported:
        return 'imported';
      case KeyringType.snap:
        return 'snap';
      default:
        return 'MetaMask';
    }
  }

  /**
   * Retrieves the keyring for the selected address and using the .type
   * determines if a more specific name for the device is available. Returns
   * undefined for non hardware wallets.
   *
   * @param {string} address - Address to retrieve keyring for
   * @returns {'ledger' | 'lattice' | string | undefined}
   */
  async getDeviceModel(address) {
    const keyring = await this.keyringController.getKeyringForAccount(address);
    switch (keyring.type) {
      case KeyringType.trezor:
        return keyring.getModel();
      case KeyringType.qr:
        return keyring.getName();
      case KeyringType.ledger:
        // TODO: get model after ledger keyring exposes method
        return HardwareDeviceNames.ledger;
      case KeyringType.lattice:
        // TODO: get model after lattice keyring exposes method
        return HardwareDeviceNames.lattice;
      default:
        return undefined;
    }
  }

  /**
   * get hardware account label
   *
   * @param name
   * @param index
   * @param hdPathDescription
   * @returns string label
   */
  getAccountLabel(name, index, hdPathDescription) {
    return `${name[0].toUpperCase()}${name.slice(1)} ${
      parseInt(index, 10) + 1
    } ${hdPathDescription || ''}`.trim();
  }

  /**
   * Imports an account from a Trezor or Ledger device.
   *
   * @param index
   * @param deviceName
   * @param hdPath
   * @param hdPathDescription
   * @returns {} keyState
   */
  async unlockHardwareWalletAccount(
    index,
    deviceName,
    hdPath,
    hdPathDescription,
  ) {
    const keyring = await this.getKeyringForDevice(deviceName, hdPath);

    keyring.setAccountToUnlock(index);
    const unlockedAccount =
      await this.keyringController.addNewAccountForKeyring(keyring);
    const label = this.getAccountLabel(
      deviceName === HardwareDeviceNames.qr ? keyring.getName() : deviceName,
      index,
      hdPathDescription,
    );
    // Set the account label to Trezor 1 / Ledger 1 / QR Hardware 1, etc
    this.preferencesController.setAccountLabel(unlockedAccount, label);
    // Select the account
    this.preferencesController.setSelectedAddress(unlockedAccount);

    // It is expected that the account also exist in the accounts-controller
    // in other case, an error shall be thrown
    const account =
      this.accountsController.getAccountByAddress(unlockedAccount);
    this.accountsController.setAccountName(account.id, label);

    const accounts = this.accountsController.listAccounts();

    const { identities } = this.preferencesController.state;
    return { unlockedAccount, identities, accounts };
  }

  //
  // Account Management
  //

  /**
   * Adds a new account to the default (first) HD seed phrase Keyring.
   *
   * @param accountCount
   * @returns {Promise<string>} The address of the newly-created account.
   */
  async addNewAccount(accountCount) {
    const oldAccounts = await this.keyringController.getAccounts();

    const addedAccountAddress = await this.keyringController.addNewAccount(
      accountCount,
    );

    if (!oldAccounts.includes(addedAccountAddress)) {
      this.preferencesController.setSelectedAddress(addedAccountAddress);
    }

    return addedAccountAddress;
  }

  /**
   * Verifies the validity of the current vault's seed phrase.
   *
   * Validity: seed phrase restores the accounts belonging to the current vault.
   *
   * Called when the first account is created and on unlocking the vault.
   *
   * @param password
   * @returns {Promise<number[]>} The seed phrase to be confirmed by the user,
   * encoded as an array of UTF-8 bytes.
   */
  async getSeedPhrase(password) {
    return this._convertEnglishWordlistIndicesToCodepoints(
      await this.keyringController.exportSeedPhrase(password),
    );
  }

  /**
   * Clears the transaction history, to allow users to force-reset their nonces.
   * Mostly used in development environments, when networks are restarted with
   * the same network ID.
   *
   * @returns {Promise<string>} The current selected address.
   */
  async resetAccount() {
    const selectedAddress =
      this.accountsController.getSelectedAccount().address;
    this.txController.wipeTransactions(false, selectedAddress);
    this.smartTransactionsController.wipeSmartTransactions({
      address: selectedAddress,
      ignoreNetwork: false,
    });
    this.networkController.resetConnection();

    return selectedAddress;
  }

  /**
   * Gets the permitted accounts for the specified origin. Returns an empty
   * array if no accounts are permitted.
   *
   * @param {string} origin - The origin whose exposed accounts to retrieve.
   * @param {boolean} [suppressUnauthorizedError] - Suppresses the unauthorized error.
   * @returns {Promise<string[]>} The origin's permitted accounts, or an empty
   * array.
   */
  async getPermittedAccounts(
    origin,
    { suppressUnauthorizedError = true } = {},
  ) {
    try {
      return await this.permissionController.executeRestrictedMethod(
        origin,
        RestrictedMethods.eth_accounts,
      );
    } catch (error) {
      if (
        suppressUnauthorizedError &&
        error.code === rpcErrorCodes.provider.unauthorized
      ) {
        return [];
      }
      throw error;
    }
  }

  /**
   * Stops exposing the specified chain ID to all third parties.
   * Exposed chain IDs are stored in caveats of the `endowment:permitted-chains`
   * permission. This method uses `PermissionController.updatePermissionsByCaveat`
   * to remove the specified chain ID from every `endowment:permitted-chains`
   * permission. If a permission only included this chain ID, the permission is
   * revoked entirely.
   *
   * @param {string} targetChainId - The chain ID to stop exposing
   * to third parties.
   */
  removeAllChainIdPermissions(targetChainId) {
    this.permissionController.updatePermissionsByCaveat(
      CaveatTypes.restrictNetworkSwitching,
      (existingChainIds) =>
        CaveatMutatorFactories[
          CaveatTypes.restrictNetworkSwitching
        ].removeChainId(targetChainId, existingChainIds),
    );
  }

  /**
   * Stops exposing the account with the specified address to all third parties.
   * Exposed accounts are stored in caveats of the eth_accounts permission. This
   * method uses `PermissionController.updatePermissionsByCaveat` to
   * remove the specified address from every eth_accounts permission. If a
   * permission only included this address, the permission is revoked entirely.
   *
   * @param {string} targetAccount - The address of the account to stop exposing
   * to third parties.
   */
  removeAllAccountPermissions(targetAccount) {
    this.permissionController.updatePermissionsByCaveat(
      CaveatTypes.restrictReturnedAccounts,
      (existingAccounts) =>
        CaveatMutatorFactories[
          CaveatTypes.restrictReturnedAccounts
        ].removeAccount(targetAccount, existingAccounts),
    );
  }

  /**
   * Removes an account from state / storage.
   *
   * @param {string[]} address - A hex address
   */
  async removeAccount(address) {
    // Remove all associated permissions
    this.removeAllAccountPermissions(address);

    ///: BEGIN:ONLY_INCLUDE_IF(build-mmi)
    this.custodyController.removeAccount(address);
    ///: END:ONLY_INCLUDE_IF(build-mmi)

    const keyring = await this.keyringController.getKeyringForAccount(address);
    // Remove account from the keyring
    await this.keyringController.removeAccount(address);
    const updatedKeyringAccounts = keyring ? await keyring.getAccounts() : {};
    if (updatedKeyringAccounts?.length === 0) {
      keyring.destroy?.();
    }

    return address;
  }

  /**
   * Imports an account with the specified import strategy.
   * These are defined in @metamask/keyring-controller
   * Each strategy represents a different way of serializing an Ethereum key pair.
   *
   * @param {'privateKey' | 'json'} strategy - A unique identifier for an account import strategy.
   * @param {any} args - The data required by that strategy to import an account.
   */
  async importAccountWithStrategy(strategy, args) {
    const importedAccountAddress =
      await this.keyringController.importAccountWithStrategy(strategy, args);
    // set new account as selected
    this.preferencesController.setSelectedAddress(importedAccountAddress);
  }

  // ---------------------------------------------------------------------------
  // Identity Management (signature operations)

  getAddTransactionRequest({
    transactionParams,
    transactionOptions,
    dappRequest,
    ...otherParams
  }) {
    return {
      internalAccounts: this.accountsController.listAccounts(),
      dappRequest,
      networkClientId:
        dappRequest?.networkClientId ??
        this.networkController.state.selectedNetworkClientId,
      selectedAccount: this.accountsController.getAccountByAddress(
        transactionParams.from,
      ),
      transactionController: this.txController,
      transactionOptions,
      transactionParams,
      userOperationController: this.userOperationController,
      chainId: getCurrentChainId({ metamask: this.networkController.state }),
      ppomController: this.ppomController,
      securityAlertsEnabled:
        this.preferencesController.state?.securityAlertsEnabled,
      updateSecurityAlertResponse: this.updateSecurityAlertResponse.bind(this),
      ...otherParams,
    };
  }

  /**
   * @returns {boolean} true if the keyring type supports EIP-1559
   */
  async getCurrentAccountEIP1559Compatibility() {
    return true;
  }

  //=============================================================================
  // END (VAULT / KEYRING RELATED METHODS)
  //=============================================================================

  /**
   * Allows a user to attempt to cancel a previously submitted transaction
   * by creating a new transaction.
   *
   * @param {number} originalTxId - the id of the txMeta that you want to
   * attempt to cancel
   * @param {import(
   *  './controllers/transactions'
   * ).CustomGasSettings} [customGasSettings] - overrides to use for gas params
   * instead of allowing this method to generate them
   * @param options
   * @returns {object} MetaMask state
   */
  async createCancelTransaction(originalTxId, customGasSettings, options) {
    await this.txController.stopTransaction(
      originalTxId,
      customGasSettings,
      options,
    );
    const state = this.getState();
    return state;
  }

  /**
   * Allows a user to attempt to speed up a previously submitted transaction
   * by creating a new transaction.
   *
   * @param {number} originalTxId - the id of the txMeta that you want to
   * attempt to speed up
   * @param {import(
   *  './controllers/transactions'
   * ).CustomGasSettings} [customGasSettings] - overrides to use for gas params
   * instead of allowing this method to generate them
   * @param options
   * @returns {object} MetaMask state
   */
  async createSpeedUpTransaction(originalTxId, customGasSettings, options) {
    await this.txController.speedUpTransaction(
      originalTxId,
      customGasSettings,
      options,
    );
    const state = this.getState();
    return state;
  }

  async estimateGas(estimateGasParams) {
    return new Promise((resolve, reject) => {
      return new EthJSQuery(this.provider).estimateGas(
        estimateGasParams,
        (err, res) => {
          if (err) {
            return reject(err);
          }

          return resolve(res.toString(16));
        },
      );
    });
  }

  handleWatchAssetRequest = ({ asset, type, origin, networkClientId }) => {
    switch (type) {
      case ERC20:
        return this.tokensController.watchAsset({
          asset,
          type,
          networkClientId,
        });
      case ERC721:
      case ERC1155:
        return this.nftController.watchNft(asset, type, origin);
      default:
        throw new Error(`Asset type ${type} not supported`);
    }
  };

  async updateSecurityAlertResponse(
    method,
    securityAlertId,
    securityAlertResponse,
  ) {
    await updateSecurityAlertResponse({
      appStateController: this.appStateController,
      method,
      securityAlertId,
      securityAlertResponse,
      signatureController: this.signatureController,
      transactionController: this.txController,
    });
  }

  //=============================================================================
  // PASSWORD MANAGEMENT
  //=============================================================================

  /**
   * Allows a user to begin the seed phrase recovery process.
   */
  markPasswordForgotten() {
    this.preferencesController.setPasswordForgotten(true);
    this.sendUpdate();
  }

  /**
   * Allows a user to end the seed phrase recovery process.
   */
  unMarkPasswordForgotten() {
    this.preferencesController.setPasswordForgotten(false);
    this.sendUpdate();
  }

  //=============================================================================
  // REQUEST QUEUE
  //=============================================================================

  setUseRequestQueue(value) {
    this.preferencesController.setUseRequestQueue(value);
  }

  //=============================================================================
  // SETUP
  //=============================================================================

  /**
   * A runtime.MessageSender object, as provided by the browser:
   *
   * @see https://developer.mozilla.org/en-US/docs/Mozilla/Add-ons/WebExtensions/API/runtime/MessageSender
   * @typedef {object} MessageSender
   * @property {string} - The URL of the page or frame hosting the script that sent the message.
   */

  /**
   * A Snap sender object.
   *
   * @typedef {object} SnapSender
   * @property {string} snapId - The ID of the snap.
   */

  /**
   * Used to create a multiplexed stream for connecting to an untrusted context
   * like a Dapp or other extension.
   *
   * @param options - Options bag.
   * @param {ReadableStream} options.connectionStream - The Duplex stream to connect to.
   * @param {MessageSender | SnapSender} options.sender - The sender of the messages on this stream.
   * @param {string} [options.subjectType] - The type of the sender, i.e. subject.
   */
  setupUntrustedCommunicationEip1193({
    connectionStream,
    sender,
    subjectType,
  }) {
    if (sender.url) {
      if (this.onboardingController.state.completedOnboarding) {
        if (this.preferencesController.state.usePhishDetect) {
          const { hostname } = new URL(sender.url);
          this.phishingController.maybeUpdateState();
          // Check if new connection is blocked if phishing detection is on
          const phishingTestResponse = this.phishingController.test(sender.url);
          if (phishingTestResponse?.result) {
            this.sendPhishingWarning(connectionStream, hostname);
            this.metaMetricsController.trackEvent({
              event: MetaMetricsEventName.PhishingPageDisplayed,
              category: MetaMetricsEventCategory.Phishing,
              properties: {
                url: hostname,
              },
            });
            return;
          }
        }
      }
    }

    let inputSubjectType;
    if (subjectType) {
      inputSubjectType = subjectType;
    } else if (sender.id && sender.id !== this.extension.runtime.id) {
      inputSubjectType = SubjectType.Extension;
    } else {
      inputSubjectType = SubjectType.Website;
    }

    // setup multiplexing
    const mux = setupMultiplex(connectionStream);

    // messages between inpage and background
    this.setupProviderConnectionEip1193(
      mux.createStream('metamask-provider'),
      sender,
      inputSubjectType,
    );

    // TODO:LegacyProvider: Delete
    if (sender.url) {
      // legacy streams
      this.setupPublicConfig(mux.createStream('publicConfig'));
    }
  }

  /**
   * Used to create a CAIP stream for connecting to an untrusted context.
   *
   * @param options - Options bag.
   * @param {ReadableStream} options.connectionStream - The Duplex stream to connect to.
   * @param {MessageSender | SnapSender} options.sender - The sender of the messages on this stream.
   * @param {string} [options.subjectType] - The type of the sender, i.e. subject.
   */

  setupUntrustedCommunicationCaip({ connectionStream, sender, subjectType }) {
    let inputSubjectType;
    if (subjectType) {
      inputSubjectType = subjectType;
    } else if (sender.id && sender.id !== this.extension.runtime.id) {
      inputSubjectType = SubjectType.Extension;
    } else {
      inputSubjectType = SubjectType.Website;
    }

    const caipStream = createCaipStream(connectionStream);

    // messages between subject and background
    this.setupProviderConnectionCaip(caipStream, sender, inputSubjectType);
  }

  /**
   * Used to create a multiplexed stream for connecting to a trusted context,
   * like our own user interfaces, which have the provider APIs, but also
   * receive the exported API from this controller, which includes trusted
   * functions, like the ability to approve transactions or sign messages.
   *
   * @param {*} connectionStream - The duplex stream to connect to.
   * @param {MessageSender} sender - The sender of the messages on this stream
   */
  setupTrustedCommunication(connectionStream, sender) {
    // setup multiplexing
    const mux = setupMultiplex(connectionStream);
    // connect features
    this.setupControllerConnection(mux.createStream('controller'));
    this.setupProviderConnectionEip1193(
      mux.createStream('provider'),
      sender,
      SubjectType.Internal,
    );
  }

  /**
   * Used to create a multiplexed stream for connecting to the phishing warning page.
   *
   * @param options - Options bag.
   * @param {ReadableStream} options.connectionStream - The Duplex stream to connect to.
   */
  setupPhishingCommunication({ connectionStream }) {
    const { usePhishDetect } = this.preferencesController.state;

    if (!usePhishDetect) {
      return;
    }

    // setup multiplexing
    const mux = setupMultiplex(connectionStream);
    const phishingStream = mux.createStream(PHISHING_SAFELIST);

    // set up postStream transport
    phishingStream.on(
      'data',
      createMetaRPCHandler(
        {
          safelistPhishingDomain: this.safelistPhishingDomain.bind(this),
          backToSafetyPhishingWarning:
            this.backToSafetyPhishingWarning.bind(this),
        },
        phishingStream,
      ),
    );
  }

  setUpCookieHandlerCommunication({ connectionStream }) {
    const {
      metaMetricsId,
      dataCollectionForMarketing,
      participateInMetaMetrics,
    } = this.metaMetricsController.state;

    if (
      metaMetricsId &&
      dataCollectionForMarketing &&
      participateInMetaMetrics
    ) {
      // setup multiplexing
      const mux = setupMultiplex(connectionStream);
      const metamaskCookieHandlerStream = mux.createStream(
        METAMASK_COOKIE_HANDLER,
      );
      // set up postStream transport
      metamaskCookieHandlerStream.on(
        'data',
        createMetaRPCHandler(
          {
            getCookieFromMarketingPage:
              this.getCookieFromMarketingPage.bind(this),
          },
          metamaskCookieHandlerStream,
        ),
      );
    }
  }

  getCookieFromMarketingPage(data) {
    const { ga_client_id: cookieId } = data;
    this.metaMetricsController.setMarketingCampaignCookieId(cookieId);
  }

  /**
   * Called when we detect a suspicious domain. Requests the browser redirects
   * to our anti-phishing page.
   *
   * @private
   * @param {*} connectionStream - The duplex stream to the per-page script,
   * for sending the reload attempt to.
   * @param {string} hostname - The hostname that triggered the suspicion.
   */
  sendPhishingWarning(connectionStream, hostname) {
    const mux = setupMultiplex(connectionStream);
    const phishingStream = mux.createStream('phishing');
    phishingStream.write({ hostname });
  }

  /**
   * A method for providing our API over a stream using JSON-RPC.
   *
   * @param {*} outStream - The stream to provide our API over.
   */
  setupControllerConnection(outStream) {
    const patchStore = new PatchStore(this.memStore);
    let uiReady = false;

    const handleUpdate = () => {
      if (!isStreamWritable(outStream) || !uiReady) {
        return;
      }

      const patches = patchStore.flushPendingPatches();

      outStream.write({
        jsonrpc: '2.0',
        method: 'sendUpdate',
        params: [patches],
      });
    };

    const api = {
      ...this.getApi(),
      startPatches: () => {
        uiReady = true;
        handleUpdate();
      },
      getStatePatches: () => patchStore.flushPendingPatches(),
    };

    this.on('update', handleUpdate);

    // report new active controller connection
    this.activeControllerConnections += 1;
    this.emit('controllerConnectionChanged', this.activeControllerConnections);

    // set up postStream transport
    outStream.on('data', createMetaRPCHandler(api, outStream));

    const startUISync = () => {
      if (!isStreamWritable(outStream)) {
        return;
      }
      // send notification to client-side
      outStream.write({
        jsonrpc: '2.0',
        method: 'startUISync',
      });
    };

    if (this.startUISync) {
      startUISync();
    } else {
      this.once('startUISync', startUISync);
    }

    const outstreamEndHandler = () => {
      if (!outStream.mmFinished) {
        this.activeControllerConnections -= 1;
        this.emit(
          'controllerConnectionChanged',
          this.activeControllerConnections,
        );
        outStream.mmFinished = true;
        this.removeListener('update', handleUpdate);
        patchStore.destroy();
      }
    };

    // The presence of both of the below handlers may be redundant.
    // After upgrading metamask/object-multiples to v2.0.0, which included
    // an upgrade of readable-streams from v2 to v3, we saw that the
    // `outStream.on('end'` handler was almost never being called. This seems to
    // related to how v3 handles errors vs how v2 handles errors; there
    // are "premature close" errors in both cases, although in the case
    // of v2 they don't prevent `outStream.on('end'` from being called.
    // At the time that this comment was committed, it was known that we
    // need to investigate and resolve the underlying error, however,
    // for expediency, we are not addressing them at this time. Instead, we
    // can observe that `readableStream.finished` preserves the same
    // functionality as we had when we relied on readable-stream v2. Meanwhile,
    // the `outStream.on('end')` handler was observed to have been called at least once.
    // In an abundance of caution to prevent against unexpected future behavioral changes in
    // streams implementations, we redundantly use multiple paths to attach the same event handler.
    // The outstreamEndHandler therefore needs to be idempotent, which introduces the `mmFinished` property.

    outStream.mmFinished = false;
    finished(outStream, outstreamEndHandler);
    outStream.once('close', outstreamEndHandler);
    outStream.once('end', outstreamEndHandler);
  }

  /**
   * A method for serving our ethereum provider over a given stream.
   *
   * @param {*} outStream - The stream to provide over.
   * @param {MessageSender | SnapSender} sender - The sender of the messages on this stream
   * @param {SubjectType} subjectType - The type of the sender, i.e. subject.
   */
  setupProviderConnectionEip1193(outStream, sender, subjectType) {
    let origin;
    if (subjectType === SubjectType.Internal) {
      origin = ORIGIN_METAMASK;
    } else if (subjectType === SubjectType.Snap) {
      origin = sender.snapId;
    } else {
      origin = new URL(sender.url).origin;
    }

    if (sender.id && sender.id !== this.extension.runtime.id) {
      this.subjectMetadataController.addSubjectMetadata({
        origin,
        extensionId: sender.id,
        subjectType: SubjectType.Extension,
      });
    }

    let tabId;
    if (sender.tab && sender.tab.id) {
      tabId = sender.tab.id;
    }

    const engine = this.setupProviderEngineEip1193({
      origin,
      sender,
      subjectType,
      tabId,
    });

    const dupeReqFilterStream = createDupeReqFilterStream();

    // setup connection
    const providerStream = createEngineStream({ engine });

    const connectionId = this.addConnection(origin, { engine });

    pipeline(
      outStream,
      dupeReqFilterStream,
      providerStream,
      outStream,
      (err) => {
        // handle any middleware cleanup
        engine.destroy();
        connectionId && this.removeConnection(origin, connectionId);
        // For context and todos related to the error message match, see https://github.com/MetaMask/metamask-extension/issues/26337
        if (err && !err.message?.match('Premature close')) {
          log.error(err);
        }
      },
    );

    // Used to show wallet liveliness to the provider
    if (subjectType !== SubjectType.Internal) {
      this._notifyChainChangeForConnection({ engine }, origin);
    }
  }

  /**
   * A method for serving our CAIP provider over a given stream.
   *
   * @param {*} outStream - The stream to provide over.
   * @param {MessageSender | SnapSender} sender - The sender of the messages on this stream
   * @param {SubjectType} subjectType - The type of the sender, i.e. subject.
   */
  setupProviderConnectionCaip(outStream, sender, subjectType) {
    let origin;
    if (subjectType === SubjectType.Internal) {
      origin = ORIGIN_METAMASK;
    } else if (subjectType === SubjectType.Snap) {
      origin = sender.snapId;
    } else {
      origin = new URL(sender.url).origin;
    }

    if (sender.id && sender.id !== this.extension.runtime.id) {
      this.subjectMetadataController.addSubjectMetadata({
        origin,
        extensionId: sender.id,
        subjectType: SubjectType.Extension,
      });
    }

    let tabId;
    if (sender.tab && sender.tab.id) {
      tabId = sender.tab.id;
    }

    const engine = this.setupProviderEngineCaip({
      origin,
      tabId,
    });

    const dupeReqFilterStream = createDupeReqFilterStream();

    // setup connection
    const providerStream = createEngineStream({ engine });

    const connectionId = this.addConnection(origin, { engine });

    pipeline(
      outStream,
      dupeReqFilterStream,
      providerStream,
      outStream,
      (err) => {
        // handle any middleware cleanup
        engine._middleware.forEach((mid) => {
          if (mid.destroy && typeof mid.destroy === 'function') {
            mid.destroy();
          }
        });
        connectionId && this.removeConnection(origin, connectionId);
        if (err) {
          log.error(err);
        }
      },
    );

    // Used to show wallet liveliness to the provider
    if (subjectType !== SubjectType.Internal) {
      this._notifyChainChangeForConnection({ engine }, origin);
    }
  }

  /**
   * For snaps running in workers.
   *
   * @param snapId
   * @param connectionStream
   */
  setupSnapProvider(snapId, connectionStream) {
    this.setupUntrustedCommunicationEip1193({
      connectionStream,
      sender: { snapId },
      subjectType: SubjectType.Snap,
    });
  }

  /**
   * A method for creating an ethereum provider that is safely restricted for the requesting subject.
   *
   * @param {object} options - Provider engine options
   * @param {string} options.origin - The origin of the sender
   * @param {MessageSender | SnapSender} options.sender - The sender object.
   * @param {string} options.subjectType - The type of the sender subject.
   * @param {tabId} [options.tabId] - The tab ID of the sender - if the sender is within a tab
   */
  setupProviderEngineEip1193({ origin, subjectType, sender, tabId }) {
    const engine = new JsonRpcEngine();

    // Append origin to each request
    engine.push(createOriginMiddleware({ origin }));

    // Append selectedNetworkClientId to each request
    engine.push(createSelectedNetworkMiddleware(this.controllerMessenger));

    // Add a middleware that will switch chain on each request (as needed)
    const requestQueueMiddleware = createQueuedRequestMiddleware({
      enqueueRequest: this.queuedRequestController.enqueueRequest.bind(
        this.queuedRequestController,
      ),
      useRequestQueue: this.preferencesController.getUseRequestQueue.bind(
        this.preferencesController,
      ),
      shouldEnqueueRequest: (request) => {
        return methodsThatShouldBeEnqueued.includes(request.method);
      },
    });
    engine.push(requestQueueMiddleware);

    // If the origin is not in the selectedNetworkController's `domains` state
    // when the provider engine is created, the selectedNetworkController will
    // fetch the globally selected networkClient from the networkController and wrap
    // it in a proxy which can be switched to use its own state if/when the origin
    // is added to the `domains` state
    const proxyClient =
      this.selectedNetworkController.getProviderAndBlockTracker(origin);

    // We create the filter and subscription manager middleware now, but they will
    // be inserted into the engine later.
    const filterMiddleware = createFilterMiddleware(proxyClient);
    const subscriptionManager = createSubscriptionManager(proxyClient);
    subscriptionManager.events.on('notification', (message) =>
      engine.emit('notification', message),
    );

    // Append tabId to each request if it exists
    if (tabId) {
      engine.push(createTabIdMiddleware({ tabId }));
    }

    engine.push(createLoggerMiddleware({ origin }));
    engine.push(this.permissionLogController.createMiddleware());

    if (origin === BaseUrl.Portfolio) {
      engine.push(createTxVerificationMiddleware(this.networkController));
    }

    engine.push(createTracingMiddleware());

    engine.push(
      createPPOMMiddleware(
        this.ppomController,
        this.preferencesController,
        this.networkController,
        this.appStateController,
        this.accountsController,
        this.updateSecurityAlertResponse.bind(this),
      ),
    );

    const isConfirmationRedesignEnabled = () => {
      return this.preferencesController.state.preferences
        .redesignedConfirmationsEnabled;
    };

    engine.push(
      createRPCMethodTrackingMiddleware({
        getAccountType: this.getAccountType.bind(this),
        getDeviceModel: this.getDeviceModel.bind(this),
        isConfirmationRedesignEnabled,
        snapAndHardwareMessenger: this.controllerMessenger.getRestricted({
          name: 'SnapAndHardwareMessenger',
          allowedActions: [
            'KeyringController:getKeyringForAccount',
            'SnapController:get',
            'AccountsController:getSelectedAccount',
          ],
        }),
        appStateController: this.appStateController,
        metaMetricsController: this.metaMetricsController,
      }),
    );

    engine.push(createUnsupportedMethodMiddleware());

    // Legacy RPC methods that need to be implemented _ahead of_ the permission
    // middleware.
    engine.push(
      createLegacyMethodMiddleware({
        getAccounts: this.getPermittedAccounts.bind(this, origin),
      }),
    );

    if (subjectType !== SubjectType.Internal) {
      engine.push(
        this.permissionController.createPermissionMiddleware({
          origin,
        }),
      );
    }

    if (subjectType === SubjectType.Website) {
      engine.push(
        createOnboardingMiddleware({
          location: sender.url,
          registerOnboarding: this.onboardingController.registerOnboarding,
        }),
      );
    }

    // EVM requests and eth permissions should not be passed to non-EVM accounts
    // this middleware intercepts these requests and returns an error.
    engine.push(
      createEvmMethodsToNonEvmAccountReqFilterMiddleware({
        messenger: this.controllerMessenger.getRestricted({
          name: 'EvmMethodsToNonEvmAccountFilterMessenger',
          allowedActions: ['AccountsController:getSelectedAccount'],
        }),
      }),
    );

    // Unrestricted/permissionless RPC method implementations.
    // They must nevertheless be placed _behind_ the permission middleware.
    engine.push(
      createMethodMiddleware({
        origin,

        subjectType,

        // Miscellaneous
        addSubjectMetadata:
          this.subjectMetadataController.addSubjectMetadata.bind(
            this.subjectMetadataController,
          ),
        metamaskState: this.getState(),
        getProviderState: this.getProviderState.bind(this),
        getUnlockPromise: this.appStateController.getUnlockPromise.bind(
          this.appStateController,
        ),
        handleWatchAssetRequest: this.handleWatchAssetRequest.bind(this),
        requestUserApproval:
          this.approvalController.addAndShowApprovalRequest.bind(
            this.approvalController,
          ),
        startApprovalFlow: this.approvalController.startFlow.bind(
          this.approvalController,
        ),
        endApprovalFlow: this.approvalController.endFlow.bind(
          this.approvalController,
        ),
        sendMetrics: this.metaMetricsController.trackEvent.bind(
          this.metaMetricsController,
        ),
        // Permission-related
        getAccounts: this.getPermittedAccounts.bind(this, origin),
        getPermissionsForOrigin: this.permissionController.getPermissions.bind(
          this.permissionController,
          origin,
        ),
        hasPermission: this.permissionController.hasPermission.bind(
          this.permissionController,
          origin,
        ),
        requestAccountsPermission:
          this.permissionController.requestPermissions.bind(
            this.permissionController,
            { origin },
            {
              eth_accounts: {},
              ...(!isSnapId(origin) && {
                [PermissionNames.permittedChains]: {},
              }),
            },
          ),
        requestPermittedChainsPermission: (chainIds) =>
          this.permissionController.requestPermissionsIncremental(
            { origin },
            {
              [PermissionNames.permittedChains]: {
                caveats: [
                  CaveatFactories[CaveatTypes.restrictNetworkSwitching](
                    chainIds,
                  ),
                ],
              },
            },
          ),
        grantPermittedChainsPermissionIncremental: (chainIds) =>
          this.permissionController.grantPermissionsIncremental({
            subject: { origin },
            approvedPermissions: {
              [PermissionNames.permittedChains]: {
                caveats: [
                  CaveatFactories[CaveatTypes.restrictNetworkSwitching](
                    chainIds,
                  ),
                ],
              },
            },
          }),
        requestPermissionsForOrigin: (requestedPermissions) =>
          this.permissionController.requestPermissions(
            { origin },
            {
              ...(requestedPermissions[PermissionNames.eth_accounts] && {
                [PermissionNames.permittedChains]: {},
              }),
              ...(requestedPermissions[PermissionNames.permittedChains] && {
                [PermissionNames.eth_accounts]: {},
              }),
              ...requestedPermissions,
            },
          ),
        revokePermissionsForOrigin: (permissionKeys) => {
          try {
            this.permissionController.revokePermissions({
              [origin]: permissionKeys,
            });
          } catch (e) {
            // we dont want to handle errors here because
            // the revokePermissions api method should just
            // return `null` if the permissions were not
            // successfully revoked or if the permissions
            // for the origin do not exist
            console.log(e);
          }
        },
        getCaveat: ({ target, caveatType }) => {
          try {
            return this.permissionController.getCaveat(
              origin,
              target,
              caveatType,
            );
          } catch (e) {
            if (e instanceof PermissionDoesNotExistError) {
              // suppress expected error in case that the origin
              // does not have the target permission yet
            } else {
              throw e;
            }
          }

          return undefined;
        },
        // network configuration-related
        setActiveNetwork: async (networkClientId) => {
          await this.networkController.setActiveNetwork(networkClientId);
          // if the origin has the eth_accounts permission
          // we set per dapp network selection state
          if (
            this.permissionController.hasPermission(
              origin,
              PermissionNames.eth_accounts,
            )
          ) {
            this.selectedNetworkController.setNetworkClientIdForDomain(
              origin,
              networkClientId,
            );
          }
        },
        addNetwork: this.networkController.addNetwork.bind(
          this.networkController,
        ),
        updateNetwork: this.networkController.updateNetwork.bind(
          this.networkController,
        ),
        getNetworkConfigurationByChainId:
          this.networkController.getNetworkConfigurationByChainId.bind(
            this.networkController,
          ),
        getCurrentChainIdForDomain: (domain) => {
          const networkClientId =
            this.selectedNetworkController.getNetworkClientIdForDomain(domain);
          const { chainId } =
            this.networkController.getNetworkConfigurationByNetworkClientId(
              networkClientId,
            );
          return chainId;
        },

        // Web3 shim-related
        getWeb3ShimUsageState: this.alertController.getWeb3ShimUsageState.bind(
          this.alertController,
        ),
        setWeb3ShimUsageRecorded:
          this.alertController.setWeb3ShimUsageRecorded.bind(
            this.alertController,
          ),

        ///: BEGIN:ONLY_INCLUDE_IF(build-mmi)
        handleMmiAuthenticate:
          this.institutionalFeaturesController.handleMmiAuthenticate.bind(
            this.institutionalFeaturesController,
          ),
        handleMmiCheckIfTokenIsPresent:
          this.mmiController.handleMmiCheckIfTokenIsPresent.bind(
            this.mmiController,
          ),
        handleMmiDashboardData: this.mmiController.handleMmiDashboardData.bind(
          this.mmiController,
        ),
        handleMmiSetAccountAndNetwork:
          this.mmiController.setAccountAndNetwork.bind(this.mmiController),
        handleMmiOpenAddHardwareWallet:
          this.mmiController.handleMmiOpenAddHardwareWallet.bind(
            this.mmiController,
          ),
        ///: END:ONLY_INCLUDE_IF
      }),
    );

    engine.push(
      createSnapsMethodMiddleware(subjectType === SubjectType.Snap, {
        getUnlockPromise: this.appStateController.getUnlockPromise.bind(
          this.appStateController,
        ),
        getSnaps: this.controllerMessenger.call.bind(
          this.controllerMessenger,
          'SnapController:getPermitted',
          origin,
        ),
        requestPermissions: async (requestedPermissions) =>
          await this.permissionController.requestPermissions(
            { origin },
            requestedPermissions,
          ),
        getPermissions: this.permissionController.getPermissions.bind(
          this.permissionController,
          origin,
        ),
        getSnapFile: this.controllerMessenger.call.bind(
          this.controllerMessenger,
          'SnapController:getFile',
          origin,
        ),
        installSnaps: this.controllerMessenger.call.bind(
          this.controllerMessenger,
          'SnapController:install',
          origin,
        ),
        invokeSnap: this.permissionController.executeRestrictedMethod.bind(
          this.permissionController,
          origin,
          RestrictedMethods.wallet_snap,
        ),
        getIsLocked: () => {
          return !this.appStateController.isUnlocked();
        },
        getInterfaceState: (...args) =>
          this.controllerMessenger.call(
            'SnapInterfaceController:getInterface',
            origin,
            ...args,
          ).state,
        createInterface: this.controllerMessenger.call.bind(
          this.controllerMessenger,
          'SnapInterfaceController:createInterface',
          origin,
        ),
        updateInterface: this.controllerMessenger.call.bind(
          this.controllerMessenger,
          'SnapInterfaceController:updateInterface',
          origin,
        ),
        resolveInterface: this.controllerMessenger.call.bind(
          this.controllerMessenger,
          'SnapInterfaceController:resolveInterface',
          origin,
        ),
        getSnap: this.controllerMessenger.call.bind(
          this.controllerMessenger,
          'SnapController:get',
        ),
        getAllSnaps: this.controllerMessenger.call.bind(
          this.controllerMessenger,
          'SnapController:getAll',
        ),
        getCurrencyRate: (currency) => {
          const rate = this.multichainRatesController.state.rates[currency];
          const { fiatCurrency } = this.multichainRatesController.state;

          if (!rate) {
            return undefined;
          }

          return {
            ...rate,
            currency: fiatCurrency,
          };
        },
        ///: BEGIN:ONLY_INCLUDE_IF(keyring-snaps)
        hasPermission: this.permissionController.hasPermission.bind(
          this.permissionController,
          origin,
        ),
        handleSnapRpcRequest: (args) =>
          this.handleSnapRequest({ ...args, origin }),
        getAllowedKeyringMethods: keyringSnapPermissionsBuilder(
          this.subjectMetadataController,
          origin,
        ),
        ///: END:ONLY_INCLUDE_IF
      }),
    );

    engine.push(filterMiddleware);
    engine.push(subscriptionManager.middleware);

    engine.push(this.metamaskMiddleware);

    engine.push(providerAsMiddleware(proxyClient.provider));

    return engine;
  }

  /**
   * A method for creating a CAIP provider that is safely restricted for the requesting subject.
   *
   * @param {object} options - Provider engine options
   * @param {string} options.origin - The origin of the sender
   * @param {tabId} [options.tabId] - The tab ID of the sender - if the sender is within a tab
   */
  setupProviderEngineCaip({ origin, tabId }) {
    const engine = new JsonRpcEngine();

    engine.push((request, _res, _next, end) => {
      console.log('CAIP request received', { origin, tabId, request });
      return end(new Error('CAIP RPC Pipeline not yet implemented.'));
    });

    return engine;
  }

  /**
   * TODO:LegacyProvider: Delete
   * A method for providing our public config info over a stream.
   * This includes info we like to be synchronous if possible, like
   * the current selected account, and network ID.
   *
   * Since synchronous methods have been deprecated in web3,
   * this is a good candidate for deprecation.
   *
   * @param {*} outStream - The stream to provide public config over.
   */
  setupPublicConfig(outStream) {
    const configStream = storeAsStream(this.publicConfigStore);

    pipeline(configStream, outStream, (err) => {
      configStream.destroy();
      // For context and todos related to the error message match, see https://github.com/MetaMask/metamask-extension/issues/26337
      if (err && !err.message?.match('Premature close')) {
        log.error(err);
      }
    });
  }

  /**
   * Adds a reference to a connection by origin. Ignores the 'metamask' origin.
   * Caller must ensure that the returned id is stored such that the reference
   * can be deleted later.
   *
   * @param {string} origin - The connection's origin string.
   * @param {object} options - Data associated with the connection
   * @param {object} options.engine - The connection's JSON Rpc Engine
   * @returns {string} The connection's id (so that it can be deleted later)
   */
  addConnection(origin, { engine }) {
    if (origin === ORIGIN_METAMASK) {
      return null;
    }

    if (!this.connections[origin]) {
      this.connections[origin] = {};
    }

    const id = nanoid();
    this.connections[origin][id] = {
      engine,
    };

    return id;
  }

  /**
   * Deletes a reference to a connection, by origin and id.
   * Ignores unknown origins.
   *
   * @param {string} origin - The connection's origin string.
   * @param {string} id - The connection's id, as returned from addConnection.
   */
  removeConnection(origin, id) {
    const connections = this.connections[origin];
    if (!connections) {
      return;
    }

    delete connections[id];

    if (Object.keys(connections).length === 0) {
      delete this.connections[origin];
    }
  }

  /**
   * Closes all connections for the given origin, and removes the references
   * to them.
   * Ignores unknown origins.
   *
   * @param {string} origin - The origin string.
   */
  removeAllConnections(origin) {
    const connections = this.connections[origin];
    if (!connections) {
      return;
    }

    Object.keys(connections).forEach((id) => {
      this.removeConnection(origin, id);
    });
  }

  /**
   * Causes the RPC engines associated with the connections to the given origin
   * to emit a notification event with the given payload.
   *
   * The caller is responsible for ensuring that only permitted notifications
   * are sent.
   *
   * Ignores unknown origins.
   *
   * @param {string} origin - The connection's origin string.
   * @param {unknown} payload - The event payload.
   */
  notifyConnections(origin, payload) {
    const connections = this.connections[origin];

    if (connections) {
      Object.values(connections).forEach((conn) => {
        if (conn.engine) {
          conn.engine.emit('notification', payload);
        }
      });
    }
  }

  /**
   * Causes the RPC engines associated with all connections to emit a
   * notification event with the given payload.
   *
   * If the "payload" parameter is a function, the payload for each connection
   * will be the return value of that function called with the connection's
   * origin.
   *
   * The caller is responsible for ensuring that only permitted notifications
   * are sent.
   *
   * @param {unknown} payload - The event payload, or payload getter function.
   */
  notifyAllConnections(payload) {
    const getPayload =
      typeof payload === 'function'
        ? (origin) => payload(origin)
        : () => payload;

    Object.keys(this.connections).forEach((origin) => {
      Object.values(this.connections[origin]).forEach(async (conn) => {
        try {
          this.notifyConnection(conn, await getPayload(origin));
        } catch (err) {
          console.error(err);
        }
      });
    });
  }

  /**
   * Causes the RPC engine for passed connection to emit a
   * notification event with the given payload.
   *
   * The caller is responsible for ensuring that only permitted notifications
   * are sent.
   *
   * @param {object} connection - Data associated with the connection
   * @param {object} connection.engine - The connection's JSON Rpc Engine
   * @param {unknown} payload - The event payload
   */
  notifyConnection(connection, payload) {
    try {
      if (connection.engine) {
        connection.engine.emit('notification', payload);
      }
    } catch (err) {
      console.error(err);
    }
  }

  // handlers

  /**
   * Handle a KeyringController update
   *
   * @param {object} state - the KC state
   * @returns {Promise<void>}
   * @private
   */
  async _onKeyringControllerUpdate(state) {
    const { keyrings } = state;

    // The accounts tracker only supports EVM addresses and the keyring
    // controller may pass non-EVM addresses, so we filter them out
    const addresses = keyrings
      .reduce((acc, { accounts }) => acc.concat(accounts), [])
      .filter(isEthAddress);

    if (!addresses.length) {
      return;
    }

    this.accountTrackerController.syncWithAddresses(addresses);
  }

  /**
   * Handle global application unlock.
   * Notifies all connections that the extension is unlocked, and which
   * account(s) are currently accessible, if any.
   */
  _onUnlock() {
    this.notifyAllConnections(async (origin) => {
      return {
        method: NOTIFICATION_NAMES.unlockStateChanged,
        params: {
          isUnlocked: true,
          accounts: await this.getPermittedAccounts(origin),
        },
      };
    });

    this.unMarkPasswordForgotten();

    // In the current implementation, this handler is triggered by a
    // KeyringController event. Other controllers subscribe to the 'unlock'
    // event of the MetaMaskController itself.
    this.emit('unlock');
  }

  /**
   * Handle global application lock.
   * Notifies all connections that the extension is locked.
   */
  _onLock() {
    this.notifyAllConnections({
      method: NOTIFICATION_NAMES.unlockStateChanged,
      params: {
        isUnlocked: false,
      },
    });

    // In the current implementation, this handler is triggered by a
    // KeyringController event. Other controllers subscribe to the 'lock'
    // event of the MetaMaskController itself.
    this.emit('lock');
  }

  /**
   * Handle memory state updates.
   * - Ensure isClientOpenAndUnlocked is updated
   * - Notifies all connections with the new provider network state
   *   - The external providers handle diffing the state
   *
   * @param newState
   */
  _onStateUpdate(newState) {
    this.isClientOpenAndUnlocked = newState.isUnlocked && this._isClientOpen;
    this._notifyChainChange();
  }

  // misc

  /**
   * A method for emitting the full MetaMask state to all registered listeners.
   *
   * @private
   */
  privateSendUpdate() {
    this.emit('update', this.getState());
  }

  /**
   * @returns {boolean} Whether the extension is unlocked.
   */
  isUnlocked() {
    return this.keyringController.state.isUnlocked;
  }

  //=============================================================================
  // MISCELLANEOUS
  //=============================================================================

  getExternalPendingTransactions(address) {
    return this.smartTransactionsController.getTransactions({
      addressFrom: address,
      status: 'pending',
    });
  }

  /**
   * The chain list is fetched live at runtime, falling back to a cache.
   * This preseeds the cache at startup with a static list provided at build.
   */
  async initializeChainlist() {
    const cacheKey = `cachedFetch:${CHAIN_SPEC_URL}`;
    const { cachedResponse } = (await getStorageItem(cacheKey)) || {};
    if (cachedResponse) {
      return;
    }
    await setStorageItem(cacheKey, {
      cachedResponse: rawChainData(),
      // Cached value is immediately invalidated
      cachedTime: 0,
    });
  }

  /**
   * Returns the nonce that will be associated with a transaction once approved
   *
   * @param {string} address - The hex string address for the transaction
   * @param networkClientId - The optional networkClientId to get the nonce lock with
   * @returns {Promise<number>}
   */
  async getPendingNonce(address, networkClientId) {
    const { nonceDetails, releaseLock } = await this.txController.getNonceLock(
      address,
      process.env.TRANSACTION_MULTICHAIN ? networkClientId : undefined,
    );

    const pendingNonce = nonceDetails.params.highestSuggested;

    releaseLock();
    return pendingNonce;
  }

  /**
   * Returns the next nonce according to the nonce-tracker
   *
   * @param {string} address - The hex string address for the transaction
   * @param networkClientId - The optional networkClientId to get the nonce lock with
   * @returns {Promise<number>}
   */
  async getNextNonce(address, networkClientId) {
    const nonceLock = await this.txController.getNonceLock(
      address,
      process.env.TRANSACTION_MULTICHAIN ? networkClientId : undefined,
    );
    nonceLock.releaseLock();
    return nonceLock.nextNonce;
  }

  /**
   * Throw an artificial error in a timeout handler for testing purposes.
   *
   * @param message - The error message.
   * @deprecated This is only mean to facilitiate E2E testing. We should not
   * use this for handling errors.
   */
  throwTestError(message) {
    setTimeout(() => {
      const error = new Error(message);
      error.name = 'TestError';
      throw error;
    });
  }

  /**
   * A method for setting TransactionController event listeners
   */
  _addTransactionControllerListeners() {
    const transactionMetricsRequest = this.getTransactionMetricsRequest();

    this.controllerMessenger.subscribe(
      'TransactionController:postTransactionBalanceUpdated',
      handlePostTransactionBalanceUpdate.bind(null, transactionMetricsRequest),
    );

    this.controllerMessenger.subscribe(
      'TransactionController:unapprovedTransactionAdded',
      (transactionMeta) =>
        handleTransactionAdded(transactionMetricsRequest, { transactionMeta }),
    );

    this.controllerMessenger.subscribe(
      'TransactionController:transactionApproved',
      handleTransactionApproved.bind(null, transactionMetricsRequest),
    );

    this.controllerMessenger.subscribe(
      'TransactionController:transactionDropped',
      handleTransactionDropped.bind(null, transactionMetricsRequest),
    );

    this.controllerMessenger.subscribe(
      'TransactionController:transactionConfirmed',
      handleTransactionConfirmed.bind(null, transactionMetricsRequest),
    );

    this.controllerMessenger.subscribe(
      'TransactionController:transactionFailed',
      handleTransactionFailed.bind(null, transactionMetricsRequest),
    );

    this.controllerMessenger.subscribe(
      'TransactionController:transactionNewSwap',
      ({ transactionMeta }) =>
        // TODO: This can be called internally by the TransactionController
        // since Swaps Controller registers this action handler
        this.controllerMessenger.call(
          'SwapsController:setTradeTxId',
          transactionMeta.id,
        ),
    );

    this.controllerMessenger.subscribe(
      'TransactionController:transactionNewSwapApproval',
      ({ transactionMeta }) =>
        // TODO: This can be called internally by the TransactionController
        // since Swaps Controller registers this action handler
        this.controllerMessenger.call(
          'SwapsController:setApproveTxId',
          transactionMeta.id,
        ),
    );

    this.controllerMessenger.subscribe(
      'TransactionController:transactionRejected',
      handleTransactionRejected.bind(null, transactionMetricsRequest),
    );

    this.controllerMessenger.subscribe(
      'TransactionController:transactionSubmitted',
      handleTransactionSubmitted.bind(null, transactionMetricsRequest),
    );

    this.controllerMessenger.subscribe(
      'TransactionController:transactionStatusUpdated',
      ({ transactionMeta }) => {
        this._onFinishedTransaction(transactionMeta);
      },
    );
  }

  getTransactionMetricsRequest() {
    const controllerActions = {
      // Metametrics Actions
      createEventFragment: this.metaMetricsController.createEventFragment.bind(
        this.metaMetricsController,
      ),
      finalizeEventFragment:
        this.metaMetricsController.finalizeEventFragment.bind(
          this.metaMetricsController,
        ),
      getEventFragmentById:
        this.metaMetricsController.getEventFragmentById.bind(
          this.metaMetricsController,
        ),
      getParticipateInMetrics: () =>
        this.metaMetricsController.state.participateInMetaMetrics,
      trackEvent: this.metaMetricsController.trackEvent.bind(
        this.metaMetricsController,
      ),
      updateEventFragment: this.metaMetricsController.updateEventFragment.bind(
        this.metaMetricsController,
      ),
      // Other dependencies
      getAccountType: this.getAccountType.bind(this),
      getDeviceModel: this.getDeviceModel.bind(this),
      getEIP1559GasFeeEstimates:
        this.gasFeeController.fetchGasFeeEstimates.bind(this.gasFeeController),
      getSelectedAddress: () =>
        this.accountsController.getSelectedAccount().address,
      getTokenStandardAndDetails: this.getTokenStandardAndDetails.bind(this),
      getTransaction: (id) =>
        this.txController.state.transactions.find((tx) => tx.id === id),
      getIsSmartTransaction: () => {
        return getIsSmartTransaction(this._getMetaMaskState());
      },
      getSmartTransactionByMinedTxHash: (txHash) => {
        return this.smartTransactionsController.getSmartTransactionByMinedTxHash(
          txHash,
        );
      },
      getRedesignedConfirmationsEnabled: () => {
        return this.preferencesController.state.preferences
          .redesignedConfirmationsEnabled;
      },
      getRedesignedTransactionsEnabled: () => {
        return this.preferencesController.state.preferences
          .redesignedTransactionsEnabled;
      },
      getMethodData: (data) => {
        if (!data) {
          return null;
        }
        const { knownMethodData, use4ByteResolution } =
          this.preferencesController.state;
        const prefixedData = addHexPrefix(data);
        return getMethodDataName(
          knownMethodData,
          use4ByteResolution,
          prefixedData,
          this.preferencesController.addKnownMethodData.bind(
            this.preferencesController,
          ),
          this.provider,
        );
      },
      getIsRedesignedConfirmationsDeveloperEnabled: () => {
        return this.preferencesController.state.preferences
          .isRedesignedConfirmationsDeveloperEnabled;
      },
      getIsConfirmationAdvancedDetailsOpen: () => {
        return this.preferencesController.state.preferences
          .showConfirmationAdvancedDetails;
      },
    };
    return {
      ...controllerActions,
      snapAndHardwareMessenger: this.controllerMessenger.getRestricted({
        name: 'SnapAndHardwareMessenger',
        allowedActions: [
          'KeyringController:getKeyringForAccount',
          'SnapController:get',
          'AccountsController:getSelectedAccount',
        ],
      }),
      provider: this.provider,
    };
  }

  toggleExternalServices(useExternal) {
    this.preferencesController.toggleExternalServices(useExternal);
    this.tokenListController.updatePreventPollingOnNetworkRestart(!useExternal);
    if (useExternal) {
      this.tokenDetectionController.enable();
      this.gasFeeController.enableNonRPCGasFeeApis();
    } else {
      this.tokenDetectionController.disable();
      this.gasFeeController.disableNonRPCGasFeeApis();
    }
  }

  //=============================================================================
  // CONFIG
  //=============================================================================

  /**
   * Sets the Ledger Live preference to use for Ledger hardware wallet support
   *
   * @param _keyring
   * @deprecated This method is deprecated and will be removed in the future.
   * Only webhid connections are supported in chrome and u2f in firefox.
   */
  async setLedgerTransportPreference(_keyring) {
    const transportType = window.navigator.hid
      ? LedgerTransportTypes.webhid
      : LedgerTransportTypes.u2f;
    const keyring =
      _keyring || (await this.getKeyringForDevice(HardwareDeviceNames.ledger));
    if (keyring?.updateTransportMethod) {
      return keyring.updateTransportMethod(transportType).catch((e) => {
        throw e;
      });
    }

    return undefined;
  }

  /**
   * A method for initializing storage the first time.
   *
   * @param {object} initState - The default state to initialize with.
   * @private
   */
  recordFirstTimeInfo(initState) {
    if (!('firstTimeInfo' in initState)) {
      const version = process.env.METAMASK_VERSION;
      initState.firstTimeInfo = {
        version,
        date: Date.now(),
      };
    }
  }

  // TODO: Replace isClientOpen methods with `controllerConnectionChanged` events.
  /* eslint-disable accessor-pairs */
  /**
   * A method for recording whether the MetaMask user interface is open or not.
   *
   * @param {boolean} open
   */
  set isClientOpen(open) {
    this._isClientOpen = open;
  }
  /* eslint-enable accessor-pairs */

  /**
   * A method that is called by the background when all instances of metamask are closed.
   * Currently used to stop controller polling.
   */
  onClientClosed() {
    try {
      this.gasFeeController.stopAllPolling();
      this.currencyRateController.stopAllPolling();
      this.tokenRatesController.stopAllPolling();
      this.tokenDetectionController.stopAllPolling();
      this.tokenListController.stopAllPolling();
      this.tokenBalancesController.stopAllPolling();
      this.appStateController.clearPollingTokens();
    } catch (error) {
      console.error(error);
    }
  }

  /**
   * A method that is called by the background when a particular environment type is closed (fullscreen, popup, notification).
   * Currently used to stop polling in the gasFeeController for only that environement type
   *
   * @param environmentType
   */
  onEnvironmentTypeClosed(environmentType) {
    const appStatePollingTokenType =
      POLLING_TOKEN_ENVIRONMENT_TYPES[environmentType];
    const pollingTokensToDisconnect =
      this.appStateController.store.getState()[appStatePollingTokenType];
    pollingTokensToDisconnect.forEach((pollingToken) => {
      this.gasFeeController.stopPollingByPollingToken(pollingToken);
      this.currencyRateController.stopPollingByPollingToken(pollingToken);
      this.appStateController.removePollingToken(
        pollingToken,
        appStatePollingTokenType,
      );
    });
  }

  /**
   * Adds a domain to the PhishingController safelist
   *
   * @param {string} origin - the domain to safelist
   */
  safelistPhishingDomain(origin) {
    this.metaMetricsController.trackEvent({
      category: MetaMetricsEventCategory.Phishing,
      event: MetaMetricsEventName.ProceedAnywayClicked,
      properties: {
        url: origin,
        referrer: {
          url: origin,
        },
      },
    });

    return this.phishingController.bypass(origin);
  }

  async backToSafetyPhishingWarning() {
    const portfolioBaseURL = process.env.PORTFOLIO_URL;
    const portfolioURL = `${portfolioBaseURL}/?metamaskEntry=phishing_page_portfolio_button`;

    this.metaMetricsController.trackEvent({
      category: MetaMetricsEventCategory.Navigation,
      event: MetaMetricsEventName.PortfolioLinkClicked,
      properties: {
        location: 'phishing_page',
        text: 'Back to safety',
      },
    });

    await this.platform.switchToAnotherURL(undefined, portfolioURL);
  }

  /**
   * Locks MetaMask
   */
  setLocked() {
    return this.keyringController.setLocked();
  }

  removePermissionsFor = (subjects) => {
    try {
      this.permissionController.revokePermissions(subjects);
    } catch (exp) {
      if (!(exp instanceof PermissionsRequestNotFoundError)) {
        throw exp;
      }
    }
  };

  updateCaveat = (origin, target, caveatType, caveatValue) => {
    try {
      this.controllerMessenger.call(
        'PermissionController:updateCaveat',
        origin,
        target,
        caveatType,
        caveatValue,
      );
    } catch (exp) {
      if (!(exp instanceof PermissionsRequestNotFoundError)) {
        throw exp;
      }
    }
  };

  updateNetworksList = (chainIds) => {
    try {
      this.networkOrderController.updateNetworksList(chainIds);
    } catch (err) {
      log.error(err.message);
      throw err;
    }
  };

  updateAccountsList = (pinnedAccountList) => {
    try {
      this.accountOrderController.updateAccountsList(pinnedAccountList);
    } catch (err) {
      log.error(err.message);
      throw err;
    }
  };

  updateHiddenAccountsList = (hiddenAccountList) => {
    try {
      this.accountOrderController.updateHiddenAccountsList(hiddenAccountList);
    } catch (err) {
      log.error(err.message);
      throw err;
    }
  };

  rejectPermissionsRequest = (requestId) => {
    try {
      this.permissionController.rejectPermissionsRequest(requestId);
    } catch (exp) {
      if (!(exp instanceof PermissionsRequestNotFoundError)) {
        throw exp;
      }
    }
  };

  acceptPermissionsRequest = (request) => {
    try {
      this.permissionController.acceptPermissionsRequest(request);
    } catch (exp) {
      if (!(exp instanceof PermissionsRequestNotFoundError)) {
        throw exp;
      }
    }
  };

  resolvePendingApproval = async (id, value, options) => {
    try {
      await this.approvalController.accept(id, value, options);
    } catch (exp) {
      if (!(exp instanceof ApprovalRequestNotFoundError)) {
        throw exp;
      }
    }
  };

  rejectPendingApproval = (id, error) => {
    try {
      this.approvalController.reject(
        id,
        new JsonRpcError(error.code, error.message, error.data),
      );
    } catch (exp) {
      if (!(exp instanceof ApprovalRequestNotFoundError)) {
        throw exp;
      }
    }
  };

  async _onAccountChange(newAddress) {
    const permittedAccountsMap = getPermittedAccountsByOrigin(
      this.permissionController.state,
    );

    for (const [origin, accounts] of permittedAccountsMap.entries()) {
      if (accounts.includes(newAddress)) {
        this._notifyAccountsChange(origin, accounts);
      }
    }

    await this.txController.updateIncomingTransactions();
  }

  async _notifyAccountsChange(origin, newAccounts) {
    if (this.isUnlocked()) {
      this.notifyConnections(origin, {
        method: NOTIFICATION_NAMES.accountsChanged,
        // This should be the same as the return value of `eth_accounts`,
        // namely an array of the current / most recently selected Ethereum
        // account.
        params:
          newAccounts.length < 2
            ? // If the length is 1 or 0, the accounts are sorted by definition.
              newAccounts
            : // If the length is 2 or greater, we have to execute
              // `eth_accounts` vi this method.
              await this.getPermittedAccounts(origin),
      });
    }

    this.permissionLogController.updateAccountsHistory(origin, newAccounts);
  }

  async _notifyChainChange() {
    if (this.preferencesController.getUseRequestQueue()) {
      this.notifyAllConnections(async (origin) => ({
        method: NOTIFICATION_NAMES.chainChanged,
        params: await this.getProviderNetworkState(origin),
      }));
    } else {
      this.notifyAllConnections({
        method: NOTIFICATION_NAMES.chainChanged,
        params: await this.getProviderNetworkState(),
      });
    }
  }

  async _notifyChainChangeForConnection(connection, origin) {
    if (this.preferencesController.getUseRequestQueue()) {
      this.notifyConnection(connection, {
        method: NOTIFICATION_NAMES.chainChanged,
        params: await this.getProviderNetworkState(origin),
      });
    } else {
      this.notifyConnection(connection, {
        method: NOTIFICATION_NAMES.chainChanged,
        params: await this.getProviderNetworkState(),
      });
    }
  }

  async _onFinishedTransaction(transactionMeta) {
    if (
      ![TransactionStatus.confirmed, TransactionStatus.failed].includes(
        transactionMeta.status,
      )
    ) {
      return;
    }

    await this._createTransactionNotifcation(transactionMeta);
    await this._updateNFTOwnership(transactionMeta);
    this._trackTransactionFailure(transactionMeta);
    await this.tokenBalancesController.updateBalancesByChainId({
      chainId: transactionMeta.chainId,
    });
  }

  async _createTransactionNotifcation(transactionMeta) {
    const { chainId } = transactionMeta;
    let rpcPrefs = {};

    if (chainId) {
      const networkConfiguration =
        this.networkController.state.networkConfigurationsByChainId?.[chainId];

      const blockExplorerUrl =
        networkConfiguration?.blockExplorerUrls?.[
          networkConfiguration?.defaultBlockExplorerUrlIndex
        ];

      rpcPrefs = { blockExplorerUrl };
    }

    try {
      await this.platform.showTransactionNotification(
        transactionMeta,
        rpcPrefs,
      );
    } catch (error) {
      log.error('Failed to create transaction notification', error);
    }
  }

  async _updateNFTOwnership(transactionMeta) {
    // if this is a transferFrom method generated from within the app it may be an NFT transfer transaction
    // in which case we will want to check and update ownership status of the transferred NFT.

    const { type, txParams, chainId, txReceipt } = transactionMeta;
    const selectedAddress =
      this.accountsController.getSelectedAccount().address;

    const { allNfts } = this.nftController.state;
    const txReceiptLogs = txReceipt?.logs;

    const isContractInteractionTx =
      type === TransactionType.contractInteraction && txReceiptLogs;
    const isTransferFromTx =
      (type === TransactionType.tokenMethodTransferFrom ||
        type === TransactionType.tokenMethodSafeTransferFrom) &&
      txParams !== undefined;

    if (!isContractInteractionTx && !isTransferFromTx) {
      return;
    }

    if (isTransferFromTx) {
      const { data, to: contractAddress, from: userAddress } = txParams;
      const transactionData = parseStandardTokenTransactionData(data);
      // Sometimes the tokenId value is parsed as "_value" param. Not seeing this often any more, but still occasionally:
      // i.e. call approve() on BAYC contract - https://etherscan.io/token/0xbc4ca0eda7647a8ab7c2061c2e118a18a936f13d#writeContract, and tokenId shows up as _value,
      // not sure why since it doesn't match the ERC721 ABI spec we use to parse these transactions - https://github.com/MetaMask/metamask-eth-abis/blob/d0474308a288f9252597b7c93a3a8deaad19e1b2/src/abis/abiERC721.ts#L62.
      const transactionDataTokenId =
        getTokenIdParam(transactionData) ?? getTokenValueParam(transactionData);

      // check if its a known NFT
      const knownNft = allNfts?.[userAddress]?.[chainId]?.find(
        ({ address, tokenId }) =>
          isEqualCaseInsensitive(address, contractAddress) &&
          tokenId === transactionDataTokenId,
      );

      // if it is we check and update ownership status.
      if (knownNft) {
        this.nftController.checkAndUpdateSingleNftOwnershipStatus(
          knownNft,
          false,
          // TODO add networkClientId once it is available in the transactionMeta
          // the chainId previously passed here didn't actually allow us to check for ownership on a non globally selected network
          // because the check would use the provider for the globally selected network, not the chainId passed here.
          { userAddress },
        );
      }
    } else {
      // Else if contract interaction we will parse the logs

      const allNftTransferLog = txReceiptLogs.map((txReceiptLog) => {
        const isERC1155NftTransfer =
          txReceiptLog.topics &&
          txReceiptLog.topics[0] === TRANSFER_SINFLE_LOG_TOPIC_HASH;
        const isERC721NftTransfer =
          txReceiptLog.topics &&
          txReceiptLog.topics[0] === TOKEN_TRANSFER_LOG_TOPIC_HASH;
        let isTransferToSelectedAddress;

        if (isERC1155NftTransfer) {
          isTransferToSelectedAddress =
            txReceiptLog.topics &&
            txReceiptLog.topics[3] &&
            txReceiptLog.topics[3].match(selectedAddress?.slice(2));
        }

        if (isERC721NftTransfer) {
          isTransferToSelectedAddress =
            txReceiptLog.topics &&
            txReceiptLog.topics[2] &&
            txReceiptLog.topics[2].match(selectedAddress?.slice(2));
        }

        return {
          isERC1155NftTransfer,
          isERC721NftTransfer,
          isTransferToSelectedAddress,
          ...txReceiptLog,
        };
      });
      if (allNftTransferLog.length !== 0) {
        const allNftParsedLog = [];
        allNftTransferLog.forEach((singleLog) => {
          if (
            singleLog.isTransferToSelectedAddress &&
            (singleLog.isERC1155NftTransfer || singleLog.isERC721NftTransfer)
          ) {
            let iface;
            if (singleLog.isERC1155NftTransfer) {
              iface = new Interface(abiERC1155);
            } else {
              iface = new Interface(abiERC721);
            }
            try {
              const parsedLog = iface.parseLog({
                data: singleLog.data,
                topics: singleLog.topics,
              });
              allNftParsedLog.push({
                contract: singleLog.address,
                ...parsedLog,
              });
            } catch (err) {
              // ignore
            }
          }
        });
        // Filter known nfts and new Nfts
        const knownNFTs = [];
        const newNFTs = [];
        allNftParsedLog.forEach((single) => {
          const tokenIdFromLog = getTokenIdParam(single);
          const existingNft = allNfts?.[selectedAddress]?.[chainId]?.find(
            ({ address, tokenId }) => {
              return (
                isEqualCaseInsensitive(address, single.contract) &&
                tokenId === tokenIdFromLog
              );
            },
          );
          if (existingNft) {
            knownNFTs.push(existingNft);
          } else {
            newNFTs.push({
              tokenId: tokenIdFromLog,
              ...single,
            });
          }
        });
        // For known nfts only refresh ownership
        const refreshOwnershipNFts = knownNFTs.map(async (singleNft) => {
          return this.nftController.checkAndUpdateSingleNftOwnershipStatus(
            singleNft,
            false,
            // TODO add networkClientId once it is available in the transactionMeta
            // the chainId previously passed here didn't actually allow us to check for ownership on a non globally selected network
            // because the check would use the provider for the globally selected network, not the chainId passed here.
            { selectedAddress },
          );
        });
        await Promise.allSettled(refreshOwnershipNFts);
        // For new nfts, add them to state
        const addNftPromises = newNFTs.map(async (singleNft) => {
          return this.nftController.addNft(
            singleNft.contract,
            singleNft.tokenId,
          );
        });
        await Promise.allSettled(addNftPromises);
      }
    }
  }

  _trackTransactionFailure(transactionMeta) {
    const { txReceipt } = transactionMeta;
    const metamaskState = this.getState();

    if (!txReceipt || txReceipt.status !== '0x0') {
      return;
    }

    this.metaMetricsController.trackEvent(
      {
        event: 'Tx Status Update: On-Chain Failure',
        category: MetaMetricsEventCategory.Background,
        properties: {
          action: 'Transactions',
          errorMessage: transactionMeta.simulationFails?.reason,
          numberOfTokens: metamaskState.tokens.length,
          numberOfAccounts: Object.keys(metamaskState.accounts).length,
        },
      },
      {
        matomoEvent: true,
      },
    );
  }

  _onUserOperationAdded(userOperationMeta) {
    const transactionMeta = this.txController.state.transactions.find(
      (tx) => tx.id === userOperationMeta.id,
    );

    if (!transactionMeta) {
      return;
    }

    if (transactionMeta.type === TransactionType.swap) {
      this.controllerMessenger.publish(
        'TransactionController:transactionNewSwap',
        { transactionMeta },
      );
    } else if (transactionMeta.type === TransactionType.swapApproval) {
      this.controllerMessenger.publish(
        'TransactionController:transactionNewSwapApproval',
        { transactionMeta },
      );
    }
  }

  _onUserOperationTransactionUpdated(transactionMeta) {
    const updatedTransactionMeta = {
      ...transactionMeta,
      txParams: {
        ...transactionMeta.txParams,
        from: this.accountsController.getSelectedAccount().address,
      },
    };

    const transactionExists = this.txController.state.transactions.some(
      (tx) => tx.id === updatedTransactionMeta.id,
    );

    if (!transactionExists) {
      this.txController.update((state) => {
        state.transactions.push(updatedTransactionMeta);
      });
    }

    this.txController.updateTransaction(
      updatedTransactionMeta,
      'Generated from user operation',
    );

    this.controllerMessenger.publish(
      'TransactionController:transactionStatusUpdated',
      { transactionMeta: updatedTransactionMeta },
    );
  }

  _publishSmartTransactionHook(transactionMeta, signedTransactionInHex) {
    const state = this._getMetaMaskState();
    const isSmartTransaction = getIsSmartTransaction(state);
    if (!isSmartTransaction) {
      // Will cause TransactionController to publish to the RPC provider as normal.
      return { transactionHash: undefined };
    }
    const featureFlags = getFeatureFlagsByChainId(state);
    return submitSmartTransactionHook({
      transactionMeta,
      signedTransactionInHex,
      transactionController: this.txController,
      smartTransactionsController: this.smartTransactionsController,
      controllerMessenger: this.controllerMessenger,
      isSmartTransaction,
      isHardwareWallet: isHardwareWallet(state),
      featureFlags,
    });
  }

  _getMetaMaskState() {
    return {
      metamask: this.getState(),
    };
  }

  #checkTokenListPolling(currentState, previousState) {
    const previousEnabled = this.#isTokenListPollingRequired(previousState);
    const newEnabled = this.#isTokenListPollingRequired(currentState);

    if (previousEnabled === newEnabled) {
      return;
    }

    this.tokenListController.updatePreventPollingOnNetworkRestart(!newEnabled);
  }

  #isTokenListPollingRequired(preferencesControllerState) {
    const { useTokenDetection, useTransactionSimulations, preferences } =
      preferencesControllerState ?? {};

    const { petnamesEnabled } = preferences ?? {};

    return useTokenDetection || petnamesEnabled || useTransactionSimulations;
  }
}<|MERGE_RESOLUTION|>--- conflicted
+++ resolved
@@ -1630,12 +1630,8 @@
         },
       },
       env: {
-<<<<<<< HEAD
         isAccountSyncingEnabled: false, // temporarily pausing to test network syncing in isolation
         isNetworkSyncingEnabled: isManifestV3,
-=======
-        isAccountSyncingEnabled: !isProduction() && isManifestV3,
->>>>>>> 39528b02
       },
       messenger: this.controllerMessenger.getRestricted({
         name: 'UserStorageController',
