--- conflicted
+++ resolved
@@ -2787,14 +2787,9 @@
               'PhishingController:maybeUpdateState',
             );
           },
-<<<<<<< HEAD
-          isOnPhishingList: (sender) => {
-            const { usePhishDetect } = this.preferencesController.state;
-=======
           isOnPhishingList: (url) => {
             const { usePhishDetect } =
               this.preferencesController.store.getState();
->>>>>>> 1f1e142f
 
             if (!usePhishDetect) {
               return false;
