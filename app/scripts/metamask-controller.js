import EventEmitter from 'events';
import { finished, pipeline } from 'readable-stream';
import {
  CurrencyRateController,
  TokenDetectionController,
  TokenListController,
  TokensController,
  RatesController,
  fetchMultiExchangeRate,
  TokenBalancesController,
} from '@metamask/assets-controllers';
import { JsonRpcEngine } from '@metamask/json-rpc-engine';
import { createEngineStream } from '@metamask/json-rpc-middleware-stream';
import { ObservableStore } from '@metamask/obs-store';
import { storeAsStream } from '@metamask/obs-store/dist/asStream';
import { providerAsMiddleware } from '@metamask/eth-json-rpc-middleware';
import { debounce, throttle, memoize, wrap, pick, uniq } from 'lodash';
import {
  KeyringController,
  KeyringTypes,
  keyringBuilderFactory,
} from '@metamask/keyring-controller';
import createFilterMiddleware from '@metamask/eth-json-rpc-filters';
import createSubscriptionManager from '@metamask/eth-json-rpc-filters/subscriptionManager';
import { JsonRpcError, rpcErrors } from '@metamask/rpc-errors';

import { Mutex } from 'await-semaphore';
import log from 'loglevel';
import {
  OneKeyKeyring,
  TrezorConnectBridge,
  TrezorKeyring,
} from '@metamask/eth-trezor-keyring';
import {
  LedgerKeyring,
  LedgerIframeBridge,
} from '@metamask/eth-ledger-bridge-keyring';
import LatticeKeyring from 'eth-lattice-keyring';
import { rawChainData } from 'eth-chainlist';
import { MetaMaskKeyring as QRHardwareKeyring } from '@keystonehq/metamask-airgapped-keyring';
import { nanoid } from 'nanoid';
import { captureException } from '@sentry/browser';
import { AddressBookController } from '@metamask/address-book-controller';
import {
  ApprovalController,
  ApprovalRequestNotFoundError,
} from '@metamask/approval-controller';
import { Messenger } from '@metamask/base-controller';
import { EnsController } from '@metamask/ens-controller';
import { PhishingController } from '@metamask/phishing-controller';
import { AnnouncementController } from '@metamask/announcement-controller';
import {
  NetworkController,
  getDefaultNetworkControllerState,
} from '@metamask/network-controller';
import { GasFeeController } from '@metamask/gas-fee-controller';
import {
  MethodNames,
  PermissionController,
  PermissionDoesNotExistError,
  PermissionsRequestNotFoundError,
  SubjectMetadataController,
  SubjectType,
} from '@metamask/permission-controller';
import SmartTransactionsController from '@metamask/smart-transactions-controller';
import { ClientId } from '@metamask/smart-transactions-controller/dist/types';
import {
  METAMASK_DOMAIN,
  SelectedNetworkController,
  createSelectedNetworkMiddleware,
} from '@metamask/selected-network-controller';
import { LoggingController, LogType } from '@metamask/logging-controller';
import { PermissionLogController } from '@metamask/permission-log-controller';

import { MultichainRouter } from '@metamask/snaps-controllers';
import {
  createSnapsMethodMiddleware,
  buildSnapEndowmentSpecifications,
  buildSnapRestrictedMethodSpecifications,
} from '@metamask/snaps-rpc-methods';
import {
  ApprovalType,
  ERC1155,
  ERC20,
  ERC721,
  BlockExplorerUrl,
  ChainId,
} from '@metamask/controller-utils';

import { AccountsController } from '@metamask/accounts-controller';
import {
  RemoteFeatureFlagController,
  ClientConfigApiService,
  ClientType,
  DistributionType,
  EnvironmentType,
} from '@metamask/remote-feature-flag-controller';

///: BEGIN:ONLY_INCLUDE_IF(build-mmi)
import {
  CUSTODIAN_TYPES,
  MmiConfigurationController,
} from '@metamask-institutional/custody-keyring';
import { InstitutionalFeaturesController } from '@metamask-institutional/institutional-features';
import { CustodyController } from '@metamask-institutional/custody-controller';
import { TransactionUpdateController } from '@metamask-institutional/transaction-update';
///: END:ONLY_INCLUDE_IF
import { SignatureController } from '@metamask/signature-controller';
import { wordlist } from '@metamask/scure-bip39/dist/wordlists/english';

import {
  NameController,
  ENSNameProvider,
  EtherscanNameProvider,
  TokenNameProvider,
  LensNameProvider,
} from '@metamask/name-controller';

import { UserOperationController } from '@metamask/user-operation-controller';
import {
  BridgeController,
  BRIDGE_CONTROLLER_NAME,
  BridgeUserAction,
  BridgeBackgroundAction,
  BridgeClientId,
} from '@metamask/bridge-controller';

import {
  TransactionStatus,
  TransactionType,
} from '@metamask/transaction-controller';

import { isSnapId } from '@metamask/snaps-utils';

import { Interface } from '@ethersproject/abi';
import { abiERC1155, abiERC721 } from '@metamask/metamask-eth-abis';
import { isEvmAccountType, SolAccountType } from '@metamask/keyring-api';
import {
  hasProperty,
  hexToBigInt,
  toCaipChainId,
  parseCaipAccountId,
} from '@metamask/utils';
import { normalize } from '@metamask/eth-sig-util';

import { TRIGGER_TYPES } from '@metamask/notification-services-controller/notification-services';

import {
  multichainMethodCallValidatorMiddleware,
  MultichainSubscriptionManager,
  MultichainMiddlewareManager,
  walletGetSession,
  walletRevokeSession,
  walletInvokeMethod,
  MultichainApiNotifications,
} from '@metamask/multichain-api-middleware';

import {
  Caip25CaveatMutators,
  Caip25CaveatType,
  Caip25EndowmentPermissionName,
  getEthAccounts,
  getSessionScopes,
  setPermittedEthChainIds,
  setEthAccounts,
  getPermittedAccountsForScopes,
  KnownSessionProperties,
} from '@metamask/chain-agnostic-permission';

///: BEGIN:ONLY_INCLUDE_IF(build-mmi)
import { toChecksumHexAddress } from '../../shared/modules/hexstring-utils';
///: END:ONLY_INCLUDE_IF

import { TokenStandard } from '../../shared/constants/transaction';
import {
  GAS_API_BASE_URL,
  GAS_DEV_API_BASE_URL,
  SWAPS_CLIENT_ID,
} from '../../shared/constants/swaps';
import {
  CHAIN_IDS,
  CHAIN_SPEC_URL,
  NETWORK_TYPES,
  NetworkStatus,
  UNSUPPORTED_RPC_METHODS,
  getFailoverUrlsForInfuraNetwork,
} from '../../shared/constants/network';
import { getAllowedSmartTransactionsChainIds } from '../../shared/constants/smartTransactions';

import {
  HardwareDeviceNames,
  HardwareKeyringType,
  LedgerTransportTypes,
} from '../../shared/constants/hardware-wallets';
import { KeyringType } from '../../shared/constants/keyring';
import {
  RestrictedMethods,
  ExcludedSnapPermissions,
  ExcludedSnapEndowments,
  CaveatTypes,
} from '../../shared/constants/permissions';
import { UI_NOTIFICATIONS } from '../../shared/notifications';
import { MILLISECOND, MINUTE, SECOND } from '../../shared/constants/time';
import {
  ORIGIN_METAMASK,
  POLLING_TOKEN_ENVIRONMENT_TYPES,
  MESSAGE_TYPE,
  SMART_TRANSACTION_CONFIRMATION_TYPES,
} from '../../shared/constants/app';
import {
  MetaMetricsEventCategory,
  MetaMetricsEventName,
} from '../../shared/constants/metametrics';
import { LOG_EVENT } from '../../shared/constants/logs';

import {
  getStorageItem,
  setStorageItem,
} from '../../shared/lib/storage-helpers';
import {
  getTokenIdParam,
  fetchTokenBalance,
  fetchERC1155Balance,
} from '../../shared/lib/token-util';
import { isEqualCaseInsensitive } from '../../shared/modules/string-utils';
import { parseStandardTokenTransactionData } from '../../shared/modules/transaction.utils';
import { STATIC_MAINNET_TOKEN_LIST } from '../../shared/constants/tokens';
import { getTokenValueParam } from '../../shared/lib/metamask-controller-utils';
import { isManifestV3 } from '../../shared/modules/mv3.utils';
import { convertNetworkId } from '../../shared/modules/network.utils';
import {
  getIsSmartTransaction,
  getFeatureFlagsByChainId,
} from '../../shared/modules/selectors';
import { BaseUrl } from '../../shared/constants/urls';
import {
  TOKEN_TRANSFER_LOG_TOPIC_HASH,
  TRANSFER_SINFLE_LOG_TOPIC_HASH,
} from '../../shared/lib/transactions-controller-utils';
import { getProviderConfig } from '../../shared/modules/selectors/networks';
import { endTrace, trace } from '../../shared/lib/trace';
import { ENVIRONMENT } from '../../development/build/constants';
import fetchWithCache from '../../shared/lib/fetch-with-cache';
import { MultichainNetworks } from '../../shared/constants/multichain/networks';
import { BRIDGE_API_BASE_URL } from '../../shared/constants/bridge';
import { BridgeStatusAction } from '../../shared/types/bridge-status';
///: BEGIN:ONLY_INCLUDE_IF(solana)
import { addDiscoveredSolanaAccounts } from '../../shared/lib/accounts';
import { SOLANA_WALLET_SNAP_ID } from '../../shared/lib/accounts/solana-wallet-snap';
///: END:ONLY_INCLUDE_IF
import {
  ///: BEGIN:ONLY_INCLUDE_IF(build-mmi)
  handleMMITransactionUpdate,
  ///: END:ONLY_INCLUDE_IF
  createTransactionEventFragmentWithTxId,
} from './lib/transaction/metrics';
///: BEGIN:ONLY_INCLUDE_IF(keyring-snaps)
import { keyringSnapPermissionsBuilder } from './lib/snap-keyring/keyring-snaps-permissions';
///: END:ONLY_INCLUDE_IF

import { SnapsNameProvider } from './lib/SnapsNameProvider';
import { AddressBookPetnamesBridge } from './lib/AddressBookPetnamesBridge';
import { AccountIdentitiesPetnamesBridge } from './lib/AccountIdentitiesPetnamesBridge';
import { createPPOMMiddleware } from './lib/ppom/ppom-middleware';
import {
  onMessageReceived,
  checkForMultipleVersionsRunning,
} from './detect-multiple-instances';
///: BEGIN:ONLY_INCLUDE_IF(build-mmi)
import { MMIController } from './controllers/mmi-controller';
import { mmiKeyringBuilderFactory } from './mmi-keyring-builder-factory';
///: END:ONLY_INCLUDE_IF
import ComposableObservableStore from './lib/ComposableObservableStore';
import AccountTrackerController from './controllers/account-tracker-controller';
import createDupeReqFilterStream from './lib/createDupeReqFilterStream';
import createLoggerMiddleware from './lib/createLoggerMiddleware';
import {
  createEthAccountsMethodMiddleware,
  createEip1193MethodMiddleware,
  createUnsupportedMethodMiddleware,
  createMultichainMethodMiddleware,
  makeMethodMiddlewareMaker,
} from './lib/rpc-method-middleware';
import createOriginMiddleware from './lib/createOriginMiddleware';
import createMainFrameOriginMiddleware from './lib/createMainFrameOriginMiddleware';
import createTabIdMiddleware from './lib/createTabIdMiddleware';
import { NetworkOrderController } from './controllers/network-order';
import { AccountOrderController } from './controllers/account-order';
import createOnboardingMiddleware from './lib/createOnboardingMiddleware';
import { isStreamWritable, setupMultiplex } from './lib/stream-utils';
import { PreferencesController } from './controllers/preferences-controller';
import { AppStateController } from './controllers/app-state-controller';
import { AlertController } from './controllers/alert-controller';
import OnboardingController from './controllers/onboarding';
import Backup from './lib/backup';
import DecryptMessageController from './controllers/decrypt-message';
import SwapsController from './controllers/swaps';
import MetaMetricsController from './controllers/metametrics-controller';
import { segment } from './lib/segment';
import createMetaRPCHandler from './lib/createMetaRPCHandler';
import {
  addHexPrefix,
  getMethodDataName,
  previousValueComparator,
} from './lib/util';
import createMetamaskMiddleware from './lib/createMetamaskMiddleware';
import { hardwareKeyringBuilderFactory } from './lib/hardware-keyring-builder-factory';
import EncryptionPublicKeyController from './controllers/encryption-public-key';
import AppMetadataController from './controllers/app-metadata';

import {
  getCaveatSpecifications,
  diffMap,
  getPermissionBackgroundApiMethods,
  getPermissionSpecifications,
  getPermittedAccountsByOrigin,
  getPermittedChainsByOrigin,
  NOTIFICATION_NAMES,
  unrestrictedMethods,
  PermissionNames,
  getRemovedAuthorizations,
  getChangedAuthorizations,
  getAuthorizedScopesByOrigin,
  getPermittedAccountsForScopesByOrigin,
  getOriginsWithSessionProperty,
} from './controllers/permissions';
import { MetaMetricsDataDeletionController } from './controllers/metametrics-data-deletion/metametrics-data-deletion';
import { DataDeletionService } from './services/data-deletion-service';
import createRPCMethodTrackingMiddleware from './lib/createRPCMethodTrackingMiddleware';
import { updateCurrentLocale } from './translate';
import { TrezorOffscreenBridge } from './lib/offscreen-bridge/trezor-offscreen-bridge';
import { LedgerOffscreenBridge } from './lib/offscreen-bridge/ledger-offscreen-bridge';
///: BEGIN:ONLY_INCLUDE_IF(keyring-snaps)
import { snapKeyringBuilder, getAccountsBySnapId } from './lib/snap-keyring';
///: END:ONLY_INCLUDE_IF
import { encryptorFactory } from './lib/encryptor-factory';
import { addDappTransaction, addTransaction } from './lib/transaction/util';
///: BEGIN:ONLY_INCLUDE_IF(build-main,build-beta,build-flask)
import { addTypedMessage, addPersonalMessage } from './lib/signature/util';
///: END:ONLY_INCLUDE_IF
import { LatticeKeyringOffscreen } from './lib/offscreen-bridge/lattice-offscreen-keyring';
import { WeakRefObjectMap } from './lib/WeakRefObjectMap';
import {
  METAMASK_CAIP_MULTICHAIN_PROVIDER,
  METAMASK_COOKIE_HANDLER,
  METAMASK_EIP_1193_PROVIDER,
} from './constants/stream';

// Notification controllers
import { createTxVerificationMiddleware } from './lib/tx-verification/tx-verification-middleware';
import {
  updateSecurityAlertResponse,
  validateRequestWithPPOM,
} from './lib/ppom/ppom-util';
import createEvmMethodsToNonEvmAccountReqFilterMiddleware from './lib/createEvmMethodsToNonEvmAccountReqFilterMiddleware';
import { isEthAddress } from './lib/multichain/address';

import { decodeTransactionData } from './lib/transaction/decode/util';
import createTracingMiddleware from './lib/createTracingMiddleware';
import createOriginThrottlingMiddleware from './lib/createOriginThrottlingMiddleware';
import { PatchStore } from './lib/PatchStore';
import { sanitizeUIState } from './lib/state-utils';
import { walletCreateSession } from './lib/rpc-method-middleware/handlers/wallet-createSession';
import BridgeStatusController from './controllers/bridge-status/bridge-status-controller';
import { BRIDGE_STATUS_CONTROLLER_NAME } from './controllers/bridge-status/constants';
import {
  rejectAllApprovals,
  rejectOriginApprovals,
} from './lib/approval/utils';
import {
  handleBridgeTransactionComplete,
  handleBridgeTransactionFailed,
  handleTransactionFailedTypeBridge,
} from './lib/bridge-status/metrics';
import { InstitutionalSnapControllerInit } from './controller-init/institutional-snap/institutional-snap-controller-init';
import {
  ///: BEGIN:ONLY_INCLUDE_IF(multichain)
  MultichainAssetsControllerInit,
  MultichainTransactionsControllerInit,
  MultichainBalancesControllerInit,
  MultichainAssetsRatesControllerInit,
  ///: END:ONLY_INCLUDE_IF
  MultichainNetworkControllerInit,
} from './controller-init/multichain';
import {
  AssetsContractControllerInit,
  NftControllerInit,
  NftDetectionControllerInit,
  TokenRatesControllerInit,
} from './controller-init/assets';
import { TransactionControllerInit } from './controller-init/confirmations/transaction-controller-init';
import { PPOMControllerInit } from './controller-init/confirmations/ppom-controller-init';
import { initControllers } from './controller-init/utils';
import {
  CronjobControllerInit,
  ExecutionServiceInit,
  RateLimitControllerInit,
  SnapControllerInit,
  SnapInsightsControllerInit,
  SnapInterfaceControllerInit,
  SnapsRegistryInit,
} from './controller-init/snaps';
import { AuthenticationControllerInit } from './controller-init/identity/authentication-controller-init';
import { UserStorageControllerInit } from './controller-init/identity/user-storage-controller-init';
import { DeFiPositionsControllerInit } from './controller-init/defi-positions/defi-positions-controller-init';
import {
  getCallsStatus,
  getCapabilities,
  processSendCalls,
} from './lib/transaction/eip5792';
import { NotificationServicesControllerInit } from './controller-init/notifications/notification-services-controller-init';
import { NotificationServicesPushControllerInit } from './controller-init/notifications/notification-services-push-controller-init';
import {
  onRpcEndpointUnavailable,
  onRpcEndpointDegraded,
} from './lib/network-controller/messenger-action-handlers';
import { getIsQuicknodeEndpointUrl } from './lib/network-controller/utils';

export const METAMASK_CONTROLLER_EVENTS = {
  // Fired after state changes that impact the extension badge (unapproved msg count)
  // The process of updating the badge happens in app/scripts/background.js.
  UPDATE_BADGE: 'updateBadge',
  DECRYPT_MESSAGE_MANAGER_UPDATE_BADGE: 'DecryptMessageManager:updateBadge',
  ENCRYPTION_PUBLIC_KEY_MANAGER_UPDATE_BADGE:
    'EncryptionPublicKeyManager:updateBadge',
  // TODO: Add this and similar enums to the `controllers` repo and export them
  APPROVAL_STATE_CHANGE: 'ApprovalController:stateChange',
  APP_STATE_UNLOCK_CHANGE: 'AppStateController:unlockChange',
  METAMASK_NOTIFICATIONS_LIST_UPDATED:
    'NotificationServicesController:notificationsListUpdated',
  METAMASK_NOTIFICATIONS_MARK_AS_READ:
    'NotificationServicesController:markNotificationsAsRead',
};

// Types of APIs
const API_TYPE = {
  EIP1193: 'eip-1193',
  CAIP_MULTICHAIN: 'caip-multichain',
};

// stream channels
const PHISHING_SAFELIST = 'metamask-phishing-safelist';

const environmentMappingForRemoteFeatureFlag = {
  [ENVIRONMENT.DEVELOPMENT]: EnvironmentType.Development,
  [ENVIRONMENT.RELEASE_CANDIDATE]: EnvironmentType.ReleaseCandidate,
  [ENVIRONMENT.PRODUCTION]: EnvironmentType.Production,
};

const buildTypeMappingForRemoteFeatureFlag = {
  flask: DistributionType.Flask,
  main: DistributionType.Main,
  beta: DistributionType.Beta,
};

export default class MetamaskController extends EventEmitter {
  /**
   * @param {object} opts
   */
  constructor(opts) {
    super();

    const { isFirstMetaMaskControllerSetup } = opts;

    this.defaultMaxListeners = 20;

    this.sendUpdate = debounce(
      this.privateSendUpdate.bind(this),
      MILLISECOND * 200,
    );
    this.opts = opts;
    this.extension = opts.browser;
    this.platform = opts.platform;
    this.notificationManager = opts.notificationManager;
    const initState = opts.initState || {};
    const version = process.env.METAMASK_VERSION;
    this.recordFirstTimeInfo(initState);
    this.featureFlags = opts.featureFlags;

    // this keeps track of how many "controllerStream" connections are open
    // the only thing that uses controller connections are open metamask UI instances
    this.activeControllerConnections = 0;

    this.offscreenPromise = opts.offscreenPromise ?? Promise.resolve();

    this.getRequestAccountTabIds = opts.getRequestAccountTabIds;
    this.getOpenMetamaskTabsIds = opts.getOpenMetamaskTabsIds;

    this.initializeChainlist();

    this.controllerMessenger = new Messenger();

    this.loggingController = new LoggingController({
      messenger: this.controllerMessenger.getRestricted({
        name: 'LoggingController',
        allowedActions: [],
        allowedEvents: [],
      }),
      state: initState.LoggingController,
    });

    // instance of a class that wraps the extension's storage local API.
    this.localStoreApiWrapper = opts.persistanceManager;

    this.currentMigrationVersion = opts.currentMigrationVersion;

    // observable state store
    this.store = new ComposableObservableStore({
      state: initState,
      controllerMessenger: this.controllerMessenger,
      persist: true,
    });

    // external connections by origin
    // Do not modify directly. Use the associated methods.
    this.connections = {};

    // lock to ensure only one vault created at once
    this.createVaultMutex = new Mutex();

    this.extension.runtime.onInstalled.addListener((details) => {
      if (details.reason === 'update') {
        if (version === '8.1.0') {
          this.platform.openExtensionInBrowser();
        }
        this.loggingController.add({
          type: LogType.GenericLog,
          data: {
            event: LOG_EVENT.VERSION_UPDATE,
            previousVersion: details.previousVersion,
            version,
          },
        });
      }
    });

    this.appMetadataController = new AppMetadataController({
      state: initState.AppMetadataController,
      messenger: this.controllerMessenger.getRestricted({
        name: 'AppMetadataController',
        allowedActions: [],
        allowedEvents: [],
      }),
      currentMigrationVersion: this.currentMigrationVersion,
      currentAppVersion: version,
    });

    this.approvalController = new ApprovalController({
      messenger: this.controllerMessenger.getRestricted({
        name: 'ApprovalController',
      }),
      showApprovalRequest: opts.showUserConfirmation,
      typesExcludedFromRateLimiting: [
        ApprovalType.PersonalSign,
        ApprovalType.EthSignTypedData,
        ApprovalType.Transaction,
        ApprovalType.WatchAsset,
        ApprovalType.EthGetEncryptionPublicKey,
        ApprovalType.EthDecrypt,
        // Exclude Smart TX Status Page from rate limiting to allow sequential transactions
        SMART_TRANSACTION_CONFIRMATION_TYPES.showSmartTransactionStatusPage,
      ],
    });

    ///: BEGIN:ONLY_INCLUDE_IF(build-mmi)
    this.mmiConfigurationController = new MmiConfigurationController({
      initState: initState.MmiConfigurationController,
      mmiConfigurationServiceUrl: process.env.MMI_CONFIGURATION_SERVICE_URL,
    });
    ///: END:ONLY_INCLUDE_IF

    const networkControllerMessenger = this.controllerMessenger.getRestricted({
      name: 'NetworkController',
    });

    let initialNetworkControllerState = initState.NetworkController;
    if (!initialNetworkControllerState) {
      initialNetworkControllerState = getDefaultNetworkControllerState();

      const networks =
        initialNetworkControllerState.networkConfigurationsByChainId;

<<<<<<< HEAD
      // Note: Consider changing `getDefaultNetworkControllerState`
      // on the controller side to include some of these tweaks.
      networks[CHAIN_IDS.MAINNET].name = MAINNET_DISPLAY_NAME;
      delete networks[CHAIN_IDS.GOERLI];
      delete networks[CHAIN_IDS.LINEA_GOERLI];

      // Due to the MegaETH Testnet not being included in getDefaultNetworkControllerState().
      // and it is not using Infura as a provider, we need to add it manually.
      networks[CHAIN_IDS.MEGAETH_TESTNET] = cloneDeep(
        DEFAULT_CUSTOM_TESTNET_MAP[CHAIN_IDS.MEGAETH_TESTNET],
      );

      // Add failovers for default Infura RPC endpoints
      networks[CHAIN_IDS.MAINNET].rpcEndpoints[0].failoverUrls =
        getFailoverUrlsForInfuraNetwork('ethereum-mainnet');
      networks[CHAIN_IDS.LINEA_MAINNET].rpcEndpoints[0].failoverUrls =
        getFailoverUrlsForInfuraNetwork('linea-mainnet');

=======
      // TODO: It should be done on NetworkController level
>>>>>>> 732fe09e
      Object.values(networks).forEach((network) => {
        const id = network.rpcEndpoints[0].networkClientId;
        // Process only if the default network has a corresponding networkClientId in BlockExplorerUrl.
        if (hasProperty(BlockExplorerUrl, id)) {
          network.blockExplorerUrls = [BlockExplorerUrl[id]];
        }
        network.defaultBlockExplorerUrlIndex = 0;
      });

      let network;
      if (process.env.IN_TEST) {
        network = {
          chainId: CHAIN_IDS.LOCALHOST,
          name: 'Localhost 8545',
          nativeCurrency: 'ETH',
          blockExplorerUrls: [],
          defaultRpcEndpointIndex: 0,
          rpcEndpoints: [
            {
              networkClientId: 'networkConfigurationId',
              url: 'http://localhost:8545',
              type: 'custom',
            },
          ],
        };
        networks[CHAIN_IDS.LOCALHOST] = network;
      } else if (
        process.env.METAMASK_DEBUG ||
        process.env.METAMASK_ENVIRONMENT === 'test'
      ) {
        network = networks[CHAIN_IDS.SEPOLIA];
      } else {
        network = networks[CHAIN_IDS.MAINNET];
      }

      initialNetworkControllerState.selectedNetworkClientId =
        network.rpcEndpoints[network.defaultRpcEndpointIndex].networkClientId;
    }

    // Fix the network controller state (selectedNetworkClientId) if it is invalid and report the error
    if (
      initialNetworkControllerState.networkConfigurationsByChainId &&
      !Object.values(
        initialNetworkControllerState.networkConfigurationsByChainId,
      )
        .flatMap((networkConfiguration) =>
          networkConfiguration.rpcEndpoints.map(
            (rpcEndpoint) => rpcEndpoint.networkClientId,
          ),
        )
        .includes(initialNetworkControllerState.selectedNetworkClientId)
    ) {
      captureException(
        new Error(
          `NetworkController state is invalid: \`selectedNetworkClientId\` '${initialNetworkControllerState.selectedNetworkClientId}' does not refer to an RPC endpoint within a network configuration`,
        ),
      );

      initialNetworkControllerState.selectedNetworkClientId =
        initialNetworkControllerState.networkConfigurationsByChainId[
          CHAIN_IDS.MAINNET
        ].rpcEndpoints[0].networkClientId;
    }

    this.networkController = new NetworkController({
      messenger: networkControllerMessenger,
      state: initialNetworkControllerState,
      infuraProjectId: opts.infuraProjectId,
      getBlockTrackerOptions: () => ({
        pollingInterval: 20 * SECOND,
        // The retry timeout is pretty short by default, and if the endpoint is
        // down, it will end up exhausting the max number of consecutive
        // failures quickly.
        retryTimeout: 20 * SECOND,
      }),
<<<<<<< HEAD
      getRpcServiceOptions: (rpcEndpointUrl) => {
        const maxRetries = 4;
        const commonOptions = {
          fetch: globalThis.fetch.bind(globalThis),
          btoa: globalThis.btoa.bind(globalThis),
        };

        if (getIsQuicknodeEndpointUrl(rpcEndpointUrl)) {
          return {
            ...commonOptions,
            policyOptions: {
              maxRetries,
              // When we fail over to Quicknode, we expect it to be down at
              // first while it is being automatically activated. If an endpoint
              // is down, the failover logic enters a "cooldown period" of 30
              // minutes. We'd really rather not enter that for Quicknode, so
              // keep retrying longer.
              maxConsecutiveFailures: (maxRetries + 1) * 14,
            },
          };
        }

        return {
          ...commonOptions,
          policyOptions: {
            maxRetries,
            // Ensure that the circuit does not break too quickly.
            maxConsecutiveFailures: (maxRetries + 1) * 7,
          },
        };
      },
=======
      additionalDefaultNetworks: [ChainId['megaeth-testnet']],
>>>>>>> 732fe09e
    });
    networkControllerMessenger.subscribe(
      'NetworkController:rpcEndpointUnavailable',
      async ({ chainId, endpointUrl, error }) => {
        onRpcEndpointUnavailable({
          chainId,
          endpointUrl,
          error,
          infuraProjectId: opts.infuraProjectId,
          trackEvent: this.metaMetricsController.trackEvent.bind(
            this.metaMetricsController,
          ),
        });
      },
    );
    networkControllerMessenger.subscribe(
      'NetworkController:rpcEndpointDegraded',
      async ({ chainId, endpointUrl }) => {
        onRpcEndpointDegraded({
          chainId,
          endpointUrl,
          infuraProjectId: opts.infuraProjectId,
          trackEvent: this.metaMetricsController.trackEvent.bind(
            this.metaMetricsController,
          ),
        });
      },
    );
    this.networkController.initializeProvider();

    if (process.env.MULTICHAIN_API) {
      this.multichainSubscriptionManager = new MultichainSubscriptionManager({
        getNetworkClientById: this.networkController.getNetworkClientById.bind(
          this.networkController,
        ),
        findNetworkClientIdByChainId:
          this.networkController.findNetworkClientIdByChainId.bind(
            this.networkController,
          ),
      });
      this.multichainMiddlewareManager = new MultichainMiddlewareManager();
    }
    this.provider =
      this.networkController.getProviderAndBlockTracker().provider;
    this.blockTracker =
      this.networkController.getProviderAndBlockTracker().blockTracker;
    this.deprecatedNetworkVersions = {};

    const accountsControllerMessenger = this.controllerMessenger.getRestricted({
      name: 'AccountsController',
      allowedEvents: [
        'SnapController:stateChange',
        'KeyringController:accountRemoved',
        'KeyringController:stateChange',
        'SnapKeyring:accountAssetListUpdated',
        'SnapKeyring:accountBalancesUpdated',
        'SnapKeyring:accountTransactionsUpdated',
        'MultichainNetworkController:networkDidChange',
      ],
      allowedActions: [
        'KeyringController:getState',
        'KeyringController:getKeyringsByType',
      ],
    });

    this.accountsController = new AccountsController({
      messenger: accountsControllerMessenger,
      state: initState.AccountsController,
    });

    const preferencesMessenger = this.controllerMessenger.getRestricted({
      name: 'PreferencesController',
      allowedActions: [
        'AccountsController:setSelectedAccount',
        'AccountsController:getSelectedAccount',
        'AccountsController:getAccountByAddress',
        'AccountsController:setAccountName',
        'NetworkController:getState',
      ],
      allowedEvents: ['AccountsController:stateChange'],
    });

    this.preferencesController = new PreferencesController({
      state: {
        currentLocale: opts.initLangCode ?? '',
        ...initState.PreferencesController,
      },
      messenger: preferencesMessenger,
    });

    const tokenListMessenger = this.controllerMessenger.getRestricted({
      name: 'TokenListController',
      allowedActions: ['NetworkController:getNetworkClientById'],
      allowedEvents: ['NetworkController:stateChange'],
    });

    this.tokenListController = new TokenListController({
      chainId: this.#getGlobalChainId({
        metamask: this.networkController.state,
      }),
      preventPollingOnNetworkRestart: !this.#isTokenListPollingRequired(
        this.preferencesController.state,
      ),
      messenger: tokenListMessenger,
      state: initState.TokenListController,
    });

    const tokensControllerMessenger = this.controllerMessenger.getRestricted({
      name: 'TokensController',
      allowedActions: [
        'ApprovalController:addRequest',
        'NetworkController:getNetworkClientById',
        'AccountsController:getSelectedAccount',
        'AccountsController:getAccount',
      ],
      allowedEvents: [
        'NetworkController:networkDidChange',
        'AccountsController:selectedEvmAccountChange',
        'PreferencesController:stateChange',
        'TokenListController:stateChange',
        'NetworkController:stateChange',
      ],
    });
    this.tokensController = new TokensController({
      state: initState.TokensController,
      provider: this.provider,
      messenger: tokensControllerMessenger,
      chainId: this.#getGlobalChainId(),
    });

    const metaMetricsControllerMessenger =
      this.controllerMessenger.getRestricted({
        name: 'MetaMetricsController',
        allowedActions: [
          'PreferencesController:getState',
          'NetworkController:getState',
          'NetworkController:getNetworkClientById',
        ],
        allowedEvents: [
          'PreferencesController:stateChange',
          'NetworkController:networkDidChange',
        ],
      });
    this.metaMetricsController = new MetaMetricsController({
      state: initState.MetaMetricsController,
      messenger: metaMetricsControllerMessenger,
      segment,
      version: process.env.METAMASK_VERSION,
      environment: process.env.METAMASK_ENVIRONMENT,
      extension: this.extension,
      captureException,
    });

    this.on('update', (update) => {
      this.metaMetricsController.handleMetaMaskStateUpdate(update);
    });

    const dataDeletionService = new DataDeletionService();
    const metaMetricsDataDeletionMessenger =
      this.controllerMessenger.getRestricted({
        name: 'MetaMetricsDataDeletionController',
        allowedActions: ['MetaMetricsController:getState'],
        allowedEvents: [],
      });
    this.metaMetricsDataDeletionController =
      new MetaMetricsDataDeletionController({
        dataDeletionService,
        messenger: metaMetricsDataDeletionMessenger,
        state: initState.metaMetricsDataDeletionController,
      });

    const gasFeeMessenger = this.controllerMessenger.getRestricted({
      name: 'GasFeeController',
      allowedActions: [
        'NetworkController:getEIP1559Compatibility',
        'NetworkController:getNetworkClientById',
        'NetworkController:getState',
      ],
      allowedEvents: ['NetworkController:stateChange'],
    });

    const gasApiBaseUrl = process.env.SWAPS_USE_DEV_APIS
      ? GAS_DEV_API_BASE_URL
      : GAS_API_BASE_URL;

    this.gasFeeController = new GasFeeController({
      state: initState.GasFeeController,
      interval: 10000,
      messenger: gasFeeMessenger,
      clientId: SWAPS_CLIENT_ID,
      getProvider: () =>
        this.networkController.getProviderAndBlockTracker().provider,
      onNetworkDidChange: (eventHandler) => {
        networkControllerMessenger.subscribe(
          'NetworkController:networkDidChange',
          () => eventHandler(this.networkController.state),
        );
      },
      getCurrentNetworkEIP1559Compatibility:
        this.networkController.getEIP1559Compatibility.bind(
          this.networkController,
        ),
      getCurrentAccountEIP1559Compatibility:
        this.getCurrentAccountEIP1559Compatibility.bind(this),
      legacyAPIEndpoint: `${gasApiBaseUrl}/networks/<chain_id>/gasPrices`,
      EIP1559APIEndpoint: `${gasApiBaseUrl}/networks/<chain_id>/suggestedGasFees`,
      getCurrentNetworkLegacyGasAPICompatibility: () => {
        const chainId = this.#getGlobalChainId();
        return chainId === CHAIN_IDS.BSC;
      },
      getChainId: () => this.#getGlobalChainId(),
    });

    this.appStateController = new AppStateController({
      addUnlockListener: this.on.bind(this, 'unlock'),
      isUnlocked: this.isUnlocked.bind(this),
      state: initState.AppStateController,
      onInactiveTimeout: () => this.setLocked(),
      messenger: this.controllerMessenger.getRestricted({
        name: 'AppStateController',
        allowedActions: [
          `${this.approvalController.name}:addRequest`,
          `${this.approvalController.name}:acceptRequest`,
          `PreferencesController:getState`,
        ],
        allowedEvents: [
          `KeyringController:qrKeyringStateChange`,
          'PreferencesController:stateChange',
        ],
      }),
      extension: this.extension,
    });

    const currencyRateMessenger = this.controllerMessenger.getRestricted({
      name: 'CurrencyRateController',
      allowedActions: [`${this.networkController.name}:getNetworkClientById`],
    });
    this.currencyRateController = new CurrencyRateController({
      includeUsdRate: true,
      messenger: currencyRateMessenger,
      state: initState.CurrencyController,
    });
    const initialFetchMultiExchangeRate =
      this.currencyRateController.fetchMultiExchangeRate.bind(
        this.currencyRateController,
      );
    this.currencyRateController.fetchMultiExchangeRate = (...args) => {
      if (this.preferencesController.state.useCurrencyRateCheck) {
        return initialFetchMultiExchangeRate(...args);
      }
      return {
        conversionRate: null,
        usdConversionRate: null,
      };
    };

    const tokenBalancesMessenger = this.controllerMessenger.getRestricted({
      name: 'TokenBalancesController',
      allowedActions: [
        'NetworkController:getState',
        'NetworkController:getNetworkClientById',
        'TokensController:getState',
        'PreferencesController:getState',
        'AccountsController:getSelectedAccount',
      ],
      allowedEvents: [
        'PreferencesController:stateChange',
        'TokensController:stateChange',
        'NetworkController:stateChange',
      ],
    });

    this.tokenBalancesController = new TokenBalancesController({
      messenger: tokenBalancesMessenger,
      state: initState.TokenBalancesController,
      interval: 30000,
    });

    const phishingControllerMessenger = this.controllerMessenger.getRestricted({
      name: 'PhishingController',
    });

    this.phishingController = new PhishingController({
      messenger: phishingControllerMessenger,
      state: initState.PhishingController,
      hotlistRefreshInterval: process.env.IN_TEST ? 5 * SECOND : undefined,
      stalelistRefreshInterval: process.env.IN_TEST ? 30 * SECOND : undefined,
    });

    const announcementMessenger = this.controllerMessenger.getRestricted({
      name: 'AnnouncementController',
    });

    this.announcementController = new AnnouncementController({
      messenger: announcementMessenger,
      allAnnouncements: UI_NOTIFICATIONS,
      state: initState.AnnouncementController,
    });

    const networkOrderMessenger = this.controllerMessenger.getRestricted({
      name: 'NetworkOrderController',
      allowedEvents: ['NetworkController:stateChange'],
    });
    this.networkOrderController = new NetworkOrderController({
      messenger: networkOrderMessenger,
      state: initState.NetworkOrderController,
    });

    const accountOrderMessenger = this.controllerMessenger.getRestricted({
      name: 'AccountOrderController',
    });
    this.accountOrderController = new AccountOrderController({
      messenger: accountOrderMessenger,
      state: initState.AccountOrderController,
    });

    const multichainRatesControllerMessenger =
      this.controllerMessenger.getRestricted({
        name: 'RatesController',
      });
    this.multichainRatesController = new RatesController({
      state: initState.MultichainRatesController,
      messenger: multichainRatesControllerMessenger,
      includeUsdRate: true,
      fetchMultiExchangeRate,
    });

    this.controllerMessenger.subscribe(
      'PreferencesController:stateChange',
      previousValueComparator((prevState, currState) => {
        const { useCurrencyRateCheck: prevUseCurrencyRateCheck } = prevState;
        const { useCurrencyRateCheck: currUseCurrencyRateCheck } = currState;
        if (currUseCurrencyRateCheck && !prevUseCurrencyRateCheck) {
          this.tokenRatesController.enable();
        } else if (!currUseCurrencyRateCheck && prevUseCurrencyRateCheck) {
          this.tokenRatesController.disable();
        }
      }, this.preferencesController.state),
    );

    this.ensController = new EnsController({
      messenger: this.controllerMessenger.getRestricted({
        name: 'EnsController',
        allowedActions: [
          'NetworkController:getNetworkClientById',
          'NetworkController:getState',
        ],
        allowedEvents: [],
      }),
      onNetworkDidChange: networkControllerMessenger.subscribe.bind(
        networkControllerMessenger,
        'NetworkController:networkDidChange',
      ),
    });

    const onboardingControllerMessenger =
      this.controllerMessenger.getRestricted({
        name: 'OnboardingController',
        allowedActions: [],
        allowedEvents: [],
      });
    this.onboardingController = new OnboardingController({
      messenger: onboardingControllerMessenger,
      state: initState.OnboardingController,
    });

    let additionalKeyrings = [keyringBuilderFactory(QRHardwareKeyring)];

    const keyringOverrides = this.opts.overrides?.keyrings;

    if (isManifestV3 === false) {
      const additionalKeyringTypes = [
        keyringOverrides?.lattice || LatticeKeyring,
        QRHardwareKeyring,
      ];

      const additionalBridgedKeyringTypes = [
        {
          keyring: keyringOverrides?.trezor || TrezorKeyring,
          bridge: keyringOverrides?.trezorBridge || TrezorConnectBridge,
        },
        {
          keyring: keyringOverrides?.oneKey || OneKeyKeyring,
          bridge: keyringOverrides?.oneKeyBridge || TrezorConnectBridge,
        },
        {
          keyring: keyringOverrides?.ledger || LedgerKeyring,
          bridge: keyringOverrides?.ledgerBridge || LedgerIframeBridge,
        },
      ];

      additionalKeyrings = additionalKeyringTypes.map((keyringType) =>
        keyringBuilderFactory(keyringType),
      );

      additionalBridgedKeyringTypes.forEach((keyringType) =>
        additionalKeyrings.push(
          hardwareKeyringBuilderFactory(
            keyringType.keyring,
            keyringType.bridge,
          ),
        ),
      );
    } else {
      additionalKeyrings.push(
        hardwareKeyringBuilderFactory(
          TrezorKeyring,
          keyringOverrides?.trezorBridge || TrezorOffscreenBridge,
        ),
        hardwareKeyringBuilderFactory(
          OneKeyKeyring,
          keyringOverrides?.oneKey || TrezorOffscreenBridge,
        ),
        hardwareKeyringBuilderFactory(
          LedgerKeyring,
          keyringOverrides?.ledgerBridge || LedgerOffscreenBridge,
        ),
        keyringBuilderFactory(LatticeKeyringOffscreen),
      );
    }

    ///: BEGIN:ONLY_INCLUDE_IF(build-mmi)
    for (const custodianType of Object.keys(CUSTODIAN_TYPES)) {
      additionalKeyrings.push(
        mmiKeyringBuilderFactory(CUSTODIAN_TYPES[custodianType].keyringClass, {
          mmiConfigurationController: this.mmiConfigurationController,
          captureException,
        }),
      );
    }
    ///: END:ONLY_INCLUDE_IF

    ///: BEGIN:ONLY_INCLUDE_IF(keyring-snaps)
    const snapKeyringBuildMessenger = this.controllerMessenger.getRestricted({
      name: 'SnapKeyring',
      allowedActions: [
        'ApprovalController:addRequest',
        'ApprovalController:acceptRequest',
        'ApprovalController:rejectRequest',
        'ApprovalController:startFlow',
        'ApprovalController:endFlow',
        'ApprovalController:showSuccess',
        'ApprovalController:showError',
        'PhishingController:test',
        'PhishingController:maybeUpdateState',
        'KeyringController:getAccounts',
        'AccountsController:setSelectedAccount',
        'AccountsController:getAccountByAddress',
        'AccountsController:setAccountName',
        'AccountsController:listMultichainAccounts',
        'SnapController:handleRequest',
        'SnapController:get',
        'PreferencesController:getState',
      ],
    });

    // Necessary to persist the keyrings and update the accounts both within the keyring controller and accounts controller
    const persistAndUpdateAccounts = async () => {
      await this.keyringController.persistAllKeyrings();
      await this.accountsController.updateAccounts();
    };

    additionalKeyrings.push(
      snapKeyringBuilder(snapKeyringBuildMessenger, {
        persistKeyringHelper: () => persistAndUpdateAccounts(),
        removeAccountHelper: (address) => this.removeAccount(address),
        trackEvent: (...args) => this.metaMetricsController.trackEvent(...args),
      }),
    );

    ///: END:ONLY_INCLUDE_IF

    const keyringControllerMessenger = this.controllerMessenger.getRestricted({
      name: 'KeyringController',
    });

    this.keyringController = new KeyringController({
      cacheEncryptionKey: true,
      keyringBuilders: additionalKeyrings,
      state: initState.KeyringController,
      encryptor: opts.encryptor || encryptorFactory(600_000),
      messenger: keyringControllerMessenger,
    });

    this.controllerMessenger.subscribe('KeyringController:unlock', () =>
      this._onUnlock(),
    );
    this.controllerMessenger.subscribe('KeyringController:lock', () =>
      this._onLock(),
    );

    this.controllerMessenger.subscribe(
      'KeyringController:stateChange',
      (state) => {
        this._onKeyringControllerUpdate(state);
      },
    );

    this.permissionController = new PermissionController({
      messenger: this.controllerMessenger.getRestricted({
        name: 'PermissionController',
        allowedActions: [
          `${this.approvalController.name}:addRequest`,
          `${this.approvalController.name}:hasRequest`,
          `${this.approvalController.name}:acceptRequest`,
          `${this.approvalController.name}:rejectRequest`,
          `SnapController:getPermitted`,
          `SnapController:install`,
          `SubjectMetadataController:getSubjectMetadata`,
        ],
      }),
      state: initState.PermissionController,
      caveatSpecifications: getCaveatSpecifications({
        listAccounts: this.accountsController.listAccounts.bind(
          this.accountsController,
        ),
        findNetworkClientIdByChainId:
          this.networkController.findNetworkClientIdByChainId.bind(
            this.networkController,
          ),
        isNonEvmScopeSupported: this.controllerMessenger.call.bind(
          this.controllerMessenger,
          'MultichainRouter:isSupportedScope',
        ),
        getNonEvmAccountAddresses: this.controllerMessenger.call.bind(
          this.controllerMessenger,
          'MultichainRouter:getSupportedAccounts',
        ),
      }),
      permissionSpecifications: {
        ...getPermissionSpecifications(),
        ...this.getSnapPermissionSpecifications(),
      },
      unrestrictedMethods,
    });

    this.selectedNetworkController = new SelectedNetworkController({
      messenger: this.controllerMessenger.getRestricted({
        name: 'SelectedNetworkController',
        allowedActions: [
          'NetworkController:getNetworkClientById',
          'NetworkController:getState',
          'NetworkController:getSelectedNetworkClient',
          'PermissionController:hasPermissions',
          'PermissionController:getSubjectNames',
        ],
        allowedEvents: [
          'NetworkController:stateChange',
          'PermissionController:stateChange',
        ],
      }),
      state: initState.SelectedNetworkController,
      useRequestQueuePreference: true,
      onPreferencesStateChange: () => {
        // noop
        // we have removed the ability to toggle the useRequestQueue preference
        // both useRequestQueue and onPreferencesStateChange will be removed
        // once mobile supports per dapp network selection
        // see https://github.com/MetaMask/core/pull/5065#issue-2736965186
      },
      domainProxyMap: new WeakRefObjectMap(),
    });

    this.permissionLogController = new PermissionLogController({
      messenger: this.controllerMessenger.getRestricted({
        name: 'PermissionLogController',
      }),
      restrictedMethods: new Set(Object.keys(RestrictedMethods)),
      state: initState.PermissionLogController,
    });

    this.subjectMetadataController = new SubjectMetadataController({
      messenger: this.controllerMessenger.getRestricted({
        name: 'SubjectMetadataController',
        allowedActions: [`${this.permissionController.name}:hasPermissions`],
      }),
      state: initState.SubjectMetadataController,
      subjectCacheLimit: 100,
    });

    // @TODO(snaps): This fixes an issue where `withKeyring` would lock the `KeyringController` mutex.
    // That meant that if a snap requested a keyring operation (like requesting entropy) while the `KeyringController` was locked,
    // it would cause a deadlock.
    // This is a temporary fix until we can refactor how we handle requests to the Snaps Keyring.
    const withSnapKeyring = async (operation) => {
      const keyring = await this.getSnapKeyring();

      return operation({ keyring });
    };

    const multichainRouterMessenger = this.controllerMessenger.getRestricted({
      name: 'MultichainRouter',
      allowedActions: [
        `SnapController:getAll`,
        `SnapController:handleRequest`,
        `${this.permissionController.name}:getPermissions`,
        `AccountsController:listMultichainAccounts`,
      ],
      allowedEvents: [],
    });

    this.multichainRouter = new MultichainRouter({
      messenger: multichainRouterMessenger,
      withSnapKeyring,
    });

    // account tracker watches balances, nonces, and any code at their address
    this.accountTrackerController = new AccountTrackerController({
      state: { accounts: {} },
      messenger: this.controllerMessenger.getRestricted({
        name: 'AccountTrackerController',
        allowedActions: [
          'AccountsController:getSelectedAccount',
          'NetworkController:getState',
          'NetworkController:getNetworkClientById',
          'OnboardingController:getState',
          'PreferencesController:getState',
        ],
        allowedEvents: [
          'AccountsController:selectedEvmAccountChange',
          'OnboardingController:stateChange',
          'KeyringController:accountRemoved',
        ],
      }),
      provider: this.provider,
      blockTracker: this.blockTracker,
      getNetworkIdentifier: (providerConfig) => {
        const { type, rpcUrl } =
          providerConfig ??
          getProviderConfig({
            metamask: this.networkController.state,
          });
        return type === NETWORK_TYPES.RPC ? rpcUrl : type;
      },
    });

    // start and stop polling for balances based on activeControllerConnections
    this.on('controllerConnectionChanged', (activeControllerConnections) => {
      const { completedOnboarding } = this.onboardingController.state;
      if (activeControllerConnections > 0 && completedOnboarding) {
        this.triggerNetworkrequests();
      } else {
        this.stopNetworkRequests();
      }
    });

    this.controllerMessenger.subscribe(
      `${this.onboardingController.name}:stateChange`,
      previousValueComparator(async (prevState, currState) => {
        const { completedOnboarding: prevCompletedOnboarding } = prevState;
        const { completedOnboarding: currCompletedOnboarding } = currState;
        if (!prevCompletedOnboarding && currCompletedOnboarding) {
          const { address } = this.accountsController.getSelectedAccount();

          ///: BEGIN:ONLY_INCLUDE_IF(solana)
          await this._addSolanaAccount();
          ///: END:ONLY_INCLUDE_IF
          await this._addAccountsWithBalance();

          this.postOnboardingInitialization();
          this.triggerNetworkrequests();

          // execute once the token detection on the post-onboarding
          await this.tokenDetectionController.detectTokens({
            selectedAddress: address,
          });
        }
      }, this.onboardingController.state),
    );

    const tokenDetectionControllerMessenger =
      this.controllerMessenger.getRestricted({
        name: 'TokenDetectionController',
        allowedActions: [
          'AccountsController:getAccount',
          'AccountsController:getSelectedAccount',
          'KeyringController:getState',
          'NetworkController:getNetworkClientById',
          'NetworkController:getNetworkConfigurationByNetworkClientId',
          'NetworkController:getState',
          'PreferencesController:getState',
          'TokenListController:getState',
          'TokensController:getState',
          'TokensController:addDetectedTokens',
        ],
        allowedEvents: [
          'AccountsController:selectedEvmAccountChange',
          'KeyringController:lock',
          'KeyringController:unlock',
          'NetworkController:networkDidChange',
          'PreferencesController:stateChange',
          'TokenListController:stateChange',
        ],
      });

    this.tokenDetectionController = new TokenDetectionController({
      messenger: tokenDetectionControllerMessenger,
      getBalancesInSingleCall: (...args) =>
        this.assetsContractController.getBalancesInSingleCall(...args),
      trackMetaMetricsEvent: this.metaMetricsController.trackEvent.bind(
        this.metaMetricsController,
      ),
      useAccountsAPI: true,
      platform: 'extension',
    });

    const addressBookControllerMessenger =
      this.controllerMessenger.getRestricted({
        name: 'AddressBookController',
        allowedActions: [],
        allowedEvents: [],
      });

    this.addressBookController = new AddressBookController({
      messenger: addressBookControllerMessenger,
      state: initState.AddressBookController,
    });

    this.alertController = new AlertController({
      state: initState.AlertController,
      messenger: this.controllerMessenger.getRestricted({
        name: 'AlertController',
        allowedEvents: ['AccountsController:selectedAccountChange'],
        allowedActions: ['AccountsController:getSelectedAccount'],
      }),
    });

    ///: BEGIN:ONLY_INCLUDE_IF(build-mmi)
    this.custodyController = new CustodyController({
      initState: initState.CustodyController,
      captureException,
    });
    this.institutionalFeaturesController = new InstitutionalFeaturesController({
      initState: initState.InstitutionalFeaturesController,
      showConfirmRequest: opts.showUserConfirmation,
    });
    this.transactionUpdateController = new TransactionUpdateController({
      initState: initState.TransactionUpdateController,
      getCustodyKeyring: this.getCustodyKeyringIfExists.bind(this),
      mmiConfigurationController: this.mmiConfigurationController,
      captureException,
    });
    ///: END:ONLY_INCLUDE_IF

    this.backup = new Backup({
      preferencesController: this.preferencesController,
      addressBookController: this.addressBookController,
      accountsController: this.accountsController,
      networkController: this.networkController,
      trackMetaMetricsEvent: this.metaMetricsController.trackEvent.bind(
        this.metaMetricsController,
      ),
    });

    // This gets used as a ...spread parameter in two places: new TransactionController() and createRPCMethodTrackingMiddleware()
    this.snapAndHardwareMetricsParams = {
      getSelectedAccount: this.accountsController.getSelectedAccount.bind(
        this.accountsController,
      ),
      getAccountType: this.getAccountType.bind(this),
      getDeviceModel: this.getDeviceModel.bind(this),
      getHardwareTypeForMetric: this.getHardwareTypeForMetric.bind(this),
      snapAndHardwareMessenger: this.controllerMessenger.getRestricted({
        name: 'SnapAndHardwareMessenger',
        allowedActions: [
          'KeyringController:getKeyringForAccount',
          'SnapController:get',
          'AccountsController:getSelectedAccount',
        ],
      }),
    };

    this._addBridgeStatusControllerListeners();

    this.decryptMessageController = new DecryptMessageController({
      getState: this.getState.bind(this),
      messenger: this.controllerMessenger.getRestricted({
        name: 'DecryptMessageController',
        allowedActions: [
          `${this.approvalController.name}:addRequest`,
          `${this.approvalController.name}:acceptRequest`,
          `${this.approvalController.name}:rejectRequest`,
          `${this.keyringController.name}:decryptMessage`,
        ],
        allowedEvents: [
          'DecryptMessageManager:stateChange',
          'DecryptMessageManager:unapprovedMessage',
        ],
      }),
      managerMessenger: this.controllerMessenger.getRestricted({
        name: 'DecryptMessageManager',
      }),
      metricsEvent: this.metaMetricsController.trackEvent.bind(
        this.metaMetricsController,
      ),
    });

    this.encryptionPublicKeyController = new EncryptionPublicKeyController({
      messenger: this.controllerMessenger.getRestricted({
        name: 'EncryptionPublicKeyController',
        allowedActions: [
          `${this.approvalController.name}:addRequest`,
          `${this.approvalController.name}:acceptRequest`,
          `${this.approvalController.name}:rejectRequest`,
        ],
        allowedEvents: [
          'EncryptionPublicKeyManager:stateChange',
          'EncryptionPublicKeyManager:unapprovedMessage',
        ],
      }),
      managerMessenger: this.controllerMessenger.getRestricted({
        name: 'EncryptionPublicKeyManager',
      }),
      getEncryptionPublicKey:
        this.keyringController.getEncryptionPublicKey.bind(
          this.keyringController,
        ),
      getAccountKeyringType: this.keyringController.getAccountKeyringType.bind(
        this.keyringController,
      ),
      getState: this.getState.bind(this),
      metricsEvent: this.metaMetricsController.trackEvent.bind(
        this.metaMetricsController,
      ),
    });

    this.signatureController = new SignatureController({
      messenger: this.controllerMessenger.getRestricted({
        name: 'SignatureController',
        allowedActions: [
          `${this.accountsController.name}:getState`,
          `${this.approvalController.name}:addRequest`,
          `${this.keyringController.name}:signMessage`,
          `${this.keyringController.name}:signPersonalMessage`,
          `${this.keyringController.name}:signTypedMessage`,
          `${this.loggingController.name}:add`,
          `${this.networkController.name}:getNetworkClientById`,
        ],
      }),
      trace,
      decodingApiUrl: process.env.DECODING_API_URL,
      isDecodeSignatureRequestEnabled: () =>
        this.preferencesController.state.useTransactionSimulations,
    });

    this.signatureController.hub.on(
      'cancelWithReason',
      ({ metadata: message, reason }) => {
        this.metaMetricsController.trackEvent({
          event: reason,
          category: MetaMetricsEventCategory.Transactions,
          properties: {
            action: 'Sign Request',
            type: message.type,
          },
        });
      },
    );

    ///: BEGIN:ONLY_INCLUDE_IF(build-mmi)
    const transactionMetricsRequest = this.getTransactionMetricsRequest();

    const mmiControllerMessenger = this.controllerMessenger.getRestricted({
      name: 'MMIController',
      allowedActions: [
        'AccountsController:getAccountByAddress',
        'AccountsController:setAccountName',
        'AccountsController:listAccounts',
        'AccountsController:getSelectedAccount',
        'AccountsController:setSelectedAccount',
        'MetaMetricsController:getState',
        'NetworkController:getState',
        'NetworkController:setActiveNetwork',
      ],
    });

    this.mmiController = new MMIController({
      messenger: mmiControllerMessenger,
      mmiConfigurationController: this.mmiConfigurationController,
      keyringController: this.keyringController,
      appStateController: this.appStateController,
      transactionUpdateController: this.transactionUpdateController,
      custodyController: this.custodyController,
      getState: this.getState.bind(this),
      getPendingNonce: this.getPendingNonce.bind(this),
      accountTrackerController: this.accountTrackerController,
      networkController: this.networkController,
      metaMetricsController: this.metaMetricsController,
      permissionController: this.permissionController,
      signatureController: this.signatureController,
      platform: this.platform,
      extension: this.extension,
      getTransactions: (...args) => this.txController.getTransactions(...args),
      setTxStatusSigned: (id) =>
        this.txController.updateCustodialTransaction(id, {
          status: TransactionStatus.signed,
        }),
      setTxStatusSubmitted: (id) =>
        this.txController.updateCustodialTransaction(id, {
          status: TransactionStatus.submitted,
        }),
      setTxStatusFailed: (id, reason) =>
        this.txController.updateCustodialTransaction(id, {
          status: TransactionStatus.failed,
          errorMessage: reason,
        }),
      trackTransactionEvents: handleMMITransactionUpdate.bind(
        null,
        transactionMetricsRequest,
      ),
      updateTransaction: (txMeta, note) =>
        this.txController.updateTransaction(txMeta, note),
      updateTransactionHash: (id, hash) =>
        this.txController.updateCustodialTransaction(id, { hash }),
      setChannelId: (channelId) =>
        this.institutionalFeaturesController.setChannelId(channelId),
      setConnectionRequest: (payload) =>
        this.institutionalFeaturesController.setConnectionRequest(payload),
    });
    ///: END:ONLY_INCLUDE_IF

    const swapsControllerMessenger = this.controllerMessenger.getRestricted({
      name: 'SwapsController',
      // TODO: allow these internal calls once GasFeeController and TransactionController
      // export these action types and register its action handlers
      // allowedActions: [
      //   'GasFeeController:getEIP1559GasFeeEstimates',
      //   'TransactionController:getLayer1GasFee',
      // ],
      allowedActions: [
        'NetworkController:getState',
        'NetworkController:getNetworkClientById',
        'TokenRatesController:getState',
      ],
      allowedEvents: [],
    });

    this.swapsController = new SwapsController(
      {
        messenger: swapsControllerMessenger,
        getBufferedGasLimit: async (txMeta, multiplier) => {
          const { gas: gasLimit, simulationFails } =
            await this.txController.estimateGasBuffered(
              txMeta.txParams,
              multiplier,
              this.#getGlobalNetworkClientId(),
            );

          return { gasLimit, simulationFails };
        },
        // TODO: Remove once GasFeeController exports this action type
        getEIP1559GasFeeEstimates:
          this.gasFeeController.fetchGasFeeEstimates.bind(
            this.gasFeeController,
          ),
        // TODO: Remove once TransactionController exports this action type
        getLayer1GasFee: (...args) =>
          this.txController.getLayer1GasFee(...args),
        trackMetaMetricsEvent: this.metaMetricsController.trackEvent.bind(
          this.metaMetricsController,
        ),
      },
      initState.SwapsController,
    );

    const bridgeControllerMessenger = this.controllerMessenger.getRestricted({
      name: BRIDGE_CONTROLLER_NAME,
      allowedActions: [
        'AccountsController:getSelectedMultichainAccount',
        'SnapController:handleRequest',
        'NetworkController:getState',
        'NetworkController:getNetworkClientById',
        'NetworkController:findNetworkClientIdByChainId',
        'TokenRatesController:getState',
        'MultichainAssetsRatesController:getState',
        'CurrencyRateController:getState',
      ],
      allowedEvents: [],
    });
    this.bridgeController = new BridgeController({
      messenger: bridgeControllerMessenger,
      clientId: BridgeClientId.EXTENSION,
      // TODO: Remove once TransactionController exports this action type
      getLayer1GasFee: (...args) => this.txController.getLayer1GasFee(...args),
      fetchFn: async (url, { headers, signal, ...requestOptions }) =>
        await fetchWithCache({
          url,
          fetchOptions: { method: 'GET', headers, signal },
          ...requestOptions,
        }),
      // eslint-disable-next-line no-empty-function
      trackMetaMetricsFn: () => {
        // TODO implement these when ready to start tracking new unified swap events
      },
      config: {
        customBridgeApiBaseUrl: BRIDGE_API_BASE_URL,
      },
    });

    const bridgeStatusControllerMessenger =
      this.controllerMessenger.getRestricted({
        name: BRIDGE_STATUS_CONTROLLER_NAME,
        allowedActions: [
          'AccountsController:getSelectedMultichainAccount',
          'NetworkController:getNetworkClientById',
          'NetworkController:findNetworkClientIdByChainId',
          'NetworkController:getState',
          'TransactionController:getState',
        ],
        allowedEvents: [],
      });
    this.bridgeStatusController = new BridgeStatusController({
      messenger: bridgeStatusControllerMessenger,
      state: initState.BridgeStatusController,
    });

    const smartTransactionsControllerMessenger =
      this.controllerMessenger.getRestricted({
        name: 'SmartTransactionsController',
        allowedActions: [
          'NetworkController:getNetworkClientById',
          'NetworkController:getState',
        ],
        allowedEvents: ['NetworkController:stateChange'],
      });
    this.smartTransactionsController = new SmartTransactionsController({
      supportedChainIds: getAllowedSmartTransactionsChainIds(),
      clientId: ClientId.Extension,
      getNonceLock: (address) =>
        this.txController.getNonceLock(
          address,
          this.#getGlobalNetworkClientId(),
        ),
      confirmExternalTransaction: (...args) =>
        this.txController.confirmExternalTransaction(...args),
      trackMetaMetricsEvent: this.metaMetricsController.trackEvent.bind(
        this.metaMetricsController,
      ),
      state: initState.SmartTransactionsController,
      messenger: smartTransactionsControllerMessenger,
      getTransactions: (...args) => this.txController.getTransactions(...args),
      updateTransaction: (...args) =>
        this.txController.updateTransaction(...args),
      getFeatureFlags: () => {
        const state = this._getMetaMaskState();
        return getFeatureFlagsByChainId(state);
      },
      getMetaMetricsProps: async () => {
        const selectedAddress =
          this.accountsController.getSelectedAccount().address;
        const accountHardwareType = await this.getHardwareTypeForMetric(
          selectedAddress,
        );
        const accountType = await this.getAccountType(selectedAddress);
        const deviceModel = await this.getDeviceModel(selectedAddress);
        return {
          accountHardwareType,
          accountType,
          deviceModel,
        };
      },
    });

    const isExternalNameSourcesEnabled = () =>
      this.preferencesController.state.useExternalNameSources;

    this.nameController = new NameController({
      messenger: this.controllerMessenger.getRestricted({
        name: 'NameController',
        allowedActions: [],
      }),
      providers: [
        new ENSNameProvider({
          reverseLookup: this.ensController.reverseResolveAddress.bind(
            this.ensController,
          ),
        }),
        new EtherscanNameProvider({ isEnabled: isExternalNameSourcesEnabled }),
        new TokenNameProvider({ isEnabled: isExternalNameSourcesEnabled }),
        new LensNameProvider({ isEnabled: isExternalNameSourcesEnabled }),
        new SnapsNameProvider({
          messenger: this.controllerMessenger.getRestricted({
            name: 'SnapsNameProvider',
            allowedActions: [
              'SnapController:getAll',
              'SnapController:get',
              'SnapController:handleRequest',
              'PermissionController:getState',
            ],
          }),
        }),
      ],
      state: initState.NameController,
    });

    const petnamesBridgeMessenger = this.controllerMessenger.getRestricted({
      name: 'PetnamesBridge',
      allowedEvents: [
        'NameController:stateChange',
        'AccountsController:stateChange',
        'AddressBookController:stateChange',
      ],
      allowedActions: ['AccountsController:listAccounts'],
    });

    new AddressBookPetnamesBridge({
      addressBookController: this.addressBookController,
      nameController: this.nameController,
      messenger: petnamesBridgeMessenger,
    }).init();

    new AccountIdentitiesPetnamesBridge({
      nameController: this.nameController,
      messenger: petnamesBridgeMessenger,
    }).init();

    this.userOperationController = new UserOperationController({
      entrypoint: process.env.EIP_4337_ENTRYPOINT,
      getGasFeeEstimates: this.gasFeeController.fetchGasFeeEstimates.bind(
        this.gasFeeController,
      ),
      messenger: this.controllerMessenger.getRestricted({
        name: 'UserOperationController',
        allowedActions: [
          'ApprovalController:addRequest',
          'NetworkController:getNetworkClientById',
          'KeyringController:prepareUserOperation',
          'KeyringController:patchUserOperation',
          'KeyringController:signUserOperation',
        ],
      }),
      state: initState.UserOperationController,
    });

    this.userOperationController.hub.on(
      'user-operation-added',
      this._onUserOperationAdded.bind(this),
    );

    this.userOperationController.hub.on(
      'transaction-updated',
      this._onUserOperationTransactionUpdated.bind(this),
    );

    // ensure AccountTrackerController updates balances after network change
    networkControllerMessenger.subscribe(
      'NetworkController:networkDidChange',
      () => {
        this.accountTrackerController.updateAccounts();
      },
    );

    // RemoteFeatureFlagController has subscription for preferences changes
    this.controllerMessenger.subscribe(
      'PreferencesController:stateChange',
      previousValueComparator((prevState, currState) => {
        const { useExternalServices: prevUseExternalServices } = prevState;
        const { useExternalServices: currUseExternalServices } = currState;
        if (currUseExternalServices && !prevUseExternalServices) {
          this.remoteFeatureFlagController.enable();
          this.remoteFeatureFlagController.updateRemoteFeatureFlags();
        } else if (!currUseExternalServices && prevUseExternalServices) {
          this.remoteFeatureFlagController.disable();
        }
      }, this.preferencesController.state),
    );

    // Initialize RemoteFeatureFlagController
    const remoteFeatureFlagControllerMessenger =
      this.controllerMessenger.getRestricted({
        name: 'RemoteFeatureFlagController',
        allowedActions: [],
        allowedEvents: [],
      });
    remoteFeatureFlagControllerMessenger.subscribe(
      'RemoteFeatureFlagController:stateChange',
      (isRpcFailoverEnabled) => {
        if (isRpcFailoverEnabled) {
          console.log(
            '[RemoteFeatureFlagController:stateChange] isRpcFailoverEnabled = ',
            isRpcFailoverEnabled,
            ', enabling RPC failover',
          );
          this.networkController.enableRpcFailover();
        } else {
          console.log(
            '[RemoteFeatureFlagController:stateChange] isRpcFailoverEnabled = ',
            isRpcFailoverEnabled,
            ', disabling RPC failover',
          );
          this.networkController.disableRpcFailover();
        }
      },
      (state) => state.remoteFeatureFlags.walletFrameworkRpcFailoverEnabled,
    );
    this.remoteFeatureFlagController = new RemoteFeatureFlagController({
      messenger: remoteFeatureFlagControllerMessenger,
      fetchInterval: 15 * 60 * 1000, // 15 minutes in milliseconds
      disabled: !this.preferencesController.state.useExternalServices,
      getMetaMetricsId: () => this.metaMetricsController.getMetaMetricsId(),
      clientConfigApiService: new ClientConfigApiService({
        fetch: globalThis.fetch.bind(globalThis),
        config: {
          client: ClientType.Extension,
          distribution:
            this._getConfigForRemoteFeatureFlagRequest().distribution,
          environment: this._getConfigForRemoteFeatureFlagRequest().environment,
        },
      }),
    });

    const existingControllers = [
      this.networkController,
      this.preferencesController,
      this.gasFeeController,
      this.onboardingController,
      this.keyringController,
      ///: BEGIN:ONLY_INCLUDE_IF(build-mmi)
      this.transactionUpdateController,
      ///: END:ONLY_INCLUDE_IF
      this.smartTransactionsController,
    ];

    /** @type {import('./controller-init/utils').InitFunctions} */
    const controllerInitFunctions = {
      ExecutionService: ExecutionServiceInit,
      InstitutionalSnapController: InstitutionalSnapControllerInit,
      RateLimitController: RateLimitControllerInit,
      SnapsRegistry: SnapsRegistryInit,
      SnapController: SnapControllerInit,
      SnapInsightsController: SnapInsightsControllerInit,
      SnapInterfaceController: SnapInterfaceControllerInit,
      CronjobController: CronjobControllerInit,
      PPOMController: PPOMControllerInit,
      TransactionController: TransactionControllerInit,
      NftController: NftControllerInit,
      AssetsContractController: AssetsContractControllerInit,
      NftDetectionController: NftDetectionControllerInit,
      TokenRatesController: TokenRatesControllerInit,
      ///: BEGIN:ONLY_INCLUDE_IF(multichain)
      MultichainAssetsController: MultichainAssetsControllerInit,
      MultichainAssetsRatesController: MultichainAssetsRatesControllerInit,
      MultichainBalancesController: MultichainBalancesControllerInit,
      MultichainTransactionsController: MultichainTransactionsControllerInit,
      ///: END:ONLY_INCLUDE_IF
      MultichainNetworkController: MultichainNetworkControllerInit,
      AuthenticationController: AuthenticationControllerInit,
      UserStorageController: UserStorageControllerInit,
      NotificationServicesController: NotificationServicesControllerInit,
      NotificationServicesPushController:
        NotificationServicesPushControllerInit,
      DeFiPositionsController: DeFiPositionsControllerInit,
    };

    const {
      controllerApi,
      controllerMemState,
      controllerPersistedState,
      controllersByName,
    } = this.#initControllers({
      existingControllers,
      initFunctions: controllerInitFunctions,
      initState,
    });

    this.controllerApi = controllerApi;
    this.controllerMemState = controllerMemState;
    this.controllerPersistedState = controllerPersistedState;
    this.controllersByName = controllersByName;

    // Backwards compatibility for existing references
    this.cronjobController = controllersByName.CronjobController;
    this.rateLimitController = controllersByName.RateLimitController;
    this.snapController = controllersByName.SnapController;
    this.snapInsightsController = controllersByName.SnapInsightsController;
    this.snapInterfaceController = controllersByName.SnapInterfaceController;
    this.snapsRegistry = controllersByName.SnapsRegistry;
    this.ppomController = controllersByName.PPOMController;
    this.txController = controllersByName.TransactionController;
    this.nftController = controllersByName.NftController;
    this.nftDetectionController = controllersByName.NftDetectionController;
    this.assetsContractController = controllersByName.AssetsContractController;
    ///: BEGIN:ONLY_INCLUDE_IF(multichain)
    this.multichainAssetsController =
      controllersByName.MultichainAssetsController;
    this.multichainBalancesController =
      controllersByName.MultichainBalancesController;
    this.multichainTransactionsController =
      controllersByName.MultichainTransactionsController;
    this.multichainAssetsRatesController =
      controllersByName.MultichainAssetsRatesController;
    ///: END:ONLY_INCLUDE_IF
    this.tokenRatesController = controllersByName.TokenRatesController;
    this.multichainNetworkController =
      controllersByName.MultichainNetworkController;
    this.authenticationController = controllersByName.AuthenticationController;
    this.userStorageController = controllersByName.UserStorageController;
    this.notificationServicesController =
      controllersByName.NotificationServicesController;
    this.notificationServicesPushController =
      controllersByName.NotificationServicesPushController;
    this.deFiPositionsController = controllersByName.DeFiPositionsController;

    this.notificationServicesController.init();

    this.controllerMessenger.subscribe(
      'TransactionController:transactionStatusUpdated',
      ({ transactionMeta }) => {
        this._onFinishedTransaction(transactionMeta);
      },
    );

    this.controllerMessenger.subscribe(
      'NotificationServicesPushController:onNewNotifications',
      (notification) => {
        this.metaMetricsController.trackEvent({
          category: MetaMetricsEventCategory.PushNotifications,
          event: MetaMetricsEventName.PushNotificationReceived,
          properties: {
            notification_id: notification.id,
            notification_type: notification.type,
            chain_id: notification?.chain_id,
          },
        });
      },
    );
    this.controllerMessenger.subscribe(
      'NotificationServicesPushController:pushNotificationClicked',
      (notification) => {
        this.metaMetricsController.trackEvent({
          category: MetaMetricsEventCategory.PushNotifications,
          event: MetaMetricsEventName.PushNotificationClicked,
          properties: {
            notification_id: notification.id,
            notification_type: notification.type,
            chain_id: notification?.chain_id,
          },
        });
      },
    );

    this.metamaskMiddleware = createMetamaskMiddleware({
      static: {
        eth_syncing: false,
        web3_clientVersion: `MetaMask/v${version}`,
      },
      version,
      // account mgmt
      getAccounts: ({ origin: innerOrigin }) => {
        if (innerOrigin === ORIGIN_METAMASK) {
          const selectedAddress =
            this.accountsController.getSelectedAccount().address;
          return selectedAddress ? [selectedAddress] : [];
        } else if (this.isUnlocked()) {
          return this.getPermittedAccounts(innerOrigin);
        }
        return []; // changing this is a breaking change
      },
      // tx signing
      processTransaction: (transactionParams, dappRequest) =>
        addDappTransaction(
          this.getAddTransactionRequest({ transactionParams, dappRequest }),
        ),
      // msg signing
      ///: BEGIN:ONLY_INCLUDE_IF(build-main,build-beta,build-flask)

      processTypedMessage: (...args) =>
        addTypedMessage({
          signatureController: this.signatureController,
          signatureParams: args,
        }),
      processTypedMessageV3: (...args) =>
        addTypedMessage({
          signatureController: this.signatureController,
          signatureParams: args,
        }),
      processTypedMessageV4: (...args) =>
        addTypedMessage({
          signatureController: this.signatureController,
          signatureParams: args,
        }),
      processPersonalMessage: (...args) =>
        addPersonalMessage({
          signatureController: this.signatureController,
          signatureParams: args,
        }),
      ///: END:ONLY_INCLUDE_IF

      ///: BEGIN:ONLY_INCLUDE_IF(build-mmi)
      /* eslint-disable no-dupe-keys */
      processTypedMessage: this.mmiController.newUnsignedMessage.bind(
        this.mmiController,
      ),
      processTypedMessageV3: this.mmiController.newUnsignedMessage.bind(
        this.mmiController,
      ),
      processTypedMessageV4: this.mmiController.newUnsignedMessage.bind(
        this.mmiController,
      ),
      processPersonalMessage: this.mmiController.newUnsignedMessage.bind(
        this.mmiController,
      ),
      setTypedMessageInProgress:
        this.signatureController.setTypedMessageInProgress.bind(
          this.signatureController,
        ),
      setPersonalMessageInProgress:
        this.signatureController.setPersonalMessageInProgress.bind(
          this.signatureController,
        ),
      /* eslint-enable no-dupe-keys */
      ///: END:ONLY_INCLUDE_IF

      processEncryptionPublicKey:
        this.encryptionPublicKeyController.newRequestEncryptionPublicKey.bind(
          this.encryptionPublicKeyController,
        ),

      processDecryptMessage:
        this.decryptMessageController.newRequestDecryptMessage.bind(
          this.decryptMessageController,
        ),
      getPendingNonce: this.getPendingNonce.bind(this),
      getPendingTransactionByHash: (hash) =>
        this.txController.state.transactions.find(
          (meta) =>
            meta.hash === hash && meta.status === TransactionStatus.submitted,
        ),

      // EIP-5792
      processSendCalls: processSendCalls.bind(
        null,
        {
          addTransactionBatch: this.txController.addTransactionBatch.bind(
            this.txController,
          ),
          getDisabledUpgradeAccountsByChain:
            this.preferencesController.getDisabledUpgradeAccountsByChain.bind(
              this.preferencesController,
            ),
          getDismissSmartAccountSuggestionEnabled: () =>
            this.preferencesController.state.preferences
              .dismissSmartAccountSuggestionEnabled,
          isAtomicBatchSupported: this.txController.isAtomicBatchSupported.bind(
            this.txController,
          ),
          validateSecurity: (securityAlertId, request, chainId) =>
            validateRequestWithPPOM({
              chainId,
              ppomController: this.ppomController,
              request,
              securityAlertId,
              updateSecurityAlertResponse:
                this.updateSecurityAlertResponse.bind(this),
            }),
        },
        this.controllerMessenger,
      ),
      getCallsStatus: getCallsStatus.bind(null, this.controllerMessenger),
      getCapabilities: getCapabilities.bind(null, {
        getDisabledUpgradeAccountsByChain:
          this.preferencesController.getDisabledUpgradeAccountsByChain.bind(
            this.preferencesController,
          ),
        getDismissSmartAccountSuggestionEnabled: () =>
          this.preferencesController.state.preferences
            .dismissSmartAccountSuggestionEnabled,
        isAtomicBatchSupported: this.txController.isAtomicBatchSupported.bind(
          this.txController,
        ),
      }),
    });

    // ensure isClientOpenAndUnlocked is updated when memState updates
    this.on('update', (memState) => this._onStateUpdate(memState));

    /**
     * All controllers in Memstore but not in store. They are not persisted.
     * On chrome profile re-start, they will be re-initialized.
     */
    const resetOnRestartStore = {
      AccountTracker: this.accountTrackerController,
      TokenRatesController: this.tokenRatesController,
      DecryptMessageController: this.decryptMessageController,
      EncryptionPublicKeyController: this.encryptionPublicKeyController,
      SignatureController: this.signatureController,
      SwapsController: this.swapsController,
      BridgeController: this.bridgeController,
      BridgeStatusController: this.bridgeStatusController,
      EnsController: this.ensController,
      ApprovalController: this.approvalController,
    };

    this.store.updateStructure({
      AccountsController: this.accountsController,
      AppStateController: this.appStateController,
      AppMetadataController: this.appMetadataController,
      KeyringController: this.keyringController,
      PreferencesController: this.preferencesController,
      MetaMetricsController: this.metaMetricsController,
      MetaMetricsDataDeletionController: this.metaMetricsDataDeletionController,
      AddressBookController: this.addressBookController,
      CurrencyController: this.currencyRateController,
      MultichainNetworkController: this.multichainNetworkController,
      NetworkController: this.networkController,
      AlertController: this.alertController,
      OnboardingController: this.onboardingController,
      PermissionController: this.permissionController,
      PermissionLogController: this.permissionLogController,
      SubjectMetadataController: this.subjectMetadataController,
      AnnouncementController: this.announcementController,
      NetworkOrderController: this.networkOrderController,
      AccountOrderController: this.accountOrderController,
      GasFeeController: this.gasFeeController,
      TokenListController: this.tokenListController,
      TokensController: this.tokensController,
      TokenBalancesController: this.tokenBalancesController,
      SmartTransactionsController: this.smartTransactionsController,
      NftController: this.nftController,
      PhishingController: this.phishingController,
      SelectedNetworkController: this.selectedNetworkController,
      LoggingController: this.loggingController,
      MultichainRatesController: this.multichainRatesController,
      ///: BEGIN:ONLY_INCLUDE_IF(build-mmi)
      CustodyController: this.custodyController.store,
      InstitutionalFeaturesController:
        this.institutionalFeaturesController.store,
      MmiConfigurationController: this.mmiConfigurationController.store,
      ///: END:ONLY_INCLUDE_IF
      NameController: this.nameController,
      UserOperationController: this.userOperationController,
      // Notification Controllers
      AuthenticationController: this.authenticationController,
      UserStorageController: this.userStorageController,
      NotificationServicesController: this.notificationServicesController,
      NotificationServicesPushController:
        this.notificationServicesPushController,
      RemoteFeatureFlagController: this.remoteFeatureFlagController,
      DeFiPositionsController: this.deFiPositionsController,
      ...resetOnRestartStore,
      ...controllerPersistedState,
    });

    this.memStore = new ComposableObservableStore({
      config: {
        AccountsController: this.accountsController,
        AppStateController: this.appStateController,
        AppMetadataController: this.appMetadataController,
        ///: BEGIN:ONLY_INCLUDE_IF(multichain)
        MultichainAssetsController: this.multichainAssetsController,
        MultichainBalancesController: this.multichainBalancesController,
        MultichainTransactionsController: this.multichainTransactionsController,
        MultichainAssetsRatesController: this.multichainAssetsRatesController,
        ///: END:ONLY_INCLUDE_IF
        TokenRatesController: this.tokenRatesController,
        MultichainNetworkController: this.multichainNetworkController,
        NetworkController: this.networkController,
        KeyringController: this.keyringController,
        PreferencesController: this.preferencesController,
        MetaMetricsController: this.metaMetricsController,
        MetaMetricsDataDeletionController:
          this.metaMetricsDataDeletionController,
        AddressBookController: this.addressBookController,
        CurrencyController: this.currencyRateController,
        AlertController: this.alertController,
        OnboardingController: this.onboardingController,
        PermissionController: this.permissionController,
        PermissionLogController: this.permissionLogController,
        SubjectMetadataController: this.subjectMetadataController,
        AnnouncementController: this.announcementController,
        NetworkOrderController: this.networkOrderController,
        AccountOrderController: this.accountOrderController,
        GasFeeController: this.gasFeeController,
        TokenListController: this.tokenListController,
        TokensController: this.tokensController,
        TokenBalancesController: this.tokenBalancesController,
        SmartTransactionsController: this.smartTransactionsController,
        NftController: this.nftController,
        SelectedNetworkController: this.selectedNetworkController,
        LoggingController: this.loggingController,
        MultichainRatesController: this.multichainRatesController,
        SnapController: this.snapController,
        CronjobController: this.cronjobController,
        SnapsRegistry: this.snapsRegistry,
        SnapInterfaceController: this.snapInterfaceController,
        SnapInsightsController: this.snapInsightsController,
        ///: BEGIN:ONLY_INCLUDE_IF(build-mmi)
        CustodyController: this.custodyController.store,
        InstitutionalFeaturesController:
          this.institutionalFeaturesController.store,
        MmiConfigurationController: this.mmiConfigurationController.store,
        ///: END:ONLY_INCLUDE_IF
        NameController: this.nameController,
        UserOperationController: this.userOperationController,
        // Notification Controllers
        AuthenticationController: this.authenticationController,
        UserStorageController: this.userStorageController,
        NotificationServicesController: this.notificationServicesController,
        NotificationServicesPushController:
          this.notificationServicesPushController,
        RemoteFeatureFlagController: this.remoteFeatureFlagController,
        DeFiPositionsController: this.deFiPositionsController,
        ...resetOnRestartStore,
        ...controllerMemState,
      },
      controllerMessenger: this.controllerMessenger,
    });

    // if this is the first time, clear the state of by calling these methods
    const resetMethods = [
      this.accountTrackerController.resetState.bind(
        this.accountTrackerController,
      ),
      this.decryptMessageController.resetState.bind(
        this.decryptMessageController,
      ),
      this.encryptionPublicKeyController.resetState.bind(
        this.encryptionPublicKeyController,
      ),
      this.signatureController.resetState.bind(this.signatureController),
      this.swapsController.resetState.bind(this.swapsController),
      this.bridgeController.resetState.bind(this.bridgeController),
      this.ensController.resetState.bind(this.ensController),
      this.approvalController.clear.bind(this.approvalController),
      // WE SHOULD ADD TokenListController.resetState here too. But it's not implemented yet.
    ];

    if (isManifestV3) {
      if (isFirstMetaMaskControllerSetup === true) {
        this.resetStates(resetMethods);
        this.extension.storage.session.set({
          isFirstMetaMaskControllerSetup: false,
        });
      }
    } else {
      // it's always the first time in MV2
      this.resetStates(resetMethods);
    }

    // Automatic login via config password
    const password = process.env.PASSWORD;
    if (
      !this.isUnlocked() &&
      this.onboardingController.state.completedOnboarding &&
      password &&
      !process.env.IN_TEST
    ) {
      this._loginUser(password);
    } else {
      this._startUISync();
    }

    // Lazily update the store with the current extension environment
    this.extension.runtime.getPlatformInfo().then(({ os }) => {
      this.appStateController.setBrowserEnvironment(
        os,
        // This method is presently only supported by Firefox
        this.extension.runtime.getBrowserInfo === undefined
          ? 'chrome'
          : 'firefox',
      );
    });

    this.setupControllerEventSubscriptions();
    this.setupMultichainDataAndSubscriptions();

    // For more information about these legacy streams, see here:
    // https://github.com/MetaMask/metamask-extension/issues/15491
    // TODO:LegacyProvider: Delete
    this.publicConfigStore = this.createPublicConfigStore();

    // Multiple MetaMask instances launched warning
    this.extension.runtime.onMessageExternal.addListener(onMessageReceived);
    // Fire a ping message to check if other extensions are running
    checkForMultipleVersionsRunning();

    if (this.onboardingController.state.completedOnboarding) {
      this.postOnboardingInitialization();
    }
  }

  // Provides a method for getting feature flags for the multichain
  // initial rollout, such that we can remotely modify polling interval
  getInfuraFeatureFlags() {
    fetchWithCache({
      url: 'https://swap.api.cx.metamask.io/featureFlags',
      cacheRefreshTime: MINUTE * 20,
    })
      .then(this.onFeatureFlagResponseReceived)
      .catch((e) => {
        // API unreachable (?)
        log.warn('Feature flag endpoint is unreachable', e);
      });
  }

  onFeatureFlagResponseReceived(response) {
    const { multiChainAssets = {} } = response;
    const { pollInterval } = multiChainAssets;
    // Polling interval is provided in seconds
    if (pollInterval > 0) {
      this.tokenBalancesController.setIntervalLength(pollInterval * SECOND);
    }
  }

  postOnboardingInitialization() {
    const { usePhishDetect } = this.preferencesController.state;

    this.networkController.lookupNetwork();

    if (usePhishDetect) {
      this.phishingController.maybeUpdateState();
    }
  }

  triggerNetworkrequests() {
    this.#restartSmartTransactionPoller();
    this.tokenDetectionController.enable();
    this.getInfuraFeatureFlags();
  }

  stopNetworkRequests() {
    this.txController.stopIncomingTransactionPolling();
    this.tokenDetectionController.disable();
  }

  resetStates(resetMethods) {
    resetMethods.forEach((resetMethod) => {
      try {
        resetMethod();
      } catch (err) {
        console.error(err);
      }
    });
  }

  ///: BEGIN:ONLY_INCLUDE_IF(keyring-snaps)
  /**
   * Initialize the snap keyring if it is not present.
   *
   * @returns {SnapKeyring}
   */
  async getSnapKeyring() {
    // TODO: Use `withKeyring` instead
    let [snapKeyring] = this.keyringController.getKeyringsByType(
      KeyringType.snap,
    );
    if (!snapKeyring) {
      await this.keyringController.addNewKeyring(KeyringType.snap);
      // TODO: Use `withKeyring` instead
      [snapKeyring] = this.keyringController.getKeyringsByType(
        KeyringType.snap,
      );
    }
    return snapKeyring;
  }
  ///: END:ONLY_INCLUDE_IF

  trackInsightSnapView(snapId) {
    this.metaMetricsController.trackEvent({
      event: MetaMetricsEventName.InsightSnapViewed,
      category: MetaMetricsEventCategory.Snaps,
      properties: {
        snap_id: snapId,
      },
    });
  }

  /**
   * Get snap metadata from the current state without refreshing the registry database.
   *
   * @param {string} snapId - A snap id.
   * @returns The available metadata for the snap, if any.
   */
  _getSnapMetadata(snapId) {
    return this.snapsRegistry.state.database?.verifiedSnaps?.[snapId]?.metadata;
  }

  /**
   * Tracks snaps export usage.
   * Note: This function is throttled to 1 call per 60 seconds per snap id + handler combination.
   *
   * @param {string} snapId - The ID of the snap the handler is being triggered on.
   * @param {string} handler - The handler to trigger on the snap for the request.
   * @param {boolean} success - Whether the invocation was successful or not.
   * @param {string} origin - The origin of the request.
   */
  _trackSnapExportUsage = wrap(
    memoize(
      () =>
        throttle(
          (snapId, handler, success, origin) =>
            this.metaMetricsController.trackEvent({
              event: MetaMetricsEventName.SnapExportUsed,
              category: MetaMetricsEventCategory.Snaps,
              properties: {
                snap_id: snapId,
                export: handler,
                snap_category: this._getSnapMetadata(snapId)?.category,
                success,
                origin,
              },
            }),
          SECOND * 60,
        ),
      (snapId, handler, _, origin) => `${snapId}${handler}${origin}`,
    ),
    (getFunc, ...args) => getFunc(...args)(...args),
  );

  /**
   * Passes a JSON-RPC request object to the SnapController for execution.
   *
   * @param {object} args - A bag of options.
   * @param {string} args.snapId - The ID of the recipient snap.
   * @param {string} args.origin - The origin of the RPC request.
   * @param {string} args.handler - The handler to trigger on the snap for the request.
   * @param {object} args.request - The JSON-RPC request object.
   * @returns The result of the JSON-RPC request.
   */
  async handleSnapRequest(args) {
    try {
      const response = await this.controllerMessenger.call(
        'SnapController:handleRequest',
        args,
      );
      this._trackSnapExportUsage(args.snapId, args.handler, true, args.origin);
      return response;
    } catch (error) {
      this._trackSnapExportUsage(args.snapId, args.handler, false, args.origin);
      throw error;
    }
  }

  /**
   * Gets the currently selected locale from the PreferencesController.
   *
   * @returns The currently selected locale.
   */
  getLocale() {
    const { currentLocale } = this.preferencesController.state;

    return currentLocale;
  }

  /**
   * Gets a subset of preferences from the PreferencesController to pass to a snap.
   *
   * @returns {object} A subset of preferences.
   */
  getPreferences() {
    const {
      preferences,
      securityAlertsEnabled,
      useCurrencyRateCheck,
      useTransactionSimulations,
      useTokenDetection,
      useMultiAccountBalanceChecker,
      openSeaEnabled,
      useNftDetection,
    } = this.preferencesController.state;

    return {
      privacyMode: preferences.privacyMode,
      securityAlertsEnabled,
      useCurrencyRateCheck,
      useTransactionSimulations,
      useTokenDetection,
      useMultiAccountBalanceChecker,
      openSeaEnabled,
      useNftDetection,
    };
  }

  /**
   * Constructor helper for getting Snap permission specifications.
   */
  getSnapPermissionSpecifications() {
    return {
      ...buildSnapEndowmentSpecifications(Object.keys(ExcludedSnapEndowments)),
      ...buildSnapRestrictedMethodSpecifications(
        Object.keys(ExcludedSnapPermissions),
        {
          getPreferences: () => {
            const locale = this.getLocale();
            const currency = this.currencyRateController.state.currentCurrency;
            const {
              privacyMode,
              securityAlertsEnabled,
              useCurrencyRateCheck,
              useTransactionSimulations,
              useTokenDetection,
              useMultiAccountBalanceChecker,
              openSeaEnabled,
              useNftDetection,
            } = this.getPreferences();
            return {
              locale,
              currency,
              hideBalances: privacyMode,
              useSecurityAlerts: securityAlertsEnabled,
              useExternalPricingData: useCurrencyRateCheck,
              simulateOnChainActions: useTransactionSimulations,
              useTokenDetection,
              batchCheckBalances: useMultiAccountBalanceChecker,
              displayNftMedia: openSeaEnabled,
              useNftDetection,
            };
          },
          clearSnapState: this.controllerMessenger.call.bind(
            this.controllerMessenger,
            'SnapController:clearSnapState',
          ),
          getMnemonic: async (source) => {
            if (!source) {
              return this.getPrimaryKeyringMnemonic();
            }

            try {
              const { type, mnemonic } = await this.controllerMessenger.call(
                'KeyringController:withKeyring',
                {
                  id: source,
                },
                async ({ keyring }) => ({
                  type: keyring.type,
                  mnemonic: keyring.mnemonic,
                }),
              );

              if (type !== KeyringTypes.hd || !mnemonic) {
                // The keyring isn't guaranteed to have a mnemonic (e.g.,
                // hardware wallets, which can't be used as entropy sources),
                // so we throw an error if it doesn't.
                throw new Error(
                  `Entropy source with ID "${source}" not found.`,
                );
              }

              return mnemonic;
            } catch {
              throw new Error(`Entropy source with ID "${source}" not found.`);
            }
          },
          getMnemonicSeed: async (source) => {
            if (!source) {
              return this.getPrimaryKeyringMnemonicSeed();
            }

            try {
              const { type, seed } = await this.controllerMessenger.call(
                'KeyringController:withKeyring',
                {
                  id: source,
                },
                async ({ keyring }) => ({
                  type: keyring.type,
                  seed: keyring.seed,
                }),
              );

              if (type !== KeyringTypes.hd || !seed) {
                // The keyring isn't guaranteed to have a seed (e.g.,
                // hardware wallets, which can't be used as entropy sources),
                // so we throw an error if it doesn't.
                throw new Error(
                  `Entropy source with ID "${source}" not found.`,
                );
              }

              return seed;
            } catch {
              throw new Error(`Entropy source with ID "${source}" not found.`);
            }
          },
          getUnlockPromise: this.appStateController.getUnlockPromise.bind(
            this.appStateController,
          ),
          getSnap: this.controllerMessenger.call.bind(
            this.controllerMessenger,
            'SnapController:get',
          ),
          handleSnapRpcRequest: this.handleSnapRequest.bind(this),
          getSnapState: this.controllerMessenger.call.bind(
            this.controllerMessenger,
            'SnapController:getSnapState',
          ),
          requestUserApproval:
            this.approvalController.addAndShowApprovalRequest.bind(
              this.approvalController,
            ),
          showNativeNotification: (origin, args) =>
            this.controllerMessenger.call(
              'RateLimitController:call',
              origin,
              'showNativeNotification',
              origin,
              args.message,
            ),
          showInAppNotification: (origin, args) => {
            const { message, title, footerLink } = args;
            const notificationArgs = {
              interfaceId: args.content,
              message,
              title,
              footerLink,
            };
            return this.controllerMessenger.call(
              'RateLimitController:call',
              origin,
              'showInAppNotification',
              origin,
              notificationArgs,
            );
          },
          updateSnapState: this.controllerMessenger.call.bind(
            this.controllerMessenger,
            'SnapController:updateSnapState',
          ),
          maybeUpdatePhishingList: () => {
            const { usePhishDetect } = this.preferencesController.state;

            if (!usePhishDetect) {
              return;
            }

            this.controllerMessenger.call(
              'PhishingController:maybeUpdateState',
            );
          },
          isOnPhishingList: (url) => {
            const { usePhishDetect } = this.preferencesController.state;

            if (!usePhishDetect) {
              return false;
            }

            return this.controllerMessenger.call(
              'PhishingController:testOrigin',
              url,
            ).result;
          },
          createInterface: this.controllerMessenger.call.bind(
            this.controllerMessenger,
            'SnapInterfaceController:createInterface',
          ),
          getInterface: this.controllerMessenger.call.bind(
            this.controllerMessenger,
            'SnapInterfaceController:getInterface',
          ),
          // We don't currently use special cryptography for the extension client.
          getClientCryptography: () => ({}),
          ///: BEGIN:ONLY_INCLUDE_IF(keyring-snaps)
          getSnapKeyring: this.getSnapKeyring.bind(this),
          ///: END:ONLY_INCLUDE_IF
        },
      ),
    };
  }

  /**
   * Sets up BaseController V2 event subscriptions. Currently, this includes
   * the subscriptions necessary to notify permission subjects of account
   * changes.
   *
   * Some of the subscriptions in this method are Messenger selector
   * event subscriptions. See the relevant documentation for
   * `@metamask/base-controller` for more information.
   *
   * Note that account-related notifications emitted when the extension
   * becomes unlocked are handled in MetaMaskController._onUnlock.
   */
  setupControllerEventSubscriptions() {
    let lastSelectedAddress;
    let lastSelectedSolanaAccountAddress;

    if (process.env.MULTICHAIN_API) {
      // this throws if there is no solana account... perhaps we should handle this better at the controller level
      try {
        lastSelectedSolanaAccountAddress =
          this.accountsController.getSelectedMultichainAccount(
            MultichainNetworks.SOLANA,
          )?.address;
      } catch {
        // noop
      }
    }

    this.controllerMessenger.subscribe(
      'PreferencesController:stateChange',
      previousValueComparator(async (prevState, currState) => {
        const { currentLocale } = currState;
        this.#restartSmartTransactionPoller();

        await updateCurrentLocale(currentLocale);
        this.#checkTokenListPolling(currState, prevState);
      }, this.preferencesController.state),
    );

    this.controllerMessenger.subscribe(
      `${this.accountsController.name}:selectedAccountChange`,
      async (account) => {
        if (account.address && account.address !== lastSelectedAddress) {
          lastSelectedAddress = account.address;
          await this._onAccountChange(account.address);
        }
      },
    );

    // This handles account changes every time relevant permission state
    // changes, for any reason.
    this.controllerMessenger.subscribe(
      `${this.permissionController.name}:stateChange`,
      async (currentValue, previousValue) => {
        const changedAccounts = diffMap(currentValue, previousValue);

        for (const [origin, accounts] of changedAccounts.entries()) {
          this._notifyAccountsChange(origin, accounts);
        }
      },
      getPermittedAccountsByOrigin,
    );

    // This handles CAIP-25 authorization changes every time relevant permission state
    // changes, for any reason.
    if (process.env.MULTICHAIN_API) {
      // wallet_sessionChanged and eth_subscription setup/teardown
      this.controllerMessenger.subscribe(
        `${this.permissionController.name}:stateChange`,
        async (currentValue, previousValue) => {
          const changedAuthorizations = getChangedAuthorizations(
            currentValue,
            previousValue,
          );

          const removedAuthorizations = getRemovedAuthorizations(
            currentValue,
            previousValue,
          );

          // remove any existing notification subscriptions for removed authorizations
          for (const [
            origin,
            authorization,
          ] of removedAuthorizations.entries()) {
            const sessionScopes = getSessionScopes(authorization, {
              getNonEvmSupportedMethods:
                this.getNonEvmSupportedMethods.bind(this),
            });
            // if the eth_subscription notification is in the scope and eth_subscribe is in the methods
            // then remove middleware and unsubscribe
            Object.entries(sessionScopes).forEach(([scope, scopeObject]) => {
              if (
                scopeObject.notifications.includes('eth_subscription') &&
                scopeObject.methods.includes('eth_subscribe')
              ) {
                this.removeMultichainApiEthSubscriptionMiddleware({
                  scope,
                  origin,
                });
              }
            });
          }

          // add new notification subscriptions for added/changed authorizations
          for (const [
            origin,
            authorization,
          ] of changedAuthorizations.entries()) {
            const sessionScopes = getSessionScopes(authorization, {
              getNonEvmSupportedMethods:
                this.getNonEvmSupportedMethods.bind(this),
            });

            // if the eth_subscription notification is in the scope and eth_subscribe is in the methods
            // then get the subscriptionManager going for that scope
            Object.entries(sessionScopes).forEach(([scope, scopeObject]) => {
              if (
                scopeObject.notifications.includes('eth_subscription') &&
                scopeObject.methods.includes('eth_subscribe')
              ) {
                // for each tabId
                Object.values(this.connections[origin]).forEach(({ tabId }) => {
                  this.addMultichainApiEthSubscriptionMiddleware({
                    scope,
                    origin,
                    tabId,
                  });
                });
              } else {
                this.removeMultichainApiEthSubscriptionMiddleware({
                  scope,
                  origin,
                });
              }
            });
            this._notifyAuthorizationChange(origin, authorization);
          }
        },
        getAuthorizedScopesByOrigin,
      );

      // wallet_notify for solana accountChanged when permission changes
      this.controllerMessenger.subscribe(
        `${this.permissionController.name}:stateChange`,
        async (currentValue, previousValue) => {
          const origins = uniq([
            ...previousValue.keys(),
            ...currentValue.keys(),
          ]);
          origins.forEach((origin) => {
            const previousCaveatValue = previousValue.get(origin);
            const currentCaveatValue = currentValue.get(origin);

            const previousSolanaAccountChangedNotificationsEnabled = Boolean(
              previousCaveatValue?.sessionProperties?.[
                KnownSessionProperties.SolanaAccountChangedNotifications
              ],
            );
            const currentSolanaAccountChangedNotificationsEnabled = Boolean(
              currentCaveatValue?.sessionProperties?.[
                KnownSessionProperties.SolanaAccountChangedNotifications
              ],
            );

            if (
              !previousSolanaAccountChangedNotificationsEnabled &&
              !currentSolanaAccountChangedNotificationsEnabled
            ) {
              return;
            }

            const previousSolanaCaipAccountIds = previousCaveatValue
              ? getPermittedAccountsForScopes(previousCaveatValue, [
                  MultichainNetworks.SOLANA,
                  MultichainNetworks.SOLANA_DEVNET,
                  MultichainNetworks.SOLANA_TESTNET,
                ])
              : [];
            const previousNonUniqueSolanaHexAccountAddresses =
              previousSolanaCaipAccountIds.map((caipAccountId) => {
                const { address } = parseCaipAccountId(caipAccountId);
                return address;
              });
            const previousSolanaHexAccountAddresses = uniq(
              previousNonUniqueSolanaHexAccountAddresses,
            );
            const [previousSelectedSolanaAccountAddress] =
              this.sortMultichainAccountsByLastSelected(
                previousSolanaHexAccountAddresses,
              );

            const currentSolanaCaipAccountIds = currentCaveatValue
              ? getPermittedAccountsForScopes(currentCaveatValue, [
                  MultichainNetworks.SOLANA,
                  MultichainNetworks.SOLANA_DEVNET,
                  MultichainNetworks.SOLANA_TESTNET,
                ])
              : [];
            const currentNonUniqueSolanaHexAccountAddresses =
              currentSolanaCaipAccountIds.map((caipAccountId) => {
                const { address } = parseCaipAccountId(caipAccountId);
                return address;
              });
            const currentSolanaHexAccountAddresses = uniq(
              currentNonUniqueSolanaHexAccountAddresses,
            );
            const [currentSelectedSolanaAccountAddress] =
              this.sortMultichainAccountsByLastSelected(
                currentSolanaHexAccountAddresses,
              );

            if (
              previousSelectedSolanaAccountAddress !==
              currentSelectedSolanaAccountAddress
            ) {
              this._notifySolanaAccountChange(
                origin,
                currentSelectedSolanaAccountAddress
                  ? [currentSelectedSolanaAccountAddress]
                  : [],
              );
            }
          });
        },
        getAuthorizedScopesByOrigin,
      );

      // wallet_notify for solana accountChanged when selected account changes
      this.controllerMessenger.subscribe(
        `${this.accountsController.name}:selectedAccountChange`,
        async (account) => {
          if (
            account.type === SolAccountType.DataAccount &&
            account.address !== lastSelectedSolanaAccountAddress
          ) {
            lastSelectedSolanaAccountAddress = account.address;

            const originsWithSolanaAccountChangedNotifications =
              getOriginsWithSessionProperty(
                this.permissionController.state,
                KnownSessionProperties.SolanaAccountChangedNotifications,
              );

            // returns a map of origins to permitted solana accounts
            const solanaAccounts = getPermittedAccountsForScopesByOrigin(
              this.permissionController.state,
              [
                MultichainNetworks.SOLANA,
                MultichainNetworks.SOLANA_DEVNET,
                MultichainNetworks.SOLANA_TESTNET,
              ],
            );

            if (solanaAccounts.size > 0) {
              for (const [origin, accounts] of solanaAccounts.entries()) {
                const parsedSolanaAddresses = accounts.map((caipAccountId) => {
                  const { address } = parseCaipAccountId(caipAccountId);
                  return address;
                });

                if (
                  parsedSolanaAddresses.includes(account.address) &&
                  originsWithSolanaAccountChangedNotifications[origin]
                ) {
                  this._notifySolanaAccountChange(origin, [account.address]);
                }
              }
            }
          }
        },
      );
    }

    this.controllerMessenger.subscribe(
      `${this.permissionController.name}:stateChange`,
      async (currentValue, previousValue) => {
        const changedChains = diffMap(currentValue, previousValue);

        // This operates under the assumption that there will be at maximum
        // one origin permittedChains value change per event handler call
        for (const [origin, chains] of changedChains.entries()) {
          const currentNetworkClientIdForOrigin =
            this.selectedNetworkController.getNetworkClientIdForDomain(origin);

          const networkConfig =
            this.networkController.getNetworkConfigurationByNetworkClientId(
              currentNetworkClientIdForOrigin,
            );

          // Guard clause: skip this iteration or handle the case if networkConfig is undefined.
          if (!networkConfig) {
            log.warn(
              `No network configuration found for clientId: ${currentNetworkClientIdForOrigin}`,
            );
            continue;
          }

          const { chainId: currentChainIdForOrigin } = networkConfig;

          if (chains.length > 0 && !chains.includes(currentChainIdForOrigin)) {
            const networkClientId =
              this.networkController.findNetworkClientIdByChainId(chains[0]);
            // setActiveNetwork should be called before setNetworkClientIdForDomain
            // to ensure that the isConnected value can be accurately inferred from
            // NetworkController.state.networksMetadata in return value of
            // `metamask_getProviderState` requests and `metamask_chainChanged` events.
            this.networkController.setActiveNetwork(networkClientId);
            this.selectedNetworkController.setNetworkClientIdForDomain(
              origin,
              networkClientId,
            );
          }
        }
      },
      getPermittedChainsByOrigin,
    );

    this.controllerMessenger.subscribe(
      'NetworkController:networkRemoved',
      ({ chainId }) => {
        const scopeString = toCaipChainId(
          'eip155',
          hexToBigInt(chainId).toString(10),
        );
        this.removeAllScopePermissions(scopeString);
      },
    );

    this.controllerMessenger.subscribe(
      'NetworkController:networkDidChange',
      async () => {
        if (this.preferencesController.state.useExternalServices === true) {
          this.txController.stopIncomingTransactionPolling();

          await this.txController.updateIncomingTransactions();

          this.txController.startIncomingTransactionPolling();
        }
      },
    );

    this.controllerMessenger.subscribe(
      `${this.snapController.name}:snapInstallStarted`,
      (snapId, origin, isUpdate) => {
        const snapCategory = this._getSnapMetadata(snapId)?.category;
        this.metaMetricsController.trackEvent({
          event: isUpdate
            ? MetaMetricsEventName.SnapUpdateStarted
            : MetaMetricsEventName.SnapInstallStarted,
          category: MetaMetricsEventCategory.Snaps,
          properties: {
            snap_id: snapId,
            origin,
            snap_category: snapCategory,
          },
        });
      },
    );

    this.controllerMessenger.subscribe(
      `${this.snapController.name}:snapInstallFailed`,
      (snapId, origin, isUpdate, error) => {
        const isRejected = error.includes('User rejected the request.');
        const failedEvent = isUpdate
          ? MetaMetricsEventName.SnapUpdateFailed
          : MetaMetricsEventName.SnapInstallFailed;
        const rejectedEvent = isUpdate
          ? MetaMetricsEventName.SnapUpdateRejected
          : MetaMetricsEventName.SnapInstallRejected;

        const snapCategory = this._getSnapMetadata(snapId)?.category;
        this.metaMetricsController.trackEvent({
          event: isRejected ? rejectedEvent : failedEvent,
          category: MetaMetricsEventCategory.Snaps,
          properties: {
            snap_id: snapId,
            origin,
            snap_category: snapCategory,
          },
        });
      },
    );

    this.controllerMessenger.subscribe(
      `${this.snapController.name}:snapInstalled`,
      (truncatedSnap, origin, preinstalled) => {
        if (preinstalled) {
          return;
        }

        const snapId = truncatedSnap.id;
        const snapCategory = this._getSnapMetadata(snapId)?.category;
        this.metaMetricsController.trackEvent({
          event: MetaMetricsEventName.SnapInstalled,
          category: MetaMetricsEventCategory.Snaps,
          properties: {
            snap_id: snapId,
            version: truncatedSnap.version,
            origin,
            snap_category: snapCategory,
          },
        });
      },
    );

    this.controllerMessenger.subscribe(
      `${this.snapController.name}:snapUpdated`,
      (newSnap, oldVersion, origin, preinstalled) => {
        if (preinstalled) {
          return;
        }

        const snapId = newSnap.id;
        const snapCategory = this._getSnapMetadata(snapId)?.category;
        this.metaMetricsController.trackEvent({
          event: MetaMetricsEventName.SnapUpdated,
          category: MetaMetricsEventCategory.Snaps,
          properties: {
            snap_id: snapId,
            old_version: oldVersion,
            new_version: newSnap.version,
            origin,
            snap_category: snapCategory,
          },
        });
      },
    );

    this.controllerMessenger.subscribe(
      `${this.snapController.name}:snapTerminated`,
      (truncatedSnap) => {
        const approvals = Object.values(
          this.approvalController.state.pendingApprovals,
        ).filter(
          (approval) =>
            approval.origin === truncatedSnap.id &&
            approval.type.startsWith(RestrictedMethods.snap_dialog),
        );
        for (const approval of approvals) {
          this.approvalController.reject(
            approval.id,
            new Error('Snap was terminated.'),
          );
        }
      },
    );

    this.controllerMessenger.subscribe(
      `${this.snapController.name}:snapUninstalled`,
      (truncatedSnap) => {
        const notificationIds = this.notificationServicesController
          .getNotificationsByType(TRIGGER_TYPES.SNAP)
          .filter(
            (notification) => notification.data.origin === truncatedSnap.id,
          )
          .map((notification) => notification.id);

        this.notificationServicesController.deleteNotificationsById(
          notificationIds,
        );

        const snapId = truncatedSnap.id;
        const snapCategory = this._getSnapMetadata(snapId)?.category;
        this.metaMetricsController.trackEvent({
          event: MetaMetricsEventName.SnapUninstalled,
          category: MetaMetricsEventCategory.Snaps,
          properties: {
            snap_id: snapId,
            version: truncatedSnap.version,
            snap_category: snapCategory,
          },
        });
      },
    );
  }

  /**
   * Sets up multichain data and subscriptions.
   * This method is called during the MetaMaskController constructor.
   * It starts the MultichainRatesController if selected account is non-EVM
   * and subscribes to account changes.
   */
  setupMultichainDataAndSubscriptions() {
    if (
      !isEvmAccountType(
        this.accountsController.getSelectedMultichainAccount().type,
      )
    ) {
      this.multichainRatesController.start();
    }

    this.controllerMessenger.subscribe(
      'AccountsController:selectedAccountChange',
      (selectedAccount) => {
        if (isEvmAccountType(selectedAccount.type)) {
          this.multichainRatesController.stop();
          return;
        }
        this.multichainRatesController.start();
      },
    );

    this.controllerMessenger.subscribe(
      'CurrencyRateController:stateChange',
      ({ currentCurrency }) => {
        if (
          currentCurrency !== this.multichainRatesController.state.fiatCurrency
        ) {
          this.multichainRatesController.setFiatCurrency(currentCurrency);
        }
      },
    );

    this.controllerMessenger.subscribe(
      `MultichainTransactionsController:transactionConfirmed`,
      (transaction) => {
        this.metaMetricsController.trackEvent({
          event: MetaMetricsEventName.TransactionFinalized,
          category: MetaMetricsEventCategory.Transactions,
          properties: {
            id: transaction.id,
            timestamp: transaction.timestamp,
            chain_id_caip: transaction.chain,
            status: transaction.status,
            type: transaction.type,
            fees: transaction.fees,
          },
        });
      },
    );

    this.controllerMessenger.subscribe(
      `MultichainTransactionsController:transactionSubmitted`,
      (transaction) => {
        this.metaMetricsController.trackEvent({
          event: MetaMetricsEventName.TransactionSubmitted,
          category: MetaMetricsEventCategory.Transactions,
          properties: {
            id: transaction.id,
            timestamp: transaction.timestamp,
            chain_id_caip: transaction.chain,
            status: transaction.status,
            type: transaction.type,
            fees: transaction.fees,
          },
        });
      },
    );
  }

  /**
   * If it does not already exist, creates and inserts middleware to handle eth
   * subscriptions for a particular evm scope on a specific Multichain API
   * JSON-RPC pipeline by origin and tabId.
   *
   * @param {object} options - The options object.
   * @param {string} options.scope - The evm scope to handle eth susbcriptions for.
   * @param {string} options.origin - The origin to handle eth subscriptions for.
   * @param {string} options.tabId - The tabId to handle eth subscriptions for.
   */
  addMultichainApiEthSubscriptionMiddleware({ scope, origin, tabId }) {
    const subscriptionManager = this.multichainSubscriptionManager.subscribe({
      scope,
      origin,
      tabId,
    });
    this.multichainMiddlewareManager.addMiddleware({
      scope,
      origin,
      tabId,
      middleware: subscriptionManager.middleware,
    });
  }

  /**
   * If it does exist, removes all middleware that were handling eth
   * subscriptions for a particular evm scope for all Multichain API
   * JSON-RPC pipelines for an origin.
   *
   * @param {object} options - The options object.
   * @param {string} options.scope - The evm scope to handle eth susbcriptions for.
   * @param {string} options.origin - The origin to handle eth subscriptions for.
   */

  removeMultichainApiEthSubscriptionMiddleware({ scope, origin }) {
    this.multichainMiddlewareManager.removeMiddlewareByScopeAndOrigin(
      scope,
      origin,
    );
    this.multichainSubscriptionManager.unsubscribeByScopeAndOrigin(
      scope,
      origin,
    );
  }

  /**
   * TODO:LegacyProvider: Delete
   * Constructor helper: initialize a public config store.
   * This store is used to make some config info available to Dapps synchronously.
   */
  createPublicConfigStore() {
    // subset of state for metamask inpage provider
    const publicConfigStore = new ObservableStore();

    const selectPublicState = async ({ isUnlocked }) => {
      const { chainId, networkVersion, isConnected } =
        await this.getProviderNetworkState();

      return {
        isUnlocked,
        chainId,
        networkVersion: isConnected ? networkVersion : 'loading',
      };
    };

    const updatePublicConfigStore = async (memState) => {
      const networkStatus =
        memState.networksMetadata[memState.selectedNetworkClientId]?.status;
      if (networkStatus === NetworkStatus.Available) {
        publicConfigStore.putState(await selectPublicState(memState));
      }
    };

    // setup memStore subscription hooks
    this.on('update', updatePublicConfigStore);
    updatePublicConfigStore(this.getState());

    return publicConfigStore;
  }

  /**
   * Gets relevant state for the provider of an external origin.
   *
   * @param {string} origin - The origin to get the provider state for.
   * @returns {Promise<{ isUnlocked: boolean, networkVersion: string, chainId: string, accounts: string[], extensionId: string | undefined }>} An object with relevant state properties.
   */
  async getProviderState(origin) {
    const providerNetworkState = await this.getProviderNetworkState(origin);
    const metadata = {};
    if (process.env.MULTICHAIN_API && isManifestV3) {
      const { chrome } = globalThis;
      metadata.extensionId = chrome?.runtime?.id;
    }
    return {
      /**
       * We default `isUnlocked` to `true` because even though we no longer emit events depending on this,
       * embedded dapp providers might listen directly to our streams, and therefore depend on it, so we leave it here.
       */
      isUnlocked: true,
      accounts: this.getPermittedAccounts(origin),
      ...metadata,
      ...providerNetworkState,
    };
  }

  /**
   * Retrieves network state information relevant for external providers.
   *
   * @param {string} origin - The origin identifier for which network state is requested (default: 'metamask').
   * @returns {object} An object containing important network state properties, including chainId and networkVersion.
   */
  async getProviderNetworkState(origin = METAMASK_DOMAIN) {
    const networkClientId = this.controllerMessenger.call(
      'SelectedNetworkController:getNetworkClientIdForDomain',
      origin,
    );

    const networkClient = this.controllerMessenger.call(
      'NetworkController:getNetworkClientById',
      networkClientId,
    );

    const { chainId } = networkClient.configuration;

    const { completedOnboarding } = this.onboardingController.state;

    let networkVersion = this.deprecatedNetworkVersions[networkClientId];
    if (networkVersion === undefined && completedOnboarding) {
      try {
        const result = await networkClient.provider.request({
          method: 'net_version',
        });
        networkVersion = convertNetworkId(result);
      } catch (error) {
        console.error(error);
        networkVersion = null;
      }

      this.deprecatedNetworkVersions[networkClientId] = networkVersion;
    }

    const metadata =
      this.networkController.state.networksMetadata[networkClientId];

    return {
      chainId,
      networkVersion: networkVersion ?? 'loading',
      isConnected: metadata?.status === NetworkStatus.Available,
    };
  }

  //=============================================================================
  // EXPOSED TO THE UI SUBSYSTEM
  //=============================================================================

  /**
   * The metamask-state of the various controllers, made available to the UI
   *
   * @returns {object} status
   */
  getState() {
    const { vault } = this.keyringController.state;
    const isInitialized = Boolean(vault);
    const flatState = this.memStore.getFlatState();

    return {
      isInitialized,
      ...sanitizeUIState(flatState),
    };
  }

  /**
   * Returns an Object containing API Callback Functions.
   * These functions are the interface for the UI.
   * The API object can be transmitted over a stream via JSON-RPC.
   *
   * @returns {object} Object containing API functions.
   */
  getApi() {
    const {
      accountsController,
      addressBookController,
      alertController,
      appStateController,
      keyringController,
      nftController,
      nftDetectionController,
      currencyRateController,
      tokenBalancesController,
      tokenDetectionController,
      ensController,
      tokenListController,
      gasFeeController,
      metaMetricsController,
      networkController,
      multichainNetworkController,
      announcementController,
      onboardingController,
      permissionController,
      preferencesController,
      tokensController,
      smartTransactionsController,
      txController,
      backup,
      approvalController,
      phishingController,
      tokenRatesController,
      accountTrackerController,
      // Notification Controllers
      authenticationController,
      userStorageController,
      notificationServicesController,
      notificationServicesPushController,
    } = this;

    return {
      // etc
      getState: this.getState.bind(this),
      setCurrentCurrency: currencyRateController.setCurrentCurrency.bind(
        currencyRateController,
      ),
      setUseBlockie: preferencesController.setUseBlockie.bind(
        preferencesController,
      ),
      setUsePhishDetect: preferencesController.setUsePhishDetect.bind(
        preferencesController,
      ),
      setUseMultiAccountBalanceChecker:
        preferencesController.setUseMultiAccountBalanceChecker.bind(
          preferencesController,
        ),
      setUseSafeChainsListValidation:
        preferencesController.setUseSafeChainsListValidation.bind(
          preferencesController,
        ),
      setUseTokenDetection: preferencesController.setUseTokenDetection.bind(
        preferencesController,
      ),
      setUseNftDetection: preferencesController.setUseNftDetection.bind(
        preferencesController,
      ),
      setUse4ByteResolution: preferencesController.setUse4ByteResolution.bind(
        preferencesController,
      ),
      setUseCurrencyRateCheck:
        preferencesController.setUseCurrencyRateCheck.bind(
          preferencesController,
        ),
      setOpenSeaEnabled: preferencesController.setOpenSeaEnabled.bind(
        preferencesController,
      ),
      getProviderConfig: () =>
        getProviderConfig({
          metamask: this.networkController.state,
        }),
      grantPermissionsIncremental:
        this.permissionController.grantPermissionsIncremental.bind(
          this.permissionController,
        ),
      grantPermissions: this.permissionController.grantPermissions.bind(
        this.permissionController,
      ),
      setSecurityAlertsEnabled:
        preferencesController.setSecurityAlertsEnabled.bind(
          preferencesController,
        ),
      ///: BEGIN:ONLY_INCLUDE_IF(keyring-snaps)
      setAddSnapAccountEnabled:
        preferencesController.setAddSnapAccountEnabled.bind(
          preferencesController,
        ),
      ///: END:ONLY_INCLUDE_IF
      ///: BEGIN:ONLY_INCLUDE_IF(build-flask)
      setWatchEthereumAccountEnabled:
        preferencesController.setWatchEthereumAccountEnabled.bind(
          preferencesController,
        ),
      ///: END:ONLY_INCLUDE_IF
      ///: BEGIN:ONLY_INCLUDE_IF(bitcoin)
      setBitcoinSupportEnabled:
        preferencesController.setBitcoinSupportEnabled.bind(
          preferencesController,
        ),
      setBitcoinTestnetSupportEnabled:
        preferencesController.setBitcoinTestnetSupportEnabled.bind(
          preferencesController,
        ),
      ///: END:ONLY_INCLUDE_IF
      setUseExternalNameSources:
        preferencesController.setUseExternalNameSources.bind(
          preferencesController,
        ),
      setUseTransactionSimulations:
        preferencesController.setUseTransactionSimulations.bind(
          preferencesController,
        ),
      setIpfsGateway: preferencesController.setIpfsGateway.bind(
        preferencesController,
      ),
      setIsIpfsGatewayEnabled:
        preferencesController.setIsIpfsGatewayEnabled.bind(
          preferencesController,
        ),
      setUseAddressBarEnsResolution:
        preferencesController.setUseAddressBarEnsResolution.bind(
          preferencesController,
        ),
      setParticipateInMetaMetrics:
        metaMetricsController.setParticipateInMetaMetrics.bind(
          metaMetricsController,
        ),
      setDataCollectionForMarketing:
        metaMetricsController.setDataCollectionForMarketing.bind(
          metaMetricsController,
        ),
      setMarketingCampaignCookieId:
        metaMetricsController.setMarketingCampaignCookieId.bind(
          metaMetricsController,
        ),
      setCurrentLocale: preferencesController.setCurrentLocale.bind(
        preferencesController,
      ),
      setServiceWorkerKeepAlivePreference:
        preferencesController.setServiceWorkerKeepAlivePreference.bind(
          preferencesController,
        ),
      markPasswordForgotten: this.markPasswordForgotten.bind(this),
      unMarkPasswordForgotten: this.unMarkPasswordForgotten.bind(this),
      getRequestAccountTabIds: this.getRequestAccountTabIds,
      getOpenMetamaskTabsIds: this.getOpenMetamaskTabsIds,
      markNotificationPopupAsAutomaticallyClosed: () =>
        this.notificationManager.markAsAutomaticallyClosed(),
      getCode: this.getCode.bind(this),

      // primary keyring management
      addNewAccount: this.addNewAccount.bind(this),
      getSeedPhrase: this.getSeedPhrase.bind(this),
      resetAccount: this.resetAccount.bind(this),
      removeAccount: this.removeAccount.bind(this),
      importAccountWithStrategy: this.importAccountWithStrategy.bind(this),
      getNextAvailableAccountName:
        accountsController.getNextAvailableAccountName.bind(accountsController),
      ///: BEGIN:ONLY_INCLUDE_IF(keyring-snaps)
      getAccountsBySnapId: (snapId) =>
        getAccountsBySnapId(this.getSnapKeyring.bind(this), snapId),
      ///: END:ONLY_INCLUDE_IF

      // hardware wallets
      connectHardware: this.connectHardware.bind(this),
      forgetDevice: this.forgetDevice.bind(this),
      checkHardwareStatus: this.checkHardwareStatus.bind(this),
      unlockHardwareWalletAccount: this.unlockHardwareWalletAccount.bind(this),
      attemptLedgerTransportCreation:
        this.attemptLedgerTransportCreation.bind(this),

      // qr hardware devices
      submitQRHardwareCryptoHDKey:
        keyringController.submitQRCryptoHDKey.bind(keyringController),
      submitQRHardwareCryptoAccount:
        keyringController.submitQRCryptoAccount.bind(keyringController),
      cancelSyncQRHardware:
        keyringController.cancelQRSynchronization.bind(keyringController),
      submitQRHardwareSignature:
        keyringController.submitQRSignature.bind(keyringController),
      cancelQRHardwareSignRequest:
        keyringController.cancelQRSignRequest.bind(keyringController),

      // vault management
      submitPassword: this.submitPassword.bind(this),
      verifyPassword: this.verifyPassword.bind(this),

      // network management
      setActiveNetwork: async (id) => {
        // The multichain network controller will proxy the call to the network controller
        // in the case that the ID is an EVM network client ID.
        return await this.multichainNetworkController.setActiveNetwork(id);
      },

      // active networks by accounts
      getNetworksWithTransactionActivityByAccounts:
        this.multichainNetworkController.getNetworksWithTransactionActivityByAccounts.bind(
          this.multichainNetworkController,
        ),
      // Avoids returning the promise so that initial call to switch network
      // doesn't block on the network lookup step
      setActiveNetworkConfigurationId: (networkConfigurationId) => {
        this.networkController.setActiveNetwork(networkConfigurationId);
      },
      setNetworkClientIdForDomain: (origin, networkClientId) => {
        return this.selectedNetworkController.setNetworkClientIdForDomain(
          origin,
          networkClientId,
        );
      },
      rollbackToPreviousProvider:
        networkController.rollbackToPreviousProvider.bind(networkController),
      addNetwork: this.networkController.addNetwork.bind(
        this.networkController,
      ),
      updateNetwork: this.networkController.updateNetwork.bind(
        this.networkController,
      ),
      removeNetwork: this.multichainNetworkController.removeNetwork.bind(
        this.multichainNetworkController,
      ),
      getCurrentNetworkEIP1559Compatibility:
        this.networkController.getEIP1559Compatibility.bind(
          this.networkController,
        ),
      getNetworkConfigurationByNetworkClientId:
        this.networkController.getNetworkConfigurationByNetworkClientId.bind(
          this.networkController,
        ),
      // PreferencesController
      setSelectedAddress: (address) => {
        const account = this.accountsController.getAccountByAddress(address);
        if (account) {
          this.accountsController.setSelectedAccount(account.id);
        } else {
          throw new Error(`No account found for address: ${address}`);
        }
      },
      toggleExternalServices: this.toggleExternalServices.bind(this),
      addToken: tokensController.addToken.bind(tokensController),
      updateTokenType: tokensController.updateTokenType.bind(tokensController),
      setFeatureFlag: preferencesController.setFeatureFlag.bind(
        preferencesController,
      ),
      setPreference: preferencesController.setPreference.bind(
        preferencesController,
      ),

      addKnownMethodData: preferencesController.addKnownMethodData.bind(
        preferencesController,
      ),
      setDismissSeedBackUpReminder:
        preferencesController.setDismissSeedBackUpReminder.bind(
          preferencesController,
        ),
      setOverrideContentSecurityPolicyHeader:
        preferencesController.setOverrideContentSecurityPolicyHeader.bind(
          preferencesController,
        ),
      setAdvancedGasFee: preferencesController.setAdvancedGasFee.bind(
        preferencesController,
      ),
      setTheme: preferencesController.setTheme.bind(preferencesController),
      disableAccountUpgrade: preferencesController.disableAccountUpgrade.bind(
        preferencesController,
      ),
      ///: BEGIN:ONLY_INCLUDE_IF(keyring-snaps)
      setSnapsAddSnapAccountModalDismissed:
        preferencesController.setSnapsAddSnapAccountModalDismissed.bind(
          preferencesController,
        ),
      ///: END:ONLY_INCLUDE_IF

      setManageInstitutionalWallets:
        preferencesController.setManageInstitutionalWallets.bind(
          preferencesController,
        ),

      // AccountsController
      setSelectedInternalAccount: (id) => {
        const account = this.accountsController.getAccount(id);
        if (account) {
          this.accountsController.setSelectedAccount(id);
        }
      },

      setAccountName:
        accountsController.setAccountName.bind(accountsController),

      setAccountLabel: (address, label) => {
        const account = this.accountsController.getAccountByAddress(address);
        if (account === undefined) {
          throw new Error(`No account found for address: ${address}`);
        }
        this.accountsController.setAccountName(account.id, label);
      },

      // AssetsContractController
      getTokenStandardAndDetails: this.getTokenStandardAndDetails.bind(this),
      getTokenSymbol: this.getTokenSymbol.bind(this),
      getTokenStandardAndDetailsByChain:
        this.getTokenStandardAndDetailsByChain.bind(this),

      // NftController
      addNft: nftController.addNft.bind(nftController),

      addNftVerifyOwnership:
        nftController.addNftVerifyOwnership.bind(nftController),

      removeAndIgnoreNft: nftController.removeAndIgnoreNft.bind(nftController),

      removeNft: nftController.removeNft.bind(nftController),

      checkAndUpdateAllNftsOwnershipStatus:
        nftController.checkAndUpdateAllNftsOwnershipStatus.bind(nftController),

      checkAndUpdateSingleNftOwnershipStatus:
        nftController.checkAndUpdateSingleNftOwnershipStatus.bind(
          nftController,
        ),

      getNFTContractInfo: nftController.getNFTContractInfo.bind(nftController),

      isNftOwner: nftController.isNftOwner.bind(nftController),

      // AddressController
      setAddressBook: addressBookController.set.bind(addressBookController),
      removeFromAddressBook: addressBookController.delete.bind(
        addressBookController,
      ),

      // AppStateController
      setLastActiveTime:
        appStateController.setLastActiveTime.bind(appStateController),
      setCurrentExtensionPopupId:
        appStateController.setCurrentExtensionPopupId.bind(appStateController),
      setDefaultHomeActiveTabName:
        appStateController.setDefaultHomeActiveTabName.bind(appStateController),
      setConnectedStatusPopoverHasBeenShown:
        appStateController.setConnectedStatusPopoverHasBeenShown.bind(
          appStateController,
        ),
      setRecoveryPhraseReminderHasBeenShown:
        appStateController.setRecoveryPhraseReminderHasBeenShown.bind(
          appStateController,
        ),
      setRecoveryPhraseReminderLastShown:
        appStateController.setRecoveryPhraseReminderLastShown.bind(
          appStateController,
        ),
      setTermsOfUseLastAgreed:
        appStateController.setTermsOfUseLastAgreed.bind(appStateController),
      setSurveyLinkLastClickedOrClosed:
        appStateController.setSurveyLinkLastClickedOrClosed.bind(
          appStateController,
        ),
      setOnboardingDate:
        appStateController.setOnboardingDate.bind(appStateController),
      setLastViewedUserSurvey:
        appStateController.setLastViewedUserSurvey.bind(appStateController),
      setRampCardClosed:
        appStateController.setRampCardClosed.bind(appStateController),
      setNewPrivacyPolicyToastClickedOrClosed:
        appStateController.setNewPrivacyPolicyToastClickedOrClosed.bind(
          appStateController,
        ),
      setNewPrivacyPolicyToastShownDate:
        appStateController.setNewPrivacyPolicyToastShownDate.bind(
          appStateController,
        ),
      setSnapsInstallPrivacyWarningShownStatus:
        appStateController.setSnapsInstallPrivacyWarningShownStatus.bind(
          appStateController,
        ),
      setOutdatedBrowserWarningLastShown:
        appStateController.setOutdatedBrowserWarningLastShown.bind(
          appStateController,
        ),
      setShowTestnetMessageInDropdown:
        appStateController.setShowTestnetMessageInDropdown.bind(
          appStateController,
        ),
      setShowBetaHeader:
        appStateController.setShowBetaHeader.bind(appStateController),
      setShowPermissionsTour:
        appStateController.setShowPermissionsTour.bind(appStateController),
      setShowAccountBanner:
        appStateController.setShowAccountBanner.bind(appStateController),
      setShowNetworkBanner:
        appStateController.setShowNetworkBanner.bind(appStateController),
      updateNftDropDownState:
        appStateController.updateNftDropDownState.bind(appStateController),
      setSwitchedNetworkDetails:
        appStateController.setSwitchedNetworkDetails.bind(appStateController),
      clearSwitchedNetworkDetails:
        appStateController.clearSwitchedNetworkDetails.bind(appStateController),
      setSwitchedNetworkNeverShowMessage:
        appStateController.setSwitchedNetworkNeverShowMessage.bind(
          appStateController,
        ),
      getLastInteractedConfirmationInfo:
        appStateController.getLastInteractedConfirmationInfo.bind(
          appStateController,
        ),
      setLastInteractedConfirmationInfo:
        appStateController.setLastInteractedConfirmationInfo.bind(
          appStateController,
        ),
      updateSlides: appStateController.updateSlides.bind(appStateController),
      removeSlide: appStateController.removeSlide.bind(appStateController),

      // EnsController
      tryReverseResolveAddress:
        ensController.reverseResolveAddress.bind(ensController),

      // KeyringController
      setLocked: this.setLocked.bind(this),
      createNewVaultAndKeychain: this.createNewVaultAndKeychain.bind(this),
      createNewVaultAndRestore: this.createNewVaultAndRestore.bind(this),
      generateNewMnemonicAndAddToVault:
        this.generateNewMnemonicAndAddToVault.bind(this),
      importMnemonicToVault: this.importMnemonicToVault.bind(this),
      exportAccount: this.exportAccount.bind(this),

      // txController
      updateTransaction: txController.updateTransaction.bind(txController),
      approveTransactionsWithSameNonce:
        txController.approveTransactionsWithSameNonce.bind(txController),
      createCancelTransaction: this.createCancelTransaction.bind(this),
      createSpeedUpTransaction: this.createSpeedUpTransaction.bind(this),
      estimateGas: this.estimateGas.bind(this),
      estimateGasFee: txController.estimateGasFee.bind(txController),
      getNextNonce: this.getNextNonce.bind(this),
      addTransaction: (transactionParams, transactionOptions) =>
        addTransaction(
          this.getAddTransactionRequest({
            transactionParams,
            transactionOptions,
            waitForSubmit: false,
          }),
        ),
      addTransactionAndWaitForPublish: (
        transactionParams,
        transactionOptions,
      ) =>
        addTransaction(
          this.getAddTransactionRequest({
            transactionParams,
            transactionOptions,
            waitForSubmit: true,
          }),
        ),
      createTransactionEventFragment:
        createTransactionEventFragmentWithTxId.bind(
          null,
          this.getTransactionMetricsRequest(),
        ),
      setTransactionActive:
        txController.setTransactionActive.bind(txController),
      // decryptMessageController
      decryptMessage: this.decryptMessageController.decryptMessage.bind(
        this.decryptMessageController,
      ),
      decryptMessageInline:
        this.decryptMessageController.decryptMessageInline.bind(
          this.decryptMessageController,
        ),
      cancelDecryptMessage:
        this.decryptMessageController.cancelDecryptMessage.bind(
          this.decryptMessageController,
        ),

      // EncryptionPublicKeyController
      encryptionPublicKey:
        this.encryptionPublicKeyController.encryptionPublicKey.bind(
          this.encryptionPublicKeyController,
        ),
      cancelEncryptionPublicKey:
        this.encryptionPublicKeyController.cancelEncryptionPublicKey.bind(
          this.encryptionPublicKeyController,
        ),

      // onboarding controller
      setSeedPhraseBackedUp:
        onboardingController.setSeedPhraseBackedUp.bind(onboardingController),
      completeOnboarding:
        onboardingController.completeOnboarding.bind(onboardingController),
      setFirstTimeFlowType:
        onboardingController.setFirstTimeFlowType.bind(onboardingController),

      // alert controller
      setAlertEnabledness:
        alertController.setAlertEnabledness.bind(alertController),
      setUnconnectedAccountAlertShown:
        alertController.setUnconnectedAccountAlertShown.bind(alertController),
      setWeb3ShimUsageAlertDismissed:
        alertController.setWeb3ShimUsageAlertDismissed.bind(alertController),

      // permissions
      removePermissionsFor: this.removePermissionsFor,
      approvePermissionsRequest: this.acceptPermissionsRequest,
      rejectPermissionsRequest: this.rejectPermissionsRequest,
      ...getPermissionBackgroundApiMethods({
        permissionController,
        approvalController,
        accountsController,
        networkController,
        multichainNetworkController,
      }),

      ///: BEGIN:ONLY_INCLUDE_IF(build-mmi)
      connectCustodyAddresses: this.mmiController.connectCustodyAddresses.bind(
        this.mmiController,
      ),
      getCustodianAccounts: this.mmiController.getCustodianAccounts.bind(
        this.mmiController,
      ),
      getCustodianTransactionDeepLink:
        this.mmiController.getCustodianTransactionDeepLink.bind(
          this.mmiController,
        ),
      getCustodianConfirmDeepLink:
        this.mmiController.getCustodianConfirmDeepLink.bind(this.mmiController),
      getCustodianSignMessageDeepLink:
        this.mmiController.getCustodianSignMessageDeepLink.bind(
          this.mmiController,
        ),
      getCustodianToken: this.mmiController.getCustodianToken.bind(
        this.mmiController,
      ),
      getCustodianJWTList: this.mmiController.getCustodianJWTList.bind(
        this.mmiController,
      ),
      getAllCustodianAccountsWithToken:
        this.mmiController.getAllCustodianAccountsWithToken.bind(
          this.mmiController,
        ),
      setCustodianNewRefreshToken:
        this.mmiController.setCustodianNewRefreshToken.bind(this.mmiController),
      setWaitForConfirmDeepLinkDialog:
        this.custodyController.setWaitForConfirmDeepLinkDialog.bind(
          this.custodyController,
        ),
      getMmiConfiguration:
        this.mmiConfigurationController.getConfiguration.bind(
          this.mmiConfigurationController,
        ),
      removeAddTokenConnectRequest:
        this.institutionalFeaturesController.removeAddTokenConnectRequest.bind(
          this.institutionalFeaturesController,
        ),
      setConnectionRequest:
        this.institutionalFeaturesController.setConnectionRequest.bind(
          this.institutionalFeaturesController,
        ),
      showInteractiveReplacementTokenBanner:
        appStateController.showInteractiveReplacementTokenBanner.bind(
          appStateController,
        ),
      setCustodianDeepLink:
        appStateController.setCustodianDeepLink.bind(appStateController),
      setNoteToTraderMessage:
        appStateController.setNoteToTraderMessage.bind(appStateController),
      logAndStoreApiRequest: this.mmiController.logAndStoreApiRequest.bind(
        this.mmiController,
      ),
      ///: END:ONLY_INCLUDE_IF

      // snaps
      disableSnap: this.controllerMessenger.call.bind(
        this.controllerMessenger,
        'SnapController:disable',
      ),
      enableSnap: this.controllerMessenger.call.bind(
        this.controllerMessenger,
        'SnapController:enable',
      ),
      updateSnap: (origin, requestedSnaps) => {
        // We deliberately do not await this promise as that would mean waiting for the update to complete
        // Instead we return null to signal to the UI that it is safe to redirect to the update flow
        this.controllerMessenger.call(
          'SnapController:install',
          origin,
          requestedSnaps,
        );
        return null;
      },
      removeSnap: this.controllerMessenger.call.bind(
        this.controllerMessenger,
        'SnapController:remove',
      ),
      handleSnapRequest: this.handleSnapRequest.bind(this),
      revokeDynamicSnapPermissions: this.controllerMessenger.call.bind(
        this.controllerMessenger,
        'SnapController:revokeDynamicPermissions',
      ),
      disconnectOriginFromSnap: this.controllerMessenger.call.bind(
        this.controllerMessenger,
        'SnapController:disconnectOrigin',
      ),
      updateNetworksList: this.updateNetworksList.bind(this),
      updateAccountsList: this.updateAccountsList.bind(this),
      updateHiddenAccountsList: this.updateHiddenAccountsList.bind(this),
      getPhishingResult: async (website) => {
        await phishingController.maybeUpdateState();

        return phishingController.test(website);
      },
      deleteInterface: this.controllerMessenger.call.bind(
        this.controllerMessenger,
        'SnapInterfaceController:deleteInterface',
      ),
      updateInterfaceState: this.controllerMessenger.call.bind(
        this.controllerMessenger,
        'SnapInterfaceController:updateInterfaceState',
      ),

      // swaps
      fetchAndSetQuotes: this.controllerMessenger.call.bind(
        this.controllerMessenger,
        'SwapsController:fetchAndSetQuotes',
      ),
      setSelectedQuoteAggId: this.controllerMessenger.call.bind(
        this.controllerMessenger,
        'SwapsController:setSelectedQuoteAggId',
      ),
      resetSwapsState: this.controllerMessenger.call.bind(
        this.controllerMessenger,
        'SwapsController:resetSwapsState',
      ),
      setSwapsTokens: this.controllerMessenger.call.bind(
        this.controllerMessenger,
        'SwapsController:setSwapsTokens',
      ),
      clearSwapsQuotes: this.controllerMessenger.call.bind(
        this.controllerMessenger,
        'SwapsController:clearSwapsQuotes',
      ),
      setApproveTxId: this.controllerMessenger.call.bind(
        this.controllerMessenger,
        'SwapsController:setApproveTxId',
      ),
      setTradeTxId: this.controllerMessenger.call.bind(
        this.controllerMessenger,
        'SwapsController:setTradeTxId',
      ),
      setSwapsTxGasPrice: this.controllerMessenger.call.bind(
        this.controllerMessenger,
        'SwapsController:setSwapsTxGasPrice',
      ),
      setSwapsTxGasLimit: this.controllerMessenger.call.bind(
        this.controllerMessenger,
        'SwapsController:setSwapsTxGasLimit',
      ),
      setSwapsTxMaxFeePerGas: this.controllerMessenger.call.bind(
        this.controllerMessenger,
        'SwapsController:setSwapsTxMaxFeePerGas',
      ),
      setSwapsTxMaxFeePriorityPerGas: this.controllerMessenger.call.bind(
        this.controllerMessenger,
        'SwapsController:setSwapsTxMaxFeePriorityPerGas',
      ),
      safeRefetchQuotes: this.controllerMessenger.call.bind(
        this.controllerMessenger,
        'SwapsController:safeRefetchQuotes',
      ),
      stopPollingForQuotes: this.controllerMessenger.call.bind(
        this.controllerMessenger,
        'SwapsController:stopPollingForQuotes',
      ),
      setBackgroundSwapRouteState: this.controllerMessenger.call.bind(
        this.controllerMessenger,
        'SwapsController:setBackgroundSwapRouteState',
      ),
      resetPostFetchState: this.controllerMessenger.call.bind(
        this.controllerMessenger,
        'SwapsController:resetPostFetchState',
      ),
      setSwapsErrorKey: this.controllerMessenger.call.bind(
        this.controllerMessenger,
        'SwapsController:setSwapsErrorKey',
      ),
      setInitialGasEstimate: this.controllerMessenger.call.bind(
        this.controllerMessenger,
        'SwapsController:setInitialGasEstimate',
      ),
      setCustomApproveTxData: this.controllerMessenger.call.bind(
        this.controllerMessenger,
        'SwapsController:setCustomApproveTxData',
      ),
      setSwapsLiveness: this.controllerMessenger.call.bind(
        this.controllerMessenger,
        'SwapsController:setSwapsLiveness',
      ),
      setSwapsFeatureFlags: this.controllerMessenger.call.bind(
        this.controllerMessenger,
        'SwapsController:setSwapsFeatureFlags',
      ),
      setSwapsUserFeeLevel: this.controllerMessenger.call.bind(
        this.controllerMessenger,
        'SwapsController:setSwapsUserFeeLevel',
      ),
      setSwapsQuotesPollingLimitEnabled: this.controllerMessenger.call.bind(
        this.controllerMessenger,
        'SwapsController:setSwapsQuotesPollingLimitEnabled',
      ),

      // Bridge
      [BridgeBackgroundAction.SET_FEATURE_FLAGS]:
        this.controllerMessenger.call.bind(
          this.controllerMessenger,
          `${BRIDGE_CONTROLLER_NAME}:${BridgeBackgroundAction.SET_FEATURE_FLAGS}`,
        ),
      [BridgeBackgroundAction.RESET_STATE]: this.controllerMessenger.call.bind(
        this.controllerMessenger,
        `${BRIDGE_CONTROLLER_NAME}:${BridgeBackgroundAction.RESET_STATE}`,
      ),
      [BridgeBackgroundAction.GET_BRIDGE_ERC20_ALLOWANCE]:
        this.controllerMessenger.call.bind(
          this.controllerMessenger,
          `${BRIDGE_CONTROLLER_NAME}:${BridgeBackgroundAction.GET_BRIDGE_ERC20_ALLOWANCE}`,
        ),
      [BridgeUserAction.UPDATE_QUOTE_PARAMS]:
        this.controllerMessenger.call.bind(
          this.controllerMessenger,
          `${BRIDGE_CONTROLLER_NAME}:${BridgeUserAction.UPDATE_QUOTE_PARAMS}`,
        ),

      // Bridge Status
      [BridgeStatusAction.START_POLLING_FOR_BRIDGE_TX_STATUS]:
        this.controllerMessenger.call.bind(
          this.controllerMessenger,
          `${BRIDGE_STATUS_CONTROLLER_NAME}:${BridgeStatusAction.START_POLLING_FOR_BRIDGE_TX_STATUS}`,
        ),

      // Smart Transactions
      fetchSmartTransactionFees: smartTransactionsController.getFees.bind(
        smartTransactionsController,
      ),
      clearSmartTransactionFees: smartTransactionsController.clearFees.bind(
        smartTransactionsController,
      ),
      submitSignedTransactions:
        smartTransactionsController.submitSignedTransactions.bind(
          smartTransactionsController,
        ),
      cancelSmartTransaction:
        smartTransactionsController.cancelSmartTransaction.bind(
          smartTransactionsController,
        ),
      fetchSmartTransactionsLiveness:
        smartTransactionsController.fetchLiveness.bind(
          smartTransactionsController,
        ),
      updateSmartTransaction:
        smartTransactionsController.updateSmartTransaction.bind(
          smartTransactionsController,
        ),
      setStatusRefreshInterval:
        smartTransactionsController.setStatusRefreshInterval.bind(
          smartTransactionsController,
        ),

      // MetaMetrics
      trackMetaMetricsEvent: metaMetricsController.trackEvent.bind(
        metaMetricsController,
      ),
      trackMetaMetricsPage: metaMetricsController.trackPage.bind(
        metaMetricsController,
      ),
      createEventFragment: metaMetricsController.createEventFragment.bind(
        metaMetricsController,
      ),
      updateEventFragment: metaMetricsController.updateEventFragment.bind(
        metaMetricsController,
      ),
      finalizeEventFragment: metaMetricsController.finalizeEventFragment.bind(
        metaMetricsController,
      ),
      trackInsightSnapView: this.trackInsightSnapView.bind(this),

      // ApprovalController
      rejectAllPendingApprovals: this.rejectAllPendingApprovals.bind(this),
      rejectPendingApproval: this.rejectPendingApproval,
      requestUserApproval:
        approvalController.addAndShowApprovalRequest.bind(approvalController),
      resolvePendingApproval: this.resolvePendingApproval,

      // Notifications
      resetViewedNotifications: announcementController.resetViewed.bind(
        announcementController,
      ),
      updateViewedNotifications: announcementController.updateViewed.bind(
        announcementController,
      ),

      // CurrencyRateController
      currencyRateStartPolling: currencyRateController.startPolling.bind(
        currencyRateController,
      ),
      currencyRateStopPollingByPollingToken:
        currencyRateController.stopPollingByPollingToken.bind(
          currencyRateController,
        ),

      tokenRatesStartPolling:
        tokenRatesController.startPolling.bind(tokenRatesController),
      tokenRatesStopPollingByPollingToken:
        tokenRatesController.stopPollingByPollingToken.bind(
          tokenRatesController,
        ),
      accountTrackerStartPolling:
        accountTrackerController.startPollingByNetworkClientId.bind(
          accountTrackerController,
        ),
      accountTrackerStopPollingByPollingToken:
        accountTrackerController.stopPollingByPollingToken.bind(
          accountTrackerController,
        ),

      tokenDetectionStartPolling: tokenDetectionController.startPolling.bind(
        tokenDetectionController,
      ),
      tokenDetectionStopPollingByPollingToken:
        tokenDetectionController.stopPollingByPollingToken.bind(
          tokenDetectionController,
        ),

      tokenListStartPolling:
        tokenListController.startPolling.bind(tokenListController),
      tokenListStopPollingByPollingToken:
        tokenListController.stopPollingByPollingToken.bind(tokenListController),

      tokenBalancesStartPolling: tokenBalancesController.startPolling.bind(
        tokenBalancesController,
      ),
      tokenBalancesStopPollingByPollingToken:
        tokenBalancesController.stopPollingByPollingToken.bind(
          tokenBalancesController,
        ),

      // GasFeeController
      gasFeeStartPolling: gasFeeController.startPolling.bind(gasFeeController),
      gasFeeStopPollingByPollingToken:
        gasFeeController.stopPollingByPollingToken.bind(gasFeeController),

      getGasFeeTimeEstimate:
        gasFeeController.getTimeEstimate.bind(gasFeeController),

      addPollingTokenToAppState:
        appStateController.addPollingToken.bind(appStateController),

      removePollingTokenFromAppState:
        appStateController.removePollingToken.bind(appStateController),

      updateThrottledOriginState:
        appStateController.updateThrottledOriginState.bind(appStateController),

      // Backup
      backupUserData: backup.backupUserData.bind(backup),
      restoreUserData: backup.restoreUserData.bind(backup),

      // TokenDetectionController
      detectTokens: tokenDetectionController.detectTokens.bind(
        tokenDetectionController,
      ),

      // MultichainAssetsRatesController
      fetchHistoricalPricesForAsset: (...args) =>
        this.multichainAssetsRatesController.fetchHistoricalPricesForAsset(
          ...args,
        ),

      // DetectCollectibleController
      detectNfts: nftDetectionController.detectNfts.bind(
        nftDetectionController,
      ),

      /** Token Detection V2 */
      addDetectedTokens:
        tokensController.addDetectedTokens.bind(tokensController),
      addImportedTokens: tokensController.addTokens.bind(tokensController),
      ignoreTokens: tokensController.ignoreTokens.bind(tokensController),
      getBalancesInSingleCall: (...args) =>
        this.assetsContractController.getBalancesInSingleCall(...args),

      // Authentication Controller
      performSignIn: authenticationController.performSignIn.bind(
        authenticationController,
      ),
      performSignOut: authenticationController.performSignOut.bind(
        authenticationController,
      ),

      // UserStorageController
      setIsBackupAndSyncFeatureEnabled:
        userStorageController.setIsBackupAndSyncFeatureEnabled.bind(
          userStorageController,
        ),
      syncInternalAccountsWithUserStorage:
        userStorageController.syncInternalAccountsWithUserStorage.bind(
          userStorageController,
        ),
      deleteAccountSyncingDataFromUserStorage:
        userStorageController.performDeleteStorageAllFeatureEntries.bind(
          userStorageController,
        ),

      // NotificationServicesController
      checkAccountsPresence:
        notificationServicesController.checkAccountsPresence.bind(
          notificationServicesController,
        ),
      createOnChainTriggers:
        notificationServicesController.createOnChainTriggers.bind(
          notificationServicesController,
        ),
      deleteOnChainTriggersByAccount:
        notificationServicesController.deleteOnChainTriggersByAccount.bind(
          notificationServicesController,
        ),
      updateOnChainTriggersByAccount:
        notificationServicesController.updateOnChainTriggersByAccount.bind(
          notificationServicesController,
        ),
      fetchAndUpdateMetamaskNotifications:
        notificationServicesController.fetchAndUpdateMetamaskNotifications.bind(
          notificationServicesController,
        ),
      deleteNotificationsById:
        notificationServicesController.deleteNotificationsById.bind(
          notificationServicesController,
        ),
      getNotificationsByType:
        notificationServicesController.getNotificationsByType.bind(
          notificationServicesController,
        ),
      markMetamaskNotificationsAsRead:
        notificationServicesController.markMetamaskNotificationsAsRead.bind(
          notificationServicesController,
        ),
      setFeatureAnnouncementsEnabled:
        notificationServicesController.setFeatureAnnouncementsEnabled.bind(
          notificationServicesController,
        ),
      enablePushNotifications:
        notificationServicesPushController.enablePushNotifications.bind(
          notificationServicesPushController,
        ),
      disablePushNotifications:
        notificationServicesPushController.disablePushNotifications.bind(
          notificationServicesPushController,
        ),
      updateTriggerPushNotifications:
        notificationServicesPushController.updateTriggerPushNotifications.bind(
          notificationServicesPushController,
        ),
      enableMetamaskNotifications:
        notificationServicesController.enableMetamaskNotifications.bind(
          notificationServicesController,
        ),
      disableMetamaskNotifications:
        notificationServicesController.disableNotificationServices.bind(
          notificationServicesController,
        ),

      // E2E testing
      throwTestError: this.throwTestError.bind(this),

      // NameController
      updateProposedNames: this.nameController.updateProposedNames.bind(
        this.nameController,
      ),
      setName: this.nameController.setName.bind(this.nameController),

      ///: BEGIN:ONLY_INCLUDE_IF(keyring-snaps)
      // SnapKeyring
      createSnapAccount: async (snapId, options, internalOptions) => {
        // NOTE: We should probably start using `withKeyring` with `createIfMissing: true`
        // in this case.
        const keyring = await this.getSnapKeyring();

        return await keyring.createAccount(snapId, options, internalOptions);
      },
      ///: END:ONLY_INCLUDE_IF

      ///: BEGIN:ONLY_INCLUDE_IF(multichain)
      // MultichainBalancesController
      multichainUpdateBalance: (accountId) =>
        this.multichainBalancesController.updateBalance(accountId),

      // MultichainTransactionsController
      multichainUpdateTransactions: (accountId) =>
        this.multichainTransactionsController.updateTransactionsForAccount(
          accountId,
        ),
      ///: END:ONLY_INCLUDE_IF
      // Transaction Decode
      decodeTransactionData: (request) =>
        decodeTransactionData({
          ...request,
          provider: this.provider,
        }),
      // metrics data deleteion
      createMetaMetricsDataDeletionTask:
        this.metaMetricsDataDeletionController.createMetaMetricsDataDeletionTask.bind(
          this.metaMetricsDataDeletionController,
        ),
      updateDataDeletionTaskStatus:
        this.metaMetricsDataDeletionController.updateDataDeletionTaskStatus.bind(
          this.metaMetricsDataDeletionController,
        ),
      // Trace
      endTrace,
    };
  }

  rejectOriginPendingApprovals(origin) {
    const deleteInterface = (id) =>
      this.controllerMessenger.call(
        'SnapInterfaceController:deleteInterface',
        id,
      );

    rejectOriginApprovals({
      approvalController: this.approvalController,
      deleteInterface,
      origin,
    });
  }

  async exportAccount(address, password) {
    await this.verifyPassword(password);
    return this.keyringController.exportAccount(password, address);
  }

  async getTokenStandardAndDetails(address, userAddress, tokenId) {
    const currentChainId = this.#getGlobalChainId();

    const { tokensChainsCache } = this.tokenListController.state;
    const tokenList = tokensChainsCache?.[currentChainId]?.data || {};
    const { allTokens } = this.tokensController.state;

    const tokens = allTokens?.[currentChainId]?.[userAddress] || [];

    const staticTokenListDetails =
      STATIC_MAINNET_TOKEN_LIST[address?.toLowerCase()] || {};
    const tokenListDetails = tokenList[address?.toLowerCase()] || {};
    const userDefinedTokenDetails =
      tokens.find(({ address: _address }) =>
        isEqualCaseInsensitive(_address, address),
      ) || {};

    const tokenDetails = {
      ...staticTokenListDetails,
      ...tokenListDetails,
      ...userDefinedTokenDetails,
    };

    // boolean to check if the token is an ERC20
    const tokenDetailsStandardIsERC20 =
      isEqualCaseInsensitive(tokenDetails.standard, TokenStandard.ERC20) ||
      tokenDetails.erc20 === true;

    // boolean to check if the token is an NFT
    const noEvidenceThatTokenIsAnNFT =
      !tokenId &&
      !isEqualCaseInsensitive(tokenDetails.standard, TokenStandard.ERC1155) &&
      !isEqualCaseInsensitive(tokenDetails.standard, TokenStandard.ERC721) &&
      !tokenDetails.erc721;

    // boolean to check if the token is an ERC20 like
    const otherDetailsAreERC20Like =
      tokenDetails.decimals !== undefined && tokenDetails.symbol;

    // boolean to check if the token can be treated as an ERC20
    const tokenCanBeTreatedAsAnERC20 =
      tokenDetailsStandardIsERC20 ||
      (noEvidenceThatTokenIsAnNFT && otherDetailsAreERC20Like);

    let details;
    if (tokenCanBeTreatedAsAnERC20) {
      try {
        const balance = userAddress
          ? await fetchTokenBalance(address, userAddress, this.provider)
          : undefined;

        details = {
          address,
          balance,
          standard: TokenStandard.ERC20,
          decimals: tokenDetails.decimals,
          symbol: tokenDetails.symbol,
        };
      } catch (e) {
        // If the `fetchTokenBalance` call failed, `details` remains undefined, and we
        // fall back to the below `assetsContractController.getTokenStandardAndDetails` call
        log.warn(`Failed to get token balance. Error: ${e}`);
      }
    }

    // `details`` will be undefined if `tokenCanBeTreatedAsAnERC20`` is false,
    // or if it is true but the `fetchTokenBalance`` call failed. In either case, we should
    // attempt to retrieve details from `assetsContractController.getTokenStandardAndDetails`
    if (details === undefined) {
      try {
        details =
          await this.assetsContractController.getTokenStandardAndDetails(
            address,
            userAddress,
            tokenId,
          );
      } catch (e) {
        log.warn(`Failed to get token standard and details. Error: ${e}`);
      }
    }

    if (details) {
      const tokenDetailsStandardIsERC1155 = isEqualCaseInsensitive(
        details.standard,
        TokenStandard.ERC1155,
      );

      if (tokenDetailsStandardIsERC1155) {
        try {
          const balance = await fetchERC1155Balance(
            address,
            userAddress,
            tokenId,
            this.provider,
          );

          const balanceToUse = balance?._hex
            ? parseInt(balance._hex, 16).toString()
            : null;

          details = {
            ...details,
            balance: balanceToUse,
          };
        } catch (e) {
          // If the `fetchTokenBalance` call failed, `details` remains undefined, and we
          // fall back to the below `assetsContractController.getTokenStandardAndDetails` call
          log.warn('Failed to get token balance. Error:', e);
        }
      }
    }

    return {
      ...details,
      decimals: details?.decimals?.toString(10),
      balance: details?.balance?.toString(10),
    };
  }

  async getTokenStandardAndDetailsByChain(
    address,
    userAddress,
    tokenId,
    chainId,
  ) {
    const { tokensChainsCache } = this.tokenListController.state;
    const tokenList = tokensChainsCache?.[chainId]?.data || {};

    const { allTokens } = this.tokensController.state;
    const selectedAccount = this.accountsController.getSelectedAccount();
    const tokens = allTokens?.[chainId]?.[selectedAccount.address] || [];

    let staticTokenListDetails = {};
    if (chainId === CHAIN_IDS.MAINNET) {
      staticTokenListDetails =
        STATIC_MAINNET_TOKEN_LIST[address?.toLowerCase()] || {};
    }

    const tokenListDetails = tokenList[address?.toLowerCase()] || {};
    const userDefinedTokenDetails =
      tokens.find(({ address: _address }) =>
        isEqualCaseInsensitive(_address, address),
      ) || {};
    const tokenDetails = {
      ...staticTokenListDetails,
      ...tokenListDetails,
      ...userDefinedTokenDetails,
    };

    const tokenDetailsStandardIsERC20 =
      isEqualCaseInsensitive(tokenDetails.standard, TokenStandard.ERC20) ||
      tokenDetails.erc20 === true;

    const noEvidenceThatTokenIsAnNFT =
      !tokenId &&
      !isEqualCaseInsensitive(tokenDetails.standard, TokenStandard.ERC1155) &&
      !isEqualCaseInsensitive(tokenDetails.standard, TokenStandard.ERC721) &&
      !tokenDetails.erc721;

    const otherDetailsAreERC20Like =
      tokenDetails.decimals !== undefined && tokenDetails.symbol;

    // boolean to check if the token can be treated as an ERC20
    const tokenCanBeTreatedAsAnERC20 =
      tokenDetailsStandardIsERC20 ||
      (noEvidenceThatTokenIsAnNFT && otherDetailsAreERC20Like);

    let details;
    if (tokenCanBeTreatedAsAnERC20) {
      try {
        let balance = 0;
        if (this.#getGlobalChainId() === chainId) {
          balance = await fetchTokenBalance(
            address,
            userAddress,
            this.provider,
          );
        }

        details = {
          address,
          balance,
          standard: TokenStandard.ERC20,
          decimals: tokenDetails.decimals,
          symbol: tokenDetails.symbol,
        };
      } catch (e) {
        // If the `fetchTokenBalance` call failed, `details` remains undefined, and we
        // fall back to the below `assetsContractController.getTokenStandardAndDetails` call
        log.warn(`Failed to get token balance. Error: ${e}`);
      }
    }

    // `details`` will be undefined if `tokenCanBeTreatedAsAnERC20`` is false,
    // or if it is true but the `fetchTokenBalance`` call failed. In either case, we should
    // attempt to retrieve details from `assetsContractController.getTokenStandardAndDetails`
    if (details === undefined) {
      try {
        const networkClientId =
          this.networkController?.state?.networkConfigurationsByChainId?.[
            chainId
          ]?.rpcEndpoints[
            this.networkController?.state?.networkConfigurationsByChainId?.[
              chainId
            ]?.defaultRpcEndpointIndex
          ]?.networkClientId;

        details =
          await this.assetsContractController.getTokenStandardAndDetails(
            address,
            userAddress,
            tokenId,
            networkClientId,
          );
      } catch (e) {
        log.warn(`Failed to get token standard and details. Error: ${e}`);
      }
    }

    if (details) {
      const tokenDetailsStandardIsERC1155 = isEqualCaseInsensitive(
        details.standard,
        TokenStandard.ERC1155,
      );

      if (tokenDetailsStandardIsERC1155) {
        try {
          const balance = await fetchERC1155Balance(
            address,
            userAddress,
            tokenId,
            this.provider,
          );

          const balanceToUse = balance?._hex
            ? parseInt(balance._hex, 16).toString()
            : null;

          details = {
            ...details,
            balance: balanceToUse,
          };
        } catch (e) {
          // If the `fetchTokenBalance` call failed, `details` remains undefined, and we
          // fall back to the below `assetsContractController.getTokenStandardAndDetails` call
          log.warn('Failed to get token balance. Error:', e);
        }
      }
    }

    return {
      ...details,
      decimals: details?.decimals?.toString(10),
      balance: details?.balance?.toString(10),
    };
  }

  async getTokenSymbol(address) {
    try {
      const details =
        await this.assetsContractController.getTokenStandardAndDetails(address);
      return details?.symbol;
    } catch (e) {
      return null;
    }
  }

  //=============================================================================
  // VAULT / KEYRING RELATED METHODS
  //=============================================================================

  /**
   * Creates a new Vault and create a new keychain.
   *
   * A vault, or KeyringController, is a controller that contains
   * many different account strategies, currently called Keyrings.
   * Creating it new means wiping all previous keyrings.
   *
   * A keychain, or keyring, controls many accounts with a single backup and signing strategy.
   * For example, a mnemonic phrase can generate many accounts, and is a keyring.
   *
   * @param {string} password
   * @returns {object} vault
   */
  async createNewVaultAndKeychain(password) {
    const releaseLock = await this.createVaultMutex.acquire();
    try {
      return await this.keyringController.createNewVaultAndKeychain(password);
    } finally {
      releaseLock();
    }
  }

  /**
   * Imports a new mnemonic to the vault.
   *
   * @param {string} mnemonic
   * @returns {object} new account address
   */
  async importMnemonicToVault(mnemonic) {
    const releaseLock = await this.createVaultMutex.acquire();
    try {
      // TODO: `getKeyringsByType` is deprecated, this logic should probably be moved to the `KeyringController`.
      // FIXME: The `KeyringController` does not check yet for duplicated accounts with HD keyrings, see: https://github.com/MetaMask/core/issues/5411
      const alreadyImportedSrp = this.keyringController
        .getKeyringsByType(KeyringTypes.hd)
        .some((keyring) => {
          return (
            Buffer.from(
              this._convertEnglishWordlistIndicesToCodepoints(keyring.mnemonic),
            ).toString('utf8') === mnemonic
          );
        });

      if (alreadyImportedSrp) {
        throw new Error(
          'This Secret Recovery Phrase has already been imported.',
        );
      }

      const { id } = await this.keyringController.addNewKeyring(
        KeyringTypes.hd,
        {
          mnemonic,
          numberOfAccounts: 1,
        },
      );
      const [newAccountAddress] = await this.keyringController.withKeyring(
        { id },
        async ({ keyring }) => keyring.getAccounts(),
      );
      const account =
        this.accountsController.getAccountByAddress(newAccountAddress);
      this.accountsController.setSelectedAccount(account.id);

      ///: BEGIN:ONLY_INCLUDE_IF(solana)
      await this._addSolanaAccount(id);
      ///: END:ONLY_INCLUDE_IF
      await this._addAccountsWithBalance(id);

      return newAccountAddress;
    } finally {
      releaseLock();
    }
  }

  /**
   * Generates a new mnemonic phrase and adds it to the vault, creating a new HD keyring.
   * This method automatically creates one account associated with the new keyring.
   * The method is protected by a mutex to prevent concurrent vault modifications.
   *
   * @async
   * @returns {Promise<string>} The address of the newly created account
   * @throws Will throw an error if keyring creation fails
   */
  async generateNewMnemonicAndAddToVault() {
    const releaseLock = await this.createVaultMutex.acquire();
    try {
      // addNewKeyring auto creates 1 account.
      const { id } = await this.keyringController.addNewKeyring(
        KeyringTypes.hd,
      );
      const [newAccount] = await this.keyringController.withKeyring(
        { id },
        async ({ keyring }) => keyring.getAccounts(),
      );
      const account = this.accountsController.getAccountByAddress(newAccount);
      this.accountsController.setSelectedAccount(account.id);

      // NOTE: No need to update balances here since we're generating a fresh seed.

      return newAccount;
    } finally {
      releaseLock();
    }
  }

  /**
   * Create a new Vault and restore an existent keyring.
   *
   * @param {string} password
   * @param {number[]} encodedSeedPhrase - The seed phrase, encoded as an array
   * of UTF-8 bytes.
   */
  async createNewVaultAndRestore(password, encodedSeedPhrase) {
    const releaseLock = await this.createVaultMutex.acquire();
    try {
      const { completedOnboarding } = this.onboardingController.state;

      const seedPhraseAsBuffer = Buffer.from(encodedSeedPhrase);

      // clear permissions
      this.permissionController.clearState();

      // Clear snap state
      this.snapController.clearState();

      // Currently, the account-order-controller is not in sync with
      // the accounts-controller. To properly persist the hidden state
      // of accounts, we should add a new flag to the account struct
      // to indicate if it is hidden or not.
      // TODO: Update @metamask/accounts-controller to support this.
      this.accountOrderController.updateHiddenAccountsList([]);

      // clear accounts in AccountTrackerController
      this.accountTrackerController.clearAccounts();

      this.txController.clearUnapprovedTransactions();

      if (completedOnboarding) {
        this.tokenDetectionController.enable();
      }

      // create new vault
      await this.keyringController.createNewVaultAndRestore(
        password,
        this._convertMnemonicToWordlistIndices(seedPhraseAsBuffer),
      );

      if (completedOnboarding) {
        ///: BEGIN:ONLY_INCLUDE_IF(solana)
        await this._addSolanaAccount();
        ///: END:ONLY_INCLUDE_IF
        await this._addAccountsWithBalance();

        // This must be set as soon as possible to communicate to the
        // keyring's iframe and have the setting initialized properly
        // Optimistically called to not block MetaMask login due to
        // Ledger Keyring GitHub downtime
        this.#withKeyringForDevice(
          { name: HardwareDeviceNames.ledger },
          async (keyring) => this.setLedgerTransportPreference(keyring),
        );
      }
    } finally {
      releaseLock();
    }
  }

  async _addAccountsWithBalance(keyringId) {
    try {
      // Scan accounts until we find an empty one
      const chainId = this.#getGlobalChainId();

      const keyringSelector = keyringId
        ? { id: keyringId }
        : { type: KeyringTypes.hd };

      const {
        accounts,
        ///: BEGIN:ONLY_INCLUDE_IF(solana)
        entropySource,
        ///: END:ONLY_INCLUDE_IF
      } = await this.keyringController.withKeyring(
        keyringSelector,
        async ({
          keyring,
          ///: BEGIN:ONLY_INCLUDE_IF(solana)
          metadata,
          ///: END:ONLY_INCLUDE_IF
        }) => {
          const keyringAccounts = await keyring.getAccounts();
          return {
            accounts: keyringAccounts,
            ///: BEGIN:ONLY_INCLUDE_IF(solana)
            entropySource: metadata.id,
            ///: END:ONLY_INCLUDE_IF
          };
        },
      );
      let address = accounts[accounts.length - 1];

      for (let count = accounts.length; ; count++) {
        const balance = await this.getBalance(address, this.provider);

        if (balance === '0x0') {
          // This account has no balance, so check for tokens
          await this.tokenDetectionController.detectTokens({
            chainIds: [chainId],
            selectedAddress: address,
          });

          const tokens =
            this.tokensController.state.allTokens?.[chainId]?.[address];
          const detectedTokens =
            this.tokensController.state.allDetectedTokens?.[chainId]?.[address];

          if (
            (tokens?.length ?? 0) === 0 &&
            (detectedTokens?.length ?? 0) === 0
          ) {
            // This account has no balance or tokens
            if (count !== 1) {
              await this.removeAccount(address);
            }
            break;
          }
        }

        // This account has assets, so check the next one
        address = await this.keyringController.withKeyring(
          keyringSelector,
          async ({ keyring }) => {
            const [newAddress] = await keyring.addAccounts(1);
            return newAddress;
          },
        );
      }
      ///: BEGIN:ONLY_INCLUDE_IF(solana)
      const keyring = await this.getSnapKeyring();
      await addDiscoveredSolanaAccounts(
        this.controllerMessenger,
        entropySource,
        keyring,
      );
      ///: END:ONLY_INCLUDE_IF
    } catch (e) {
      log.warn(`Failed to add accounts with balance. Error: ${e}`);
    } finally {
      await this.userStorageController.setIsAccountSyncingReadyToBeDispatched(
        true,
      );
    }
  }

  /**
   * Adds Solana account to the keyring.
   *
   * @param {string} keyringId - The ID of the keyring to add the account to.
   */
  ///: BEGIN:ONLY_INCLUDE_IF(solana)
  async _addSolanaAccount(keyringId) {
    const snapId = SOLANA_WALLET_SNAP_ID;
    let entropySource = keyringId;
    if (!entropySource) {
      // Get the entropy source from the first HD keyring
      const id = await this.keyringController.withKeyring(
        { type: KeyringTypes.hd },
        async ({ metadata }) => {
          return metadata.id;
        },
      );
      entropySource = id;
    }

    const keyring = await this.getSnapKeyring();

    return await keyring.createAccount(
      snapId,
      { entropySource },
      {
        displayConfirmation: false,
        displayAccountNameSuggestion: false,
        setSelectedAccount: false,
      },
    );
  }
  ///: END:ONLY_INCLUDE_IF

  /**
   * Encodes a BIP-39 mnemonic as the indices of words in the English BIP-39 wordlist.
   *
   * @param {Buffer} mnemonic - The BIP-39 mnemonic.
   * @returns {Buffer} The Unicode code points for the seed phrase formed from the words in the wordlist.
   */
  _convertMnemonicToWordlistIndices(mnemonic) {
    const indices = mnemonic
      .toString()
      .split(' ')
      .map((word) => wordlist.indexOf(word));
    return new Uint8Array(new Uint16Array(indices).buffer);
  }

  /**
   * Converts a BIP-39 mnemonic stored as indices of words in the English wordlist to a buffer of Unicode code points.
   *
   * @param {Uint8Array} wordlistIndices - Indices to specific words in the BIP-39 English wordlist.
   * @returns {Buffer} The BIP-39 mnemonic formed from the words in the English wordlist, encoded as a list of Unicode code points.
   */
  _convertEnglishWordlistIndicesToCodepoints(wordlistIndices) {
    return Buffer.from(
      Array.from(new Uint16Array(wordlistIndices.buffer))
        .map((i) => wordlist[i])
        .join(' '),
    );
  }

  /**
   * Get an account balance from the AccountTrackerController or request it directly from the network.
   *
   * @param {string} address - The account address
   * @param {Provider} provider - The provider instance to use when asking the network
   */
  async getBalance(address, provider) {
    const accounts =
      this.accountTrackerController.state.accountsByChainId[
        this.#getGlobalChainId()
      ];
    const cached = accounts?.[address];

    if (cached && cached.balance) {
      return cached.balance;
    }

    try {
      const balance = await provider.request({
        method: 'eth_getBalance',
        params: [address, 'latest'],
      });
      return balance || '0x0';
    } catch (error) {
      log.error(error);
      throw error;
    }
  }

  /**
   * Submits the user's password and attempts to unlock the vault.
   * Also synchronizes the preferencesController, to ensure its schema
   * is up to date with known accounts once the vault is decrypted.
   *
   * @param {string} password - The user's password
   */
  async submitPassword(password) {
    const { completedOnboarding } = this.onboardingController.state;

    // Before attempting to unlock the keyrings, we need the offscreen to have loaded.
    await this.offscreenPromise;

    await this.keyringController.submitPassword(password);

    ///: BEGIN:ONLY_INCLUDE_IF(build-mmi)
    this.mmiController.onSubmitPassword();
    ///: END:ONLY_INCLUDE_IF

    try {
      await this.blockTracker.checkForLatestBlock();
    } catch (error) {
      log.error('Error while unlocking extension.', error);
    }

    await this.accountsController.updateAccounts();

    // This must be set as soon as possible to communicate to the
    // keyring's iframe and have the setting initialized properly
    // Optimistically called to not block MetaMask login due to
    // Ledger Keyring GitHub downtime
    if (completedOnboarding) {
      this.#withKeyringForDevice(
        { name: HardwareDeviceNames.ledger },
        async (keyring) => this.setLedgerTransportPreference(keyring),
      );
    }
  }

  async _loginUser(password) {
    try {
      // Automatic login via config password
      await this.submitPassword(password);

      // Updating accounts in this.accountTrackerController before starting UI syncing ensure that
      // state has account balance before it is synced with UI
      await this.accountTrackerController.updateAccountsAllActiveNetworks();
    } finally {
      this._startUISync();
    }
  }

  _startUISync() {
    // Message startUISync is used to start syncing state with UI
    // Sending this message after login is completed helps to ensure that incomplete state without
    // account details are not flushed to UI.
    this.emit('startUISync');
    this.startUISync = true;
    this.memStore.subscribe(this.sendUpdate.bind(this));
  }

  /**
   * Submits a user's encryption key to log the user in via login token
   */
  async submitEncryptionKey() {
    try {
      const { loginToken, loginSalt } =
        await this.extension.storage.session.get(['loginToken', 'loginSalt']);
      if (loginToken && loginSalt) {
        const { vault } = this.keyringController.state;

        const jsonVault = JSON.parse(vault);

        if (jsonVault.salt !== loginSalt) {
          console.warn(
            'submitEncryptionKey: Stored salt and vault salt do not match',
          );
          await this.clearLoginArtifacts();
          return;
        }

        await this.keyringController.submitEncryptionKey(loginToken, loginSalt);
      }
    } catch (e) {
      // If somehow this login token doesn't work properly,
      // remove it and the user will get shown back to the unlock screen
      await this.clearLoginArtifacts();
      throw e;
    }
  }

  async clearLoginArtifacts() {
    await this.extension.storage.session.remove(['loginToken', 'loginSalt']);
  }

  /**
   * Submits a user's password to check its validity.
   *
   * @param {string} password - The user's password
   */
  async verifyPassword(password) {
    await this.keyringController.verifyPassword(password);
  }

  /**
   * @type Identity
   * @property {string} name - The account nickname.
   * @property {string} address - The account's ethereum address, in lower case.
   * receiving funds from our automatic Ropsten faucet.
   */

  /**
   * Gets the mnemonic of the user's primary keyring.
   */
  getPrimaryKeyringMnemonic() {
    const [keyring] = this.keyringController.getKeyringsByType(
      KeyringType.hdKeyTree,
    );
    if (!keyring.mnemonic) {
      throw new Error('Primary keyring mnemonic unavailable.');
    }

    return keyring.mnemonic;
  }

  /**
   * Gets the mnemonic seed of the user's primary keyring.
   */
  getPrimaryKeyringMnemonicSeed() {
    const [keyring] = this.keyringController.getKeyringsByType(
      KeyringType.hdKeyTree,
    );
    if (!keyring.seed) {
      throw new Error('Primary keyring mnemonic unavailable.');
    }

    return keyring.seed;
  }

  ///: BEGIN:ONLY_INCLUDE_IF(build-mmi)
  async getCustodyKeyringIfExists(address) {
    const custodyType = this.custodyController.getCustodyTypeByAddress(
      toChecksumHexAddress(address),
    );
    const keyring = this.keyringController.getKeyringsByType(custodyType)[0];
    return keyring?.getAccountDetails(address) ? keyring : undefined;
  }
  ///: END:ONLY_INCLUDE_IF

  //
  // Hardware
  //

  async attemptLedgerTransportCreation() {
    return await this.#withKeyringForDevice(
      { name: HardwareDeviceNames.ledger },
      async (keyring) => keyring.attemptMakeApp(),
    );
  }

  /**
   * Fetch account list from a hardware device.
   *
   * @param deviceName
   * @param page
   * @param hdPath
   * @returns [] accounts
   */
  async connectHardware(deviceName, page, hdPath) {
    return this.#withKeyringForDevice(
      { name: deviceName, hdPath },
      async (keyring) => {
        if (deviceName === HardwareDeviceNames.ledger) {
          await this.setLedgerTransportPreference(keyring);
        }

        let accounts = [];
        switch (page) {
          case -1:
            accounts = await keyring.getPreviousPage();
            break;
          case 1:
            accounts = await keyring.getNextPage();
            break;
          default:
            accounts = await keyring.getFirstPage();
        }

        // Merge with existing accounts
        // and make sure addresses are not repeated
        const oldAccounts = await this.keyringController.getAccounts();

        const accountsToTrack = [
          ...new Set(
            oldAccounts.concat(accounts.map((a) => a.address.toLowerCase())),
          ),
        ];
        this.accountTrackerController.syncWithAddresses(accountsToTrack);
        return accounts;
      },
    );
  }

  /**
   * Check if the device is unlocked
   *
   * @param deviceName
   * @param hdPath
   * @returns {Promise<boolean>}
   */
  async checkHardwareStatus(deviceName, hdPath) {
    return this.#withKeyringForDevice(
      { name: deviceName, hdPath },
      async (keyring) => {
        return keyring.isUnlocked();
      },
    );
  }

  /**
   * Get hardware type that will be sent for metrics logging.
   *
   * @param {string} address - Address to retrieve the keyring from
   * @returns {HardwareKeyringType} Keyring hardware type
   */
  async getHardwareTypeForMetric(address) {
    return await this.keyringController.withKeyring(
      { address },
      ({ keyring }) => HardwareKeyringType[keyring.type],
    );
  }

  /**
   * Clear
   *
   * @param deviceName
   * @returns {Promise<boolean>}
   */
  async forgetDevice(deviceName) {
    return this.#withKeyringForDevice({ name: deviceName }, async (keyring) => {
      for (const address of keyring.accounts) {
        this._onAccountRemoved(address);
      }

      keyring.forgetDevice();

      return true;
    });
  }

  /**
   * Retrieves the keyring for the selected address and using the .type returns
   * a subtype for the account. Either 'hardware', 'imported', 'snap', or 'MetaMask'.
   *
   * @param {string} address - Address to retrieve keyring for
   * @returns {'hardware' | 'imported' | 'snap' | 'MetaMask'}
   */
  async getAccountType(address) {
    const keyringType = await this.keyringController.getAccountKeyringType(
      address,
    );
    switch (keyringType) {
      case KeyringType.trezor:
      case KeyringType.oneKey:
      case KeyringType.lattice:
      case KeyringType.qr:
      case KeyringType.ledger:
        return 'hardware';
      case KeyringType.imported:
        return 'imported';
      case KeyringType.snap:
        return 'snap';
      default:
        return 'MetaMask';
    }
  }

  /**
   * Retrieves the keyring for the selected address and using the .type
   * determines if a more specific name for the device is available. Returns
   * undefined for non hardware wallets.
   *
   * @param {string} address - Address to retrieve keyring for
   * @returns {'ledger' | 'lattice' | string | undefined}
   */
  async getDeviceModel(address) {
    return this.keyringController.withKeyring(
      { address },
      async ({ keyring }) => {
        switch (keyring.type) {
          case KeyringType.trezor:
          case KeyringType.oneKey:
            return keyring.getModel();
          case KeyringType.qr:
            return keyring.getName();
          case KeyringType.ledger:
            // TODO: get model after ledger keyring exposes method
            return HardwareDeviceNames.ledger;
          case KeyringType.lattice:
            // TODO: get model after lattice keyring exposes method
            return HardwareDeviceNames.lattice;
          default:
            return undefined;
        }
      },
    );
  }

  /**
   * get hardware account label
   *
   * @param name
   * @param index
   * @param hdPathDescription
   * @returns string label
   */
  getAccountLabel(name, index, hdPathDescription) {
    return `${name[0].toUpperCase()}${name.slice(1)} ${
      parseInt(index, 10) + 1
    } ${hdPathDescription || ''}`.trim();
  }

  /**
   * Imports an account from a Trezor or Ledger device.
   *
   * @param index
   * @param deviceName
   * @param hdPath
   * @param hdPathDescription
   * @returns {} keyState
   */
  async unlockHardwareWalletAccount(
    index,
    deviceName,
    hdPath,
    hdPathDescription,
  ) {
    const { address: unlockedAccount, label } =
      await this.#withKeyringForDevice(
        { name: deviceName, hdPath },
        async (keyring) => {
          keyring.setAccountToUnlock(index);
          const [address] = await keyring.addAccounts(1);
          return {
            address: normalize(address),
            label: this.getAccountLabel(
              deviceName === HardwareDeviceNames.qr
                ? keyring.getName()
                : deviceName,
              index,
              hdPathDescription,
            ),
          };
        },
      );

    // Set the account label to Trezor 1 / Ledger 1 / QR Hardware 1, etc
    this.preferencesController.setAccountLabel(unlockedAccount, label);
    // Select the account
    this.preferencesController.setSelectedAddress(unlockedAccount);

    // It is expected that the account also exist in the accounts-controller
    // in other case, an error shall be thrown
    const account =
      this.accountsController.getAccountByAddress(unlockedAccount);
    this.accountsController.setAccountName(account.id, label);

    const accounts = this.accountsController.listAccounts();

    const { identities } = this.preferencesController.state;
    return { unlockedAccount, identities, accounts };
  }

  //
  // Account Management
  //

  /**
   * Adds a new account to the keyring corresponding to the given `keyringId`,
   * or to the default (first) HD keyring if no `keyringId` is provided.
   *
   * @param {number} accountCount - The number of accounts to create
   * @param {string} _keyringId - The keyring identifier.
   * @returns {Promise<string>} The address of the newly-created account.
   */
  async addNewAccount(accountCount, _keyringId) {
    const oldAccounts = await this.keyringController.getAccounts();
    const keyringSelector = _keyringId
      ? { id: _keyringId }
      : { type: KeyringTypes.hd };

    const addedAccountAddress = await this.keyringController.withKeyring(
      keyringSelector,
      async ({ keyring }) => {
        if (keyring.type !== KeyringTypes.hd) {
          throw new Error('Cannot add account to non-HD keyring');
        }
        const accountsInKeyring = await keyring.getAccounts();

        // Only add an account if the accountCount matches the accounts in the keyring.
        if (accountCount && accountCount !== accountsInKeyring.length) {
          if (accountCount > accountsInKeyring.length) {
            throw new Error('Account out of sequence');
          }

          const existingAccount = accountsInKeyring[accountCount];

          if (!existingAccount) {
            throw new Error(`Can't find account at index ${accountCount}`);
          }

          return existingAccount;
        }

        const [newAddress] = await keyring.addAccounts(1);
        return newAddress;
      },
    );

    if (!oldAccounts.includes(addedAccountAddress)) {
      this.preferencesController.setSelectedAddress(addedAccountAddress);
    }

    return addedAccountAddress;
  }

  /**
   * Verifies the validity of the current vault's seed phrase.
   *
   * Validity: seed phrase restores the accounts belonging to the current vault.
   *
   * Called when the first account is created and on unlocking the vault.
   *
   * @param {string} password
   * @param {string} _keyringId - This is the identifier for the hd keyring.
   * @returns {Promise<number[]>} The seed phrase to be confirmed by the user,
   * encoded as an array of UTF-8 bytes.
   */
  async getSeedPhrase(password, _keyringId) {
    return this._convertEnglishWordlistIndicesToCodepoints(
      await this.keyringController.exportSeedPhrase(password, _keyringId),
    );
  }

  /**
   * Clears the transaction history, to allow users to force-reset their nonces.
   * Mostly used in development environments, when networks are restarted with
   * the same network ID.
   *
   * @returns {Promise<string>} The current selected address.
   */
  async resetAccount() {
    const selectedAddress =
      this.accountsController.getSelectedAccount().address;

    const globalChainId = this.#getGlobalChainId();

    this.txController.wipeTransactions({
      address: selectedAddress,
      chainId: globalChainId,
    });

    this.smartTransactionsController.wipeSmartTransactions({
      address: selectedAddress,
      ignoreNetwork: false,
    });

    this.bridgeStatusController.wipeBridgeStatus({
      address: selectedAddress,
      ignoreNetwork: false,
    });

    this.networkController.resetConnection();

    return selectedAddress;
  }

  /**
   * Checks that all accounts referenced have a matching InternalAccount. Sends
   * an error to sentry for any accounts that were expected but are missing from the wallet.
   *
   * @param {InternalAccount[]} [internalAccounts] - The list of evm accounts the wallet knows about.
   * @param {Hex[]} [accounts] - The list of evm accounts addresses that should exist.
   */
  captureKeyringTypesWithMissingIdentities(
    internalAccounts = [],
    accounts = [],
  ) {
    const accountsMissingIdentities = accounts.filter(
      (address) =>
        !internalAccounts.some(
          (account) => account.address.toLowerCase() === address.toLowerCase(),
        ),
    );
    const keyringTypesWithMissingIdentities = accountsMissingIdentities.map(
      (address) => this.keyringController.getAccountKeyringType(address),
    );

    const internalAccountCount = internalAccounts.length;

    const accountsForCurrentChain =
      this.accountTrackerController.state.accountsByChainId[
        this.#getGlobalChainId()
      ];

    const accountTrackerCount = Object.keys(
      accountsForCurrentChain || {},
    ).length;

    captureException(
      new Error(
        `Attempt to get permission specifications failed because their were ${accounts.length} accounts, but ${internalAccountCount} identities, and the ${keyringTypesWithMissingIdentities} keyrings included accounts with missing identities. Meanwhile, there are ${accountTrackerCount} accounts in the account tracker.`,
      ),
    );
  }

  /**
   * Sorts a list of evm account addresses by most recently selected by using
   * the lastSelected value for the matching InternalAccount object stored in state.
   *
   * @param {Hex[]} [addresses] - The list of evm accounts addresses to sort.
   * @returns {Hex[]} The sorted evm accounts addresses.
   */
  sortEvmAccountsByLastSelected(addresses) {
    const internalAccounts = this.accountsController.listAccounts();
    return this.sortAddressesWithInternalAccounts(addresses, internalAccounts);
  }

  /**
   * Sorts a list of multichain account addresses by most recently selected by using
   * the lastSelected value for the matching InternalAccount object stored in state.
   *
   * @param {string[]} [addresses] - The list of addresses (not full CAIP-10 Account IDs) to sort.
   * @returns {string[]} The sorted accounts addresses.
   */
  sortMultichainAccountsByLastSelected(addresses) {
    const internalAccounts = this.accountsController.listMultichainAccounts();
    return this.sortAddressesWithInternalAccounts(addresses, internalAccounts);
  }

  /**
   * Sorts a list of addresses by most recently selected by using the lastSelected value for
   * the matching InternalAccount object from the list of internalAccounts provided.
   *
   * @param {string[]} [addresses] - The list of caip accounts addresses to sort.
   * @param {InternalAccount[]} [internalAccounts] - The list of InternalAccounts to determine lastSelected from.
   * @returns {string[]} The sorted accounts addresses.
   */
  sortAddressesWithInternalAccounts(addresses, internalAccounts) {
    return addresses.sort((firstAddress, secondAddress) => {
      const firstAccount = internalAccounts.find(
        (internalAccount) =>
          internalAccount.address.toLowerCase() === firstAddress.toLowerCase(),
      );

      const secondAccount = internalAccounts.find(
        (internalAccount) =>
          internalAccount.address.toLowerCase() === secondAddress.toLowerCase(),
      );

      if (!firstAccount) {
        this.captureKeyringTypesWithMissingIdentities(
          internalAccounts,
          addresses,
        );
        throw new Error(`Missing identity for address: "${firstAddress}".`);
      } else if (!secondAccount) {
        this.captureKeyringTypesWithMissingIdentities(
          internalAccounts,
          addresses,
        );
        throw new Error(`Missing identity for address: "${secondAddress}".`);
      } else if (
        firstAccount.metadata.lastSelected ===
        secondAccount.metadata.lastSelected
      ) {
        return 0;
      } else if (firstAccount.metadata.lastSelected === undefined) {
        return 1;
      } else if (secondAccount.metadata.lastSelected === undefined) {
        return -1;
      }

      return (
        secondAccount.metadata.lastSelected - firstAccount.metadata.lastSelected
      );
    });
  }

  /**
   * Gets the sorted permitted accounts for the specified origin. Returns an empty
   * array if no accounts are permitted or the wallet is locked. Returns any permitted
   * accounts if the wallet is locked and `ignoreLock` is true. This lock bypass is needed
   * for the `eth_requestAccounts` & `wallet_getPermission` handlers both of which
   * return permissioned accounts to the dapp when the wallet is locked.
   *
   * @param {string} origin - The origin whose exposed accounts to retrieve.
   * @param {object} [options] - The options object
   * @param {boolean} [options.ignoreLock] - If accounts should be returned even if the wallet is locked.
   * @returns {Promise<string[]>} The origin's permitted accounts, or an empty
   * array.
   */
  getPermittedAccounts(origin, { ignoreLock } = {}) {
    let caveat;
    try {
      caveat = this.permissionController.getCaveat(
        origin,
        Caip25EndowmentPermissionName,
        Caip25CaveatType,
      );
    } catch (err) {
      if (err instanceof PermissionDoesNotExistError) {
        // suppress expected error in case that the origin
        // does not have the target permission yet
        return [];
      }
      throw err;
    }

    if (!this.isUnlocked() && !ignoreLock) {
      return [];
    }

    const ethAccounts = getEthAccounts(caveat.value);
    return this.sortEvmAccountsByLastSelected(ethAccounts);
  }

  /**
   * Stops exposing the specified scope to all third parties.
   *
   * @param {string} scopeString - The scope to stop exposing
   * to third parties.
   */
  removeAllScopePermissions(scopeString) {
    this.permissionController.updatePermissionsByCaveat(
      Caip25CaveatType,
      (existingScopes) =>
        Caip25CaveatMutators[Caip25CaveatType].removeScope(
          existingScopes,
          scopeString,
        ),
    );
  }

  /**
   * Stops exposing the account with the specified address to all third parties.
   * Exposed accounts are stored in caveats of the eth_accounts permission. This
   * method uses `PermissionController.updatePermissionsByCaveat` to
   * remove the specified address from every eth_accounts permission. If a
   * permission only included this address, the permission is revoked entirely.
   *
   * @param {string} targetAccount - The address of the account to stop exposing
   * to third parties.
   */
  removeAllAccountPermissions(targetAccount) {
    this.permissionController.updatePermissionsByCaveat(
      Caip25CaveatType,
      (existingScopes) =>
        Caip25CaveatMutators[Caip25CaveatType].removeAccount(
          existingScopes,
          targetAccount,
        ),
    );
  }

  /**
   * Removes an account from state / storage.
   *
   * @param {string[]} address - A hex address
   */
  async removeAccount(address) {
    this._onAccountRemoved(address);
    await this.keyringController.removeAccount(address);

    return address;
  }

  /**
   * Imports an account with the specified import strategy.
   * These are defined in @metamask/keyring-controller
   * Each strategy represents a different way of serializing an Ethereum key pair.
   *
   * @param {'privateKey' | 'json'} strategy - A unique identifier for an account import strategy.
   * @param {any} args - The data required by that strategy to import an account.
   */
  async importAccountWithStrategy(strategy, args) {
    const importedAccountAddress =
      await this.keyringController.importAccountWithStrategy(strategy, args);
    // set new account as selected
    this.preferencesController.setSelectedAddress(importedAccountAddress);
  }

  /**
   * Requests approval for permissions for the specified origin
   *
   * @param origin - The origin to request approval for.
   * @param permissions - The permissions to request approval for.
   * @param [options] - Optional. Additional properties to define on the requestData object
   */
  async requestPermissionApproval(origin, permissions, options = {}) {
    const id = nanoid();
    return this.approvalController.addAndShowApprovalRequest({
      id,
      origin,
      requestData: {
        metadata: {
          id,
          origin,
        },
        permissions,
        ...options,
      },
      type: MethodNames.RequestPermissions,
    });
  }

  /**
   * Prompts the user with permittedChains approval for given chainId.
   *
   * @param {string} origin - The origin to request approval for.
   * @param {Hex} chainId - The chainId to add incrementally.
   */
  async requestApprovalPermittedChainsPermission(origin, chainId) {
    const caveatValueWithChains = setPermittedEthChainIds(
      {
        requiredScopes: {},
        optionalScopes: {},
        sessionProperties: {},
        isMultichainOrigin: false,
      },
      [chainId],
    );

    await this.permissionController.requestPermissionsIncremental(
      { origin },
      {
        [Caip25EndowmentPermissionName]: {
          caveats: [
            {
              type: Caip25CaveatType,
              value: caveatValueWithChains,
            },
          ],
        },
      },
    );
  }

  /**
   * Requests incremental permittedChains permission for the specified origin.
   * and updates the existing CAIP-25 permission.
   * Allows for granting without prompting for user approval which
   * would be used as part of flows like `wallet_addEthereumChain`
   * requests where the addition of the network and the permitting
   * of the chain are combined into one approval.
   *
   * @param {object} options - The options object
   * @param {string} options.origin - The origin to request approval for.
   * @param {Hex} options.chainId - The chainId to add to the existing permittedChains.
   * @param {boolean} options.autoApprove - If the chain should be granted without prompting for user approval.
   * @param {object} options.metadata - Request data for the approval.
   */
  async requestPermittedChainsPermissionIncremental({
    origin,
    chainId,
    autoApprove,
    metadata,
  }) {
    if (isSnapId(origin)) {
      throw new Error(
        `Cannot request permittedChains permission for Snaps with origin "${origin}"`,
      );
    }

    const caveatValueWithChains = setPermittedEthChainIds(
      {
        requiredScopes: {},
        optionalScopes: {},
        sessionProperties: {},
        isMultichainOrigin: false,
      },
      [chainId],
    );

    if (!autoApprove) {
      let options;
      if (metadata) {
        options = { metadata };
      }
      await this.permissionController.requestPermissionsIncremental(
        { origin },
        {
          [Caip25EndowmentPermissionName]: {
            caveats: [
              {
                type: Caip25CaveatType,
                value: caveatValueWithChains,
              },
            ],
          },
        },
        options,
      );
      return;
    }

    await this.permissionController.grantPermissionsIncremental({
      subject: { origin },
      approvedPermissions: {
        [Caip25EndowmentPermissionName]: {
          caveats: [
            {
              type: Caip25CaveatType,
              value: caveatValueWithChains,
            },
          ],
        },
      },
    });
  }

  /**
   * Requests user approval for the CAIP-25 permission for the specified origin
   * and returns a granted permissions object.
   *
   * @param {string} origin - The origin to request approval for.
   * @param requestedPermissions - The legacy permissions to request approval for.
   * @returns the approved permissions object.
   */
  getCaip25PermissionFromLegacyPermissions(origin, requestedPermissions = {}) {
    const permissions = pick(requestedPermissions, [
      RestrictedMethods.eth_accounts,
      PermissionNames.permittedChains,
    ]);

    if (!permissions[RestrictedMethods.eth_accounts]) {
      permissions[RestrictedMethods.eth_accounts] = {};
    }

    if (!permissions[PermissionNames.permittedChains]) {
      permissions[PermissionNames.permittedChains] = {};
    }

    if (isSnapId(origin)) {
      delete permissions[PermissionNames.permittedChains];
    }

    const requestedAccounts =
      permissions[RestrictedMethods.eth_accounts]?.caveats?.find(
        (caveat) => caveat.type === CaveatTypes.restrictReturnedAccounts,
      )?.value ?? [];

    const requestedChains =
      permissions[PermissionNames.permittedChains]?.caveats?.find(
        (caveat) => caveat.type === CaveatTypes.restrictNetworkSwitching,
      )?.value ?? [];

    const newCaveatValue = {
      requiredScopes: {},
      optionalScopes: {
        'wallet:eip155': {
          accounts: [],
        },
      },
      sessionProperties: {},
      isMultichainOrigin: false,
    };

    const caveatValueWithChains = setPermittedEthChainIds(
      newCaveatValue,
      isSnapId(origin) ? [] : requestedChains,
    );

    const caveatValueWithAccountsAndChains = setEthAccounts(
      caveatValueWithChains,
      requestedAccounts,
    );

    return {
      [Caip25EndowmentPermissionName]: {
        caveats: [
          {
            type: Caip25CaveatType,
            value: caveatValueWithAccountsAndChains,
          },
        ],
      },
    };
  }

  getNonEvmSupportedMethods(scope) {
    return this.controllerMessenger.call(
      'MultichainRouter:getSupportedMethods',
      scope,
    );
  }

  /**
   * For origins with a solana scope permitted, sends a wallet_notify -> metamask_accountChanged
   * event to fire for the solana scope with the currently selected solana account if any are
   * permitted or empty array otherwise.
   *
   * @param {string} origin - The origin to notify with the current solana account
   */
  notifySolanaAccountChangedForCurrentAccount(origin) {
    let caip25Caveat;
    try {
      caip25Caveat = this.permissionController.getCaveat(
        origin,
        Caip25EndowmentPermissionName,
        Caip25CaveatType,
      );
    } catch {
      // noop
    }
    if (!caip25Caveat) {
      return;
    }
    const solanaAccountsChangedNotifications =
      caip25Caveat.value.sessionProperties[
        KnownSessionProperties.SolanaAccountChangedNotifications
      ];

    const sessionScopes = getSessionScopes(caip25Caveat.value, {
      getNonEvmSupportedMethods: this.getNonEvmSupportedMethods.bind(this),
    });

    const solanaScope =
      sessionScopes[MultichainNetworks.SOLANA] ||
      sessionScopes[MultichainNetworks.SOLANA_DEVNET] ||
      sessionScopes[MultichainNetworks.SOLANA_TESTNET];

    if (solanaAccountsChangedNotifications && solanaScope) {
      const { accounts } = solanaScope;
      const parsedPermittedSolanaAddresses = accounts.map((caipAccountId) => {
        const { address } = parseCaipAccountId(caipAccountId);
        return address;
      });

      const [accountAddressToEmit] = this.sortMultichainAccountsByLastSelected(
        parsedPermittedSolanaAddresses,
      );

      if (accountAddressToEmit) {
        this._notifySolanaAccountChange(origin, [accountAddressToEmit]);
      }
    }
  }

  // ---------------------------------------------------------------------------
  // Identity Management (signature operations)

  getAddTransactionRequest({
    transactionParams,
    transactionOptions,
    dappRequest,
    ...otherParams
  }) {
    return {
      internalAccounts: this.accountsController.listAccounts(),
      dappRequest,
      networkClientId:
        dappRequest?.networkClientId ?? transactionOptions?.networkClientId,
      selectedAccount: this.accountsController.getAccountByAddress(
        transactionParams.from,
      ),
      transactionController: this.txController,
      transactionOptions,
      transactionParams,
      userOperationController: this.userOperationController,
      chainId: this.#getGlobalChainId(),
      ppomController: this.ppomController,
      securityAlertsEnabled:
        this.preferencesController.state?.securityAlertsEnabled,
      updateSecurityAlertResponse: this.updateSecurityAlertResponse.bind(this),
      ...otherParams,
    };
  }

  /**
   * @returns {boolean} true if the keyring type supports EIP-1559
   */
  async getCurrentAccountEIP1559Compatibility() {
    return true;
  }

  //=============================================================================
  // END (VAULT / KEYRING RELATED METHODS)
  //=============================================================================

  /**
   * Allows a user to attempt to cancel a previously submitted transaction
   * by creating a new transaction.
   *
   * @param {number} originalTxId - the id of the txMeta that you want to
   * attempt to cancel
   * @param {import(
   *  './controllers/transactions'
   * ).CustomGasSettings} [customGasSettings] - overrides to use for gas params
   * instead of allowing this method to generate them
   * @param options
   * @returns {object} MetaMask state
   */
  async createCancelTransaction(originalTxId, customGasSettings, options) {
    await this.txController.stopTransaction(
      originalTxId,
      customGasSettings,
      options,
    );
    const state = this.getState();
    return state;
  }

  /**
   * Allows a user to attempt to speed up a previously submitted transaction
   * by creating a new transaction.
   *
   * @param {number} originalTxId - the id of the txMeta that you want to
   * attempt to speed up
   * @param {import(
   *  './controllers/transactions'
   * ).CustomGasSettings} [customGasSettings] - overrides to use for gas params
   * instead of allowing this method to generate them
   * @param options
   * @returns {object} MetaMask state
   */
  async createSpeedUpTransaction(originalTxId, customGasSettings, options) {
    await this.txController.speedUpTransaction(
      originalTxId,
      customGasSettings,
      options,
    );
    const state = this.getState();
    return state;
  }

  async estimateGas(estimateGasParams) {
    return new Promise((resolve, reject) => {
      this.provider
        .request({
          method: 'eth_estimateGas',
          params: [estimateGasParams],
        })
        .then((result) => resolve(result.toString(16)))
        .catch((err) => reject(err));
    });
  }

  handleWatchAssetRequest = ({ asset, type, origin, networkClientId }) => {
    switch (type) {
      case ERC20:
        return this.tokensController.watchAsset({
          asset,
          type,
          networkClientId,
        });
      case ERC721:
      case ERC1155:
        return this.nftController.watchNft(asset, type, origin);
      default:
        throw new Error(`Asset type ${type} not supported`);
    }
  };

  async updateSecurityAlertResponse(
    method,
    securityAlertId,
    securityAlertResponse,
  ) {
    await updateSecurityAlertResponse({
      appStateController: this.appStateController,
      method,
      securityAlertId,
      securityAlertResponse,
      signatureController: this.signatureController,
      transactionController: this.txController,
    });
  }

  /**
   * Returns the index of the HD keyring containing the selected account.
   *
   * @returns {number | undefined} The index of the HD keyring containing the selected account.
   */
  getHDEntropyIndex() {
    const selectedAccount = this.accountsController.getSelectedAccount();
    const hdKeyrings = this.keyringController.state.keyrings.filter(
      (keyring) => keyring.type === KeyringTypes.hd,
    );
    const index = hdKeyrings.findIndex((keyring) =>
      keyring.accounts.includes(selectedAccount.address),
    );

    return index === -1 ? undefined : index;
  }

  //=============================================================================
  // PASSWORD MANAGEMENT
  //=============================================================================

  /**
   * Allows a user to begin the seed phrase recovery process.
   */
  markPasswordForgotten() {
    this.preferencesController.setPasswordForgotten(true);
    this.sendUpdate();
  }

  /**
   * Allows a user to end the seed phrase recovery process.
   */
  unMarkPasswordForgotten() {
    this.preferencesController.setPasswordForgotten(false);
    this.sendUpdate();
  }

  //=============================================================================
  // SETUP
  //=============================================================================

  /**
   * A runtime.MessageSender object, as provided by the browser:
   *
   * @see https://developer.mozilla.org/en-US/docs/Mozilla/Add-ons/WebExtensions/API/runtime/MessageSender
   * @typedef {object} MessageSender
   * @property {string} - The URL of the page or frame hosting the script that sent the message.
   */

  /**
   * A Snap sender object.
   *
   * @typedef {object} SnapSender
   * @property {string} snapId - The ID of the snap.
   */

  /**
   * Used to create a multiplexed stream for connecting to an untrusted context
   * like a Dapp or other extension.
   *
   * @param options - Options bag.
   * @param {ReadableStream} options.connectionStream - The Duplex stream to connect to.
   * @param {MessageSender | SnapSender} options.sender - The sender of the messages on this stream.
   * @param {string} [options.subjectType] - The type of the sender, i.e. subject.
   */
  setupUntrustedCommunicationEip1193({
    connectionStream,
    sender,
    subjectType,
  }) {
    if (sender.url) {
      if (this.onboardingController.state.completedOnboarding) {
        if (this.preferencesController.state.usePhishDetect) {
          const { hostname } = new URL(sender.url);
          this.phishingController.maybeUpdateState();
          // Check if new connection is blocked if phishing detection is on
          const phishingTestResponse = this.phishingController.test(sender.url);
          if (phishingTestResponse?.result) {
            this.sendPhishingWarning(connectionStream, hostname);
            this.metaMetricsController.trackEvent({
              event: MetaMetricsEventName.PhishingPageDisplayed,
              category: MetaMetricsEventCategory.Phishing,
              properties: {
                url: hostname,
              },
            });
            return;
          }
        }
      }
    }

    let inputSubjectType;
    if (subjectType) {
      inputSubjectType = subjectType;
    } else if (sender.id && sender.id !== this.extension.runtime.id) {
      inputSubjectType = SubjectType.Extension;
    } else {
      inputSubjectType = SubjectType.Website;
    }

    // setup multiplexing
    const mux = setupMultiplex(connectionStream);
    mux.ignoreStream(METAMASK_CAIP_MULTICHAIN_PROVIDER);

    // messages between inpage and background
    this.setupProviderConnectionEip1193(
      mux.createStream(METAMASK_EIP_1193_PROVIDER),
      sender,
      inputSubjectType,
    );

    // TODO:LegacyProvider: Delete
    if (sender.url) {
      // legacy streams
      this.setupPublicConfig(mux.createStream('publicConfig'));
    }
  }

  /**
   * Used to create a CAIP stream for connecting to an untrusted context.
   *
   * @param options - Options bag.
   * @param {ReadableStream} options.connectionStream - The Duplex stream to connect to.
   * @param {MessageSender | SnapSender} options.sender - The sender of the messages on this stream.
   * @param {string} [options.subjectType] - The type of the sender, i.e. subject.
   */
  setupUntrustedCommunicationCaip({ connectionStream, sender, subjectType }) {
    if (!process.env.MULTICHAIN_API) {
      return;
    }

    let inputSubjectType;
    if (subjectType) {
      inputSubjectType = subjectType;
    } else if (sender.id && sender.id !== this.extension.runtime.id) {
      inputSubjectType = SubjectType.Extension;
    } else {
      inputSubjectType = SubjectType.Website;
    }

    // messages between subject and background
    this.setupProviderConnectionCaip(
      connectionStream,
      sender,
      inputSubjectType,
    );
  }

  /**
   * Used to create a multiplexed stream for connecting to a trusted context,
   * like our own user interfaces, which have the provider APIs, but also
   * receive the exported API from this controller, which includes trusted
   * functions, like the ability to approve transactions or sign messages.
   *
   * @param {*} connectionStream - The duplex stream to connect to.
   * @param {MessageSender} sender - The sender of the messages on this stream
   */
  setupTrustedCommunication(connectionStream, sender) {
    // setup multiplexing
    const mux = setupMultiplex(connectionStream);
    // connect features
    this.setupControllerConnection(mux.createStream('controller'));
    this.setupProviderConnectionEip1193(
      mux.createStream('provider'),
      sender,
      SubjectType.Internal,
    );
  }

  /**
   * Used to create a multiplexed stream for connecting to the phishing warning page.
   *
   * @param options - Options bag.
   * @param {ReadableStream} options.connectionStream - The Duplex stream to connect to.
   */
  setupPhishingCommunication({ connectionStream }) {
    const { usePhishDetect } = this.preferencesController.state;

    if (!usePhishDetect) {
      return;
    }

    // setup multiplexing
    const mux = setupMultiplex(connectionStream);
    const phishingStream = mux.createStream(PHISHING_SAFELIST);

    // set up postStream transport
    phishingStream.on(
      'data',
      createMetaRPCHandler(
        {
          safelistPhishingDomain: this.safelistPhishingDomain.bind(this),
          backToSafetyPhishingWarning:
            this.backToSafetyPhishingWarning.bind(this),
        },
        phishingStream,
      ),
    );
  }

  setUpCookieHandlerCommunication({ connectionStream }) {
    const {
      metaMetricsId,
      dataCollectionForMarketing,
      participateInMetaMetrics,
    } = this.metaMetricsController.state;

    if (
      metaMetricsId &&
      dataCollectionForMarketing &&
      participateInMetaMetrics
    ) {
      // setup multiplexing
      const mux = setupMultiplex(connectionStream);
      const metamaskCookieHandlerStream = mux.createStream(
        METAMASK_COOKIE_HANDLER,
      );
      // set up postStream transport
      metamaskCookieHandlerStream.on(
        'data',
        createMetaRPCHandler(
          {
            getCookieFromMarketingPage:
              this.getCookieFromMarketingPage.bind(this),
          },
          metamaskCookieHandlerStream,
        ),
      );
    }
  }

  getCookieFromMarketingPage(data) {
    const { ga_client_id: cookieId } = data;
    this.metaMetricsController.setMarketingCampaignCookieId(cookieId);
  }

  /**
   * Called when we detect a suspicious domain. Requests the browser redirects
   * to our anti-phishing page.
   *
   * @private
   * @param {*} connectionStream - The duplex stream to the per-page script,
   * for sending the reload attempt to.
   * @param {string} hostname - The hostname that triggered the suspicion.
   */
  sendPhishingWarning(connectionStream, hostname) {
    const mux = setupMultiplex(connectionStream);
    const phishingStream = mux.createStream('phishing');
    phishingStream.write({ hostname });
  }

  /**
   * A method for providing our API over a stream using JSON-RPC.
   *
   * @param {*} outStream - The stream to provide our API over.
   */
  setupControllerConnection(outStream) {
    const patchStore = new PatchStore(this.memStore);
    let uiReady = false;

    const handleUpdate = () => {
      if (!isStreamWritable(outStream) || !uiReady) {
        return;
      }

      const patches = patchStore.flushPendingPatches();

      outStream.write({
        jsonrpc: '2.0',
        method: 'sendUpdate',
        params: [patches],
      });
    };

    const api = {
      ...this.getApi(),
      ...this.controllerApi,
      startPatches: () => {
        uiReady = true;
        handleUpdate();
      },
      getStatePatches: () => patchStore.flushPendingPatches(),
    };

    this.on('update', handleUpdate);

    // report new active controller connection
    this.activeControllerConnections += 1;
    this.emit('controllerConnectionChanged', this.activeControllerConnections);

    // set up postStream transport
    outStream.on('data', createMetaRPCHandler(api, outStream));

    const startUISync = () => {
      if (!isStreamWritable(outStream)) {
        return;
      }
      // send notification to client-side
      outStream.write({
        jsonrpc: '2.0',
        method: 'startUISync',
      });
    };

    if (this.startUISync) {
      startUISync();
    } else {
      this.once('startUISync', startUISync);
    }

    const outstreamEndHandler = () => {
      if (!outStream.mmFinished) {
        this.activeControllerConnections -= 1;
        this.emit(
          'controllerConnectionChanged',
          this.activeControllerConnections,
        );
        outStream.mmFinished = true;
        this.removeListener('update', handleUpdate);
        patchStore.destroy();
      }
    };

    // The presence of both of the below handlers may be redundant.
    // After upgrading metamask/object-multiples to v2.0.0, which included
    // an upgrade of readable-streams from v2 to v3, we saw that the
    // `outStream.on('end'` handler was almost never being called. This seems to
    // related to how v3 handles errors vs how v2 handles errors; there
    // are "premature close" errors in both cases, although in the case
    // of v2 they don't prevent `outStream.on('end'` from being called.
    // At the time that this comment was committed, it was known that we
    // need to investigate and resolve the underlying error, however,
    // for expediency, we are not addressing them at this time. Instead, we
    // can observe that `readableStream.finished` preserves the same
    // functionality as we had when we relied on readable-stream v2. Meanwhile,
    // the `outStream.on('end')` handler was observed to have been called at least once.
    // In an abundance of caution to prevent against unexpected future behavioral changes in
    // streams implementations, we redundantly use multiple paths to attach the same event handler.
    // The outstreamEndHandler therefore needs to be idempotent, which introduces the `mmFinished` property.

    outStream.mmFinished = false;
    finished(outStream, outstreamEndHandler);
    outStream.once('close', outstreamEndHandler);
    outStream.once('end', outstreamEndHandler);
  }

  /**
   * A method for serving our ethereum provider over a given stream.
   *
   * @param {*} outStream - The stream to provide over.
   * @param {MessageSender | SnapSender} sender - The sender of the messages on this stream
   * @param {SubjectType} subjectType - The type of the sender, i.e. subject.
   */
  setupProviderConnectionEip1193(outStream, sender, subjectType) {
    let origin;
    if (subjectType === SubjectType.Internal) {
      origin = ORIGIN_METAMASK;
    } else if (subjectType === SubjectType.Snap) {
      origin = sender.snapId;
    } else {
      origin = new URL(sender.url).origin;
    }

    if (sender.id && sender.id !== this.extension.runtime.id) {
      this.subjectMetadataController.addSubjectMetadata({
        origin,
        extensionId: sender.id,
        subjectType: SubjectType.Extension,
      });
    }

    let tabId;
    if (sender.tab && sender.tab.id) {
      tabId = sender.tab.id;
    }

    let mainFrameOrigin = origin;
    if (sender.tab && sender.tab.url) {
      // If sender origin is an iframe, then get the top-level frame's origin
      mainFrameOrigin = new URL(sender.tab.url).origin;
    }

    const engine = this.setupProviderEngineEip1193({
      origin,
      sender,
      subjectType,
      tabId,
      mainFrameOrigin,
    });

    const dupeReqFilterStream = createDupeReqFilterStream();

    // setup connection
    const providerStream = createEngineStream({ engine });

    const connectionId = this.addConnection(origin, {
      tabId,
      apiType: API_TYPE.EIP1193,
      engine,
    });

    pipeline(
      outStream,
      dupeReqFilterStream,
      providerStream,
      outStream,
      (err) => {
        // handle any middleware cleanup
        engine.destroy();
        connectionId && this.removeConnection(origin, connectionId);
        // For context and todos related to the error message match, see https://github.com/MetaMask/metamask-extension/issues/26337
        if (err && !err.message?.match('Premature close')) {
          log.error(err);
        }
      },
    );

    // Used to show wallet liveliness to the provider
    if (subjectType !== SubjectType.Internal) {
      this._notifyChainChangeForConnection({ engine }, origin);
    }
  }

  /**
   * A method for serving our CAIP provider over a given stream.
   *
   * @param {*} outStream - The stream to provide over.
   * @param {MessageSender | SnapSender} sender - The sender of the messages on this stream
   * @param {SubjectType} subjectType - The type of the sender, i.e. subject.
   */
  setupProviderConnectionCaip(outStream, sender, subjectType) {
    if (!process.env.MULTICHAIN_API) {
      return;
    }

    let origin;
    if (subjectType === SubjectType.Internal) {
      origin = ORIGIN_METAMASK;
    } else if (subjectType === SubjectType.Snap) {
      origin = sender.snapId;
    } else {
      origin = new URL(sender.url).origin;
    }

    if (sender.id && sender.id !== this.extension.runtime.id) {
      this.subjectMetadataController.addSubjectMetadata({
        origin,
        extensionId: sender.id,
        subjectType: SubjectType.Extension,
      });
    }

    let tabId;
    if (sender.tab && sender.tab.id) {
      tabId = sender.tab.id;
    }

    const engine = this.setupProviderEngineCaip({
      origin,
      sender,
      subjectType,
      tabId,
    });

    const dupeReqFilterStream = createDupeReqFilterStream();

    // setup connection
    const providerStream = createEngineStream({ engine });

    const connectionId = this.addConnection(origin, {
      tabId,
      apiType: API_TYPE.CAIP_MULTICHAIN,
      engine,
    });

    // solana account changed notifications
    // This delay is needed because it's possible for a dapp to not have listeners
    // setup in time right after a connection is established.
    // This can be resolved if we amend the caip standards to include a liveliness
    // handshake as part of the initial connection.
    setTimeout(
      () => this.notifySolanaAccountChangedForCurrentAccount(origin),
      500,
    );

    pipeline(
      outStream,
      dupeReqFilterStream,
      providerStream,
      outStream,
      (err) => {
        // handle any middleware cleanup
        engine.destroy();
        connectionId && this.removeConnection(origin, connectionId);
        // For context and todos related to the error message match, see https://github.com/MetaMask/metamask-extension/issues/26337
        if (err && !err.message?.match('Premature close')) {
          log.error(err);
        }
      },
    );
  }

  /**
   * A method for creating an ethereum provider that is safely restricted for the requesting subject.
   *
   * @param {object} options - Provider engine options
   * @param {string} options.origin - The origin of the sender
   * @param {MessageSender | SnapSender} options.sender - The sender object.
   * @param {string} options.subjectType - The type of the sender subject.
   * @param {tabId} [options.tabId] - The tab ID of the sender - if the sender is within a tab
   * @param {mainFrameOrigin} [options.mainFrameOrigin] - The origin of the main frame if the sender is an iframe
   */
  setupProviderEngineEip1193({
    origin,
    subjectType,
    sender,
    tabId,
    mainFrameOrigin,
  }) {
    const engine = new JsonRpcEngine();

    // Append origin to each request
    engine.push(createOriginMiddleware({ origin }));

    // Append mainFrameOrigin to each request if present
    if (mainFrameOrigin) {
      engine.push(createMainFrameOriginMiddleware({ mainFrameOrigin }));
    }

    // Append selectedNetworkClientId to each request
    engine.push(createSelectedNetworkMiddleware(this.controllerMessenger));

    // If the origin is not in the selectedNetworkController's `domains` state
    // when the provider engine is created, the selectedNetworkController will
    // fetch the globally selected networkClient from the networkController and wrap
    // it in a proxy which can be switched to use its own state if/when the origin
    // is added to the `domains` state
    const proxyClient =
      this.selectedNetworkController.getProviderAndBlockTracker(origin);

    // We create the filter and subscription manager middleware now, but they will
    // be inserted into the engine later.
    const filterMiddleware = createFilterMiddleware(proxyClient);
    const subscriptionManager = createSubscriptionManager(proxyClient);
    subscriptionManager.events.on('notification', (message) =>
      engine.emit('notification', message),
    );

    // Append tabId to each request if it exists
    if (tabId) {
      engine.push(createTabIdMiddleware({ tabId }));
    }

    engine.push(createLoggerMiddleware({ origin }));
    engine.push(this.permissionLogController.createMiddleware());

    if (origin === BaseUrl.Portfolio) {
      engine.push(createTxVerificationMiddleware(this.networkController));
    }

    engine.push(createTracingMiddleware());

    engine.push(
      createOriginThrottlingMiddleware({
        getThrottledOriginState:
          this.appStateController.getThrottledOriginState.bind(
            this.appStateController,
          ),
        updateThrottledOriginState:
          this.appStateController.updateThrottledOriginState.bind(
            this.appStateController,
          ),
      }),
    );

    engine.push(
      createPPOMMiddleware(
        this.ppomController,
        this.preferencesController,
        this.networkController,
        this.appStateController,
        this.accountsController,
        this.updateSecurityAlertResponse.bind(this),
      ),
    );

    engine.push(
      createRPCMethodTrackingMiddleware({
        getAccountType: this.getAccountType.bind(this),
        getDeviceModel: this.getDeviceModel.bind(this),
        getHDEntropyIndex: this.getHDEntropyIndex.bind(this),
        getHardwareTypeForMetric: this.getHardwareTypeForMetric.bind(this),
        snapAndHardwareMessenger: this.controllerMessenger.getRestricted({
          name: 'SnapAndHardwareMessenger',
          allowedActions: [
            'KeyringController:getKeyringForAccount',
            'SnapController:get',
            'AccountsController:getSelectedAccount',
          ],
        }),
        appStateController: this.appStateController,
        metaMetricsController: this.metaMetricsController,
      }),
    );

    engine.push(createUnsupportedMethodMiddleware());

    // Legacy RPC method that needs to be implemented _ahead of_ the permission
    // middleware.
    engine.push(
      createEthAccountsMethodMiddleware({
        getAccounts: this.getPermittedAccounts.bind(this, origin),
      }),
    );

    if (subjectType !== SubjectType.Internal) {
      engine.push(
        this.permissionController.createPermissionMiddleware({
          origin,
        }),
      );
    }

    if (subjectType === SubjectType.Website) {
      engine.push(
        createOnboardingMiddleware({
          location: sender.url,
          registerOnboarding: this.onboardingController.registerOnboarding,
        }),
      );
    }

    // EVM requests and eth permissions should not be passed to non-EVM accounts
    // this middleware intercepts these requests and returns an error.
    engine.push(
      createEvmMethodsToNonEvmAccountReqFilterMiddleware({
        messenger: this.controllerMessenger.getRestricted({
          name: 'EvmMethodsToNonEvmAccountFilterMessenger',
          allowedActions: ['AccountsController:getSelectedAccount'],
        }),
      }),
    );

    // Unrestricted/permissionless RPC method implementations.
    // They must nevertheless be placed _behind_ the permission middleware.
    engine.push(
      createEip1193MethodMiddleware({
        subjectType,

        // Miscellaneous
        addSubjectMetadata:
          this.subjectMetadataController.addSubjectMetadata.bind(
            this.subjectMetadataController,
          ),
        metamaskState: this.getState(),
        getProviderState: this.getProviderState.bind(this),
        getUnlockPromise: this.appStateController.getUnlockPromise.bind(
          this.appStateController,
        ),
        handleWatchAssetRequest: this.handleWatchAssetRequest.bind(this),
        requestUserApproval:
          this.approvalController.addAndShowApprovalRequest.bind(
            this.approvalController,
          ),
        sendMetrics: this.metaMetricsController.trackEvent.bind(
          this.metaMetricsController,
        ),
        // Permission-related
        getAccounts: this.getPermittedAccounts.bind(this, origin),
        getCaip25PermissionFromLegacyPermissionsForOrigin:
          this.getCaip25PermissionFromLegacyPermissions.bind(this, origin),
        getPermissionsForOrigin: this.permissionController.getPermissions.bind(
          this.permissionController,
          origin,
        ),
        requestPermittedChainsPermissionIncrementalForOrigin: (options) =>
          this.requestPermittedChainsPermissionIncremental({
            ...options,
            origin,
          }),
        requestPermissionsForOrigin: (requestedPermissions) =>
          this.permissionController.requestPermissions(
            { origin },
            requestedPermissions,
          ),
        revokePermissionsForOrigin: (permissionKeys) => {
          try {
            this.permissionController.revokePermissions({
              [origin]: permissionKeys,
            });
          } catch (e) {
            // we dont want to handle errors here because
            // the revokePermissions api method should just
            // return `null` if the permissions were not
            // successfully revoked or if the permissions
            // for the origin do not exist
            console.log(e);
          }
        },
        getCaveat: ({ target, caveatType }) => {
          try {
            return this.permissionController.getCaveat(
              origin,
              target,
              caveatType,
            );
          } catch (e) {
            if (e instanceof PermissionDoesNotExistError) {
              // suppress expected error in case that the origin
              // does not have the target permission yet
            } else {
              throw e;
            }
          }

          return undefined;
        },
        // network configuration-related
        setActiveNetwork: async (networkClientId) => {
          await this.networkController.setActiveNetwork(networkClientId);
          // if the origin has the CAIP-25 permission
          // we set per dapp network selection state
          if (
            this.permissionController.hasPermission(
              origin,
              Caip25EndowmentPermissionName,
            )
          ) {
            this.selectedNetworkController.setNetworkClientIdForDomain(
              origin,
              networkClientId,
            );
          }
        },
        addNetwork: this.networkController.addNetwork.bind(
          this.networkController,
        ),
        updateNetwork: this.networkController.updateNetwork.bind(
          this.networkController,
        ),
        getNetworkConfigurationByChainId:
          this.networkController.getNetworkConfigurationByChainId.bind(
            this.networkController,
          ),
        setTokenNetworkFilter: (chainId) => {
          const { tokenNetworkFilter } =
            this.preferencesController.getPreferences();
          if (chainId && Object.keys(tokenNetworkFilter).length === 1) {
            this.preferencesController.setPreference('tokenNetworkFilter', {
              [chainId]: true,
            });
          }
        },
        getCurrentChainIdForDomain: (domain) => {
          const networkClientId =
            this.selectedNetworkController.getNetworkClientIdForDomain(domain);
          const { chainId } =
            this.networkController.getNetworkConfigurationByNetworkClientId(
              networkClientId,
            );
          return chainId;
        },

        // Web3 shim-related
        getWeb3ShimUsageState: this.alertController.getWeb3ShimUsageState.bind(
          this.alertController,
        ),
        setWeb3ShimUsageRecorded:
          this.alertController.setWeb3ShimUsageRecorded.bind(
            this.alertController,
          ),
        updateCaveat: this.permissionController.updateCaveat.bind(
          this.permissionController,
          origin,
        ),
        hasApprovalRequestsForOrigin: () =>
          this.approvalController.has({ origin }),
        rejectApprovalRequestsForOrigin: () =>
          this.rejectOriginPendingApprovals(origin),

        ///: BEGIN:ONLY_INCLUDE_IF(build-mmi)
        handleMmiAuthenticate:
          this.institutionalFeaturesController.handleMmiAuthenticate.bind(
            this.institutionalFeaturesController,
          ),
        handleMmiCheckIfTokenIsPresent:
          this.mmiController.handleMmiCheckIfTokenIsPresent.bind(
            this.mmiController,
          ),
        handleMmiDashboardData: this.mmiController.handleMmiDashboardData.bind(
          this.mmiController,
        ),
        handleMmiSetAccountAndNetwork:
          this.mmiController.setAccountAndNetwork.bind(this.mmiController),
        handleMmiOpenAddHardwareWallet:
          this.mmiController.handleMmiOpenAddHardwareWallet.bind(
            this.mmiController,
          ),
        ///: END:ONLY_INCLUDE_IF
      }),
    );

    engine.push(
      createSnapsMethodMiddleware(subjectType === SubjectType.Snap, {
        clearSnapState: this.controllerMessenger.call.bind(
          this.controllerMessenger,
          'SnapController:clearSnapState',
          origin,
        ),
        getUnlockPromise: this.appStateController.getUnlockPromise.bind(
          this.appStateController,
        ),
        getSnaps: this.controllerMessenger.call.bind(
          this.controllerMessenger,
          'SnapController:getPermitted',
          origin,
        ),
        requestPermissions: async (requestedPermissions) =>
          await this.permissionController.requestPermissions(
            { origin },
            requestedPermissions,
          ),
        getPermissions: this.permissionController.getPermissions.bind(
          this.permissionController,
          origin,
        ),
        getSnapFile: this.controllerMessenger.call.bind(
          this.controllerMessenger,
          'SnapController:getFile',
          origin,
        ),
        getSnapState: this.controllerMessenger.call.bind(
          this.controllerMessenger,
          'SnapController:getSnapState',
          origin,
        ),
        updateSnapState: this.controllerMessenger.call.bind(
          this.controllerMessenger,
          'SnapController:updateSnapState',
          origin,
        ),
        installSnaps: this.controllerMessenger.call.bind(
          this.controllerMessenger,
          'SnapController:install',
          origin,
        ),
        invokeSnap: this.permissionController.executeRestrictedMethod.bind(
          this.permissionController,
          origin,
          RestrictedMethods.wallet_snap,
        ),
        getIsLocked: () => {
          return !this.appStateController.isUnlocked();
        },
        getInterfaceState: (...args) =>
          this.controllerMessenger.call(
            'SnapInterfaceController:getInterface',
            origin,
            ...args,
          ).state,
        getInterfaceContext: (...args) =>
          this.controllerMessenger.call(
            'SnapInterfaceController:getInterface',
            origin,
            ...args,
          ).context,
        createInterface: this.controllerMessenger.call.bind(
          this.controllerMessenger,
          'SnapInterfaceController:createInterface',
          origin,
        ),
        updateInterface: this.controllerMessenger.call.bind(
          this.controllerMessenger,
          'SnapInterfaceController:updateInterface',
          origin,
        ),
        resolveInterface: this.controllerMessenger.call.bind(
          this.controllerMessenger,
          'SnapInterfaceController:resolveInterface',
          origin,
        ),
        getSnap: this.controllerMessenger.call.bind(
          this.controllerMessenger,
          'SnapController:get',
        ),
        getAllSnaps: this.controllerMessenger.call.bind(
          this.controllerMessenger,
          'SnapController:getAll',
        ),
        getCurrencyRate: (currency) => {
          const rate = this.multichainRatesController.state.rates[currency];
          const { fiatCurrency } = this.multichainRatesController.state;

          if (!rate) {
            return undefined;
          }

          return {
            ...rate,
            currency: fiatCurrency,
          };
        },
        getEntropySources: () => {
          /**
           * @type {KeyringController['state']}
           */
          const state = this.controllerMessenger.call(
            'KeyringController:getState',
          );

          return state.keyrings
            .map((keyring, index) => {
              if (keyring.type === KeyringTypes.hd) {
                return {
                  id: state.keyringsMetadata[index].id,
                  name: state.keyringsMetadata[index].name,
                  type: 'mnemonic',
                  primary: index === 0,
                };
              }

              return null;
            })
            .filter(Boolean);
        },
        hasPermission: this.permissionController.hasPermission.bind(
          this.permissionController,
          origin,
        ),
        scheduleBackgroundEvent: (event) =>
          this.controllerMessenger.call(
            'CronjobController:scheduleBackgroundEvent',
            { ...event, snapId: origin },
          ),
        cancelBackgroundEvent: this.controllerMessenger.call.bind(
          this.controllerMessenger,
          'CronjobController:cancelBackgroundEvent',
          origin,
        ),
        getBackgroundEvents: this.controllerMessenger.call.bind(
          this.controllerMessenger,
          'CronjobController:getBackgroundEvents',
          origin,
        ),
        getNetworkConfigurationByChainId: this.controllerMessenger.call.bind(
          this.controllerMessenger,
          'NetworkController:getNetworkConfigurationByChainId',
        ),
        getNetworkClientById: this.controllerMessenger.call.bind(
          this.controllerMessenger,
          'NetworkController:getNetworkClientById',
        ),
        ///: BEGIN:ONLY_INCLUDE_IF(keyring-snaps)
        handleSnapRpcRequest: (args) =>
          this.handleSnapRequest({ ...args, origin }),
        getAllowedKeyringMethods: keyringSnapPermissionsBuilder(
          this.subjectMetadataController,
          origin,
        ),
        ///: END:ONLY_INCLUDE_IF
      }),
    );

    engine.push(filterMiddleware);
    engine.push(subscriptionManager.middleware);

    engine.push(this.metamaskMiddleware);

    engine.push(providerAsMiddleware(proxyClient.provider));

    return engine;
  }

  /**
   * A method for creating a CAIP Multichain provider that is safely restricted for the requesting subject.
   *
   * @param {object} options - Provider engine options
   * @param {string} options.origin - The origin of the sender
   * @param {MessageSender | SnapSender} options.sender - The sender object.
   * @param {string} options.subjectType - The type of the sender subject.
   * @param {tabId} [options.tabId] - The tab ID of the sender - if the sender is within a tab
   */
  setupProviderEngineCaip({ origin, sender, subjectType, tabId }) {
    if (!process.env.MULTICHAIN_API) {
      return null;
    }

    const engine = new JsonRpcEngine();

    // Append origin to each request
    engine.push(createOriginMiddleware({ origin }));

    // Append tabId to each request if it exists
    if (tabId) {
      engine.push(createTabIdMiddleware({ tabId }));
    }

    engine.push(createLoggerMiddleware({ origin }));

    engine.push((req, _res, next, end) => {
      if (
        ![
          MESSAGE_TYPE.WALLET_CREATE_SESSION,
          MESSAGE_TYPE.WALLET_INVOKE_METHOD,
          MESSAGE_TYPE.WALLET_GET_SESSION,
          MESSAGE_TYPE.WALLET_REVOKE_SESSION,
        ].includes(req.method)
      ) {
        return end(rpcErrors.methodNotFound({ data: { method: req.method } }));
      }
      return next();
    });

    engine.push(
      createRPCMethodTrackingMiddleware({
        getAccountType: this.getAccountType.bind(this),
        getDeviceModel: this.getDeviceModel.bind(this),
        getHDEntropyIndex: this.getHDEntropyIndex.bind(this),
        getHardwareTypeForMetric: this.getHardwareTypeForMetric.bind(this),
        snapAndHardwareMessenger: this.controllerMessenger.getRestricted({
          name: 'SnapAndHardwareMessenger',
          allowedActions: [
            'KeyringController:getKeyringForAccount',
            'SnapController:get',
            'AccountsController:getSelectedAccount',
          ],
        }),
        appStateController: this.appStateController,
        metaMetricsController: this.metaMetricsController,
      }),
    );

    engine.push(multichainMethodCallValidatorMiddleware);
    const middlewareMaker = makeMethodMiddlewareMaker([
      walletRevokeSession,
      walletGetSession,
      walletInvokeMethod,
      walletCreateSession,
    ]);

    engine.push(
      middlewareMaker({
        findNetworkClientIdByChainId:
          this.networkController.findNetworkClientIdByChainId.bind(
            this.networkController,
          ),
        listAccounts: this.accountsController.listAccounts.bind(
          this.accountsController,
        ),
        requestPermissionsForOrigin: (requestedPermissions, options = {}) =>
          this.permissionController.requestPermissions(
            { origin },
            requestedPermissions,
            options,
          ),
        sendMetrics: this.metaMetricsController.trackEvent.bind(
          this.metaMetricsController,
        ),
        metamaskState: this.getState(),
        getCaveatForOrigin: this.permissionController.getCaveat.bind(
          this.permissionController,
          origin,
        ),
        getSelectedNetworkClientId: () =>
          this.networkController.state.selectedNetworkClientId,
        revokePermissionForOrigin:
          this.permissionController.revokePermission.bind(
            this.permissionController,
            origin,
          ),
        getNonEvmSupportedMethods: this.getNonEvmSupportedMethods.bind(this),
        isNonEvmScopeSupported: this.controllerMessenger.call.bind(
          this.controllerMessenger,
          'MultichainRouter:isSupportedScope',
        ),
        handleNonEvmRequestForOrigin: (params) =>
          this.controllerMessenger.call('MultichainRouter:handleRequest', {
            ...params,
            origin,
          }),
        getNonEvmAccountAddresses: this.controllerMessenger.call.bind(
          this.controllerMessenger,
          'MultichainRouter:getSupportedAccounts',
        ),
      }),
    );

    engine.push(
      createUnsupportedMethodMiddleware(
        new Set([
          ...UNSUPPORTED_RPC_METHODS,
          'eth_requestAccounts',
          'eth_accounts',
        ]),
      ),
    );

    if (subjectType === SubjectType.Website) {
      engine.push(
        createOnboardingMiddleware({
          location: sender.url,
          registerOnboarding: this.onboardingController.registerOnboarding,
        }),
      );
    }

    engine.push(
      createMultichainMethodMiddleware({
        subjectType,

        // Miscellaneous
        addSubjectMetadata:
          this.subjectMetadataController.addSubjectMetadata.bind(
            this.subjectMetadataController,
          ),
        getProviderState: this.getProviderState.bind(this),
        handleWatchAssetRequest: this.handleWatchAssetRequest.bind(this),
        requestUserApproval:
          this.approvalController.addAndShowApprovalRequest.bind(
            this.approvalController,
          ),
        getCaveat: ({ target, caveatType }) => {
          try {
            return this.permissionController.getCaveat(
              origin,
              target,
              caveatType,
            );
          } catch (e) {
            if (e instanceof PermissionDoesNotExistError) {
              // suppress expected error in case that the origin
              // does not have the target permission yet
            } else {
              throw e;
            }
          }

          return undefined;
        },
        addNetwork: this.networkController.addNetwork.bind(
          this.networkController,
        ),
        updateNetwork: this.networkController.updateNetwork.bind(
          this.networkController,
        ),
        setActiveNetwork: async (networkClientId) => {
          await this.networkController.setActiveNetwork(networkClientId);
          // if the origin has the CAIP-25 permission
          // we set per dapp network selection state
          if (
            this.permissionController.hasPermission(
              origin,
              Caip25EndowmentPermissionName,
            )
          ) {
            this.selectedNetworkController.setNetworkClientIdForDomain(
              origin,
              networkClientId,
            );
          }
        },
        getNetworkConfigurationByChainId:
          this.networkController.getNetworkConfigurationByChainId.bind(
            this.networkController,
          ),
        getCurrentChainIdForDomain: (domain) => {
          const networkClientId =
            this.selectedNetworkController.getNetworkClientIdForDomain(domain);
          const { chainId } =
            this.networkController.getNetworkConfigurationByNetworkClientId(
              networkClientId,
            );
          return chainId;
        },

        // Web3 shim-related
        getWeb3ShimUsageState: this.alertController.getWeb3ShimUsageState.bind(
          this.alertController,
        ),
        setWeb3ShimUsageRecorded:
          this.alertController.setWeb3ShimUsageRecorded.bind(
            this.alertController,
          ),

        requestPermittedChainsPermissionIncrementalForOrigin: (options) =>
          this.requestPermittedChainsPermissionIncremental({
            ...options,
            origin,
          }),

        rejectApprovalRequestsForOrigin: () =>
          this.rejectOriginPendingApprovals(origin),
      }),
    );

    engine.push(this.metamaskMiddleware);

    try {
      const caip25Caveat = this.permissionController.getCaveat(
        origin,
        Caip25EndowmentPermissionName,
        Caip25CaveatType,
      );

      // add new notification subscriptions for changed authorizations
      const sessionScopes = getSessionScopes(caip25Caveat.value, {
        getNonEvmSupportedMethods: this.getNonEvmSupportedMethods.bind(this),
      });

      // if the eth_subscription notification is in the scope and eth_subscribe is in the methods
      // then get the subscriptionManager going for that scope
      Object.entries(sessionScopes).forEach(([scope, scopeObject]) => {
        if (
          scopeObject.notifications.includes('eth_subscription') &&
          scopeObject.methods.includes('eth_subscribe')
        ) {
          this.addMultichainApiEthSubscriptionMiddleware({
            scope,
            origin,
            tabId,
          });
        }
      });
    } catch (err) {
      // noop
    }

    this.multichainSubscriptionManager.on(
      'notification',
      (targetOrigin, targetTabId, message) => {
        if (origin === targetOrigin && tabId === targetTabId) {
          engine.emit('notification', message);
        }
      },
    );

    engine.push(
      this.multichainMiddlewareManager.generateMultichainMiddlewareForOriginAndTabId(
        origin,
        tabId,
      ),
    );

    engine.push(async (req, res, _next, end) => {
      const { provider } = this.networkController.getNetworkClientById(
        req.networkClientId,
      );
      res.result = await provider.request(req);
      return end();
    });

    return engine;
  }

  /**
   * TODO:LegacyProvider: Delete
   * A method for providing our public config info over a stream.
   * This includes info we like to be synchronous if possible, like
   * the current selected account, and network ID.
   *
   * Since synchronous methods have been deprecated in web3,
   * this is a good candidate for deprecation.
   *
   * @param {*} outStream - The stream to provide public config over.
   */
  setupPublicConfig(outStream) {
    const configStream = storeAsStream(this.publicConfigStore);

    pipeline(configStream, outStream, (err) => {
      configStream.destroy();
      // For context and todos related to the error message match, see https://github.com/MetaMask/metamask-extension/issues/26337
      if (err && !err.message?.match('Premature close')) {
        log.error(err);
      }
    });
  }

  /**
   * Adds a reference to a connection by origin. Ignores the 'metamask' origin.
   * Caller must ensure that the returned id is stored such that the reference
   * can be deleted later.
   *
   * @param {string} origin - The connection's origin string.
   * @param {object} options - Data associated with the connection
   * @param {object} options.engine - The connection's JSON Rpc Engine
   * @param {number} options.tabId - The tabId for the connection
   * @param {API_TYPE} options.apiType - The API type for the connection
   * @returns {string} The connection's id (so that it can be deleted later)
   */
  addConnection(origin, { tabId, apiType, engine }) {
    if (origin === ORIGIN_METAMASK) {
      return null;
    }

    if (!this.connections[origin]) {
      this.connections[origin] = {};
    }

    const id = nanoid();
    this.connections[origin][id] = {
      tabId,
      apiType,
      engine,
    };

    return id;
  }

  /**
   * Deletes a reference to a connection, by origin and id.
   * Ignores unknown origins.
   *
   * @param {string} origin - The connection's origin string.
   * @param {string} id - The connection's id, as returned from addConnection.
   */
  removeConnection(origin, id) {
    const connections = this.connections[origin];
    if (!connections) {
      return;
    }

    delete connections[id];

    if (Object.keys(connections).length === 0) {
      delete this.connections[origin];
    }
  }

  /**
   * Closes all connections for the given origin, and removes the references
   * to them.
   * Ignores unknown origins.
   *
   * @param {string} origin - The origin string.
   */
  removeAllConnections(origin) {
    const connections = this.connections[origin];
    if (!connections) {
      return;
    }

    Object.keys(connections).forEach((id) => {
      this.removeConnection(origin, id);
    });
  }

  /**
   * Causes the RPC engines associated with the connections to the given origin
   * to emit a notification event with the given payload.
   *
   * The caller is responsible for ensuring that only permitted notifications
   * are sent.
   *
   * Ignores unknown origins.
   *
   * @param {string} origin - The connection's origin string.
   * @param {unknown} payload - The event payload.
   * @param apiType
   */
  notifyConnections(origin, payload, apiType) {
    const connections = this.connections[origin];
    if (connections) {
      Object.values(connections).forEach((conn) => {
        if (apiType && conn.apiType !== apiType) {
          return;
        }
        if (conn.engine) {
          conn.engine.emit('notification', payload);
        }
      });
    }
  }

  /**
   * Causes the RPC engines associated with all connections to emit a
   * notification event with the given payload.
   *
   * If the "payload" parameter is a function, the payload for each connection
   * will be the return value of that function called with the connection's
   * origin.
   *
   * The caller is responsible for ensuring that only permitted notifications
   * are sent.
   *
   * @param {unknown} payload - The event payload, or payload getter function.
   * @param apiType
   */
  notifyAllConnections(payload, apiType) {
    const getPayload =
      typeof payload === 'function'
        ? (origin) => payload(origin)
        : () => payload;

    Object.keys(this.connections).forEach((origin) => {
      Object.values(this.connections[origin]).forEach(async (conn) => {
        if (apiType && conn.apiType !== apiType) {
          return;
        }
        try {
          this.notifyConnection(conn, await getPayload(origin));
        } catch (err) {
          console.error(err);
        }
      });
    });
  }

  /**
   * Causes the RPC engine for passed connection to emit a
   * notification event with the given payload.
   *
   * The caller is responsible for ensuring that only permitted notifications
   * are sent.
   *
   * @param {object} connection - Data associated with the connection
   * @param {object} connection.engine - The connection's JSON Rpc Engine
   * @param {unknown} payload - The event payload
   */
  notifyConnection(connection, payload) {
    try {
      if (connection.engine) {
        connection.engine.emit('notification', payload);
      }
    } catch (err) {
      console.error(err);
    }
  }

  // handlers

  /**
   * Handle a KeyringController update
   *
   * @param {object} state - the KC state
   * @returns {Promise<void>}
   * @private
   */
  async _onKeyringControllerUpdate(state) {
    const { keyrings } = state;

    // The accounts tracker only supports EVM addresses and the keyring
    // controller may pass non-EVM addresses, so we filter them out
    const addresses = keyrings
      .reduce((acc, { accounts }) => acc.concat(accounts), [])
      .filter(isEthAddress);

    if (!addresses.length) {
      return;
    }

    this.accountTrackerController.syncWithAddresses(addresses);
  }

  /**
   * Handle global application unlock.
   */
  _onUnlock() {
    this.unMarkPasswordForgotten();

    // In the current implementation, this handler is triggered by a
    // KeyringController event. Other controllers subscribe to the 'unlock'
    // event of the MetaMaskController itself.
    this.emit('unlock');
  }

  /**
   * Handle global application lock.
   */
  _onLock() {
    // In the current implementation, this handler is triggered by a
    // KeyringController event. Other controllers subscribe to the 'lock'
    // event of the MetaMaskController itself.
    this.emit('lock');
  }

  /**
   * Handle memory state updates.
   * - Ensure isClientOpenAndUnlocked is updated
   * - Notifies all connections with the new provider network state
   *   - The external providers handle diffing the state
   *
   * @param newState
   */
  _onStateUpdate(newState) {
    this.isClientOpenAndUnlocked = newState.isUnlocked && this._isClientOpen;
    this._notifyChainChange();
  }

  /**
   * Execute side effects of a removed account.
   *
   * @param {string} address - The address of the account to remove.
   */
  _onAccountRemoved(address) {
    // Remove all associated permissions
    this.removeAllAccountPermissions(address);

    ///: BEGIN:ONLY_INCLUDE_IF(build-mmi)
    this.custodyController.removeAccount(address);
    ///: END:ONLY_INCLUDE_IF(build-mmi)
  }

  // misc

  /**
   * A method for emitting the full MetaMask state to all registered listeners.
   *
   * @private
   */
  privateSendUpdate() {
    this.emit('update', this.getState());
  }

  /**
   * @returns {boolean} Whether the extension is unlocked.
   */
  isUnlocked() {
    return this.keyringController.state.isUnlocked;
  }

  //=============================================================================
  // MISCELLANEOUS
  //=============================================================================

  getExternalPendingTransactions(address) {
    return this.smartTransactionsController.getTransactions({
      addressFrom: address,
      status: 'pending',
    });
  }

  /**
   * The chain list is fetched live at runtime, falling back to a cache.
   * This preseeds the cache at startup with a static list provided at build.
   */
  async initializeChainlist() {
    const cacheKey = `cachedFetch:${CHAIN_SPEC_URL}`;
    const { cachedResponse } = (await getStorageItem(cacheKey)) || {};
    if (cachedResponse) {
      return;
    }
    await setStorageItem(cacheKey, {
      cachedResponse: rawChainData(),
      // Cached value is immediately invalidated
      cachedTime: 0,
    });
  }

  /**
   * Returns the nonce that will be associated with a transaction once approved
   *
   * @param {string} address - The hex string address for the transaction
   * @param networkClientId - The networkClientId to get the nonce lock with
   * @returns {Promise<number>}
   */
  async getPendingNonce(address, networkClientId) {
    const { nonceDetails, releaseLock } = await this.txController.getNonceLock(
      address,
      networkClientId,
    );

    const pendingNonce = nonceDetails.params.highestSuggested;

    releaseLock();
    return pendingNonce;
  }

  /**
   * Returns the next nonce according to the nonce-tracker
   *
   * @param {string} address - The hex string address for the transaction
   * @param networkClientId - The networkClientId to get the nonce lock with
   * @returns {Promise<number>}
   */
  async getNextNonce(address, networkClientId) {
    const nonceLock = await this.txController.getNonceLock(
      address,
      networkClientId,
    );
    nonceLock.releaseLock();
    return nonceLock.nextNonce;
  }

  /**
   * Throw an artificial error in a timeout handler for testing purposes.
   *
   * @param message - The error message.
   * @deprecated This is only mean to facilitiate E2E testing. We should not
   * use this for handling errors.
   */
  throwTestError(message) {
    setTimeout(() => {
      const error = new Error(message);
      error.name = 'TestError';
      throw error;
    });
  }

  /**
   * A method for setting BridgeStatusController event listeners
   */
  _addBridgeStatusControllerListeners() {
    this.controllerMessenger.subscribe(
      'BridgeStatusController:bridgeTransactionComplete',
      (payload) =>
        handleBridgeTransactionComplete(payload, {
          backgroundState: this.getState(),
          trackEvent: this.metaMetricsController.trackEvent.bind(
            this.metaMetricsController,
          ),
        }),
    );

    this.controllerMessenger.subscribe(
      'BridgeStatusController:bridgeTransactionFailed',
      (payload) =>
        handleBridgeTransactionFailed(payload, {
          backgroundState: this.getState(),
          trackEvent: this.metaMetricsController.trackEvent.bind(
            this.metaMetricsController,
          ),
        }),
    );
    // Putting these TransactionController listeners here to keep it colocated with the other bridge events
    this.controllerMessenger.subscribe(
      'TransactionController:transactionFailed',
      ({ transactionMeta }) => {
        const { type, status } = transactionMeta;

        const isBridgeTransaction = type === TransactionType.bridge;
        const isIncompleteTransactionCleanup = [
          TransactionStatus.approved,
          TransactionStatus.signed,
        ].includes(status);

        if (isBridgeTransaction && !isIncompleteTransactionCleanup) {
          handleTransactionFailedTypeBridge(
            { transactionMeta },
            {
              backgroundState: this.getState(),
              trackEvent: this.metaMetricsController.trackEvent.bind(
                this.metaMetricsController,
              ),
            },
          );
        }
      },
    );
  }

  getTransactionMetricsRequest() {
    const controllerActions = {
      // Metametrics Actions
      createEventFragment: this.metaMetricsController.createEventFragment.bind(
        this.metaMetricsController,
      ),
      finalizeEventFragment:
        this.metaMetricsController.finalizeEventFragment.bind(
          this.metaMetricsController,
        ),
      getEventFragmentById:
        this.metaMetricsController.getEventFragmentById.bind(
          this.metaMetricsController,
        ),
      getParticipateInMetrics: () =>
        this.metaMetricsController.state.participateInMetaMetrics,
      trackEvent: this.metaMetricsController.trackEvent.bind(
        this.metaMetricsController,
      ),
      updateEventFragment: this.metaMetricsController.updateEventFragment.bind(
        this.metaMetricsController,
      ),
      // Other dependencies
      getAccountBalance: (account, chainId) =>
        this.accountTrackerController.state.accountsByChainId?.[chainId]?.[
          account
        ]?.balance,
      getAccountType: this.getAccountType.bind(this),
      getDeviceModel: this.getDeviceModel.bind(this),
      getHardwareTypeForMetric: this.getHardwareTypeForMetric.bind(this),
      getEIP1559GasFeeEstimates:
        this.gasFeeController.fetchGasFeeEstimates.bind(this.gasFeeController),
      getSelectedAddress: () =>
        this.accountsController.getSelectedAccount().address,
      getTokenStandardAndDetails: this.getTokenStandardAndDetails.bind(this),
      getTransaction: (id) =>
        this.txController.state.transactions.find((tx) => tx.id === id),
      getIsSmartTransaction: (chainId) => {
        return getIsSmartTransaction(this._getMetaMaskState(), chainId);
      },
      getSmartTransactionByMinedTxHash: (txHash) => {
        return this.smartTransactionsController.getSmartTransactionByMinedTxHash(
          txHash,
        );
      },
      getMethodData: (data) => {
        if (!data) {
          return null;
        }
        const { knownMethodData, use4ByteResolution } =
          this.preferencesController.state;
        const prefixedData = addHexPrefix(data);
        return getMethodDataName(
          knownMethodData,
          use4ByteResolution,
          prefixedData,
          this.preferencesController.addKnownMethodData.bind(
            this.preferencesController,
          ),
          this.provider,
        );
      },
      getIsConfirmationAdvancedDetailsOpen: () => {
        return this.preferencesController.state.preferences
          .showConfirmationAdvancedDetails;
      },
      getHDEntropyIndex: this.getHDEntropyIndex.bind(this),
    };
    return {
      ...controllerActions,
      snapAndHardwareMessenger: this.controllerMessenger.getRestricted({
        name: 'SnapAndHardwareMessenger',
        allowedActions: [
          'KeyringController:getKeyringForAccount',
          'SnapController:get',
          'AccountsController:getSelectedAccount',
        ],
      }),
      provider: this.provider,
    };
  }

  updateAccountBalanceForTransactionNetwork(transactionMeta) {
    const {
      networkClientId,
      txParams: { from },
    } = transactionMeta;
    this.accountTrackerController.updateAccountByAddress({
      address: from,
      networkClientId,
    });
  }

  toggleExternalServices(useExternal) {
    this.preferencesController.toggleExternalServices(useExternal);
    this.tokenListController.updatePreventPollingOnNetworkRestart(!useExternal);
    if (useExternal) {
      this.tokenDetectionController.enable();
      this.gasFeeController.enableNonRPCGasFeeApis();
    } else {
      this.tokenDetectionController.disable();
      this.gasFeeController.disableNonRPCGasFeeApis();
    }
  }

  //=============================================================================
  // CONFIG
  //=============================================================================

  /**
   * Sets the Ledger Live preference to use for Ledger hardware wallet support
   *
   * @param keyring
   * @deprecated This method is deprecated and will be removed in the future.
   * Only webhid connections are supported in chrome and u2f in firefox.
   */
  async setLedgerTransportPreference(keyring) {
    const transportType = window.navigator.hid
      ? LedgerTransportTypes.webhid
      : LedgerTransportTypes.u2f;

    if (keyring?.updateTransportMethod) {
      return keyring.updateTransportMethod(transportType).catch((e) => {
        throw e;
      });
    }

    return undefined;
  }

  /**
   * A method for initializing storage the first time.
   *
   * @param {object} initState - The default state to initialize with.
   * @private
   */
  recordFirstTimeInfo(initState) {
    if (!('firstTimeInfo' in initState)) {
      const version = process.env.METAMASK_VERSION;
      initState.firstTimeInfo = {
        version,
        date: Date.now(),
      };
    }
  }

  // TODO: Replace isClientOpen methods with `controllerConnectionChanged` events.
  /* eslint-disable accessor-pairs */
  /**
   * A method for recording whether the MetaMask user interface is open or not.
   *
   * @param {boolean} open
   */
  set isClientOpen(open) {
    this._isClientOpen = open;
  }
  /* eslint-enable accessor-pairs */

  /**
   * A method that is called by the background when all instances of metamask are closed.
   * Currently used to stop controller polling.
   */
  onClientClosed() {
    try {
      this.gasFeeController.stopAllPolling();
      this.currencyRateController.stopAllPolling();
      this.tokenRatesController.stopAllPolling();
      this.tokenDetectionController.stopAllPolling();
      this.tokenListController.stopAllPolling();
      this.tokenBalancesController.stopAllPolling();
      this.appStateController.clearPollingTokens();
      this.accountTrackerController.stopAllPolling();
    } catch (error) {
      console.error(error);
    }
  }

  /**
   * A method that is called by the background when a particular environment type is closed (fullscreen, popup, notification).
   * Currently used to stop polling controllers for only that environement type
   *
   * @param environmentType
   */
  onEnvironmentTypeClosed(environmentType) {
    const appStatePollingTokenType =
      POLLING_TOKEN_ENVIRONMENT_TYPES[environmentType];
    const pollingTokensToDisconnect =
      this.appStateController.state[appStatePollingTokenType];
    pollingTokensToDisconnect.forEach((pollingToken) => {
      // We don't know which controller the token is associated with, so try them all.
      // Consider storing the tokens per controller in state instead.
      this.gasFeeController.stopPollingByPollingToken(pollingToken);
      this.currencyRateController.stopPollingByPollingToken(pollingToken);
      this.tokenRatesController.stopPollingByPollingToken(pollingToken);
      this.tokenDetectionController.stopPollingByPollingToken(pollingToken);
      this.tokenListController.stopPollingByPollingToken(pollingToken);
      this.tokenBalancesController.stopPollingByPollingToken(pollingToken);
      this.accountTrackerController.stopPollingByPollingToken(pollingToken);
      this.appStateController.removePollingToken(
        pollingToken,
        appStatePollingTokenType,
      );
    });
  }

  /**
   * Adds a domain to the PhishingController safelist
   *
   * @param {string} origin - the domain to safelist
   */
  safelistPhishingDomain(origin) {
    this.metaMetricsController.trackEvent({
      category: MetaMetricsEventCategory.Phishing,
      event: MetaMetricsEventName.ProceedAnywayClicked,
      properties: {
        url: origin,
        referrer: {
          url: origin,
        },
      },
    });

    return this.phishingController.bypass(origin);
  }

  async backToSafetyPhishingWarning() {
    const portfolioBaseURL = process.env.PORTFOLIO_URL;
    const portfolioURL = `${portfolioBaseURL}/?metamaskEntry=phishing_page_portfolio_button`;

    this.metaMetricsController.trackEvent({
      category: MetaMetricsEventCategory.Navigation,
      event: MetaMetricsEventName.PortfolioLinkClicked,
      properties: {
        location: 'phishing_page',
        text: 'Back to safety',
      },
    });

    await this.platform.switchToAnotherURL(undefined, portfolioURL);
  }

  /**
   * Locks MetaMask
   */
  setLocked() {
    return this.keyringController.setLocked();
  }

  removePermissionsFor = (subjects) => {
    try {
      this.permissionController.revokePermissions(subjects);
    } catch (exp) {
      if (!(exp instanceof PermissionsRequestNotFoundError)) {
        throw exp;
      }
    }
  };

  updateCaveat = (origin, target, caveatType, caveatValue) => {
    try {
      this.controllerMessenger.call(
        'PermissionController:updateCaveat',
        origin,
        target,
        caveatType,
        caveatValue,
      );
    } catch (exp) {
      if (!(exp instanceof PermissionsRequestNotFoundError)) {
        throw exp;
      }
    }
  };

  updateNetworksList = (chainIds) => {
    try {
      this.networkOrderController.updateNetworksList(chainIds);
    } catch (err) {
      log.error(err.message);
      throw err;
    }
  };

  updateAccountsList = (pinnedAccountList) => {
    try {
      this.accountOrderController.updateAccountsList(pinnedAccountList);
    } catch (err) {
      log.error(err.message);
      throw err;
    }
  };

  updateHiddenAccountsList = (hiddenAccountList) => {
    try {
      this.accountOrderController.updateHiddenAccountsList(hiddenAccountList);
    } catch (err) {
      log.error(err.message);
      throw err;
    }
  };

  rejectPermissionsRequest = (requestId) => {
    try {
      this.permissionController.rejectPermissionsRequest(requestId);
    } catch (exp) {
      if (!(exp instanceof PermissionsRequestNotFoundError)) {
        throw exp;
      }
    }
  };

  acceptPermissionsRequest = (request) => {
    try {
      this.permissionController.acceptPermissionsRequest(request);
    } catch (exp) {
      if (!(exp instanceof PermissionsRequestNotFoundError)) {
        throw exp;
      }
    }
  };

  resolvePendingApproval = async (id, value, options) => {
    try {
      await this.approvalController.accept(id, value, options);
    } catch (exp) {
      if (!(exp instanceof ApprovalRequestNotFoundError)) {
        throw exp;
      }
    }
  };

  rejectPendingApproval = (id, error) => {
    try {
      this.approvalController.reject(
        id,
        new JsonRpcError(error.code, error.message, error.data),
      );
    } catch (exp) {
      if (!(exp instanceof ApprovalRequestNotFoundError)) {
        throw exp;
      }
    }
  };

  rejectAllPendingApprovals() {
    const deleteInterface = (id) =>
      this.controllerMessenger.call(
        'SnapInterfaceController:deleteInterface',
        id,
      );

    rejectAllApprovals({
      approvalController: this.approvalController,
      deleteInterface,
    });
  }

  async getCode(address, networkClientId) {
    const { provider } =
      this.networkController.getNetworkClientById(networkClientId);

    return await provider.request({
      method: 'eth_getCode',
      params: [address],
    });
  }

  async _onAccountChange(newAddress) {
    const permittedAccountsMap = getPermittedAccountsByOrigin(
      this.permissionController.state,
    );

    for (const [origin, accounts] of permittedAccountsMap.entries()) {
      if (accounts.includes(newAddress)) {
        this._notifyAccountsChange(origin, accounts);
      }
    }

    await this.txController.updateIncomingTransactions();
  }

  _notifyAccountsChange(origin, newAccounts) {
    this.notifyConnections(
      origin,
      {
        method: NOTIFICATION_NAMES.accountsChanged,
        // This should be the same as the return value of `eth_accounts`,
        // namely an array of the current / most recently selected Ethereum
        // account.
        params:
          newAccounts.length < 2
            ? // If the length is 1 or 0, the accounts are sorted by definition.
              newAccounts
            : // If the length is 2 or greater, we have to execute
              // `eth_accounts` vi this method.
              this.getPermittedAccounts(origin),
      },
      API_TYPE.EIP1193,
    );

    this.permissionLogController.updateAccountsHistory(origin, newAccounts);
  }

  async _notifyAuthorizationChange(origin, newAuthorization) {
    this.notifyConnections(
      origin,
      {
        method: MultichainApiNotifications.sessionChanged,
        params: {
          sessionScopes: getSessionScopes(newAuthorization, {
            getNonEvmSupportedMethods:
              this.getNonEvmSupportedMethods.bind(this),
          }),
        },
      },
      API_TYPE.CAIP_MULTICHAIN,
    );
  }

  async _notifySolanaAccountChange(origin, accountAddressArray) {
    this.notifyConnections(
      origin,
      {
        method: MultichainApiNotifications.walletNotify,
        params: {
          scope: MultichainNetworks.SOLANA,
          notification: {
            method: NOTIFICATION_NAMES.accountsChanged,
            params: accountAddressArray,
          },
        },
      },
      API_TYPE.CAIP_MULTICHAIN,
    );
  }

  async _notifyChainChange() {
    this.notifyAllConnections(
      async (origin) => ({
        method: NOTIFICATION_NAMES.chainChanged,
        params: await this.getProviderNetworkState(origin),
      }),
      API_TYPE.EIP1193,
    );
  }

  async _notifyChainChangeForConnection(connection, origin) {
    this.notifyConnection(connection, {
      method: NOTIFICATION_NAMES.chainChanged,
      params: await this.getProviderNetworkState(origin),
    });
  }

  /**
   * @deprecated
   * Controllers should subscribe to messenger events internally rather than relying on the client.
   * @param transactionMeta - Metadata for the transaction.
   */
  async _onFinishedTransaction(transactionMeta) {
    if (
      ![TransactionStatus.confirmed, TransactionStatus.failed].includes(
        transactionMeta.status,
      )
    ) {
      return;
    }

    await this._createTransactionNotifcation(transactionMeta);
    await this._updateNFTOwnership(transactionMeta);
    this._trackTransactionFailure(transactionMeta);
    await this.tokenBalancesController.updateBalancesByChainId({
      chainId: transactionMeta.chainId,
    });
  }

  async _createTransactionNotifcation(transactionMeta) {
    const { chainId } = transactionMeta;
    let rpcPrefs = {};

    if (chainId) {
      const networkConfiguration =
        this.networkController.state.networkConfigurationsByChainId?.[chainId];

      const blockExplorerUrl =
        networkConfiguration?.blockExplorerUrls?.[
          networkConfiguration?.defaultBlockExplorerUrlIndex
        ];

      rpcPrefs = { blockExplorerUrl };
    }

    try {
      await this.platform.showTransactionNotification(
        transactionMeta,
        rpcPrefs,
      );
    } catch (error) {
      log.error('Failed to create transaction notification', error);
    }
  }

  async _updateNFTOwnership(transactionMeta) {
    // if this is a transferFrom method generated from within the app it may be an NFT transfer transaction
    // in which case we will want to check and update ownership status of the transferred NFT.

    const { type, txParams, chainId, txReceipt } = transactionMeta;
    const selectedAddress =
      this.accountsController.getSelectedAccount().address;

    const { allNfts } = this.nftController.state;
    const txReceiptLogs = txReceipt?.logs;

    const isContractInteractionTx =
      type === TransactionType.contractInteraction && txReceiptLogs;
    const isTransferFromTx =
      (type === TransactionType.tokenMethodTransferFrom ||
        type === TransactionType.tokenMethodSafeTransferFrom) &&
      txParams !== undefined;

    if (!isContractInteractionTx && !isTransferFromTx) {
      return;
    }

    if (isTransferFromTx) {
      const { data, to: contractAddress, from: userAddress } = txParams;
      const transactionData = parseStandardTokenTransactionData(data);
      // Sometimes the tokenId value is parsed as "_value" param. Not seeing this often any more, but still occasionally:
      // i.e. call approve() on BAYC contract - https://etherscan.io/token/0xbc4ca0eda7647a8ab7c2061c2e118a18a936f13d#writeContract, and tokenId shows up as _value,
      // not sure why since it doesn't match the ERC721 ABI spec we use to parse these transactions - https://github.com/MetaMask/metamask-eth-abis/blob/d0474308a288f9252597b7c93a3a8deaad19e1b2/src/abis/abiERC721.ts#L62.
      const transactionDataTokenId =
        getTokenIdParam(transactionData) ?? getTokenValueParam(transactionData);

      // check if its a known NFT
      const knownNft = allNfts?.[userAddress]?.[chainId]?.find(
        ({ address, tokenId }) =>
          isEqualCaseInsensitive(address, contractAddress) &&
          tokenId === transactionDataTokenId,
      );

      // if it is we check and update ownership status.
      if (knownNft) {
        this.nftController.checkAndUpdateSingleNftOwnershipStatus(
          knownNft,
          false,
          // TODO add networkClientId once it is available in the transactionMeta
          // the chainId previously passed here didn't actually allow us to check for ownership on a non globally selected network
          // because the check would use the provider for the globally selected network, not the chainId passed here.
          { userAddress },
        );
      }
    } else {
      // Else if contract interaction we will parse the logs

      const allNftTransferLog = txReceiptLogs.map((txReceiptLog) => {
        const isERC1155NftTransfer =
          txReceiptLog.topics &&
          txReceiptLog.topics[0] === TRANSFER_SINFLE_LOG_TOPIC_HASH;
        const isERC721NftTransfer =
          txReceiptLog.topics &&
          txReceiptLog.topics[0] === TOKEN_TRANSFER_LOG_TOPIC_HASH;
        let isTransferToSelectedAddress;

        if (isERC1155NftTransfer) {
          isTransferToSelectedAddress =
            txReceiptLog.topics &&
            txReceiptLog.topics[3] &&
            txReceiptLog.topics[3].match(selectedAddress?.slice(2));
        }

        if (isERC721NftTransfer) {
          isTransferToSelectedAddress =
            txReceiptLog.topics &&
            txReceiptLog.topics[2] &&
            txReceiptLog.topics[2].match(selectedAddress?.slice(2));
        }

        return {
          isERC1155NftTransfer,
          isERC721NftTransfer,
          isTransferToSelectedAddress,
          ...txReceiptLog,
        };
      });
      if (allNftTransferLog.length !== 0) {
        const allNftParsedLog = [];
        allNftTransferLog.forEach((singleLog) => {
          if (
            singleLog.isTransferToSelectedAddress &&
            (singleLog.isERC1155NftTransfer || singleLog.isERC721NftTransfer)
          ) {
            let iface;
            if (singleLog.isERC1155NftTransfer) {
              iface = new Interface(abiERC1155);
            } else {
              iface = new Interface(abiERC721);
            }
            try {
              const parsedLog = iface.parseLog({
                data: singleLog.data,
                topics: singleLog.topics,
              });
              allNftParsedLog.push({
                contract: singleLog.address,
                ...parsedLog,
              });
            } catch (err) {
              // ignore
            }
          }
        });
        // Filter known nfts and new Nfts
        const knownNFTs = [];
        const newNFTs = [];
        allNftParsedLog.forEach((single) => {
          const tokenIdFromLog = getTokenIdParam(single);
          const existingNft = allNfts?.[selectedAddress]?.[chainId]?.find(
            ({ address, tokenId }) => {
              return (
                isEqualCaseInsensitive(address, single.contract) &&
                tokenId === tokenIdFromLog
              );
            },
          );
          if (existingNft) {
            knownNFTs.push(existingNft);
          } else {
            newNFTs.push({
              tokenId: tokenIdFromLog,
              ...single,
            });
          }
        });
        // For known nfts only refresh ownership
        const refreshOwnershipNFts = knownNFTs.map(async (singleNft) => {
          return this.nftController.checkAndUpdateSingleNftOwnershipStatus(
            singleNft,
            false,
            // TODO add networkClientId once it is available in the transactionMeta
            // the chainId previously passed here didn't actually allow us to check for ownership on a non globally selected network
            // because the check would use the provider for the globally selected network, not the chainId passed here.
            { selectedAddress },
          );
        });
        await Promise.allSettled(refreshOwnershipNFts);
        // For new nfts, add them to state
        const addNftPromises = newNFTs.map(async (singleNft) => {
          return this.nftController.addNft(
            singleNft.contract,
            singleNft.tokenId,
          );
        });
        await Promise.allSettled(addNftPromises);
      }
    }
  }

  _trackTransactionFailure(transactionMeta) {
    const { txReceipt } = transactionMeta;
    const metamaskState = this.getState();
    const { allTokens } = this.tokensController.state;
    const selectedAccount = this.accountsController.getSelectedAccount();
    const tokens =
      allTokens?.[transactionMeta.chainId]?.[selectedAccount.address] || [];

    if (!txReceipt || txReceipt.status !== '0x0') {
      return;
    }

    this.metaMetricsController.trackEvent(
      {
        event: 'Tx Status Update: On-Chain Failure',
        category: MetaMetricsEventCategory.Background,
        properties: {
          action: 'Transactions',
          errorMessage: transactionMeta.simulationFails?.reason,
          numberOfTokens: tokens.length,
          // TODO: remove this once we have migrated to the new account balances state
          numberOfAccounts: Object.keys(metamaskState.accounts).length,
        },
      },
      {
        matomoEvent: true,
      },
    );
  }

  _onUserOperationAdded(userOperationMeta) {
    const transactionMeta = this.txController.state.transactions.find(
      (tx) => tx.id === userOperationMeta.id,
    );

    if (!transactionMeta) {
      return;
    }

    if (transactionMeta.type === TransactionType.swap) {
      this.controllerMessenger.publish(
        'TransactionController:transactionNewSwap',
        { transactionMeta },
      );
    } else if (transactionMeta.type === TransactionType.swapApproval) {
      this.controllerMessenger.publish(
        'TransactionController:transactionNewSwapApproval',
        { transactionMeta },
      );
    }
  }

  _onUserOperationTransactionUpdated(transactionMeta) {
    const updatedTransactionMeta = {
      ...transactionMeta,
      txParams: {
        ...transactionMeta.txParams,
        from: this.accountsController.getSelectedAccount().address,
      },
    };

    const transactionExists = this.txController.state.transactions.some(
      (tx) => tx.id === updatedTransactionMeta.id,
    );

    if (!transactionExists) {
      this.txController.update((state) => {
        state.transactions.push(updatedTransactionMeta);
      });
    }

    this.txController.updateTransaction(
      updatedTransactionMeta,
      'Generated from user operation',
    );

    this.controllerMessenger.publish(
      'TransactionController:transactionStatusUpdated',
      { transactionMeta: updatedTransactionMeta },
    );
  }

  _getMetaMaskState() {
    return {
      metamask: this.getState(),
    };
  }

  _getConfigForRemoteFeatureFlagRequest() {
    const distribution =
      buildTypeMappingForRemoteFeatureFlag[process.env.METAMASK_BUILD_TYPE] ||
      DistributionType.Main;
    const environment =
      environmentMappingForRemoteFeatureFlag[
        process.env.METAMASK_ENVIRONMENT
      ] || EnvironmentType.Development;
    return { distribution, environment };
  }

  /**
   * Select a hardware wallet device and execute a
   * callback with the keyring for that device.
   *
   * Note that KeyringController state is not updated before
   * the end of the callback execution, and calls to KeyringController
   * methods within the callback can lead to deadlocks.
   *
   * @param {object} options - The options for the device
   * @param {string} options.name - The device name to select
   * @param {string} options.hdPath - An optional hd path to be set on the device
   * keyring
   * @param {*} callback - The callback to execute with the keyring
   * @returns {*} The result of the callback
   */
  async #withKeyringForDevice(options, callback) {
    const keyringOverrides = this.opts.overrides?.keyrings;
    let keyringType = null;
    switch (options.name) {
      case HardwareDeviceNames.trezor:
        keyringType = keyringOverrides?.trezor?.type || TrezorKeyring.type;
        break;
      case HardwareDeviceNames.oneKey:
        keyringType = keyringOverrides?.oneKey?.type || OneKeyKeyring?.type;
        break;
      case HardwareDeviceNames.ledger:
        keyringType = keyringOverrides?.ledger?.type || LedgerKeyring.type;
        break;
      case HardwareDeviceNames.qr:
        keyringType = QRHardwareKeyring.type;
        break;
      case HardwareDeviceNames.lattice:
        keyringType = keyringOverrides?.lattice?.type || LatticeKeyring.type;
        break;
      default:
        throw new Error(
          'MetamaskController:#withKeyringForDevice - Unknown device',
        );
    }

    return this.keyringController.withKeyring(
      { type: keyringType },
      async ({ keyring }) => {
        if (options.hdPath && keyring.setHdPath) {
          keyring.setHdPath(options.hdPath);
        }

        if (options.name === HardwareDeviceNames.lattice) {
          keyring.appName = 'MetaMask';
        }

        if (
          options.name === HardwareDeviceNames.trezor ||
          options.name === HardwareDeviceNames.oneKey
        ) {
          const model = keyring.getModel();
          this.appStateController.setTrezorModel(model);
        }

        keyring.network = getProviderConfig({
          metamask: this.networkController.state,
        }).type;

        return await callback(keyring);
      },
      {
        createIfMissing: true,
      },
    );
  }

  #checkTokenListPolling(currentState, previousState) {
    const previousEnabled = this.#isTokenListPollingRequired(previousState);
    const newEnabled = this.#isTokenListPollingRequired(currentState);

    if (previousEnabled === newEnabled) {
      return;
    }

    this.tokenListController.updatePreventPollingOnNetworkRestart(!newEnabled);
  }

  #isTokenListPollingRequired(preferencesControllerState) {
    const { useTokenDetection, useTransactionSimulations, preferences } =
      preferencesControllerState ?? {};

    const { petnamesEnabled } = preferences ?? {};

    return useTokenDetection || petnamesEnabled || useTransactionSimulations;
  }

  /**
   * @deprecated Avoid new references to the global network.
   * Will be removed once multi-chain support is fully implemented.
   * @returns {string} The chain ID of the currently selected network.
   */
  #getGlobalChainId() {
    const globalNetworkClientId = this.#getGlobalNetworkClientId();

    const globalNetworkClient = this.networkController.getNetworkClientById(
      globalNetworkClientId,
    );

    return globalNetworkClient.configuration.chainId;
  }

  #getAllAddedNetworks() {
    const networksConfig =
      this.networkController.state.networkConfigurationsByChainId;
    const chainIds = Object.keys(networksConfig);

    return chainIds;
  }

  #restartSmartTransactionPoller() {
    if (this.preferencesController.state.useExternalServices === true) {
      this.txController.stopIncomingTransactionPolling();
      this.txController.startIncomingTransactionPolling();
    }
  }

  /**
   * @deprecated Avoid new references to the global network.
   * Will be removed once multi-chain support is fully implemented.
   * @returns {string} The network client ID of the currently selected network client.
   */
  #getGlobalNetworkClientId() {
    return this.networkController.state.selectedNetworkClientId;
  }

  #initControllers({ existingControllers, initFunctions, initState }) {
    const initRequest = {
      getFlatState: this.getState.bind(this),
      getGlobalChainId: this.#getGlobalChainId.bind(this),
      getPermittedAccounts: this.getPermittedAccounts.bind(this),
      getProvider: () => this.provider,
      getStateUI: this._getMetaMaskState.bind(this),
      getTransactionMetricsRequest:
        this.getTransactionMetricsRequest.bind(this),
      updateAccountBalanceForTransactionNetwork:
        this.updateAccountBalanceForTransactionNetwork.bind(this),
      offscreenPromise: this.offscreenPromise,
      preinstalledSnaps: this.opts.preinstalledSnaps,
      persistedState: initState,
      removeAllConnections: this.removeAllConnections.bind(this),
      setupUntrustedCommunicationEip1193:
        this.setupUntrustedCommunicationEip1193.bind(this),
      showNotification: this.platform._showNotification,
      getMetaMetricsId: this.metaMetricsController.getMetaMetricsId.bind(
        this.metaMetricsController,
      ),
      trackEvent: this.metaMetricsController.trackEvent.bind(
        this.metaMetricsController,
      ),
    };

    return initControllers({
      baseControllerMessenger: this.controllerMessenger,
      existingControllers,
      initFunctions,
      initRequest,
    });
  }
}<|MERGE_RESOLUTION|>--- conflicted
+++ resolved
@@ -580,28 +580,9 @@
       const networks =
         initialNetworkControllerState.networkConfigurationsByChainId;
 
-<<<<<<< HEAD
-      // Note: Consider changing `getDefaultNetworkControllerState`
-      // on the controller side to include some of these tweaks.
-      networks[CHAIN_IDS.MAINNET].name = MAINNET_DISPLAY_NAME;
-      delete networks[CHAIN_IDS.GOERLI];
-      delete networks[CHAIN_IDS.LINEA_GOERLI];
-
-      // Due to the MegaETH Testnet not being included in getDefaultNetworkControllerState().
-      // and it is not using Infura as a provider, we need to add it manually.
-      networks[CHAIN_IDS.MEGAETH_TESTNET] = cloneDeep(
-        DEFAULT_CUSTOM_TESTNET_MAP[CHAIN_IDS.MEGAETH_TESTNET],
-      );
-
-      // Add failovers for default Infura RPC endpoints
-      networks[CHAIN_IDS.MAINNET].rpcEndpoints[0].failoverUrls =
-        getFailoverUrlsForInfuraNetwork('ethereum-mainnet');
-      networks[CHAIN_IDS.LINEA_MAINNET].rpcEndpoints[0].failoverUrls =
-        getFailoverUrlsForInfuraNetwork('linea-mainnet');
-
-=======
-      // TODO: It should be done on NetworkController level
->>>>>>> 732fe09e
+      // TODO: Consider changing `getDefaultNetworkControllerState` on the
+      // controller side to include some of these tweaks.
+
       Object.values(networks).forEach((network) => {
         const id = network.rpcEndpoints[0].networkClientId;
         // Process only if the default network has a corresponding networkClientId in BlockExplorerUrl.
@@ -610,6 +591,12 @@
         }
         network.defaultBlockExplorerUrlIndex = 0;
       });
+
+      // Add failovers for default Infura RPC endpoints
+      networks[CHAIN_IDS.MAINNET].rpcEndpoints[0].failoverUrls =
+        getFailoverUrlsForInfuraNetwork('ethereum-mainnet');
+      networks[CHAIN_IDS.LINEA_MAINNET].rpcEndpoints[0].failoverUrls =
+        getFailoverUrlsForInfuraNetwork('linea-mainnet');
 
       let network;
       if (process.env.IN_TEST) {
@@ -677,7 +664,6 @@
         // failures quickly.
         retryTimeout: 20 * SECOND,
       }),
-<<<<<<< HEAD
       getRpcServiceOptions: (rpcEndpointUrl) => {
         const maxRetries = 4;
         const commonOptions = {
@@ -709,9 +695,7 @@
           },
         };
       },
-=======
       additionalDefaultNetworks: [ChainId['megaeth-testnet']],
->>>>>>> 732fe09e
     });
     networkControllerMessenger.subscribe(
       'NetworkController:rpcEndpointUnavailable',
