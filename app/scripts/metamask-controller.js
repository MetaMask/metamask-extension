import EventEmitter from 'events';
import { finished, pipeline } from 'readable-stream';
import browser from 'webextension-polyfill';
import {
  createAsyncMiddleware,
  createScaffoldMiddleware,
  JsonRpcEngine,
} from '@metamask/json-rpc-engine';
import { createEngineStream } from '@metamask/json-rpc-middleware-stream';
import { ObservableStore } from '@metamask/obs-store';
import { storeAsStream } from '@metamask/obs-store/dist/asStream';
import { providerAsMiddleware } from '@metamask/eth-json-rpc-middleware';
import { debounce, uniq } from 'lodash';
import { KeyringTypes } from '@metamask/keyring-controller';
import createFilterMiddleware from '@metamask/eth-json-rpc-filters';
import createSubscriptionManager from '@metamask/eth-json-rpc-filters/subscriptionManager';
import { errorCodes, JsonRpcError, rpcErrors } from '@metamask/rpc-errors';
import { Mutex } from 'await-semaphore';
import log from 'loglevel';
import { OneKeyKeyring, TrezorKeyring } from '@metamask/eth-trezor-keyring';
import { LedgerKeyring } from '@metamask/eth-ledger-bridge-keyring';
import LatticeKeyring from 'eth-lattice-keyring';
import { rawChainData } from 'eth-chainlist';
import { QrKeyring } from '@metamask/eth-qr-keyring';
import { nanoid } from 'nanoid';
import { AddressBookController } from '@metamask/address-book-controller';
import {
  ApprovalController,
  ApprovalRequestNotFoundError,
} from '@metamask/approval-controller';
import { Messenger } from '@metamask/base-controller';
import { PhishingController } from '@metamask/phishing-controller';
import { AnnouncementController } from '@metamask/announcement-controller';
import {
  MethodNames,
  PermissionDoesNotExistError,
  PermissionsRequestNotFoundError,
  SubjectType,
} from '@metamask/permission-controller';
import {
  METAMASK_DOMAIN,
  createSelectedNetworkMiddleware,
} from '@metamask/selected-network-controller';
import { LoggingController, LogType } from '@metamask/logging-controller';

import { MultichainRouter } from '@metamask/snaps-controllers';
import {
  createPreinstalledSnapsMiddleware,
  createSnapsMethodMiddleware,
} from '@metamask/snaps-rpc-methods';
import {
  ApprovalType,
  ERC1155,
  ERC20,
  ERC721,
} from '@metamask/controller-utils';

import { AccountsController } from '@metamask/accounts-controller';
import { SignatureController } from '@metamask/signature-controller';
import { wordlist } from '@metamask/scure-bip39/dist/wordlists/english';

import { UserOperationController } from '@metamask/user-operation-controller';
import {
  BRIDGE_CONTROLLER_NAME,
  BridgeUserAction,
  BridgeBackgroundAction,
} from '@metamask/bridge-controller';

import {
  TransactionStatus,
  TransactionType,
} from '@metamask/transaction-controller';

import { Interface } from '@ethersproject/abi';
import { abiERC1155, abiERC721 } from '@metamask/metamask-eth-abis';
import {
  isEvmAccountType,
  SolAccountType,
  ///: BEGIN:ONLY_INCLUDE_IF(bitcoin)
  BtcScope,
  ///: END:ONLY_INCLUDE_IF
  SolScope,
} from '@metamask/keyring-api';
import {
  hexToBigInt,
  toCaipChainId,
  parseCaipAccountId,
  add0x,
  hexToBytes,
  bytesToHex,
  KnownCaipNamespace,
} from '@metamask/utils';
import { normalize } from '@metamask/eth-sig-util';

import { TRIGGER_TYPES } from '@metamask/notification-services-controller/notification-services';

import {
  multichainMethodCallValidatorMiddleware,
  MultichainSubscriptionManager,
  MultichainMiddlewareManager,
  walletGetSession,
  walletRevokeSession,
  walletInvokeMethod,
  MultichainApiNotifications,
  walletCreateSession,
} from '@metamask/multichain-api-middleware';

import {
  getCallsStatus,
  getCapabilities,
  processSendCalls,
  walletGetCallsStatus,
  walletGetCapabilities,
  walletSendCalls,
} from '@metamask/eip-5792-middleware';

import {
  Caip25CaveatMutators,
  Caip25CaveatType,
  Caip25EndowmentPermissionName,
  getEthAccounts,
  getSessionScopes,
  setPermittedEthChainIds,
  getPermittedAccountsForScopes,
  KnownSessionProperties,
  getAllScopesFromCaip25CaveatValue,
  requestPermittedChainsPermissionIncremental,
  getCaip25PermissionFromLegacyPermissions,
} from '@metamask/chain-agnostic-permission';
import {
  BRIDGE_STATUS_CONTROLLER_NAME,
  BridgeStatusAction,
} from '@metamask/bridge-status-controller';

import { ErrorReportingService } from '@metamask/error-reporting-service';
import {
  SeedlessOnboardingControllerErrorMessage,
  SecretType,
  RecoveryError,
} from '@metamask/seedless-onboarding-controller';
import {
  FEATURE_VERSION_2,
  isMultichainAccountsFeatureEnabled,
} from '../../shared/lib/multichain-accounts/remote-feature-flag';
import { captureException } from '../../shared/lib/sentry';
import { TokenStandard } from '../../shared/constants/transaction';
import {
  CHAIN_IDS,
  CHAIN_SPEC_URL,
  NetworkStatus,
  UNSUPPORTED_RPC_METHODS,
} from '../../shared/constants/network';

import {
  HardwareDeviceNames,
  HardwareKeyringType,
  LedgerTransportTypes,
} from '../../shared/constants/hardware-wallets';
import { KeyringType } from '../../shared/constants/keyring';
import { RestrictedMethods } from '../../shared/constants/permissions';
import { UI_NOTIFICATIONS } from '../../shared/notifications';
import { MILLISECOND, MINUTE, SECOND } from '../../shared/constants/time';
import {
  HYPERLIQUID_APPROVAL_TYPE,
  ORIGIN_METAMASK,
  POLLING_TOKEN_ENVIRONMENT_TYPES,
  MESSAGE_TYPE,
  SMART_TRANSACTION_CONFIRMATION_TYPES,
  PLATFORM_FIREFOX,
} from '../../shared/constants/app';
import {
  MetaMetricsEventCategory,
  MetaMetricsEventName,
  MetaMetricsRequestedThrough,
} from '../../shared/constants/metametrics';
import { LOG_EVENT } from '../../shared/constants/logs';

import {
  getStorageItem,
  setStorageItem,
} from '../../shared/lib/storage-helpers';
import {
  getTokenIdParam,
  fetchTokenBalance,
  fetchERC1155Balance,
} from '../../shared/lib/token-util';
import { isEqualCaseInsensitive } from '../../shared/modules/string-utils';
import { parseStandardTokenTransactionData } from '../../shared/modules/transaction.utils';
import { STATIC_MAINNET_TOKEN_LIST } from '../../shared/constants/tokens';
import { getTokenValueParam } from '../../shared/lib/metamask-controller-utils';
import { isManifestV3 } from '../../shared/modules/mv3.utils';
import { convertNetworkId } from '../../shared/modules/network.utils';
import { getIsSmartTransaction } from '../../shared/modules/selectors';
import {
  TOKEN_TRANSFER_LOG_TOPIC_HASH,
  TRANSFER_SINFLE_LOG_TOPIC_HASH,
} from '../../shared/lib/transactions-controller-utils';
import { getProviderConfig } from '../../shared/modules/selectors/networks';
import { selectAllEnabledNetworkClientIds } from '../../shared/modules/selectors/multichain';
import {
  trace,
  endTrace,
  TraceName,
  TraceOperation,
} from '../../shared/lib/trace';
import fetchWithCache from '../../shared/lib/fetch-with-cache';
import { MultichainNetworks } from '../../shared/constants/multichain/networks';
///: BEGIN:ONLY_INCLUDE_IF(multichain)
import { MultichainWalletSnapClient } from '../../shared/lib/accounts';
///: END:ONLY_INCLUDE_IF
///: BEGIN:ONLY_INCLUDE_IF(bitcoin)
import { BITCOIN_WALLET_SNAP_ID } from '../../shared/lib/accounts/bitcoin-wallet-snap';
///: END:ONLY_INCLUDE_IF
import { SOLANA_WALLET_SNAP_ID } from '../../shared/lib/accounts/solana-wallet-snap';
import { FirstTimeFlowType } from '../../shared/constants/onboarding';
import { updateCurrentLocale } from '../../shared/lib/translate';
import {
  getIsSeedlessOnboardingFeatureEnabled,
  isGatorPermissionsFeatureEnabled,
} from '../../shared/modules/environment';
import { isSnapPreinstalled } from '../../shared/lib/snaps/snaps';
import { getShieldGatewayConfig } from '../../shared/modules/shield';
import {
  HYPERLIQUID_ORIGIN,
  METAMASK_REFERRAL_CODE,
} from '../../shared/constants/referrals';
import { createTransactionEventFragmentWithTxId } from './lib/transaction/metrics';
///: BEGIN:ONLY_INCLUDE_IF(keyring-snaps)
import { keyringSnapPermissionsBuilder } from './lib/snap-keyring/keyring-snaps-permissions';
///: END:ONLY_INCLUDE_IF

import { AddressBookPetnamesBridge } from './lib/AddressBookPetnamesBridge';
import { AccountIdentitiesPetnamesBridge } from './lib/AccountIdentitiesPetnamesBridge';
import { createPPOMMiddleware } from './lib/ppom/ppom-middleware';
import { createTrustSignalsMiddleware } from './lib/trust-signals/trust-signals-middleware';
import {
  onMessageReceived,
  checkForMultipleVersionsRunning,
} from './detect-multiple-instances';
import ComposableObservableStore from './lib/ComposableObservableStore';
import createDupeReqFilterStream from './lib/createDupeReqFilterStream';
import createLoggerMiddleware from './lib/createLoggerMiddleware';
import {
  createEthAccountsMethodMiddleware,
  createEip1193MethodMiddleware,
  createUnsupportedMethodMiddleware,
  createMultichainMethodMiddleware,
  makeMethodMiddlewareMaker,
} from './lib/rpc-method-middleware';
import createOriginMiddleware from './lib/createOriginMiddleware';
import createMainFrameOriginMiddleware from './lib/createMainFrameOriginMiddleware';
import createTabIdMiddleware from './lib/createTabIdMiddleware';
import { AccountOrderController } from './controllers/account-order';
import createOnboardingMiddleware from './lib/createOnboardingMiddleware';
import { isStreamWritable, setupMultiplex } from './lib/stream-utils';
import { ReferralStatus } from './controllers/preferences-controller';
import { AlertController } from './controllers/alert-controller';
import Backup from './lib/backup';
import DecryptMessageController from './controllers/decrypt-message';
import createMetaRPCHandler from './lib/createMetaRPCHandler';
import {
  addHexPrefix,
  getMethodDataName,
  previousValueComparator,
  initializeRpcProviderDomains,
  getPlatform,
} from './lib/util';
import createMetamaskMiddleware from './lib/createMetamaskMiddleware';
import EncryptionPublicKeyController from './controllers/encryption-public-key';
import AppMetadataController from './controllers/app-metadata';
import {
  createHyperliquidReferralMiddleware,
  HyperliquidPermissionTriggerType,
} from './lib/createHyperliquidReferralMiddleware';

import {
  diffMap,
  getPermissionBackgroundApiMethods,
  getPermittedAccountsByOrigin,
  getPermittedChainsByOrigin,
  NOTIFICATION_NAMES,
  getRemovedAuthorizations,
  getChangedAuthorizations,
  getAuthorizedScopesByOrigin,
  getPermittedAccountsForScopesByOrigin,
  getOriginsWithSessionProperty,
} from './controllers/permissions';
import { MetaMetricsDataDeletionController } from './controllers/metametrics-data-deletion/metametrics-data-deletion';
import { DataDeletionService } from './services/data-deletion-service';
import createRPCMethodTrackingMiddleware from './lib/createRPCMethodTrackingMiddleware';
///: BEGIN:ONLY_INCLUDE_IF(keyring-snaps)
import { getAccountsBySnapId } from './lib/snap-keyring';
///: END:ONLY_INCLUDE_IF
import { addDappTransaction, addTransaction } from './lib/transaction/util';
import { addTypedMessage, addPersonalMessage } from './lib/signature/util';
import {
  METAMASK_CAIP_MULTICHAIN_PROVIDER,
  METAMASK_COOKIE_HANDLER,
  METAMASK_EIP_1193_PROVIDER,
} from './constants/stream';

// Notification controllers
import {
  updateSecurityAlertResponse,
  validateRequestWithPPOM,
} from './lib/ppom/ppom-util';
import createEvmMethodsToNonEvmAccountReqFilterMiddleware from './lib/createEvmMethodsToNonEvmAccountReqFilterMiddleware';
import { isEthAddress } from './lib/multichain/address';

import { decodeTransactionData } from './lib/transaction/decode/util';
import createTracingMiddleware from './lib/createTracingMiddleware';
import createOriginThrottlingMiddleware from './lib/createOriginThrottlingMiddleware';
import { PatchStore } from './lib/PatchStore';
import { sanitizeUIState } from './lib/state-utils';
import {
  rejectAllApprovals,
  rejectOriginApprovals,
} from './lib/approval/utils';
import { InstitutionalSnapControllerInit } from './controller-init/institutional-snap/institutional-snap-controller-init';
import {
  ///: BEGIN:ONLY_INCLUDE_IF(multichain)
  MultichainAssetsControllerInit,
  MultichainTransactionsControllerInit,
  MultichainBalancesControllerInit,
  MultichainAssetsRatesControllerInit,
  ///: END:ONLY_INCLUDE_IF
  MultichainNetworkControllerInit,
} from './controller-init/multichain';
import {
  AssetsContractControllerInit,
  NetworkOrderControllerInit,
  NftControllerInit,
  NftDetectionControllerInit,
  TokenRatesControllerInit,
} from './controller-init/assets';
import { TransactionControllerInit } from './controller-init/confirmations/transaction-controller-init';
import { PPOMControllerInit } from './controller-init/confirmations/ppom-controller-init';
import { SmartTransactionsControllerInit } from './controller-init/smart-transactions/smart-transactions-controller-init';
import { initControllers } from './controller-init/utils';
import {
  CronjobControllerInit,
  ExecutionServiceInit,
  RateLimitControllerInit,
  SnapControllerInit,
  SnapInsightsControllerInit,
  SnapInterfaceControllerInit,
  SnapsNameProviderInit,
  SnapsRegistryInit,
  WebSocketServiceInit,
} from './controller-init/snaps';
import { AuthenticationControllerInit } from './controller-init/identity/authentication-controller-init';
import { UserStorageControllerInit } from './controller-init/identity/user-storage-controller-init';
import { DeFiPositionsControllerInit } from './controller-init/defi-positions/defi-positions-controller-init';
import { NotificationServicesControllerInit } from './controller-init/notifications/notification-services-controller-init';
import { NotificationServicesPushControllerInit } from './controller-init/notifications/notification-services-push-controller-init';
import { DelegationControllerInit } from './controller-init/delegation/delegation-controller-init';
import { isRelaySupported } from './lib/transaction/transaction-relay';
import { openUpdateTabAndReload } from './lib/open-update-tab-and-reload';
import { AccountTreeControllerInit } from './controller-init/accounts/account-tree-controller-init';
import { MultichainAccountServiceInit } from './controller-init/multichain/multichain-account-service-init';
import {
  OAuthServiceInit,
  SeedlessOnboardingControllerInit,
} from './controller-init/seedless-onboarding';
import { applyTransactionContainersExisting } from './lib/transaction/containers/util';
import {
  getSendBundleSupportedChains,
  isSendBundleSupported,
} from './lib/transaction/sentinel-api';
import { ShieldControllerInit } from './controller-init/shield/shield-controller-init';
import { GatorPermissionsControllerInit } from './controller-init/gator-permissions/gator-permissions-controller-init';

import { forwardRequestToSnap } from './lib/forwardRequestToSnap';
import { MetaMetricsControllerInit } from './controller-init/metametrics-controller-init';
import { TokenListControllerInit } from './controller-init/token-list-controller-init';
import { TokenDetectionControllerInit } from './controller-init/token-detection-controller-init';
import { TokensControllerInit } from './controller-init/tokens-controller-init';
import { TokenBalancesControllerInit } from './controller-init/token-balances-controller-init';
import { RatesControllerInit } from './controller-init/rates-controller-init';
import { CurrencyRateControllerInit } from './controller-init/currency-rate-controller-init';
import { EnsControllerInit } from './controller-init/confirmations/ens-controller-init';
import { NameControllerInit } from './controller-init/confirmations/name-controller-init';
import { GasFeeControllerInit } from './controller-init/confirmations/gas-fee-controller-init';
import { SelectedNetworkControllerInit } from './controller-init/selected-network-controller-init';
import { SubscriptionControllerInit } from './controller-init/subscription';
import { getIdentityAPI } from './services/oauth/web-authenticator-factory';
import { AccountTrackerControllerInit } from './controller-init/account-tracker-controller-init';
import { OnboardingControllerInit } from './controller-init/onboarding-controller-init';
import { RemoteFeatureFlagControllerInit } from './controller-init/remote-feature-flag-controller-init';
import { SwapsControllerInit } from './controller-init/swaps-controller-init';
import { BridgeControllerInit } from './controller-init/bridge-controller-init';
import { BridgeStatusControllerInit } from './controller-init/bridge-status-controller-init';
import { PreferencesControllerInit } from './controller-init/preferences-controller-init';
import { AppStateControllerInit } from './controller-init/app-state-controller-init';
import { PermissionControllerInit } from './controller-init/permission-controller-init';
import { SubjectMetadataControllerInit } from './controller-init/subject-metadata-controller-init';
import { NetworkEnablementControllerInit } from './controller-init/assets/network-enablement-controller-init';
import { KeyringControllerInit } from './controller-init/keyring-controller-init';
import { SnapKeyringBuilderInit } from './controller-init/accounts/snap-keyring-builder-init';
import { PermissionLogControllerInit } from './controller-init/permission-log-controller-init';
import { NetworkControllerInit } from './controller-init/network-controller-init';

export const METAMASK_CONTROLLER_EVENTS = {
  // Fired after state changes that impact the extension badge (unapproved msg count)
  // The process of updating the badge happens in app/scripts/background.js.
  UPDATE_BADGE: 'updateBadge',
  DECRYPT_MESSAGE_MANAGER_UPDATE_BADGE: 'DecryptMessageManager:updateBadge',
  ENCRYPTION_PUBLIC_KEY_MANAGER_UPDATE_BADGE:
    'EncryptionPublicKeyManager:updateBadge',
  // TODO: Add this and similar enums to the `controllers` repo and export them
  APPROVAL_STATE_CHANGE: 'ApprovalController:stateChange',
  APP_STATE_UNLOCK_CHANGE: 'AppStateController:unlockChange',
  METAMASK_NOTIFICATIONS_LIST_UPDATED:
    'NotificationServicesController:notificationsListUpdated',
  METAMASK_NOTIFICATIONS_MARK_AS_READ:
    'NotificationServicesController:markNotificationsAsRead',
};

/**
 * @typedef {import('../../ui/store/store').MetaMaskReduxState} MetaMaskReduxState
 */

// Types of APIs
const API_TYPE = {
  EIP1193: 'eip-1193',
  CAIP_MULTICHAIN: 'caip-multichain',
};

// stream channels
const PHISHING_SAFELIST = 'metamask-phishing-safelist';

export default class MetamaskController extends EventEmitter {
  /**
   * @param {object} opts
   */
  constructor(opts) {
    super();

    const { isFirstMetaMaskControllerSetup } = opts;

    this.defaultMaxListeners = 20;

    this.sendUpdate = debounce(
      this.privateSendUpdate.bind(this),
      MILLISECOND * 200,
    );
    this.opts = opts;
    this.requestSafeReload =
      opts.requestSafeReload ?? (() => Promise.resolve());
    this.extension = opts.browser;
    this.platform = opts.platform;
    this.notificationManager = opts.notificationManager;
    const initState = opts.initState || {};
    const version = process.env.METAMASK_VERSION;
    this.recordFirstTimeInfo(initState);
    this.featureFlags = opts.featureFlags;

    // this keeps track of how many "controllerStream" connections are open
    // the only thing that uses controller connections are open metamask UI instances
    this.activeControllerConnections = 0;

    this.offscreenPromise = opts.offscreenPromise ?? Promise.resolve();

    this.getRequestAccountTabIds = opts.getRequestAccountTabIds;
    this.getOpenMetamaskTabsIds = opts.getOpenMetamaskTabsIds;

    this.initializeChainlist();

    this.controllerMessenger = new Messenger();

    this.loggingController = new LoggingController({
      messenger: this.controllerMessenger.getRestricted({
        name: 'LoggingController',
        allowedActions: [],
        allowedEvents: [],
      }),
      state: initState.LoggingController,
    });

    this.currentMigrationVersion = opts.currentMigrationVersion;

    // observable state store
    this.store = new ComposableObservableStore({
      state: initState,
      controllerMessenger: this.controllerMessenger,
      persist: true,
    });

    // external connections by origin
    // Do not modify directly. Use the associated methods.
    this.connections = {};

    // lock to ensure only one vault created at once
    this.createVaultMutex = new Mutex();

    // lock to ensure only one seedless onboarding operation is running at once
    this.seedlessOperationMutex = new Mutex();

    this.extension.runtime.onInstalled.addListener((details) => {
      if (details.reason === 'update') {
        if (version === '8.1.0') {
          this.platform.openExtensionInBrowser();
        }
        this.loggingController.add({
          type: LogType.GenericLog,
          data: {
            event: LOG_EVENT.VERSION_UPDATE,
            previousVersion: details.previousVersion,
            version,
          },
        });
      }
    });

    this.appMetadataController = new AppMetadataController({
      state: initState.AppMetadataController,
      messenger: this.controllerMessenger.getRestricted({
        name: 'AppMetadataController',
        allowedActions: [],
        allowedEvents: [],
      }),
      currentMigrationVersion: this.currentMigrationVersion,
      currentAppVersion: version,
    });

    this.approvalController = new ApprovalController({
      messenger: this.controllerMessenger.getRestricted({
        name: 'ApprovalController',
      }),
      showApprovalRequest: opts.showUserConfirmation,
      typesExcludedFromRateLimiting: [
        ApprovalType.PersonalSign,
        ApprovalType.EthSignTypedData,
        ApprovalType.Transaction,
        ApprovalType.WatchAsset,
        ApprovalType.EthGetEncryptionPublicKey,
        ApprovalType.EthDecrypt,
        // Exclude Smart TX Status Page from rate limiting to allow sequential transactions
        SMART_TRANSACTION_CONFIRMATION_TYPES.showSmartTransactionStatusPage,
      ],
    });

    const errorReportingServiceMessenger =
      this.controllerMessenger.getRestricted({
        name: 'ErrorReportingService',
        allowedActions: [],
        allowedEvents: [],
      });
    // Initializing the ErrorReportingService populates the
    // ErrorReportingServiceMessenger.
    // eslint-disable-next-line no-new
    new ErrorReportingService({
      messenger: errorReportingServiceMessenger,
      captureException,
    });

    this.multichainSubscriptionManager = new MultichainSubscriptionManager({
      getNetworkClientById: this.controllerMessenger.call.bind(
        this.controllerMessenger,
        'NetworkController:getNetworkClientById',
      ),
      findNetworkClientIdByChainId: this.controllerMessenger.call.bind(
        this.controllerMessenger,
        'NetworkController:findNetworkClientIdByChainId',
      ),
    });
    this.multichainMiddlewareManager = new MultichainMiddlewareManager();
    this.deprecatedNetworkVersions = {};

    const accountsControllerMessenger = this.controllerMessenger.getRestricted({
      name: 'AccountsController',
      allowedEvents: [
        'SnapController:stateChange',
        'KeyringController:accountRemoved',
        'KeyringController:stateChange',
        'SnapKeyring:accountAssetListUpdated',
        'SnapKeyring:accountBalancesUpdated',
        'SnapKeyring:accountTransactionsUpdated',
        'MultichainNetworkController:networkDidChange',
      ],
      allowedActions: [
        'KeyringController:getState',
        'KeyringController:getKeyringsByType',
      ],
    });

    this.accountsController = new AccountsController({
      messenger: accountsControllerMessenger,
      state: initState.AccountsController,
    });

    const dataDeletionService = new DataDeletionService();
    const metaMetricsDataDeletionMessenger =
      this.controllerMessenger.getRestricted({
        name: 'MetaMetricsDataDeletionController',
        allowedActions: ['MetaMetricsController:getState'],
        allowedEvents: [],
      });
    this.metaMetricsDataDeletionController =
      new MetaMetricsDataDeletionController({
        dataDeletionService,
        messenger: metaMetricsDataDeletionMessenger,
        state: initState.metaMetricsDataDeletionController,
      });

    const phishingControllerMessenger = this.controllerMessenger.getRestricted({
      name: 'PhishingController',
    });

    this.phishingController = new PhishingController({
      messenger: phishingControllerMessenger,
      state: initState.PhishingController,
      hotlistRefreshInterval: process.env.IN_TEST ? 5 * SECOND : undefined,
      stalelistRefreshInterval: process.env.IN_TEST ? 30 * SECOND : undefined,
    });

    const announcementMessenger = this.controllerMessenger.getRestricted({
      name: 'AnnouncementController',
    });

    this.announcementController = new AnnouncementController({
      messenger: announcementMessenger,
      allAnnouncements: UI_NOTIFICATIONS,
      state: initState.AnnouncementController,
    });

    const accountOrderMessenger = this.controllerMessenger.getRestricted({
      name: 'AccountOrderController',
    });
    this.accountOrderController = new AccountOrderController({
      messenger: accountOrderMessenger,
      state: initState.AccountOrderController,
    });

    // @TODO(snaps): This fixes an issue where `withKeyring` would lock the `KeyringController` mutex.
    // That meant that if a snap requested a keyring operation (like requesting entropy) while the `KeyringController` was locked,
    // it would cause a deadlock.
    // This is a temporary fix until we can refactor how we handle requests to the Snaps Keyring.
    const withSnapKeyring = async (operation) => {
      const keyring = await this.getSnapKeyring();

      return operation({ keyring });
    };

    const multichainRouterMessenger = this.controllerMessenger.getRestricted({
      name: 'MultichainRouter',
      allowedActions: [
        'SnapController:getAll',
        'SnapController:handleRequest',
        'PermissionController:getPermissions',
        'AccountsController:listMultichainAccounts',
      ],
      allowedEvents: [],
    });

    this.multichainRouter = new MultichainRouter({
      messenger: multichainRouterMessenger,
      withSnapKeyring,
    });

    // start and stop polling for balances based on activeControllerConnections
    this.on('controllerConnectionChanged', (activeControllerConnections) => {
      const { completedOnboarding } = this.onboardingController.state;
      if (activeControllerConnections > 0 && completedOnboarding) {
        this.triggerNetworkrequests();
      } else {
        this.stopNetworkRequests();
      }
    });

    const addressBookControllerMessenger =
      this.controllerMessenger.getRestricted({
        name: 'AddressBookController',
        allowedActions: [],
        allowedEvents: [],
      });

    this.addressBookController = new AddressBookController({
      messenger: addressBookControllerMessenger,
      state: initState.AddressBookController,
    });

    this.alertController = new AlertController({
      state: initState.AlertController,
      messenger: this.controllerMessenger.getRestricted({
        name: 'AlertController',
        allowedEvents: ['AccountsController:selectedAccountChange'],
        allowedActions: ['AccountsController:getSelectedAccount'],
      }),
    });

    // This gets used as a ...spread parameter in two places: new TransactionController() and createRPCMethodTrackingMiddleware()
    this.snapAndHardwareMetricsParams = {
      getSelectedAccount: this.accountsController.getSelectedAccount.bind(
        this.accountsController,
      ),
      getAccountType: this.getAccountType.bind(this),
      getDeviceModel: this.getDeviceModel.bind(this),
      getHardwareTypeForMetric: this.getHardwareTypeForMetric.bind(this),
      snapAndHardwareMessenger: this.controllerMessenger.getRestricted({
        name: 'SnapAndHardwareMessenger',
        allowedActions: [
          'KeyringController:getKeyringForAccount',
          'SnapController:get',
          'AccountsController:getSelectedAccount',
        ],
      }),
    };

    this.decryptMessageController = new DecryptMessageController({
      getState: this.getState.bind(this),
      messenger: this.controllerMessenger.getRestricted({
        name: 'DecryptMessageController',
        allowedActions: [
          `${this.approvalController.name}:addRequest`,
          `${this.approvalController.name}:acceptRequest`,
          `${this.approvalController.name}:rejectRequest`,
          'KeyringController:decryptMessage',
        ],
        allowedEvents: [
          'DecryptMessageManager:stateChange',
          'DecryptMessageManager:unapprovedMessage',
        ],
      }),
      managerMessenger: this.controllerMessenger.getRestricted({
        name: 'DecryptMessageManager',
      }),
      metricsEvent: this.controllerMessenger.call.bind(
        this.controllerMessenger,
        'MetaMetricsController:trackEvent',
      ),
    });

    this.encryptionPublicKeyController = new EncryptionPublicKeyController({
      messenger: this.controllerMessenger.getRestricted({
        name: 'EncryptionPublicKeyController',
        allowedActions: [
          `${this.approvalController.name}:addRequest`,
          `${this.approvalController.name}:acceptRequest`,
          `${this.approvalController.name}:rejectRequest`,
        ],
        allowedEvents: [
          'EncryptionPublicKeyManager:stateChange',
          'EncryptionPublicKeyManager:unapprovedMessage',
        ],
      }),
      managerMessenger: this.controllerMessenger.getRestricted({
        name: 'EncryptionPublicKeyManager',
      }),
      getEncryptionPublicKey: this.controllerMessenger.call.bind(
        this.controllerMessenger,
        'KeyringController:getEncryptionPublicKey',
      ),
      getAccountKeyringType: (...args) => {
        return this.keyringController.getAccountKeyringType(...args);
      },
      getState: this.getState.bind(this),
      metricsEvent: this.controllerMessenger.call.bind(
        this.controllerMessenger,
        'MetaMetricsController:trackEvent',
      ),
    });

    this.signatureController = new SignatureController({
      messenger: this.controllerMessenger.getRestricted({
        name: 'SignatureController',
        allowedActions: [
          `${this.accountsController.name}:getState`,
          `${this.approvalController.name}:addRequest`,
          'KeyringController:signMessage',
          'KeyringController:signPersonalMessage',
          'KeyringController:signTypedMessage',
          `${this.loggingController.name}:add`,
          `NetworkController:getNetworkClientById`,
          `GatorPermissionsController:decodePermissionFromPermissionContextForOrigin`,
        ],
      }),
      trace,
      decodingApiUrl: process.env.DECODING_API_URL,
      isDecodeSignatureRequestEnabled: () =>
        this.preferencesController.state.useTransactionSimulations,
    });

    this.signatureController.hub.on(
      'cancelWithReason',
      ({ metadata: message, reason }) => {
        this.controllerMessenger.call('MetaMetricsController:trackEvent', {
          event: reason,
          category: MetaMetricsEventCategory.Transactions,
          properties: {
            action: 'Sign Request',
            type: message.type,
          },
        });
      },
    );

    this.userOperationController = new UserOperationController({
      entrypoint: process.env.EIP_4337_ENTRYPOINT,
      getGasFeeEstimates: (...args) => {
        return this.gasFeeController.fetchGasFeeEstimates(...args);
      },
      messenger: this.controllerMessenger.getRestricted({
        name: 'UserOperationController',
        allowedActions: [
          'ApprovalController:addRequest',
          'NetworkController:getNetworkClientById',
          'KeyringController:prepareUserOperation',
          'KeyringController:patchUserOperation',
          'KeyringController:signUserOperation',
        ],
      }),
      state: initState.UserOperationController,
    });

    this.userOperationController.hub.on(
      'user-operation-added',
      this._onUserOperationAdded.bind(this),
    );

    this.userOperationController.hub.on(
      'transaction-updated',
      this._onUserOperationTransactionUpdated.bind(this),
    );

    // ensure AccountTrackerController updates balances after network change
    this.controllerMessenger.subscribe(
      'NetworkController:networkDidChange',
      () => {
        this.accountTrackerController.updateAccounts();
      },
    );

    // TODO: Remove this after BIP-44 rollout
    accountsControllerMessenger.subscribe(
      'AccountsController:selectedAccountChange',
      (account) => {
        if (account.type === SolAccountType.DataAccount) {
          this.networkEnablementController.enableNetworkInNamespace(
            SolScope.Mainnet,
            KnownCaipNamespace.Solana,
          );
        }
      },
    );

    const existingControllers = [
      this.approvalController,
      this.accountsController,
    ];

    /** @type {import('./controller-init/utils').InitFunctions} */
    const controllerInitFunctions = {
      PreferencesController: PreferencesControllerInit,
      SnapKeyringBuilder: SnapKeyringBuilderInit,
      KeyringController: KeyringControllerInit,
      PermissionController: PermissionControllerInit,
      PermissionLogController: PermissionLogControllerInit,
      SubjectMetadataController: SubjectMetadataControllerInit,
      AppStateController: AppStateControllerInit,
      NetworkController: NetworkControllerInit,
      MetaMetricsController: MetaMetricsControllerInit,
      RemoteFeatureFlagController: RemoteFeatureFlagControllerInit,
      GasFeeController: GasFeeControllerInit,
      ExecutionService: ExecutionServiceInit,
      InstitutionalSnapController: InstitutionalSnapControllerInit,
      RateLimitController: RateLimitControllerInit,
      SnapsRegistry: SnapsRegistryInit,
      CronjobController: CronjobControllerInit,
      SelectedNetworkController: SelectedNetworkControllerInit,
      SnapController: SnapControllerInit,
      SnapInsightsController: SnapInsightsControllerInit,
      SnapInterfaceController: SnapInterfaceControllerInit,
      WebSocketService: WebSocketServiceInit,
      PPOMController: PPOMControllerInit,
      OnboardingController: OnboardingControllerInit,
      AccountTrackerController: AccountTrackerControllerInit,
      TransactionController: TransactionControllerInit,
      SmartTransactionsController: SmartTransactionsControllerInit,
      SwapsController: SwapsControllerInit,
      BridgeController: BridgeControllerInit,
      BridgeStatusController: BridgeStatusControllerInit,
      NftController: NftControllerInit,
      AssetsContractController: AssetsContractControllerInit,
      NftDetectionController: NftDetectionControllerInit,
      CurrencyRateController: CurrencyRateControllerInit,
      RatesController: RatesControllerInit,
      TokenListController: TokenListControllerInit,
      TokenDetectionController: TokenDetectionControllerInit,
      TokensController: TokensControllerInit,
      TokenBalancesController: TokenBalancesControllerInit,
      TokenRatesController: TokenRatesControllerInit,
      ///: BEGIN:ONLY_INCLUDE_IF(multichain)
      MultichainAssetsController: MultichainAssetsControllerInit,
      MultichainAssetsRatesController: MultichainAssetsRatesControllerInit,
      MultichainBalancesController: MultichainBalancesControllerInit,
      MultichainTransactionsController: MultichainTransactionsControllerInit,
      MultichainAccountService: MultichainAccountServiceInit,
      ///: END:ONLY_INCLUDE_IF
      MultichainNetworkController: MultichainNetworkControllerInit,
      AuthenticationController: AuthenticationControllerInit,
      UserStorageController: UserStorageControllerInit,
      NotificationServicesController: NotificationServicesControllerInit,
      NotificationServicesPushController:
        NotificationServicesPushControllerInit,
      DeFiPositionsController: DeFiPositionsControllerInit,
      DelegationController: DelegationControllerInit,
      AccountTreeController: AccountTreeControllerInit,
      OAuthService: OAuthServiceInit,
      SeedlessOnboardingController: SeedlessOnboardingControllerInit,
      SubscriptionController: SubscriptionControllerInit,
      NetworkOrderController: NetworkOrderControllerInit,
      ShieldController: ShieldControllerInit,
      GatorPermissionsController: GatorPermissionsControllerInit,
      SnapsNameProvider: SnapsNameProviderInit,
      EnsController: EnsControllerInit,
      NameController: NameControllerInit,
      NetworkEnablementController: NetworkEnablementControllerInit,
    };

    const {
      controllerApi,
      controllerMemState,
      controllerPersistedState,
      controllersByName,
    } = this.#initControllers({
      existingControllers,
      initFunctions: controllerInitFunctions,
      initState,
    });

    this.controllerApi = controllerApi;
    this.controllerMemState = controllerMemState;
    this.controllerPersistedState = controllerPersistedState;
    this.controllersByName = controllersByName;

    // Backwards compatibility for existing references
    this.preferencesController = controllersByName.PreferencesController;
    this.keyringController = controllersByName.KeyringController;
    this.permissionController = controllersByName.PermissionController;
    this.permissionLogController = controllersByName.PermissionLogController;
    this.subjectMetadataController =
      controllersByName.SubjectMetadataController;
    this.appStateController = controllersByName.AppStateController;
    this.networkController = controllersByName.NetworkController;
    this.metaMetricsController = controllersByName.MetaMetricsController;
    this.remoteFeatureFlagController =
      controllersByName.RemoteFeatureFlagController;
    this.gasFeeController = controllersByName.GasFeeController;
    this.cronjobController = controllersByName.CronjobController;
    this.rateLimitController = controllersByName.RateLimitController;
    this.selectedNetworkController =
      controllersByName.SelectedNetworkController;
    this.snapController = controllersByName.SnapController;
    this.snapInsightsController = controllersByName.SnapInsightsController;
    this.snapInterfaceController = controllersByName.SnapInterfaceController;
    this.snapsRegistry = controllersByName.SnapsRegistry;
    this.ppomController = controllersByName.PPOMController;
    this.onboardingController = controllersByName.OnboardingController;
    this.accountTrackerController = controllersByName.AccountTrackerController;
    this.txController = controllersByName.TransactionController;
    this.smartTransactionsController =
      controllersByName.SmartTransactionsController;
    this.swapsController = controllersByName.SwapsController;
    this.bridgeController = controllersByName.BridgeController;
    this.bridgeStatusController = controllersByName.BridgeStatusController;
    this.nftController = controllersByName.NftController;
    this.nftDetectionController = controllersByName.NftDetectionController;
    this.assetsContractController = controllersByName.AssetsContractController;
    ///: BEGIN:ONLY_INCLUDE_IF(multichain)
    this.multichainAssetsController =
      controllersByName.MultichainAssetsController;
    this.multichainBalancesController =
      controllersByName.MultichainBalancesController;
    this.multichainTransactionsController =
      controllersByName.MultichainTransactionsController;
    this.multichainAssetsRatesController =
      controllersByName.MultichainAssetsRatesController;
    this.multichainAccountService = controllersByName.MultichainAccountService;
    ///: END:ONLY_INCLUDE_IF
    this.tokenBalancesController = controllersByName.TokenBalancesController;
    this.tokenListController = controllersByName.TokenListController;
    this.tokenDetectionController = controllersByName.TokenDetectionController;
    this.tokensController = controllersByName.TokensController;
    this.tokenRatesController = controllersByName.TokenRatesController;
    this.currencyRateController = controllersByName.CurrencyRateController;
    this.multichainNetworkController =
      controllersByName.MultichainNetworkController;
    this.multichainRatesController = controllersByName.RatesController;
    this.authenticationController = controllersByName.AuthenticationController;
    this.userStorageController = controllersByName.UserStorageController;
    this.delegationController = controllersByName.DelegationController;
    this.notificationServicesController =
      controllersByName.NotificationServicesController;
    this.notificationServicesPushController =
      controllersByName.NotificationServicesPushController;
    this.deFiPositionsController = controllersByName.DeFiPositionsController;
    this.accountTreeController = controllersByName.AccountTreeController;
    this.oauthService = controllersByName.OAuthService;
    this.seedlessOnboardingController =
      controllersByName.SeedlessOnboardingController;
    this.subscriptionController = controllersByName.SubscriptionController;
    this.networkOrderController = controllersByName.NetworkOrderController;
    this.networkEnablementController =
      controllersByName.NetworkEnablementController;
    this.shieldController = controllersByName.ShieldController;
    this.gatorPermissionsController =
      controllersByName.GatorPermissionsController;
    this.ensController = controllersByName.EnsController;
    this.nameController = controllersByName.NameController;

    this.backup = new Backup({
      preferencesController: this.preferencesController,
      addressBookController: this.addressBookController,
      accountsController: this.accountsController,
      networkController: this.networkController,
      trackMetaMetricsEvent: this.controllerMessenger.call.bind(
        this.controllerMessenger,
        'MetaMetricsController:trackEvent',
      ),
    });

    this.provider =
      this.networkController.getProviderAndBlockTracker().provider;
    this.blockTracker =
      this.networkController.getProviderAndBlockTracker().blockTracker;

    this.on('update', (update) => {
      this.metaMetricsController.handleMetaMaskStateUpdate(update);
    });

    this.controllerMessenger.subscribe(
      'RemoteFeatureFlagController:stateChange',
      (isRpcFailoverEnabled) => {
        if (isRpcFailoverEnabled) {
          console.log(
            'isRpcFailoverEnabled = ',
            isRpcFailoverEnabled,
            ', enabling RPC failover',
          );
          this.networkController.enableRpcFailover();
        } else {
          console.log(
            'isRpcFailoverEnabled = ',
            isRpcFailoverEnabled,
            ', disabling RPC failover',
          );
          this.networkController.disableRpcFailover();
        }
      },
      (state) => state.remoteFeatureFlags.walletFrameworkRpcFailoverEnabled,
    );

    this.controllerMessenger.subscribe('KeyringController:unlock', () =>
      this._onUnlock(),
    );

    this.controllerMessenger.subscribe('KeyringController:lock', () =>
      this._onLock(),
    );

    this.controllerMessenger.subscribe(
      'KeyringController:stateChange',
      (state) => {
        this._onKeyringControllerUpdate(state);
      },
    );

    const petnamesBridgeMessenger = this.controllerMessenger.getRestricted({
      name: 'PetnamesBridge',
      allowedEvents: [
        'NameController:stateChange',
        'AccountsController:stateChange',
        'AddressBookController:stateChange',
      ],
      allowedActions: ['AccountsController:listAccounts'],
    });

    new AddressBookPetnamesBridge({
      addressBookController: this.addressBookController,
      nameController: this.nameController,
      messenger: petnamesBridgeMessenger,
    }).init();

    new AccountIdentitiesPetnamesBridge({
      nameController: this.nameController,
      messenger: petnamesBridgeMessenger,
    }).init();

    this.getSecurityAlertsConfig = async (url) => {
      const getToken = () =>
        this.controllerMessenger.call(
          'AuthenticationController:getBearerToken',
        );
      return getShieldGatewayConfig(getToken, url);
    };

    this.notificationServicesController.init();
    this.snapController.init();
    this.cronjobController.init();

    this.controllerMessenger.subscribe(
      'TransactionController:transactionStatusUpdated',
      ({ transactionMeta }) => {
        this._onFinishedTransaction(transactionMeta);
      },
    );

    this.controllerMessenger.subscribe(
      'NotificationServicesPushController:onNewNotifications',
      (notification) => {
        this.metaMetricsController.trackEvent({
          category: MetaMetricsEventCategory.PushNotifications,
          event: MetaMetricsEventName.PushNotificationReceived,
          properties: {
            notification_id: notification.id,
            notification_type: notification.type,
            chain_id: notification?.chain_id,
          },
        });
      },
    );

    this.controllerMessenger.subscribe(
      'NotificationServicesPushController:pushNotificationClicked',
      (notification) => {
        this.metaMetricsController.trackEvent({
          category: MetaMetricsEventCategory.PushNotifications,
          event: MetaMetricsEventName.PushNotificationClicked,
          properties: {
            notification_id: notification.id,
            notification_type: notification.type,
            chain_id: notification?.chain_id,
          },
        });
      },
    );

    this.controllerMessenger.subscribe(
      'AccountTreeController:selectedAccountGroupChange',
      () => {
        const solAccounts =
          this.accountTreeController.getAccountsFromSelectedAccountGroup({
            scopes: [SolScope.Mainnet],
          });

        // eslint-disable-next-line no-unused-vars
        let btcAccounts = [];
        ///: BEGIN:ONLY_INCLUDE_IF(bitcoin)
        btcAccounts =
          this.accountTreeController.getAccountsFromSelectedAccountGroup({
            scopes: [BtcScope.Mainnet],
          });
        ///: END:ONLY_INCLUDE_IF(bitcoin)

        const allEnabledNetworks = Object.values(
          this.networkEnablementController.state.enabledNetworkMap,
        ).reduce((acc, curr) => {
          return { ...acc, ...curr };
        }, {});

        if (Object.keys(allEnabledNetworks).length === 1) {
          const chainId = Object.keys(allEnabledNetworks)[0];

          let shouldEnableMainetNetworks = false;
          if (chainId === SolScope.Mainnet && solAccounts.length === 0) {
            shouldEnableMainetNetworks = true;
          }
          ///: BEGIN:ONLY_INCLUDE_IF(bitcoin)
          if (chainId === BtcScope.Mainnet && btcAccounts.length === 0) {
            shouldEnableMainetNetworks = true;
          }
          ///: END:ONLY_INCLUDE_IF(bitcoin)

          if (shouldEnableMainetNetworks) {
            this.networkEnablementController.enableNetwork('0x1');
          }
        }
      },
    );

    this.controllerMessenger.subscribe(
      'NetworkController:networkAdded',
      (state) => {
        this.networkEnablementController.enableNetworkInNamespace(
          state.chainId,
          KnownCaipNamespace.Eip155,
        );
      },
    );

    this.controllerMessenger.subscribe(
      `OnboardingController:stateChange`,
      previousValueComparator(async (prevState, currState) => {
        const { completedOnboarding: prevCompletedOnboarding } = prevState;
        const {
          completedOnboarding: currCompletedOnboarding,
          firstTimeFlowType,
        } = currState;
        if (!prevCompletedOnboarding && currCompletedOnboarding) {
          const { address } = this.accountsController.getSelectedAccount();

          if (this.isMultichainAccountsFeatureState2Enabled()) {
            ///: BEGIN:ONLY_INCLUDE_IF(keyring-snaps)
            await this.getSnapKeyring();
            ///: END:ONLY_INCLUDE_IF

            await this.accountTreeController.syncWithUserStorageAtLeastOnce();
          }

          if (firstTimeFlowType === FirstTimeFlowType.socialImport) {
            // importing multiple SRPs on social login rehydration
            await this._importAccountsWithBalances();
          } else if (this.isMultichainAccountsFeatureState2Enabled()) {
            await this.discoverAndCreateAccounts();
          } else {
            await this._addAccountsWithBalance();
          }

          this.postOnboardingInitialization();
          this.triggerNetworkrequests();

          // execute once the token detection on the post-onboarding
          await this.tokenDetectionController.detectTokens({
            selectedAddress: address,
          });
        }
      }, this.onboardingController.state),
    );

    const getAccounts = ({ origin: innerOrigin }) => {
      if (innerOrigin === ORIGIN_METAMASK) {
        const selectedAddress =
          this.accountsController.getSelectedAccount().address;
        return selectedAddress ? [selectedAddress] : [];
      }
      return this.getPermittedAccounts(innerOrigin);
    };

    this.eip5792Middleware = createScaffoldMiddleware({
      wallet_getCapabilities: createAsyncMiddleware(async (req, res) =>
        walletGetCapabilities(req, res, {
          getAccounts,
          getCapabilities: getCapabilities.bind(
            null,
            {
              getDismissSmartAccountSuggestionEnabled: () =>
                this.preferencesController.state.preferences
                  .dismissSmartAccountSuggestionEnabled,
              getIsSmartTransaction: (chainId) =>
                getIsSmartTransaction(this._getMetaMaskState(), chainId),
              isAtomicBatchSupported:
                this.txController.isAtomicBatchSupported.bind(
                  this.txController,
                ),
              isRelaySupported,
              getSendBundleSupportedChains,
            },
            this.controllerMessenger,
          ),
        }),
      ),
      wallet_sendCalls: createAsyncMiddleware(async (req, res) =>
        walletSendCalls(req, res, {
          getAccounts,
          processSendCalls: processSendCalls.bind(
            null,
            {
              addTransaction: this.txController.addTransaction.bind(
                this.txController,
              ),
              addTransactionBatch: this.txController.addTransactionBatch.bind(
                this.txController,
              ),
              getDismissSmartAccountSuggestionEnabled: () =>
                this.preferencesController.state.preferences
                  .dismissSmartAccountSuggestionEnabled,
              isAtomicBatchSupported:
                this.txController.isAtomicBatchSupported.bind(
                  this.txController,
                ),
              validateSecurity: (securityAlertId, request, chainId) =>
                validateRequestWithPPOM({
                  chainId,
                  ppomController: this.ppomController,
                  request,
                  securityAlertId,
                  updateSecurityAlertResponse:
                    this.updateSecurityAlertResponse.bind(this),
                  getSecurityAlertsConfig:
                    this.getSecurityAlertsConfig.bind(this),
                }),
            },
            this.controllerMessenger,
          ),
        }),
      ),
      wallet_getCallsStatus: createAsyncMiddleware(async (req, res) =>
        walletGetCallsStatus(req, res, {
          getCallsStatus: getCallsStatus.bind(null, this.controllerMessenger),
        }),
      ),
    });

    this.metamaskMiddleware = createMetamaskMiddleware({
      static: {
        eth_syncing: false,
        web3_clientVersion: `MetaMask/v${version}`,
      },
      version,
      // account mgmt
      getAccounts,
      // tx signing
      processTransaction: (transactionParams, dappRequest) =>
        addDappTransaction(
          this.getAddTransactionRequest({ transactionParams, dappRequest }),
        ),
      // msg signing

      processTypedMessage: (...args) =>
        addTypedMessage({
          signatureController: this.signatureController,
          signatureParams: args,
        }),
      processTypedMessageV3: (...args) =>
        addTypedMessage({
          signatureController: this.signatureController,
          signatureParams: args,
        }),
      processTypedMessageV4: (...args) =>
        addTypedMessage({
          signatureController: this.signatureController,
          signatureParams: args,
        }),
      processPersonalMessage: (...args) =>
        addPersonalMessage({
          signatureController: this.signatureController,
          signatureParams: args,
        }),

      processEncryptionPublicKey:
        this.encryptionPublicKeyController.newRequestEncryptionPublicKey.bind(
          this.encryptionPublicKeyController,
        ),

      processDecryptMessage:
        this.decryptMessageController.newRequestDecryptMessage.bind(
          this.decryptMessageController,
        ),
      getPendingNonce: this.getPendingNonce.bind(this),
      getPendingTransactionByHash: (hash) =>
        this.txController.state.transactions.find(
          (meta) =>
            meta.hash === hash && meta.status === TransactionStatus.submitted,
        ),
      processRequestExecutionPermissions: isGatorPermissionsFeatureEnabled()
        ? forwardRequestToSnap.bind(null, {
            snapId: process.env.PERMISSIONS_KERNEL_SNAP_ID,
            handleRequest: this.handleSnapRequest.bind(this),
          })
        : undefined,
    });

    // ensure isClientOpenAndUnlocked is updated when memState updates
    this.on('update', (memState) => this._onStateUpdate(memState));

    /**
     * All controllers in Memstore but not in store. They are not persisted.
     * On chrome profile re-start, they will be re-initialized.
     */
    const resetOnRestartStore = {
      AccountTracker: this.accountTrackerController,
      TokenRatesController: this.tokenRatesController,
      DecryptMessageController: this.decryptMessageController,
      EncryptionPublicKeyController: this.encryptionPublicKeyController,
      SignatureController: this.signatureController,
      SwapsController: this.swapsController,
      BridgeController: this.bridgeController,
      BridgeStatusController: this.bridgeStatusController,
      EnsController: this.ensController,
      ApprovalController: this.approvalController,
    };

    this.store.updateStructure({
      AccountsController: this.accountsController,
      AppStateController: this.appStateController,
      AppMetadataController: this.appMetadataController,
      KeyringController: this.keyringController,
      PreferencesController: this.preferencesController,
      MetaMetricsController: this.metaMetricsController,
      MetaMetricsDataDeletionController: this.metaMetricsDataDeletionController,
      AddressBookController: this.addressBookController,
      CurrencyController: this.currencyRateController,
      MultichainNetworkController: this.multichainNetworkController,
      NetworkController: this.networkController,
      AlertController: this.alertController,
      OnboardingController: this.onboardingController,
      SeedlessOnboardingController: this.seedlessOnboardingController,
      PermissionController: this.permissionController,
      PermissionLogController: this.permissionLogController,
      SubjectMetadataController: this.subjectMetadataController,
      AnnouncementController: this.announcementController,
      NetworkOrderController: this.networkOrderController,
      NetworkEnablementController: this.networkEnablementController,
      AccountOrderController: this.accountOrderController,
      GasFeeController: this.gasFeeController,
      GatorPermissionsController: this.gatorPermissionsController,
      TokenListController: this.tokenListController,
      TokensController: this.tokensController,
      TokenBalancesController: this.tokenBalancesController,
      SmartTransactionsController: this.smartTransactionsController,
      NftController: this.nftController,
      PhishingController: this.phishingController,
      SelectedNetworkController: this.selectedNetworkController,
      LoggingController: this.loggingController,
      MultichainRatesController: this.multichainRatesController,
      NameController: this.nameController,
      UserOperationController: this.userOperationController,
      // Notification Controllers
      AuthenticationController: this.authenticationController,
      UserStorageController: this.userStorageController,
      NotificationServicesController: this.notificationServicesController,
      NotificationServicesPushController:
        this.notificationServicesPushController,
      RemoteFeatureFlagController: this.remoteFeatureFlagController,
      DeFiPositionsController: this.deFiPositionsController,
      ...resetOnRestartStore,
      ...controllerPersistedState,
    });

    this.memStore = new ComposableObservableStore({
      config: {
        AccountsController: this.accountsController,
        AppStateController: this.appStateController,
        AppMetadataController: this.appMetadataController,
        ///: BEGIN:ONLY_INCLUDE_IF(multichain)
        MultichainAssetsController: this.multichainAssetsController,
        MultichainBalancesController: this.multichainBalancesController,
        MultichainTransactionsController: this.multichainTransactionsController,
        MultichainAssetsRatesController: this.multichainAssetsRatesController,
        ///: END:ONLY_INCLUDE_IF
        TokenRatesController: this.tokenRatesController,
        MultichainNetworkController: this.multichainNetworkController,
        NetworkController: this.networkController,
        KeyringController: this.keyringController,
        PreferencesController: this.preferencesController,
        MetaMetricsController: this.metaMetricsController,
        MetaMetricsDataDeletionController:
          this.metaMetricsDataDeletionController,
        AddressBookController: this.addressBookController,
        CurrencyController: this.currencyRateController,
        AlertController: this.alertController,
        OnboardingController: this.onboardingController,
        SeedlessOnboardingController: this.seedlessOnboardingController,
        SubscriptionController: this.subscriptionController,
        PermissionController: this.permissionController,
        PermissionLogController: this.permissionLogController,
        SubjectMetadataController: this.subjectMetadataController,
        AnnouncementController: this.announcementController,
        NetworkOrderController: this.networkOrderController,
        NetworkEnablementController: this.networkEnablementController,
        AccountOrderController: this.accountOrderController,
        GasFeeController: this.gasFeeController,
        TokenListController: this.tokenListController,
        TokensController: this.tokensController,
        TokenBalancesController: this.tokenBalancesController,
        SmartTransactionsController: this.smartTransactionsController,
        NftController: this.nftController,
        SelectedNetworkController: this.selectedNetworkController,
        LoggingController: this.loggingController,
        MultichainRatesController: this.multichainRatesController,
        SnapController: this.snapController,
        CronjobController: this.cronjobController,
        SnapsRegistry: this.snapsRegistry,
        SnapInterfaceController: this.snapInterfaceController,
        SnapInsightsController: this.snapInsightsController,
        NameController: this.nameController,
        UserOperationController: this.userOperationController,
        // Notification Controllers
        AuthenticationController: this.authenticationController,
        UserStorageController: this.userStorageController,
        NotificationServicesController: this.notificationServicesController,
        NotificationServicesPushController:
          this.notificationServicesPushController,
        RemoteFeatureFlagController: this.remoteFeatureFlagController,
        DeFiPositionsController: this.deFiPositionsController,
        PhishingController: this.phishingController,
        ShieldController: this.shieldController,
        ...resetOnRestartStore,
        ...controllerMemState,
      },
      controllerMessenger: this.controllerMessenger,
    });

    // if this is the first time, clear the state of by calling these methods
    const resetMethods = [
      this.accountTrackerController.resetState.bind(
        this.accountTrackerController,
      ),
      this.decryptMessageController.resetState.bind(
        this.decryptMessageController,
      ),
      this.encryptionPublicKeyController.resetState.bind(
        this.encryptionPublicKeyController,
      ),
      this.signatureController.resetState.bind(this.signatureController),
      this.swapsController.resetState.bind(this.swapsController),
      this.bridgeController.resetState.bind(this.bridgeController),
      this.ensController.resetState.bind(this.ensController),
      this.approvalController.clear.bind(this.approvalController),
      // WE SHOULD ADD TokenListController.resetState here too. But it's not implemented yet.
    ];

    if (isManifestV3) {
      if (isFirstMetaMaskControllerSetup === true) {
        this.resetStates(resetMethods);
        this.extension.storage.session.set({
          isFirstMetaMaskControllerSetup: false,
        });
      }
    } else {
      // it's always the first time in MV2
      this.resetStates(resetMethods);
    }

    // Automatic login via config password
    const password = process.env.PASSWORD;
    if (
      !this.isUnlocked() &&
      this.onboardingController.state.completedOnboarding &&
      password &&
      !process.env.IN_TEST
    ) {
      this._loginUser(password);
    } else {
      this._startUISync();
    }

    // Lazily update the store with the current extension environment
    this.extension.runtime.getPlatformInfo().then(({ os }) => {
      this.appStateController.setBrowserEnvironment(
        os,
        // This method is presently only supported by Firefox
        this.extension.runtime.getBrowserInfo === undefined
          ? 'chrome'
          : 'firefox',
      );
    });

    this.setupControllerEventSubscriptions();
    this.setupMultichainDataAndSubscriptions();

    // For more information about these legacy streams, see here:
    // https://github.com/MetaMask/metamask-extension/issues/15491
    // TODO:LegacyProvider: Delete
    this.publicConfigStore = this.createPublicConfigStore();

    // Multiple MetaMask instances launched warning
    this.extension.runtime.onMessageExternal.addListener(onMessageReceived);
    // Fire a ping message to check if other extensions are running
    checkForMultipleVersionsRunning();

    if (this.onboardingController.state.completedOnboarding) {
      this.postOnboardingInitialization();
    }
  }

  // Provides a method for getting feature flags for the multichain
  // initial rollout, such that we can remotely modify polling interval
  getInfuraFeatureFlags() {
    fetchWithCache({
      url: 'https://bridge.api.cx.metamask.io/featureFlags',
      cacheRefreshTime: MINUTE * 20,
    })
      .then(this.onFeatureFlagResponseReceived)
      .catch((e) => {
        // API unreachable (?)
        log.warn('Feature flag endpoint is unreachable', e);
      });
  }

  onFeatureFlagResponseReceived(response) {
    const { multiChainAssets = {} } = response;
    const { pollInterval } = multiChainAssets;
    // Polling interval is provided in seconds
    if (pollInterval > 0) {
      this.tokenBalancesController.setIntervalLength(pollInterval * SECOND);
    }
  }

  isMultichainAccountsFeatureState2Enabled() {
    const featureFlag =
      this.remoteFeatureFlagController?.state?.remoteFeatureFlags
        ?.enableMultichainAccountsState2;
    return isMultichainAccountsFeatureEnabled(featureFlag, FEATURE_VERSION_2);
  }

  postOnboardingInitialization() {
    const { usePhishDetect } = this.preferencesController.state;

    if (usePhishDetect) {
      this.phishingController.maybeUpdateState();
    }
  }

  /**
   * Gathers metadata (primarily connectivity status) about the globally selected
   * network as well as each enabled network and persists it to state.
   */
  async lookupSelectedNetworks() {
    const enabledNetworkClientIds = selectAllEnabledNetworkClientIds(
      this._getMetaMaskState(),
    );

    await Promise.allSettled([
      this.networkController.lookupNetwork(),
      ...enabledNetworkClientIds.map(async (networkClientId) => {
        return await this.networkController.lookupNetwork(networkClientId);
      }),
    ]);
  }

  triggerNetworkrequests() {
    this.tokenDetectionController.enable();
    this.getInfuraFeatureFlags();
    if (
      !isEvmAccountType(
        this.accountsController.getSelectedMultichainAccount().type,
      )
    ) {
      this.multichainRatesController.start();
    }
  }

  stopNetworkRequests() {
    this.txController.stopIncomingTransactionPolling();
    this.tokenDetectionController.disable();
    this.multichainRatesController.stop();
  }

  resetStates(resetMethods) {
    resetMethods.forEach((resetMethod) => {
      try {
        resetMethod();
      } catch (err) {
        console.error(err);
      }
    });
  }

  ///: BEGIN:ONLY_INCLUDE_IF(keyring-snaps)
  /**
   * Initialize the snap keyring if it is not present.
   *
   * @returns {SnapKeyring}
   */
  async getSnapKeyring() {
    // TODO: Use `withKeyring` instead
    let [snapKeyring] = this.keyringController.getKeyringsByType(
      KeyringType.snap,
    );
    if (!snapKeyring) {
      await this.keyringController.addNewKeyring(KeyringType.snap);
      // TODO: Use `withKeyring` instead
      [snapKeyring] = this.keyringController.getKeyringsByType(
        KeyringType.snap,
      );
    }
    return snapKeyring;
  }
  ///: END:ONLY_INCLUDE_IF

  trackInsightSnapView(snapId) {
    this.metaMetricsController.trackEvent({
      event: MetaMetricsEventName.InsightSnapViewed,
      category: MetaMetricsEventCategory.Snaps,
      properties: {
        snap_id: snapId,
      },
    });
  }

  /**
   * Get snap metadata from the current state without refreshing the registry database.
   *
   * @param {string} snapId - A snap id.
   * @returns The available metadata for the snap, if any.
   */
  _getSnapMetadata(snapId) {
    return this.snapsRegistry.state.database?.verifiedSnaps?.[snapId]?.metadata;
  }

  /**
   * Passes a JSON-RPC request object to the SnapController for execution.
   *
   * @param {object} args - A bag of options.
   * @param {string} args.snapId - The ID of the recipient snap.
   * @param {string} args.origin - The origin of the RPC request.
   * @param {string} args.handler - The handler to trigger on the snap for the request.
   * @param {object} args.request - The JSON-RPC request object.
   * @returns The result of the JSON-RPC request.
   */
  async handleSnapRequest(args) {
    return await this.controllerMessenger.call(
      'SnapController:handleRequest',
      args,
    );
  }

  /**
   * Sets up BaseController V2 event subscriptions. Currently, this includes
   * the subscriptions necessary to notify permission subjects of account
   * changes.
   *
   * Some of the subscriptions in this method are Messenger selector
   * event subscriptions. See the relevant documentation for
   * `@metamask/base-controller` for more information.
   *
   * Note that account-related notifications emitted when the extension
   * becomes unlocked are handled in MetaMaskController._onUnlock.
   */
  setupControllerEventSubscriptions() {
    let lastSelectedAddress;
    let lastSelectedSolanaAccountAddress;

    // this throws if there is no solana account... perhaps we should handle this better at the controller level
    try {
      lastSelectedSolanaAccountAddress =
        this.accountsController.getSelectedMultichainAccount(
          MultichainNetworks.SOLANA,
        )?.address;
    } catch {
      // noop
    }

    this.controllerMessenger.subscribe(
      'PreferencesController:stateChange',
      previousValueComparator(async (_, currState) => {
        const { currentLocale } = currState;

        await updateCurrentLocale(currentLocale);
      }, this.preferencesController.state),
    );

    this.controllerMessenger.subscribe(
      `${this.accountsController.name}:selectedAccountChange`,
      async (account) => {
        if (account.address && account.address !== lastSelectedAddress) {
          lastSelectedAddress = account.address;
          await this._onAccountChange(account.address);
        }
      },
    );

    // This handles account changes every time relevant permission state
    // changes, for any reason.
    this.controllerMessenger.subscribe(
      `${this.permissionController.name}:stateChange`,
      async (currentValue, previousValue) => {
        const changedAccounts = diffMap(currentValue, previousValue);

        for (const [origin, accounts] of changedAccounts.entries()) {
          this._notifyAccountsChange(origin, accounts);
        }
      },
      getPermittedAccountsByOrigin,
    );

    // This handles CAIP-25 authorization changes every time relevant permission state
    // changes, for any reason.
    // wallet_sessionChanged and eth_subscription setup/teardown
    this.controllerMessenger.subscribe(
      `${this.permissionController.name}:stateChange`,
      async (currentValue, previousValue) => {
        const changedAuthorizations = getChangedAuthorizations(
          currentValue,
          previousValue,
        );

        const removedAuthorizations = getRemovedAuthorizations(
          currentValue,
          previousValue,
        );

        // remove any existing notification subscriptions for removed authorizations
        for (const [origin, authorization] of removedAuthorizations.entries()) {
          const sessionScopes = getSessionScopes(authorization, {
            getNonEvmSupportedMethods:
              this.getNonEvmSupportedMethods.bind(this),
          });
          // if the eth_subscription notification is in the scope and eth_subscribe is in the methods
          // then remove middleware and unsubscribe
          Object.entries(sessionScopes).forEach(([scope, scopeObject]) => {
            if (
              scopeObject.notifications.includes('eth_subscription') &&
              scopeObject.methods.includes('eth_subscribe')
            ) {
              this.removeMultichainApiEthSubscriptionMiddleware({
                scope,
                origin,
              });
            }
          });
        }

        // add new notification subscriptions for added/changed authorizations
        for (const [origin, authorization] of changedAuthorizations.entries()) {
          const sessionScopes = getSessionScopes(authorization, {
            getNonEvmSupportedMethods:
              this.getNonEvmSupportedMethods.bind(this),
          });

          // if the eth_subscription notification is in the scope and eth_subscribe is in the methods
          // then get the subscriptionManager going for that scope
          Object.entries(sessionScopes).forEach(([scope, scopeObject]) => {
            if (
              scopeObject.notifications.includes('eth_subscription') &&
              scopeObject.methods.includes('eth_subscribe')
            ) {
              // for each tabId
              Object.values(this.connections[origin] ?? {}).forEach(
                ({ tabId }) => {
                  this.addMultichainApiEthSubscriptionMiddleware({
                    scope,
                    origin,
                    tabId,
                  });
                },
              );
            } else {
              this.removeMultichainApiEthSubscriptionMiddleware({
                scope,
                origin,
              });
            }
          });
          this._notifyAuthorizationChange(origin, authorization);
        }
      },
      getAuthorizedScopesByOrigin,
    );

    // wallet_notify for solana accountChanged when permission changes
    this.controllerMessenger.subscribe(
      `${this.permissionController.name}:stateChange`,
      async (currentValue, previousValue) => {
        const origins = uniq([...previousValue.keys(), ...currentValue.keys()]);
        origins.forEach((origin) => {
          const previousCaveatValue = previousValue.get(origin);
          const currentCaveatValue = currentValue.get(origin);

          const previousSolanaAccountChangedNotificationsEnabled = Boolean(
            previousCaveatValue?.sessionProperties?.[
              KnownSessionProperties.SolanaAccountChangedNotifications
            ],
          );
          const currentSolanaAccountChangedNotificationsEnabled = Boolean(
            currentCaveatValue?.sessionProperties?.[
              KnownSessionProperties.SolanaAccountChangedNotifications
            ],
          );

          if (
            !previousSolanaAccountChangedNotificationsEnabled &&
            !currentSolanaAccountChangedNotificationsEnabled
          ) {
            return;
          }

          const previousSolanaCaipAccountIds = previousCaveatValue
            ? getPermittedAccountsForScopes(previousCaveatValue, [
                MultichainNetworks.SOLANA,
                MultichainNetworks.SOLANA_DEVNET,
                MultichainNetworks.SOLANA_TESTNET,
              ])
            : [];
          const previousNonUniqueSolanaHexAccountAddresses =
            previousSolanaCaipAccountIds.map((caipAccountId) => {
              const { address } = parseCaipAccountId(caipAccountId);
              return address;
            });
          const previousSolanaHexAccountAddresses = uniq(
            previousNonUniqueSolanaHexAccountAddresses,
          );
          const [previousSelectedSolanaAccountAddress] =
            this.sortMultichainAccountsByLastSelected(
              previousSolanaHexAccountAddresses,
            );

          const currentSolanaCaipAccountIds = currentCaveatValue
            ? getPermittedAccountsForScopes(currentCaveatValue, [
                MultichainNetworks.SOLANA,
                MultichainNetworks.SOLANA_DEVNET,
                MultichainNetworks.SOLANA_TESTNET,
              ])
            : [];
          const currentNonUniqueSolanaHexAccountAddresses =
            currentSolanaCaipAccountIds.map((caipAccountId) => {
              const { address } = parseCaipAccountId(caipAccountId);
              return address;
            });
          const currentSolanaHexAccountAddresses = uniq(
            currentNonUniqueSolanaHexAccountAddresses,
          );
          const [currentSelectedSolanaAccountAddress] =
            this.sortMultichainAccountsByLastSelected(
              currentSolanaHexAccountAddresses,
            );

          if (
            previousSelectedSolanaAccountAddress !==
            currentSelectedSolanaAccountAddress
          ) {
            this._notifySolanaAccountChange(
              origin,
              currentSelectedSolanaAccountAddress
                ? [currentSelectedSolanaAccountAddress]
                : [],
            );
          }
        });
      },
      getAuthorizedScopesByOrigin,
    );

    // TODO: To be removed when state 2 is fully transitioned.
    // wallet_notify for solana accountChanged when selected account changes
    this.controllerMessenger.subscribe(
      `${this.accountsController.name}:selectedAccountChange`,
      async (account) => {
        if (
          account.type === SolAccountType.DataAccount &&
          account.address !== lastSelectedSolanaAccountAddress
        ) {
          lastSelectedSolanaAccountAddress = account.address;

          const originsWithSolanaAccountChangedNotifications =
            getOriginsWithSessionProperty(
              this.permissionController.state,
              KnownSessionProperties.SolanaAccountChangedNotifications,
            );

          // returns a map of origins to permitted solana accounts
          const solanaAccounts = getPermittedAccountsForScopesByOrigin(
            this.permissionController.state,
            [
              MultichainNetworks.SOLANA,
              MultichainNetworks.SOLANA_DEVNET,
              MultichainNetworks.SOLANA_TESTNET,
            ],
          );

          if (solanaAccounts.size > 0) {
            for (const [origin, accounts] of solanaAccounts.entries()) {
              const parsedSolanaAddresses = accounts.map((caipAccountId) => {
                const { address } = parseCaipAccountId(caipAccountId);
                return address;
              });

              if (
                parsedSolanaAddresses.includes(account.address) &&
                originsWithSolanaAccountChangedNotifications[origin]
              ) {
                this._notifySolanaAccountChange(origin, [account.address]);
              }
            }
          }
        }
      },
    );

    // wallet_notify for solana accountChanged when selected account group changes
    this.controllerMessenger.subscribe(
      `${this.accountTreeController.name}:selectedAccountGroupChange`,
      () => {
        const [account] =
          this.accountTreeController.getAccountsFromSelectedAccountGroup({
            scopes: [SolScope.Mainnet],
          });
        if (
          account &&
          account.type === SolAccountType.DataAccount &&
          account.address !== lastSelectedSolanaAccountAddress
        ) {
          lastSelectedSolanaAccountAddress = account.address;

          const originsWithSolanaAccountChangedNotifications =
            getOriginsWithSessionProperty(
              this.permissionController.state,
              KnownSessionProperties.SolanaAccountChangedNotifications,
            );

          // returns a map of origins to permitted solana accounts
          const solanaAccounts = getPermittedAccountsForScopesByOrigin(
            this.permissionController.state,
            [
              MultichainNetworks.SOLANA,
              MultichainNetworks.SOLANA_DEVNET,
              MultichainNetworks.SOLANA_TESTNET,
            ],
          );

          if (solanaAccounts.size > 0) {
            for (const [origin, accounts] of solanaAccounts.entries()) {
              const parsedSolanaAddresses = accounts.map((caipAccountId) => {
                const { address } = parseCaipAccountId(caipAccountId);
                return address;
              });

              if (
                parsedSolanaAddresses.includes(account.address) &&
                originsWithSolanaAccountChangedNotifications[origin]
              ) {
                this._notifySolanaAccountChange(origin, [account.address]);
              }
            }
          }
        }
      },
    );

    this.controllerMessenger.subscribe(
      `${this.permissionController.name}:stateChange`,
      async (currentValue, previousValue) => {
        const changedChains = diffMap(currentValue, previousValue);

        // This operates under the assumption that there will be at maximum
        // one origin permittedChains value change per event handler call
        for (const [origin, chains] of changedChains.entries()) {
          const currentNetworkClientIdForOrigin =
            this.selectedNetworkController.getNetworkClientIdForDomain(origin);

          const networkConfig =
            this.networkController.getNetworkConfigurationByNetworkClientId(
              currentNetworkClientIdForOrigin,
            );

          // Guard clause: skip this iteration or handle the case if networkConfig is undefined.
          if (!networkConfig) {
            log.warn(
              `No network configuration found for clientId: ${currentNetworkClientIdForOrigin}`,
            );
            continue;
          }

          const { chainId: currentChainIdForOrigin } = networkConfig;

          if (chains.length > 0 && !chains.includes(currentChainIdForOrigin)) {
            const networkClientId =
              this.networkController.findNetworkClientIdByChainId(chains[0]);
            // setActiveNetwork should be called before setNetworkClientIdForDomain
            // to ensure that the isConnected value can be accurately inferred from
            // NetworkController.state.networksMetadata in return value of
            // `metamask_getProviderState` requests and `metamask_chainChanged` events.
            this.networkController.setActiveNetwork(networkClientId);
            this.selectedNetworkController.setNetworkClientIdForDomain(
              origin,
              networkClientId,
            );
          }
        }
      },
      getPermittedChainsByOrigin,
    );

    this.controllerMessenger.subscribe(
      'NetworkController:networkRemoved',
      ({ chainId }) => {
        const scopeString = toCaipChainId(
          'eip155',
          hexToBigInt(chainId).toString(10),
        );
        this.removeAllScopePermissions(scopeString);
      },
    );

    this.controllerMessenger.subscribe(
      `${this.snapController.name}:snapInstallStarted`,
      (snapId, origin, isUpdate) => {
        const snapCategory = this._getSnapMetadata(snapId)?.category;
        this.metaMetricsController.trackEvent({
          event: isUpdate
            ? MetaMetricsEventName.SnapUpdateStarted
            : MetaMetricsEventName.SnapInstallStarted,
          category: MetaMetricsEventCategory.Snaps,
          properties: {
            snap_id: snapId,
            origin,
            snap_category: snapCategory,
          },
        });
      },
    );

    this.controllerMessenger.subscribe(
      `${this.snapController.name}:snapInstallFailed`,
      (snapId, origin, isUpdate, error) => {
        const isRejected = error.includes('User rejected the request.');
        const failedEvent = isUpdate
          ? MetaMetricsEventName.SnapUpdateFailed
          : MetaMetricsEventName.SnapInstallFailed;
        const rejectedEvent = isUpdate
          ? MetaMetricsEventName.SnapUpdateRejected
          : MetaMetricsEventName.SnapInstallRejected;

        const snapCategory = this._getSnapMetadata(snapId)?.category;
        this.metaMetricsController.trackEvent({
          event: isRejected ? rejectedEvent : failedEvent,
          category: MetaMetricsEventCategory.Snaps,
          properties: {
            snap_id: snapId,
            origin,
            snap_category: snapCategory,
          },
        });
      },
    );

    this.controllerMessenger.subscribe(
      `${this.snapController.name}:snapInstalled`,
      (truncatedSnap, origin, preinstalled) => {
        if (preinstalled) {
          return;
        }

        const snapId = truncatedSnap.id;
        const snapCategory = this._getSnapMetadata(snapId)?.category;
        this.metaMetricsController.trackEvent({
          event: MetaMetricsEventName.SnapInstalled,
          category: MetaMetricsEventCategory.Snaps,
          properties: {
            snap_id: snapId,
            version: truncatedSnap.version,
            origin,
            snap_category: snapCategory,
          },
        });
      },
    );

    this.controllerMessenger.subscribe(
      `${this.snapController.name}:snapUpdated`,
      (newSnap, oldVersion, origin, preinstalled) => {
        if (preinstalled) {
          return;
        }

        const snapId = newSnap.id;
        const snapCategory = this._getSnapMetadata(snapId)?.category;
        this.metaMetricsController.trackEvent({
          event: MetaMetricsEventName.SnapUpdated,
          category: MetaMetricsEventCategory.Snaps,
          properties: {
            snap_id: snapId,
            old_version: oldVersion,
            new_version: newSnap.version,
            origin,
            snap_category: snapCategory,
          },
        });
      },
    );

    this.controllerMessenger.subscribe(
      `${this.snapController.name}:snapTerminated`,
      (truncatedSnap) => {
        const approvals = Object.values(
          this.approvalController.state.pendingApprovals,
        ).filter(
          (approval) =>
            approval.origin === truncatedSnap.id &&
            approval.type.startsWith(RestrictedMethods.snap_dialog),
        );
        for (const approval of approvals) {
          this.approvalController.reject(
            approval.id,
            new Error('Snap was terminated.'),
          );
        }
      },
    );

    this.controllerMessenger.subscribe(
      `${this.snapController.name}:snapUninstalled`,
      (truncatedSnap) => {
        const notificationIds = this.notificationServicesController
          .getNotificationsByType(TRIGGER_TYPES.SNAP)
          .filter(
            (notification) => notification.data.origin === truncatedSnap.id,
          )
          .map((notification) => notification.id);

        this.notificationServicesController.deleteNotificationsById(
          notificationIds,
        );

        const snapId = truncatedSnap.id;
        const snapCategory = this._getSnapMetadata(snapId)?.category;
        this.metaMetricsController.trackEvent({
          event: MetaMetricsEventName.SnapUninstalled,
          category: MetaMetricsEventCategory.Snaps,
          properties: {
            snap_id: snapId,
            version: truncatedSnap.version,
            snap_category: snapCategory,
          },
        });
      },
    );
  }

  /**
   * Sets up multichain data and subscriptions.
   * This method is called during the MetaMaskController constructor.
   * It starts the MultichainRatesController if selected account is non-EVM
   * and subscribes to account changes.
   */
  setupMultichainDataAndSubscriptions() {
    this.controllerMessenger.subscribe(
      'AccountsController:selectedAccountChange',
      (selectedAccount) => {
        if (
          this.activeControllerConnections === 0 ||
          isEvmAccountType(selectedAccount.type)
        ) {
          this.multichainRatesController.stop();
          return;
        }
        this.multichainRatesController.start();
      },
    );

    this.controllerMessenger.subscribe(
      'CurrencyRateController:stateChange',
      ({ currentCurrency }) => {
        if (
          currentCurrency !== this.multichainRatesController.state.fiatCurrency
        ) {
          this.multichainRatesController.setFiatCurrency(currentCurrency);
        }
      },
    );
  }

  /**
   * If it does not already exist, creates and inserts middleware to handle eth
   * subscriptions for a particular evm scope on a specific Multichain API
   * JSON-RPC pipeline by origin and tabId.
   *
   * @param {object} options - The options object.
   * @param {string} options.scope - The evm scope to handle eth susbcriptions for.
   * @param {string} options.origin - The origin to handle eth subscriptions for.
   * @param {string} options.tabId - The tabId to handle eth subscriptions for.
   */
  addMultichainApiEthSubscriptionMiddleware({ scope, origin, tabId }) {
    const subscriptionManager = this.multichainSubscriptionManager.subscribe({
      scope,
      origin,
      tabId,
    });
    this.multichainMiddlewareManager.addMiddleware({
      scope,
      origin,
      tabId,
      middleware: subscriptionManager.middleware,
    });
  }

  /**
   * If it does exist, removes all middleware that were handling eth
   * subscriptions for a particular evm scope for all Multichain API
   * JSON-RPC pipelines for an origin.
   *
   * @param {object} options - The options object.
   * @param {string} options.scope - The evm scope to handle eth susbcriptions for.
   * @param {string} options.origin - The origin to handle eth subscriptions for.
   */

  removeMultichainApiEthSubscriptionMiddleware({ scope, origin }) {
    this.multichainMiddlewareManager.removeMiddlewareByScopeAndOrigin(
      scope,
      origin,
    );
    this.multichainSubscriptionManager.unsubscribeByScopeAndOrigin(
      scope,
      origin,
    );
  }

  /**
   * TODO:LegacyProvider: Delete
   * Constructor helper: initialize a public config store.
   * This store is used to make some config info available to Dapps synchronously.
   */
  createPublicConfigStore() {
    // subset of state for metamask inpage provider
    const publicConfigStore = new ObservableStore();

    const selectPublicState = async ({ isUnlocked }) => {
      const { chainId, networkVersion, isConnected } =
        await this.getProviderNetworkState();

      return {
        isUnlocked,
        chainId,
        networkVersion: isConnected ? networkVersion : 'loading',
      };
    };

    const updatePublicConfigStore = async (memState) => {
      const networkStatus =
        memState.networksMetadata[memState.selectedNetworkClientId]?.status;
      if (networkStatus === NetworkStatus.Available) {
        publicConfigStore.putState(await selectPublicState(memState));
      }
    };

    // setup memStore subscription hooks
    this.on('update', updatePublicConfigStore);
    // Update the store asynchronously, out-of-band
    updatePublicConfigStore(this.getState());

    return publicConfigStore;
  }

  async startSubscriptionWithCard(
    params,
    /* current tab can be undefined if open from non tab context (e.g. popup, background) */
    currentTabId,
  ) {
    const identityAPI = getIdentityAPI();
    const redirectUrl = identityAPI.getRedirectURL();

    const { checkoutSessionUrl } =
      await this.subscriptionController.startShieldSubscriptionWithCard({
        ...params,
        successUrl: redirectUrl,
      });

    const checkoutTab = await this.platform.openTab({
      url: checkoutSessionUrl,
    });

    // --- We will define our listeners here so we can reference them for cleanup ---
    // eslint-disable-next-line prefer-const
    let onTabUpdatedListener;
    // eslint-disable-next-line prefer-const
    let onTabRemovedListener;

    await new Promise((resolve, reject) => {
      let checkoutSucceeded = false;
      const cleanupListeners = () => {
        // Important: Remove both listeners to prevent memory leaks
        if (onTabUpdatedListener) {
          this.platform.removeTabUpdatedListener(onTabUpdatedListener);
        }
        if (onTabRemovedListener) {
          this.platform.removeTabRemovedListener(onTabRemovedListener);
        }
      };

      // Set up a listener to watch for navigation on that specific tab
      onTabUpdatedListener = (tabId, changeInfo, _tab) => {
        // We only care about updates to our specific checkout tab
        if (tabId === checkoutTab.id && changeInfo.url) {
          if (changeInfo.url.startsWith(redirectUrl)) {
            // Payment was successful!
            checkoutSucceeded = true;

            // Clean up: close the tab
            this.platform.closeTab(tabId);
          }
          // TODO: handle cancel url ?
        }
      };
      this.platform.addTabUpdatedListener(onTabUpdatedListener);

      // Set up a listener to watch for tab removal
      onTabRemovedListener = (tabId) => {
        if (tabId === checkoutTab.id) {
          cleanupListeners();
          if (checkoutSucceeded) {
            resolve();
          } else {
            reject(new Error('Checkout failed'));
          }
        }
      };
      this.platform.addTabRemovedListener(onTabRemovedListener);
    });

    if (!currentTabId) {
      // open extension browser shield settings if open from pop up (no current tab)
      this.platform.openExtensionInBrowser('/settings/transaction-shield');
    }

    // fetch latest user subscriptions after checkout
    const subscriptions = await this.subscriptionController.getSubscriptions();
    return subscriptions;
  }

  /**
   * Gets relevant state for the provider of an external origin.
   *
   * @param {string} origin - The origin to get the provider state for.
   * @param {object} [options] - Options.
   * @param {boolean} [options.isInitializingStreamProvider] - Whether this method is being used to initialize the StreamProvider (default: false).
   * @returns {Promise<{ isUnlocked: boolean, networkVersion: string, chainId: string, accounts: string[], extensionId: string | undefined }>} An object with relevant state properties.
   */
  async getProviderState(
    origin,
    { isInitializingStreamProvider = false } = {},
  ) {
    const providerNetworkState = await this.getProviderNetworkState({
      origin,
      isInitializingStreamProvider,
    });
    const metadata = {};
    if (isManifestV3) {
      const { chrome } = globalThis;
      metadata.extensionId = chrome?.runtime?.id;
    }
    return {
      /**
       * We default `isUnlocked` to `true` because even though we no longer emit events depending on this,
       * embedded dapp providers might listen directly to our streams, and therefore depend on it, so we leave it here.
       */
      isUnlocked: true,
      accounts: this.getPermittedAccounts(origin),
      ...metadata,
      ...providerNetworkState,
    };
  }

  /**
   * Retrieves network state information relevant for external providers.
   *
   * @param {object} [args] - The arguments to this function.
   * @param {string} [args.origin] - The origin identifier for which network state is requested (default: 'metamask').
   * @param {boolean} [args.isInitializingStreamProvider] - Whether this method is being used to initialize the StreamProvider (default: false).
   * @returns {object} An object containing important network state properties, including chainId and networkVersion.
   */
  async getProviderNetworkState({
    origin = METAMASK_DOMAIN,
    isInitializingStreamProvider = false,
  } = {}) {
    const networkClientId = this.controllerMessenger.call(
      'SelectedNetworkController:getNetworkClientIdForDomain',
      origin,
    );

    const networkClient = this.controllerMessenger.call(
      'NetworkController:getNetworkClientById',
      networkClientId,
    );

    const { chainId } = networkClient.configuration;

    const { completedOnboarding } = this.onboardingController.state;

    let networkVersion = this.deprecatedNetworkVersions[networkClientId];
    // We use `metamask_getProviderState` to set the initial state of the
    // StreamProvider. The StreamProvider allows the UI to make network requests
    // through the background connection, and it must be initialized before we
    // can show the UI. However, this creates a problem if the selected network
    // is slow or unresponsive, because then the network request will hang and
    // thus we will be unable to show the UI. To get around this, we prevent a
    // request from occurring during initialization
    // (`isInitializingStreamProvider` = true). `metamask_getProviderState` is
    // called each time the memState is updated, so eventually we _will_ make
    // this request (`isInitializingStreamProvider` = false), and if the network
    // recovers, the network version will be properly retrieved at that time.
    if (
      networkVersion === undefined &&
      completedOnboarding &&
      !isInitializingStreamProvider
    ) {
      try {
        const result = await networkClient.provider.request({
          method: 'net_version',
        });
        networkVersion = convertNetworkId(result);
      } catch (error) {
        console.error(error);
        networkVersion = null;
      }

      this.deprecatedNetworkVersions[networkClientId] = networkVersion;
    }

    const metadata =
      this.networkController.state.networksMetadata[networkClientId];

    return {
      chainId,
      networkVersion: networkVersion ?? 'loading',
      isConnected: metadata?.status === NetworkStatus.Available,
    };
  }

  //=============================================================================
  // EXPOSED TO THE UI SUBSYSTEM
  //=============================================================================

  /**
   * The metamask-state of the various controllers, made available to the UI
   *
   * @returns {MetaMaskReduxState["metamask"]} status
   */
  getState() {
    const { vault } = this.keyringController.state;
    const isInitialized = Boolean(vault);
    const flatState = this.memStore.getFlatState();

    return {
      isInitialized,
      ...sanitizeUIState(flatState),
    };
  }

  /**
   * Returns an Object containing API Callback Functions.
   * These functions are the interface for the UI.
   * The API object can be transmitted over a stream via JSON-RPC.
   *
   * @returns {object} Object containing API functions.
   */
  getApi() {
    const {
      accountsController,
      addressBookController,
      alertController,
      appStateController,
      nftController,
      nftDetectionController,
      currencyRateController,
      tokenBalancesController,
      tokenDetectionController,
      ensController,
      tokenListController,
      gasFeeController,
      gatorPermissionsController,
      metaMetricsController,
      networkController,
      multichainNetworkController,
      announcementController,
      onboardingController,
      permissionController,
      preferencesController,
      tokensController,
      smartTransactionsController,
      txController,
      backup,
      approvalController,
      phishingController,
      tokenRatesController,
      accountTrackerController,
      // Notification Controllers
      authenticationController,
      userStorageController,
      notificationServicesController,
      notificationServicesPushController,
      deFiPositionsController,
      ///: BEGIN:ONLY_INCLUDE_IF(multichain)
      multichainAssetsRatesController,
      ///: END:ONLY_INCLUDE_IF
    } = this;

    return {
      // etc
      getState: this.getState.bind(this),
      setCurrentCurrency: currencyRateController.setCurrentCurrency.bind(
        currencyRateController,
      ),
      // @deprecated Use setAvatarType instead
      setUseBlockie: preferencesController.setUseBlockie.bind(
        preferencesController,
      ),
      setAvatarType: (avatarType) =>
        preferencesController.setPreference('avatarType', avatarType),
      setUsePhishDetect: preferencesController.setUsePhishDetect.bind(
        preferencesController,
      ),
      setUseMultiAccountBalanceChecker:
        preferencesController.setUseMultiAccountBalanceChecker.bind(
          preferencesController,
        ),
      setUseSafeChainsListValidation:
        preferencesController.setUseSafeChainsListValidation.bind(
          preferencesController,
        ),
      setUseTokenDetection: preferencesController.setUseTokenDetection.bind(
        preferencesController,
      ),
      setUseNftDetection: preferencesController.setUseNftDetection.bind(
        preferencesController,
      ),
      setUse4ByteResolution: preferencesController.setUse4ByteResolution.bind(
        preferencesController,
      ),
      setUseCurrencyRateCheck:
        preferencesController.setUseCurrencyRateCheck.bind(
          preferencesController,
        ),
      setOpenSeaEnabled: preferencesController.setOpenSeaEnabled.bind(
        preferencesController,
      ),
      getProviderConfig: () =>
        getProviderConfig({
          metamask: this.networkController.state,
        }),
      grantPermissionsIncremental:
        this.permissionController.grantPermissionsIncremental.bind(
          this.permissionController,
        ),
      grantPermissions: this.permissionController.grantPermissions.bind(
        this.permissionController,
      ),
      setSecurityAlertsEnabled:
        preferencesController.setSecurityAlertsEnabled.bind(
          preferencesController,
        ),
      ///: BEGIN:ONLY_INCLUDE_IF(keyring-snaps)
      setAddSnapAccountEnabled:
        preferencesController.setAddSnapAccountEnabled.bind(
          preferencesController,
        ),
      ///: END:ONLY_INCLUDE_IF
      ///: BEGIN:ONLY_INCLUDE_IF(build-flask)
      setWatchEthereumAccountEnabled:
        preferencesController.setWatchEthereumAccountEnabled.bind(
          preferencesController,
        ),
      ///: END:ONLY_INCLUDE_IF
      setUseExternalNameSources:
        preferencesController.setUseExternalNameSources.bind(
          preferencesController,
        ),
      setUseTransactionSimulations:
        preferencesController.setUseTransactionSimulations.bind(
          preferencesController,
        ),
      setIpfsGateway: preferencesController.setIpfsGateway.bind(
        preferencesController,
      ),
      setIsIpfsGatewayEnabled:
        preferencesController.setIsIpfsGatewayEnabled.bind(
          preferencesController,
        ),
      setUseAddressBarEnsResolution:
        preferencesController.setUseAddressBarEnsResolution.bind(
          preferencesController,
        ),
      setParticipateInMetaMetrics:
        metaMetricsController.setParticipateInMetaMetrics.bind(
          metaMetricsController,
        ),
      setDataCollectionForMarketing:
        metaMetricsController.setDataCollectionForMarketing.bind(
          metaMetricsController,
        ),
      setMarketingCampaignCookieId:
        metaMetricsController.setMarketingCampaignCookieId.bind(
          metaMetricsController,
        ),
      setCurrentLocale: preferencesController.setCurrentLocale.bind(
        preferencesController,
      ),
      setServiceWorkerKeepAlivePreference:
        preferencesController.setServiceWorkerKeepAlivePreference.bind(
          preferencesController,
        ),
      markPasswordForgotten: this.markPasswordForgotten.bind(this),
      unMarkPasswordForgotten: this.unMarkPasswordForgotten.bind(this),
      getRequestAccountTabIds: this.getRequestAccountTabIds,
      getOpenMetamaskTabsIds: this.getOpenMetamaskTabsIds,
      markNotificationPopupAsAutomaticallyClosed: () =>
        this.notificationManager.markAsAutomaticallyClosed(),
      getCode: this.getCode.bind(this),

      // primary keyring management
      addNewAccount: this.addNewAccount.bind(this),
      getSeedPhrase: this.getSeedPhrase.bind(this),
      resetAccount: this.resetAccount.bind(this),
      removeAccount: this.removeAccount.bind(this),
      importAccountWithStrategy: this.importAccountWithStrategy.bind(this),
      getNextAvailableAccountName:
        accountsController.getNextAvailableAccountName.bind(accountsController),
      ///: BEGIN:ONLY_INCLUDE_IF(keyring-snaps)
      getAccountsBySnapId: (snapId) =>
        getAccountsBySnapId(this.getSnapKeyring.bind(this), snapId),
      ///: END:ONLY_INCLUDE_IF
      checkIsSeedlessPasswordOutdated:
        this.checkIsSeedlessPasswordOutdated.bind(this),
      syncPasswordAndUnlockWallet: this.syncPasswordAndUnlockWallet.bind(this),

      // subscription
      getSubscriptions: this.subscriptionController.getSubscriptions.bind(
        this.subscriptionController,
      ),
      getSubscriptionPricing: this.subscriptionController.getPricing.bind(
        this.subscriptionController,
      ),
      getSubscriptionCryptoApprovalAmount:
        this.subscriptionController.getCryptoApproveTransactionParams.bind(
          this.subscriptionController,
        ),
      cancelSubscription: this.subscriptionController.cancelSubscription.bind(
        this.subscriptionController,
      ),
      unCancelSubscription:
        this.subscriptionController.unCancelSubscription.bind(
          this.subscriptionController,
        ),
      getSubscriptionBillingPortalUrl:
        this.subscriptionController.getBillingPortalUrl.bind(
          this.subscriptionController,
        ),
      startSubscriptionWithCard: this.startSubscriptionWithCard.bind(this),

      // hardware wallets
      connectHardware: this.connectHardware.bind(this),
      forgetDevice: this.forgetDevice.bind(this),
      checkHardwareStatus: this.checkHardwareStatus.bind(this),
      unlockHardwareWalletAccount: this.unlockHardwareWalletAccount.bind(this),
      attemptLedgerTransportCreation:
        this.attemptLedgerTransportCreation.bind(this),

      // qr hardware devices
      completeQrCodeScan:
        appStateController.completeQrCodeScan.bind(appStateController),
      cancelQrCodeScan:
        appStateController.cancelQrCodeScan.bind(appStateController),

      // vault management
      submitPassword: this.submitPassword.bind(this),
      verifyPassword: this.verifyPassword.bind(this),

      // network management
      setActiveNetwork: async (id) => {
        // The multichain network controller will proxy the call to the network controller
        // in the case that the ID is an EVM network client ID.
        return await this.multichainNetworkController.setActiveNetwork(id);
      },
      findNetworkClientIdByChainId:
        this.networkController.findNetworkClientIdByChainId.bind(
          this.networkController,
        ),

      // active networks by accounts
      getNetworksWithTransactionActivityByAccounts:
        this.multichainNetworkController.getNetworksWithTransactionActivityByAccounts.bind(
          this.multichainNetworkController,
        ),
      // Avoids returning the promise so that initial call to switch network
      // doesn't block on the network lookup step
      setActiveNetworkConfigurationId: (networkConfigurationId) => {
        this.networkController.setActiveNetwork(networkConfigurationId);
      },
      setNetworkClientIdForDomain: (origin, networkClientId) => {
        return this.selectedNetworkController.setNetworkClientIdForDomain(
          origin,
          networkClientId,
        );
      },
      rollbackToPreviousProvider:
        networkController.rollbackToPreviousProvider.bind(networkController),
      addNetwork: this.networkController.addNetwork.bind(
        this.networkController,
      ),
      updateNetwork: this.networkController.updateNetwork.bind(
        this.networkController,
      ),
      removeNetwork: this.multichainNetworkController.removeNetwork.bind(
        this.multichainNetworkController,
      ),
      getCurrentNetworkEIP1559Compatibility:
        this.networkController.getEIP1559Compatibility.bind(
          this.networkController,
        ),
      getNetworkConfigurationByNetworkClientId:
        this.networkController.getNetworkConfigurationByNetworkClientId.bind(
          this.networkController,
        ),
      // PreferencesController
      setSelectedAddress: (address) => {
        const account = this.accountsController.getAccountByAddress(address);
        if (account) {
          this.accountsController.setSelectedAccount(account.id);
        } else {
          throw new Error(`No account found for address: ${address}`);
        }
      },
      toggleExternalServices: this.toggleExternalServices.bind(this),
      addToken: tokensController.addToken.bind(tokensController),
      updateTokenType: tokensController.updateTokenType.bind(tokensController),
      setFeatureFlag: preferencesController.setFeatureFlag.bind(
        preferencesController,
      ),
      setPreference: preferencesController.setPreference.bind(
        preferencesController,
      ),

      addKnownMethodData: preferencesController.addKnownMethodData.bind(
        preferencesController,
      ),
      setDismissSeedBackUpReminder:
        preferencesController.setDismissSeedBackUpReminder.bind(
          preferencesController,
        ),
      setOverrideContentSecurityPolicyHeader:
        preferencesController.setOverrideContentSecurityPolicyHeader.bind(
          preferencesController,
        ),
      setAdvancedGasFee: preferencesController.setAdvancedGasFee.bind(
        preferencesController,
      ),
      setTheme: preferencesController.setTheme.bind(preferencesController),
      ///: BEGIN:ONLY_INCLUDE_IF(keyring-snaps)
      setSnapsAddSnapAccountModalDismissed:
        preferencesController.setSnapsAddSnapAccountModalDismissed.bind(
          preferencesController,
        ),
      ///: END:ONLY_INCLUDE_IF

      setManageInstitutionalWallets:
        preferencesController.setManageInstitutionalWallets.bind(
          preferencesController,
        ),

      // AccountsController
      setSelectedInternalAccount: (id) => {
        const account = this.accountsController.getAccount(id);
        if (account) {
          this.accountsController.setSelectedAccount(id);
        }
      },

      setAccountName:
        accountsController.setAccountName.bind(accountsController),

      setAccountLabel: (address, label) => {
        const account = this.accountsController.getAccountByAddress(address);
        if (account === undefined) {
          throw new Error(`No account found for address: ${address}`);
        }
        this.accountsController.setAccountName(account.id, label);
      },

      // AccountTreeController
      setSelectedMultichainAccount: (accountGroupId) => {
        this.accountTreeController.setSelectedAccountGroup(accountGroupId);
      },
      setAccountGroupName: (accountGroupId, accountGroupName) => {
        this.accountTreeController.setAccountGroupName(
          accountGroupId,
          accountGroupName,
        );
      },
      syncAccountTreeWithUserStorage: async () => {
        ///: BEGIN:ONLY_INCLUDE_IF(keyring-snaps)
        await this.getSnapKeyring();
        ///: END:ONLY_INCLUDE_IF
        await this.accountTreeController.syncWithUserStorage();
      },

      // MultichainAccountService
      createNextMultichainAccountGroup: async (walletId) => {
        await this.multichainAccountService.createNextMultichainAccountGroup({
          entropySource: walletId,
        });
      },

      alignMultichainWallets: async () => {
        if (this.multichainAccountService) {
          await this.multichainAccountService.alignWallets();
        }
      },

      // AssetsContractController
      getTokenStandardAndDetails: this.getTokenStandardAndDetails.bind(this),
      getTokenSymbol: this.getTokenSymbol.bind(this),
      getTokenStandardAndDetailsByChain:
        this.getTokenStandardAndDetailsByChain.bind(this),
      getERC1155BalanceOf:
        this.assetsContractController.getERC1155BalanceOf.bind(
          this.assetsContractController,
        ),
      getERC721AssetSymbol:
        this.assetsContractController.getERC721AssetSymbol.bind(
          this.assetsContractController,
        ),

      // NftController
      addNft: nftController.addNft.bind(nftController),

      addNftVerifyOwnership:
        nftController.addNftVerifyOwnership.bind(nftController),

      removeAndIgnoreNft: nftController.removeAndIgnoreNft.bind(nftController),

      removeNft: nftController.removeNft.bind(nftController),

      checkAndUpdateAllNftsOwnershipStatus:
        nftController.checkAndUpdateAllNftsOwnershipStatus.bind(nftController),

      checkAndUpdateSingleNftOwnershipStatus:
        nftController.checkAndUpdateSingleNftOwnershipStatus.bind(
          nftController,
        ),

      getNFTContractInfo: nftController.getNFTContractInfo.bind(nftController),

      isNftOwner: nftController.isNftOwner.bind(nftController),

      // TransactionController
      updateIncomingTransactions:
        txController.updateIncomingTransactions.bind(txController),

      // AddressController
      setAddressBook: addressBookController.set.bind(addressBookController),
      removeFromAddressBook: addressBookController.delete.bind(
        addressBookController,
      ),

      // AppStateController
      setLastActiveTime:
        appStateController.setLastActiveTime.bind(appStateController),
      setCurrentExtensionPopupId:
        appStateController.setCurrentExtensionPopupId.bind(appStateController),
      setDefaultHomeActiveTabName:
        appStateController.setDefaultHomeActiveTabName.bind(appStateController),
      setConnectedStatusPopoverHasBeenShown:
        appStateController.setConnectedStatusPopoverHasBeenShown.bind(
          appStateController,
        ),
      setRecoveryPhraseReminderHasBeenShown:
        appStateController.setRecoveryPhraseReminderHasBeenShown.bind(
          appStateController,
        ),
      setRecoveryPhraseReminderLastShown:
        appStateController.setRecoveryPhraseReminderLastShown.bind(
          appStateController,
        ),
      setTermsOfUseLastAgreed:
        appStateController.setTermsOfUseLastAgreed.bind(appStateController),
      setSurveyLinkLastClickedOrClosed:
        appStateController.setSurveyLinkLastClickedOrClosed.bind(
          appStateController,
        ),
      setOnboardingDate:
        appStateController.setOnboardingDate.bind(appStateController),
      setLastViewedUserSurvey:
        appStateController.setLastViewedUserSurvey.bind(appStateController),
      setRampCardClosed:
        appStateController.setRampCardClosed.bind(appStateController),
      setNewPrivacyPolicyToastClickedOrClosed:
        appStateController.setNewPrivacyPolicyToastClickedOrClosed.bind(
          appStateController,
        ),
      setNewPrivacyPolicyToastShownDate:
        appStateController.setNewPrivacyPolicyToastShownDate.bind(
          appStateController,
        ),
      setSnapsInstallPrivacyWarningShownStatus:
        appStateController.setSnapsInstallPrivacyWarningShownStatus.bind(
          appStateController,
        ),
      setOutdatedBrowserWarningLastShown:
        appStateController.setOutdatedBrowserWarningLastShown.bind(
          appStateController,
        ),
      setIsUpdateAvailable:
        appStateController.setIsUpdateAvailable.bind(appStateController),
      setUpdateModalLastDismissedAt:
        appStateController.setUpdateModalLastDismissedAt.bind(
          appStateController,
        ),
      setLastUpdatedAt:
        appStateController.setLastUpdatedAt.bind(appStateController),
      setShowTestnetMessageInDropdown:
        appStateController.setShowTestnetMessageInDropdown.bind(
          appStateController,
        ),
      setShowBetaHeader:
        appStateController.setShowBetaHeader.bind(appStateController),
      setShowPermissionsTour:
        appStateController.setShowPermissionsTour.bind(appStateController),
      setShowAccountBanner:
        appStateController.setShowAccountBanner.bind(appStateController),
      setProductTour:
        appStateController.setProductTour.bind(appStateController),
      setShowNetworkBanner:
        appStateController.setShowNetworkBanner.bind(appStateController),
      updateNftDropDownState:
        appStateController.updateNftDropDownState.bind(appStateController),
      getLastInteractedConfirmationInfo:
        appStateController.getLastInteractedConfirmationInfo.bind(
          appStateController,
        ),
      setLastInteractedConfirmationInfo:
        appStateController.setLastInteractedConfirmationInfo.bind(
          appStateController,
        ),
      updateSlides: appStateController.updateSlides.bind(appStateController),
      removeSlide: appStateController.removeSlide.bind(appStateController),
      setEnableEnforcedSimulations:
        appStateController.setEnableEnforcedSimulations.bind(
          appStateController,
        ),
      setEnableEnforcedSimulationsForTransaction:
        appStateController.setEnableEnforcedSimulationsForTransaction.bind(
          appStateController,
        ),
      setEnforcedSimulationsSlippageForTransaction:
        appStateController.setEnforcedSimulationsSlippageForTransaction.bind(
          appStateController,
        ),
      setHasShownMultichainAccountsIntroModal:
        appStateController.setHasShownMultichainAccountsIntroModal.bind(
          appStateController,
        ),
      // EnsController
      tryReverseResolveAddress:
        ensController.reverseResolveAddress.bind(ensController),

      // OAuthService
      startOAuthLogin: this.oauthService.startOAuthLogin.bind(
        this.oauthService,
      ),
      setMarketingConsent: this.oauthService.setMarketingConsent.bind(
        this.oauthService,
      ),
      getMarketingConsent: this.oauthService.getMarketingConsent.bind(
        this.oauthService,
      ),

      // SeedlessOnboardingController
      authenticate: this.seedlessOnboardingController.authenticate.bind(
        this.seedlessOnboardingController,
      ),
      resetOAuthLoginState: this.seedlessOnboardingController.clearState.bind(
        this.seedlessOnboardingController,
      ),
      createSeedPhraseBackup: this.createSeedPhraseBackup.bind(this),
      storeKeyringEncryptionKey:
        this.seedlessOnboardingController.storeKeyringEncryptionKey.bind(
          this.seedlessOnboardingController,
        ),
      restoreSocialBackupAndGetSeedPhrase:
        this.restoreSocialBackupAndGetSeedPhrase.bind(this),
      syncSeedPhrases: this.syncSeedPhrases.bind(this),
      changePassword: this.changePassword.bind(this),

      // GatorPermissionsController
      fetchAndUpdateGatorPermissions:
        gatorPermissionsController.fetchAndUpdateGatorPermissions.bind(
          gatorPermissionsController,
        ),

      // KeyringController
      setLocked: this.setLocked.bind(this),
      createNewVaultAndKeychain: this.createNewVaultAndKeychain.bind(this),
      createNewVaultAndRestore: this.createNewVaultAndRestore.bind(this),
      generateNewMnemonicAndAddToVault:
        this.generateNewMnemonicAndAddToVault.bind(this),
      importMnemonicToVault: this.importMnemonicToVault.bind(this),
      exportAccount: this.exportAccount.bind(this),

      // txController
      updateTransaction: txController.updateTransaction.bind(txController),
      approveTransactionsWithSameNonce:
        txController.approveTransactionsWithSameNonce.bind(txController),
      createCancelTransaction: this.createCancelTransaction.bind(this),
      createSpeedUpTransaction: this.createSpeedUpTransaction.bind(this),
      estimateGas: this.estimateGas.bind(this),
      estimateGasFee: txController.estimateGasFee.bind(txController),
      getNextNonce: this.getNextNonce.bind(this),
      addTransaction: (transactionParams, transactionOptions) =>
        addTransaction(
          this.getAddTransactionRequest({
            transactionParams,
            transactionOptions,
            waitForSubmit: false,
          }),
        ),
      addTransactionAndWaitForPublish: (
        transactionParams,
        transactionOptions,
      ) =>
        addTransaction(
          this.getAddTransactionRequest({
            transactionParams,
            transactionOptions,
            waitForSubmit: true,
          }),
        ),
      createTransactionEventFragment:
        createTransactionEventFragmentWithTxId.bind(
          null,
          this.getTransactionMetricsRequest(),
        ),
      setTransactionActive:
        txController.setTransactionActive.bind(txController),
      // decryptMessageController
      decryptMessage: this.decryptMessageController.decryptMessage.bind(
        this.decryptMessageController,
      ),
      decryptMessageInline:
        this.decryptMessageController.decryptMessageInline.bind(
          this.decryptMessageController,
        ),
      cancelDecryptMessage:
        this.decryptMessageController.cancelDecryptMessage.bind(
          this.decryptMessageController,
        ),

      // EncryptionPublicKeyController
      encryptionPublicKey:
        this.encryptionPublicKeyController.encryptionPublicKey.bind(
          this.encryptionPublicKeyController,
        ),
      cancelEncryptionPublicKey:
        this.encryptionPublicKeyController.cancelEncryptionPublicKey.bind(
          this.encryptionPublicKeyController,
        ),

      // onboarding controller
      setSeedPhraseBackedUp:
        onboardingController.setSeedPhraseBackedUp.bind(onboardingController),
      completeOnboarding:
        onboardingController.completeOnboarding.bind(onboardingController),
      setFirstTimeFlowType:
        onboardingController.setFirstTimeFlowType.bind(onboardingController),

      // alert controller
      setAlertEnabledness:
        alertController.setAlertEnabledness.bind(alertController),
      setUnconnectedAccountAlertShown:
        alertController.setUnconnectedAccountAlertShown.bind(alertController),
      setWeb3ShimUsageAlertDismissed:
        alertController.setWeb3ShimUsageAlertDismissed.bind(alertController),

      // permissions
      removePermissionsFor: this.removePermissionsFor,
      approvePermissionsRequest: this.acceptPermissionsRequest,
      rejectPermissionsRequest: this.rejectPermissionsRequest,
      ...getPermissionBackgroundApiMethods({
        permissionController,
        approvalController,
        accountsController,
        networkController,
        multichainNetworkController,
      }),

      // snaps
      disableSnap: this.controllerMessenger.call.bind(
        this.controllerMessenger,
        'SnapController:disable',
      ),
      enableSnap: this.controllerMessenger.call.bind(
        this.controllerMessenger,
        'SnapController:enable',
      ),
      updateSnap: (origin, requestedSnaps) => {
        // We deliberately do not await this promise as that would mean waiting for the update to complete
        // Instead we return null to signal to the UI that it is safe to redirect to the update flow
        this.controllerMessenger.call(
          'SnapController:install',
          origin,
          requestedSnaps,
        );
        return null;
      },
      removeSnap: this.controllerMessenger.call.bind(
        this.controllerMessenger,
        'SnapController:remove',
      ),
      handleSnapRequest: this.handleSnapRequest.bind(this),
      revokeDynamicSnapPermissions: this.controllerMessenger.call.bind(
        this.controllerMessenger,
        'SnapController:revokeDynamicPermissions',
      ),
      disconnectOriginFromSnap: this.controllerMessenger.call.bind(
        this.controllerMessenger,
        'SnapController:disconnectOrigin',
      ),
      updateNetworksList: this.updateNetworksList.bind(this),
      updateAccountsList: this.updateAccountsList.bind(this),
      setEnabledNetworks: this.setEnabledNetworks.bind(this),
      setEnabledAllPopularNetworks:
        this.setEnabledAllPopularNetworks.bind(this),
      updateHiddenAccountsList: this.updateHiddenAccountsList.bind(this),
      getPhishingResult: async (website) => {
        await phishingController.maybeUpdateState();

        return phishingController.test(website);
      },
      deleteInterface: this.controllerMessenger.call.bind(
        this.controllerMessenger,
        'SnapInterfaceController:deleteInterface',
      ),
      updateInterfaceState: this.controllerMessenger.call.bind(
        this.controllerMessenger,
        'SnapInterfaceController:updateInterfaceState',
      ),

      // swaps
      fetchAndSetQuotes: this.controllerMessenger.call.bind(
        this.controllerMessenger,
        'SwapsController:fetchAndSetQuotes',
      ),
      setSelectedQuoteAggId: this.controllerMessenger.call.bind(
        this.controllerMessenger,
        'SwapsController:setSelectedQuoteAggId',
      ),
      resetSwapsState: this.controllerMessenger.call.bind(
        this.controllerMessenger,
        'SwapsController:resetSwapsState',
      ),
      setSwapsTokens: this.controllerMessenger.call.bind(
        this.controllerMessenger,
        'SwapsController:setSwapsTokens',
      ),
      clearSwapsQuotes: this.controllerMessenger.call.bind(
        this.controllerMessenger,
        'SwapsController:clearSwapsQuotes',
      ),
      setApproveTxId: this.controllerMessenger.call.bind(
        this.controllerMessenger,
        'SwapsController:setApproveTxId',
      ),
      setTradeTxId: this.controllerMessenger.call.bind(
        this.controllerMessenger,
        'SwapsController:setTradeTxId',
      ),
      setSwapsTxGasPrice: this.controllerMessenger.call.bind(
        this.controllerMessenger,
        'SwapsController:setSwapsTxGasPrice',
      ),
      setSwapsTxGasLimit: this.controllerMessenger.call.bind(
        this.controllerMessenger,
        'SwapsController:setSwapsTxGasLimit',
      ),
      setSwapsTxMaxFeePerGas: this.controllerMessenger.call.bind(
        this.controllerMessenger,
        'SwapsController:setSwapsTxMaxFeePerGas',
      ),
      setSwapsTxMaxFeePriorityPerGas: this.controllerMessenger.call.bind(
        this.controllerMessenger,
        'SwapsController:setSwapsTxMaxFeePriorityPerGas',
      ),
      safeRefetchQuotes: this.controllerMessenger.call.bind(
        this.controllerMessenger,
        'SwapsController:safeRefetchQuotes',
      ),
      stopPollingForQuotes: this.controllerMessenger.call.bind(
        this.controllerMessenger,
        'SwapsController:stopPollingForQuotes',
      ),
      setBackgroundSwapRouteState: this.controllerMessenger.call.bind(
        this.controllerMessenger,
        'SwapsController:setBackgroundSwapRouteState',
      ),
      resetPostFetchState: this.controllerMessenger.call.bind(
        this.controllerMessenger,
        'SwapsController:resetPostFetchState',
      ),
      setSwapsErrorKey: this.controllerMessenger.call.bind(
        this.controllerMessenger,
        'SwapsController:setSwapsErrorKey',
      ),
      setInitialGasEstimate: this.controllerMessenger.call.bind(
        this.controllerMessenger,
        'SwapsController:setInitialGasEstimate',
      ),
      setCustomApproveTxData: this.controllerMessenger.call.bind(
        this.controllerMessenger,
        'SwapsController:setCustomApproveTxData',
      ),
      setSwapsLiveness: this.controllerMessenger.call.bind(
        this.controllerMessenger,
        'SwapsController:setSwapsLiveness',
      ),
      setSwapsFeatureFlags: this.controllerMessenger.call.bind(
        this.controllerMessenger,
        'SwapsController:setSwapsFeatureFlags',
      ),
      setSwapsUserFeeLevel: this.controllerMessenger.call.bind(
        this.controllerMessenger,
        'SwapsController:setSwapsUserFeeLevel',
      ),
      setSwapsQuotesPollingLimitEnabled: this.controllerMessenger.call.bind(
        this.controllerMessenger,
        'SwapsController:setSwapsQuotesPollingLimitEnabled',
      ),

      // Bridge
      [BridgeBackgroundAction.RESET_STATE]: this.controllerMessenger.call.bind(
        this.controllerMessenger,
        `${BRIDGE_CONTROLLER_NAME}:${BridgeBackgroundAction.RESET_STATE}`,
      ),
      [BridgeUserAction.UPDATE_QUOTE_PARAMS]:
        this.controllerMessenger.call.bind(
          this.controllerMessenger,
          `${BRIDGE_CONTROLLER_NAME}:${BridgeUserAction.UPDATE_QUOTE_PARAMS}`,
        ),
      [BridgeBackgroundAction.TRACK_METAMETRICS_EVENT]:
        this.controllerMessenger.call.bind(
          this.controllerMessenger,
          `${BRIDGE_CONTROLLER_NAME}:${BridgeBackgroundAction.TRACK_METAMETRICS_EVENT}`,
        ),

      // Bridge Tx submission
      [BridgeStatusAction.SUBMIT_TX]: this.controllerMessenger.call.bind(
        this.controllerMessenger,
        `${BRIDGE_STATUS_CONTROLLER_NAME}:${BridgeStatusAction.SUBMIT_TX}`,
      ),

      // Smart Transactions
      fetchSmartTransactionFees: smartTransactionsController.getFees.bind(
        smartTransactionsController,
      ),
      clearSmartTransactionFees: smartTransactionsController.clearFees.bind(
        smartTransactionsController,
      ),
      submitSignedTransactions:
        smartTransactionsController.submitSignedTransactions.bind(
          smartTransactionsController,
        ),
      cancelSmartTransaction:
        smartTransactionsController.cancelSmartTransaction.bind(
          smartTransactionsController,
        ),
      fetchSmartTransactionsLiveness:
        smartTransactionsController.fetchLiveness.bind(
          smartTransactionsController,
        ),
      updateSmartTransaction:
        smartTransactionsController.updateSmartTransaction.bind(
          smartTransactionsController,
        ),
      setStatusRefreshInterval:
        smartTransactionsController.setStatusRefreshInterval.bind(
          smartTransactionsController,
        ),

      // MetaMetrics
      trackMetaMetricsEvent: metaMetricsController.trackEvent.bind(
        metaMetricsController,
      ),
      trackMetaMetricsPage: metaMetricsController.trackPage.bind(
        metaMetricsController,
      ),
      createEventFragment: metaMetricsController.createEventFragment.bind(
        metaMetricsController,
      ),
      updateEventFragment: metaMetricsController.updateEventFragment.bind(
        metaMetricsController,
      ),
      finalizeEventFragment: metaMetricsController.finalizeEventFragment.bind(
        metaMetricsController,
      ),
      trackInsightSnapView: this.trackInsightSnapView.bind(this),

      // MetaMetrics buffering for onboarding
      addEventBeforeMetricsOptIn:
        metaMetricsController.addEventBeforeMetricsOptIn.bind(
          metaMetricsController,
        ),

      // Buffered Trace API that checks consent and handles buffering/immediate execution
      bufferedTrace: metaMetricsController.bufferedTrace.bind(
        metaMetricsController,
      ),
      bufferedEndTrace: metaMetricsController.bufferedEndTrace.bind(
        metaMetricsController,
      ),

      // ApprovalController
      rejectAllPendingApprovals: this.rejectAllPendingApprovals.bind(this),
      rejectPendingApproval: this.rejectPendingApproval,
      requestUserApproval:
        approvalController.addAndShowApprovalRequest.bind(approvalController),
      resolvePendingApproval: this.resolvePendingApproval,

      // Notifications
      resetViewedNotifications: announcementController.resetViewed.bind(
        announcementController,
      ),
      updateViewedNotifications: announcementController.updateViewed.bind(
        announcementController,
      ),

      // CurrencyRateController
      currencyRateStartPolling: currencyRateController.startPolling.bind(
        currencyRateController,
      ),
      currencyRateStopPollingByPollingToken:
        currencyRateController.stopPollingByPollingToken.bind(
          currencyRateController,
        ),
      ///: BEGIN:ONLY_INCLUDE_IF(multichain)
      multichainAssetsRatesStartPolling:
        multichainAssetsRatesController.startPolling.bind(
          multichainAssetsRatesController,
        ),
      multichainAssetsRatesStopPollingByPollingToken:
        multichainAssetsRatesController.stopPollingByPollingToken.bind(
          multichainAssetsRatesController,
        ),
      ///: END:ONLY_INCLUDE_IF

      tokenRatesStartPolling:
        tokenRatesController.startPolling.bind(tokenRatesController),
      tokenRatesStopPollingByPollingToken:
        tokenRatesController.stopPollingByPollingToken.bind(
          tokenRatesController,
        ),
      accountTrackerStartPolling:
        accountTrackerController.startPollingByNetworkClientId.bind(
          accountTrackerController,
        ),
      accountTrackerStopPollingByPollingToken:
        accountTrackerController.stopPollingByPollingToken.bind(
          accountTrackerController,
        ),

      tokenDetectionStartPolling: tokenDetectionController.startPolling.bind(
        tokenDetectionController,
      ),
      tokenDetectionStopPollingByPollingToken:
        tokenDetectionController.stopPollingByPollingToken.bind(
          tokenDetectionController,
        ),

      tokenListStartPolling:
        tokenListController.startPolling.bind(tokenListController),
      tokenListStopPollingByPollingToken:
        tokenListController.stopPollingByPollingToken.bind(tokenListController),

      tokenBalancesStartPolling: tokenBalancesController.startPolling.bind(
        tokenBalancesController,
      ),
      tokenBalancesStopPollingByPollingToken:
        tokenBalancesController.stopPollingByPollingToken.bind(
          tokenBalancesController,
        ),
      deFiStartPolling: deFiPositionsController.startPolling.bind(
        deFiPositionsController,
      ),
      deFiStopPolling: deFiPositionsController.stopPollingByPollingToken.bind(
        deFiPositionsController,
      ),

      // GasFeeController
      gasFeeStartPolling: gasFeeController.startPolling.bind(gasFeeController),
      gasFeeStopPollingByPollingToken:
        gasFeeController.stopPollingByPollingToken.bind(gasFeeController),

      getGasFeeTimeEstimate:
        gasFeeController.getTimeEstimate.bind(gasFeeController),

      addPollingTokenToAppState:
        appStateController.addPollingToken.bind(appStateController),

      removePollingTokenFromAppState:
        appStateController.removePollingToken.bind(appStateController),

      updateThrottledOriginState:
        appStateController.updateThrottledOriginState.bind(appStateController),

      // Backup
      backupUserData: backup.backupUserData.bind(backup),
      restoreUserData: backup.restoreUserData.bind(backup),

      // TokenDetectionController
      detectTokens: tokenDetectionController.detectTokens.bind(
        tokenDetectionController,
      ),

      // MultichainAssetsRatesController
      fetchHistoricalPricesForAsset: (...args) =>
        this.multichainAssetsRatesController.fetchHistoricalPricesForAsset(
          ...args,
        ),

      // DetectCollectibleController
      detectNfts: nftDetectionController.detectNfts.bind(
        nftDetectionController,
      ),

      /** Token Detection V2 */
      addDetectedTokens:
        tokensController.addDetectedTokens.bind(tokensController),
      addImportedTokens: tokensController.addTokens.bind(tokensController),
      ignoreTokens: tokensController.ignoreTokens.bind(tokensController),
      getBalancesInSingleCall: (...args) =>
        this.assetsContractController.getBalancesInSingleCall(...args),

      // Authentication Controller
      performSignIn: authenticationController.performSignIn.bind(
        authenticationController,
      ),
      performSignOut: authenticationController.performSignOut.bind(
        authenticationController,
      ),
      getUserProfileLineage:
        authenticationController.getUserProfileLineage.bind(
          authenticationController,
        ),

      // UserStorageController
      setIsBackupAndSyncFeatureEnabled:
        userStorageController.setIsBackupAndSyncFeatureEnabled.bind(
          userStorageController,
        ),
      deleteAccountSyncingDataFromUserStorage:
        userStorageController.performDeleteStorageAllFeatureEntries.bind(
          userStorageController,
        ),
      syncContactsWithUserStorage:
        userStorageController.syncContactsWithUserStorage.bind(
          userStorageController,
        ),
      // NotificationServicesController
      checkAccountsPresence:
        notificationServicesController.checkAccountsPresence.bind(
          notificationServicesController,
        ),
      createOnChainTriggers:
        notificationServicesController.createOnChainTriggers.bind(
          notificationServicesController,
        ),
      disableAccounts: notificationServicesController.disableAccounts.bind(
        notificationServicesController,
      ),
      enableAccounts: notificationServicesController.enableAccounts.bind(
        notificationServicesController,
      ),
      fetchAndUpdateMetamaskNotifications:
        notificationServicesController.fetchAndUpdateMetamaskNotifications.bind(
          notificationServicesController,
        ),
      deleteNotificationsById:
        notificationServicesController.deleteNotificationsById.bind(
          notificationServicesController,
        ),
      getNotificationsByType:
        notificationServicesController.getNotificationsByType.bind(
          notificationServicesController,
        ),
      markMetamaskNotificationsAsRead:
        notificationServicesController.markMetamaskNotificationsAsRead.bind(
          notificationServicesController,
        ),
      setFeatureAnnouncementsEnabled:
        notificationServicesController.setFeatureAnnouncementsEnabled.bind(
          notificationServicesController,
        ),
      enablePushNotifications:
        notificationServicesPushController.enablePushNotifications.bind(
          notificationServicesPushController,
        ),
      disablePushNotifications:
        notificationServicesPushController.disablePushNotifications.bind(
          notificationServicesPushController,
        ),
      enableMetamaskNotifications:
        notificationServicesController.enableMetamaskNotifications.bind(
          notificationServicesController,
        ),
      disableMetamaskNotifications:
        notificationServicesController.disableNotificationServices.bind(
          notificationServicesController,
        ),

      // Testing
      throwTestError: this.throwTestError.bind(this),
      captureTestError: this.captureTestError.bind(this),

      // NameController
      updateProposedNames: this.nameController.updateProposedNames.bind(
        this.nameController,
      ),
      setName: this.nameController.setName.bind(this.nameController),

      ///: BEGIN:ONLY_INCLUDE_IF(keyring-snaps)
      // SnapKeyring
      createSnapAccount: async (snapId, options, internalOptions) => {
        // NOTE: We should probably start using `withKeyring` with `createIfMissing: true`
        // in this case.
        const keyring = await this.getSnapKeyring();

        return await keyring.createAccount(snapId, options, internalOptions);
      },
      ///: END:ONLY_INCLUDE_IF

      ///: BEGIN:ONLY_INCLUDE_IF(multichain)
      // MultichainBalancesController
      multichainUpdateBalance: (accountId) =>
        this.multichainBalancesController.updateBalance(accountId),

      // MultichainTransactionsController
      multichainUpdateTransactions: (accountId) =>
        this.multichainTransactionsController.updateTransactionsForAccount(
          accountId,
        ),
      ///: END:ONLY_INCLUDE_IF
      // Transaction Decode
      decodeTransactionData: (request) =>
        decodeTransactionData({
          ...request,
          provider: this.provider,
        }),
      // metrics data deleteion
      createMetaMetricsDataDeletionTask:
        this.metaMetricsDataDeletionController.createMetaMetricsDataDeletionTask.bind(
          this.metaMetricsDataDeletionController,
        ),
      updateDataDeletionTaskStatus:
        this.metaMetricsDataDeletionController.updateDataDeletionTaskStatus.bind(
          this.metaMetricsDataDeletionController,
        ),

      // Other
      endTrace,
      isRelaySupported,
      isSendBundleSupported,
      openUpdateTabAndReload: () =>
        openUpdateTabAndReload(this.requestSafeReload.bind(this)),
      requestSafeReload: this.requestSafeReload.bind(this),
      applyTransactionContainersExisting: (transactionId, containerTypes) =>
        applyTransactionContainersExisting({
          containerTypes,
          messenger: this.controllerMessenger,
          transactionId,
          updateEditableParams: this.txController.updateEditableParams.bind(
            this.txController,
          ),
        }),
      lookupSelectedNetworks: this.lookupSelectedNetworks.bind(this),
    };
  }

  rejectOriginPendingApprovals(origin) {
    const deleteInterface = (id) =>
      this.controllerMessenger.call(
        'SnapInterfaceController:deleteInterface',
        id,
      );

    rejectOriginApprovals({
      approvalController: this.approvalController,
      deleteInterface,
      origin,
    });
  }

  async exportAccount(address, password) {
    await this.verifyPassword(password);
    return this.keyringController.exportAccount(password, address);
  }

  async getTokenStandardAndDetails(address, userAddress, tokenId) {
    const currentChainId = this.#getGlobalChainId();

    const { tokensChainsCache } = this.tokenListController.state;
    const tokenList = tokensChainsCache?.[currentChainId]?.data || {};
    const { allTokens } = this.tokensController.state;

    const tokens = allTokens?.[currentChainId]?.[userAddress] || [];

    const staticTokenListDetails =
      STATIC_MAINNET_TOKEN_LIST[address?.toLowerCase()] || {};
    const tokenListDetails = tokenList[address?.toLowerCase()] || {};
    const userDefinedTokenDetails =
      tokens.find(({ address: _address }) =>
        isEqualCaseInsensitive(_address, address),
      ) || {};

    const tokenDetails = {
      ...staticTokenListDetails,
      ...tokenListDetails,
      ...userDefinedTokenDetails,
    };

    // boolean to check if the token is an ERC20
    const tokenDetailsStandardIsERC20 =
      isEqualCaseInsensitive(tokenDetails.standard, TokenStandard.ERC20) ||
      tokenDetails.erc20 === true;

    // boolean to check if the token is an NFT
    const noEvidenceThatTokenIsAnNFT =
      !tokenId &&
      !isEqualCaseInsensitive(tokenDetails.standard, TokenStandard.ERC1155) &&
      !isEqualCaseInsensitive(tokenDetails.standard, TokenStandard.ERC721) &&
      !tokenDetails.erc721;

    // boolean to check if the token is an ERC20 like
    const otherDetailsAreERC20Like =
      tokenDetails.decimals !== undefined && tokenDetails.symbol;

    // boolean to check if the token can be treated as an ERC20
    const tokenCanBeTreatedAsAnERC20 =
      tokenDetailsStandardIsERC20 ||
      (noEvidenceThatTokenIsAnNFT && otherDetailsAreERC20Like);

    let details;
    if (tokenCanBeTreatedAsAnERC20) {
      try {
        const balance = userAddress
          ? await fetchTokenBalance(address, userAddress, this.provider)
          : undefined;

        details = {
          address,
          balance,
          standard: TokenStandard.ERC20,
          decimals: tokenDetails.decimals,
          symbol: tokenDetails.symbol,
        };
      } catch (e) {
        // If the `fetchTokenBalance` call failed, `details` remains undefined, and we
        // fall back to the below `assetsContractController.getTokenStandardAndDetails` call
        log.warn(`Failed to get token balance. Error: ${e}`);
      }
    }

    // `details`` will be undefined if `tokenCanBeTreatedAsAnERC20`` is false,
    // or if it is true but the `fetchTokenBalance`` call failed. In either case, we should
    // attempt to retrieve details from `assetsContractController.getTokenStandardAndDetails`
    if (details === undefined) {
      try {
        details =
          await this.assetsContractController.getTokenStandardAndDetails(
            address,
            userAddress,
            tokenId,
          );
      } catch (e) {
        log.warn(`Failed to get token standard and details. Error: ${e}`);
      }
    }

    if (details) {
      const tokenDetailsStandardIsERC1155 = isEqualCaseInsensitive(
        details.standard,
        TokenStandard.ERC1155,
      );

      if (tokenDetailsStandardIsERC1155) {
        try {
          const balance = await fetchERC1155Balance(
            address,
            userAddress,
            tokenId,
            this.provider,
          );

          const balanceToUse = balance?._hex
            ? parseInt(balance._hex, 16).toString()
            : null;

          details = {
            ...details,
            balance: balanceToUse,
          };
        } catch (e) {
          // If the `fetchTokenBalance` call failed, `details` remains undefined, and we
          // fall back to the below `assetsContractController.getTokenStandardAndDetails` call
          log.warn('Failed to get token balance. Error:', e);
        }
      }
    }

    return {
      ...details,
      decimals: details?.decimals?.toString(10),
      balance: details?.balance?.toString(10),
    };
  }

  async getTokenStandardAndDetailsByChain(
    address,
    userAddress,
    tokenId,
    chainId,
  ) {
    const { tokensChainsCache } = this.tokenListController.state;
    const tokenList = tokensChainsCache?.[chainId]?.data || {};

    const { allTokens } = this.tokensController.state;
    const selectedAccount = this.accountsController.getSelectedAccount();
    const tokens = allTokens?.[chainId]?.[selectedAccount.address] || [];

    let staticTokenListDetails = {};
    if (chainId === CHAIN_IDS.MAINNET) {
      staticTokenListDetails =
        STATIC_MAINNET_TOKEN_LIST[address?.toLowerCase()] || {};
    }

    const tokenListDetails = tokenList[address?.toLowerCase()] || {};
    const userDefinedTokenDetails =
      tokens.find(({ address: _address }) =>
        isEqualCaseInsensitive(_address, address),
      ) || {};
    const tokenDetails = {
      ...staticTokenListDetails,
      ...tokenListDetails,
      ...userDefinedTokenDetails,
    };

    const tokenDetailsStandardIsERC20 =
      isEqualCaseInsensitive(tokenDetails.standard, TokenStandard.ERC20) ||
      tokenDetails.erc20 === true;

    const noEvidenceThatTokenIsAnNFT =
      !tokenId &&
      !isEqualCaseInsensitive(tokenDetails.standard, TokenStandard.ERC1155) &&
      !isEqualCaseInsensitive(tokenDetails.standard, TokenStandard.ERC721) &&
      !tokenDetails.erc721;

    const otherDetailsAreERC20Like =
      tokenDetails.decimals !== undefined && tokenDetails.symbol;

    // boolean to check if the token can be treated as an ERC20
    const tokenCanBeTreatedAsAnERC20 =
      tokenDetailsStandardIsERC20 ||
      (noEvidenceThatTokenIsAnNFT && otherDetailsAreERC20Like);

    let details;
    if (tokenCanBeTreatedAsAnERC20) {
      try {
        let balance = 0;
        if (this.#getGlobalChainId() === chainId) {
          balance = await fetchTokenBalance(
            address,
            userAddress,
            this.provider,
          );
        }

        details = {
          address,
          balance,
          standard: TokenStandard.ERC20,
          decimals: tokenDetails.decimals,
          symbol: tokenDetails.symbol,
        };
      } catch (e) {
        // If the `fetchTokenBalance` call failed, `details` remains undefined, and we
        // fall back to the below `assetsContractController.getTokenStandardAndDetails` call
        log.warn(`Failed to get token balance. Error: ${e}`);
      }
    }

    // `details`` will be undefined if `tokenCanBeTreatedAsAnERC20`` is false,
    // or if it is true but the `fetchTokenBalance`` call failed. In either case, we should
    // attempt to retrieve details from `assetsContractController.getTokenStandardAndDetails`
    if (details === undefined) {
      try {
        const networkClientId =
          this.networkController?.state?.networkConfigurationsByChainId?.[
            chainId
          ]?.rpcEndpoints[
            this.networkController?.state?.networkConfigurationsByChainId?.[
              chainId
            ]?.defaultRpcEndpointIndex
          ]?.networkClientId;

        details =
          await this.assetsContractController.getTokenStandardAndDetails(
            address,
            userAddress,
            tokenId,
            networkClientId,
          );
      } catch (e) {
        log.warn(`Failed to get token standard and details. Error: ${e}`);
      }
    }

    if (details) {
      const tokenDetailsStandardIsERC1155 = isEqualCaseInsensitive(
        details.standard,
        TokenStandard.ERC1155,
      );

      if (tokenDetailsStandardIsERC1155) {
        try {
          const balance = await fetchERC1155Balance(
            address,
            userAddress,
            tokenId,
            this.provider,
          );

          const balanceToUse = balance?._hex
            ? parseInt(balance._hex, 16).toString()
            : null;

          details = {
            ...details,
            balance: balanceToUse,
          };
        } catch (e) {
          // If the `fetchTokenBalance` call failed, `details` remains undefined, and we
          // fall back to the below `assetsContractController.getTokenStandardAndDetails` call
          log.warn('Failed to get token balance. Error:', e);
        }
      }
    }

    return {
      ...details,
      decimals: details?.decimals?.toString(10),
      balance: details?.balance?.toString(10),
    };
  }

  async getTokenSymbol(address) {
    try {
      const details =
        await this.assetsContractController.getTokenStandardAndDetails(address);
      return details?.symbol;
    } catch (e) {
      return null;
    }
  }

  /**
   * Creates a PRIMARY seed phrase backup for the user.
   *
   * Generate Encryption Key from the password using the Threshold OPRF and encrypt the seed phrase with the key.
   * Save the encrypted seed phrase in the metadata store.
   *
   * @param {string} password - The user's password.
   * @param {number[]} encodedSeedPhrase - The seed phrase to backup.
   * @param {string} keyringId - The keyring id of the backup seed phrase.
   */
  async createSeedPhraseBackup(password, encodedSeedPhrase, keyringId) {
    let createSeedPhraseBackupSuccess = false;
    try {
      this.metaMetricsController.bufferedTrace?.({
        name: TraceName.OnboardingCreateKeyAndBackupSrp,
        op: TraceOperation.OnboardingSecurityOp,
      });
      const seedPhraseAsBuffer = Buffer.from(encodedSeedPhrase);

      const seedPhrase =
        this._convertMnemonicToWordlistIndices(seedPhraseAsBuffer);

      await this.seedlessOnboardingController.createToprfKeyAndBackupSeedPhrase(
        password,
        seedPhrase,
        keyringId,
      );
      createSeedPhraseBackupSuccess = true;

      await this.syncKeyringEncryptionKey();
    } catch (error) {
      const errorMessage =
        error instanceof Error ? error.message : 'Unknown error';

      this.metaMetricsController.bufferedTrace?.({
        name: TraceName.OnboardingCreateKeyAndBackupSrpError,
        op: TraceOperation.OnboardingError,
        tags: { errorMessage },
      });
      this.metaMetricsController.bufferedEndTrace?.({
        name: TraceName.OnboardingCreateKeyAndBackupSrpError,
      });

      log.error('[createSeedPhraseBackup] error', error);
      throw error;
    } finally {
      this.metaMetricsController.bufferedEndTrace?.({
        name: TraceName.OnboardingCreateKeyAndBackupSrp,
        data: { success: createSeedPhraseBackupSuccess },
      });
    }
  }

  /**
   * Fetches and restores all the backed-up Secret Data (SRPs and Private keys)
   *
   * @param {string} password - The user's password.
   * @returns {Promise<Buffer[]>} The seed phrase.
   */
  async fetchAllSecretData(password) {
    let fetchAllSeedPhrasesSuccess = false;
    try {
      this.metaMetricsController.bufferedTrace?.({
        name: TraceName.OnboardingFetchSrps,
        op: TraceOperation.OnboardingSecurityOp,
      });
      const allSeedPhrases =
        await this.seedlessOnboardingController.fetchAllSecretData(password);
      fetchAllSeedPhrasesSuccess = true;

      return allSeedPhrases;
    } catch (error) {
      const errorMessage =
        error instanceof Error ? error.message : 'Unknown error';

      this.metaMetricsController.bufferedTrace?.({
        name: TraceName.OnboardingFetchSrpsError,
        op: TraceOperation.OnboardingError,
        tags: { errorMessage },
      });
      this.metaMetricsController.bufferedEndTrace?.({
        name: TraceName.OnboardingFetchSrpsError,
      });

      throw error;
    } finally {
      this.metaMetricsController.bufferedEndTrace?.({
        name: TraceName.OnboardingFetchSrps,
        data: { success: fetchAllSeedPhrasesSuccess },
      });
    }
  }

  /**
   * Sync latest global seedless password and override the current device password with latest global password.
   * Unlock the vault with the latest global password.
   *
   * @param {string} password - latest global seedless password
   * @returns {boolean} true if the sync was successful, false otherwise. Sync can fail if user is on a very old device
   * and user has changed password more than 20 times since the last time they used the app on this device.
   */
  async syncPasswordAndUnlockWallet(password) {
    let isPasswordSynced = false;
    const isSocialLoginFlow = this.onboardingController.getIsSocialLoginFlow();
    // check if the password is outdated
    let isPasswordOutdated = false;
    if (isSocialLoginFlow) {
      try {
        isPasswordOutdated =
          await this.seedlessOnboardingController.checkIsPasswordOutdated({
            skipCache: false,
          });
      } catch (error) {
        // we don't want to block the unlock flow if the password outdated check fails
        log.error('error while checking if password is outdated', error);
      }
    }

    // if the flow is not social login or the password is not outdated,
    // we will proceed with the normal flow and use the password to unlock the vault
    if (!isSocialLoginFlow || !isPasswordOutdated) {
      await this.submitPassword(password);
      if (isSocialLoginFlow) {
        // renew seedless refresh token asynchronously
        this.seedlessOnboardingController
          .renewRefreshToken(password)
          .catch((err) => {
            log.error('error while revoking seedless refresh token', err);
          })
          .finally(() => {
            // try to revoke pending refresh tokens asynchronously
            this.seedlessOnboardingController
              .revokePendingRefreshTokens()
              .catch((err) => {
                log.error('error while revoking pending refresh tokens', err);
              });
          });
      }
      isPasswordSynced = true;
      return isPasswordSynced;
    }
    const releaseLock = await this.seedlessOperationMutex.acquire();

    try {
      const isKeyringPasswordValid = await this.keyringController
        .verifyPassword(password)
        .then(() => true)
        .catch((err) => {
          if (err.message.includes('Incorrect password')) {
            return false;
          }
          log.error('error while verifying keyring password', err.message);
          throw err;
        });

      // here e could be invalid password or outdated password error, which can result in following cases:
      // 1. Seedless controller password verification succeeded.
      // 2. Seedless controller failed but Keyring controller password verification succeeded.
      // 3. Both keyring and seedless controller password verification failed.
      await this.seedlessOnboardingController
        .submitGlobalPassword({
          globalPassword: password,
          maxKeyChainLength: 20,
        })
        .then(() => {
          // Case 1.
          isPasswordSynced = true;
        })
        .catch((err) => {
          log.error(
            `error while submitting global password: ${err.message} , isKeyringPasswordValid: ${isKeyringPasswordValid}`,
          );
          if (err instanceof RecoveryError) {
            // Keyring controller password verification succeeds and seedless controller failed.
            if (
              err?.message ===
                SeedlessOnboardingControllerErrorMessage.IncorrectPassword &&
              isKeyringPasswordValid
            ) {
              throw new Error(
                SeedlessOnboardingControllerErrorMessage.OutdatedPassword,
              );
            }
            throw new JsonRpcError(-32603, err.message, err.data);
          } else if (
            err.message ===
            SeedlessOnboardingControllerErrorMessage.MaxKeyChainLengthExceeded
          ) {
            isPasswordSynced = false;
          } else {
            throw err;
          }
        });

      // we are unable to recover the old pwd enc key as user is on a very old device.
      // create a new vault and encrypt the new vault with the latest global password.
      // also show a info popup to user.
      if (!isPasswordSynced) {
        // refresh the current auth tokens to get the latest auth tokens
        await this.seedlessOnboardingController.refreshAuthTokens();
        // create a new vault and encrypt the new vault with the latest global password
        await this.restoreSocialBackupAndGetSeedPhrase(password);
        // display info popup to user based on the password sync status
        return isPasswordSynced;
      }

      // re-encrypt the old vault data with the latest global password
      const keyringEncryptionKey =
        await this.seedlessOnboardingController.loadKeyringEncryptionKey();
      // use encryption key to unlock the keyring vault
      await this.submitEncryptionKey(keyringEncryptionKey);

      let changePasswordSuccess = false;
      try {
        // update seedlessOnboardingController to use latest global password
        await this.seedlessOnboardingController.syncLatestGlobalPassword({
          globalPassword: password,
        });

        this.metaMetricsController.bufferedTrace?.({
          name: TraceName.OnboardingResetPassword,
          op: TraceOperation.OnboardingSecurityOp,
        });
        // update vault password to global password
        await this.keyringController.changePassword(password);
        changePasswordSuccess = true;
        // sync the new keyring encryption key after keyring changePassword to the seedless onboarding controller
        await this.syncKeyringEncryptionKey();

        // check password outdated again skip cache to reset the cache after successful syncing
        await this.seedlessOnboardingController.checkIsPasswordOutdated({
          skipCache: true,
        });

        // revoke seedless refresh token asynchronously
        this.seedlessOnboardingController
          .renewRefreshToken(password)
          .catch((err) => {
            log.error('error while revoking seedless refresh token', err);
          })
          .finally(() => {
            // try to revoke pending refresh tokens asynchronously
            this.seedlessOnboardingController
              .revokePendingRefreshTokens()
              .catch((err) => {
                log.error('error while revoking pending refresh tokens', err);
              });
          });
      } catch (err) {
        const errorMessage =
          err instanceof Error ? err.message : 'Unknown error';

        this.metaMetricsController.bufferedTrace?.({
          name: TraceName.OnboardingResetPasswordError,
          op: TraceOperation.OnboardingError,
          tags: { errorMessage },
        });
        this.metaMetricsController.bufferedEndTrace?.({
          name: TraceName.OnboardingResetPasswordError,
        });

        // lock app again on error after submitPassword succeeded
        // here we skip the seedless operation lock as we are already in the seedless operation lock
        await this.setLocked({ skipSeedlessOperationLock: true });
        throw err;
      } finally {
        this.metaMetricsController.bufferedEndTrace?.({
          name: TraceName.OnboardingResetPassword,
          data: { success: changePasswordSuccess },
        });
      }
      return isPasswordSynced;
    } finally {
      releaseLock();
    }
  }

  /**
   * Syncs the keyring encryption key with the seedless onboarding controller.
   *
   * @returns {Promise<void>}
   */
  async syncKeyringEncryptionKey() {
    // store the keyring encryption key in the seedless onboarding controller
    const keyringEncryptionKey =
      await this.keyringController.exportEncryptionKey();
    await this.seedlessOnboardingController.storeKeyringEncryptionKey(
      keyringEncryptionKey,
    );
  }

  /**
   * Checks if the seedless password is outdated.
   *
   * @param {boolean} skipCache - whether to skip the cache
   * @returns {Promise<boolean | undefined>} true if the password is outdated, false otherwise, undefined if the flow is not seedless
   */
  async checkIsSeedlessPasswordOutdated(skipCache = false) {
    const isSocialLoginFlow = this.onboardingController.getIsSocialLoginFlow();
    const { completedOnboarding } = this.onboardingController.state;

    if (!isSocialLoginFlow || !completedOnboarding) {
      // this is only available for seedless onboarding flow and completed onboarding
      return false;
    }

    const isPasswordOutdated =
      await this.seedlessOnboardingController.checkIsPasswordOutdated({
        skipCache,
      });
    return isPasswordOutdated;
  }

  /**
   * Syncs the seed phrases with the social login flow.
   *
   * @returns {Promise<void>}
   */
  async syncSeedPhrases() {
    const isSocialLoginFlow = this.onboardingController.getIsSocialLoginFlow();

    if (!isSocialLoginFlow) {
      throw new Error(
        'Syncing seed phrases is only available for social login flow',
      );
    }

    // 1. fetch all seed phrases
    const [rootSecret, ...otherSecrets] = await this.fetchAllSecretData();
    if (!rootSecret) {
      throw new Error('No root SRP found');
    }

    for (const secret of otherSecrets) {
      // import SRP secret
      // Get the SRP hash, and find the hash in the local state
      const srpHash =
        this.seedlessOnboardingController.getSecretDataBackupState(
          secret.data,
          secret.type,
        );

      if (!srpHash) {
        // import private key secret
        if (secret.type === SecretType.PrivateKey) {
          await this.importAccountWithStrategy(
            'privateKey',
            [bytesToHex(secret.data)],
            {
              shouldCreateSocialBackup: false,
              shouldSelectAccount: false,
            },
          );
          continue;
        }

        // If SRP is not in the local state, import it to the vault
        // convert the seed phrase to a mnemonic (string)
        const encodedSrp = this._convertEnglishWordlistIndicesToCodepoints(
          secret.data,
        );
        const mnemonicToRestore = Buffer.from(encodedSrp).toString('utf8');

        // import the new mnemonic to the current vault
        await this.importMnemonicToVault(mnemonicToRestore, {
          shouldCreateSocialBackup: false,
          shouldSelectAccount: false,
          shouldImportSolanaAccount: true,
        });
      }
    }
  }

  /**
   * Adds a new seed phrase backup for the user.
   *
   * If `syncWithSocial` is false, it will only update the local state,
   * and not sync the seed phrase to the server.
   *
   * @param {string} mnemonic - The mnemonic to derive the seed phrase from.
   * @param {string} keyringId - The keyring id of the backup seed phrase.
   * @param {boolean} syncWithSocial - whether to skip syncing with social login
   */
  async addNewSeedPhraseBackup(mnemonic, keyringId, syncWithSocial = true) {
    const seedPhraseAsBuffer = Buffer.from(mnemonic, 'utf8');

    const seedPhraseAsUint8Array =
      this._convertMnemonicToWordlistIndices(seedPhraseAsBuffer);

    if (syncWithSocial) {
      const releaseLock = await this.seedlessOperationMutex.acquire();
      let addNewSeedPhraseBackupSuccess = false;
      try {
        this.metaMetricsController.bufferedTrace?.({
          name: TraceName.OnboardingAddSrp,
          op: TraceOperation.OnboardingSecurityOp,
        });
        await this.seedlessOnboardingController.addNewSecretData(
          seedPhraseAsUint8Array,
          SecretType.Mnemonic,
          {
            keyringId,
          },
        );
        addNewSeedPhraseBackupSuccess = true;
      } catch (err) {
        const errorMessage =
          err instanceof Error ? err.message : 'Unknown error';

        this.metaMetricsController.bufferedTrace?.({
          name: TraceName.OnboardingAddSrpError,
          op: TraceOperation.OnboardingError,
          tags: { errorMessage },
        });
        this.metaMetricsController.bufferedEndTrace?.({
          name: TraceName.OnboardingAddSrpError,
        });

        throw err;
      } finally {
        this.metaMetricsController.bufferedEndTrace?.({
          name: TraceName.OnboardingAddSrp,
          data: { success: addNewSeedPhraseBackupSuccess },
        });
        releaseLock();
      }
    } else {
      // Do not sync the seed phrase to the server, only update the local state
      this.seedlessOnboardingController.updateBackupMetadataState({
        keyringId,
        data: seedPhraseAsUint8Array,
        type: SecretType.Mnemonic,
      });
    }
  }

  /**
   * Changes the password for the wallet.
   *
   * If the flow is social login flow, it will also change the password for the seedless onboarding controller.
   *
   * @param {string} newPassword - The new password.
   * @param {string} oldPassword - The old password.
   */
  async changePassword(newPassword, oldPassword) {
    const releaseLock = await this.seedlessOperationMutex.acquire();
    const isSocialLoginFlow = this.onboardingController.getIsSocialLoginFlow();
    try {
      await this.keyringController.changePassword(newPassword);

      if (isSocialLoginFlow) {
        try {
          await this.seedlessOnboardingController.changePassword(
            newPassword,
            oldPassword,
          );
          // store the new keyring encryption key in the seedless onboarding controller
          const keyringEncKey =
            await this.keyringController.exportEncryptionKey();
          await this.seedlessOnboardingController.storeKeyringEncryptionKey(
            keyringEncKey,
          );
        } catch (err) {
          log.error('error while changing seedless-onboarding password', err);
          log.error('reverting keyring password change');
          // revert the keyring password change by changing the password back to the old password
          await this.keyringController.changePassword(oldPassword);
          // store the old keyring encryption key in the seedless onboarding controller
          const revertedKeyringEncKey =
            await this.keyringController.exportEncryptionKey();
          await this.seedlessOnboardingController.storeKeyringEncryptionKey(
            revertedKeyringEncKey,
          );
          throw err;
        }
      }
    } catch (error) {
      log.error('error while changing password', error);
      throw error;
    } finally {
      releaseLock();
    }
  }

  //=============================================================================
  // VAULT / KEYRING RELATED METHODS
  //=============================================================================

  /**
   * Creates a new Vault and create a new keychain.
   *
   * A vault, or KeyringController, is a controller that contains
   * many different account strategies, currently called Keyrings.
   * Creating it new means wiping all previous keyrings.
   *
   * A keychain, or keyring, controls many accounts with a single backup and signing strategy.
   * For example, a mnemonic phrase can generate many accounts, and is a keyring.
   *
   * @param {string} password
   * @returns {object} created keyring object
   */
  async createNewVaultAndKeychain(password) {
    const releaseLock = await this.createVaultMutex.acquire();
    try {
      await this.keyringController.createNewVaultAndKeychain(password);
      const primaryKeyring = this.keyringController.state.keyrings[0];

      // Once we have our first HD keyring available, we re-create the internal list of
      // accounts (they should be up-to-date already, but we still run `updateAccounts` as
      // there are some account migration happening in that function).
      await this.accountsController.updateAccounts();
      // Then we can build the initial tree.
      this.accountTreeController.init();

      return primaryKeyring;
    } finally {
      releaseLock();
    }
  }

  /**
   * Counts the number of accounts discovered by provider.
   *
   * @param {Array} accounts - The discovered accounts to count by provider.
   */
  getDiscoveryCountByProvider(accounts) {
    // count includes Bitcoin to maintain return type for the ImportSRP component
    const counts = {
      Bitcoin: 0,
      Solana: 0,
    };

    const solanaAccountTypes = Object.values(SolAccountType);

    for (const account of accounts) {
      // Newly supported account types should be added here
      // No BTC discovery/account creation until the provider is added to the MultichainAccountsService
      if (solanaAccountTypes.includes(account.type)) {
        counts.Solana += 1;
      }
    }

    return counts;
  }

  /**
   * Discovers and creates accounts for the given keyring id.
   *
   * @param {string} id - The keyring id to discover and create accounts for.
   * @returns {Promise<Record<string, number>>} Discovered account counts by chain.
   */
  async discoverAndCreateAccounts(id) {
    try {
      // If no keyring id is provided, we assume one keyring was added to the vault
      const keyringIdToDiscover =
        id || this.keyringController.state.keyrings[0]?.metadata.id;

      if (!keyringIdToDiscover) {
        throw new Error('No keyring id to discover accounts for');
      }

      // Ensure the snap keyring is initialized
      await this.getSnapKeyring();

      const wallet = this.controllerMessenger.call(
        'MultichainAccountService:getMultichainAccountWallet',
        { entropySource: keyringIdToDiscover },
      );

      const result = await wallet.discoverAccounts();

      const counts = this.getDiscoveryCountByProvider(result);

      return counts;
    } catch (error) {
      log.warn(`Failed to add accounts with balance. ${error}`);
      return {
        Bitcoin: 0,
        Solana: 0,
      };
    }
  }

  /**
   * Imports a new mnemonic to the vault.
   *
   * @param {string} mnemonic - The mnemonic to import.
   * @param {object} options - The options for the import.
   * @param {boolean} options.shouldCreateSocialBackup - whether to create a backup for the seedless onboarding flow
   * @param {boolean} options.shouldSelectAccount - whether to select the new account in the wallet
   * @param {boolean} options.shouldImportSolanaAccount - whether to import a Solana account
   * @returns {Promise<string>} new account address
   */
  async importMnemonicToVault(
    mnemonic,
    options = {
      shouldCreateSocialBackup: true,
      shouldSelectAccount: true,
      shouldImportSolanaAccount: true,
    },
  ) {
    const {
      shouldCreateSocialBackup,
      shouldSelectAccount,
      shouldImportSolanaAccount,
    } = options;
    const releaseLock = await this.createVaultMutex.acquire();
    try {
      // TODO: `getKeyringsByType` is deprecated, this logic should probably be moved to the `KeyringController`.
      // FIXME: The `KeyringController` does not check yet for duplicated accounts with HD keyrings, see: https://github.com/MetaMask/core/issues/5411
      const alreadyImportedSrp = this.keyringController
        .getKeyringsByType(KeyringTypes.hd)
        .some((keyring) => {
          return (
            Buffer.from(
              this._convertEnglishWordlistIndicesToCodepoints(keyring.mnemonic),
            ).toString('utf8') === mnemonic
          );
        });

      if (alreadyImportedSrp) {
        throw new Error(
          'This Secret Recovery Phrase has already been imported.',
        );
      }

      const { id } = await this.keyringController.addNewKeyring(
        KeyringTypes.hd,
        {
          mnemonic,
          numberOfAccounts: 1,
        },
      );

      const [newAccountAddress] = await this.keyringController.withKeyring(
        { id },
        async ({ keyring }) => keyring.getAccounts(),
      );

      if (this.onboardingController.getIsSocialLoginFlow()) {
        try {
          // if social backup is requested, add the seed phrase backup
          await this.addNewSeedPhraseBackup(
            mnemonic,
            id,
            shouldCreateSocialBackup,
          );
        } catch (err) {
          // handle seedless controller import error by reverting keyring controller mnemonic import
          // KeyringController.removeAccount will remove keyring when it's emptied, currently there are no other method in keyring controller to remove keyring
          await this.keyringController.removeAccount(newAccountAddress);
          throw err;
        }
      }

      if (shouldSelectAccount) {
        const account =
          this.accountsController.getAccountByAddress(newAccountAddress);
        this.accountsController.setSelectedAccount(account.id);
      }

      if (this.isMultichainAccountsFeatureState2Enabled()) {
        // We want to trigger a full sync of the account tree after importing a new SRP
        // because `hasAccountTreeSyncingSyncedAtLeastOnce` is already true
        await this.accountTreeController.syncWithUserStorage();
      }

      let discoveredAccounts;

      if (
        this.isMultichainAccountsFeatureState2Enabled() &&
        shouldImportSolanaAccount
      ) {
        // We check if shouldImportSolanaAccount is true, because if it's false, we are in the middle of the onboarding flow.
        // We just create the accounts at the end of the onboarding flow (including EVM).
        discoveredAccounts = await this.discoverAndCreateAccounts(id);
      } else {
        discoveredAccounts = await this._addAccountsWithBalance(
          id,
          shouldImportSolanaAccount,
        );
      }

      return {
        newAccountAddress,
        discoveredAccounts,
      };
    } finally {
      releaseLock();
    }
  }

  /**
   * Restores an array of seed phrases to the vault and updates the SocialBackupMetadataState if import is successful.
   *
   * This method is used to restore seed phrases from the Social Backup.
   *
   * @param {{data: Uint8Array, type: SecretType, timestamp: number, version: number}[]} secretDatas - The seed phrases to restore.
   * @returns {Promise<void>}
   */
  async restoreSeedPhrasesToVault(secretDatas) {
    const isSocialLoginFlow = this.onboardingController.getIsSocialLoginFlow();

    if (!isSocialLoginFlow) {
      // import the restored seed phrase (mnemonics) to the vault
      // this is only available for social login flow
      return; // or throw error here?
    }

    // These mnemonics are restored from the Social Backup, so we don't need to do it again
    const shouldCreateSocialBackup = false;
    // This is used to select the new account in the wallet.
    // During the restore seed phrases, we just do the import, but don't change the selected account.
    // Just let the user select the account manually after the restore.
    const shouldSetSelectedAccount = false;

    // This method is called during the social login rehydration.
    // At that point, we won't import the Solana account yet, since the wallet onboarding is not completed yet.
    // Solana accounts will be imported after the wallet onboarding is completed.
    const shouldImportSolanaAccount = false;

    for (const secret of secretDatas) {
      // import SRP secret
      // Get the SRP hash, and find the hash in the local state
      const srpHash =
        this.seedlessOnboardingController.getSecretDataBackupState(
          secret.data,
          secret.type,
        );
      if (srpHash) {
        // If SRP is in the local state, skip it
        continue;
      }

      if (secret.type === SecretType.PrivateKey) {
        await this.importAccountWithStrategy(
          'privateKey',
          [bytesToHex(secret.data)],
          {
            shouldCreateSocialBackup,
            shouldSelectAccount: shouldSetSelectedAccount,
          },
        );
        continue;
      }

      // If SRP is not in the local state, import it to the vault
      // convert the seed phrase to a mnemonic (string)
      const encodedSrp = this._convertEnglishWordlistIndicesToCodepoints(
        secret.data,
      );
      const mnemonicToRestore = Buffer.from(encodedSrp).toString('utf8');

      // import the new mnemonic to the vault
      await this.importMnemonicToVault(mnemonicToRestore, {
        shouldCreateSocialBackup,
        shouldSelectAccount: shouldSetSelectedAccount,
        shouldImportSolanaAccount,
      });
    }
  }

  /**
   * Fetches and restores the seed phrase from the metadata store using the social login and restore the vault using the seed phrase.
   *
   * @param {string} password - The password.
   * @returns The seed phrase.
   */
  async restoreSocialBackupAndGetSeedPhrase(password) {
    try {
      // get the first seed phrase from the array, this is the oldest seed phrase
      // and we will use it to create the initial vault
      const [firstSecretData, ...remainingSecretData] =
        await this.fetchAllSecretData(password);

      const firstSeedPhrase = this._convertEnglishWordlistIndicesToCodepoints(
        firstSecretData.data,
      );
      const mnemonic = Buffer.from(firstSeedPhrase).toString('utf8');
      const encodedSeedPhrase = Array.from(
        Buffer.from(mnemonic, 'utf8').values(),
      );
      // restore the vault using the root seed phrase
      await this.createNewVaultAndRestore(password, encodedSeedPhrase);

      // restore the remaining Mnemonics/SeedPhrases/PrivateKeys to the vault
      if (remainingSecretData.length > 0) {
        await this.restoreSeedPhrasesToVault(remainingSecretData);
      }

      return mnemonic;
    } catch (error) {
      log.error('Error restoring social backup and getting seed phrase', error);
      if (error instanceof RecoveryError) {
        throw new JsonRpcError(-32603, error.message, error.data);
      }
      throw error;
    }
  }

  /**
   * Generates a new mnemonic phrase and adds it to the vault, creating a new HD keyring.
   * This method automatically creates one account associated with the new keyring.
   * The method is protected by a mutex to prevent concurrent vault modifications.
   *
   * @async
   * @returns {Promise<string>} The address of the newly created account
   * @throws Will throw an error if keyring creation fails
   */
  async generateNewMnemonicAndAddToVault() {
    const releaseLock = await this.createVaultMutex.acquire();
    try {
      // addNewKeyring auto creates 1 account.
      const { id } = await this.keyringController.addNewKeyring(
        KeyringTypes.hd,
      );
      const [newAccount] = await this.keyringController.withKeyring(
        { id },
        async ({ keyring }) => keyring.getAccounts(),
      );
      const account = this.accountsController.getAccountByAddress(newAccount);
      this.accountsController.setSelectedAccount(account.id);

      // NOTE: No need to update balances here since we're generating a fresh seed.

      return newAccount;
    } finally {
      releaseLock();
    }
  }

  /**
   * Create a new Vault and restore an existent keyring.
   *
   * @param {string} password
   * @param {number[]} encodedSeedPhrase - The seed phrase, encoded as an array
   * of UTF-8 bytes.
   */
  async createNewVaultAndRestore(password, encodedSeedPhrase) {
    const releaseLock = await this.createVaultMutex.acquire();
    try {
      const { completedOnboarding } = this.onboardingController.state;

      const seedPhraseAsBuffer = Buffer.from(encodedSeedPhrase);

      // clear permissions
      this.permissionController.clearState();

      // Clear snap state
      await this.snapController.clearState();

      // Clear account tree state
      this.accountTreeController.clearState();

      // Currently, the account-order-controller is not in sync with
      // the accounts-controller. To properly persist the hidden state
      // of accounts, we should add a new flag to the account struct
      // to indicate if it is hidden or not.
      // TODO: Update @metamask/accounts-controller to support this.
      this.accountOrderController.updateHiddenAccountsList([]);

      // clear accounts in AccountTrackerController
      this.accountTrackerController.clearAccounts();

      this.txController.clearUnapprovedTransactions();

      if (completedOnboarding) {
        this.tokenDetectionController.enable();
      }

      // create new vault
      const seedPhraseAsUint8Array =
        this._convertMnemonicToWordlistIndices(seedPhraseAsBuffer);
      await this.keyringController.createNewVaultAndRestore(
        password,
        seedPhraseAsUint8Array,
      );

      // We re-created the vault, meaning we only have 1 new HD keyring
      // now. We re-create the internal list of accounts (which is
      // not an expensive operation, since we should only have 1 HD
      // keyring that has one default account.
      // TODO: Remove this once the `accounts-controller` once only
      // depends only on keyrings `:stateChange`.
      await this.accountsController.updateAccounts();

      ///: BEGIN:ONLY_INCLUDE_IF(multichain)
      // Init multichain accounts after creating internal accounts.
      this.multichainAccountService.init();
      ///: END:ONLY_INCLUDE_IF

      // And we re-init the account tree controller too, to use the
      // newly created accounts.
      // TODO: Remove this once the `accounts-controller` once only
      // depends only on keyrings `:stateChange`.
      this.accountTreeController.reinit();

      if (completedOnboarding) {
        if (this.isMultichainAccountsFeatureState2Enabled()) {
          ///: BEGIN:ONLY_INCLUDE_IF(keyring-snaps)
          await this.getSnapKeyring();
          ///: END:ONLY_INCLUDE_IF
          await this.accountTreeController.syncWithUserStorageAtLeastOnce();
          await this.discoverAndCreateAccounts();
        } else {
          await this._addAccountsWithBalance();
        }
      }

      if (getIsSeedlessOnboardingFeatureEnabled()) {
        const isSocialLoginFlow =
          this.onboardingController.getIsSocialLoginFlow();
        if (isSocialLoginFlow) {
          // if it's social login flow, update the local backup metadata state of SeedlessOnboarding Controller
          const primaryKeyringId =
            this.keyringController.state.keyrings[0].metadata.id;
          this.seedlessOnboardingController.updateBackupMetadataState({
            keyringId: primaryKeyringId,
            data: seedPhraseAsUint8Array,
            type: SecretType.Mnemonic,
          });

          await this.syncKeyringEncryptionKey();
        }
      }
    } finally {
      releaseLock();
    }
  }

  ///: BEGIN:ONLY_INCLUDE_IF(multichain)
  async _getMultichainWalletSnapClient(snapId) {
    const keyring = await this.getSnapKeyring();
    const messenger = this.controllerMessenger;

    return new MultichainWalletSnapClient(snapId, keyring, messenger);
  }
  ///: END:ONLY_INCLUDE_IF

  /**
   * Adds accounts with balances to the keyring.
   *
   * @param {string} keyringId - The Optional ID of the keyring to add the accounts to.
   * @param {boolean} shouldImportSolanaAccount - Whether to import Solana accounts.
   * For the context, we do not need to import the Solana account if the onboarding flow has not completed yet during the social login import flow.
   */
  async _addAccountsWithBalance(keyringId, shouldImportSolanaAccount = true) {
    try {
      // Scan accounts until we find an empty one
      const chainId = this.#getGlobalChainId();

      const keyringSelector = keyringId
        ? { id: keyringId }
        : { type: KeyringTypes.hd };

      const { accounts, entropySource } =
        await this.keyringController.withKeyring(
          keyringSelector,
          async ({ keyring, metadata }) => {
            const keyringAccounts = await keyring.getAccounts();
            return {
              accounts: keyringAccounts,
              entropySource: metadata.id,
            };
          },
        );
      let address = accounts[accounts.length - 1];

      for (let count = accounts.length; ; count++) {
        const balance = await this.getBalance(address, this.provider);

        if (balance === '0x0') {
          // This account has no balance, so check for tokens
          await this.tokenDetectionController.detectTokens({
            chainIds: [chainId],
            selectedAddress: address,
          });

          const tokens =
            this.tokensController.state.allTokens?.[chainId]?.[address];
          const detectedTokens =
            this.tokensController.state.allDetectedTokens?.[chainId]?.[address];

          if (
            (tokens?.length ?? 0) === 0 &&
            (detectedTokens?.length ?? 0) === 0
          ) {
            // This account has no balance or tokens
            if (count !== 1) {
              await this.removeAccount(address);
            }
            break;
          }
        }

        // This account has assets, so check the next one
        address = await this.keyringController.withKeyring(
          keyringSelector,
          async ({ keyring }) => {
            const [newAddress] = await keyring.addAccounts(1);
            return newAddress;
          },
        );
      }

      const discoveredAccounts = {
        Bitcoin: 0,
        Solana: 0,
      };

      ///: BEGIN:ONLY_INCLUDE_IF(bitcoin)
      const btcClient = await this._getMultichainWalletSnapClient(
        BITCOIN_WALLET_SNAP_ID,
      );
      const btcScope = BtcScope.Mainnet;
      const btcAccounts = await btcClient.discoverAccounts(
        entropySource,
        btcScope,
      );

      discoveredAccounts.Bitcoin = btcAccounts.length;

      // If none accounts got discovered, we still create the first (default) one.
      if (btcAccounts.length === 0) {
        await this._addSnapAccount(entropySource, btcClient, {
          scope: btcScope,
          synchronize: false,
        });
      }
      ///: END:ONLY_INCLUDE_IF

      if (shouldImportSolanaAccount) {
        const solanaClient = await this._getMultichainWalletSnapClient(
          SOLANA_WALLET_SNAP_ID,
        );
        const solScope = SolScope.Mainnet;
        const solanaAccounts = await solanaClient.discoverAccounts(
          entropySource,
          solScope,
        );

        discoveredAccounts.Solana = solanaAccounts.length;

        // If none accounts got discovered, we still create the first (default) one.
        if (solanaAccounts.length === 0) {
          await this._addSnapAccount(entropySource, solanaClient, {
            scope: solScope,
          });
        }
      }

      return discoveredAccounts;
    } catch (e) {
      log.warn(`Failed to add accounts with balance. Error: ${e}`);
      return {
        Bitcoin: 0,
        Solana: 0,
      };
    }
  }

  /**
   * Imports accounts with balances to the keyring.
   */
  async _importAccountsWithBalances() {
    const shouldImportSolanaAccount = true;
    const { keyrings } = this.keyringController.state;

    // walk through all the keyrings and import the solana accounts for the HD keyrings
    for (const { metadata } of keyrings) {
      // check if the keyring is an HD keyring
      const isHdKeyring = await this.keyringController.withKeyring(
        { id: metadata.id },
        async ({ keyring }) => {
          return keyring.type === KeyringTypes.hd;
        },
      );
      if (isHdKeyring) {
        if (this.isMultichainAccountsFeatureState2Enabled()) {
          ///: BEGIN:ONLY_INCLUDE_IF(keyring-snaps)
          await this.getSnapKeyring();
          ///: END:ONLY_INCLUDE_IF
          await this.accountTreeController.syncWithUserStorageAtLeastOnce();
          await this.discoverAndCreateAccounts(metadata.id);
        } else {
          await this._addAccountsWithBalance(
            metadata.id,
            shouldImportSolanaAccount,
          );
        }
      }
    }
  }

  /**
   * Adds Snap account to the keyring.
   *
   * @param {string} keyringId - The ID of the keyring to add the account to.
   * @param {object} client - The Snap client instance.
   * @param {object} options - The options to pass to the createAccount method.
   */
  ///: BEGIN:ONLY_INCLUDE_IF(multichain)
  async _addSnapAccount(keyringId, client, options = {}) {
    let entropySource = keyringId;
    try {
      if (!entropySource) {
        // Get the entropy source from the first HD keyring
        const id = await this.keyringController.withKeyring(
          { type: KeyringTypes.hd },
          async ({ metadata }) => {
            return metadata.id;
          },
        );
        entropySource = id;
      }

      return await client.createAccount(
        { ...options, entropySource },
        {
          displayConfirmation: false,
          displayAccountNameSuggestion: false,
          setSelectedAccount: false,
        },
      );
    } catch (e) {
      // Do not block the onboarding flow if this fails
      log.warn(`Failed to add Snap account. Error: ${e}`);
      captureException(e);
      return null;
    }
  }
  ///: END:ONLY_INCLUDE_IF

  /**
   * Encodes a BIP-39 mnemonic as the indices of words in the English BIP-39 wordlist.
   *
   * @param {Buffer} mnemonic - The BIP-39 mnemonic.
   * @returns {Buffer} The Unicode code points for the seed phrase formed from the words in the wordlist.
   */
  _convertMnemonicToWordlistIndices(mnemonic) {
    const indices = mnemonic
      .toString()
      .split(' ')
      .map((word) => wordlist.indexOf(word));
    return new Uint8Array(new Uint16Array(indices).buffer);
  }

  /**
   * Converts a BIP-39 mnemonic stored as indices of words in the English wordlist to a buffer of Unicode code points.
   *
   * @param {Uint8Array} wordlistIndices - Indices to specific words in the BIP-39 English wordlist.
   * @returns {Buffer} The BIP-39 mnemonic formed from the words in the English wordlist, encoded as a list of Unicode code points.
   */
  _convertEnglishWordlistIndicesToCodepoints(wordlistIndices) {
    return Buffer.from(
      Array.from(new Uint16Array(wordlistIndices.buffer))
        .map((i) => wordlist[i])
        .join(' '),
    );
  }

  /**
   * Get an account balance from the AccountTrackerController or request it directly from the network.
   *
   * @param {string} address - The account address
   * @param {Provider} provider - The provider instance to use when asking the network
   */
  async getBalance(address, provider) {
    const accounts =
      this.accountTrackerController.state.accountsByChainId[
        this.#getGlobalChainId()
      ];
    const cached = accounts?.[address];

    if (cached && cached.balance) {
      return cached.balance;
    }

    try {
      const balance = await provider.request({
        method: 'eth_getBalance',
        params: [address, 'latest'],
      });
      return balance || '0x0';
    } catch (error) {
      log.error(error);
      throw error;
    }
  }

  /**
   * Submits the user's password and attempts to unlock the vault.
   * Also synchronizes the preferencesController, to ensure its schema
   * is up to date with known accounts once the vault is decrypted.
   *
   * @param {string} password - The user's password
   */
  async submitPassword(password) {
    await this.submitPasswordOrEncryptionKey({ password });
  }

  /**
   * Submits the user's encryption key and attempts to unlock the vault.
   * Also synchronizes the preferencesController, to ensure its schema
   * is up to date with known accounts once the vault is decrypted.
   *
   * @param {string} encryptionKey - The user's encryption key
   */
  async submitEncryptionKey(encryptionKey) {
    await this.submitPasswordOrEncryptionKey({ encryptionKey });
  }

  /**
   * Attempts to unlock the vault using either the user's password or encryption
   * key. Also synchronizes the preferencesController, to ensure its schema is
   * up to date with known accounts once the vault is decrypted.
   *
   * @param {object} params - The function parameters.
   * @param {string} params.password - The user's password.
   * @param {string} params.encryptionKey - The user's encryption key.
   */
  async submitPasswordOrEncryptionKey({ password, encryptionKey }) {
    const isSocialLoginFlow = this.onboardingController.getIsSocialLoginFlow();

    // Before attempting to unlock the keyrings, we need the offscreen to have loaded.
    await this.offscreenPromise;

    if (encryptionKey) {
      await this.keyringController.submitEncryptionKey(encryptionKey);
    } else {
      await this.keyringController.submitPassword(password);
      if (isSocialLoginFlow) {
        // unlock the seedless onboarding vault
        await this.seedlessOnboardingController.submitPassword(password);
      }
    }

    try {
      await this.blockTracker.checkForLatestBlock();
    } catch (error) {
      log.error('Error while unlocking extension.', error);
    }

    await this.accountsController.updateAccounts();
    ///: BEGIN:ONLY_INCLUDE_IF(multichain)
    // Init multichain accounts after creating internal accounts.
    this.multichainAccountService.init();
    ///: END:ONLY_INCLUDE_IF
    // Force account-tree refresh after all accounts have been updated.
    this.accountTreeController.init();
  }

  async _loginUser(password) {
    try {
      // Automatic login via config password
      await this.submitPassword(password);

      // Updating accounts in this.accountTrackerController before starting UI syncing ensure that
      // state has account balance before it is synced with UI
      await this.accountTrackerController.updateAccountsAllActiveNetworks();
    } finally {
      this._startUISync();
    }
  }

  _startUISync() {
    // Message startUISync is used to start syncing state with UI
    // Sending this message after login is completed helps to ensure that incomplete state without
    // account details are not flushed to UI.
    this.emit('startUISync');
    this.startUISync = true;
    this.memStore.subscribe(this.sendUpdate.bind(this));
  }

  /**
   * Submits a user's encryption key to log the user in via login token
   */
  async submitEncryptionKeyFromSessionStorage() {
    try {
      const { loginToken, loginSalt } =
        await this.extension.storage.session.get(['loginToken', 'loginSalt']);
      if (loginToken && loginSalt) {
        const { vault } = this.keyringController.state;

        const jsonVault = JSON.parse(vault);

        if (jsonVault.salt !== loginSalt) {
          console.warn(
            'submitEncryptionKey: Stored salt and vault salt do not match',
          );
          await this.clearLoginArtifacts();
          return;
        }

        await this.keyringController.submitEncryptionKey(loginToken, loginSalt);
      }
    } catch (e) {
      // If somehow this login token doesn't work properly,
      // remove it and the user will get shown back to the unlock screen
      await this.clearLoginArtifacts();
      throw e;
    }
  }

  async clearLoginArtifacts() {
    await this.extension.storage.session.remove(['loginToken', 'loginSalt']);
  }

  /**
   * Submits a user's password to check its validity.
   *
   * @param {string} password - The user's password
   */
  async verifyPassword(password) {
    await this.keyringController.verifyPassword(password);
  }

  /**
   * @type Identity
   * @property {string} name - The account nickname.
   * @property {string} address - The account's ethereum address, in lower case.
   * receiving funds from our automatic Ropsten faucet.
   */

  /**
   * Gets the mnemonic of the user's primary keyring.
   */
  getPrimaryKeyringMnemonic() {
    const [keyring] = this.keyringController.getKeyringsByType(
      KeyringType.hdKeyTree,
    );
    if (!keyring.mnemonic) {
      throw new Error('Primary keyring mnemonic unavailable.');
    }

    return keyring.mnemonic;
  }

  /**
   * Gets the mnemonic seed of the user's primary keyring.
   */
  getPrimaryKeyringMnemonicSeed() {
    const [keyring] = this.keyringController.getKeyringsByType(
      KeyringType.hdKeyTree,
    );
    if (!keyring.seed) {
      throw new Error('Primary keyring mnemonic unavailable.');
    }

    return keyring.seed;
  }

  //
  // Hardware
  //

  async attemptLedgerTransportCreation() {
    return await this.#withKeyringForDevice(
      { name: HardwareDeviceNames.ledger },
      async (keyring) => keyring.attemptMakeApp(),
    );
  }

  /**
   * Fetch account list from a hardware device.
   *
   * @param deviceName
   * @param page
   * @param hdPath
   * @returns [] accounts
   */
  async connectHardware(deviceName, page, hdPath) {
    return this.#withKeyringForDevice(
      { name: deviceName, hdPath },
      async (keyring) => {
        let accounts = [];
        switch (page) {
          case -1:
            accounts = await keyring.getPreviousPage();
            break;
          case 1:
            accounts = await keyring.getNextPage();
            break;
          default:
            accounts = await keyring.getFirstPage();
        }

        // Merge with existing accounts
        // and make sure addresses are not repeated
        const oldAccounts = await this.keyringController.getAccounts();

        const accountsToTrack = [
          ...new Set(
            oldAccounts.concat(accounts.map((a) => a.address.toLowerCase())),
          ),
        ];
        this.accountTrackerController.syncWithAddresses(accountsToTrack);
        return accounts;
      },
    );
  }

  /**
   * Check if the device is unlocked
   *
   * @param deviceName
   * @param hdPath
   * @returns {Promise<boolean>}
   */
  async checkHardwareStatus(deviceName, hdPath) {
    return this.#withKeyringForDevice(
      { name: deviceName, hdPath },
      async (keyring) => {
        return keyring.isUnlocked();
      },
    );
  }

  /**
   * Get hardware type that will be sent for metrics logging.
   *
   * @param {string} address - Address to retrieve the keyring from
   * @returns {HardwareKeyringType} Keyring hardware type
   */
  async getHardwareTypeForMetric(address) {
    return await this.keyringController.withKeyring(
      { address },
      ({ keyring }) => HardwareKeyringType[keyring.type],
    );
  }

  /**
   * Clear
   *
   * @param deviceName
   * @returns {Promise<boolean>}
   */
  async forgetDevice(deviceName) {
    return this.#withKeyringForDevice({ name: deviceName }, async (keyring) => {
      for (const address of await keyring.getAccounts()) {
        this._onAccountRemoved(address);
      }

      keyring.forgetDevice();

      return true;
    });
  }

  /**
   * Retrieves the keyring for the selected address and using the .type returns
   * a subtype for the account. Either 'hardware', 'imported', 'snap', or 'MetaMask'.
   *
   * @param {string} address - Address to retrieve keyring for
   * @returns {'hardware' | 'imported' | 'snap' | 'MetaMask'}
   */
  async getAccountType(address) {
    const keyringType =
      await this.keyringController.getAccountKeyringType(address);
    switch (keyringType) {
      case KeyringType.trezor:
      case KeyringType.oneKey:
      case KeyringType.lattice:
      case KeyringType.qr:
      case KeyringType.ledger:
        return 'hardware';
      case KeyringType.imported:
        return 'imported';
      case KeyringType.snap:
        return 'snap';
      default:
        return 'MetaMask';
    }
  }

  /**
   * Retrieves the keyring for the selected address and using the .type
   * determines if a more specific name for the device is available. Returns
   * undefined for non hardware wallets.
   *
   * @param {string} address - Address to retrieve keyring for
   * @returns {'ledger' | 'lattice' | string | undefined}
   */
  async getDeviceModel(address) {
    return this.keyringController.withKeyring(
      { address },
      async ({ keyring }) => {
        switch (keyring.type) {
          case KeyringType.trezor:
          case KeyringType.oneKey:
            return keyring.getModel();
          case KeyringType.qr:
            return keyring.getName();
          case KeyringType.ledger:
            // TODO: get model after ledger keyring exposes method
            return HardwareDeviceNames.ledger;
          case KeyringType.lattice:
            // TODO: get model after lattice keyring exposes method
            return HardwareDeviceNames.lattice;
          default:
            return undefined;
        }
      },
    );
  }

  /**
   * get hardware account label
   *
   * @param name
   * @param index
   * @param hdPathDescription
   * @returns string label
   */
  getAccountLabel(name, index, hdPathDescription) {
    return `${name[0].toUpperCase()}${name.slice(1)} ${
      parseInt(index, 10) + 1
    } ${hdPathDescription || ''}`.trim();
  }

  /**
   * Imports an account from a Trezor or Ledger device.
   *
   * @param index
   * @param deviceName
   * @param hdPath
   * @param hdPathDescription
   * @returns {} keyState
   */
  async unlockHardwareWalletAccount(
    index,
    deviceName,
    hdPath,
    hdPathDescription,
  ) {
    const { address: unlockedAccount } = await this.#withKeyringForDevice(
      { name: deviceName, hdPath },
      async (keyring) => {
        keyring.setAccountToUnlock(index);
        const [address] = await keyring.addAccounts(1);
        return {
          address: normalize(address),
          label: this.getAccountLabel(
            deviceName === HardwareDeviceNames.qr
              ? keyring.getName()
              : deviceName,
            index,
            hdPathDescription,
          ),
        };
      },
    );
    // Select the account
    this.preferencesController.setSelectedAddress(unlockedAccount);

    const accounts = this.accountsController.listAccounts();

    const { identities } = this.preferencesController.state;
    return { unlockedAccount, identities, accounts };
  }

  //
  // Account Management
  //

  /**
   * Adds a new account to the keyring corresponding to the given `keyringId`,
   * or to the default (first) HD keyring if no `keyringId` is provided.
   *
   * @param {number} accountCount - The number of accounts to create
   * @param {string} _keyringId - The keyring identifier.
   * @returns {Promise<string>} The address of the newly-created account.
   */
  async addNewAccount(accountCount, _keyringId) {
    const oldAccounts = await this.keyringController.getAccounts();
    const keyringSelector = _keyringId
      ? { id: _keyringId }
      : { type: KeyringTypes.hd };

    const addedAccountAddress = await this.keyringController.withKeyring(
      keyringSelector,
      async ({ keyring }) => {
        if (keyring.type !== KeyringTypes.hd) {
          throw new Error('Cannot add account to non-HD keyring');
        }
        const accountsInKeyring = await keyring.getAccounts();

        // Only add an account if the accountCount matches the accounts in the keyring.
        if (accountCount && accountCount !== accountsInKeyring.length) {
          if (accountCount > accountsInKeyring.length) {
            throw new Error('Account out of sequence');
          }

          const existingAccount = accountsInKeyring[accountCount];

          if (!existingAccount) {
            throw new Error(`Can't find account at index ${accountCount}`);
          }

          return existingAccount;
        }

        const [newAddress] = await keyring.addAccounts(1);
        if (oldAccounts.includes(newAddress)) {
          await keyring.removeAccount(newAddress);
          throw new Error(`Cannot add duplicate ${newAddress} account`);
        }
        return newAddress;
      },
    );

    if (!oldAccounts.includes(addedAccountAddress)) {
      this.preferencesController.setSelectedAddress(addedAccountAddress);
    }

    return addedAccountAddress;
  }

  /**
   * Verifies the validity of the current vault's seed phrase.
   *
   * Validity: seed phrase restores the accounts belonging to the current vault.
   *
   * Called when the first account is created and on unlocking the vault.
   *
   * @param {string} password
   * @param {string} _keyringId - This is the identifier for the hd keyring.
   * @returns {Promise<number[]>} The seed phrase to be confirmed by the user,
   * encoded as an array of UTF-8 bytes.
   */
  async getSeedPhrase(password, _keyringId) {
    return this._convertEnglishWordlistIndicesToCodepoints(
      await this.keyringController.exportSeedPhrase(password, _keyringId),
    );
  }

  /**
   * Clears the transaction history, to allow users to force-reset their nonces.
   * Mostly used in development environments, when networks are restarted with
   * the same network ID.
   *
   * @returns {Promise<string>} The current selected address.
   */
  async resetAccount() {
    const selectedAddress =
      this.accountsController.getSelectedAccount().address;

    const globalChainId = this.#getGlobalChainId();

    this.txController.wipeTransactions({
      address: selectedAddress,
      chainId: globalChainId,
    });

    this.smartTransactionsController.wipeSmartTransactions({
      address: selectedAddress,
      ignoreNetwork: false,
    });

    this.bridgeStatusController.wipeBridgeStatus({
      address: selectedAddress,
      ignoreNetwork: false,
    });

    this.networkController.resetConnection();

    return selectedAddress;
  }

  /**
   * Checks that all accounts referenced have a matching InternalAccount. Sends
   * an error to sentry for any accounts that were expected but are missing from the wallet.
   *
   * @param {InternalAccount[]} [internalAccounts] - The list of evm accounts the wallet knows about.
   * @param {Hex[]} [accounts] - The list of evm accounts addresses that should exist.
   */
  captureKeyringTypesWithMissingIdentities(
    internalAccounts = [],
    accounts = [],
  ) {
    const accountsMissingIdentities = accounts.filter(
      (address) =>
        !internalAccounts.some(
          (account) => account.address.toLowerCase() === address.toLowerCase(),
        ),
    );
    const keyringTypesWithMissingIdentities = accountsMissingIdentities.map(
      (address) => this.keyringController.getAccountKeyringType(address),
    );

    const internalAccountCount = internalAccounts.length;

    const accountsForCurrentChain =
      this.accountTrackerController.state.accountsByChainId[
        this.#getGlobalChainId()
      ];

    const accountTrackerCount = Object.keys(
      accountsForCurrentChain || {},
    ).length;

    captureException(
      new Error(
        `Attempt to get permission specifications failed because their were ${accounts.length} accounts, but ${internalAccountCount} identities, and the ${keyringTypesWithMissingIdentities} keyrings included accounts with missing identities. Meanwhile, there are ${accountTrackerCount} accounts in the account tracker.`,
      ),
    );
  }

  /**
   * Sorts a list of evm account addresses by most recently selected by using
   * the lastSelected value for the matching InternalAccount object stored in state.
   *
   * @param {Hex[]} [addresses] - The list of evm accounts addresses to sort.
   * @returns {Hex[]} The sorted evm accounts addresses.
   */
  sortEvmAccountsByLastSelected(addresses) {
    const internalAccounts = this.accountsController.listAccounts();
    return this.sortAddressesWithInternalAccounts(addresses, internalAccounts);
  }

  /**
   * Sorts a list of multichain account addresses by most recently selected by using
   * the lastSelected value for the matching InternalAccount object stored in state.
   *
   * @param {string[]} [addresses] - The list of addresses (not full CAIP-10 Account IDs) to sort.
   * @returns {string[]} The sorted accounts addresses.
   */
  sortMultichainAccountsByLastSelected(addresses) {
    const internalAccounts = this.accountsController.listMultichainAccounts();
    return this.sortAddressesWithInternalAccounts(addresses, internalAccounts);
  }

  /**
   * Sorts a list of addresses by most recently selected by using the lastSelected value for
   * the matching InternalAccount object from the list of internalAccounts provided.
   *
   * @param {string[]} [addresses] - The list of caip accounts addresses to sort.
   * @param {InternalAccount[]} [internalAccounts] - The list of InternalAccounts to determine lastSelected from.
   * @returns {string[]} The sorted accounts addresses.
   */
  sortAddressesWithInternalAccounts(addresses, internalAccounts) {
    return addresses.sort((firstAddress, secondAddress) => {
      const firstAccount = internalAccounts.find(
        (internalAccount) =>
          internalAccount.address.toLowerCase() === firstAddress.toLowerCase(),
      );

      const secondAccount = internalAccounts.find(
        (internalAccount) =>
          internalAccount.address.toLowerCase() === secondAddress.toLowerCase(),
      );

      if (!firstAccount) {
        this.captureKeyringTypesWithMissingIdentities(
          internalAccounts,
          addresses,
        );
        throw new Error(`Missing identity for address: "${firstAddress}".`);
      } else if (!secondAccount) {
        this.captureKeyringTypesWithMissingIdentities(
          internalAccounts,
          addresses,
        );
        throw new Error(`Missing identity for address: "${secondAddress}".`);
      } else if (
        firstAccount.metadata.lastSelected ===
        secondAccount.metadata.lastSelected
      ) {
        return 0;
      } else if (firstAccount.metadata.lastSelected === undefined) {
        return 1;
      } else if (secondAccount.metadata.lastSelected === undefined) {
        return -1;
      }

      return (
        secondAccount.metadata.lastSelected - firstAccount.metadata.lastSelected
      );
    });
  }

  /**
   * Gets the sorted permitted accounts for the specified origin. Returns an empty
   * array if no accounts are permitted.
   *
   * @param {string} origin - The origin whose exposed accounts to retrieve.
   * @returns {string[]} The origin's permitted accounts, or an empty
   * array.
   */
  getPermittedAccounts(origin) {
    let caveat;
    try {
      caveat = this.permissionController.getCaveat(
        origin,
        Caip25EndowmentPermissionName,
        Caip25CaveatType,
      );
    } catch (err) {
      if (err instanceof PermissionDoesNotExistError) {
        // suppress expected error in case that the origin
        // does not have the target permission yet
        return [];
      }
      throw err;
    }

    const ethAccounts = getEthAccounts(caveat.value);
    return this.sortEvmAccountsByLastSelected(ethAccounts);
  }

  /**
   * Handles Hyperliquid referral approval flow.
   * Shows approval confirmation screen if needed and manages referral URL redirection.
   * This can be triggered by connection permission grants or existing connections.
   *
   * @param {number} tabId - The browser tab ID to update.
   * @param {HyperliquidPermissionTriggerType} triggerType - The trigger type.
   */
  async handleHyperliquidReferral(tabId, triggerType) {
    const isHyperliquidReferralEnabled =
      this.remoteFeatureFlagController?.state?.remoteFeatureFlags
        ?.extensionUxDefiReferral;

    if (!isHyperliquidReferralEnabled) {
      return;
    }

    // Only continue if Hyperliquid has permitted accounts
    const permittedAccounts = this.getPermittedAccounts(HYPERLIQUID_ORIGIN);
    if (permittedAccounts.length === 0) {
      return;
    }

    // Only continue if there is no pending approval
    const hasPendingApproval = this.approvalController.has({
      origin: HYPERLIQUID_ORIGIN,
      type: HYPERLIQUID_APPROVAL_TYPE,
    });

    if (hasPendingApproval) {
      return;
    }

    // First account is the active Hyperliquid account
    const activePermittedAccount = permittedAccounts[0];

    const referralStatusByAccount =
      this.preferencesController.state.referrals.hyperliquid;
    const permittedAccountStatus =
      referralStatusByAccount[activePermittedAccount];
    const declinedAccounts = Object.keys(referralStatusByAccount).filter(
      (account) => referralStatusByAccount[account] === ReferralStatus.Declined,
    );

    // We should show approval screen if the account does not have a status
    const shouldShowApproval = permittedAccountStatus === undefined;

    // We should redirect to the referral url if the account is approved
    const shouldRedirect = permittedAccountStatus === ReferralStatus.Approved;

    if (shouldShowApproval) {
      try {
        // Track referral viewed event
        this.metaMetricsController.trackEvent({
          event: MetaMetricsEventName.ReferralViewed,
          category: MetaMetricsEventCategory.Referrals,
          properties: {
            url: HYPERLIQUID_ORIGIN,
            trigger_type: triggerType,
          },
        });

        const approvalResponse = await this.approvalController.add({
          origin: HYPERLIQUID_ORIGIN,
          type: HYPERLIQUID_APPROVAL_TYPE,
          requestData: { selectedAddress: activePermittedAccount },
          shouldShowRequest:
            triggerType === HyperliquidPermissionTriggerType.NewConnection,
        });

        if (approvalResponse?.approved) {
          this._handleHyperliquidApprovedAccount(
            activePermittedAccount,
            permittedAccounts,
            declinedAccounts,
          );
          await this._handleHyperliquidReferralRedirect(
            tabId,
            activePermittedAccount,
          );
        } else {
          this.preferencesController.addReferralDeclinedAccount(
            activePermittedAccount,
          );
        }

        // Track referral confirm button clicked event
        this.metaMetricsController.trackEvent({
          event: MetaMetricsEventName.ReferralConfirmButtonClicked,
          category: MetaMetricsEventCategory.Referrals,
          properties: {
            opt_in: Boolean(approvalResponse?.approved),
          },
        });
      } catch (error) {
        // Do nothing if the user rejects the request
        if (error.code === errorCodes.provider.userRejectedRequest) {
          return;
        }
        throw error;
      }
    }

    if (shouldRedirect) {
      await this._handleHyperliquidReferralRedirect(
        tabId,
        activePermittedAccount,
      );
    }
  }

  /**
   * Handles redirection to the Hyperliquid referral page.
   *
   * @param {number} tabId - The browser tab ID to update.
   * @param {string} permittedAccount - The permitted account.
   */
  async _handleHyperliquidReferralRedirect(tabId, permittedAccount) {
    await this._updateHyperliquidReferralUrl(tabId);
    // Mark this account as having been shown the Hyperliquid referral page
    this.preferencesController.addReferralPassedAccount(permittedAccount);
  }

  /**
   * Handles referral states for permitted accounts after user approval.
   *
   * @param {string} activePermittedAccount - The active permitted account.
   * @param {string[]} permittedAccounts - The permitted accounts.
   * @param {string[]} declinedAccounts - The previously declined permitted accounts.
   */
  _handleHyperliquidApprovedAccount(
    activePermittedAccount,
    permittedAccounts,
    declinedAccounts,
  ) {
    if (declinedAccounts.length === 0) {
      // If there are no previously declined permitted accounts then
      // we approve all permitted accounts so that the user is not
      // shown the approval screen unnecessarily when switching
      this.preferencesController.setAccountsReferralApproved(permittedAccounts);
    } else {
      this.preferencesController.addReferralApprovedAccount(
        activePermittedAccount,
      );
      // If there are any previously declined accounts then
      // we do not approve them, but instead remove them from the declined list
      // so they have the option to participate again in future
      permittedAccounts.forEach((account) => {
        if (declinedAccounts.includes(account)) {
          this.preferencesController.removeReferralDeclinedAccount(account);
        }
      });
    }
  }

  /**
   * Updates the browser tab URL to the Hyperliquid referral page.
   *
   * @param {number} tabId - The browser tab ID to update.
   */
  async _updateHyperliquidReferralUrl(tabId) {
    try {
      const { url } = await browser.tabs.get(tabId);
      const { search } = new URL(url || '');
      const newUrl = `${HYPERLIQUID_ORIGIN}/join/${METAMASK_REFERRAL_CODE}${search}`;
      await browser.tabs.update(tabId, { url: newUrl });
    } catch (error) {
      log.error('Failed to update URL to Hyperliquid referral page: ', error);
    }
  }

  /**
   * Stops exposing the specified scope to all third parties.
   *
   * @param {string} scopeString - The scope to stop exposing
   * to third parties.
   */
  removeAllScopePermissions(scopeString) {
    this.permissionController.updatePermissionsByCaveat(
      Caip25CaveatType,
      (existingScopes) =>
        Caip25CaveatMutators[Caip25CaveatType].removeScope(
          existingScopes,
          scopeString,
        ),
    );
  }

  /**
   * Stops exposing the account with the specified address to all third parties.
   * Exposed accounts are stored in caveats of the eth_accounts permission. This
   * method uses `PermissionController.updatePermissionsByCaveat` to
   * remove the specified address from every eth_accounts permission. If a
   * permission only included this address, the permission is revoked entirely.
   *
   * @param {string} targetAccount - The address of the account to stop exposing
   * to third parties.
   */
  removeAllAccountPermissions(targetAccount) {
    this.permissionController.updatePermissionsByCaveat(
      Caip25CaveatType,
      (existingScopes) =>
        Caip25CaveatMutators[Caip25CaveatType].removeAccount(
          existingScopes,
          targetAccount,
        ),
    );
  }

  /**
   * Removes an account from state / storage.
   *
   * @param {string} address - A hex address
   */
  async removeAccount(address) {
    this._onAccountRemoved(address);
    await this.keyringController.removeAccount(address);

    return address;
  }

  /**
   * Imports an account with the specified import strategy.
   * These are defined in @metamask/keyring-controller
   * Each strategy represents a different way of serializing an Ethereum key pair.
   *
   * @param {'privateKey' | 'json'} strategy - A unique identifier for an account import strategy.
   * @param {any} args - The data required by that strategy to import an account.
   * @param {object} options - The options for the import.
   * @param {boolean} options.shouldCreateSocialBackup - whether to create a backup for the seedless onboarding flow
   * @param {boolean} options.shouldSelectAccount - whether to select the new account in the wallet
   */
  async importAccountWithStrategy(
    strategy,
    args,
    options = {
      shouldCreateSocialBackup: true,
      shouldSelectAccount: true,
    },
  ) {
    const { shouldCreateSocialBackup, shouldSelectAccount } = options;

    const importedAccountAddress =
      await this.keyringController.importAccountWithStrategy(strategy, args);

    if (this.onboardingController.getIsSocialLoginFlow()) {
      // Use withKeyring to get keyring metadata for an address
      const { id: keyringId, privateKey: privateKeyFromKeyring } =
        await this.keyringController.withKeyring(
          { address: importedAccountAddress },
          async ({ keyring, metadata }) => {
            const privateKey = await keyring.exportAccount(
              importedAccountAddress,
            );
            return { id: metadata.id, privateKey };
          },
        );

      try {
        // if social backup is requested, add the seed phrase backup
        await this.addNewPrivateKeyBackup(
          privateKeyFromKeyring,
          keyringId,
          shouldCreateSocialBackup,
        );
      } catch (err) {
        // handle seedless controller import error by reverting keyring controller mnemonic import
        // KeyringController.removeAccount will remove keyring when it's emptied, currently there are no other method in keyring controller to remove keyring
        await this.keyringController.removeAccount(importedAccountAddress);
        throw err;
      }
    }

    if (shouldSelectAccount) {
      // set new account as selected
      this.preferencesController.setSelectedAddress(importedAccountAddress);
    }
  }

  /**
   * Adds a new private key backup for the user
   *
   * If `syncWithSocial` is false, it will only update the local state,
   * and not sync the private key to the server.
   *
   * @param {string} privateKey - The privateKey from keyring.
   * @param {string} keyringId - The keyring id to add the private key backup to.
   * @param {boolean} syncWithSocial - whether to skip syncing with social login
   */
  async addNewPrivateKeyBackup(privateKey, keyringId, syncWithSocial = true) {
    const bufferedPrivateKey = hexToBytes(add0x(privateKey));

    if (syncWithSocial) {
      const releaseLock = await this.seedlessOperationMutex.acquire();
      try {
        await this.seedlessOnboardingController.addNewSecretData(
          bufferedPrivateKey,
          SecretType.PrivateKey,
          { keyringId },
        );
      } catch (error) {
        log.error('Error adding new private key backup', error);
        throw error;
      } finally {
        releaseLock();
      }
    } else {
      // Do not sync the seed phrase to the server, only update the local state
      this.seedlessOnboardingController.updateBackupMetadataState({
        keyringId,
        data: bufferedPrivateKey,
        type: SecretType.PrivateKey,
      });
    }
  }

  /**
   * Requests approval for permissions for the specified origin
   *
   * @param origin - The origin to request approval for.
   * @param permissions - The permissions to request approval for.
   * @param [options] - Optional. Additional properties to define on the requestData object
   */
  async requestPermissionApproval(origin, permissions, options = {}) {
    const id = nanoid();
    return this.approvalController.addAndShowApprovalRequest({
      id,
      origin,
      requestData: {
        metadata: {
          id,
          origin,
        },
        permissions,
        ...options,
      },
      type: MethodNames.RequestPermissions,
    });
  }

  /**
   * Prompts the user with permittedChains approval for given chainId.
   *
   * @param {string} origin - The origin to request approval for.
   * @param {Hex} chainId - The chainId to add incrementally.
   */
  async requestApprovalPermittedChainsPermission(origin, chainId) {
    const caveatValueWithChains = setPermittedEthChainIds(
      {
        requiredScopes: {},
        optionalScopes: {},
        sessionProperties: {},
        isMultichainOrigin: false,
      },
      [chainId],
    );

    await this.permissionController.requestPermissionsIncremental(
      { origin },
      {
        [Caip25EndowmentPermissionName]: {
          caveats: [
            {
              type: Caip25CaveatType,
              value: caveatValueWithChains,
            },
          ],
        },
      },
    );
  }

  getNonEvmSupportedMethods(scope) {
    return this.controllerMessenger.call(
      'MultichainRouter:getSupportedMethods',
      scope,
    );
  }

  /**
   * For origins with a solana scope permitted, sends a wallet_notify -> metamask_accountChanged
   * event to fire for the solana scope with the currently selected solana account if any are
   * permitted or empty array otherwise.
   *
   * @param {string} origin - The origin to notify with the current solana account
   */
  notifySolanaAccountChangedForCurrentAccount(origin) {
    let caip25Caveat;
    try {
      caip25Caveat = this.permissionController.getCaveat(
        origin,
        Caip25EndowmentPermissionName,
        Caip25CaveatType,
      );
    } catch {
      // noop
    }
    if (!caip25Caveat) {
      return;
    }

    // The optional chain operator below shouldn't be needed as
    // the existence of sessionProperties is enforced by the caveat
    // validator, but we are still seeing some instances where it
    // isn't defined in production:
    // https://github.com/MetaMask/metamask-extension/issues/33412
    // This suggests state corruption, but we can't find definitive proof that.
    // For now we are using this patch which is harmless and silences the error in Sentry.
    const solanaAccountsChangedNotifications =
      caip25Caveat.value.sessionProperties?.[
        KnownSessionProperties.SolanaAccountChangedNotifications
      ];

    const sessionScopes = getSessionScopes(caip25Caveat.value, {
      getNonEvmSupportedMethods: this.getNonEvmSupportedMethods.bind(this),
    });

    const solanaScope =
      sessionScopes[MultichainNetworks.SOLANA] ||
      sessionScopes[MultichainNetworks.SOLANA_DEVNET] ||
      sessionScopes[MultichainNetworks.SOLANA_TESTNET];

    if (solanaAccountsChangedNotifications && solanaScope) {
      const { accounts } = solanaScope;
      const parsedPermittedSolanaAddresses = accounts.map((caipAccountId) => {
        const { address } = parseCaipAccountId(caipAccountId);
        return address;
      });

      const [accountAddressToEmit] = this.sortMultichainAccountsByLastSelected(
        parsedPermittedSolanaAddresses,
      );

      if (accountAddressToEmit) {
        this._notifySolanaAccountChange(origin, [accountAddressToEmit]);
      }
    }
  }

  // ---------------------------------------------------------------------------
  // Identity Management (signature operations)

  getAddTransactionRequest({
    transactionParams,
    transactionOptions,
    dappRequest,
    ...otherParams
  }) {
    const networkClientId =
      dappRequest?.networkClientId ?? transactionOptions?.networkClientId;
    const { chainId } =
      this.networkController.getNetworkConfigurationByNetworkClientId(
        networkClientId,
      );
    return {
      internalAccounts: this.accountsController.listAccounts(),
      dappRequest,
      networkClientId,
      selectedAccount: this.accountsController.getAccountByAddress(
        transactionParams.from,
      ),
      transactionController: this.txController,
      transactionOptions,
      transactionParams,
      userOperationController: this.userOperationController,
      chainId,
      ppomController: this.ppomController,
      securityAlertsEnabled:
        this.preferencesController.state?.securityAlertsEnabled,
      updateSecurityAlertResponse: this.updateSecurityAlertResponse.bind(this),
      getSecurityAlertResponse:
        this.appStateController.getAddressSecurityAlertResponse.bind(
          this.appStateController,
        ),
      addSecurityAlertResponse:
        this.appStateController.addAddressSecurityAlertResponse.bind(
          this.appStateController,
        ),
      getSecurityAlertsConfig: this.getSecurityAlertsConfig.bind(this),
      ...otherParams,
    };
  }

  //=============================================================================
  // END (VAULT / KEYRING RELATED METHODS)
  //=============================================================================

  /**
   * Allows a user to attempt to cancel a previously submitted transaction
   * by creating a new transaction.
   *
   * @param {number} originalTxId - the id of the txMeta that you want to
   * attempt to cancel
   * @param {import(
   *  './controllers/transactions'
   * ).CustomGasSettings} [customGasSettings] - overrides to use for gas params
   * instead of allowing this method to generate them
   * @param options
   * @returns {object} MetaMask state
   */
  async createCancelTransaction(originalTxId, customGasSettings, options) {
    await this.txController.stopTransaction(
      originalTxId,
      customGasSettings,
      options,
    );
    const state = this.getState();
    return state;
  }

  /**
   * Allows a user to attempt to speed up a previously submitted transaction
   * by creating a new transaction.
   *
   * @param {number} originalTxId - the id of the txMeta that you want to
   * attempt to speed up
   * @param {import(
   *  './controllers/transactions'
   * ).CustomGasSettings} [customGasSettings] - overrides to use for gas params
   * instead of allowing this method to generate them
   * @param options
   * @returns {object} MetaMask state
   */
  async createSpeedUpTransaction(originalTxId, customGasSettings, options) {
    await this.txController.speedUpTransaction(
      originalTxId,
      customGasSettings,
      options,
    );
    const state = this.getState();
    return state;
  }

  async estimateGas(estimateGasParams) {
    return new Promise((resolve, reject) => {
      this.provider
        .request({
          method: 'eth_estimateGas',
          params: [estimateGasParams],
        })
        .then((result) => resolve(result.toString(16)))
        .catch((err) => reject(err));
    });
  }

  handleWatchAssetRequest = ({ asset, type, origin, networkClientId }) => {
    switch (type) {
      case ERC20:
        return this.tokensController.watchAsset({
          asset,
          type,
          networkClientId,
        });
      case ERC721:
      case ERC1155:
        return this.nftController.watchNft(
          asset,
          type,
          origin,
          networkClientId,
        );
      default:
        throw new Error(`Asset type ${type} not supported`);
    }
  };

  async updateSecurityAlertResponse(
    method,
    securityAlertId,
    securityAlertResponse,
  ) {
    return await updateSecurityAlertResponse({
      appStateController: this.appStateController,
      messenger: this.controllerMessenger,
      method,
      securityAlertId,
      securityAlertResponse,
      signatureController: this.signatureController,
      transactionController: this.txController,
    });
  }

  /**
   * Returns the index of the HD keyring containing the selected account.
   *
   * @returns {number | undefined} The index of the HD keyring containing the selected account.
   */
  getHDEntropyIndex() {
    const selectedAccount = this.accountsController.getSelectedAccount();
    const hdKeyrings = this.keyringController.state.keyrings.filter(
      (keyring) => keyring.type === KeyringTypes.hd,
    );
    const index = hdKeyrings.findIndex((keyring) =>
      keyring.accounts.includes(selectedAccount.address),
    );

    return index === -1 ? undefined : index;
  }

  //=============================================================================
  // PASSWORD MANAGEMENT
  //=============================================================================

  /**
   * Allows a user to begin the seed phrase recovery process.
   */
  markPasswordForgotten() {
    this.preferencesController.setPasswordForgotten(true);
    this.sendUpdate();
  }

  /**
   * Allows a user to end the seed phrase recovery process.
   */
  unMarkPasswordForgotten() {
    this.preferencesController.setPasswordForgotten(false);
    this.sendUpdate();
  }

  //=============================================================================
  // SETUP
  //=============================================================================

  /**
   * A runtime.MessageSender object, as provided by the browser:
   *
   * @see https://developer.mozilla.org/en-US/docs/Mozilla/Add-ons/WebExtensions/API/runtime/MessageSender
   * @typedef {object} MessageSender
   * @property {string} - The URL of the page or frame hosting the script that sent the message.
   */

  /**
   * A Snap sender object.
   *
   * @typedef {object} SnapSender
   * @property {string} snapId - The ID of the snap.
   */

  /**
   * Used to create a multiplexed stream for connecting to an untrusted context
   * like a Dapp or other extension.
   *
   * @param options - Options bag.
   * @param {ReadableStream} options.connectionStream - The Duplex stream to connect to.
   * @param {MessageSender | SnapSender} options.sender - The sender of the messages on this stream.
   * @param {string} [options.subjectType] - The type of the sender, i.e. subject.
   */
  setupUntrustedCommunicationEip1193({
    connectionStream,
    sender,
    subjectType,
  }) {
    if (sender.url) {
      if (this.onboardingController.state.completedOnboarding) {
        if (this.preferencesController.state.usePhishDetect) {
          const { hostname } = new URL(sender.url);
          this.phishingController.maybeUpdateState();
          // Check if new connection is blocked if phishing detection is on
          const phishingTestResponse = this.phishingController.test(sender.url);
          if (phishingTestResponse?.result) {
            this.sendPhishingWarning(connectionStream, hostname);
            this.metaMetricsController.trackEvent({
              event: MetaMetricsEventName.PhishingPageDisplayed,
              category: MetaMetricsEventCategory.Phishing,
              properties: {
                url: hostname,
              },
            });
            return;
          }
        }
      }
    }

    let inputSubjectType;
    if (subjectType) {
      inputSubjectType = subjectType;
    } else if (sender.id && sender.id !== this.extension.runtime.id) {
      inputSubjectType = SubjectType.Extension;
    } else {
      inputSubjectType = SubjectType.Website;
    }

    // setup multiplexing
    const mux = setupMultiplex(connectionStream);
    mux.ignoreStream(METAMASK_CAIP_MULTICHAIN_PROVIDER);

    // messages between inpage and background
    this.setupProviderConnectionEip1193(
      mux.createStream(METAMASK_EIP_1193_PROVIDER),
      sender,
      inputSubjectType,
    );

    // TODO:LegacyProvider: Delete
    if (sender.url) {
      // legacy streams
      this.setupPublicConfig(mux.createStream('publicConfig'));
    }
  }

  /**
   * Used to create a CAIP stream for connecting to an untrusted context.
   *
   * @param options - Options bag.
   * @param {ReadableStream} options.connectionStream - The Duplex stream to connect to.
   * @param {MessageSender | SnapSender} options.sender - The sender of the messages on this stream.
   * @param {string} [options.subjectType] - The type of the sender, i.e. subject.
   */
  setupUntrustedCommunicationCaip({ connectionStream, sender, subjectType }) {
    let inputSubjectType;
    if (subjectType) {
      inputSubjectType = subjectType;
    } else if (sender.id && sender.id !== this.extension.runtime.id) {
      inputSubjectType = SubjectType.Extension;
    } else {
      inputSubjectType = SubjectType.Website;
    }

    // messages between subject and background
    this.setupProviderConnectionCaip(
      connectionStream,
      sender,
      inputSubjectType,
    );
  }

  /**
   * Used to create a multiplexed stream for connecting to a trusted context,
   * like our own user interfaces, which have the provider APIs, but also
   * receive the exported API from this controller, which includes trusted
   * functions, like the ability to approve transactions or sign messages.
   *
   * @param {*} connectionStream - The duplex stream to connect to.
   * @param {MessageSender} sender - The sender of the messages on this stream
   */
  setupTrustedCommunication(connectionStream, sender) {
    // setup multiplexing
    const mux = setupMultiplex(connectionStream);
    // connect features
    this.setupControllerConnection(mux.createStream('controller'));
    this.setupProviderConnectionEip1193(
      mux.createStream('provider'),
      sender,
      SubjectType.Internal,
    );
  }

  /**
   * Used to create a multiplexed stream for connecting to the phishing warning page.
   *
   * @param options - Options bag.
   * @param {ReadableStream} options.connectionStream - The Duplex stream to connect to.
   */
  setupPhishingCommunication({ connectionStream }) {
    const { usePhishDetect } = this.preferencesController.state;

    if (!usePhishDetect) {
      return;
    }

    // setup multiplexing
    const mux = setupMultiplex(connectionStream);
    const phishingStream = mux.createStream(PHISHING_SAFELIST);

    // set up postStream transport
    phishingStream.on(
      'data',
      createMetaRPCHandler(
        {
          safelistPhishingDomain: this.safelistPhishingDomain.bind(this),
          backToSafetyPhishingWarning:
            this.backToSafetyPhishingWarning.bind(this),
        },
        phishingStream,
      ),
    );
  }

  setUpCookieHandlerCommunication({ connectionStream }) {
    const {
      metaMetricsId,
      dataCollectionForMarketing,
      participateInMetaMetrics,
    } = this.metaMetricsController.state;

    if (
      metaMetricsId &&
      dataCollectionForMarketing &&
      participateInMetaMetrics
    ) {
      // setup multiplexing
      const mux = setupMultiplex(connectionStream);
      const metamaskCookieHandlerStream = mux.createStream(
        METAMASK_COOKIE_HANDLER,
      );
      // set up postStream transport
      metamaskCookieHandlerStream.on(
        'data',
        createMetaRPCHandler(
          {
            getCookieFromMarketingPage:
              this.getCookieFromMarketingPage.bind(this),
          },
          metamaskCookieHandlerStream,
        ),
      );
    }
  }

  getCookieFromMarketingPage(data) {
    const { ga_client_id: cookieId } = data;
    this.metaMetricsController.setMarketingCampaignCookieId(cookieId);
  }

  /**
   * Called when we detect a suspicious domain. Requests the browser redirects
   * to our anti-phishing page.
   *
   * @private
   * @param {*} connectionStream - The duplex stream to the per-page script,
   * for sending the reload attempt to.
   * @param {string} hostname - The hostname that triggered the suspicion.
   */
  sendPhishingWarning(connectionStream, hostname) {
    const mux = setupMultiplex(connectionStream);
    const phishingStream = mux.createStream('phishing');
    phishingStream.write({ hostname });
  }

  /**
   * A method for providing our API over a stream using JSON-RPC.
   *
   * @param {*} outStream - The stream to provide our API over.
   */
  setupControllerConnection(outStream) {
    const patchStore = new PatchStore(this.memStore);
    let uiReady = false;

    const handleUpdate = () => {
      if (!isStreamWritable(outStream) || !uiReady) {
        return;
      }

      const patches = patchStore.flushPendingPatches();

      outStream.write({
        jsonrpc: '2.0',
        method: 'sendUpdate',
        params: [patches],
      });
    };

    const api = {
      ...this.getApi(),
      ...this.controllerApi,
      startPatches: () => {
        uiReady = true;
        handleUpdate();
      },
      getStatePatches: () => patchStore.flushPendingPatches(),
    };

    this.on('update', handleUpdate);

    // report new active controller connection
    this.activeControllerConnections += 1;
    this.emit('controllerConnectionChanged', this.activeControllerConnections);

    // set up postStream transport
    outStream.on('data', createMetaRPCHandler(api, outStream));

    const startUISync = () => {
      if (!isStreamWritable(outStream)) {
        return;
      }
      // send notification to client-side
      outStream.write({
        jsonrpc: '2.0',
        method: 'startUISync',
      });
    };

    if (this.startUISync) {
      startUISync();
    } else {
      this.once('startUISync', startUISync);
    }

    const outstreamEndHandler = () => {
      if (!outStream.mmFinished) {
        this.activeControllerConnections -= 1;
        this.emit(
          'controllerConnectionChanged',
          this.activeControllerConnections,
        );
        outStream.mmFinished = true;
        this.removeListener('update', handleUpdate);
        patchStore.destroy();
      }
    };

    // The presence of both of the below handlers may be redundant.
    // After upgrading metamask/object-multiples to v2.0.0, which included
    // an upgrade of readable-streams from v2 to v3, we saw that the
    // `outStream.on('end'` handler was almost never being called. This seems to
    // related to how v3 handles errors vs how v2 handles errors; there
    // are "premature close" errors in both cases, although in the case
    // of v2 they don't prevent `outStream.on('end'` from being called.
    // At the time that this comment was committed, it was known that we
    // need to investigate and resolve the underlying error, however,
    // for expediency, we are not addressing them at this time. Instead, we
    // can observe that `readableStream.finished` preserves the same
    // functionality as we had when we relied on readable-stream v2. Meanwhile,
    // the `outStream.on('end')` handler was observed to have been called at least once.
    // In an abundance of caution to prevent against unexpected future behavioral changes in
    // streams implementations, we redundantly use multiple paths to attach the same event handler.
    // The outstreamEndHandler therefore needs to be idempotent, which introduces the `mmFinished` property.

    outStream.mmFinished = false;
    finished(outStream, outstreamEndHandler);
    outStream.once('close', outstreamEndHandler);
    outStream.once('end', outstreamEndHandler);
  }

  /**
   * A method for serving our ethereum provider over a given stream.
   *
   * @param {*} outStream - The stream to provide over.
   * @param {MessageSender | SnapSender} sender - The sender of the messages on this stream
   * @param {SubjectType} subjectType - The type of the sender, i.e. subject.
   */
  setupProviderConnectionEip1193(outStream, sender, subjectType) {
    let origin;
    if (subjectType === SubjectType.Internal) {
      origin = ORIGIN_METAMASK;
    } else if (subjectType === SubjectType.Snap) {
      origin = sender.snapId;
    } else {
      origin = new URL(sender.url).origin;
    }

    if (sender.id && sender.id !== this.extension.runtime.id) {
      this.subjectMetadataController.addSubjectMetadata({
        origin,
        extensionId: sender.id,
        subjectType: SubjectType.Extension,
      });
    }

    let tabId;
    if (sender.tab && sender.tab.id) {
      tabId = sender.tab.id;
    }

    let mainFrameOrigin = origin;
    if (sender.tab && sender.tab.url) {
      // If sender origin is an iframe, then get the top-level frame's origin
      mainFrameOrigin = new URL(sender.tab.url).origin;
    }

    const engine = this.setupProviderEngineEip1193({
      origin,
      sender,
      subjectType,
      tabId,
      mainFrameOrigin,
    });

    const dupeReqFilterStream = createDupeReqFilterStream();

    // setup connection
    const providerStream = createEngineStream({ engine });

    const connectionId = this.addConnection(origin, {
      tabId,
      apiType: API_TYPE.EIP1193,
      engine,
    });

    pipeline(
      outStream,
      dupeReqFilterStream,
      providerStream,
      outStream,
      (err) => {
        // handle any middleware cleanup
        engine.destroy();
        connectionId && this.removeConnection(origin, connectionId);
        // For context and todos related to the error message match, see https://github.com/MetaMask/metamask-extension/issues/26337
        if (err && !err.message?.match('Premature close')) {
          log.error(err);
        }
      },
    );

    // Used to show wallet liveliness to the provider
    if (subjectType !== SubjectType.Internal) {
      this._notifyChainChangeForConnection({ engine }, origin);
    }
  }

  /**
   * A method for serving our CAIP provider over a given stream.
   *
   * @param {*} outStream - The stream to provide over.
   * @param {MessageSender | SnapSender} sender - The sender of the messages on this stream
   * @param {SubjectType} subjectType - The type of the sender, i.e. subject.
   */
  setupProviderConnectionCaip(outStream, sender, subjectType) {
    let origin;
    if (subjectType === SubjectType.Internal) {
      origin = ORIGIN_METAMASK;
    } else if (subjectType === SubjectType.Snap) {
      origin = sender.snapId;
    } else {
      origin = new URL(sender.url).origin;
    }

    if (sender.id && sender.id !== this.extension.runtime.id) {
      this.subjectMetadataController.addSubjectMetadata({
        origin,
        extensionId: sender.id,
        subjectType: SubjectType.Extension,
      });
    }

    let tabId;
    if (sender.tab && sender.tab.id) {
      tabId = sender.tab.id;
    }

    const engine = this.setupProviderEngineCaip({
      origin,
      sender,
      subjectType,
      tabId,
    });

    const dupeReqFilterStream = createDupeReqFilterStream();

    // setup connection
    const providerStream = createEngineStream({ engine });

    const connectionId = this.addConnection(origin, {
      tabId,
      apiType: API_TYPE.CAIP_MULTICHAIN,
      engine,
    });

    // solana account changed notifications
    // This delay is needed because it's possible for a dapp to not have listeners
    // setup in time right after a connection is established.
    // This can be resolved if we amend the caip standards to include a liveliness
    // handshake as part of the initial connection.
    setTimeout(
      () => this.notifySolanaAccountChangedForCurrentAccount(origin),
      500,
    );

    pipeline(
      outStream,
      dupeReqFilterStream,
      providerStream,
      outStream,
      (err) => {
        // handle any middleware cleanup
        engine.destroy();
        connectionId && this.removeConnection(origin, connectionId);
        // For context and todos related to the error message match, see https://github.com/MetaMask/metamask-extension/issues/26337
        if (err && !err.message?.match('Premature close')) {
          log.error(err);
        }
      },
    );
  }

  /**
   * Creates middleware hooks that are shared between the Eip1193 and Multichain engines.
   *
   * @private
   * @param {string} origin - The connection's origin string.
   * @returns {object} The shared hooks.
   */
  setupCommonMiddlewareHooks(origin) {
    return {
      // Miscellaneous
      addSubjectMetadata:
        this.subjectMetadataController.addSubjectMetadata.bind(
          this.subjectMetadataController,
        ),
      getProviderState: this.getProviderState.bind(this),
      handleWatchAssetRequest: this.handleWatchAssetRequest.bind(this),
      requestUserApproval:
        this.approvalController.addAndShowApprovalRequest.bind(
          this.approvalController,
        ),
      getCaveat: ({ target, caveatType }) => {
        try {
          return this.permissionController.getCaveat(
            origin,
            target,
            caveatType,
          );
        } catch (e) {
          if (e instanceof PermissionDoesNotExistError) {
            // suppress expected error in case that the origin
            // does not have the target permission yet
          } else {
            throw e;
          }
        }

        return undefined;
      },
      requestPermittedChainsPermissionIncrementalForOrigin: (options) =>
        requestPermittedChainsPermissionIncremental({
          ...options,
          origin,
          hooks: {
            requestPermissionsIncremental:
              this.permissionController.requestPermissionsIncremental.bind(
                this.permissionController,
              ),
            grantPermissionsIncremental:
              this.permissionController.grantPermissionsIncremental.bind(
                this.permissionController,
              ),
          },
        }),

      // Network configuration-related
      addNetwork: this.networkController.addNetwork.bind(
        this.networkController,
      ),
      updateNetwork: this.networkController.updateNetwork.bind(
        this.networkController,
      ),
      setActiveNetwork: async (networkClientId) => {
        // if the origin has the CAIP-25 permission
        // we set per dapp network selection state
        if (
          this.permissionController.hasPermission(
            origin,
            Caip25EndowmentPermissionName,
          )
        ) {
          this.selectedNetworkController.setNetworkClientIdForDomain(
            origin,
            networkClientId,
          );
        } else {
          await this.networkController.setActiveNetwork(networkClientId);
        }
      },
      getNetworkConfigurationByChainId:
        this.networkController.getNetworkConfigurationByChainId.bind(
          this.networkController,
        ),
      setTokenNetworkFilter: (chainId) => {
        const { tokenNetworkFilter } =
          this.preferencesController.getPreferences();
        if (chainId && Object.keys(tokenNetworkFilter).length === 1) {
          this.preferencesController.setPreference('tokenNetworkFilter', {
            [chainId]: true,
          });
        }
      },
<<<<<<< HEAD
      setEnabledNetworks: async (chainIds, namespace) => {
        this.networkOrderController.setEnabledNetworks(chainIds, namespace);
      },
      setEnabledNetworksMultichain: async (chainIds, namespace) => {
        this.networkOrderController.setEnabledNetworksMultichain(
          chainIds,
          namespace,
        );
=======
      setEnabledNetworks: (chainId) => {
        this.networkEnablementController.enableNetwork(chainId);
>>>>>>> e7c73e99
      },
      getEnabledNetworks: (namespace) => {
        return (
          this.networkEnablementController.state.enabledNetworkMap[namespace] ||
          {}
        );
      },
      getCurrentChainIdForDomain: (domain) => {
        const networkClientId =
          this.selectedNetworkController.getNetworkClientIdForDomain(domain);
        const { chainId } =
          this.networkController.getNetworkConfigurationByNetworkClientId(
            networkClientId,
          );
        return chainId;
      },

      // Web3 shim-related
      getWeb3ShimUsageState: this.alertController.getWeb3ShimUsageState.bind(
        this.alertController,
      ),
      setWeb3ShimUsageRecorded:
        this.alertController.setWeb3ShimUsageRecorded.bind(
          this.alertController,
        ),
      rejectApprovalRequestsForOrigin: () =>
        this.rejectOriginPendingApprovals(origin),
    };
  }

  /**
   * A method for creating an ethereum provider that is safely restricted for the requesting subject.
   *
   * @param {object} options - Provider engine options
   * @param {string} options.origin - The origin of the sender
   * @param {MessageSender | SnapSender} options.sender - The sender object.
   * @param {string} options.subjectType - The type of the sender subject.
   * @param {tabId} [options.tabId] - The tab ID of the sender - if the sender is within a tab
   * @param {mainFrameOrigin} [options.mainFrameOrigin] - The origin of the main frame if the sender is an iframe
   */
  setupProviderEngineEip1193({
    origin,
    subjectType,
    sender,
    tabId,
    mainFrameOrigin,
  }) {
    const engine = new JsonRpcEngine();

    // Append origin to each request
    engine.push(createOriginMiddleware({ origin }));

    // Append mainFrameOrigin to each request if present
    if (mainFrameOrigin) {
      engine.push(createMainFrameOriginMiddleware({ mainFrameOrigin }));
    }

    // Append selectedNetworkClientId to each request
    engine.push(createSelectedNetworkMiddleware(this.controllerMessenger));

    // If the origin is not in the selectedNetworkController's `domains` state
    // when the provider engine is created, the selectedNetworkController will
    // fetch the globally selected networkClient from the networkController and wrap
    // it in a proxy which can be switched to use its own state if/when the origin
    // is added to the `domains` state
    const proxyClient =
      this.selectedNetworkController.getProviderAndBlockTracker(origin);

    // We create the filter and subscription manager middleware now, but they will
    // be inserted into the engine later.
    const filterMiddleware = createFilterMiddleware(proxyClient);
    const subscriptionManager = createSubscriptionManager(proxyClient);
    subscriptionManager.events.on('notification', (message) =>
      engine.emit('notification', message),
    );

    // Append tabId to each request if it exists
    if (tabId) {
      engine.push(createTabIdMiddleware({ tabId }));
    }

    engine.push(createLoggerMiddleware({ origin }));
    engine.push(this.permissionLogController.createMiddleware());

    engine.push(createTracingMiddleware());

    engine.push(
      createOriginThrottlingMiddleware({
        getThrottledOriginState:
          this.appStateController.getThrottledOriginState.bind(
            this.appStateController,
          ),
        updateThrottledOriginState:
          this.appStateController.updateThrottledOriginState.bind(
            this.appStateController,
          ),
      }),
    );

    engine.push(
      createPPOMMiddleware(
        this.ppomController,
        this.preferencesController,
        this.networkController,
        this.appStateController,
        this.accountsController,
        this.updateSecurityAlertResponse.bind(this),
        this.getSecurityAlertsConfig.bind(this),
      ),
    );

    engine.push(
      createTrustSignalsMiddleware(
        this.networkController,
        this.appStateController,
        this.phishingController,
        this.preferencesController,
        this.getPermittedAccounts.bind(this),
      ),
    );

    engine.push(
      createRPCMethodTrackingMiddleware({
        getAccountType: this.getAccountType.bind(this),
        getDeviceModel: this.getDeviceModel.bind(this),
        getHDEntropyIndex: this.getHDEntropyIndex.bind(this),
        getHardwareTypeForMetric: this.getHardwareTypeForMetric.bind(this),
        snapAndHardwareMessenger: this.controllerMessenger.getRestricted({
          name: 'SnapAndHardwareMessenger',
          allowedActions: [
            'KeyringController:getKeyringForAccount',
            'SnapController:get',
            'AccountsController:getSelectedAccount',
          ],
        }),
        appStateController: this.appStateController,
        metaMetricsController: this.metaMetricsController,
      }),
    );

    engine.push(createUnsupportedMethodMiddleware());

    if (subjectType === SubjectType.Snap && isSnapPreinstalled(origin)) {
      engine.push(
        createPreinstalledSnapsMiddleware({
          getPermissions: this.permissionController.getPermissions.bind(
            this.permissionController,
            origin,
          ),
          getAllEvmAccounts: () =>
            this.controllerMessenger
              .call('AccountsController:listAccounts')
              .map((account) => account.address),
          grantPermissions: (approvedPermissions) =>
            this.controllerMessenger.call(
              'PermissionController:grantPermissions',
              { approvedPermissions, subject: { origin } },
            ),
        }),
      );
    }

    // Legacy RPC method that needs to be implemented _ahead of_ the permission
    // middleware.
    engine.push(
      createEthAccountsMethodMiddleware({
        getAccounts: this.getPermittedAccounts.bind(this, origin),
      }),
    );

    if (subjectType !== SubjectType.Internal) {
      engine.push(
        this.permissionController.createPermissionMiddleware({
          origin,
        }),
      );

      // Add Hyperliquid permission monitoring middleware
      engine.push(
        createHyperliquidReferralMiddleware(
          this.handleHyperliquidReferral.bind(this),
        ),
      );
    }

    if (subjectType === SubjectType.Website) {
      engine.push(
        createOnboardingMiddleware({
          location: sender.url,
          registerOnboarding: this.onboardingController.registerOnboarding,
        }),
      );
    }

    // EVM requests and eth permissions should not be passed to non-EVM accounts
    // this middleware intercepts these requests and returns an error.
    engine.push(
      createEvmMethodsToNonEvmAccountReqFilterMiddleware({
        messenger: this.controllerMessenger.getRestricted({
          name: 'EvmMethodsToNonEvmAccountFilterMessenger',
          allowedActions: ['AccountsController:getSelectedAccount'],
        }),
      }),
    );

    // Unrestricted/permissionless RPC method implementations.
    // They must nevertheless be placed _behind_ the permission middleware.
    engine.push(
      createEip1193MethodMiddleware({
        subjectType,
        ...this.setupCommonMiddlewareHooks(origin),

        // Miscellaneous
        metamaskState: this.getState(),
        sendMetrics: this.metaMetricsController.trackEvent.bind(
          this.metaMetricsController,
        ),

        // Permission-related
        getAccounts: this.getPermittedAccounts.bind(this, origin),
        getCaip25PermissionFromLegacyPermissionsForOrigin: (
          requestedPermissions,
        ) => getCaip25PermissionFromLegacyPermissions(requestedPermissions),
        getPermissionsForOrigin: this.permissionController.getPermissions.bind(
          this.permissionController,
          origin,
        ),

        requestPermissionsForOrigin: (requestedPermissions) =>
          this.permissionController.requestPermissions(
            { origin },
            requestedPermissions,
            {
              metadata: {
                isEip1193Request: true,
              },
            },
          ),
        revokePermissionsForOrigin: (permissionKeys) => {
          try {
            this.permissionController.revokePermissions({
              [origin]: permissionKeys,
            });
          } catch (e) {
            // we dont want to handle errors here because
            // the revokePermissions api method should just
            // return `null` if the permissions were not
            // successfully revoked or if the permissions
            // for the origin do not exist
            console.log(e);
          }
        },

        updateCaveat: this.permissionController.updateCaveat.bind(
          this.permissionController,
          origin,
        ),
        hasApprovalRequestsForOrigin: () =>
          this.approvalController.has({ origin }),
      }),
    );

    engine.push(
      createSnapsMethodMiddleware(subjectType === SubjectType.Snap, {
        clearSnapState: this.controllerMessenger.call.bind(
          this.controllerMessenger,
          'SnapController:clearSnapState',
          origin,
        ),
        getUnlockPromise: this.controllerMessenger.call.bind(
          this.controllerMessenger,
          'AppStateController:getUnlockPromise',
        ),
        getSnaps: this.controllerMessenger.call.bind(
          this.controllerMessenger,
          'SnapController:getPermitted',
          origin,
        ),
        requestPermissions: async (requestedPermissions) =>
          await this.permissionController.requestPermissions(
            { origin },
            requestedPermissions,
          ),
        getPermissions: this.permissionController.getPermissions.bind(
          this.permissionController,
          origin,
        ),
        getSnapFile: this.controllerMessenger.call.bind(
          this.controllerMessenger,
          'SnapController:getFile',
          origin,
        ),
        getSnapState: this.controllerMessenger.call.bind(
          this.controllerMessenger,
          'SnapController:getSnapState',
          origin,
        ),
        updateSnapState: this.controllerMessenger.call.bind(
          this.controllerMessenger,
          'SnapController:updateSnapState',
          origin,
        ),
        installSnaps: this.controllerMessenger.call.bind(
          this.controllerMessenger,
          'SnapController:install',
          origin,
        ),
        invokeSnap: this.permissionController.executeRestrictedMethod.bind(
          this.permissionController,
          origin,
          RestrictedMethods.wallet_snap,
        ),
        getIsLocked: () => {
          const { isUnlocked } = this.controllerMessenger.call(
            'KeyringController:getState',
          );

          return !isUnlocked;
        },
        getIsActive: () => {
          return this._isClientOpen;
        },
        getInterfaceState: (...args) =>
          this.controllerMessenger.call(
            'SnapInterfaceController:getInterface',
            origin,
            ...args,
          ).state,
        getInterfaceContext: (...args) =>
          this.controllerMessenger.call(
            'SnapInterfaceController:getInterface',
            origin,
            ...args,
          ).context,
        createInterface: this.controllerMessenger.call.bind(
          this.controllerMessenger,
          'SnapInterfaceController:createInterface',
          origin,
        ),
        updateInterface: this.controllerMessenger.call.bind(
          this.controllerMessenger,
          'SnapInterfaceController:updateInterface',
          origin,
        ),
        resolveInterface: this.controllerMessenger.call.bind(
          this.controllerMessenger,
          'SnapInterfaceController:resolveInterface',
          origin,
        ),
        getSnap: this.controllerMessenger.call.bind(
          this.controllerMessenger,
          'SnapController:get',
        ),
        trackError: (error) => {
          // `captureException` imported from `@sentry/browser` does not seem to
          // work in E2E tests. This is a workaround which works in both E2E
          // tests and production.
          return global.sentry?.captureException?.(error);
        },
        trackEvent: this.metaMetricsController.trackEvent.bind(
          this.metaMetricsController,
        ),
        getAllSnaps: this.controllerMessenger.call.bind(
          this.controllerMessenger,
          'SnapController:getAll',
        ),
        openWebSocket: this.controllerMessenger.call.bind(
          this.controllerMessenger,
          'WebSocketService:open',
          origin,
        ),
        closeWebSocket: this.controllerMessenger.call.bind(
          this.controllerMessenger,
          'WebSocketService:close',
          origin,
        ),
        getWebSockets: this.controllerMessenger.call.bind(
          this.controllerMessenger,
          'WebSocketService:getAll',
          origin,
        ),
        sendWebSocketMessage: this.controllerMessenger.call.bind(
          this.controllerMessenger,
          'WebSocketService:sendMessage',
          origin,
        ),
        getCurrencyRate: (currency) => {
          const rate = this.multichainRatesController.state.rates[currency];
          const { fiatCurrency } = this.multichainRatesController.state;

          if (!rate) {
            return undefined;
          }

          return {
            ...rate,
            currency: fiatCurrency,
          };
        },
        getEntropySources: () => {
          /**
           * @type {KeyringController['state']}
           */
          const state = this.controllerMessenger.call(
            'KeyringController:getState',
          );

          return state.keyrings
            .map((keyring, index) => {
              if (keyring.type === KeyringTypes.hd) {
                return {
                  id: keyring.metadata.id,
                  name: keyring.metadata.name,
                  type: 'mnemonic',
                  primary: index === 0,
                };
              }

              return null;
            })
            .filter(Boolean);
        },
        hasPermission: this.permissionController.hasPermission.bind(
          this.permissionController,
          origin,
        ),
        scheduleBackgroundEvent: (event) =>
          this.controllerMessenger.call('CronjobController:schedule', {
            ...event,
            snapId: origin,
          }),
        cancelBackgroundEvent: this.controllerMessenger.call.bind(
          this.controllerMessenger,
          'CronjobController:cancel',
          origin,
        ),
        getBackgroundEvents: this.controllerMessenger.call.bind(
          this.controllerMessenger,
          'CronjobController:get',
          origin,
        ),
        getNetworkConfigurationByChainId: this.controllerMessenger.call.bind(
          this.controllerMessenger,
          'NetworkController:getNetworkConfigurationByChainId',
        ),
        getNetworkClientById: this.controllerMessenger.call.bind(
          this.controllerMessenger,
          'NetworkController:getNetworkClientById',
        ),
        startTrace: (options) => {
          // We intentionally strip out `_isStandaloneSpan` since it can be undefined
          // eslint-disable-next-line no-unused-vars
          const { _isStandaloneSpan, ...result } = trace(options);
          return result;
        },
        endTrace,
        ///: BEGIN:ONLY_INCLUDE_IF(keyring-snaps)
        handleSnapRpcRequest: (args) =>
          this.handleSnapRequest({ ...args, origin }),
        getAllowedKeyringMethods: keyringSnapPermissionsBuilder(
          this.subjectMetadataController,
          origin,
        ),
        ///: END:ONLY_INCLUDE_IF
      }),
    );

    engine.push(filterMiddleware);
    engine.push(subscriptionManager.middleware);

    engine.push(this.metamaskMiddleware);

    engine.push(this.eip5792Middleware);

    engine.push(providerAsMiddleware(proxyClient.provider));

    return engine;
  }

  /**
   * A method for creating a CAIP Multichain provider that is safely restricted for the requesting subject.
   *
   * @param {object} options - Provider engine options
   * @param {string} options.origin - The origin of the sender
   * @param {MessageSender | SnapSender} options.sender - The sender object.
   * @param {string} options.subjectType - The type of the sender subject.
   * @param {tabId} [options.tabId] - The tab ID of the sender - if the sender is within a tab
   */
  setupProviderEngineCaip({ origin, sender, subjectType, tabId }) {
    const engine = new JsonRpcEngine();

    // Append origin to each request
    engine.push(createOriginMiddleware({ origin }));

    // Append tabId to each request if it exists
    if (tabId) {
      engine.push(createTabIdMiddleware({ tabId }));
    }

    engine.push(createLoggerMiddleware({ origin }));

    engine.push((req, _res, next, end) => {
      if (
        ![
          MESSAGE_TYPE.WALLET_CREATE_SESSION,
          MESSAGE_TYPE.WALLET_INVOKE_METHOD,
          MESSAGE_TYPE.WALLET_GET_SESSION,
          MESSAGE_TYPE.WALLET_REVOKE_SESSION,
        ].includes(req.method)
      ) {
        return end(rpcErrors.methodNotFound({ data: { method: req.method } }));
      }
      return next();
    });

    engine.push(
      createRPCMethodTrackingMiddleware({
        getAccountType: this.getAccountType.bind(this),
        getDeviceModel: this.getDeviceModel.bind(this),
        getHDEntropyIndex: this.getHDEntropyIndex.bind(this),
        getHardwareTypeForMetric: this.getHardwareTypeForMetric.bind(this),
        snapAndHardwareMessenger: this.controllerMessenger.getRestricted({
          name: 'SnapAndHardwareMessenger',
          allowedActions: [
            'KeyringController:getKeyringForAccount',
            'SnapController:get',
            'AccountsController:getSelectedAccount',
          ],
        }),
        appStateController: this.appStateController,
        metaMetricsController: this.metaMetricsController,
      }),
    );

    engine.push(multichainMethodCallValidatorMiddleware);
    const middlewareMaker = makeMethodMiddlewareMaker([
      walletRevokeSession,
      walletGetSession,
      walletInvokeMethod,
      walletCreateSession,
    ]);

    engine.push(
      middlewareMaker({
        findNetworkClientIdByChainId:
          this.networkController.findNetworkClientIdByChainId.bind(
            this.networkController,
          ),
        listAccounts: this.accountsController.listAccounts.bind(
          this.accountsController,
        ),
        requestPermissionsForOrigin: (requestedPermissions, options = {}) =>
          this.permissionController.requestPermissions(
            { origin },
            requestedPermissions,
            options,
          ),
        getCaveatForOrigin: this.permissionController.getCaveat.bind(
          this.permissionController,
          origin,
        ),
        updateCaveat: this.permissionController.updateCaveat.bind(
          this.permissionController,
          origin,
        ),
        getSelectedNetworkClientId: () =>
          this.networkController.state.selectedNetworkClientId,
        revokePermissionForOrigin:
          this.permissionController.revokePermission.bind(
            this.permissionController,
            origin,
          ),
        getNonEvmSupportedMethods: this.getNonEvmSupportedMethods.bind(this),
        isNonEvmScopeSupported: this.controllerMessenger.call.bind(
          this.controllerMessenger,
          'MultichainRouter:isSupportedScope',
        ),
        handleNonEvmRequestForOrigin: (params) =>
          this.controllerMessenger.call('MultichainRouter:handleRequest', {
            ...params,
            origin,
          }),
        getNonEvmAccountAddresses: this.controllerMessenger.call.bind(
          this.controllerMessenger,
          'MultichainRouter:getSupportedAccounts',
        ),
        trackSessionCreatedEvent: (approvedCaip25CaveatValue) =>
          this.metaMetricsController.trackEvent({
            event: MetaMetricsEventName.PermissionsRequested,
            properties: {
              api_source: MetaMetricsRequestedThrough.MultichainApi,
              method: MESSAGE_TYPE.WALLET_CREATE_SESSION,
              chain_id_list: getAllScopesFromCaip25CaveatValue(
                approvedCaip25CaveatValue,
              ),
            },
          }),
      }),
    );

    engine.push(
      createUnsupportedMethodMiddleware(
        new Set([
          ...UNSUPPORTED_RPC_METHODS,
          'eth_requestAccounts',
          'eth_accounts',
        ]),
      ),
    );

    if (subjectType === SubjectType.Website) {
      engine.push(
        createOnboardingMiddleware({
          location: sender.url,
          registerOnboarding: this.onboardingController.registerOnboarding,
        }),
      );
    }

    engine.push(
      createMultichainMethodMiddleware({
        subjectType,
        ...this.setupCommonMiddlewareHooks(origin),
      }),
    );
    engine.push(this.metamaskMiddleware);

    engine.push(this.eip5792Middleware);

    try {
      const caip25Caveat = this.permissionController.getCaveat(
        origin,
        Caip25EndowmentPermissionName,
        Caip25CaveatType,
      );

      // add new notification subscriptions for changed authorizations
      const sessionScopes = getSessionScopes(caip25Caveat.value, {
        getNonEvmSupportedMethods: this.getNonEvmSupportedMethods.bind(this),
      });

      // if the eth_subscription notification is in the scope and eth_subscribe is in the methods
      // then get the subscriptionManager going for that scope
      Object.entries(sessionScopes).forEach(([scope, scopeObject]) => {
        if (
          scopeObject.notifications.includes('eth_subscription') &&
          scopeObject.methods.includes('eth_subscribe')
        ) {
          this.addMultichainApiEthSubscriptionMiddleware({
            scope,
            origin,
            tabId,
          });
        }
      });
    } catch (err) {
      // noop
    }

    this.multichainSubscriptionManager.on(
      'notification',
      (targetOrigin, targetTabId, message) => {
        if (origin === targetOrigin && tabId === targetTabId) {
          engine.emit('notification', message);
        }
      },
    );

    engine.push(
      this.multichainMiddlewareManager.generateMultichainMiddlewareForOriginAndTabId(
        origin,
        tabId,
      ),
    );

    engine.push(async (req, res, _next, end) => {
      const { provider } = this.networkController.getNetworkClientById(
        req.networkClientId,
      );
      res.result = await provider.request(req);
      return end();
    });

    return engine;
  }

  /**
   * TODO:LegacyProvider: Delete
   * A method for providing our public config info over a stream.
   * This includes info we like to be synchronous if possible, like
   * the current selected account, and network ID.
   *
   * Since synchronous methods have been deprecated in web3,
   * this is a good candidate for deprecation.
   *
   * @param {*} outStream - The stream to provide public config over.
   */
  setupPublicConfig(outStream) {
    const configStream = storeAsStream(this.publicConfigStore);

    pipeline(configStream, outStream, (err) => {
      configStream.destroy();
      // For context and todos related to the error message match, see https://github.com/MetaMask/metamask-extension/issues/26337
      if (err && !err.message?.match('Premature close')) {
        log.error(err);
      }
    });
  }

  /**
   * Adds a reference to a connection by origin. Ignores the 'metamask' origin.
   * Caller must ensure that the returned id is stored such that the reference
   * can be deleted later.
   *
   * @param {string} origin - The connection's origin string.
   * @param {object} options - Data associated with the connection
   * @param {object} options.engine - The connection's JSON Rpc Engine
   * @param {number} options.tabId - The tabId for the connection
   * @param {API_TYPE} options.apiType - The API type for the connection
   * @returns {string} The connection's id (so that it can be deleted later)
   */
  addConnection(origin, { tabId, apiType, engine }) {
    if (origin === ORIGIN_METAMASK) {
      return null;
    }

    if (!this.connections[origin]) {
      this.connections[origin] = {};
    }

    const id = nanoid();
    this.connections[origin][id] = {
      tabId,
      apiType,
      engine,
    };

    return id;
  }

  /**
   * Deletes a reference to a connection, by origin and id.
   * Ignores unknown origins.
   *
   * @param {string} origin - The connection's origin string.
   * @param {string} id - The connection's id, as returned from addConnection.
   */
  removeConnection(origin, id) {
    const connections = this.connections[origin];
    if (!connections) {
      return;
    }

    delete connections[id];

    if (Object.keys(connections).length === 0) {
      delete this.connections[origin];
    }
  }

  /**
   * Closes all connections for the given origin, and removes the references
   * to them.
   * Ignores unknown origins.
   *
   * @param {string} origin - The origin string.
   */
  removeAllConnections(origin) {
    const connections = this.connections[origin];
    if (!connections) {
      return;
    }

    Object.keys(connections).forEach((id) => {
      this.removeConnection(origin, id);
    });
  }

  /**
   * Causes the RPC engines associated with the connections to the given origin
   * to emit a notification event with the given payload.
   *
   * The caller is responsible for ensuring that only permitted notifications
   * are sent.
   *
   * Ignores unknown origins.
   *
   * @param {string} origin - The connection's origin string.
   * @param {unknown} payload - The event payload.
   * @param apiType
   */
  notifyConnections(origin, payload, apiType) {
    const connections = this.connections[origin];
    if (connections) {
      Object.values(connections).forEach((conn) => {
        if (apiType && conn.apiType !== apiType) {
          return;
        }
        if (conn.engine) {
          conn.engine.emit('notification', payload);
        }
      });
    }
  }

  /**
   * Causes the RPC engines associated with all connections to emit a
   * notification event with the given payload.
   *
   * If the "payload" parameter is a function, the payload for each connection
   * will be the return value of that function called with the connection's
   * origin.
   *
   * The caller is responsible for ensuring that only permitted notifications
   * are sent.
   *
   * @param {unknown} payload - The event payload, or payload getter function.
   * @param apiType
   */
  notifyAllConnections(payload, apiType) {
    const getPayload =
      typeof payload === 'function'
        ? (origin) => payload(origin)
        : () => payload;

    Object.keys(this.connections).forEach((origin) => {
      Object.values(this.connections[origin]).forEach(async (conn) => {
        if (apiType && conn.apiType !== apiType) {
          return;
        }
        try {
          this.notifyConnection(conn, await getPayload(origin));
        } catch (err) {
          console.error(err);
        }
      });
    });
  }

  /**
   * Causes the RPC engine for passed connection to emit a
   * notification event with the given payload.
   *
   * The caller is responsible for ensuring that only permitted notifications
   * are sent.
   *
   * @param {object} connection - Data associated with the connection
   * @param {object} connection.engine - The connection's JSON Rpc Engine
   * @param {unknown} payload - The event payload
   */
  notifyConnection(connection, payload) {
    try {
      if (connection.engine) {
        connection.engine.emit('notification', payload);
      }
    } catch (err) {
      console.error(err);
    }
  }

  // handlers

  /**
   * Handle a KeyringController update
   *
   * @param {object} state - the KC state
   * @returns {Promise<void>}
   * @private
   */
  async _onKeyringControllerUpdate(state) {
    const { keyrings } = state;

    // The accounts tracker only supports EVM addresses and the keyring
    // controller may pass non-EVM addresses, so we filter them out
    const addresses = keyrings
      .reduce((acc, { accounts }) => acc.concat(accounts), [])
      .filter(isEthAddress);

    if (!addresses.length) {
      return;
    }

    this.accountTrackerController.syncWithAddresses(addresses);
  }

  /**
   * Handle global application unlock.
   */
  _onUnlock() {
    this.unMarkPasswordForgotten();

    // In the current implementation, this handler is triggered by a
    // KeyringController event. Other controllers subscribe to the 'unlock'
    // event of the MetaMaskController itself.
    this.emit('unlock');
  }

  /**
   * Handle global application lock.
   */
  _onLock() {
    // In the current implementation, this handler is triggered by a
    // KeyringController event. Other controllers subscribe to the 'lock'
    // event of the MetaMaskController itself.
    this.emit('lock');
  }

  /**
   * Handle memory state updates.
   * - Ensure isClientOpenAndUnlocked is updated
   * - Notifies all connections with the new provider network state
   *   - The external providers handle diffing the state
   *
   * @param newState
   */
  _onStateUpdate(newState) {
    this.isClientOpenAndUnlocked = newState.isUnlocked && this._isClientOpen;
    this._notifyChainChange();
  }

  /**
   * Execute side effects of a removed account.
   *
   * @param {string} address - The address of the account to remove.
   */
  _onAccountRemoved(address) {
    // Remove all associated permissions
    this.removeAllAccountPermissions(address);
  }

  // misc

  /**
   * A method for emitting the full MetaMask state to all registered listeners.
   *
   * @private
   */
  privateSendUpdate() {
    this.emit('update', this.getState());
  }

  /**
   * @returns {boolean} Whether the extension is unlocked.
   */
  isUnlocked() {
    return this.keyringController.state.isUnlocked;
  }

  //=============================================================================
  // MISCELLANEOUS
  //=============================================================================

  getExternalPendingTransactions(address) {
    return this.smartTransactionsController.getTransactions({
      addressFrom: address,
      status: 'pending',
    });
  }

  /**
   * The chain list is fetched live at runtime, falling back to a cache.
   * This preseeds the cache at startup with a static list provided at build.
   */
  async initializeChainlist() {
    const cacheKey = `cachedFetch:${CHAIN_SPEC_URL}`;
    const { cachedResponse } = (await getStorageItem(cacheKey)) || {};
    if (cachedResponse) {
      // Also initialize the known domains when we have chain data cached
      await initializeRpcProviderDomains();
      return;
    }
    await setStorageItem(cacheKey, {
      cachedResponse: rawChainData(),
      // Cached value is immediately invalidated
      cachedTime: 0,
    });
    // Initialize domains after setting the chainlist cache
    await initializeRpcProviderDomains();
  }

  /**
   * Returns the nonce that will be associated with a transaction once approved
   *
   * @param {string} address - The hex string address for the transaction
   * @param networkClientId - The networkClientId to get the nonce lock with
   * @returns {Promise<number>}
   */
  async getPendingNonce(address, networkClientId) {
    const { nonceDetails, releaseLock } = await this.txController.getNonceLock(
      address,
      networkClientId,
    );

    const pendingNonce = nonceDetails.params.highestSuggested;

    releaseLock();
    return pendingNonce;
  }

  /**
   * Returns the next nonce according to the nonce-tracker
   *
   * @param {string} address - The hex string address for the transaction
   * @param networkClientId - The networkClientId to get the nonce lock with
   * @returns {Promise<number>}
   */
  async getNextNonce(address, networkClientId) {
    const nonceLock = await this.txController.getNonceLock(
      address,
      networkClientId,
    );
    nonceLock.releaseLock();
    return nonceLock.nextNonce;
  }

  /**
   * Throw an artificial error in a timeout handler for testing purposes.
   *
   * @param message - The error message.
   * @deprecated This is only meant to facilitate manual and E2E testing. We should not
   * use this for handling errors.
   */
  throwTestError(message) {
    setTimeout(() => {
      const error = new Error(message);
      error.name = 'TestError';
      throw error;
    });
  }

  /**
   * Capture an artificial error in a timeout handler for testing purposes.
   *
   * @param message - The error message.
   * @deprecated This is only meant to facilitate manual and E2E tests testing. We should not
   * use this for handling errors.
   */
  captureTestError(message) {
    setTimeout(() => {
      const error = new Error(message);
      error.name = 'TestError';
      captureException(error);
    });
  }

  getTransactionMetricsRequest() {
    const controllerActions = {
      // Metametrics Actions
      createEventFragment: this.controllerMessenger.call.bind(
        this.controllerMessenger,
        'MetaMetricsController:createEventFragment',
      ),
      finalizeEventFragment: this.controllerMessenger.call.bind(
        this.controllerMessenger,
        'MetaMetricsController:finalizeEventFragment',
      ),
      getEventFragmentById: this.controllerMessenger.call.bind(
        this.controllerMessenger,
        'MetaMetricsController:getEventFragmentById',
      ),
      getParticipateInMetrics: () =>
        this.controllerMessenger.call('MetaMetricsController:getState')
          .participateInMetaMetrics,
      trackEvent: this.controllerMessenger.call.bind(
        this.controllerMessenger,
        'MetaMetricsController:trackEvent',
      ),
      updateEventFragment: this.controllerMessenger.call.bind(
        this.controllerMessenger,
        'MetaMetricsController:updateEventFragment',
      ),
      // Other dependencies
      getAccountBalance: (account, chainId) =>
        this.accountTrackerController.state.accountsByChainId?.[chainId]?.[
          account
        ]?.balance,
      getAccountType: this.getAccountType.bind(this),
      getDeviceModel: this.getDeviceModel.bind(this),
      getHardwareTypeForMetric: this.getHardwareTypeForMetric.bind(this),
      getEIP1559GasFeeEstimates: (...args) =>
        this.gasFeeController.fetchGasFeeEstimates(...args),
      getSelectedAddress: () =>
        this.accountsController.getSelectedAccount().address,
      getTokenStandardAndDetails: this.getTokenStandardAndDetails.bind(this),
      getTransaction: (id) =>
        this.txController.state.transactions.find((tx) => tx.id === id),
      getIsSmartTransaction: (chainId) => {
        return getIsSmartTransaction(this._getMetaMaskState(), chainId);
      },
      getSmartTransactionByMinedTxHash: (txHash) => {
        return this.smartTransactionsController.getSmartTransactionByMinedTxHash(
          txHash,
        );
      },
      getMethodData: (data) => {
        if (!data) {
          return null;
        }
        const { knownMethodData, use4ByteResolution } =
          this.preferencesController.state;
        const prefixedData = addHexPrefix(data);
        return getMethodDataName(
          knownMethodData,
          use4ByteResolution,
          prefixedData,
          this.preferencesController.addKnownMethodData.bind(
            this.preferencesController,
          ),
          this.provider,
        );
      },
      getIsConfirmationAdvancedDetailsOpen: () => {
        return this.preferencesController.state.preferences
          .showConfirmationAdvancedDetails;
      },
      getHDEntropyIndex: this.getHDEntropyIndex.bind(this),
      getNetworkRpcUrl: (chainId) => {
        // TODO: Move to @metamask/network-controller
        try {
          const networkClientId =
            this.networkController.findNetworkClientIdByChainId(chainId);
          const networkConfig =
            this.networkController.getNetworkConfigurationByNetworkClientId(
              networkClientId,
            );

          // Try direct rpcUrl property first
          if (networkConfig.rpcUrl) {
            return networkConfig.rpcUrl;
          }

          // Try rpcEndpoints array
          if (networkConfig.rpcEndpoints?.length > 0) {
            const defaultEndpointIndex =
              networkConfig.defaultRpcEndpointIndex || 0;
            return (
              networkConfig.rpcEndpoints[defaultEndpointIndex]?.url ||
              networkConfig.rpcEndpoints[0].url
            );
          }

          return 'unknown';
        } catch (error) {
          console.error('Error getting RPC URL:', error);
          return 'unknown';
        }
      },
    };

    return {
      ...controllerActions,
      snapAndHardwareMessenger: this.controllerMessenger.getRestricted({
        name: 'SnapAndHardwareMessenger',
        allowedActions: [
          'KeyringController:getKeyringForAccount',
          'SnapController:get',
          'AccountsController:getSelectedAccount',
        ],
      }),
      provider: this.controllerMessenger.call(
        'NetworkController:getSelectedNetworkClient',
      )?.provider,
    };
  }

  updateAccountBalanceForTransactionNetwork(transactionMeta) {
    const {
      networkClientId,
      txParams: { from },
    } = transactionMeta;
    this.accountTrackerController.updateAccountByAddress({
      address: from,
      networkClientId,
    });
  }

  toggleExternalServices(useExternal) {
    this.preferencesController.toggleExternalServices(useExternal);
    this.tokenListController.updatePreventPollingOnNetworkRestart(!useExternal);
    if (useExternal) {
      this.tokenDetectionController.enable();
      this.gasFeeController.enableNonRPCGasFeeApis();
    } else {
      this.tokenDetectionController.disable();
      this.gasFeeController.disableNonRPCGasFeeApis();
    }
  }

  //=============================================================================
  // CONFIG
  //=============================================================================

  /**
   * Sets the Ledger Live preference to use for Ledger hardware wallet support
   *
   * @param keyring
   * @deprecated This method is deprecated and will be removed in the future.
   * Only webhid connections are supported in chrome and u2f in firefox.
   */
  async setLedgerTransportPreference(keyring) {
    const transportType = window.navigator.hid
      ? LedgerTransportTypes.webhid
      : LedgerTransportTypes.u2f;

    if (keyring?.updateTransportMethod) {
      return keyring.updateTransportMethod(transportType).catch((e) => {
        throw e;
      });
    }

    return undefined;
  }

  /**
   * A method for initializing storage the first time.
   *
   * @param {object} initState - The default state to initialize with.
   * @private
   */
  recordFirstTimeInfo(initState) {
    if (!('firstTimeInfo' in initState)) {
      const version = process.env.METAMASK_VERSION;
      initState.firstTimeInfo = {
        version,
        date: Date.now(),
      };
    }
  }

  // TODO: Replace isClientOpen methods with `controllerConnectionChanged` events.
  /* eslint-disable accessor-pairs */
  /**
   * A method for recording whether the MetaMask user interface is open or not.
   *
   * @param {boolean} open
   */
  set isClientOpen(open) {
    this._isClientOpen = open;

    // Notify Snaps that the client is open or closed.
    this.controllerMessenger.call('SnapController:setClientActive', open);
  }
  /* eslint-enable accessor-pairs */

  /**
   * A method that is called by the background when all instances of metamask are closed.
   * Currently used to stop controller polling.
   */
  onClientClosed() {
    try {
      this.gasFeeController.stopAllPolling();
      this.currencyRateController.stopAllPolling();
      this.tokenRatesController.stopAllPolling();
      this.tokenDetectionController.stopAllPolling();
      this.tokenListController.stopAllPolling();
      this.tokenBalancesController.stopAllPolling();
      this.appStateController.clearPollingTokens();
      this.accountTrackerController.stopAllPolling();
      this.deFiPositionsController.stopAllPolling();
    } catch (error) {
      console.error(error);
    }
  }

  /**
   * A method that is called by the background when a particular environment type is closed (fullscreen, popup, notification).
   * Currently used to stop polling controllers for only that environement type
   *
   * @param environmentType
   */
  onEnvironmentTypeClosed(environmentType) {
    const appStatePollingTokenType =
      POLLING_TOKEN_ENVIRONMENT_TYPES[environmentType];
    const pollingTokensToDisconnect =
      this.appStateController.state[appStatePollingTokenType];
    pollingTokensToDisconnect.forEach((pollingToken) => {
      // We don't know which controller the token is associated with, so try them all.
      // Consider storing the tokens per controller in state instead.
      this.gasFeeController.stopPollingByPollingToken(pollingToken);
      this.currencyRateController.stopPollingByPollingToken(pollingToken);
      this.tokenRatesController.stopPollingByPollingToken(pollingToken);
      this.tokenDetectionController.stopPollingByPollingToken(pollingToken);
      this.tokenListController.stopPollingByPollingToken(pollingToken);
      this.tokenBalancesController.stopPollingByPollingToken(pollingToken);
      this.accountTrackerController.stopPollingByPollingToken(pollingToken);
      this.appStateController.removePollingToken(
        pollingToken,
        appStatePollingTokenType,
      );
    });
  }

  /**
   * Adds a domain to the PhishingController safelist
   *
   * @param {string} origin - the domain to safelist
   */
  safelistPhishingDomain(origin) {
    const isFirefox = getPlatform() === PLATFORM_FIREFOX;
    if (!isFirefox) {
      this.metaMetricsController.trackEvent(
        {
          category: MetaMetricsEventCategory.Phishing,
          event: MetaMetricsEventName.ProceedAnywayClicked,
          properties: {
            url: origin,
            referrer: {
              url: origin,
            },
          },
        },
        {
          excludeMetaMetricsId: true,
        },
      );
    }

    return this.phishingController.bypass(origin);
  }

  async backToSafetyPhishingWarning() {
    const portfolioBaseURL = process.env.PORTFOLIO_URL;
    const portfolioURL = `${portfolioBaseURL}/?metamaskEntry=phishing_page_portfolio_button`;

    this.metaMetricsController.trackEvent({
      category: MetaMetricsEventCategory.Navigation,
      event: MetaMetricsEventName.PortfolioLinkClicked,
      properties: {
        location: 'phishing_page',
        text: 'Back to safety',
      },
    });

    await this.platform.switchToAnotherURL(undefined, portfolioURL);
  }

  /**
   * Locks MetaMask
   *
   * @param {object} options - The options for setting the locked state.
   * @param {boolean} options.skipSeedlessOperationLock - If true, the seedless operation mutex will not be locked.
   */
  async setLocked(options = { skipSeedlessOperationLock: false }) {
    const { skipSeedlessOperationLock } = options;
    const isSocialLoginFlow = this.onboardingController.getIsSocialLoginFlow();

    let releaseLock;
    if (isSocialLoginFlow && !skipSeedlessOperationLock) {
      releaseLock = await this.seedlessOperationMutex.acquire();
    }

    try {
      if (isSocialLoginFlow) {
        await this.seedlessOnboardingController.setLocked();
      }
      await this.keyringController.setLocked();
    } catch (error) {
      log.error('Error setting locked state', error);
      throw error;
    } finally {
      if (releaseLock) {
        releaseLock();
      }
    }
  }

  removePermissionsFor = (subjects) => {
    try {
      this.permissionController.revokePermissions(subjects);
    } catch (exp) {
      if (!(exp instanceof PermissionsRequestNotFoundError)) {
        throw exp;
      }
    }
  };

  updateCaveat = (origin, target, caveatType, caveatValue) => {
    try {
      this.controllerMessenger.call(
        'PermissionController:updateCaveat',
        origin,
        target,
        caveatType,
        caveatValue,
      );
    } catch (exp) {
      if (!(exp instanceof PermissionsRequestNotFoundError)) {
        throw exp;
      }
    }
  };

  updateNetworksList = (chainIds) => {
    try {
      this.networkOrderController.updateNetworksList(chainIds);
    } catch (err) {
      log.error(err.message);
      throw err;
    }
  };

  updateAccountsList = (pinnedAccountList) => {
    try {
      this.accountOrderController.updateAccountsList(pinnedAccountList);
    } catch (err) {
      log.error(err.message);
      throw err;
    }
  };

<<<<<<< HEAD
  setEnabledNetworks = async (chainIds, networkId) => {
=======
  setEnabledNetworks = (chainId) => {
>>>>>>> e7c73e99
    try {
      this.networkEnablementController.enableNetwork(chainId);
    } catch (err) {
      log.error(err.message);
      throw err;
    }

    await this.lookupSelectedNetworks();
  };

<<<<<<< HEAD
  setEnabledNetworksMultichain = async (chainIds, namespace) => {
=======
  setEnabledAllPopularNetworks = () => {
>>>>>>> e7c73e99
    try {
      this.networkEnablementController.enableAllPopularNetworks();
    } catch (err) {
      log.error(err.message);
      throw err;
    }

    await this.lookupSelectedNetworks();
  };

  updateHiddenAccountsList = (hiddenAccountList) => {
    try {
      this.accountOrderController.updateHiddenAccountsList(hiddenAccountList);
    } catch (err) {
      log.error(err.message);
      throw err;
    }
  };

  rejectPermissionsRequest = (requestId) => {
    try {
      this.permissionController.rejectPermissionsRequest(requestId);
    } catch (exp) {
      if (!(exp instanceof PermissionsRequestNotFoundError)) {
        throw exp;
      }
    }
  };

  acceptPermissionsRequest = (request) => {
    try {
      this.permissionController.acceptPermissionsRequest(request);
    } catch (exp) {
      if (!(exp instanceof PermissionsRequestNotFoundError)) {
        throw exp;
      }
    }
  };

  resolvePendingApproval = async (id, value, options) => {
    try {
      await this.approvalController.accept(id, value, options);
    } catch (exp) {
      if (!(exp instanceof ApprovalRequestNotFoundError)) {
        throw exp;
      }
    }
  };

  rejectPendingApproval = (id, error) => {
    try {
      this.approvalController.reject(
        id,
        new JsonRpcError(error.code, error.message, error.data),
      );
    } catch (exp) {
      if (!(exp instanceof ApprovalRequestNotFoundError)) {
        throw exp;
      }
    }
  };

  rejectAllPendingApprovals() {
    const deleteInterface = (id) =>
      this.controllerMessenger.call(
        'SnapInterfaceController:deleteInterface',
        id,
      );

    rejectAllApprovals({
      approvalController: this.approvalController,
      deleteInterface,
    });
  }

  async getCode(address, networkClientId) {
    const { provider } =
      this.networkController.getNetworkClientById(networkClientId);

    return await provider.request({
      method: 'eth_getCode',
      params: [address],
    });
  }

  async _onAccountChange(newAddress) {
    const permittedAccountsMap = getPermittedAccountsByOrigin(
      this.permissionController.state,
    );

    for (const [origin, accounts] of permittedAccountsMap.entries()) {
      if (accounts.includes(newAddress)) {
        this._notifyAccountsChange(origin, accounts);
      }
    }
  }

  _notifyAccountsChange(origin, newAccounts) {
    this.notifyConnections(
      origin,
      {
        method: NOTIFICATION_NAMES.accountsChanged,
        // This should be the same as the return value of `eth_accounts`,
        // namely an array of the current / most recently selected Ethereum
        // account.
        params:
          newAccounts.length < 2
            ? // If the length is 1 or 0, the accounts are sorted by definition.
              newAccounts
            : // If the length is 2 or greater, we have to execute
              // `eth_accounts` vi this method.
              this.getPermittedAccounts(origin),
      },
      API_TYPE.EIP1193,
    );

    this.permissionLogController.updateAccountsHistory(origin, newAccounts);
  }

  async _notifyAuthorizationChange(origin, newAuthorization) {
    this.notifyConnections(
      origin,
      {
        method: MultichainApiNotifications.sessionChanged,
        params: {
          sessionScopes: getSessionScopes(newAuthorization, {
            getNonEvmSupportedMethods:
              this.getNonEvmSupportedMethods.bind(this),
          }),
        },
      },
      API_TYPE.CAIP_MULTICHAIN,
    );
  }

  async _notifySolanaAccountChange(origin, accountAddressArray) {
    this.notifyConnections(
      origin,
      {
        method: MultichainApiNotifications.walletNotify,
        params: {
          scope: MultichainNetworks.SOLANA,
          notification: {
            method: NOTIFICATION_NAMES.accountsChanged,
            params: accountAddressArray,
          },
        },
      },
      API_TYPE.CAIP_MULTICHAIN,
    );
  }

  async _notifyChainChange() {
    this.notifyAllConnections(
      async (origin) => ({
        method: NOTIFICATION_NAMES.chainChanged,
        params: await this.getProviderNetworkState({ origin }),
      }),
      API_TYPE.EIP1193,
    );
  }

  async _notifyChainChangeForConnection(connection, origin) {
    this.notifyConnection(connection, {
      method: NOTIFICATION_NAMES.chainChanged,
      params: await this.getProviderNetworkState({ origin }),
    });
  }

  /**
   * @deprecated
   * Controllers should subscribe to messenger events internally rather than relying on the client.
   * @param transactionMeta - Metadata for the transaction.
   */
  async _onFinishedTransaction(transactionMeta) {
    if (
      ![TransactionStatus.confirmed, TransactionStatus.failed].includes(
        transactionMeta.status,
      )
    ) {
      return;
    }
    const startTime = performance.now();

    const traceContext = trace({
      name: TraceName.OnFinishedTransaction,
      startTime: performance.timeOrigin,
    });

    trace({
      name: TraceName.OnFinishedTransaction,
      startTime: performance.timeOrigin,
      parentContext: traceContext,
      data: {
        transactionMeta,
      },
    });

    await this._createTransactionNotifcation(transactionMeta);
    await this._updateNFTOwnership(transactionMeta);
    this._trackTransactionFailure(transactionMeta);
    await this.tokenBalancesController.updateBalances({
      chainIds: [transactionMeta.chainId],
    });
    endTrace({
      name: TraceName.OnFinishedTransaction,
      timestamp: performance.timeOrigin + startTime,
    });
  }

  async _createTransactionNotifcation(transactionMeta) {
    const { chainId } = transactionMeta;
    let rpcPrefs = {};

    if (chainId) {
      const networkConfiguration =
        this.networkController.state.networkConfigurationsByChainId?.[chainId];

      const blockExplorerUrl =
        networkConfiguration?.blockExplorerUrls?.[
          networkConfiguration?.defaultBlockExplorerUrlIndex
        ];

      rpcPrefs = { blockExplorerUrl };
    }

    try {
      await this.platform.showTransactionNotification(
        transactionMeta,
        rpcPrefs,
      );
    } catch (error) {
      log.error('Failed to create transaction notification', error);
    }
  }

  async _updateNFTOwnership(transactionMeta) {
    // if this is a transferFrom method generated from within the app it may be an NFT transfer transaction
    // in which case we will want to check and update ownership status of the transferred NFT.

    const { type, txParams, chainId, txReceipt } = transactionMeta;
    const selectedAddress =
      this.accountsController.getSelectedAccount().address;

    const { allNfts } = this.nftController.state;
    const txReceiptLogs = txReceipt?.logs;

    const isContractInteractionTx =
      type === TransactionType.contractInteraction && txReceiptLogs;
    const isTransferFromTx =
      (type === TransactionType.tokenMethodTransferFrom ||
        type === TransactionType.tokenMethodSafeTransferFrom) &&
      txParams !== undefined;

    if (!isContractInteractionTx && !isTransferFromTx) {
      return;
    }

    const networkClientId =
      this.networkController?.state?.networkConfigurationsByChainId?.[chainId]
        ?.rpcEndpoints[
        this.networkController?.state?.networkConfigurationsByChainId?.[chainId]
          ?.defaultRpcEndpointIndex
      ]?.networkClientId;

    if (isTransferFromTx) {
      const { data, to: contractAddress, from: userAddress } = txParams;
      const transactionData = parseStandardTokenTransactionData(data);
      // Sometimes the tokenId value is parsed as "_value" param. Not seeing this often any more, but still occasionally:
      // i.e. call approve() on BAYC contract - https://etherscan.io/token/0xbc4ca0eda7647a8ab7c2061c2e118a18a936f13d#writeContract, and tokenId shows up as _value,
      // not sure why since it doesn't match the ERC721 ABI spec we use to parse these transactions - https://github.com/MetaMask/metamask-eth-abis/blob/d0474308a288f9252597b7c93a3a8deaad19e1b2/src/abis/abiERC721.ts#L62.
      const transactionDataTokenId =
        getTokenIdParam(transactionData) ?? getTokenValueParam(transactionData);

      // check if its a known NFT
      const knownNft = allNfts?.[userAddress]?.[chainId]?.find(
        ({ address, tokenId }) =>
          isEqualCaseInsensitive(address, contractAddress) &&
          tokenId === transactionDataTokenId,
      );

      // if it is we check and update ownership status.
      if (knownNft) {
        this.nftController.checkAndUpdateSingleNftOwnershipStatus(
          knownNft,
          false,
          networkClientId,
          // TODO add networkClientId once it is available in the transactionMeta
          // the chainId previously passed here didn't actually allow us to check for ownership on a non globally selected network
          // because the check would use the provider for the globally selected network, not the chainId passed here.
          { userAddress },
        );
      }
    } else {
      // Else if contract interaction we will parse the logs

      const allNftTransferLog = txReceiptLogs.map((txReceiptLog) => {
        const isERC1155NftTransfer =
          txReceiptLog.topics &&
          txReceiptLog.topics[0] === TRANSFER_SINFLE_LOG_TOPIC_HASH;
        const isERC721NftTransfer =
          txReceiptLog.topics &&
          txReceiptLog.topics[0] === TOKEN_TRANSFER_LOG_TOPIC_HASH;
        let isTransferToSelectedAddress;

        if (isERC1155NftTransfer) {
          isTransferToSelectedAddress =
            txReceiptLog.topics &&
            txReceiptLog.topics[3] &&
            txReceiptLog.topics[3].match(selectedAddress?.slice(2));
        }

        if (isERC721NftTransfer) {
          isTransferToSelectedAddress =
            txReceiptLog.topics &&
            txReceiptLog.topics[2] &&
            txReceiptLog.topics[2].match(selectedAddress?.slice(2));
        }

        return {
          isERC1155NftTransfer,
          isERC721NftTransfer,
          isTransferToSelectedAddress,
          ...txReceiptLog,
        };
      });
      if (allNftTransferLog.length !== 0) {
        const allNftParsedLog = [];
        allNftTransferLog.forEach((singleLog) => {
          if (
            singleLog.isTransferToSelectedAddress &&
            (singleLog.isERC1155NftTransfer || singleLog.isERC721NftTransfer)
          ) {
            let iface;
            if (singleLog.isERC1155NftTransfer) {
              iface = new Interface(abiERC1155);
            } else {
              iface = new Interface(abiERC721);
            }
            try {
              const parsedLog = iface.parseLog({
                data: singleLog.data,
                topics: singleLog.topics,
              });
              allNftParsedLog.push({
                contract: singleLog.address,
                ...parsedLog,
              });
            } catch (err) {
              // ignore
            }
          }
        });
        // Filter known nfts and new Nfts
        const knownNFTs = [];
        const newNFTs = [];
        allNftParsedLog.forEach((single) => {
          const tokenIdFromLog = getTokenIdParam(single);
          const existingNft = allNfts?.[selectedAddress]?.[chainId]?.find(
            ({ address, tokenId }) => {
              return (
                isEqualCaseInsensitive(address, single.contract) &&
                tokenId === tokenIdFromLog
              );
            },
          );
          if (existingNft) {
            knownNFTs.push(existingNft);
          } else {
            newNFTs.push({
              tokenId: tokenIdFromLog,
              ...single,
            });
          }
        });
        // For known nfts only refresh ownership
        const refreshOwnershipNFts = knownNFTs.map(async (singleNft) => {
          return this.nftController.checkAndUpdateSingleNftOwnershipStatus(
            singleNft,
            false,
            networkClientId,
            // TODO add networkClientId once it is available in the transactionMeta
            // the chainId previously passed here didn't actually allow us to check for ownership on a non globally selected network
            // because the check would use the provider for the globally selected network, not the chainId passed here.
            { selectedAddress },
          );
        });
        await Promise.allSettled(refreshOwnershipNFts);
        // For new nfts, add them to state
        const addNftPromises = newNFTs.map(async (singleNft) => {
          return this.nftController.addNft(
            singleNft.contract,
            singleNft.tokenId,
            networkClientId,
          );
        });
        await Promise.allSettled(addNftPromises);
      }
    }
  }

  _trackTransactionFailure(transactionMeta) {
    const { txReceipt } = transactionMeta;
    const metamaskState = this.getState();
    const { allTokens } = this.tokensController.state;
    const selectedAccount = this.accountsController.getSelectedAccount();
    const tokens =
      allTokens?.[transactionMeta.chainId]?.[selectedAccount.address] || [];

    if (!txReceipt || txReceipt.status !== '0x0') {
      return;
    }

    this.metaMetricsController.trackEvent(
      {
        event: 'Tx Status Update: On-Chain Failure',
        category: MetaMetricsEventCategory.Background,
        properties: {
          action: 'Transactions',
          errorMessage: transactionMeta.simulationFails?.reason,
          numberOfTokens: tokens.length,
          // TODO: remove this once we have migrated to the new account balances state
          numberOfAccounts: Object.keys(metamaskState.accounts).length,
        },
      },
      {
        matomoEvent: true,
      },
    );
  }

  _onUserOperationAdded(userOperationMeta) {
    const transactionMeta = this.txController.state.transactions.find(
      (tx) => tx.id === userOperationMeta.id,
    );

    if (!transactionMeta) {
      return;
    }

    if (transactionMeta.type === TransactionType.swap) {
      this.controllerMessenger.publish(
        'TransactionController:transactionNewSwap',
        { transactionMeta },
      );
    } else if (transactionMeta.type === TransactionType.swapApproval) {
      this.controllerMessenger.publish(
        'TransactionController:transactionNewSwapApproval',
        { transactionMeta },
      );
    }
  }

  _onUserOperationTransactionUpdated(transactionMeta) {
    const updatedTransactionMeta = {
      ...transactionMeta,
      txParams: {
        ...transactionMeta.txParams,
        from: this.accountsController.getSelectedAccount().address,
      },
    };

    const transactionExists = this.txController.state.transactions.some(
      (tx) => tx.id === updatedTransactionMeta.id,
    );

    if (!transactionExists) {
      this.txController.update((state) => {
        state.transactions.push(updatedTransactionMeta);
      });
    }

    this.txController.updateTransaction(
      updatedTransactionMeta,
      'Generated from user operation',
    );

    this.controllerMessenger.publish(
      'TransactionController:transactionStatusUpdated',
      { transactionMeta: updatedTransactionMeta },
    );
  }

  _getMetaMaskState() {
    return {
      metamask: this.getState(),
    };
  }

  /**
   * Select a hardware wallet device and execute a
   * callback with the keyring for that device.
   *
   * Note that KeyringController state is not updated before
   * the end of the callback execution, and calls to KeyringController
   * methods within the callback can lead to deadlocks.
   *
   * @param {object} options - The options for the device
   * @param {string} options.name - The device name to select
   * @param {string} options.hdPath - An optional hd path to be set on the device
   * keyring
   * @param {*} callback - The callback to execute with the keyring
   * @returns {*} The result of the callback
   */
  async #withKeyringForDevice(options, callback) {
    const keyringOverrides = this.opts.overrides?.keyrings;
    let keyringType = null;
    switch (options.name) {
      case HardwareDeviceNames.trezor:
        keyringType = keyringOverrides?.trezor?.type || TrezorKeyring.type;
        break;
      case HardwareDeviceNames.oneKey:
        keyringType = keyringOverrides?.oneKey?.type || OneKeyKeyring?.type;
        break;
      case HardwareDeviceNames.ledger:
        keyringType = keyringOverrides?.ledger?.type || LedgerKeyring.type;
        break;
      case HardwareDeviceNames.qr:
        keyringType = QrKeyring.type;
        break;
      case HardwareDeviceNames.lattice:
        keyringType = keyringOverrides?.lattice?.type || LatticeKeyring.type;
        break;
      default:
        throw new Error(
          'MetamaskController:#withKeyringForDevice - Unknown device',
        );
    }

    return this.keyringController.withKeyring(
      { type: keyringType },
      async ({ keyring }) => {
        if (options.hdPath && keyring.setHdPath) {
          keyring.setHdPath(options.hdPath);
        }

        if (options.name === HardwareDeviceNames.lattice) {
          keyring.appName = 'MetaMask';
        }

        if (options.name === HardwareDeviceNames.ledger) {
          await this.setLedgerTransportPreference(keyring);
        }

        if (
          options.name === HardwareDeviceNames.trezor ||
          options.name === HardwareDeviceNames.oneKey
        ) {
          const model = keyring.getModel();
          this.appStateController.setTrezorModel(model);
        }

        keyring.network = getProviderConfig({
          metamask: this.networkController.state,
        }).type;

        return await callback(keyring);
      },
      {
        createIfMissing: true,
      },
    );
  }

  /**
   * @deprecated Avoid new references to the global network.
   * Will be removed once multi-chain support is fully implemented.
   * @returns {string} The chain ID of the currently selected network.
   */
  #getGlobalChainId() {
    const globalNetworkClientId = this.#getGlobalNetworkClientId();

    const globalNetworkClient = this.networkController.getNetworkClientById(
      globalNetworkClientId,
    );

    return globalNetworkClient.configuration.chainId;
  }

  /**
   * @deprecated Avoid new references to the global network.
   * Will be removed once multi-chain support is fully implemented.
   * @returns {string} The network client ID of the currently selected network client.
   */
  #getGlobalNetworkClientId() {
    return this.networkController.state.selectedNetworkClientId;
  }

  #initControllers({ existingControllers, initFunctions, initState }) {
    const initRequest = {
      encryptor: this.opts.encryptor,
      extension: this.extension,
      getCronjobControllerStorageManager: () =>
        this.opts.cronjobControllerStorageManager,
      getFlatState: this.getState.bind(this),
      getPermittedAccounts: this.getPermittedAccounts.bind(this),
      getStateUI: this._getMetaMaskState.bind(this),
      getTransactionMetricsRequest:
        this.getTransactionMetricsRequest.bind(this),
      infuraProjectId: this.opts.infuraProjectId,
      initLangCode: this.opts.initLangCode,
      keyringOverrides: this.opts.overrides?.keyrings,
      updateAccountBalanceForTransactionNetwork:
        this.updateAccountBalanceForTransactionNetwork.bind(this),
      offscreenPromise: this.offscreenPromise,
      preinstalledSnaps: this.opts.preinstalledSnaps,
      persistedState: initState,
      removeAccount: this.removeAccount.bind(this),
      removeAllConnections: this.removeAllConnections.bind(this),
      setupUntrustedCommunicationEip1193:
        this.setupUntrustedCommunicationEip1193.bind(this),
      setLocked: this.setLocked.bind(this),
      showNotification: this.platform._showNotification,
      getAccountType: this.getAccountType.bind(this),
      getDeviceModel: this.getDeviceModel.bind(this),
      getHardwareTypeForMetric: this.getHardwareTypeForMetric.bind(this),
      trace,
    };

    return initControllers({
      baseControllerMessenger: this.controllerMessenger,
      existingControllers,
      initFunctions,
      initRequest,
    });
  }
}<|MERGE_RESOLUTION|>--- conflicted
+++ resolved
@@ -6907,19 +6907,8 @@
           });
         }
       },
-<<<<<<< HEAD
-      setEnabledNetworks: async (chainIds, namespace) => {
-        this.networkOrderController.setEnabledNetworks(chainIds, namespace);
-      },
-      setEnabledNetworksMultichain: async (chainIds, namespace) => {
-        this.networkOrderController.setEnabledNetworksMultichain(
-          chainIds,
-          namespace,
-        );
-=======
       setEnabledNetworks: (chainId) => {
         this.networkEnablementController.enableNetwork(chainId);
->>>>>>> e7c73e99
       },
       getEnabledNetworks: (namespace) => {
         return (
@@ -8330,11 +8319,7 @@
     }
   };
 
-<<<<<<< HEAD
-  setEnabledNetworks = async (chainIds, networkId) => {
-=======
-  setEnabledNetworks = (chainId) => {
->>>>>>> e7c73e99
+  setEnabledNetworks = async (chainId) => {
     try {
       this.networkEnablementController.enableNetwork(chainId);
     } catch (err) {
@@ -8345,11 +8330,7 @@
     await this.lookupSelectedNetworks();
   };
 
-<<<<<<< HEAD
-  setEnabledNetworksMultichain = async (chainIds, namespace) => {
-=======
-  setEnabledAllPopularNetworks = () => {
->>>>>>> e7c73e99
+  setEnabledAllPopularNetworks = async () => {
     try {
       this.networkEnablementController.enableAllPopularNetworks();
     } catch (err) {
