/**
 * @file      The central metamask controller. Aggregates other controllers and exports an api.
 * @copyright Copyright (c) 2018 MetaMask
 * @license   MIT
 */

const EventEmitter = require('events')
const pump = require('pump')
const Dnode = require('dnode')
const pify = require('pify')
const ObservableStore = require('obs-store')
const ComposableObservableStore = require('./lib/ComposableObservableStore')
const createDnodeRemoteGetter = require('./lib/createDnodeRemoteGetter')
const asStream = require('obs-store/lib/asStream')
const AccountTracker = require('./lib/account-tracker')
const RpcEngine = require('json-rpc-engine')
const debounce = require('debounce')
const createEngineStream = require('json-rpc-middleware-stream/engineStream')
const createFilterMiddleware = require('eth-json-rpc-filters')
const createSubscriptionManager = require('eth-json-rpc-filters/subscriptionManager')
const createOriginMiddleware = require('./lib/createOriginMiddleware')
const createLoggerMiddleware = require('./lib/createLoggerMiddleware')
const providerAsMiddleware = require('eth-json-rpc-middleware/providerAsMiddleware')
const {setupMultiplex} = require('./lib/stream-utils.js')
const KeyringController = require('eth-keyring-controller')
const NetworkController = require('./controllers/network')
const PreferencesController = require('./controllers/preferences')
const CurrencyController = require('./controllers/currency')
const InfuraController = require('./controllers/infura')
const CachedBalancesController = require('./controllers/cached-balances')
const RecentBlocksController = require('./controllers/recent-blocks')
const MessageManager = require('./lib/message-manager')
const PersonalMessageManager = require('./lib/personal-message-manager')
const TypedMessageManager = require('./lib/typed-message-manager')
const TransactionController = require('./controllers/transactions')
const BalancesController = require('./controllers/computed-balances')
const TokenRatesController = require('./controllers/token-rates')
const DetectTokensController = require('./controllers/detect-tokens')
const ProviderApprovalController = require('./controllers/provider-approval')
const nodeify = require('./lib/nodeify')
const accountImporter = require('./account-import-strategies')
const getBuyEthUrl = require('./lib/buy-eth-url')
const {Mutex} = require('await-semaphore')
const {version} = require('../manifest.json')
const {BN} = require('ethereumjs-util')
const GWEI_BN = new BN('1000000000')
const percentile = require('percentile')
const seedPhraseVerifier = require('./lib/seed-phrase-verifier')
const log = require('loglevel')
const TrezorKeyring = require('eth-trezor-keyring')
const LedgerBridgeKeyring = require('eth-ledger-bridge-keyring')
const HW_WALLETS_KEYRINGS = [TrezorKeyring.type, LedgerBridgeKeyring.type]
const EthQuery = require('eth-query')
const ethUtil = require('ethereumjs-util')
const sigUtil = require('eth-sig-util')
const {
  AddressBookController,
<<<<<<< HEAD
  ShapeShiftController,
=======
  PhishingController,
>>>>>>> 08e8fb21
} = require('gaba')
const backEndMetaMetricsEvent = require('./lib/backend-metametrics')


module.exports = class MetamaskController extends EventEmitter {

  /**
   * @constructor
   * @param {Object} opts
   */
   constructor (opts) {
    super()

    this.defaultMaxListeners = 20

    this.sendUpdate = debounce(this.privateSendUpdate.bind(this), 200)
    this.opts = opts
    const initState = opts.initState || {}
    this.recordFirstTimeInfo(initState)

    // this keeps track of how many "controllerStream" connections are open
    // the only thing that uses controller connections are open metamask UI instances
    this.activeControllerConnections = 0

    // platform-specific api
    this.platform = opts.platform

    // observable state store
    this.store = new ComposableObservableStore(initState)

    // lock to ensure only one vault created at once
    this.createVaultMutex = new Mutex()

    // network store
    this.networkController = new NetworkController(initState.NetworkController)

    // preferences controller
    this.preferencesController = new PreferencesController({
      initState: initState.PreferencesController,
      initLangCode: opts.initLangCode,
      openPopup: opts.openPopup,
      network: this.networkController,
    })

    // currency controller
    this.currencyController = new CurrencyController({
      initState: initState.CurrencyController,
    })
    this.currencyController.updateConversionRate()
    this.currencyController.scheduleConversionInterval()

    // infura controller
    this.infuraController = new InfuraController({
      initState: initState.InfuraController,
    })
    this.infuraController.scheduleInfuraNetworkCheck()

    this.phishingController = new PhishingController()

    // rpc provider
    this.initializeProvider()
    this.provider = this.networkController.getProviderAndBlockTracker().provider
    this.blockTracker = this.networkController.getProviderAndBlockTracker().blockTracker

    // token exchange rate tracker
    this.tokenRatesController = new TokenRatesController({
      currency: this.currencyController.store,
      preferences: this.preferencesController.store,
    })

    this.recentBlocksController = new RecentBlocksController({
      blockTracker: this.blockTracker,
      provider: this.provider,
      networkController: this.networkController,
    })

    // account tracker watches balances, nonces, and any code at their address.
    this.accountTracker = new AccountTracker({
      provider: this.provider,
      blockTracker: this.blockTracker,
      network: this.networkController,
    })

    // start and stop polling for balances based on activeControllerConnections
    this.on('controllerConnectionChanged', (activeControllerConnections) => {
      if (activeControllerConnections > 0) {
        this.accountTracker.start()
      } else {
        this.accountTracker.stop()
      }
    })

    this.cachedBalancesController = new CachedBalancesController({
      accountTracker: this.accountTracker,
      getNetwork: this.networkController.getNetworkState.bind(this.networkController),
      initState: initState.CachedBalancesController,
    })

    // ensure accountTracker updates balances after network change
    this.networkController.on('networkDidChange', () => {
      this.accountTracker._updateAccounts()
    })

    // key mgmt
    const additionalKeyrings = [TrezorKeyring, LedgerBridgeKeyring]
    this.keyringController = new KeyringController({
      keyringTypes: additionalKeyrings,
      initState: initState.KeyringController,
      getNetwork: this.networkController.getNetworkState.bind(this.networkController),
      encryptor: opts.encryptor || undefined,
    })

    this.keyringController.memStore.subscribe((s) => this._onKeyringControllerUpdate(s))

    // detect tokens controller
    this.detectTokensController = new DetectTokensController({
      preferences: this.preferencesController,
      network: this.networkController,
      keyringMemStore: this.keyringController.memStore,
    })

    this.addressBookController = new AddressBookController(undefined, initState.AddressBookController)

    // tx mgmt
    this.txController = new TransactionController({
      initState: initState.TransactionController || initState.TransactionManager,
      networkStore: this.networkController.networkStore,
      preferencesStore: this.preferencesController.store,
      txHistoryLimit: 40,
      getNetwork: this.networkController.getNetworkState.bind(this),
      signTransaction: this.keyringController.signTransaction.bind(this.keyringController),
      provider: this.provider,
      blockTracker: this.blockTracker,
      getGasPrice: this.getGasPrice.bind(this),
    })
    this.txController.on('newUnapprovedTx', () => opts.showUnapprovedTx())

    this.txController.on(`tx:status-update`, async (txId, status) => {
      if (status === 'confirmed' || status === 'failed') {
        const txMeta = this.txController.txStateManager.getTx(txId)
        this.platform.showTransactionNotification(txMeta)

        const { txReceipt } = txMeta
        const participateInMetaMetrics = this.preferencesController.getParticipateInMetaMetrics()
        if (txReceipt && txReceipt.status === '0x0' && participateInMetaMetrics) {
          const metamaskState = await this.getState()
          backEndMetaMetricsEvent(metamaskState, {
            customVariables: {
              errorMessage: txMeta.simulationFails.reason,
            },
            eventOpts: {
              category: 'backend',
              action: 'Transactions',
              name: 'On Chain Failure',
            },
          })
        }
      }
    })

    // computed balances (accounting for pending transactions)
    this.balancesController = new BalancesController({
      accountTracker: this.accountTracker,
      txController: this.txController,
      blockTracker: this.blockTracker,
    })
    this.networkController.on('networkDidChange', () => {
      this.balancesController.updateAllBalances()
      const currentCurrency = this.currencyController.getCurrentCurrency()
      this.setCurrentCurrency(currentCurrency, function () {})
    })
    this.balancesController.updateAllBalances()

    this.shapeshiftController = new ShapeShiftController(undefined, initState.ShapeShiftController)

    this.networkController.lookupNetwork()
    this.messageManager = new MessageManager()
    this.personalMessageManager = new PersonalMessageManager()
    this.typedMessageManager = new TypedMessageManager({ networkController: this.networkController })

    // ensure isClientOpenAndUnlocked is updated when memState updates
    this.on('update', (memState) => {
      this.isClientOpenAndUnlocked = memState.isUnlocked && this._isClientOpen
    })

    this.providerApprovalController = new ProviderApprovalController({
      closePopup: opts.closePopup,
      keyringController: this.keyringController,
      openPopup: opts.openPopup,
      preferencesController: this.preferencesController,
    })

    this.store.updateStructure({
      TransactionController: this.txController.store,
      KeyringController: this.keyringController.store,
      PreferencesController: this.preferencesController.store,
      AddressBookController: this.addressBookController,
      CurrencyController: this.currencyController.store,
      ShapeShiftController: this.shapeshiftController,
      NetworkController: this.networkController.store,
      InfuraController: this.infuraController.store,
      CachedBalancesController: this.cachedBalancesController.store,
    })

    this.memStore = new ComposableObservableStore(null, {
      NetworkController: this.networkController.store,
      AccountTracker: this.accountTracker.store,
      TxController: this.txController.memStore,
      BalancesController: this.balancesController.store,
      CachedBalancesController: this.cachedBalancesController.store,
      TokenRatesController: this.tokenRatesController.store,
      MessageManager: this.messageManager.memStore,
      PersonalMessageManager: this.personalMessageManager.memStore,
      TypesMessageManager: this.typedMessageManager.memStore,
      KeyringController: this.keyringController.memStore,
      PreferencesController: this.preferencesController.store,
      RecentBlocksController: this.recentBlocksController.store,
      AddressBookController: this.addressBookController,
      CurrencyController: this.currencyController.store,
      ShapeshiftController: this.shapeshiftController,
      InfuraController: this.infuraController.store,
      ProviderApprovalController: this.providerApprovalController.store,
    })
    this.memStore.subscribe(this.sendUpdate.bind(this))
  }

  /**
   * Constructor helper: initialize a provider.
   */
  initializeProvider () {
    const providerOpts = {
      static: {
        eth_syncing: false,
        web3_clientVersion: `MetaMask/v${version}`,
      },
      version,
      // account mgmt
      getAccounts: async ({ origin }) => {
        // Expose no accounts if this origin has not been approved, preventing
        // account-requring RPC methods from completing successfully
        const exposeAccounts = this.providerApprovalController.shouldExposeAccounts(origin)
        if (origin !== 'MetaMask' && !exposeAccounts) { return [] }
        const isUnlocked = this.keyringController.memStore.getState().isUnlocked
        const selectedAddress = this.preferencesController.getSelectedAddress()
        // only show address if account is unlocked
        if (isUnlocked && selectedAddress) {
          return [selectedAddress]
        } else {
          return []
        }
      },
      // tx signing
      processTransaction: this.newUnapprovedTransaction.bind(this),
      // msg signing
      processEthSignMessage: this.newUnsignedMessage.bind(this),
      processTypedMessage: this.newUnsignedTypedMessage.bind(this),
      processTypedMessageV3: this.newUnsignedTypedMessage.bind(this),
      processPersonalMessage: this.newUnsignedPersonalMessage.bind(this),
      getPendingNonce: this.getPendingNonce.bind(this),
    }
    const providerProxy = this.networkController.initializeProvider(providerOpts)
    return providerProxy
  }

  /**
   * Constructor helper: initialize a public config store.
   * This store is used to make some config info available to Dapps synchronously.
   */
  createPublicConfigStore ({ checkIsEnabled }) {
    // subset of state for metamask inpage provider
    const publicConfigStore = new ObservableStore()

    // setup memStore subscription hooks
    this.on('update', updatePublicConfigStore)
    updatePublicConfigStore(this.getState())

    publicConfigStore.destroy = () => {
      this.removeEventListener('update', updatePublicConfigStore)
    }

    function updatePublicConfigStore (memState) {
      const publicState = selectPublicState(memState)
      publicConfigStore.putState(publicState)
    }

    function selectPublicState ({ isUnlocked, selectedAddress, network, completedOnboarding }) {
      const isEnabled = checkIsEnabled()
      const isReady = isUnlocked && isEnabled
      const result = {
        isUnlocked,
        isEnabled,
        selectedAddress: isReady ? selectedAddress : undefined,
        networkVersion: network,
        onboardingcomplete: completedOnboarding,
      }
      return result
    }

    return publicConfigStore
  }

//=============================================================================
// EXPOSED TO THE UI SUBSYSTEM
//=============================================================================

  /**
   * The metamask-state of the various controllers, made available to the UI
   *
   * @returns {Object} status
   */
  getState () {
    const vault = this.keyringController.store.getState().vault
    const isInitialized = !!vault

    return {
      ...{ isInitialized },
      ...this.memStore.getFlatState(),
      ...{
        // TODO: Remove usages of lost accounts
        lostAccounts: [],
      },
    }
  }

  /**
   * Returns an Object containing API Callback Functions.
   * These functions are the interface for the UI.
   * The API object can be transmitted over a stream with dnode.
   *
   * @returns {Object} Object containing API functions.
   */
  getApi () {
    const keyringController = this.keyringController
    const preferencesController = this.preferencesController
    const txController = this.txController
    const networkController = this.networkController
    const providerApprovalController = this.providerApprovalController

    return {
      // etc
      getState: (cb) => cb(null, this.getState()),
      setCurrentCurrency: this.setCurrentCurrency.bind(this),
      setUseBlockie: this.setUseBlockie.bind(this),
      setParticipateInMetaMetrics: this.setParticipateInMetaMetrics.bind(this),
      setMetaMetricsSendCount: this.setMetaMetricsSendCount.bind(this),
      setFirstTimeFlowType: this.setFirstTimeFlowType.bind(this),
      setCurrentLocale: this.setCurrentLocale.bind(this),
      markAccountsFound: this.markAccountsFound.bind(this),
      markPasswordForgotten: this.markPasswordForgotten.bind(this),
      unMarkPasswordForgotten: this.unMarkPasswordForgotten.bind(this),
      getGasPrice: (cb) => cb(null, this.getGasPrice()),

      // coinbase
      buyEth: this.buyEth.bind(this),
      // shapeshift
      createShapeShiftTx: this.createShapeShiftTx.bind(this),

      // primary HD keyring management
      addNewAccount: nodeify(this.addNewAccount, this),
      placeSeedWords: this.placeSeedWords.bind(this),
      verifySeedPhrase: nodeify(this.verifySeedPhrase, this),
      clearSeedWordCache: this.clearSeedWordCache.bind(this),
      resetAccount: nodeify(this.resetAccount, this),
      removeAccount: nodeify(this.removeAccount, this),
      importAccountWithStrategy: nodeify(this.importAccountWithStrategy, this),

      // hardware wallets
      connectHardware: nodeify(this.connectHardware, this),
      forgetDevice: nodeify(this.forgetDevice, this),
      checkHardwareStatus: nodeify(this.checkHardwareStatus, this),
      unlockHardwareWalletAccount: nodeify(this.unlockHardwareWalletAccount, this),

      // mobile
      fetchInfoToSync: nodeify(this.fetchInfoToSync, this),

      // vault management
      submitPassword: nodeify(this.submitPassword, this),

      // network management
      setProviderType: nodeify(networkController.setProviderType, networkController),
      setCustomRpc: nodeify(this.setCustomRpc, this),
      updateAndSetCustomRpc: nodeify(this.updateAndSetCustomRpc, this),
      delCustomRpc: nodeify(this.delCustomRpc, this),

      // PreferencesController
      setSelectedAddress: nodeify(preferencesController.setSelectedAddress, preferencesController),
      addToken: nodeify(preferencesController.addToken, preferencesController),
      removeToken: nodeify(preferencesController.removeToken, preferencesController),
      removeSuggestedTokens: nodeify(preferencesController.removeSuggestedTokens, preferencesController),
      setCurrentAccountTab: nodeify(preferencesController.setCurrentAccountTab, preferencesController),
      setAccountLabel: nodeify(preferencesController.setAccountLabel, preferencesController),
      setFeatureFlag: nodeify(preferencesController.setFeatureFlag, preferencesController),
      setPreference: nodeify(preferencesController.setPreference, preferencesController),
      completeUiMigration: nodeify(preferencesController.completeUiMigration, preferencesController),
      completeOnboarding: nodeify(preferencesController.completeOnboarding, preferencesController),
      addKnownMethodData: nodeify(preferencesController.addKnownMethodData, preferencesController),

      // BlacklistController
      whitelistPhishingDomain: this.whitelistPhishingDomain.bind(this),

      // AddressController
      setAddressBook: this.addressBookController.set.bind(this.addressBookController),

      // KeyringController
      setLocked: nodeify(this.setLocked, this),
      createNewVaultAndKeychain: nodeify(this.createNewVaultAndKeychain, this),
      createNewVaultAndRestore: nodeify(this.createNewVaultAndRestore, this),
      addNewKeyring: nodeify(keyringController.addNewKeyring, keyringController),
      exportAccount: nodeify(keyringController.exportAccount, keyringController),

      // txController
      cancelTransaction: nodeify(txController.cancelTransaction, txController),
      updateTransaction: nodeify(txController.updateTransaction, txController),
      updateAndApproveTransaction: nodeify(txController.updateAndApproveTransaction, txController),
      retryTransaction: nodeify(this.retryTransaction, this),
      createCancelTransaction: nodeify(this.createCancelTransaction, this),
      createSpeedUpTransaction: nodeify(this.createSpeedUpTransaction, this),
      getFilteredTxList: nodeify(txController.getFilteredTxList, txController),
      isNonceTaken: nodeify(txController.isNonceTaken, txController),
      estimateGas: nodeify(this.estimateGas, this),

      // messageManager
      signMessage: nodeify(this.signMessage, this),
      cancelMessage: this.cancelMessage.bind(this),

      // personalMessageManager
      signPersonalMessage: nodeify(this.signPersonalMessage, this),
      cancelPersonalMessage: this.cancelPersonalMessage.bind(this),

      // personalMessageManager
      signTypedMessage: nodeify(this.signTypedMessage, this),
      cancelTypedMessage: this.cancelTypedMessage.bind(this),

      // provider approval
      approveProviderRequestByOrigin: providerApprovalController.approveProviderRequestByOrigin.bind(providerApprovalController),
      rejectProviderRequestByOrigin: providerApprovalController.rejectProviderRequestByOrigin.bind(providerApprovalController),
      clearApprovedOrigins: providerApprovalController.clearApprovedOrigins.bind(providerApprovalController),
    }
  }


//=============================================================================
// VAULT / KEYRING RELATED METHODS
//=============================================================================

  /**
   * Creates a new Vault and create a new keychain.
   *
   * A vault, or KeyringController, is a controller that contains
   * many different account strategies, currently called Keyrings.
   * Creating it new means wiping all previous keyrings.
   *
   * A keychain, or keyring, controls many accounts with a single backup and signing strategy.
   * For example, a mnemonic phrase can generate many accounts, and is a keyring.
   *
   * @param  {string} password
   *
   * @returns {Object} vault
   */
  async createNewVaultAndKeychain (password) {
    const releaseLock = await this.createVaultMutex.acquire()
    try {
      let vault
      const accounts = await this.keyringController.getAccounts()
      if (accounts.length > 0) {
        vault = await this.keyringController.fullUpdate()
      } else {
        vault = await this.keyringController.createNewVaultAndKeychain(password)
        const accounts = await this.keyringController.getAccounts()
        this.preferencesController.setAddresses(accounts)
        this.selectFirstIdentity()
      }
      releaseLock()
      return vault
    } catch (err) {
      releaseLock()
      throw err
    }
  }

  /**
   * Create a new Vault and restore an existent keyring.
   * @param  {} password
   * @param  {} seed
   */
  async createNewVaultAndRestore (password, seed) {
    const releaseLock = await this.createVaultMutex.acquire()
    try {
      let accounts, lastBalance

      const keyringController = this.keyringController

      // clear known identities
      this.preferencesController.setAddresses([])
      // create new vault
      const vault = await keyringController.createNewVaultAndRestore(password, seed)

      const ethQuery = new EthQuery(this.provider)
      accounts = await keyringController.getAccounts()
      lastBalance = await this.getBalance(accounts[accounts.length - 1], ethQuery)

      const primaryKeyring = keyringController.getKeyringsByType('HD Key Tree')[0]
      if (!primaryKeyring) {
        throw new Error('MetamaskController - No HD Key Tree found')
      }

      // seek out the first zero balance
      while (lastBalance !== '0x0') {
        await keyringController.addNewAccount(primaryKeyring)
        accounts = await keyringController.getAccounts()
        lastBalance = await this.getBalance(accounts[accounts.length - 1], ethQuery)
      }

      // set new identities
      this.preferencesController.setAddresses(accounts)
      this.selectFirstIdentity()
      releaseLock()
      return vault
    } catch (err) {
      releaseLock()
      throw err
    }
  }

  /**
   * Get an account balance from the AccountTracker or request it directly from the network.
   * @param {string} address - The account address
   * @param {EthQuery} ethQuery - The EthQuery instance to use when asking the network
   */
  getBalance (address, ethQuery) {
    return new Promise((resolve, reject) => {
      const cached = this.accountTracker.store.getState().accounts[address]

      if (cached && cached.balance) {
        resolve(cached.balance)
      } else {
        ethQuery.getBalance(address, (error, balance) => {
          if (error) {
            reject(error)
            log.error(error)
          } else {
            resolve(balance || '0x0')
          }
        })
      }
    })
  }

  /**
   * Collects all the information that we want to share
   * with the mobile client for syncing purposes
   * @returns Promise<Object> Parts of the state that we want to syncx
   */
   async fetchInfoToSync () {
    // Preferences
    const {
      accountTokens,
      currentLocale,
      frequentRpcList,
      identities,
      selectedAddress,
      tokens,
    } = this.preferencesController.store.getState()

    const preferences = {
      accountTokens,
      currentLocale,
      frequentRpcList,
      identities,
      selectedAddress,
      tokens,
    }

    // Accounts
    const hdKeyring = this.keyringController.getKeyringsByType('HD Key Tree')[0]
    const hdAccounts = await hdKeyring.getAccounts()
    const accounts = {
      hd: hdAccounts.filter((item, pos) => (hdAccounts.indexOf(item) === pos)).map(address => ethUtil.toChecksumAddress(address)),
      simpleKeyPair: [],
      ledger: [],
      trezor: [],
    }

    // transactions

    let transactions = this.txController.store.getState().transactions
    // delete tx for other accounts that we're not importing
    transactions = transactions.filter(tx => {
      const checksummedTxFrom = ethUtil.toChecksumAddress(tx.txParams.from)
      return (
        accounts.hd.includes(checksummedTxFrom)
      )
    })

    return {
      accounts,
      preferences,
      transactions,
      network: this.networkController.store.getState(),
    }
  }

  /*
   * Submits the user's password and attempts to unlock the vault.
   * Also synchronizes the preferencesController, to ensure its schema
   * is up to date with known accounts once the vault is decrypted.
   *
   * @param {string} password - The user's password
   * @returns {Promise<object>} - The keyringController update.
   */
  async submitPassword (password) {
    await this.keyringController.submitPassword(password)
    const accounts = await this.keyringController.getAccounts()

    // verify keyrings
    const nonSimpleKeyrings = this.keyringController.keyrings.filter(keyring => keyring.type !== 'Simple Key Pair')
    if (nonSimpleKeyrings.length > 1 && this.diagnostics) {
      await this.diagnostics.reportMultipleKeyrings(nonSimpleKeyrings)
    }

    await this.preferencesController.syncAddresses(accounts)
    await this.balancesController.updateAllBalances()
    await this.txController.pendingTxTracker.updatePendingTxs()
    return this.keyringController.fullUpdate()
  }

  /**
   * @type Identity
   * @property {string} name - The account nickname.
   * @property {string} address - The account's ethereum address, in lower case.
   * @property {boolean} mayBeFauceting - Whether this account is currently
   * receiving funds from our automatic Ropsten faucet.
   */

  /**
   * Sets the first address in the state to the selected address
   */
  selectFirstIdentity () {
    const { identities } = this.preferencesController.store.getState()
    const address = Object.keys(identities)[0]
    this.preferencesController.setSelectedAddress(address)
  }

  //
  // Hardware
  //

  async getKeyringForDevice (deviceName, hdPath = null) {
    let keyringName = null
    switch (deviceName) {
      case 'trezor':
        keyringName = TrezorKeyring.type
        break
      case 'ledger':
        keyringName = LedgerBridgeKeyring.type
        break
      default:
        throw new Error('MetamaskController:getKeyringForDevice - Unknown device')
    }
    let keyring = await this.keyringController.getKeyringsByType(keyringName)[0]
    if (!keyring) {
      keyring = await this.keyringController.addNewKeyring(keyringName)
    }
    if (hdPath && keyring.setHdPath) {
      keyring.setHdPath(hdPath)
    }

    keyring.network = this.networkController.getProviderConfig().type

    return keyring

  }

  /**
   * Fetch account list from a trezor device.
   *
   * @returns [] accounts
   */
  async connectHardware (deviceName, page, hdPath) {
    const keyring = await this.getKeyringForDevice(deviceName, hdPath)
    let accounts = []
    switch (page) {
        case -1:
          accounts = await keyring.getPreviousPage()
          break
        case 1:
          accounts = await keyring.getNextPage()
          break
        default:
          accounts = await keyring.getFirstPage()
    }

    // Merge with existing accounts
    // and make sure addresses are not repeated
    const oldAccounts = await this.keyringController.getAccounts()
    const accountsToTrack = [...new Set(oldAccounts.concat(accounts.map(a => a.address.toLowerCase())))]
    this.accountTracker.syncWithAddresses(accountsToTrack)
    return accounts
  }

  /**
   * Check if the device is unlocked
   *
   * @returns {Promise<boolean>}
   */
  async checkHardwareStatus (deviceName, hdPath) {
    const keyring = await this.getKeyringForDevice(deviceName, hdPath)
    return keyring.isUnlocked()
  }

  /**
   * Clear
   *
   * @returns {Promise<boolean>}
   */
  async forgetDevice (deviceName) {

    const keyring = await this.getKeyringForDevice(deviceName)
    keyring.forgetDevice()
    return true
  }

  /**
   * Imports an account from a trezor device.
   *
   * @returns {} keyState
   */
  async unlockHardwareWalletAccount (index, deviceName, hdPath) {
    const keyring = await this.getKeyringForDevice(deviceName, hdPath)

    keyring.setAccountToUnlock(index)
    const oldAccounts = await this.keyringController.getAccounts()
    const keyState = await this.keyringController.addNewAccount(keyring)
    const newAccounts = await this.keyringController.getAccounts()
    this.preferencesController.setAddresses(newAccounts)
    newAccounts.forEach(address => {
      if (!oldAccounts.includes(address)) {
        // Set the account label to Trezor 1 /  Ledger 1, etc
        this.preferencesController.setAccountLabel(address, `${deviceName[0].toUpperCase()}${deviceName.slice(1)} ${parseInt(index, 10) + 1}`)
        // Select the account
        this.preferencesController.setSelectedAddress(address)
      }
    })

    const { identities } = this.preferencesController.store.getState()
    return { ...keyState, identities }
   }


  //
  // Account Management
  //

  /**
   * Adds a new account to the default (first) HD seed phrase Keyring.
   *
   * @returns {} keyState
   */
  async addNewAccount () {
    const primaryKeyring = this.keyringController.getKeyringsByType('HD Key Tree')[0]
    if (!primaryKeyring) {
      throw new Error('MetamaskController - No HD Key Tree found')
    }
    const keyringController = this.keyringController
    const oldAccounts = await keyringController.getAccounts()
    const keyState = await keyringController.addNewAccount(primaryKeyring)
    const newAccounts = await keyringController.getAccounts()

    await this.verifySeedPhrase()

    this.preferencesController.setAddresses(newAccounts)
    newAccounts.forEach((address) => {
      if (!oldAccounts.includes(address)) {
        this.preferencesController.setSelectedAddress(address)
      }
    })

    const {identities} = this.preferencesController.store.getState()
    return {...keyState, identities}
  }

  /**
   * Adds the current vault's seed words to the UI's state tree.
   *
   * Used when creating a first vault, to allow confirmation.
   * Also used when revealing the seed words in the confirmation view.
   *
   * @param {Function} cb - A callback called on completion.
   */
  placeSeedWords (cb) {

    this.verifySeedPhrase()
      .then((seedWords) => {
        this.preferencesController.setSeedWords(seedWords)
        return cb(null, seedWords)
      })
      .catch((err) => {
        return cb(err)
      })
  }

  /**
   * Verifies the validity of the current vault's seed phrase.
   *
   * Validity: seed phrase restores the accounts belonging to the current vault.
   *
   * Called when the first account is created and on unlocking the vault.
   *
   * @returns {Promise<string>} Seed phrase to be confirmed by the user.
   */
  async verifySeedPhrase () {

    const primaryKeyring = this.keyringController.getKeyringsByType('HD Key Tree')[0]
    if (!primaryKeyring) {
      throw new Error('MetamaskController - No HD Key Tree found')
    }

    const serialized = await primaryKeyring.serialize()
    const seedWords = serialized.mnemonic

    const accounts = await primaryKeyring.getAccounts()
    if (accounts.length < 1) {
      throw new Error('MetamaskController - No accounts found')
    }

    try {
      await seedPhraseVerifier.verifyAccounts(accounts, seedWords)
      return seedWords
    } catch (err) {
      log.error(err.message)
      throw err
    }
  }

  /**
   * Remove the primary account seed phrase from the UI's state tree.
   *
   * The seed phrase remains available in the background process.
   *
   * @param {function} cb Callback function called with the current address.
   */
  clearSeedWordCache (cb) {
    this.preferencesController.setSeedWords(null)
    cb(null, this.preferencesController.getSelectedAddress())
  }

  /**
   * Clears the transaction history, to allow users to force-reset their nonces.
   * Mostly used in development environments, when networks are restarted with
   * the same network ID.
   *
   * @returns Promise<string> The current selected address.
   */
  async resetAccount () {
    const selectedAddress = this.preferencesController.getSelectedAddress()
    this.txController.wipeTransactions(selectedAddress)
    this.networkController.resetConnection()

    return selectedAddress
  }

  /**
   * Removes an account from state / storage.
   *
   * @param {string[]} address A hex address
   *
   */
  async removeAccount (address) {
    // Remove account from the preferences controller
    this.preferencesController.removeAddress(address)
    // Remove account from the account tracker controller
    this.accountTracker.removeAccount([address])

    // Remove account from the keyring
    await this.keyringController.removeAccount(address)
    return address
  }


  /**
   * Imports an account with the specified import strategy.
   * These are defined in app/scripts/account-import-strategies
   * Each strategy represents a different way of serializing an Ethereum key pair.
   *
   * @param  {string} strategy - A unique identifier for an account import strategy.
   * @param  {any} args - The data required by that strategy to import an account.
   * @param  {Function} cb - A callback function called with a state update on success.
   */
  async importAccountWithStrategy (strategy, args) {
    const privateKey = await accountImporter.importAccount(strategy, args)
    const keyring = await this.keyringController.addNewKeyring('Simple Key Pair', [ privateKey ])
    const accounts = await keyring.getAccounts()
    // update accounts in preferences controller
    const allAccounts = await this.keyringController.getAccounts()
    this.preferencesController.setAddresses(allAccounts)
    // set new account as selected
    await this.preferencesController.setSelectedAddress(accounts[0])
  }

  // ---------------------------------------------------------------------------
  // Identity Management (signature operations)

  /**
   * Called when a Dapp suggests a new tx to be signed.
   * this wrapper needs to exist so we can provide a reference to
   *  "newUnapprovedTransaction" before "txController" is instantiated
   *
   * @param {Object} msgParams - The params passed to eth_sign.
   * @param {Object} req - (optional) the original request, containing the origin
   */
  async newUnapprovedTransaction (txParams, req) {
    return await this.txController.newUnapprovedTransaction(txParams, req)
  }

  // eth_sign methods:

  /**
   * Called when a Dapp uses the eth_sign method, to request user approval.
   * eth_sign is a pure signature of arbitrary data. It is on a deprecation
   * path, since this data can be a transaction, or can leak private key
   * information.
   *
   * @param {Object} msgParams - The params passed to eth_sign.
   * @param {Function} cb = The callback function called with the signature.
   */
  newUnsignedMessage (msgParams, req) {
    const promise = this.messageManager.addUnapprovedMessageAsync(msgParams, req)
    this.sendUpdate()
    this.opts.showUnconfirmedMessage()
    return promise
  }

  /**
   * Signifies user intent to complete an eth_sign method.
   *
   * @param  {Object} msgParams The params passed to eth_call.
   * @returns {Promise<Object>} Full state update.
   */
  signMessage (msgParams) {
    log.info('MetaMaskController - signMessage')
    const msgId = msgParams.metamaskId

    // sets the status op the message to 'approved'
    // and removes the metamaskId for signing
    return this.messageManager.approveMessage(msgParams)
    .then((cleanMsgParams) => {
      // signs the message
      return this.keyringController.signMessage(cleanMsgParams)
    })
    .then((rawSig) => {
      // tells the listener that the message has been signed
      // and can be returned to the dapp
      this.messageManager.setMsgStatusSigned(msgId, rawSig)
      return this.getState()
    })
  }

  /**
   * Used to cancel a message submitted via eth_sign.
   *
   * @param {string} msgId - The id of the message to cancel.
   */
  cancelMessage (msgId, cb) {
    const messageManager = this.messageManager
    messageManager.rejectMsg(msgId)
    if (cb && typeof cb === 'function') {
      cb(null, this.getState())
    }
  }

  // personal_sign methods:

  /**
   * Called when a dapp uses the personal_sign method.
   * This is identical to the Geth eth_sign method, and may eventually replace
   * eth_sign.
   *
   * We currently define our eth_sign and personal_sign mostly for legacy Dapps.
   *
   * @param {Object} msgParams - The params of the message to sign & return to the Dapp.
   * @param {Function} cb - The callback function called with the signature.
   * Passed back to the requesting Dapp.
   */
  async newUnsignedPersonalMessage (msgParams, req) {
    const promise = this.personalMessageManager.addUnapprovedMessageAsync(msgParams, req)
    this.sendUpdate()
    this.opts.showUnconfirmedMessage()
    return promise
  }

  /**
   * Signifies a user's approval to sign a personal_sign message in queue.
   * Triggers signing, and the callback function from newUnsignedPersonalMessage.
   *
   * @param {Object} msgParams - The params of the message to sign & return to the Dapp.
   * @returns {Promise<Object>} - A full state update.
   */
  signPersonalMessage (msgParams) {
    log.info('MetaMaskController - signPersonalMessage')
    const msgId = msgParams.metamaskId
    // sets the status op the message to 'approved'
    // and removes the metamaskId for signing
    return this.personalMessageManager.approveMessage(msgParams)
    .then((cleanMsgParams) => {
      // signs the message
      return this.keyringController.signPersonalMessage(cleanMsgParams)
    })
    .then((rawSig) => {
      // tells the listener that the message has been signed
      // and can be returned to the dapp
      this.personalMessageManager.setMsgStatusSigned(msgId, rawSig)
      return this.getState()
    })
  }

  /**
   * Used to cancel a personal_sign type message.
   * @param {string} msgId - The ID of the message to cancel.
   * @param {Function} cb - The callback function called with a full state update.
   */
  cancelPersonalMessage (msgId, cb) {
    const messageManager = this.personalMessageManager
    messageManager.rejectMsg(msgId)
    if (cb && typeof cb === 'function') {
      cb(null, this.getState())
    }
  }

  // eth_signTypedData methods

  /**
   * Called when a dapp uses the eth_signTypedData method, per EIP 712.
   *
   * @param {Object} msgParams - The params passed to eth_signTypedData.
   * @param {Function} cb - The callback function, called with the signature.
   */
  newUnsignedTypedMessage (msgParams, req, version) {
    const promise = this.typedMessageManager.addUnapprovedMessageAsync(msgParams, req, version)
    this.sendUpdate()
    this.opts.showUnconfirmedMessage()
    return promise
  }

  /**
   * The method for a user approving a call to eth_signTypedData, per EIP 712.
   * Triggers the callback in newUnsignedTypedMessage.
   *
   * @param  {Object} msgParams - The params passed to eth_signTypedData.
   * @returns {Object} Full state update.
   */
  async signTypedMessage (msgParams) {
    log.info('MetaMaskController - eth_signTypedData')
    const msgId = msgParams.metamaskId
    const version = msgParams.version
    try {
      const cleanMsgParams = await this.typedMessageManager.approveMessage(msgParams)
      const address = sigUtil.normalize(cleanMsgParams.from)
      const keyring = await this.keyringController.getKeyringForAccount(address)
      let signature
      // HW Wallet keyrings don't expose private keys
      // so we need to handle it separately
      if (!HW_WALLETS_KEYRINGS.includes(keyring.type)) {
        const wallet = keyring._getWalletForAccount(address)
        const privKey = ethUtil.toBuffer(wallet.getPrivateKey())
        switch (version) {
          case 'V1':
            signature = sigUtil.signTypedDataLegacy(privKey, { data: cleanMsgParams.data })
            break
          case 'V3':
            signature = sigUtil.signTypedData(privKey, { data: JSON.parse(cleanMsgParams.data) })
            break
        }
      } else {
        signature = await keyring.signTypedData(address, cleanMsgParams.data)
      }
      this.typedMessageManager.setMsgStatusSigned(msgId, signature)
      return this.getState()
    } catch (error) {
      log.info('MetaMaskController - eth_signTypedData failed.', error)
      this.typedMessageManager.errorMessage(msgId, error)
    }
  }

  /**
   * Used to cancel a eth_signTypedData type message.
   * @param {string} msgId - The ID of the message to cancel.
   * @param {Function} cb - The callback function called with a full state update.
   */
  cancelTypedMessage (msgId, cb) {
    const messageManager = this.typedMessageManager
    messageManager.rejectMsg(msgId)
    if (cb && typeof cb === 'function') {
      cb(null, this.getState())
    }
  }

  // ---------------------------------------------------------------------------
  // MetaMask Version 3 Migration Account Restauration Methods

  /**
   * A legacy method (probably dead code) that was used when we swapped out our
   * key management library that we depended on.
   *
   * Described in:
   * https://medium.com/metamask/metamask-3-migration-guide-914b79533cdd
   *
   * @deprecated
   * @param  {} migratorOutput
   */
  restoreOldVaultAccounts (migratorOutput) {
    const { serialized } = migratorOutput
    return this.keyringController.restoreKeyring(serialized)
    .then(() => migratorOutput)
  }

  /**
   * A legacy method used to record user confirmation that they understand
   * that some of their accounts have been recovered but should be backed up.
   * This function no longer does anything and will be removed.
   *
   * @deprecated
   * @param {Function} cb - A callback function called with a full state update.
   */
  markAccountsFound (cb) {
    // TODO Remove me
    cb(null, this.getState())
  }

  /**
   * An account object
   * @typedef Account
   * @property string privateKey - The private key of the account.
   */

  /**
   * Probably no longer needed, related to the Version 3 migration.
   * Imports a hash of accounts to private keys into the vault.
   *
   * Described in:
   * https://medium.com/metamask/metamask-3-migration-guide-914b79533cdd
   *
   * Uses the array's private keys to create a new Simple Key Pair keychain
   * and add it to the keyring controller.
   * @deprecated
   * @param  {Account[]} lostAccounts -
   * @returns {Keyring[]} An array of the restored keyrings.
   */
  importLostAccounts ({ lostAccounts }) {
    const privKeys = lostAccounts.map(acct => acct.privateKey)
    return this.keyringController.restoreKeyring({
      type: 'Simple Key Pair',
      data: privKeys,
    })
  }

//=============================================================================
// END (VAULT / KEYRING RELATED METHODS)
//=============================================================================

  /**
   * Allows a user to try to speed up a transaction by retrying it
   * with higher gas.
   *
   * @param {string} txId - The ID of the transaction to speed up.
   */
  async retryTransaction (txId, gasPrice) {
    await this.txController.retryTransaction(txId, gasPrice)
    const state = await this.getState()
    return state
  }

  /**
   * Allows a user to attempt to cancel a previously submitted transaction by creating a new
   * transaction.
   * @param {number} originalTxId - the id of the txMeta that you want to attempt to cancel
   * @param {string=} customGasPrice - the hex value to use for the cancel transaction
   * @returns {object} MetaMask state
   */
  async createCancelTransaction (originalTxId, customGasPrice) {
    try {
      await this.txController.createCancelTransaction(originalTxId, customGasPrice)
      const state = await this.getState()
      return state
    } catch (error) {
      throw error
    }
  }

  async createSpeedUpTransaction (originalTxId, customGasPrice) {
    await this.txController.createSpeedUpTransaction(originalTxId, customGasPrice)
    const state = await this.getState()
    return state
  }

  estimateGas (estimateGasParams) {
    return new Promise((resolve, reject) => {
      return this.txController.txGasUtil.query.estimateGas(estimateGasParams, (err, res) => {
        if (err) {
          return reject(err)
        }

        return resolve(res)
      })
    })
  }

//=============================================================================
// PASSWORD MANAGEMENT
//=============================================================================

  /**
   * Allows a user to begin the seed phrase recovery process.
   * @param {Function} cb - A callback function called when complete.
   */
  markPasswordForgotten (cb) {
    this.preferencesController.setPasswordForgotten(true)
    this.sendUpdate()
    cb()
  }

  /**
   * Allows a user to end the seed phrase recovery process.
   * @param {Function} cb - A callback function called when complete.
   */
  unMarkPasswordForgotten (cb) {
    this.preferencesController.setPasswordForgotten(false)
    this.sendUpdate()
    cb()
  }

//=============================================================================
// SETUP
//=============================================================================

  /**
   * Used to create a multiplexed stream for connecting to an untrusted context
   * like a Dapp or other extension.
   * @param {*} connectionStream - The Duplex stream to connect to.
   * @param {string} originDomain - The domain requesting the stream, which
   * may trigger a blacklist reload.
   */
  setupUntrustedCommunication (connectionStream, originDomain) {
    // Check if new connection is blacklisted
    if (this.phishingController.test(originDomain)) {
      log.debug('MetaMask - sending phishing warning for', originDomain)
      this.sendPhishingWarning(connectionStream, originDomain)
      return
    }

    // setup multiplexing
    const mux = setupMultiplex(connectionStream)
    // connect features
    const publicApi = this.setupPublicApi(mux.createStream('publicApi'), originDomain)
    this.setupProviderConnection(mux.createStream('provider'), originDomain, publicApi)
    this.setupPublicConfig(mux.createStream('publicConfig'), originDomain)
  }

  /**
   * Used to create a multiplexed stream for connecting to a trusted context,
   * like our own user interfaces, which have the provider APIs, but also
   * receive the exported API from this controller, which includes trusted
   * functions, like the ability to approve transactions or sign messages.
   *
   * @param {*} connectionStream - The duplex stream to connect to.
   * @param {string} originDomain - The domain requesting the connection,
   * used in logging and error reporting.
   */
  setupTrustedCommunication (connectionStream, originDomain) {
    // setup multiplexing
    const mux = setupMultiplex(connectionStream)
    // connect features
    this.setupControllerConnection(mux.createStream('controller'))
    this.setupProviderConnection(mux.createStream('provider'), originDomain)
  }

  /**
   * Called when we detect a suspicious domain. Requests the browser redirects
   * to our anti-phishing page.
   *
   * @private
   * @param {*} connectionStream - The duplex stream to the per-page script,
   * for sending the reload attempt to.
   * @param {string} hostname - The URL that triggered the suspicion.
   */
  sendPhishingWarning (connectionStream, hostname) {
    const mux = setupMultiplex(connectionStream)
    const phishingStream = mux.createStream('phishing')
    phishingStream.write({ hostname })
  }

  /**
   * A method for providing our API over a stream using Dnode.
   * @param {*} outStream - The stream to provide our API over.
   */
  setupControllerConnection (outStream) {
    const api = this.getApi()
    const dnode = Dnode(api)
    // report new active controller connection
    this.activeControllerConnections++
    this.emit('controllerConnectionChanged', this.activeControllerConnections)
    // connect dnode api to remote connection
    pump(
      outStream,
      dnode,
      outStream,
      (err) => {
        // report new active controller connection
        this.activeControllerConnections--
        this.emit('controllerConnectionChanged', this.activeControllerConnections)
        // report any error
        if (err) log.error(err)
      }
    )
    dnode.on('remote', (remote) => {
      // push updates to popup
      const sendUpdate = (update) => remote.sendUpdate(update)
      this.on('update', sendUpdate)
      // remove update listener once the connection ends
      dnode.on('end', () => this.removeListener('update', sendUpdate))
    })
  }

  /**
   * A method for serving our ethereum provider over a given stream.
   * @param {*} outStream - The stream to provide over.
   * @param {string} origin - The URI of the requesting resource.
   */
  setupProviderConnection (outStream, origin, publicApi) {
    // setup json rpc engine stack
    const engine = new RpcEngine()
    const provider = this.provider
    const blockTracker = this.blockTracker

    // create filter polyfill middleware
    const filterMiddleware = createFilterMiddleware({ provider, blockTracker })
    // create subscription polyfill middleware
    const subscriptionManager = createSubscriptionManager({ provider, blockTracker })
    subscriptionManager.events.on('notification', (message) => engine.emit('notification', message))

    // metadata
    engine.push(createOriginMiddleware({ origin }))
    engine.push(createLoggerMiddleware({ origin }))
    // filter and subscription polyfills
    engine.push(filterMiddleware)
    engine.push(subscriptionManager.middleware)
    // watch asset
    engine.push(this.preferencesController.requestWatchAsset.bind(this.preferencesController))
    // requestAccounts
    engine.push(this.providerApprovalController.createMiddleware({
      origin,
      getSiteMetadata: publicApi && publicApi.getSiteMetadata,
    }))
    // forward to metamask primary provider
    engine.push(providerAsMiddleware(provider))

    // setup connection
    const providerStream = createEngineStream({ engine })

    pump(
      outStream,
      providerStream,
      outStream,
      (err) => {
        // cleanup filter polyfill middleware
        filterMiddleware.destroy()
        if (err) log.error(err)
      }
    )
  }

  /**
   * A method for providing our public config info over a stream.
   * This includes info we like to be synchronous if possible, like
   * the current selected account, and network ID.
   *
   * Since synchronous methods have been deprecated in web3,
   * this is a good candidate for deprecation.
   *
   * @param {*} outStream - The stream to provide public config over.
   */
  setupPublicConfig (outStream, originDomain) {
    const configStore = this.createPublicConfigStore({
      // check the providerApprovalController's approvedOrigins
      checkIsEnabled: () => this.providerApprovalController.shouldExposeAccounts(originDomain),
    })
    const configStream = asStream(configStore)

    pump(
      configStream,
      outStream,
      (err) => {
        configStore.destroy()
        configStream.destroy()
        if (err) log.error(err)
      }
    )
  }

  /**
   * A method for providing our public api over a stream.
   * This includes a method for setting site metadata like title and image
   *
   * @param {*} outStream - The stream to provide the api over.
   */
  setupPublicApi (outStream) {
    const dnode = Dnode()
    // connect dnode api to remote connection
    pump(
      outStream,
      dnode,
      outStream,
      (err) => {
        // report any error
        if (err) log.error(err)
      }
    )

    const getRemote = createDnodeRemoteGetter(dnode)

    const publicApi = {
      // wrap with an await remote
      getSiteMetadata: async () => {
        const remote = await getRemote()
        return await pify(remote.getSiteMetadata)()
      },
    }

    return publicApi
  }

  /**
   * Handle a KeyringController update
   * @param {object} state the KC state
   * @return {Promise<void>}
   * @private
   */
  async _onKeyringControllerUpdate (state) {
    const {isUnlocked, keyrings} = state
    const addresses = keyrings.reduce((acc, {accounts}) => acc.concat(accounts), [])

    if (!addresses.length) {
      return
    }

    // Ensure preferences + identities controller know about all addresses
    this.preferencesController.addAddresses(addresses)
    this.accountTracker.syncWithAddresses(addresses)

    const wasLocked = !isUnlocked
    if (wasLocked) {
      const oldSelectedAddress = this.preferencesController.getSelectedAddress()
      if (!addresses.includes(oldSelectedAddress)) {
        const address = addresses[0]
        await this.preferencesController.setSelectedAddress(address)
      }
    }
  }

  /**
   * A method for emitting the full MetaMask state to all registered listeners.
   * @private
   */
  privateSendUpdate () {
    this.emit('update', this.getState())
  }

  /**
   * A method for estimating a good gas price at recent prices.
   * Returns the lowest price that would have been included in
   * 50% of recent blocks.
   *
   * @returns {string} A hex representation of the suggested wei gas price.
   */
  getGasPrice () {
    const { recentBlocksController } = this
    const { recentBlocks } = recentBlocksController.store.getState()

    // Return 1 gwei if no blocks have been observed:
    if (recentBlocks.length === 0) {
      return '0x' + GWEI_BN.toString(16)
    }

    const lowestPrices = recentBlocks.map((block) => {
      if (!block.gasPrices || block.gasPrices.length < 1) {
        return GWEI_BN
      }
      return block.gasPrices
      .map(hexPrefix => hexPrefix.substr(2))
      .map(hex => new BN(hex, 16))
      .sort((a, b) => {
        return a.gt(b) ? 1 : -1
      })[0]
    })
    .map(number => number.div(GWEI_BN).toNumber())

    const percentileNum = percentile(65, lowestPrices)
    const percentileNumBn = new BN(percentileNum)
    return '0x' + percentileNumBn.mul(GWEI_BN).toString(16)
  }

  /**
   * Returns the nonce that will be associated with a transaction once approved
   * @param address {string} - The hex string address for the transaction
   * @returns Promise<number>
   */
  async getPendingNonce (address) {
    const { nonceDetails, releaseLock} = await this.txController.nonceTracker.getNonceLock(address)
    const pendingNonce = nonceDetails.params.highestSuggested

    releaseLock()
    return pendingNonce
  }

//=============================================================================
// CONFIG
//=============================================================================

  // Log blocks

  /**
   * A method for setting the user's preferred display currency.
   * @param {string} currencyCode - The code of the preferred currency.
   * @param {Function} cb - A callback function returning currency info.
   */
  setCurrentCurrency (currencyCode, cb) {
    const { ticker } = this.networkController.getNetworkConfig()
    try {
      this.currencyController.setNativeCurrency(ticker)
      this.currencyController.setCurrentCurrency(currencyCode)
      this.currencyController.updateConversionRate()
      const data = {
        nativeCurrency: ticker || 'ETH',
        conversionRate: this.currencyController.getConversionRate(),
        currentCurrency: this.currencyController.getCurrentCurrency(),
        conversionDate: this.currencyController.getConversionDate(),
      }
      cb(null, data)
    } catch (err) {
      cb(err)
    }
  }

  /**
   * A method for forwarding the user to the easiest way to obtain ether,
   * or the network "gas" currency, for the current selected network.
   *
   * @param {string} address - The address to fund.
   * @param {string} amount - The amount of ether desired, as a base 10 string.
   */
  buyEth (address, amount) {
    if (!amount) amount = '5'
    const network = this.networkController.getNetworkState()
    const url = getBuyEthUrl({ network, address, amount })
    if (url) this.platform.openWindow({ url })
  }

  /**
   * A method for triggering a shapeshift currency transfer.
   * @param {string} depositAddress - The address to deposit to.
   * @property {string} depositType - An abbreviation of the type of crypto currency to be deposited.
   */
  createShapeShiftTx (depositAddress, depositType) {
    this.shapeshiftController.createTransaction(depositAddress, depositType)
  }

  // network
  /**
   * A method for selecting a custom URL for an ethereum RPC provider and updating it
   * @param {string} rpcUrl - A URL for a valid Ethereum RPC API.
   * @param {number} chainId - The chainId of the selected network.
   * @param {string} ticker - The ticker symbol of the selected network.
   * @param {string} nickname - Optional nickname of the selected network.
   * @returns {Promise<String>} - The RPC Target URL confirmed.
   */

  async updateAndSetCustomRpc (rpcUrl, chainId, ticker = 'ETH', nickname, rpcPrefs) {
    await this.preferencesController.updateRpc({ rpcUrl, chainId, ticker, nickname, rpcPrefs })
    this.networkController.setRpcTarget(rpcUrl, chainId, ticker, nickname, rpcPrefs)
    return rpcUrl
  }


  /**
   * A method for selecting a custom URL for an ethereum RPC provider.
   * @param {string} rpcTarget - A URL for a valid Ethereum RPC API.
   * @param {number} chainId - The chainId of the selected network.
   * @param {string} ticker - The ticker symbol of the selected network.
   * @param {string} nickname - Optional nickname of the selected network.
   * @returns {Promise<String>} - The RPC Target URL confirmed.
   */
  async setCustomRpc (rpcTarget, chainId, ticker = 'ETH', nickname = '', rpcPrefs = {}) {
    const frequentRpcListDetail = this.preferencesController.getFrequentRpcListDetail()
    const rpcSettings = frequentRpcListDetail.find((rpc) => rpcTarget === rpc.rpcUrl)

    if (rpcSettings) {
      this.networkController.setRpcTarget(rpcSettings.rpcUrl, rpcSettings.chainId, rpcSettings.ticker, rpcSettings.nickname, rpcPrefs)
    } else {
      this.networkController.setRpcTarget(rpcTarget, chainId, ticker, nickname, rpcPrefs)
      await this.preferencesController.addToFrequentRpcList(rpcTarget, chainId, ticker, nickname, rpcPrefs)
    }
    return rpcTarget
  }

  /**
   * A method for deleting a selected custom URL.
   * @param {string} rpcTarget - A RPC URL to delete.
   */
  async delCustomRpc (rpcTarget) {
    await this.preferencesController.removeFromFrequentRpcList(rpcTarget)
  }

  /**
   * Sets whether or not to use the blockie identicon format.
   * @param {boolean} val - True for bockie, false for jazzicon.
   * @param {Function} cb - A callback function called when complete.
   */
  setUseBlockie (val, cb) {
    try {
      this.preferencesController.setUseBlockie(val)
      cb(null)
    } catch (err) {
      cb(err)
    }
  }

  /**
   * Sets whether or not the user will have usage data tracked with MetaMetrics
   * @param {boolean} bool - True for users that wish to opt-in, false for users that wish to remain out.
   * @param {Function} cb - A callback function called when complete.
   */
  setParticipateInMetaMetrics (bool, cb) {
    try {
      const metaMetricsId = this.preferencesController.setParticipateInMetaMetrics(bool)
      cb(null, metaMetricsId)
    } catch (err) {
      cb(err)
    }
  }

  setMetaMetricsSendCount (val, cb) {
    try {
      this.preferencesController.setMetaMetricsSendCount(val)
      cb(null)
    } catch (err) {
      cb(err)
    }
  }

  /**
   * Sets the type of first time flow the user wishes to follow: create or import
   * @param {String} type - Indicates the type of first time flow the user wishes to follow
   * @param {Function} cb - A callback function called when complete.
   */
  setFirstTimeFlowType (type, cb) {
    try {
      this.preferencesController.setFirstTimeFlowType(type)
      cb(null)
    } catch (err) {
      cb(err)
    }
  }


  /**
   * A method for setting a user's current locale, affecting the language rendered.
   * @param {string} key - Locale identifier.
   * @param {Function} cb - A callback function called when complete.
   */
  setCurrentLocale (key, cb) {
    try {
      this.preferencesController.setCurrentLocale(key)
      cb(null)
    } catch (err) {
      cb(err)
    }
  }

  /**
   * A method for initializing storage the first time.
   * @param {Object} initState - The default state to initialize with.
   * @private
   */
  recordFirstTimeInfo (initState) {
    if (!('firstTimeInfo' in initState)) {
      initState.firstTimeInfo = {
        version,
        date: Date.now(),
      }
    }
  }

  // TODO: Replace isClientOpen methods with `controllerConnectionChanged` events.
  /**
   * A method for recording whether the MetaMask user interface is open or not.
   * @private
   * @param {boolean} open
   */
  set isClientOpen (open) {
    this._isClientOpen = open
    this.isClientOpenAndUnlocked = this.getState().isUnlocked && open
    this.detectTokensController.isOpen = open
  }

  /**
   * A method for activating the retrieval of price data,
   * which should only be fetched when the UI is visible.
   * @private
   * @param {boolean} active - True if price data should be getting fetched.
   */
  set isClientOpenAndUnlocked (active) {
    this.tokenRatesController.isActive = active
  }

 /**
  * Creates RPC engine middleware for processing eth_signTypedData requests
  *
  * @param {Object} req - request object
  * @param {Object} res - response object
  * @param {Function} - next
  * @param {Function} - end
  */

  /**
   * Adds a domain to the PhishingController whitelist
   * @param {string} hostname the domain to whitelist
   */
  whitelistPhishingDomain (hostname) {
    return this.phishingController.bypass(hostname)
  }

  /**
   * Locks MetaMask
   */
  setLocked () {
    return this.keyringController.setLocked()
  }
}<|MERGE_RESOLUTION|>--- conflicted
+++ resolved
@@ -55,11 +55,8 @@
 const sigUtil = require('eth-sig-util')
 const {
   AddressBookController,
-<<<<<<< HEAD
   ShapeShiftController,
-=======
   PhishingController,
->>>>>>> 08e8fb21
 } = require('gaba')
 const backEndMetaMetricsEvent = require('./lib/backend-metametrics')
 
