--- conflicted
+++ resolved
@@ -4441,13 +4441,10 @@
     const releaseLock = await this.createVaultMutex.acquire();
     try {
       await this.keyringController.createNewVaultAndKeychain(password);
-<<<<<<< HEAD
 
       // set is resetting wallet in progress to false, in case of createNewVaultAndKeychain being called from resetWallet
       this.appStateController.setIsWalletResetInProgress(false);
 
-      return this.keyringController.state.keyrings[0];
-=======
       const primaryKeyring = this.keyringController.state.keyrings[0];
 
       // Once we have our first HD keyring available, we re-create the internal list of
@@ -4458,7 +4455,6 @@
       this.accountTreeController.init();
 
       return primaryKeyring;
->>>>>>> f207133b
     } finally {
       releaseLock();
     }
