--- conflicted
+++ resolved
@@ -6664,10 +6664,7 @@
         this.networkController,
         this.appStateController,
         this.phishingController,
-<<<<<<< HEAD
         this.preferencesController,
-=======
->>>>>>> 6a16cc4b
       ),
     );
 
