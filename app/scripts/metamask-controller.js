import EventEmitter from 'events';
import { finished, pipeline } from 'readable-stream';
import {
  CurrencyRateController,
  TokenDetectionController,
  TokenListController,
  TokensController,
  RatesController,
  fetchMultiExchangeRate,
  TokenBalancesController,
} from '@metamask/assets-controllers';
import { JsonRpcEngine } from '@metamask/json-rpc-engine';
import { createEngineStream } from '@metamask/json-rpc-middleware-stream';
import { ObservableStore } from '@metamask/obs-store';
import { storeAsStream } from '@metamask/obs-store/dist/asStream';
import { providerAsMiddleware } from '@metamask/eth-json-rpc-middleware';
import { debounce, pick, uniq } from 'lodash';
import {
  KeyringController,
  KeyringTypes,
  keyringBuilderFactory,
} from '@metamask/keyring-controller';
import createFilterMiddleware from '@metamask/eth-json-rpc-filters';
import createSubscriptionManager from '@metamask/eth-json-rpc-filters/subscriptionManager';
import { JsonRpcError, rpcErrors } from '@metamask/rpc-errors';
import { Mutex } from 'await-semaphore';
import log from 'loglevel';
import {
  OneKeyKeyring,
  TrezorConnectBridge,
  TrezorKeyring,
} from '@metamask/eth-trezor-keyring';
import {
  LedgerKeyring,
  LedgerIframeBridge,
} from '@metamask/eth-ledger-bridge-keyring';
import LatticeKeyring from 'eth-lattice-keyring';
import { rawChainData } from 'eth-chainlist';
import { MetaMaskKeyring as QRHardwareKeyring } from '@keystonehq/metamask-airgapped-keyring';
import { nanoid } from 'nanoid';
import { captureException } from '@sentry/browser';
import { AddressBookController } from '@metamask/address-book-controller';
import {
  ApprovalController,
  ApprovalRequestNotFoundError,
} from '@metamask/approval-controller';
import { Messenger } from '@metamask/base-controller';
import { EnsController } from '@metamask/ens-controller';
import { PhishingController } from '@metamask/phishing-controller';
import { AnnouncementController } from '@metamask/announcement-controller';
import {
  NetworkController,
  getDefaultNetworkControllerState,
} from '@metamask/network-controller';
import { GasFeeController } from '@metamask/gas-fee-controller';
import {
  MethodNames,
  PermissionController,
  PermissionDoesNotExistError,
  PermissionsRequestNotFoundError,
  SubjectMetadataController,
  SubjectType,
} from '@metamask/permission-controller';

import {
  METAMASK_DOMAIN,
  SelectedNetworkController,
  createSelectedNetworkMiddleware,
} from '@metamask/selected-network-controller';
import { LoggingController, LogType } from '@metamask/logging-controller';
import { PermissionLogController } from '@metamask/permission-log-controller';

import { MultichainRouter } from '@metamask/snaps-controllers';
import {
  createPreinstalledSnapsMiddleware,
  createSnapsMethodMiddleware,
  buildSnapEndowmentSpecifications,
  buildSnapRestrictedMethodSpecifications,
} from '@metamask/snaps-rpc-methods';
import {
  ApprovalType,
  ERC1155,
  ERC20,
  ERC721,
  BlockExplorerUrl,
  ChainId,
  handleFetch,
} from '@metamask/controller-utils';

import { AccountsController } from '@metamask/accounts-controller';
import {
  RemoteFeatureFlagController,
  ClientConfigApiService,
  ClientType,
  DistributionType,
  EnvironmentType,
} from '@metamask/remote-feature-flag-controller';

import { SignatureController } from '@metamask/signature-controller';
import { wordlist } from '@metamask/scure-bip39/dist/wordlists/english';

import {
  NameController,
  ENSNameProvider,
  EtherscanNameProvider,
  TokenNameProvider,
  LensNameProvider,
} from '@metamask/name-controller';

import { UserOperationController } from '@metamask/user-operation-controller';
import {
  BridgeController,
  BRIDGE_CONTROLLER_NAME,
  BridgeUserAction,
  BridgeBackgroundAction,
  BridgeClientId,
  UNIFIED_SWAP_BRIDGE_EVENT_CATEGORY,
} from '@metamask/bridge-controller';

import {
  TransactionStatus,
  TransactionType,
} from '@metamask/transaction-controller';

import { Interface } from '@ethersproject/abi';
import { abiERC1155, abiERC721 } from '@metamask/metamask-eth-abis';
import {
  isEvmAccountType,
  SolAccountType,
  ///: BEGIN:ONLY_INCLUDE_IF(bitcoin)
  BtcScope,
  ///: END:ONLY_INCLUDE_IF
  ///: BEGIN:ONLY_INCLUDE_IF(solana)
  SolScope,
  ///: END:ONLY_INCLUDE_IF
} from '@metamask/keyring-api';
import {
  hasProperty,
  hexToBigInt,
  toCaipChainId,
  parseCaipAccountId,
  KnownCaipNamespace,
  add0x,
  hexToBytes,
  bytesToHex,
} from '@metamask/utils';
import { normalize } from '@metamask/eth-sig-util';

import { TRIGGER_TYPES } from '@metamask/notification-services-controller/notification-services';

import {
  multichainMethodCallValidatorMiddleware,
  MultichainSubscriptionManager,
  MultichainMiddlewareManager,
  walletGetSession,
  walletRevokeSession,
  walletInvokeMethod,
  MultichainApiNotifications,
  walletCreateSession,
} from '@metamask/multichain-api-middleware';

import {
  Caip25CaveatMutators,
  Caip25CaveatType,
  Caip25EndowmentPermissionName,
  getEthAccounts,
  getSessionScopes,
  setPermittedEthChainIds,
  setEthAccounts,
  getPermittedAccountsForScopes,
  KnownSessionProperties,
  getAllScopesFromCaip25CaveatValue,
} from '@metamask/chain-agnostic-permission';
import {
  BridgeStatusController,
  BRIDGE_STATUS_CONTROLLER_NAME,
  BridgeStatusAction,
} from '@metamask/bridge-status-controller';

import { ErrorReportingService } from '@metamask/error-reporting-service';
import {
  SeedlessOnboardingControllerErrorMessage,
  SecretType,
} from '@metamask/seedless-onboarding-controller';
import { TokenStandard } from '../../shared/constants/transaction';
import {
  GAS_API_BASE_URL,
  GAS_DEV_API_BASE_URL,
  SWAPS_CLIENT_ID,
} from '../../shared/constants/swaps';
import {
  CHAIN_IDS,
  CHAIN_SPEC_URL,
  NETWORK_TYPES,
  NetworkStatus,
  UNSUPPORTED_RPC_METHODS,
  getFailoverUrlsForInfuraNetwork,
} from '../../shared/constants/network';

import {
  HardwareDeviceNames,
  HardwareKeyringType,
  LedgerTransportTypes,
} from '../../shared/constants/hardware-wallets';
import { KeyringType } from '../../shared/constants/keyring';
import {
  RestrictedMethods,
  ExcludedSnapPermissions,
  ExcludedSnapEndowments,
  CaveatTypes,
} from '../../shared/constants/permissions';
import { UI_NOTIFICATIONS } from '../../shared/notifications';
import { MILLISECOND, MINUTE, SECOND } from '../../shared/constants/time';
import {
  ORIGIN_METAMASK,
  POLLING_TOKEN_ENVIRONMENT_TYPES,
  MESSAGE_TYPE,
  SMART_TRANSACTION_CONFIRMATION_TYPES,
  PLATFORM_FIREFOX,
} from '../../shared/constants/app';
import {
  MetaMetricsEventCategory,
  MetaMetricsEventName,
  MetaMetricsRequestedThrough,
} from '../../shared/constants/metametrics';
import { LOG_EVENT } from '../../shared/constants/logs';

import {
  getStorageItem,
  setStorageItem,
} from '../../shared/lib/storage-helpers';
import {
  getTokenIdParam,
  fetchTokenBalance,
  fetchERC1155Balance,
} from '../../shared/lib/token-util';
import { isEqualCaseInsensitive } from '../../shared/modules/string-utils';
import { parseStandardTokenTransactionData } from '../../shared/modules/transaction.utils';
import { STATIC_MAINNET_TOKEN_LIST } from '../../shared/constants/tokens';
import { getTokenValueParam } from '../../shared/lib/metamask-controller-utils';
import { isManifestV3 } from '../../shared/modules/mv3.utils';
import { convertNetworkId } from '../../shared/modules/network.utils';
import { getIsSmartTransaction } from '../../shared/modules/selectors';
import { BaseUrl } from '../../shared/constants/urls';
import {
  TOKEN_TRANSFER_LOG_TOPIC_HASH,
  TRANSFER_SINFLE_LOG_TOPIC_HASH,
} from '../../shared/lib/transactions-controller-utils';
import { getProviderConfig } from '../../shared/modules/selectors/networks';
import {
  trace,
  endTrace,
  TraceName,
  TraceOperation,
} from '../../shared/lib/trace';
import { ENVIRONMENT } from '../../development/build/constants';
import fetchWithCache from '../../shared/lib/fetch-with-cache';
import { MultichainNetworks } from '../../shared/constants/multichain/networks';
import { BRIDGE_API_BASE_URL } from '../../shared/constants/bridge';
///: BEGIN:ONLY_INCLUDE_IF(multichain)
import { MultichainWalletSnapClient } from '../../shared/lib/accounts';
///: END:ONLY_INCLUDE_IF
///: BEGIN:ONLY_INCLUDE_IF(bitcoin)
import { BITCOIN_WALLET_SNAP_ID } from '../../shared/lib/accounts/bitcoin-wallet-snap';
///: END:ONLY_INCLUDE_IF
///: BEGIN:ONLY_INCLUDE_IF(solana)
import { SOLANA_WALLET_SNAP_ID } from '../../shared/lib/accounts/solana-wallet-snap';
///: END:ONLY_INCLUDE_IF
import { FirstTimeFlowType } from '../../shared/constants/onboarding';
import { updateCurrentLocale } from '../../shared/lib/translate';
import { getIsSeedlessOnboardingFeatureEnabled } from '../../shared/modules/environment';
import { isSnapPreinstalled } from '../../shared/lib/snaps/snaps';
import { createTransactionEventFragmentWithTxId } from './lib/transaction/metrics';
///: BEGIN:ONLY_INCLUDE_IF(keyring-snaps)
import { keyringSnapPermissionsBuilder } from './lib/snap-keyring/keyring-snaps-permissions';
///: END:ONLY_INCLUDE_IF

import { SnapsNameProvider } from './lib/SnapsNameProvider';
import { AddressBookPetnamesBridge } from './lib/AddressBookPetnamesBridge';
import { AccountIdentitiesPetnamesBridge } from './lib/AccountIdentitiesPetnamesBridge';
import { createPPOMMiddleware } from './lib/ppom/ppom-middleware';
import { createTrustSignalsMiddleware } from './lib/trust-signals/trust-signals-middleware';
import {
  onMessageReceived,
  checkForMultipleVersionsRunning,
} from './detect-multiple-instances';
import ComposableObservableStore from './lib/ComposableObservableStore';
import AccountTrackerController from './controllers/account-tracker-controller';
import createDupeReqFilterStream from './lib/createDupeReqFilterStream';
import createLoggerMiddleware from './lib/createLoggerMiddleware';
import {
  createEthAccountsMethodMiddleware,
  createEip1193MethodMiddleware,
  createUnsupportedMethodMiddleware,
  createMultichainMethodMiddleware,
  makeMethodMiddlewareMaker,
} from './lib/rpc-method-middleware';
import createOriginMiddleware from './lib/createOriginMiddleware';
import createMainFrameOriginMiddleware from './lib/createMainFrameOriginMiddleware';
import createTabIdMiddleware from './lib/createTabIdMiddleware';
import { NetworkOrderController } from './controllers/network-order';
import { AccountOrderController } from './controllers/account-order';
import createOnboardingMiddleware from './lib/createOnboardingMiddleware';
import { isStreamWritable, setupMultiplex } from './lib/stream-utils';
import { PreferencesController } from './controllers/preferences-controller';
import { AppStateController } from './controllers/app-state-controller';
import { AlertController } from './controllers/alert-controller';
import OnboardingController from './controllers/onboarding';
import Backup from './lib/backup';
import DecryptMessageController from './controllers/decrypt-message';
import SwapsController from './controllers/swaps';
import MetaMetricsController from './controllers/metametrics-controller';
import { segment } from './lib/segment';
import createMetaRPCHandler from './lib/createMetaRPCHandler';
import {
  addHexPrefix,
  getEnvironmentType,
  getMethodDataName,
  previousValueComparator,
  initializeRpcProviderDomains,
  getPlatform,
} from './lib/util';
import createMetamaskMiddleware from './lib/createMetamaskMiddleware';
import { hardwareKeyringBuilderFactory } from './lib/hardware-keyring-builder-factory';
import EncryptionPublicKeyController from './controllers/encryption-public-key';
import AppMetadataController from './controllers/app-metadata';

import {
  getCaveatSpecifications,
  diffMap,
  getPermissionBackgroundApiMethods,
  getPermissionSpecifications,
  getPermittedAccountsByOrigin,
  getPermittedChainsByOrigin,
  NOTIFICATION_NAMES,
  unrestrictedMethods,
  PermissionNames,
  getRemovedAuthorizations,
  getChangedAuthorizations,
  getAuthorizedScopesByOrigin,
  getPermittedAccountsForScopesByOrigin,
  getOriginsWithSessionProperty,
} from './controllers/permissions';
import { MetaMetricsDataDeletionController } from './controllers/metametrics-data-deletion/metametrics-data-deletion';
import { DataDeletionService } from './services/data-deletion-service';
import createRPCMethodTrackingMiddleware from './lib/createRPCMethodTrackingMiddleware';
import { TrezorOffscreenBridge } from './lib/offscreen-bridge/trezor-offscreen-bridge';
import { LedgerOffscreenBridge } from './lib/offscreen-bridge/ledger-offscreen-bridge';
///: BEGIN:ONLY_INCLUDE_IF(keyring-snaps)
import { snapKeyringBuilder, getAccountsBySnapId } from './lib/snap-keyring';
///: END:ONLY_INCLUDE_IF
import { encryptorFactory } from './lib/encryptor-factory';
import { addDappTransaction, addTransaction } from './lib/transaction/util';
import { addTypedMessage, addPersonalMessage } from './lib/signature/util';
import { LatticeKeyringOffscreen } from './lib/offscreen-bridge/lattice-offscreen-keyring';
import { WeakRefObjectMap } from './lib/WeakRefObjectMap';
import {
  METAMASK_CAIP_MULTICHAIN_PROVIDER,
  METAMASK_COOKIE_HANDLER,
  METAMASK_EIP_1193_PROVIDER,
} from './constants/stream';

// Notification controllers
import { createTxVerificationMiddleware } from './lib/tx-verification/tx-verification-middleware';
import {
  updateSecurityAlertResponse,
  validateRequestWithPPOM,
} from './lib/ppom/ppom-util';
import createEvmMethodsToNonEvmAccountReqFilterMiddleware from './lib/createEvmMethodsToNonEvmAccountReqFilterMiddleware';
import { isEthAddress } from './lib/multichain/address';

import { decodeTransactionData } from './lib/transaction/decode/util';
import createTracingMiddleware from './lib/createTracingMiddleware';
import createOriginThrottlingMiddleware from './lib/createOriginThrottlingMiddleware';
import { PatchStore } from './lib/PatchStore';
import { sanitizeUIState } from './lib/state-utils';
import {
  rejectAllApprovals,
  rejectOriginApprovals,
} from './lib/approval/utils';
import { InstitutionalSnapControllerInit } from './controller-init/institutional-snap/institutional-snap-controller-init';
import {
  ///: BEGIN:ONLY_INCLUDE_IF(multichain)
  MultichainAssetsControllerInit,
  MultichainTransactionsControllerInit,
  MultichainBalancesControllerInit,
  MultichainAssetsRatesControllerInit,
  ///: END:ONLY_INCLUDE_IF
  MultichainNetworkControllerInit,
} from './controller-init/multichain';
import {
  AssetsContractControllerInit,
  NftControllerInit,
  NftDetectionControllerInit,
  TokenRatesControllerInit,
} from './controller-init/assets';
import { TransactionControllerInit } from './controller-init/confirmations/transaction-controller-init';
import { PPOMControllerInit } from './controller-init/confirmations/ppom-controller-init';
import { SmartTransactionsControllerInit } from './controller-init/smart-transactions/smart-transactions-controller-init';
import { initControllers } from './controller-init/utils';
import {
  CronjobControllerInit,
  ExecutionServiceInit,
  RateLimitControllerInit,
  SnapControllerInit,
  SnapInsightsControllerInit,
  SnapInterfaceControllerInit,
  SnapsRegistryInit,
  WebSocketServiceInit,
} from './controller-init/snaps';
import { AuthenticationControllerInit } from './controller-init/identity/authentication-controller-init';
import { UserStorageControllerInit } from './controller-init/identity/user-storage-controller-init';
import { DeFiPositionsControllerInit } from './controller-init/defi-positions/defi-positions-controller-init';
import {
  getCallsStatus,
  getCapabilities,
  processSendCalls,
} from './lib/transaction/eip5792';
import { NotificationServicesControllerInit } from './controller-init/notifications/notification-services-controller-init';
import { NotificationServicesPushControllerInit } from './controller-init/notifications/notification-services-push-controller-init';
import { DelegationControllerInit } from './controller-init/delegation/delegation-controller-init';
import {
  onRpcEndpointUnavailable,
  onRpcEndpointDegraded,
} from './lib/network-controller/messenger-action-handlers';
import { getIsQuicknodeEndpointUrl } from './lib/network-controller/utils';
import { isRelaySupported } from './lib/transaction/transaction-relay';
import { AccountTreeControllerInit } from './controller-init/accounts/account-tree-controller-init';
import OAuthService from './services/oauth/oauth-service';
import { webAuthenticatorFactory } from './services/oauth/web-authenticator-factory';
import { SeedlessOnboardingControllerInit } from './controller-init/seedless-onboarding/seedless-onboarding-controller-init';
import { applyTransactionContainersExisting } from './lib/transaction/containers/util';

export const METAMASK_CONTROLLER_EVENTS = {
  // Fired after state changes that impact the extension badge (unapproved msg count)
  // The process of updating the badge happens in app/scripts/background.js.
  UPDATE_BADGE: 'updateBadge',
  DECRYPT_MESSAGE_MANAGER_UPDATE_BADGE: 'DecryptMessageManager:updateBadge',
  ENCRYPTION_PUBLIC_KEY_MANAGER_UPDATE_BADGE:
    'EncryptionPublicKeyManager:updateBadge',
  // TODO: Add this and similar enums to the `controllers` repo and export them
  APPROVAL_STATE_CHANGE: 'ApprovalController:stateChange',
  APP_STATE_UNLOCK_CHANGE: 'AppStateController:unlockChange',
  METAMASK_NOTIFICATIONS_LIST_UPDATED:
    'NotificationServicesController:notificationsListUpdated',
  METAMASK_NOTIFICATIONS_MARK_AS_READ:
    'NotificationServicesController:markNotificationsAsRead',
};

/**
 * @typedef {import('../../ui/store/store').MetaMaskReduxState} MetaMaskReduxState
 */

// Types of APIs
const API_TYPE = {
  EIP1193: 'eip-1193',
  CAIP_MULTICHAIN: 'caip-multichain',
};

// stream channels
const PHISHING_SAFELIST = 'metamask-phishing-safelist';

const environmentMappingForRemoteFeatureFlag = {
  [ENVIRONMENT.DEVELOPMENT]: EnvironmentType.Development,
  [ENVIRONMENT.RELEASE_CANDIDATE]: EnvironmentType.ReleaseCandidate,
  [ENVIRONMENT.PRODUCTION]: EnvironmentType.Production,
};

const buildTypeMappingForRemoteFeatureFlag = {
  flask: DistributionType.Flask,
  main: DistributionType.Main,
  beta: DistributionType.Beta,
  experimental: DistributionType.Main, // experimental builds use main distribution
};

export default class MetamaskController extends EventEmitter {
  /**
   * @param {object} opts
   */
  constructor(opts) {
    super();

    const { isFirstMetaMaskControllerSetup } = opts;

    this.defaultMaxListeners = 20;

    this.sendUpdate = debounce(
      this.privateSendUpdate.bind(this),
      MILLISECOND * 200,
    );
    this.opts = opts;
    this.requestSafeReload =
      opts.requestSafeReload ?? (() => Promise.resolve());
    this.extension = opts.browser;
    this.platform = opts.platform;
    this.notificationManager = opts.notificationManager;
    const initState = opts.initState || {};
    const version = process.env.METAMASK_VERSION;
    this.recordFirstTimeInfo(initState);
    this.featureFlags = opts.featureFlags;

    // this keeps track of how many "controllerStream" connections are open
    // the only thing that uses controller connections are open metamask UI instances
    this.activeControllerConnections = 0;

    this.offscreenPromise = opts.offscreenPromise ?? Promise.resolve();

    this.getRequestAccountTabIds = opts.getRequestAccountTabIds;
    this.getOpenMetamaskTabsIds = opts.getOpenMetamaskTabsIds;

    this.initializeChainlist();

    this.controllerMessenger = new Messenger();

    this.loggingController = new LoggingController({
      messenger: this.controllerMessenger.getRestricted({
        name: 'LoggingController',
        allowedActions: [],
        allowedEvents: [],
      }),
      state: initState.LoggingController,
    });

    this.currentMigrationVersion = opts.currentMigrationVersion;

    // observable state store
    this.store = new ComposableObservableStore({
      state: initState,
      controllerMessenger: this.controllerMessenger,
      persist: true,
    });

    // external connections by origin
    // Do not modify directly. Use the associated methods.
    this.connections = {};

    // lock to ensure only one vault created at once
    this.createVaultMutex = new Mutex();

    // lock to ensure only one seedless password sync is running at once
    this.syncSeedlessGlobalPasswordMutex = new Mutex();

    this.extension.runtime.onInstalled.addListener((details) => {
      if (details.reason === 'update') {
        if (version === '8.1.0') {
          this.platform.openExtensionInBrowser();
        }
        this.loggingController.add({
          type: LogType.GenericLog,
          data: {
            event: LOG_EVENT.VERSION_UPDATE,
            previousVersion: details.previousVersion,
            version,
          },
        });
      }
    });

    this.appMetadataController = new AppMetadataController({
      state: initState.AppMetadataController,
      messenger: this.controllerMessenger.getRestricted({
        name: 'AppMetadataController',
        allowedActions: [],
        allowedEvents: [],
      }),
      currentMigrationVersion: this.currentMigrationVersion,
      currentAppVersion: version,
    });

    this.approvalController = new ApprovalController({
      messenger: this.controllerMessenger.getRestricted({
        name: 'ApprovalController',
      }),
      showApprovalRequest: opts.showUserConfirmation,
      typesExcludedFromRateLimiting: [
        ApprovalType.PersonalSign,
        ApprovalType.EthSignTypedData,
        ApprovalType.Transaction,
        ApprovalType.WatchAsset,
        ApprovalType.EthGetEncryptionPublicKey,
        ApprovalType.EthDecrypt,
        // Exclude Smart TX Status Page from rate limiting to allow sequential transactions
        SMART_TRANSACTION_CONFIRMATION_TYPES.showSmartTransactionStatusPage,
      ],
    });

    const errorReportingServiceMessenger =
      this.controllerMessenger.getRestricted({
        name: 'ErrorReportingService',
        allowedActions: [],
        allowedEvents: [],
      });
    // Initializing the ErrorReportingService populates the
    // ErrorReportingServiceMessenger.
    // eslint-disable-next-line no-new
    new ErrorReportingService({
      messenger: errorReportingServiceMessenger,
      captureException,
    });

    const networkControllerMessenger = this.controllerMessenger.getRestricted({
      name: 'NetworkController',
      allowedEvents: [],
      allowedActions: ['ErrorReportingService:captureException'],
    });

    let initialNetworkControllerState = initState.NetworkController;
    const additionalDefaultNetworks = [
      ChainId['megaeth-testnet'],
      ChainId['monad-testnet'],
    ];

    if (!initialNetworkControllerState) {
      initialNetworkControllerState = getDefaultNetworkControllerState(
        additionalDefaultNetworks,
      );

      /** @type {import('@metamask/network-controller').NetworkState['networkConfigurationsByChainId']} */
      const networks =
        initialNetworkControllerState.networkConfigurationsByChainId;

      // TODO: Consider changing `getDefaultNetworkControllerState` on the
      // controller side to include some of these tweaks.

      Object.values(networks).forEach((network) => {
        const id = network.rpcEndpoints[0].networkClientId;
        // Process only if the default network has a corresponding networkClientId in BlockExplorerUrl.
        if (hasProperty(BlockExplorerUrl, id)) {
          network.blockExplorerUrls = [BlockExplorerUrl[id]];
        }
        network.defaultBlockExplorerUrlIndex = 0;
      });

      // Add failovers for default Infura RPC endpoints
      networks[CHAIN_IDS.MAINNET].rpcEndpoints[0].failoverUrls =
        getFailoverUrlsForInfuraNetwork('ethereum-mainnet');
      networks[CHAIN_IDS.LINEA_MAINNET].rpcEndpoints[0].failoverUrls =
        getFailoverUrlsForInfuraNetwork('linea-mainnet');
      networks[CHAIN_IDS.BASE].rpcEndpoints[0].failoverUrls =
        getFailoverUrlsForInfuraNetwork('base-mainnet');

      let network;
      if (process.env.IN_TEST) {
        network = {
          chainId: CHAIN_IDS.LOCALHOST,
          name: 'Localhost 8545',
          nativeCurrency: 'ETH',
          blockExplorerUrls: [],
          defaultRpcEndpointIndex: 0,
          rpcEndpoints: [
            {
              networkClientId: 'networkConfigurationId',
              url: 'http://localhost:8545',
              type: 'custom',
              failoverUrls: [],
            },
          ],
        };
        networks[CHAIN_IDS.LOCALHOST] = network;
      } else if (
        process.env.METAMASK_DEBUG ||
        process.env.METAMASK_ENVIRONMENT === 'test'
      ) {
        network = networks[CHAIN_IDS.SEPOLIA];
      } else {
        network = networks[CHAIN_IDS.MAINNET];
      }

      initialNetworkControllerState.selectedNetworkClientId =
        network.rpcEndpoints[network.defaultRpcEndpointIndex].networkClientId;
    }

    // Fix the network controller state (selectedNetworkClientId) if it is invalid and report the error
    if (
      initialNetworkControllerState.networkConfigurationsByChainId &&
      !Object.values(
        initialNetworkControllerState.networkConfigurationsByChainId,
      )
        .flatMap((networkConfiguration) =>
          networkConfiguration.rpcEndpoints.map(
            (rpcEndpoint) => rpcEndpoint.networkClientId,
          ),
        )
        .includes(initialNetworkControllerState.selectedNetworkClientId)
    ) {
      captureException(
        new Error(
          `NetworkController state is invalid: \`selectedNetworkClientId\` '${initialNetworkControllerState.selectedNetworkClientId}' does not refer to an RPC endpoint within a network configuration`,
        ),
      );

      initialNetworkControllerState.selectedNetworkClientId =
        initialNetworkControllerState.networkConfigurationsByChainId[
          CHAIN_IDS.MAINNET
        ].rpcEndpoints[0].networkClientId;
    }

    this.networkController = new NetworkController({
      messenger: networkControllerMessenger,
      state: initialNetworkControllerState,
      infuraProjectId: opts.infuraProjectId,
      getBlockTrackerOptions: () => {
        return process.env.IN_TEST
          ? {}
          : {
              pollingInterval: 20 * SECOND,
              // The retry timeout is pretty short by default, and if the endpoint is
              // down, it will end up exhausting the max number of consecutive
              // failures quickly.
              retryTimeout: 20 * SECOND,
            };
      },
      getRpcServiceOptions: (rpcEndpointUrl) => {
        const maxRetries = 4;
        const commonOptions = {
          fetch: globalThis.fetch.bind(globalThis),
          btoa: globalThis.btoa.bind(globalThis),
        };

        if (getIsQuicknodeEndpointUrl(rpcEndpointUrl)) {
          return {
            ...commonOptions,
            policyOptions: {
              maxRetries,
              // When we fail over to Quicknode, we expect it to be down at
              // first while it is being automatically activated. If an endpoint
              // is down, the failover logic enters a "cooldown period" of 30
              // minutes. We'd really rather not enter that for Quicknode, so
              // keep retrying longer.
              maxConsecutiveFailures: (maxRetries + 1) * 14,
            },
          };
        }

        return {
          ...commonOptions,
          policyOptions: {
            maxRetries,
            // Ensure that the circuit does not break too quickly.
            maxConsecutiveFailures: (maxRetries + 1) * 7,
          },
        };
      },
      additionalDefaultNetworks,
    });
    networkControllerMessenger.subscribe(
      'NetworkController:rpcEndpointUnavailable',
      async ({ chainId, endpointUrl, error }) => {
        onRpcEndpointUnavailable({
          chainId,
          endpointUrl,
          error,
          infuraProjectId: opts.infuraProjectId,
          trackEvent: this.metaMetricsController.trackEvent.bind(
            this.metaMetricsController,
          ),
          metaMetricsId: this.metaMetricsController.state.metaMetricsId,
        });
      },
    );
    networkControllerMessenger.subscribe(
      'NetworkController:rpcEndpointDegraded',
      async ({ chainId, endpointUrl }) => {
        onRpcEndpointDegraded({
          chainId,
          endpointUrl,
          infuraProjectId: opts.infuraProjectId,
          trackEvent: this.metaMetricsController.trackEvent.bind(
            this.metaMetricsController,
          ),
          metaMetricsId: this.metaMetricsController.state.metaMetricsId,
        });
      },
    );
    this.networkController.initializeProvider();

    this.multichainSubscriptionManager = new MultichainSubscriptionManager({
      getNetworkClientById: this.networkController.getNetworkClientById.bind(
        this.networkController,
      ),
      findNetworkClientIdByChainId:
        this.networkController.findNetworkClientIdByChainId.bind(
          this.networkController,
        ),
    });
    this.multichainMiddlewareManager = new MultichainMiddlewareManager();
    this.provider =
      this.networkController.getProviderAndBlockTracker().provider;
    this.blockTracker =
      this.networkController.getProviderAndBlockTracker().blockTracker;
    this.deprecatedNetworkVersions = {};

    const accountsControllerMessenger = this.controllerMessenger.getRestricted({
      name: 'AccountsController',
      allowedEvents: [
        'SnapController:stateChange',
        'KeyringController:accountRemoved',
        'KeyringController:stateChange',
        'SnapKeyring:accountAssetListUpdated',
        'SnapKeyring:accountBalancesUpdated',
        'SnapKeyring:accountTransactionsUpdated',
        'MultichainNetworkController:networkDidChange',
      ],
      allowedActions: [
        'KeyringController:getState',
        'KeyringController:getKeyringsByType',
      ],
    });

    this.accountsController = new AccountsController({
      messenger: accountsControllerMessenger,
      state: initState.AccountsController,
    });

    const preferencesMessenger = this.controllerMessenger.getRestricted({
      name: 'PreferencesController',
      allowedActions: [
        'AccountsController:setSelectedAccount',
        'AccountsController:getSelectedAccount',
        'AccountsController:getAccountByAddress',
        'AccountsController:setAccountName',
        'NetworkController:getState',
      ],
      allowedEvents: ['AccountsController:stateChange'],
    });

    this.preferencesController = new PreferencesController({
      state: {
        currentLocale: opts.initLangCode ?? '',
        ...initState.PreferencesController,
      },
      messenger: preferencesMessenger,
    });

    const tokenListMessenger = this.controllerMessenger.getRestricted({
      name: 'TokenListController',
      allowedActions: ['NetworkController:getNetworkClientById'],
      allowedEvents: ['NetworkController:stateChange'],
    });

    this.tokenListController = new TokenListController({
      chainId: this.#getGlobalChainId({
        metamask: this.networkController.state,
      }),
      preventPollingOnNetworkRestart: !this.#isTokenListPollingRequired(
        this.preferencesController.state,
      ),
      messenger: tokenListMessenger,
      state: initState.TokenListController,
    });

    const tokensControllerMessenger = this.controllerMessenger.getRestricted({
      name: 'TokensController',
      allowedActions: [
        'ApprovalController:addRequest',
        'NetworkController:getNetworkClientById',
        'AccountsController:getSelectedAccount',
        'AccountsController:getAccount',
        'AccountsController:listAccounts',
      ],
      allowedEvents: [
        'NetworkController:networkDidChange',
        'AccountsController:selectedEvmAccountChange',
        'PreferencesController:stateChange',
        'TokenListController:stateChange',
        'NetworkController:stateChange',
        'KeyringController:accountRemoved',
      ],
    });
    this.tokensController = new TokensController({
      state: initState.TokensController,
      provider: this.provider,
      messenger: tokensControllerMessenger,
      chainId: this.#getGlobalChainId(),
    });

    const metaMetricsControllerMessenger =
      this.controllerMessenger.getRestricted({
        name: 'MetaMetricsController',
        allowedActions: [
          'PreferencesController:getState',
          'NetworkController:getState',
          'NetworkController:getNetworkClientById',
        ],
        allowedEvents: [
          'PreferencesController:stateChange',
          'NetworkController:networkDidChange',
        ],
      });
    this.metaMetricsController = new MetaMetricsController({
      state: initState.MetaMetricsController,
      messenger: metaMetricsControllerMessenger,
      segment,
      version: process.env.METAMASK_VERSION,
      environment: process.env.METAMASK_ENVIRONMENT,
      extension: this.extension,
      captureException,
    });

    this.on('update', (update) => {
      this.metaMetricsController.handleMetaMaskStateUpdate(update);
    });

    const dataDeletionService = new DataDeletionService();
    const metaMetricsDataDeletionMessenger =
      this.controllerMessenger.getRestricted({
        name: 'MetaMetricsDataDeletionController',
        allowedActions: ['MetaMetricsController:getState'],
        allowedEvents: [],
      });
    this.metaMetricsDataDeletionController =
      new MetaMetricsDataDeletionController({
        dataDeletionService,
        messenger: metaMetricsDataDeletionMessenger,
        state: initState.metaMetricsDataDeletionController,
      });

    const gasFeeMessenger = this.controllerMessenger.getRestricted({
      name: 'GasFeeController',
      allowedActions: [
        'NetworkController:getEIP1559Compatibility',
        'NetworkController:getNetworkClientById',
        'NetworkController:getState',
      ],
      allowedEvents: ['NetworkController:stateChange'],
    });

    const gasApiBaseUrl = process.env.SWAPS_USE_DEV_APIS
      ? GAS_DEV_API_BASE_URL
      : GAS_API_BASE_URL;

    this.gasFeeController = new GasFeeController({
      state: initState.GasFeeController,
      interval: 10000,
      messenger: gasFeeMessenger,
      clientId: SWAPS_CLIENT_ID,
      getProvider: () =>
        this.networkController.getProviderAndBlockTracker().provider,
      onNetworkDidChange: (eventHandler) => {
        networkControllerMessenger.subscribe(
          'NetworkController:networkDidChange',
          () => eventHandler(this.networkController.state),
        );
      },
      getCurrentNetworkEIP1559Compatibility:
        this.networkController.getEIP1559Compatibility.bind(
          this.networkController,
        ),
      getCurrentAccountEIP1559Compatibility:
        this.getCurrentAccountEIP1559Compatibility.bind(this),
      legacyAPIEndpoint: `${gasApiBaseUrl}/networks/<chain_id>/gasPrices`,
      EIP1559APIEndpoint: `${gasApiBaseUrl}/networks/<chain_id>/suggestedGasFees`,
      getCurrentNetworkLegacyGasAPICompatibility: () => {
        const chainId = this.#getGlobalChainId();
        return chainId === CHAIN_IDS.BSC;
      },
      getChainId: () => this.#getGlobalChainId(),
    });

    this.appStateController = new AppStateController({
      addUnlockListener: this.on.bind(this, 'unlock'),
      isUnlocked: this.isUnlocked.bind(this),
      state: initState.AppStateController,
      onInactiveTimeout: () => this.setLocked(),
      messenger: this.controllerMessenger.getRestricted({
        name: 'AppStateController',
        allowedActions: [
          `${this.approvalController.name}:addRequest`,
          `${this.approvalController.name}:acceptRequest`,
          `PreferencesController:getState`,
        ],
        allowedEvents: [
          `KeyringController:qrKeyringStateChange`,
          'PreferencesController:stateChange',
        ],
      }),
      extension: this.extension,
    });

    const currencyRateMessenger = this.controllerMessenger.getRestricted({
      name: 'CurrencyRateController',
      allowedActions: [`${this.networkController.name}:getNetworkClientById`],
    });
    this.currencyRateController = new CurrencyRateController({
      includeUsdRate: true,
      messenger: currencyRateMessenger,
      state: initState.CurrencyController,
    });
    const initialFetchMultiExchangeRate =
      this.currencyRateController.fetchMultiExchangeRate.bind(
        this.currencyRateController,
      );
    this.currencyRateController.fetchMultiExchangeRate = (...args) => {
      if (this.preferencesController.state.useCurrencyRateCheck) {
        return initialFetchMultiExchangeRate(...args);
      }
      return {
        conversionRate: null,
        usdConversionRate: null,
      };
    };

    const tokenBalancesMessenger = this.controllerMessenger.getRestricted({
      name: 'TokenBalancesController',
      allowedActions: [
        'NetworkController:getState',
        'NetworkController:getNetworkClientById',
        'TokensController:getState',
        'PreferencesController:getState',
        'AccountsController:getSelectedAccount',
        'AccountsController:listAccounts',
      ],
      allowedEvents: [
        'PreferencesController:stateChange',
        'TokensController:stateChange',
        'NetworkController:stateChange',
        'KeyringController:accountRemoved',
      ],
    });

    this.tokenBalancesController = new TokenBalancesController({
      messenger: tokenBalancesMessenger,
      state: initState.TokenBalancesController,
      interval: 30000,
    });

    const phishingControllerMessenger = this.controllerMessenger.getRestricted({
      name: 'PhishingController',
    });

    this.phishingController = new PhishingController({
      messenger: phishingControllerMessenger,
      state: initState.PhishingController,
      hotlistRefreshInterval: process.env.IN_TEST ? 5 * SECOND : undefined,
      stalelistRefreshInterval: process.env.IN_TEST ? 30 * SECOND : undefined,
    });

    const announcementMessenger = this.controllerMessenger.getRestricted({
      name: 'AnnouncementController',
    });

    this.announcementController = new AnnouncementController({
      messenger: announcementMessenger,
      allAnnouncements: UI_NOTIFICATIONS,
      state: initState.AnnouncementController,
    });

    const networkOrderMessenger = this.controllerMessenger.getRestricted({
      name: 'NetworkOrderController',
      allowedEvents: [
        'NetworkController:stateChange',
        'NetworkController:networkRemoved',
      ],
      allowedActions: [
        'NetworkController:getState',
        'NetworkController:getNetworkClientById',
        'NetworkController:setActiveNetwork',
      ],
    });

    let initialNetworkOrderControllerState = initState.NetworkOrderController;
    if (
      !initialNetworkOrderControllerState &&
      process.env.METAMASK_DEBUG &&
      process.env.METAMASK_ENVIRONMENT === 'development' &&
      !process.env.IN_TEST
    ) {
      initialNetworkOrderControllerState = {
        orderedNetworkList: [],
        enabledNetworkMap: {
          [KnownCaipNamespace.Eip155]: {
            [CHAIN_IDS.SEPOLIA]: true,
          },
          [KnownCaipNamespace.Solana]: {
            [SolScope.Mainnet]: true,
          },
        },
      };
    }

    this.networkOrderController = new NetworkOrderController({
      messenger: networkOrderMessenger,
      state: initialNetworkOrderControllerState,
    });

    const accountOrderMessenger = this.controllerMessenger.getRestricted({
      name: 'AccountOrderController',
    });
    this.accountOrderController = new AccountOrderController({
      messenger: accountOrderMessenger,
      state: initState.AccountOrderController,
    });

    const multichainRatesControllerMessenger =
      this.controllerMessenger.getRestricted({
        name: 'RatesController',
      });
    this.multichainRatesController = new RatesController({
      state: initState.MultichainRatesController,
      messenger: multichainRatesControllerMessenger,
      includeUsdRate: true,
      fetchMultiExchangeRate,
    });

    this.controllerMessenger.subscribe(
      'PreferencesController:stateChange',
      previousValueComparator((prevState, currState) => {
        const { useCurrencyRateCheck: prevUseCurrencyRateCheck } = prevState;
        const { useCurrencyRateCheck: currUseCurrencyRateCheck } = currState;
        if (currUseCurrencyRateCheck && !prevUseCurrencyRateCheck) {
          this.tokenRatesController.enable();
        } else if (!currUseCurrencyRateCheck && prevUseCurrencyRateCheck) {
          this.tokenRatesController.disable();
        }
      }, this.preferencesController.state),
    );

    this.ensController = new EnsController({
      messenger: this.controllerMessenger.getRestricted({
        name: 'EnsController',
        allowedActions: [
          'NetworkController:getNetworkClientById',
          'NetworkController:getState',
        ],
        allowedEvents: [],
      }),
      onNetworkDidChange: networkControllerMessenger.subscribe.bind(
        networkControllerMessenger,
        'NetworkController:networkDidChange',
      ),
    });

    const onboardingControllerMessenger =
      this.controllerMessenger.getRestricted({
        name: 'OnboardingController',
        allowedActions: [],
        allowedEvents: [],
      });
    this.onboardingController = new OnboardingController({
      messenger: onboardingControllerMessenger,
      state: initState.OnboardingController,
    });

    this.oauthService = new OAuthService({
      env: {
        googleClientId: process.env.GOOGLE_CLIENT_ID,
        appleClientId: process.env.APPLE_CLIENT_ID,
      },
      webAuthenticator: webAuthenticatorFactory(),
      bufferedTrace: this.metaMetricsController.bufferedTrace.bind(
        this.metaMetricsController,
      ),
      bufferedEndTrace: this.metaMetricsController.bufferedEndTrace.bind(
        this.metaMetricsController,
      ),
    });

    let additionalKeyrings = [keyringBuilderFactory(QRHardwareKeyring)];

    const keyringOverrides = this.opts.overrides?.keyrings;

    if (isManifestV3 === false) {
      const additionalKeyringTypes = [
        keyringOverrides?.lattice || LatticeKeyring,
        QRHardwareKeyring,
      ];

      const additionalBridgedKeyringTypes = [
        {
          keyring: keyringOverrides?.trezor || TrezorKeyring,
          bridge: keyringOverrides?.trezorBridge || TrezorConnectBridge,
        },
        {
          keyring: keyringOverrides?.oneKey || OneKeyKeyring,
          bridge: keyringOverrides?.oneKeyBridge || TrezorConnectBridge,
        },
        {
          keyring: keyringOverrides?.ledger || LedgerKeyring,
          bridge: keyringOverrides?.ledgerBridge || LedgerIframeBridge,
        },
      ];

      additionalKeyrings = additionalKeyringTypes.map((keyringType) =>
        keyringBuilderFactory(keyringType),
      );

      additionalBridgedKeyringTypes.forEach((keyringType) =>
        additionalKeyrings.push(
          hardwareKeyringBuilderFactory(
            keyringType.keyring,
            keyringType.bridge,
          ),
        ),
      );
    } else {
      additionalKeyrings.push(
        hardwareKeyringBuilderFactory(
          TrezorKeyring,
          keyringOverrides?.trezorBridge || TrezorOffscreenBridge,
        ),
        hardwareKeyringBuilderFactory(
          OneKeyKeyring,
          keyringOverrides?.oneKey || TrezorOffscreenBridge,
        ),
        hardwareKeyringBuilderFactory(
          LedgerKeyring,
          keyringOverrides?.ledgerBridge || LedgerOffscreenBridge,
        ),
        keyringBuilderFactory(LatticeKeyringOffscreen),
      );
    }

    ///: BEGIN:ONLY_INCLUDE_IF(keyring-snaps)
    const snapKeyringBuildMessenger = this.controllerMessenger.getRestricted({
      name: 'SnapKeyring',
      allowedActions: [
        'ApprovalController:addRequest',
        'ApprovalController:acceptRequest',
        'ApprovalController:rejectRequest',
        'ApprovalController:startFlow',
        'ApprovalController:endFlow',
        'ApprovalController:showSuccess',
        'ApprovalController:showError',
        'PhishingController:test',
        'PhishingController:maybeUpdateState',
        'KeyringController:getAccounts',
        'AccountsController:setSelectedAccount',
        'AccountsController:getAccountByAddress',
        'AccountsController:setAccountName',
        'AccountsController:listMultichainAccounts',
        'SnapController:handleRequest',
        'SnapController:get',
        'SnapController:isMinimumPlatformVersion',
        'PreferencesController:getState',
      ],
    });

    // Necessary to persist the keyrings and update the accounts both within the keyring controller and accounts controller
    const persistAndUpdateAccounts = async () => {
      await this.keyringController.persistAllKeyrings();
      await this.accountsController.updateAccounts();
    };

    additionalKeyrings.push(
      snapKeyringBuilder(snapKeyringBuildMessenger, {
        persistKeyringHelper: () => persistAndUpdateAccounts(),
        removeAccountHelper: (address) => this.removeAccount(address),
        trackEvent: (...args) => this.metaMetricsController.trackEvent(...args),
      }),
    );

    ///: END:ONLY_INCLUDE_IF

    const keyringControllerMessenger = this.controllerMessenger.getRestricted({
      name: 'KeyringController',
    });

    this.keyringController = new KeyringController({
      cacheEncryptionKey: true,
      keyringBuilders: additionalKeyrings,
      state: initState.KeyringController,
      encryptor: opts.encryptor || encryptorFactory(600_000),
      messenger: keyringControllerMessenger,
    });

    this.controllerMessenger.subscribe('KeyringController:unlock', () =>
      this._onUnlock(),
    );
    this.controllerMessenger.subscribe('KeyringController:lock', () =>
      this._onLock(),
    );

    this.controllerMessenger.subscribe(
      'KeyringController:stateChange',
      (state) => {
        this._onKeyringControllerUpdate(state);
      },
    );

    this.permissionController = new PermissionController({
      messenger: this.controllerMessenger.getRestricted({
        name: 'PermissionController',
        allowedActions: [
          `${this.approvalController.name}:addRequest`,
          `${this.approvalController.name}:hasRequest`,
          `${this.approvalController.name}:acceptRequest`,
          `${this.approvalController.name}:rejectRequest`,
          `SnapController:getPermitted`,
          `SnapController:install`,
          `SubjectMetadataController:getSubjectMetadata`,
        ],
      }),
      state: initState.PermissionController,
      caveatSpecifications: getCaveatSpecifications({
        listAccounts: this.accountsController.listAccounts.bind(
          this.accountsController,
        ),
        findNetworkClientIdByChainId:
          this.networkController.findNetworkClientIdByChainId.bind(
            this.networkController,
          ),
        isNonEvmScopeSupported: this.controllerMessenger.call.bind(
          this.controllerMessenger,
          'MultichainRouter:isSupportedScope',
        ),
        getNonEvmAccountAddresses: this.controllerMessenger.call.bind(
          this.controllerMessenger,
          'MultichainRouter:getSupportedAccounts',
        ),
      }),
      permissionSpecifications: {
        ...getPermissionSpecifications(),
        ...this.getSnapPermissionSpecifications(),
      },
      unrestrictedMethods,
    });

    this.selectedNetworkController = new SelectedNetworkController({
      messenger: this.controllerMessenger.getRestricted({
        name: 'SelectedNetworkController',
        allowedActions: [
          'NetworkController:getNetworkClientById',
          'NetworkController:getState',
          'NetworkController:getSelectedNetworkClient',
          'PermissionController:hasPermissions',
          'PermissionController:getSubjectNames',
        ],
        allowedEvents: [
          'NetworkController:stateChange',
          'PermissionController:stateChange',
        ],
      }),
      state: initState.SelectedNetworkController,
      useRequestQueuePreference: true,
      onPreferencesStateChange: () => {
        // noop
        // we have removed the ability to toggle the useRequestQueue preference
        // both useRequestQueue and onPreferencesStateChange will be removed
        // once mobile supports per dapp network selection
        // see https://github.com/MetaMask/core/pull/5065#issue-2736965186
      },
      domainProxyMap: new WeakRefObjectMap(),
    });

    this.permissionLogController = new PermissionLogController({
      messenger: this.controllerMessenger.getRestricted({
        name: 'PermissionLogController',
      }),
      restrictedMethods: new Set(Object.keys(RestrictedMethods)),
      state: initState.PermissionLogController,
    });

    this.subjectMetadataController = new SubjectMetadataController({
      messenger: this.controllerMessenger.getRestricted({
        name: 'SubjectMetadataController',
        allowedActions: [`${this.permissionController.name}:hasPermissions`],
      }),
      state: initState.SubjectMetadataController,
      subjectCacheLimit: 100,
    });

    // @TODO(snaps): This fixes an issue where `withKeyring` would lock the `KeyringController` mutex.
    // That meant that if a snap requested a keyring operation (like requesting entropy) while the `KeyringController` was locked,
    // it would cause a deadlock.
    // This is a temporary fix until we can refactor how we handle requests to the Snaps Keyring.
    const withSnapKeyring = async (operation) => {
      const keyring = await this.getSnapKeyring();

      return operation({ keyring });
    };

    const multichainRouterMessenger = this.controllerMessenger.getRestricted({
      name: 'MultichainRouter',
      allowedActions: [
        `SnapController:getAll`,
        `SnapController:handleRequest`,
        `${this.permissionController.name}:getPermissions`,
        `AccountsController:listMultichainAccounts`,
      ],
      allowedEvents: [],
    });

    this.multichainRouter = new MultichainRouter({
      messenger: multichainRouterMessenger,
      withSnapKeyring,
    });

    // account tracker watches balances, nonces, and any code at their address
    this.accountTrackerController = new AccountTrackerController({
      state: { accounts: {} },
      messenger: this.controllerMessenger.getRestricted({
        name: 'AccountTrackerController',
        allowedActions: [
          'AccountsController:getSelectedAccount',
          'NetworkController:getState',
          'NetworkController:getNetworkClientById',
          'OnboardingController:getState',
          'PreferencesController:getState',
        ],
        allowedEvents: [
          'AccountsController:selectedEvmAccountChange',
          'OnboardingController:stateChange',
          'KeyringController:accountRemoved',
        ],
      }),
      provider: this.provider,
      blockTracker: this.blockTracker,
      getNetworkIdentifier: (providerConfig) => {
        const { type, rpcUrl } =
          providerConfig ??
          getProviderConfig({
            metamask: this.networkController.state,
          });
        return type === NETWORK_TYPES.RPC ? rpcUrl : type;
      },
    });

    // start and stop polling for balances based on activeControllerConnections
    this.on('controllerConnectionChanged', (activeControllerConnections) => {
      const { completedOnboarding } = this.onboardingController.state;
      if (activeControllerConnections > 0 && completedOnboarding) {
        this.triggerNetworkrequests();
      } else {
        this.stopNetworkRequests();
      }
    });

    this.controllerMessenger.subscribe(
      `${this.onboardingController.name}:stateChange`,
      previousValueComparator(async (prevState, currState) => {
        const { completedOnboarding: prevCompletedOnboarding } = prevState;
        const {
          completedOnboarding: currCompletedOnboarding,
          firstTimeFlowType,
        } = currState;
        if (!prevCompletedOnboarding && currCompletedOnboarding) {
          const { address } = this.accountsController.getSelectedAccount();

          if (firstTimeFlowType === FirstTimeFlowType.socialImport) {
            // importing multiple SRPs on social login rehydration
            await this._importAccountsWithBalances();
          } else {
            await this._addAccountsWithBalance();
          }

          this.postOnboardingInitialization();
          this.triggerNetworkrequests();

          // execute once the token detection on the post-onboarding
          await this.tokenDetectionController.detectTokens({
            selectedAddress: address,
          });
        }
      }, this.onboardingController.state),
    );

    const tokenDetectionControllerMessenger =
      this.controllerMessenger.getRestricted({
        name: 'TokenDetectionController',
        allowedActions: [
          'AccountsController:getAccount',
          'AccountsController:getSelectedAccount',
          'KeyringController:getState',
          'NetworkController:getNetworkClientById',
          'NetworkController:getNetworkConfigurationByNetworkClientId',
          'NetworkController:getState',
          'PreferencesController:getState',
          'TokenListController:getState',
          'TokensController:getState',
          'TokensController:addDetectedTokens',
        ],
        allowedEvents: [
          'AccountsController:selectedEvmAccountChange',
          'KeyringController:lock',
          'KeyringController:unlock',
          'NetworkController:networkDidChange',
          'PreferencesController:stateChange',
          'TokenListController:stateChange',
          'TransactionController:transactionConfirmed',
        ],
      });

    this.tokenDetectionController = new TokenDetectionController({
      messenger: tokenDetectionControllerMessenger,
      getBalancesInSingleCall: (...args) =>
        this.assetsContractController.getBalancesInSingleCall(...args),
      trackMetaMetricsEvent: this.metaMetricsController.trackEvent.bind(
        this.metaMetricsController,
      ),
      useAccountsAPI: true,
      platform: 'extension',
    });

    const addressBookControllerMessenger =
      this.controllerMessenger.getRestricted({
        name: 'AddressBookController',
        allowedActions: [],
        allowedEvents: [],
      });

    this.addressBookController = new AddressBookController({
      messenger: addressBookControllerMessenger,
      state: initState.AddressBookController,
    });

    this.alertController = new AlertController({
      state: initState.AlertController,
      messenger: this.controllerMessenger.getRestricted({
        name: 'AlertController',
        allowedEvents: ['AccountsController:selectedAccountChange'],
        allowedActions: ['AccountsController:getSelectedAccount'],
      }),
    });

    this.backup = new Backup({
      preferencesController: this.preferencesController,
      addressBookController: this.addressBookController,
      accountsController: this.accountsController,
      networkController: this.networkController,
      trackMetaMetricsEvent: this.metaMetricsController.trackEvent.bind(
        this.metaMetricsController,
      ),
    });

    // This gets used as a ...spread parameter in two places: new TransactionController() and createRPCMethodTrackingMiddleware()
    this.snapAndHardwareMetricsParams = {
      getSelectedAccount: this.accountsController.getSelectedAccount.bind(
        this.accountsController,
      ),
      getAccountType: this.getAccountType.bind(this),
      getDeviceModel: this.getDeviceModel.bind(this),
      getHardwareTypeForMetric: this.getHardwareTypeForMetric.bind(this),
      snapAndHardwareMessenger: this.controllerMessenger.getRestricted({
        name: 'SnapAndHardwareMessenger',
        allowedActions: [
          'KeyringController:getKeyringForAccount',
          'SnapController:get',
          'AccountsController:getSelectedAccount',
        ],
      }),
    };

    this.decryptMessageController = new DecryptMessageController({
      getState: this.getState.bind(this),
      messenger: this.controllerMessenger.getRestricted({
        name: 'DecryptMessageController',
        allowedActions: [
          `${this.approvalController.name}:addRequest`,
          `${this.approvalController.name}:acceptRequest`,
          `${this.approvalController.name}:rejectRequest`,
          `${this.keyringController.name}:decryptMessage`,
        ],
        allowedEvents: [
          'DecryptMessageManager:stateChange',
          'DecryptMessageManager:unapprovedMessage',
        ],
      }),
      managerMessenger: this.controllerMessenger.getRestricted({
        name: 'DecryptMessageManager',
      }),
      metricsEvent: this.metaMetricsController.trackEvent.bind(
        this.metaMetricsController,
      ),
    });

    this.encryptionPublicKeyController = new EncryptionPublicKeyController({
      messenger: this.controllerMessenger.getRestricted({
        name: 'EncryptionPublicKeyController',
        allowedActions: [
          `${this.approvalController.name}:addRequest`,
          `${this.approvalController.name}:acceptRequest`,
          `${this.approvalController.name}:rejectRequest`,
        ],
        allowedEvents: [
          'EncryptionPublicKeyManager:stateChange',
          'EncryptionPublicKeyManager:unapprovedMessage',
        ],
      }),
      managerMessenger: this.controllerMessenger.getRestricted({
        name: 'EncryptionPublicKeyManager',
      }),
      getEncryptionPublicKey:
        this.keyringController.getEncryptionPublicKey.bind(
          this.keyringController,
        ),
      getAccountKeyringType: this.keyringController.getAccountKeyringType.bind(
        this.keyringController,
      ),
      getState: this.getState.bind(this),
      metricsEvent: this.metaMetricsController.trackEvent.bind(
        this.metaMetricsController,
      ),
    });

    this.signatureController = new SignatureController({
      messenger: this.controllerMessenger.getRestricted({
        name: 'SignatureController',
        allowedActions: [
          `${this.accountsController.name}:getState`,
          `${this.approvalController.name}:addRequest`,
          `${this.keyringController.name}:signMessage`,
          `${this.keyringController.name}:signPersonalMessage`,
          `${this.keyringController.name}:signTypedMessage`,
          `${this.loggingController.name}:add`,
          `${this.networkController.name}:getNetworkClientById`,
        ],
      }),
      trace,
      decodingApiUrl: process.env.DECODING_API_URL,
      isDecodeSignatureRequestEnabled: () =>
        this.preferencesController.state.useTransactionSimulations,
    });

    this.signatureController.hub.on(
      'cancelWithReason',
      ({ metadata: message, reason }) => {
        this.metaMetricsController.trackEvent({
          event: reason,
          category: MetaMetricsEventCategory.Transactions,
          properties: {
            action: 'Sign Request',
            type: message.type,
          },
        });
      },
    );

    const swapsControllerMessenger = this.controllerMessenger.getRestricted({
      name: 'SwapsController',
      // TODO: allow these internal calls once GasFeeController and TransactionController
      // export these action types and register its action handlers
      // allowedActions: [
      //   'GasFeeController:getEIP1559GasFeeEstimates',
      //   'TransactionController:getLayer1GasFee',
      // ],
      allowedActions: [
        'NetworkController:getState',
        'NetworkController:getNetworkClientById',
        'TokenRatesController:getState',
      ],
      allowedEvents: [],
    });

    this.swapsController = new SwapsController(
      {
        messenger: swapsControllerMessenger,
        getBufferedGasLimit: async (txMeta, multiplier) => {
          const { gas: gasLimit, simulationFails } =
            await this.txController.estimateGasBuffered(
              txMeta.txParams,
              multiplier,
              this.#getGlobalNetworkClientId(),
            );

          return { gasLimit, simulationFails };
        },
        // TODO: Remove once GasFeeController exports this action type
        getEIP1559GasFeeEstimates:
          this.gasFeeController.fetchGasFeeEstimates.bind(
            this.gasFeeController,
          ),
        // TODO: Remove once TransactionController exports this action type
        getLayer1GasFee: (...args) =>
          this.txController.getLayer1GasFee(...args),
        trackMetaMetricsEvent: this.metaMetricsController.trackEvent.bind(
          this.metaMetricsController,
        ),
      },
      initState.SwapsController,
    );

    const bridgeControllerMessenger = this.controllerMessenger.getRestricted({
      name: BRIDGE_CONTROLLER_NAME,
      allowedActions: [
        'AccountsController:getSelectedMultichainAccount',
        'SnapController:handleRequest',
        'NetworkController:getState',
        'NetworkController:getNetworkClientById',
        'NetworkController:findNetworkClientIdByChainId',
        'TokenRatesController:getState',
        'MultichainAssetsRatesController:getState',
        'RemoteFeatureFlagController:getState',
        'CurrencyRateController:getState',
      ],
      allowedEvents: [],
    });
    this.bridgeController = new BridgeController({
      messenger: bridgeControllerMessenger,
      clientId: BridgeClientId.EXTENSION,
      // TODO: Remove once TransactionController exports this action type
      getLayer1GasFee: (...args) => this.txController.getLayer1GasFee(...args),
      fetchFn: async (
        url,
        { cacheOptions, functionName, ...requestOptions },
      ) => {
        if (functionName === 'fetchBridgeTokens') {
          return await fetchWithCache({
            url,
            fetchOptions: { method: 'GET', ...requestOptions },
            cacheOptions,
            functionName,
          });
        }
        return await handleFetch(url, {
          method: 'GET',
          ...requestOptions,
        });
      },
      trackMetaMetricsFn: (event, properties) => {
        const actionId = (Date.now() + Math.random()).toString();
        const trackEvent = this.metaMetricsController.trackEvent.bind(
          this.metaMetricsController,
        );
        trackEvent({
          category: UNIFIED_SWAP_BRIDGE_EVENT_CATEGORY,
          event,
          properties: {
            ...(properties ?? {}),
            environmentType: getEnvironmentType(),
            actionId,
          },
        });
      },
      traceFn: (...args) => trace(...args),
      config: {
        customBridgeApiBaseUrl: BRIDGE_API_BASE_URL,
      },
    });

    const bridgeStatusControllerMessenger =
      this.controllerMessenger.getRestricted({
        name: BRIDGE_STATUS_CONTROLLER_NAME,
        allowedActions: [
          'AccountsController:getSelectedMultichainAccount',
          'NetworkController:getNetworkClientById',
          'NetworkController:findNetworkClientIdByChainId',
          'NetworkController:getState',
          'BridgeController:getBridgeERC20Allowance',
          'BridgeController:trackUnifiedSwapBridgeEvent',
          'BridgeController:stopPollingForQuotes',
          'GasFeeController:getState',
          'AccountsController:getAccountByAddress',
          'SnapController:handleRequest',
          'TransactionController:getState',
          'RemoteFeatureFlagController:getState',
        ],
        allowedEvents: [
          'MultichainTransactionsController:transactionConfirmed',
          'TransactionController:transactionFailed',
          'TransactionController:transactionConfirmed',
        ],
      });
    this.bridgeStatusController = new BridgeStatusController({
      messenger: bridgeStatusControllerMessenger,
      state: initState.BridgeStatusController,
      fetchFn: async (url, requestOptions) => {
        return await handleFetch(url, {
          method: 'GET',
          ...requestOptions,
        });
      },
      addTransactionFn: (...args) => this.txController.addTransaction(...args),
      addTransactionBatchFn: (...args) =>
        this.txController.addTransactionBatch(...args),
      estimateGasFeeFn: (...args) => this.txController.estimateGasFee(...args),
      updateTransactionFn: (...args) =>
        this.txController.updateTransaction(...args),
      config: {
        customBridgeApiBaseUrl: BRIDGE_API_BASE_URL,
      },
      traceFn: (...args) => trace(...args),
    });

    const isExternalNameSourcesEnabled = () =>
      this.preferencesController.state.useExternalNameSources;

    this.nameController = new NameController({
      messenger: this.controllerMessenger.getRestricted({
        name: 'NameController',
        allowedActions: [],
      }),
      providers: [
        new ENSNameProvider({
          reverseLookup: this.ensController.reverseResolveAddress.bind(
            this.ensController,
          ),
        }),
        new EtherscanNameProvider({ isEnabled: isExternalNameSourcesEnabled }),
        new TokenNameProvider({ isEnabled: isExternalNameSourcesEnabled }),
        new LensNameProvider({ isEnabled: isExternalNameSourcesEnabled }),
        new SnapsNameProvider({
          messenger: this.controllerMessenger.getRestricted({
            name: 'SnapsNameProvider',
            allowedActions: [
              'SnapController:getAll',
              'SnapController:get',
              'SnapController:handleRequest',
              'PermissionController:getState',
            ],
          }),
        }),
      ],
      state: initState.NameController,
    });

    const petnamesBridgeMessenger = this.controllerMessenger.getRestricted({
      name: 'PetnamesBridge',
      allowedEvents: [
        'NameController:stateChange',
        'AccountsController:stateChange',
        'AddressBookController:stateChange',
      ],
      allowedActions: ['AccountsController:listAccounts'],
    });

    new AddressBookPetnamesBridge({
      addressBookController: this.addressBookController,
      nameController: this.nameController,
      messenger: petnamesBridgeMessenger,
    }).init();

    new AccountIdentitiesPetnamesBridge({
      nameController: this.nameController,
      messenger: petnamesBridgeMessenger,
    }).init();

    this.userOperationController = new UserOperationController({
      entrypoint: process.env.EIP_4337_ENTRYPOINT,
      getGasFeeEstimates: this.gasFeeController.fetchGasFeeEstimates.bind(
        this.gasFeeController,
      ),
      messenger: this.controllerMessenger.getRestricted({
        name: 'UserOperationController',
        allowedActions: [
          'ApprovalController:addRequest',
          'NetworkController:getNetworkClientById',
          'KeyringController:prepareUserOperation',
          'KeyringController:patchUserOperation',
          'KeyringController:signUserOperation',
        ],
      }),
      state: initState.UserOperationController,
    });

    this.userOperationController.hub.on(
      'user-operation-added',
      this._onUserOperationAdded.bind(this),
    );

    this.userOperationController.hub.on(
      'transaction-updated',
      this._onUserOperationTransactionUpdated.bind(this),
    );

    // ensure AccountTrackerController updates balances after network change
    networkControllerMessenger.subscribe(
      'NetworkController:networkDidChange',
      () => {
        this.accountTrackerController.updateAccounts();
      },
    );

    // RemoteFeatureFlagController has subscription for preferences changes
    this.controllerMessenger.subscribe(
      'PreferencesController:stateChange',
      previousValueComparator((prevState, currState) => {
        const { useExternalServices: prevUseExternalServices } = prevState;
        const { useExternalServices: currUseExternalServices } = currState;
        if (currUseExternalServices && !prevUseExternalServices) {
          this.remoteFeatureFlagController.enable();
          this.remoteFeatureFlagController.updateRemoteFeatureFlags();
        } else if (!currUseExternalServices && prevUseExternalServices) {
          this.remoteFeatureFlagController.disable();
        }
      }, this.preferencesController.state),
    );

    // Initialize RemoteFeatureFlagController
    const remoteFeatureFlagControllerMessenger =
      this.controllerMessenger.getRestricted({
        name: 'RemoteFeatureFlagController',
        allowedActions: [],
        allowedEvents: [],
      });
    remoteFeatureFlagControllerMessenger.subscribe(
      'RemoteFeatureFlagController:stateChange',
      (isRpcFailoverEnabled) => {
        if (isRpcFailoverEnabled) {
          console.log(
            'isRpcFailoverEnabled = ',
            isRpcFailoverEnabled,
            ', enabling RPC failover',
          );
          this.networkController.enableRpcFailover();
        } else {
          console.log(
            'isRpcFailoverEnabled = ',
            isRpcFailoverEnabled,
            ', disabling RPC failover',
          );
          this.networkController.disableRpcFailover();
        }
      },
      (state) => state.remoteFeatureFlags.walletFrameworkRpcFailoverEnabled,
    );
    this.remoteFeatureFlagController = new RemoteFeatureFlagController({
      messenger: remoteFeatureFlagControllerMessenger,
      fetchInterval: 15 * 60 * 1000, // 15 minutes in milliseconds
      disabled: !this.preferencesController.state.useExternalServices,
      getMetaMetricsId: () => this.metaMetricsController.getMetaMetricsId(),
      clientConfigApiService: new ClientConfigApiService({
        fetch: globalThis.fetch.bind(globalThis),
        config: {
          client: ClientType.Extension,
          distribution:
            this._getConfigForRemoteFeatureFlagRequest().distribution,
          environment: this._getConfigForRemoteFeatureFlagRequest().environment,
        },
      }),
    });

    const existingControllers = [
      this.networkController,
      this.preferencesController,
      this.gasFeeController,
      this.onboardingController,
      this.keyringController,
      this.metaMetricsController,
      this.accountsController,
    ];

    /** @type {import('./controller-init/utils').InitFunctions} */
    const controllerInitFunctions = {
      ExecutionService: ExecutionServiceInit,
      InstitutionalSnapController: InstitutionalSnapControllerInit,
      RateLimitController: RateLimitControllerInit,
      SnapsRegistry: SnapsRegistryInit,
      CronjobController: CronjobControllerInit,
      SnapController: SnapControllerInit,
      SnapInsightsController: SnapInsightsControllerInit,
      SnapInterfaceController: SnapInterfaceControllerInit,
      WebSocketService: WebSocketServiceInit,
      PPOMController: PPOMControllerInit,
      TransactionController: TransactionControllerInit,
      SmartTransactionsController: SmartTransactionsControllerInit,
      NftController: NftControllerInit,
      AssetsContractController: AssetsContractControllerInit,
      NftDetectionController: NftDetectionControllerInit,
      TokenRatesController: TokenRatesControllerInit,
      ///: BEGIN:ONLY_INCLUDE_IF(multichain)
      MultichainAssetsController: MultichainAssetsControllerInit,
      MultichainAssetsRatesController: MultichainAssetsRatesControllerInit,
      MultichainBalancesController: MultichainBalancesControllerInit,
      MultichainTransactionsController: MultichainTransactionsControllerInit,
      ///: END:ONLY_INCLUDE_IF
      MultichainNetworkController: MultichainNetworkControllerInit,
      AuthenticationController: AuthenticationControllerInit,
      UserStorageController: UserStorageControllerInit,
      NotificationServicesController: NotificationServicesControllerInit,
      NotificationServicesPushController:
        NotificationServicesPushControllerInit,
      DeFiPositionsController: DeFiPositionsControllerInit,
      DelegationController: DelegationControllerInit,
      AccountTreeController: AccountTreeControllerInit,
      SeedlessOnboardingController: SeedlessOnboardingControllerInit,
    };

    const {
      controllerApi,
      controllerMemState,
      controllerPersistedState,
      controllersByName,
    } = this.#initControllers({
      existingControllers,
      initFunctions: controllerInitFunctions,
      initState,
    });

    this.controllerApi = controllerApi;
    this.controllerMemState = controllerMemState;
    this.controllerPersistedState = controllerPersistedState;
    this.controllersByName = controllersByName;

    // Backwards compatibility for existing references
    this.cronjobController = controllersByName.CronjobController;
    this.rateLimitController = controllersByName.RateLimitController;
    this.snapController = controllersByName.SnapController;
    this.snapInsightsController = controllersByName.SnapInsightsController;
    this.snapInterfaceController = controllersByName.SnapInterfaceController;
    this.snapsRegistry = controllersByName.SnapsRegistry;
    this.ppomController = controllersByName.PPOMController;
    this.txController = controllersByName.TransactionController;
    this.smartTransactionsController =
      controllersByName.SmartTransactionsController;
    this.nftController = controllersByName.NftController;
    this.nftDetectionController = controllersByName.NftDetectionController;
    this.assetsContractController = controllersByName.AssetsContractController;
    ///: BEGIN:ONLY_INCLUDE_IF(multichain)
    this.multichainAssetsController =
      controllersByName.MultichainAssetsController;
    this.multichainBalancesController =
      controllersByName.MultichainBalancesController;
    this.multichainTransactionsController =
      controllersByName.MultichainTransactionsController;
    this.multichainAssetsRatesController =
      controllersByName.MultichainAssetsRatesController;
    ///: END:ONLY_INCLUDE_IF
    this.tokenRatesController = controllersByName.TokenRatesController;
    this.multichainNetworkController =
      controllersByName.MultichainNetworkController;
    this.authenticationController = controllersByName.AuthenticationController;
    this.userStorageController = controllersByName.UserStorageController;
    this.delegationController = controllersByName.DelegationController;
    this.notificationServicesController =
      controllersByName.NotificationServicesController;
    this.notificationServicesPushController =
      controllersByName.NotificationServicesPushController;
    this.deFiPositionsController = controllersByName.DeFiPositionsController;
    this.accountWalletController = controllersByName.AccountTreeController;
    this.seedlessOnboardingController =
      controllersByName.SeedlessOnboardingController;

    this.notificationServicesController.init();
    this.snapController.init();
    this.cronjobController.init();

    this.controllerMessenger.subscribe(
      'TransactionController:transactionStatusUpdated',
      ({ transactionMeta }) => {
        this._onFinishedTransaction(transactionMeta);
      },
    );

    this.controllerMessenger.subscribe(
      'NotificationServicesPushController:onNewNotifications',
      (notification) => {
        this.metaMetricsController.trackEvent({
          category: MetaMetricsEventCategory.PushNotifications,
          event: MetaMetricsEventName.PushNotificationReceived,
          properties: {
            notification_id: notification.id,
            notification_type: notification.type,
            chain_id: notification?.chain_id,
          },
        });
      },
    );
    this.controllerMessenger.subscribe(
      'NotificationServicesPushController:pushNotificationClicked',
      (notification) => {
        this.metaMetricsController.trackEvent({
          category: MetaMetricsEventCategory.PushNotifications,
          event: MetaMetricsEventName.PushNotificationClicked,
          properties: {
            notification_id: notification.id,
            notification_type: notification.type,
            chain_id: notification?.chain_id,
          },
        });
      },
    );

    this.metamaskMiddleware = createMetamaskMiddleware({
      static: {
        eth_syncing: false,
        web3_clientVersion: `MetaMask/v${version}`,
      },
      version,
      // account mgmt
      getAccounts: ({ origin: innerOrigin }) => {
        if (innerOrigin === ORIGIN_METAMASK) {
          const selectedAddress =
            this.accountsController.getSelectedAccount().address;
          return selectedAddress ? [selectedAddress] : [];
        } else if (this.isUnlocked()) {
          return this.getPermittedAccounts(innerOrigin);
        }
        return []; // changing this is a breaking change
      },
      // tx signing
      processTransaction: (transactionParams, dappRequest) =>
        addDappTransaction(
          this.getAddTransactionRequest({ transactionParams, dappRequest }),
        ),
      // msg signing

      processTypedMessage: (...args) =>
        addTypedMessage({
          signatureController: this.signatureController,
          signatureParams: args,
        }),
      processTypedMessageV3: (...args) =>
        addTypedMessage({
          signatureController: this.signatureController,
          signatureParams: args,
        }),
      processTypedMessageV4: (...args) =>
        addTypedMessage({
          signatureController: this.signatureController,
          signatureParams: args,
        }),
      processPersonalMessage: (...args) =>
        addPersonalMessage({
          signatureController: this.signatureController,
          signatureParams: args,
        }),

      processEncryptionPublicKey:
        this.encryptionPublicKeyController.newRequestEncryptionPublicKey.bind(
          this.encryptionPublicKeyController,
        ),

      processDecryptMessage:
        this.decryptMessageController.newRequestDecryptMessage.bind(
          this.decryptMessageController,
        ),
      getPendingNonce: this.getPendingNonce.bind(this),
      getPendingTransactionByHash: (hash) =>
        this.txController.state.transactions.find(
          (meta) =>
            meta.hash === hash && meta.status === TransactionStatus.submitted,
        ),

      // EIP-5792
      processSendCalls: processSendCalls.bind(
        null,
        {
          addTransaction: this.txController.addTransaction.bind(
            this.txController,
          ),
          addTransactionBatch: this.txController.addTransactionBatch.bind(
            this.txController,
          ),
          getDismissSmartAccountSuggestionEnabled: () =>
            this.preferencesController.state.preferences
              .dismissSmartAccountSuggestionEnabled,
          isAtomicBatchSupported: this.txController.isAtomicBatchSupported.bind(
            this.txController,
          ),
          validateSecurity: (securityAlertId, request, chainId) =>
            validateRequestWithPPOM({
              chainId,
              ppomController: this.ppomController,
              request,
              securityAlertId,
              updateSecurityAlertResponse:
                this.updateSecurityAlertResponse.bind(this),
            }),
        },
        this.controllerMessenger,
      ),
      getCallsStatus: getCallsStatus.bind(null, this.controllerMessenger),
      getCapabilities: getCapabilities.bind(
        null,
        {
          getDismissSmartAccountSuggestionEnabled: () =>
            this.preferencesController.state.preferences
              .dismissSmartAccountSuggestionEnabled,
          getIsSmartTransaction: (chainId) =>
            getIsSmartTransaction(this._getMetaMaskState(), chainId),
          isAtomicBatchSupported: this.txController.isAtomicBatchSupported.bind(
            this.txController,
          ),
          isRelaySupported,
        },
        this.controllerMessenger,
      ),
    });

    // ensure isClientOpenAndUnlocked is updated when memState updates
    this.on('update', (memState) => this._onStateUpdate(memState));

    /**
     * All controllers in Memstore but not in store. They are not persisted.
     * On chrome profile re-start, they will be re-initialized.
     */
    const resetOnRestartStore = {
      AccountTracker: this.accountTrackerController,
      TokenRatesController: this.tokenRatesController,
      DecryptMessageController: this.decryptMessageController,
      EncryptionPublicKeyController: this.encryptionPublicKeyController,
      SignatureController: this.signatureController,
      SwapsController: this.swapsController,
      BridgeController: this.bridgeController,
      BridgeStatusController: this.bridgeStatusController,
      EnsController: this.ensController,
      ApprovalController: this.approvalController,
    };

    this.store.updateStructure({
      AccountsController: this.accountsController,
      AppStateController: this.appStateController,
      AppMetadataController: this.appMetadataController,
      KeyringController: this.keyringController,
      PreferencesController: this.preferencesController,
      MetaMetricsController: this.metaMetricsController,
      MetaMetricsDataDeletionController: this.metaMetricsDataDeletionController,
      AddressBookController: this.addressBookController,
      CurrencyController: this.currencyRateController,
      MultichainNetworkController: this.multichainNetworkController,
      NetworkController: this.networkController,
      AlertController: this.alertController,
      OnboardingController: this.onboardingController,
      SeedlessOnboardingController: this.seedlessOnboardingController,
      PermissionController: this.permissionController,
      PermissionLogController: this.permissionLogController,
      SubjectMetadataController: this.subjectMetadataController,
      AnnouncementController: this.announcementController,
      NetworkOrderController: this.networkOrderController,
      AccountOrderController: this.accountOrderController,
      GasFeeController: this.gasFeeController,
      TokenListController: this.tokenListController,
      TokensController: this.tokensController,
      TokenBalancesController: this.tokenBalancesController,
      SmartTransactionsController: this.smartTransactionsController,
      NftController: this.nftController,
      PhishingController: this.phishingController,
      SelectedNetworkController: this.selectedNetworkController,
      LoggingController: this.loggingController,
      MultichainRatesController: this.multichainRatesController,
      NameController: this.nameController,
      UserOperationController: this.userOperationController,
      // Notification Controllers
      AuthenticationController: this.authenticationController,
      UserStorageController: this.userStorageController,
      NotificationServicesController: this.notificationServicesController,
      NotificationServicesPushController:
        this.notificationServicesPushController,
      RemoteFeatureFlagController: this.remoteFeatureFlagController,
      DeFiPositionsController: this.deFiPositionsController,
      ...resetOnRestartStore,
      ...controllerPersistedState,
    });

    this.memStore = new ComposableObservableStore({
      config: {
        AccountsController: this.accountsController,
        AppStateController: this.appStateController,
        AppMetadataController: this.appMetadataController,
        ///: BEGIN:ONLY_INCLUDE_IF(multichain)
        MultichainAssetsController: this.multichainAssetsController,
        MultichainBalancesController: this.multichainBalancesController,
        MultichainTransactionsController: this.multichainTransactionsController,
        MultichainAssetsRatesController: this.multichainAssetsRatesController,
        ///: END:ONLY_INCLUDE_IF
        TokenRatesController: this.tokenRatesController,
        MultichainNetworkController: this.multichainNetworkController,
        NetworkController: this.networkController,
        KeyringController: this.keyringController,
        PreferencesController: this.preferencesController,
        MetaMetricsController: this.metaMetricsController,
        MetaMetricsDataDeletionController:
          this.metaMetricsDataDeletionController,
        AddressBookController: this.addressBookController,
        CurrencyController: this.currencyRateController,
        AlertController: this.alertController,
        OnboardingController: this.onboardingController,
        SeedlessOnboardingController: this.seedlessOnboardingController,
        PermissionController: this.permissionController,
        PermissionLogController: this.permissionLogController,
        SubjectMetadataController: this.subjectMetadataController,
        AnnouncementController: this.announcementController,
        NetworkOrderController: this.networkOrderController,
        AccountOrderController: this.accountOrderController,
        GasFeeController: this.gasFeeController,
        TokenListController: this.tokenListController,
        TokensController: this.tokensController,
        TokenBalancesController: this.tokenBalancesController,
        SmartTransactionsController: this.smartTransactionsController,
        NftController: this.nftController,
        SelectedNetworkController: this.selectedNetworkController,
        LoggingController: this.loggingController,
        MultichainRatesController: this.multichainRatesController,
        SnapController: this.snapController,
        CronjobController: this.cronjobController,
        SnapsRegistry: this.snapsRegistry,
        SnapInterfaceController: this.snapInterfaceController,
        SnapInsightsController: this.snapInsightsController,
        NameController: this.nameController,
        UserOperationController: this.userOperationController,
        // Notification Controllers
        AuthenticationController: this.authenticationController,
        UserStorageController: this.userStorageController,
        NotificationServicesController: this.notificationServicesController,
        NotificationServicesPushController:
          this.notificationServicesPushController,
        RemoteFeatureFlagController: this.remoteFeatureFlagController,
        DeFiPositionsController: this.deFiPositionsController,
        PhishingController: this.phishingController,
        ...resetOnRestartStore,
        ...controllerMemState,
      },
      controllerMessenger: this.controllerMessenger,
    });

    // if this is the first time, clear the state of by calling these methods
    const resetMethods = [
      this.accountTrackerController.resetState.bind(
        this.accountTrackerController,
      ),
      this.decryptMessageController.resetState.bind(
        this.decryptMessageController,
      ),
      this.encryptionPublicKeyController.resetState.bind(
        this.encryptionPublicKeyController,
      ),
      this.signatureController.resetState.bind(this.signatureController),
      this.swapsController.resetState.bind(this.swapsController),
      this.bridgeController.resetState.bind(this.bridgeController),
      this.ensController.resetState.bind(this.ensController),
      this.approvalController.clear.bind(this.approvalController),
      // WE SHOULD ADD TokenListController.resetState here too. But it's not implemented yet.
    ];

    if (isManifestV3) {
      if (isFirstMetaMaskControllerSetup === true) {
        this.resetStates(resetMethods);
        this.extension.storage.session.set({
          isFirstMetaMaskControllerSetup: false,
        });
      }
    } else {
      // it's always the first time in MV2
      this.resetStates(resetMethods);
    }

    // Automatic login via config password
    const password = process.env.PASSWORD;
    if (
      !this.isUnlocked() &&
      this.onboardingController.state.completedOnboarding &&
      password &&
      !process.env.IN_TEST
    ) {
      this._loginUser(password);
    } else {
      this._startUISync();
    }

    // Lazily update the store with the current extension environment
    this.extension.runtime.getPlatformInfo().then(({ os }) => {
      this.appStateController.setBrowserEnvironment(
        os,
        // This method is presently only supported by Firefox
        this.extension.runtime.getBrowserInfo === undefined
          ? 'chrome'
          : 'firefox',
      );
    });

    this.setupControllerEventSubscriptions();
    this.setupMultichainDataAndSubscriptions();

    // For more information about these legacy streams, see here:
    // https://github.com/MetaMask/metamask-extension/issues/15491
    // TODO:LegacyProvider: Delete
    this.publicConfigStore = this.createPublicConfigStore();

    // Multiple MetaMask instances launched warning
    this.extension.runtime.onMessageExternal.addListener(onMessageReceived);
    // Fire a ping message to check if other extensions are running
    checkForMultipleVersionsRunning();

    if (this.onboardingController.state.completedOnboarding) {
      this.postOnboardingInitialization();
    }
  }

  // Provides a method for getting feature flags for the multichain
  // initial rollout, such that we can remotely modify polling interval
  getInfuraFeatureFlags() {
    fetchWithCache({
      url: 'https://swap.api.cx.metamask.io/featureFlags',
      cacheRefreshTime: MINUTE * 20,
    })
      .then(this.onFeatureFlagResponseReceived)
      .catch((e) => {
        // API unreachable (?)
        log.warn('Feature flag endpoint is unreachable', e);
      });
  }

  onFeatureFlagResponseReceived(response) {
    const { multiChainAssets = {} } = response;
    const { pollInterval } = multiChainAssets;
    // Polling interval is provided in seconds
    if (pollInterval > 0) {
      this.tokenBalancesController.setIntervalLength(pollInterval * SECOND);
    }
  }

  postOnboardingInitialization() {
    const { usePhishDetect } = this.preferencesController.state;

    this.networkController.lookupNetwork();

    if (usePhishDetect) {
      this.phishingController.maybeUpdateState();
    }
  }

  triggerNetworkrequests() {
    this.tokenDetectionController.enable();
    this.getInfuraFeatureFlags();
  }

  stopNetworkRequests() {
    this.txController.stopIncomingTransactionPolling();
    this.tokenDetectionController.disable();
  }

  resetStates(resetMethods) {
    resetMethods.forEach((resetMethod) => {
      try {
        resetMethod();
      } catch (err) {
        console.error(err);
      }
    });
  }

  ///: BEGIN:ONLY_INCLUDE_IF(keyring-snaps)
  /**
   * Initialize the snap keyring if it is not present.
   *
   * @returns {SnapKeyring}
   */
  async getSnapKeyring() {
    // TODO: Use `withKeyring` instead
    let [snapKeyring] = this.keyringController.getKeyringsByType(
      KeyringType.snap,
    );
    if (!snapKeyring) {
      await this.keyringController.addNewKeyring(KeyringType.snap);
      // TODO: Use `withKeyring` instead
      [snapKeyring] = this.keyringController.getKeyringsByType(
        KeyringType.snap,
      );
    }
    return snapKeyring;
  }
  ///: END:ONLY_INCLUDE_IF

  trackInsightSnapView(snapId) {
    this.metaMetricsController.trackEvent({
      event: MetaMetricsEventName.InsightSnapViewed,
      category: MetaMetricsEventCategory.Snaps,
      properties: {
        snap_id: snapId,
      },
    });
  }

  /**
   * Get snap metadata from the current state without refreshing the registry database.
   *
   * @param {string} snapId - A snap id.
   * @returns The available metadata for the snap, if any.
   */
  _getSnapMetadata(snapId) {
    return this.snapsRegistry.state.database?.verifiedSnaps?.[snapId]?.metadata;
  }

  /**
   * Passes a JSON-RPC request object to the SnapController for execution.
   *
   * @param {object} args - A bag of options.
   * @param {string} args.snapId - The ID of the recipient snap.
   * @param {string} args.origin - The origin of the RPC request.
   * @param {string} args.handler - The handler to trigger on the snap for the request.
   * @param {object} args.request - The JSON-RPC request object.
   * @returns The result of the JSON-RPC request.
   */
  async handleSnapRequest(args) {
    return await this.controllerMessenger.call(
      'SnapController:handleRequest',
      args,
    );
  }

  /**
   * Gets the currently selected locale from the PreferencesController.
   *
   * @returns The currently selected locale.
   */
  getLocale() {
    const { currentLocale } = this.preferencesController.state;

    return currentLocale;
  }

  /**
   * Gets a subset of preferences from the PreferencesController to pass to a snap.
   *
   * @returns {object} A subset of preferences.
   */
  getPreferences() {
    const {
      preferences,
      securityAlertsEnabled,
      useCurrencyRateCheck,
      useTransactionSimulations,
      useTokenDetection,
      useMultiAccountBalanceChecker,
      openSeaEnabled,
      useNftDetection,
    } = this.preferencesController.state;

    return {
      privacyMode: preferences.privacyMode,
      showTestnets: preferences.showTestNetworks,
      securityAlertsEnabled,
      useCurrencyRateCheck,
      useTransactionSimulations,
      useTokenDetection,
      useMultiAccountBalanceChecker,
      openSeaEnabled,
      useNftDetection,
    };
  }

  /**
   * Constructor helper for getting Snap permission specifications.
   */
  getSnapPermissionSpecifications() {
    return {
      ...buildSnapEndowmentSpecifications(Object.keys(ExcludedSnapEndowments)),
      ...buildSnapRestrictedMethodSpecifications(
        Object.keys(ExcludedSnapPermissions),
        {
          getPreferences: () => {
            const locale = this.getLocale();
            const currency = this.currencyRateController.state.currentCurrency;
            const {
              privacyMode,
              securityAlertsEnabled,
              useCurrencyRateCheck,
              useTransactionSimulations,
              useTokenDetection,
              useMultiAccountBalanceChecker,
              openSeaEnabled,
              useNftDetection,
              showTestnets,
            } = this.getPreferences();
            return {
              locale,
              currency,
              hideBalances: privacyMode,
              useSecurityAlerts: securityAlertsEnabled,
              useExternalPricingData: useCurrencyRateCheck,
              simulateOnChainActions: useTransactionSimulations,
              useTokenDetection,
              batchCheckBalances: useMultiAccountBalanceChecker,
              displayNftMedia: openSeaEnabled,
              useNftDetection,
              showTestnets,
            };
          },
          clearSnapState: this.controllerMessenger.call.bind(
            this.controllerMessenger,
            'SnapController:clearSnapState',
          ),
          getMnemonic: async (source) => {
            if (!source) {
              return this.getPrimaryKeyringMnemonic();
            }

            try {
              const { type, mnemonic } = await this.controllerMessenger.call(
                'KeyringController:withKeyring',
                {
                  id: source,
                },
                async ({ keyring }) => ({
                  type: keyring.type,
                  mnemonic: keyring.mnemonic,
                }),
              );

              if (type !== KeyringTypes.hd || !mnemonic) {
                // The keyring isn't guaranteed to have a mnemonic (e.g.,
                // hardware wallets, which can't be used as entropy sources),
                // so we throw an error if it doesn't.
                throw new Error(
                  `Entropy source with ID "${source}" not found.`,
                );
              }

              return mnemonic;
            } catch {
              throw new Error(`Entropy source with ID "${source}" not found.`);
            }
          },
          getMnemonicSeed: async (source) => {
            if (!source) {
              return this.getPrimaryKeyringMnemonicSeed();
            }

            try {
              const { type, seed } = await this.controllerMessenger.call(
                'KeyringController:withKeyring',
                {
                  id: source,
                },
                async ({ keyring }) => ({
                  type: keyring.type,
                  seed: keyring.seed,
                }),
              );

              if (type !== KeyringTypes.hd || !seed) {
                // The keyring isn't guaranteed to have a seed (e.g.,
                // hardware wallets, which can't be used as entropy sources),
                // so we throw an error if it doesn't.
                throw new Error(
                  `Entropy source with ID "${source}" not found.`,
                );
              }

              return seed;
            } catch {
              throw new Error(`Entropy source with ID "${source}" not found.`);
            }
          },
          getUnlockPromise: this.appStateController.getUnlockPromise.bind(
            this.appStateController,
          ),
          getSnap: this.controllerMessenger.call.bind(
            this.controllerMessenger,
            'SnapController:get',
          ),
          handleSnapRpcRequest: this.handleSnapRequest.bind(this),
          getSnapState: this.controllerMessenger.call.bind(
            this.controllerMessenger,
            'SnapController:getSnapState',
          ),
          requestUserApproval:
            this.approvalController.addAndShowApprovalRequest.bind(
              this.approvalController,
            ),
          showNativeNotification: (origin, args) =>
            this.controllerMessenger.call(
              'RateLimitController:call',
              origin,
              'showNativeNotification',
              origin,
              args.message,
            ),
          showInAppNotification: (origin, args) => {
            const { message, title, footerLink } = args;
            const notificationArgs = {
              interfaceId: args.content,
              message,
              title,
              footerLink,
            };
            return this.controllerMessenger.call(
              'RateLimitController:call',
              origin,
              'showInAppNotification',
              origin,
              notificationArgs,
            );
          },
          updateSnapState: this.controllerMessenger.call.bind(
            this.controllerMessenger,
            'SnapController:updateSnapState',
          ),
          maybeUpdatePhishingList: () => {
            const { usePhishDetect } = this.preferencesController.state;

            if (!usePhishDetect) {
              return;
            }

            this.controllerMessenger.call(
              'PhishingController:maybeUpdateState',
            );
          },
          isOnPhishingList: (url) => {
            const { usePhishDetect } = this.preferencesController.state;

            if (!usePhishDetect) {
              return false;
            }

            return this.controllerMessenger.call(
              'PhishingController:testOrigin',
              url,
            ).result;
          },
          createInterface: this.controllerMessenger.call.bind(
            this.controllerMessenger,
            'SnapInterfaceController:createInterface',
          ),
          getInterface: this.controllerMessenger.call.bind(
            this.controllerMessenger,
            'SnapInterfaceController:getInterface',
          ),
          // We don't currently use special cryptography for the extension client.
          getClientCryptography: () => ({}),
          ///: BEGIN:ONLY_INCLUDE_IF(keyring-snaps)
          getSnapKeyring: this.getSnapKeyring.bind(this),
          ///: END:ONLY_INCLUDE_IF
        },
      ),
    };
  }

  /**
   * Sets up BaseController V2 event subscriptions. Currently, this includes
   * the subscriptions necessary to notify permission subjects of account
   * changes.
   *
   * Some of the subscriptions in this method are Messenger selector
   * event subscriptions. See the relevant documentation for
   * `@metamask/base-controller` for more information.
   *
   * Note that account-related notifications emitted when the extension
   * becomes unlocked are handled in MetaMaskController._onUnlock.
   */
  setupControllerEventSubscriptions() {
    let lastSelectedAddress;
    let lastSelectedSolanaAccountAddress;

    // this throws if there is no solana account... perhaps we should handle this better at the controller level
    try {
      lastSelectedSolanaAccountAddress =
        this.accountsController.getSelectedMultichainAccount(
          MultichainNetworks.SOLANA,
        )?.address;
    } catch {
      // noop
    }

    this.controllerMessenger.subscribe(
      'PreferencesController:stateChange',
      previousValueComparator(async (prevState, currState) => {
        const { currentLocale } = currState;

        await updateCurrentLocale(currentLocale);
        this.#checkTokenListPolling(currState, prevState);
      }, this.preferencesController.state),
    );

    this.controllerMessenger.subscribe(
      `${this.accountsController.name}:selectedAccountChange`,
      async (account) => {
        if (account.address && account.address !== lastSelectedAddress) {
          lastSelectedAddress = account.address;
          await this._onAccountChange(account.address);
        }
      },
    );

    // This handles account changes every time relevant permission state
    // changes, for any reason.
    this.controllerMessenger.subscribe(
      `${this.permissionController.name}:stateChange`,
      async (currentValue, previousValue) => {
        const changedAccounts = diffMap(currentValue, previousValue);

        for (const [origin, accounts] of changedAccounts.entries()) {
          this._notifyAccountsChange(origin, accounts);
        }
      },
      getPermittedAccountsByOrigin,
    );

    // This handles CAIP-25 authorization changes every time relevant permission state
    // changes, for any reason.
    // wallet_sessionChanged and eth_subscription setup/teardown
    this.controllerMessenger.subscribe(
      `${this.permissionController.name}:stateChange`,
      async (currentValue, previousValue) => {
        const changedAuthorizations = getChangedAuthorizations(
          currentValue,
          previousValue,
        );

        const removedAuthorizations = getRemovedAuthorizations(
          currentValue,
          previousValue,
        );

        // remove any existing notification subscriptions for removed authorizations
        for (const [origin, authorization] of removedAuthorizations.entries()) {
          const sessionScopes = getSessionScopes(authorization, {
            getNonEvmSupportedMethods:
              this.getNonEvmSupportedMethods.bind(this),
          });
          // if the eth_subscription notification is in the scope and eth_subscribe is in the methods
          // then remove middleware and unsubscribe
          Object.entries(sessionScopes).forEach(([scope, scopeObject]) => {
            if (
              scopeObject.notifications.includes('eth_subscription') &&
              scopeObject.methods.includes('eth_subscribe')
            ) {
              this.removeMultichainApiEthSubscriptionMiddleware({
                scope,
                origin,
              });
            }
          });
        }

        // add new notification subscriptions for added/changed authorizations
        for (const [origin, authorization] of changedAuthorizations.entries()) {
          const sessionScopes = getSessionScopes(authorization, {
            getNonEvmSupportedMethods:
              this.getNonEvmSupportedMethods.bind(this),
          });

          // if the eth_subscription notification is in the scope and eth_subscribe is in the methods
          // then get the subscriptionManager going for that scope
          Object.entries(sessionScopes).forEach(([scope, scopeObject]) => {
            if (
              scopeObject.notifications.includes('eth_subscription') &&
              scopeObject.methods.includes('eth_subscribe')
            ) {
              // for each tabId
              Object.values(this.connections[origin] ?? {}).forEach(
                ({ tabId }) => {
                  this.addMultichainApiEthSubscriptionMiddleware({
                    scope,
                    origin,
                    tabId,
                  });
                },
              );
            } else {
              this.removeMultichainApiEthSubscriptionMiddleware({
                scope,
                origin,
              });
            }
          });
          this._notifyAuthorizationChange(origin, authorization);
        }
      },
      getAuthorizedScopesByOrigin,
    );

    // wallet_notify for solana accountChanged when permission changes
    this.controllerMessenger.subscribe(
      `${this.permissionController.name}:stateChange`,
      async (currentValue, previousValue) => {
        const origins = uniq([...previousValue.keys(), ...currentValue.keys()]);
        origins.forEach((origin) => {
          const previousCaveatValue = previousValue.get(origin);
          const currentCaveatValue = currentValue.get(origin);

          const previousSolanaAccountChangedNotificationsEnabled = Boolean(
            previousCaveatValue?.sessionProperties?.[
              KnownSessionProperties.SolanaAccountChangedNotifications
            ],
          );
          const currentSolanaAccountChangedNotificationsEnabled = Boolean(
            currentCaveatValue?.sessionProperties?.[
              KnownSessionProperties.SolanaAccountChangedNotifications
            ],
          );

          if (
            !previousSolanaAccountChangedNotificationsEnabled &&
            !currentSolanaAccountChangedNotificationsEnabled
          ) {
            return;
          }

          const previousSolanaCaipAccountIds = previousCaveatValue
            ? getPermittedAccountsForScopes(previousCaveatValue, [
                MultichainNetworks.SOLANA,
                MultichainNetworks.SOLANA_DEVNET,
                MultichainNetworks.SOLANA_TESTNET,
              ])
            : [];
          const previousNonUniqueSolanaHexAccountAddresses =
            previousSolanaCaipAccountIds.map((caipAccountId) => {
              const { address } = parseCaipAccountId(caipAccountId);
              return address;
            });
          const previousSolanaHexAccountAddresses = uniq(
            previousNonUniqueSolanaHexAccountAddresses,
          );
          const [previousSelectedSolanaAccountAddress] =
            this.sortMultichainAccountsByLastSelected(
              previousSolanaHexAccountAddresses,
            );

          const currentSolanaCaipAccountIds = currentCaveatValue
            ? getPermittedAccountsForScopes(currentCaveatValue, [
                MultichainNetworks.SOLANA,
                MultichainNetworks.SOLANA_DEVNET,
                MultichainNetworks.SOLANA_TESTNET,
              ])
            : [];
          const currentNonUniqueSolanaHexAccountAddresses =
            currentSolanaCaipAccountIds.map((caipAccountId) => {
              const { address } = parseCaipAccountId(caipAccountId);
              return address;
            });
          const currentSolanaHexAccountAddresses = uniq(
            currentNonUniqueSolanaHexAccountAddresses,
          );
          const [currentSelectedSolanaAccountAddress] =
            this.sortMultichainAccountsByLastSelected(
              currentSolanaHexAccountAddresses,
            );

          if (
            previousSelectedSolanaAccountAddress !==
            currentSelectedSolanaAccountAddress
          ) {
            this._notifySolanaAccountChange(
              origin,
              currentSelectedSolanaAccountAddress
                ? [currentSelectedSolanaAccountAddress]
                : [],
            );
          }
        });
      },
      getAuthorizedScopesByOrigin,
    );

    // wallet_notify for solana accountChanged when selected account changes
    this.controllerMessenger.subscribe(
      `${this.accountsController.name}:selectedAccountChange`,
      async (account) => {
        if (
          account.type === SolAccountType.DataAccount &&
          account.address !== lastSelectedSolanaAccountAddress
        ) {
          lastSelectedSolanaAccountAddress = account.address;

          const originsWithSolanaAccountChangedNotifications =
            getOriginsWithSessionProperty(
              this.permissionController.state,
              KnownSessionProperties.SolanaAccountChangedNotifications,
            );

          // returns a map of origins to permitted solana accounts
          const solanaAccounts = getPermittedAccountsForScopesByOrigin(
            this.permissionController.state,
            [
              MultichainNetworks.SOLANA,
              MultichainNetworks.SOLANA_DEVNET,
              MultichainNetworks.SOLANA_TESTNET,
            ],
          );

          if (solanaAccounts.size > 0) {
            for (const [origin, accounts] of solanaAccounts.entries()) {
              const parsedSolanaAddresses = accounts.map((caipAccountId) => {
                const { address } = parseCaipAccountId(caipAccountId);
                return address;
              });

              if (
                parsedSolanaAddresses.includes(account.address) &&
                originsWithSolanaAccountChangedNotifications[origin]
              ) {
                this._notifySolanaAccountChange(origin, [account.address]);
              }
            }
          }
        }
      },
    );

    this.controllerMessenger.subscribe(
      `${this.permissionController.name}:stateChange`,
      async (currentValue, previousValue) => {
        const changedChains = diffMap(currentValue, previousValue);

        // This operates under the assumption that there will be at maximum
        // one origin permittedChains value change per event handler call
        for (const [origin, chains] of changedChains.entries()) {
          const currentNetworkClientIdForOrigin =
            this.selectedNetworkController.getNetworkClientIdForDomain(origin);

          const networkConfig =
            this.networkController.getNetworkConfigurationByNetworkClientId(
              currentNetworkClientIdForOrigin,
            );

          // Guard clause: skip this iteration or handle the case if networkConfig is undefined.
          if (!networkConfig) {
            log.warn(
              `No network configuration found for clientId: ${currentNetworkClientIdForOrigin}`,
            );
            continue;
          }

          const { chainId: currentChainIdForOrigin } = networkConfig;

          if (chains.length > 0 && !chains.includes(currentChainIdForOrigin)) {
            const networkClientId =
              this.networkController.findNetworkClientIdByChainId(chains[0]);
            // setActiveNetwork should be called before setNetworkClientIdForDomain
            // to ensure that the isConnected value can be accurately inferred from
            // NetworkController.state.networksMetadata in return value of
            // `metamask_getProviderState` requests and `metamask_chainChanged` events.
            this.networkController.setActiveNetwork(networkClientId);
            this.selectedNetworkController.setNetworkClientIdForDomain(
              origin,
              networkClientId,
            );
          }
        }
      },
      getPermittedChainsByOrigin,
    );

    this.controllerMessenger.subscribe(
      'NetworkController:networkRemoved',
      ({ chainId }) => {
        const scopeString = toCaipChainId(
          'eip155',
          hexToBigInt(chainId).toString(10),
        );
        this.removeAllScopePermissions(scopeString);
      },
    );

    this.controllerMessenger.subscribe(
      `${this.snapController.name}:snapInstallStarted`,
      (snapId, origin, isUpdate) => {
        const snapCategory = this._getSnapMetadata(snapId)?.category;
        this.metaMetricsController.trackEvent({
          event: isUpdate
            ? MetaMetricsEventName.SnapUpdateStarted
            : MetaMetricsEventName.SnapInstallStarted,
          category: MetaMetricsEventCategory.Snaps,
          properties: {
            snap_id: snapId,
            origin,
            snap_category: snapCategory,
          },
        });
      },
    );

    this.controllerMessenger.subscribe(
      `${this.snapController.name}:snapInstallFailed`,
      (snapId, origin, isUpdate, error) => {
        const isRejected = error.includes('User rejected the request.');
        const failedEvent = isUpdate
          ? MetaMetricsEventName.SnapUpdateFailed
          : MetaMetricsEventName.SnapInstallFailed;
        const rejectedEvent = isUpdate
          ? MetaMetricsEventName.SnapUpdateRejected
          : MetaMetricsEventName.SnapInstallRejected;

        const snapCategory = this._getSnapMetadata(snapId)?.category;
        this.metaMetricsController.trackEvent({
          event: isRejected ? rejectedEvent : failedEvent,
          category: MetaMetricsEventCategory.Snaps,
          properties: {
            snap_id: snapId,
            origin,
            snap_category: snapCategory,
          },
        });
      },
    );

    this.controllerMessenger.subscribe(
      `${this.snapController.name}:snapInstalled`,
      (truncatedSnap, origin, preinstalled) => {
        if (preinstalled) {
          return;
        }

        const snapId = truncatedSnap.id;
        const snapCategory = this._getSnapMetadata(snapId)?.category;
        this.metaMetricsController.trackEvent({
          event: MetaMetricsEventName.SnapInstalled,
          category: MetaMetricsEventCategory.Snaps,
          properties: {
            snap_id: snapId,
            version: truncatedSnap.version,
            origin,
            snap_category: snapCategory,
          },
        });
      },
    );

    this.controllerMessenger.subscribe(
      `${this.snapController.name}:snapUpdated`,
      (newSnap, oldVersion, origin, preinstalled) => {
        if (preinstalled) {
          return;
        }

        const snapId = newSnap.id;
        const snapCategory = this._getSnapMetadata(snapId)?.category;
        this.metaMetricsController.trackEvent({
          event: MetaMetricsEventName.SnapUpdated,
          category: MetaMetricsEventCategory.Snaps,
          properties: {
            snap_id: snapId,
            old_version: oldVersion,
            new_version: newSnap.version,
            origin,
            snap_category: snapCategory,
          },
        });
      },
    );

    this.controllerMessenger.subscribe(
      `${this.snapController.name}:snapTerminated`,
      (truncatedSnap) => {
        const approvals = Object.values(
          this.approvalController.state.pendingApprovals,
        ).filter(
          (approval) =>
            approval.origin === truncatedSnap.id &&
            approval.type.startsWith(RestrictedMethods.snap_dialog),
        );
        for (const approval of approvals) {
          this.approvalController.reject(
            approval.id,
            new Error('Snap was terminated.'),
          );
        }
      },
    );

    this.controllerMessenger.subscribe(
      `${this.snapController.name}:snapUninstalled`,
      (truncatedSnap) => {
        const notificationIds = this.notificationServicesController
          .getNotificationsByType(TRIGGER_TYPES.SNAP)
          .filter(
            (notification) => notification.data.origin === truncatedSnap.id,
          )
          .map((notification) => notification.id);

        this.notificationServicesController.deleteNotificationsById(
          notificationIds,
        );

        const snapId = truncatedSnap.id;
        const snapCategory = this._getSnapMetadata(snapId)?.category;
        this.metaMetricsController.trackEvent({
          event: MetaMetricsEventName.SnapUninstalled,
          category: MetaMetricsEventCategory.Snaps,
          properties: {
            snap_id: snapId,
            version: truncatedSnap.version,
            snap_category: snapCategory,
          },
        });
      },
    );
  }

  /**
   * Sets up multichain data and subscriptions.
   * This method is called during the MetaMaskController constructor.
   * It starts the MultichainRatesController if selected account is non-EVM
   * and subscribes to account changes.
   */
  setupMultichainDataAndSubscriptions() {
    if (
      !isEvmAccountType(
        this.accountsController.getSelectedMultichainAccount().type,
      )
    ) {
      this.multichainRatesController.start();
    }

    this.controllerMessenger.subscribe(
      'AccountsController:selectedAccountChange',
      (selectedAccount) => {
        if (isEvmAccountType(selectedAccount.type)) {
          this.multichainRatesController.stop();
          return;
        }
        this.multichainRatesController.start();
      },
    );

    this.controllerMessenger.subscribe(
      'CurrencyRateController:stateChange',
      ({ currentCurrency }) => {
        if (
          currentCurrency !== this.multichainRatesController.state.fiatCurrency
        ) {
          this.multichainRatesController.setFiatCurrency(currentCurrency);
        }
      },
    );
  }

  /**
   * If it does not already exist, creates and inserts middleware to handle eth
   * subscriptions for a particular evm scope on a specific Multichain API
   * JSON-RPC pipeline by origin and tabId.
   *
   * @param {object} options - The options object.
   * @param {string} options.scope - The evm scope to handle eth susbcriptions for.
   * @param {string} options.origin - The origin to handle eth subscriptions for.
   * @param {string} options.tabId - The tabId to handle eth subscriptions for.
   */
  addMultichainApiEthSubscriptionMiddleware({ scope, origin, tabId }) {
    const subscriptionManager = this.multichainSubscriptionManager.subscribe({
      scope,
      origin,
      tabId,
    });
    this.multichainMiddlewareManager.addMiddleware({
      scope,
      origin,
      tabId,
      middleware: subscriptionManager.middleware,
    });
  }

  /**
   * If it does exist, removes all middleware that were handling eth
   * subscriptions for a particular evm scope for all Multichain API
   * JSON-RPC pipelines for an origin.
   *
   * @param {object} options - The options object.
   * @param {string} options.scope - The evm scope to handle eth susbcriptions for.
   * @param {string} options.origin - The origin to handle eth subscriptions for.
   */

  removeMultichainApiEthSubscriptionMiddleware({ scope, origin }) {
    this.multichainMiddlewareManager.removeMiddlewareByScopeAndOrigin(
      scope,
      origin,
    );
    this.multichainSubscriptionManager.unsubscribeByScopeAndOrigin(
      scope,
      origin,
    );
  }

  /**
   * TODO:LegacyProvider: Delete
   * Constructor helper: initialize a public config store.
   * This store is used to make some config info available to Dapps synchronously.
   */
  createPublicConfigStore() {
    // subset of state for metamask inpage provider
    const publicConfigStore = new ObservableStore();

    const selectPublicState = async ({ isUnlocked }) => {
      const { chainId, networkVersion, isConnected } =
        await this.getProviderNetworkState();

      return {
        isUnlocked,
        chainId,
        networkVersion: isConnected ? networkVersion : 'loading',
      };
    };

    const updatePublicConfigStore = async (memState) => {
      const networkStatus =
        memState.networksMetadata[memState.selectedNetworkClientId]?.status;
      if (networkStatus === NetworkStatus.Available) {
        publicConfigStore.putState(await selectPublicState(memState));
      }
    };

    // setup memStore subscription hooks
    this.on('update', updatePublicConfigStore);
    updatePublicConfigStore(this.getState());

    return publicConfigStore;
  }

  /**
   * Gets relevant state for the provider of an external origin.
   *
   * @param {string} origin - The origin to get the provider state for.
   * @returns {Promise<{ isUnlocked: boolean, networkVersion: string, chainId: string, accounts: string[], extensionId: string | undefined }>} An object with relevant state properties.
   */
  async getProviderState(origin) {
    const providerNetworkState = await this.getProviderNetworkState(origin);
    const metadata = {};
    if (isManifestV3) {
      const { chrome } = globalThis;
      metadata.extensionId = chrome?.runtime?.id;
    }
    return {
      /**
       * We default `isUnlocked` to `true` because even though we no longer emit events depending on this,
       * embedded dapp providers might listen directly to our streams, and therefore depend on it, so we leave it here.
       */
      isUnlocked: true,
      accounts: this.getPermittedAccounts(origin),
      ...metadata,
      ...providerNetworkState,
    };
  }

  /**
   * Retrieves network state information relevant for external providers.
   *
   * @param {string} origin - The origin identifier for which network state is requested (default: 'metamask').
   * @returns {object} An object containing important network state properties, including chainId and networkVersion.
   */
  async getProviderNetworkState(origin = METAMASK_DOMAIN) {
    const networkClientId = this.controllerMessenger.call(
      'SelectedNetworkController:getNetworkClientIdForDomain',
      origin,
    );

    const networkClient = this.controllerMessenger.call(
      'NetworkController:getNetworkClientById',
      networkClientId,
    );

    const { chainId } = networkClient.configuration;

    const { completedOnboarding } = this.onboardingController.state;

    let networkVersion = this.deprecatedNetworkVersions[networkClientId];
    if (networkVersion === undefined && completedOnboarding) {
      try {
        const result = await networkClient.provider.request({
          method: 'net_version',
        });
        networkVersion = convertNetworkId(result);
      } catch (error) {
        console.error(error);
        networkVersion = null;
      }

      this.deprecatedNetworkVersions[networkClientId] = networkVersion;
    }

    const metadata =
      this.networkController.state.networksMetadata[networkClientId];

    return {
      chainId,
      networkVersion: networkVersion ?? 'loading',
      isConnected: metadata?.status === NetworkStatus.Available,
    };
  }

  //=============================================================================
  // EXPOSED TO THE UI SUBSYSTEM
  //=============================================================================

  /**
   * The metamask-state of the various controllers, made available to the UI
   *
   * @returns {MetaMaskReduxState["metamask"]} status
   */
  getState() {
    const { vault } = this.keyringController.state;
    const isInitialized = Boolean(vault);
    const flatState = this.memStore.getFlatState();

    return {
      isInitialized,
      ...sanitizeUIState(flatState),
    };
  }

  /**
   * Returns an Object containing API Callback Functions.
   * These functions are the interface for the UI.
   * The API object can be transmitted over a stream via JSON-RPC.
   *
   * @returns {object} Object containing API functions.
   */
  getApi() {
    const {
      accountsController,
      addressBookController,
      alertController,
      appStateController,
      keyringController,
      nftController,
      nftDetectionController,
      currencyRateController,
      tokenBalancesController,
      tokenDetectionController,
      ensController,
      tokenListController,
      gasFeeController,
      metaMetricsController,
      networkController,
      multichainNetworkController,
      announcementController,
      onboardingController,
      permissionController,
      preferencesController,
      tokensController,
      smartTransactionsController,
      txController,
      backup,
      approvalController,
      phishingController,
      tokenRatesController,
      accountTrackerController,
      // Notification Controllers
      authenticationController,
      userStorageController,
      notificationServicesController,
      notificationServicesPushController,
      deFiPositionsController,
    } = this;

    return {
      // etc
      getState: this.getState.bind(this),
      setCurrentCurrency: currencyRateController.setCurrentCurrency.bind(
        currencyRateController,
      ),
      setUseBlockie: preferencesController.setUseBlockie.bind(
        preferencesController,
      ),
      setUsePhishDetect: preferencesController.setUsePhishDetect.bind(
        preferencesController,
      ),
      setUseMultiAccountBalanceChecker:
        preferencesController.setUseMultiAccountBalanceChecker.bind(
          preferencesController,
        ),
      setUseSafeChainsListValidation:
        preferencesController.setUseSafeChainsListValidation.bind(
          preferencesController,
        ),
      setUseTokenDetection: preferencesController.setUseTokenDetection.bind(
        preferencesController,
      ),
      setUseNftDetection: preferencesController.setUseNftDetection.bind(
        preferencesController,
      ),
      setUse4ByteResolution: preferencesController.setUse4ByteResolution.bind(
        preferencesController,
      ),
      setUseCurrencyRateCheck:
        preferencesController.setUseCurrencyRateCheck.bind(
          preferencesController,
        ),
      setOpenSeaEnabled: preferencesController.setOpenSeaEnabled.bind(
        preferencesController,
      ),
      getProviderConfig: () =>
        getProviderConfig({
          metamask: this.networkController.state,
        }),
      grantPermissionsIncremental:
        this.permissionController.grantPermissionsIncremental.bind(
          this.permissionController,
        ),
      grantPermissions: this.permissionController.grantPermissions.bind(
        this.permissionController,
      ),
      setSecurityAlertsEnabled:
        preferencesController.setSecurityAlertsEnabled.bind(
          preferencesController,
        ),
      ///: BEGIN:ONLY_INCLUDE_IF(keyring-snaps)
      setAddSnapAccountEnabled:
        preferencesController.setAddSnapAccountEnabled.bind(
          preferencesController,
        ),
      ///: END:ONLY_INCLUDE_IF
      ///: BEGIN:ONLY_INCLUDE_IF(build-flask)
      setWatchEthereumAccountEnabled:
        preferencesController.setWatchEthereumAccountEnabled.bind(
          preferencesController,
        ),
      ///: END:ONLY_INCLUDE_IF
      setUseExternalNameSources:
        preferencesController.setUseExternalNameSources.bind(
          preferencesController,
        ),
      setUseTransactionSimulations:
        preferencesController.setUseTransactionSimulations.bind(
          preferencesController,
        ),
      setIpfsGateway: preferencesController.setIpfsGateway.bind(
        preferencesController,
      ),
      setIsIpfsGatewayEnabled:
        preferencesController.setIsIpfsGatewayEnabled.bind(
          preferencesController,
        ),
      setUseAddressBarEnsResolution:
        preferencesController.setUseAddressBarEnsResolution.bind(
          preferencesController,
        ),
      setParticipateInMetaMetrics:
        metaMetricsController.setParticipateInMetaMetrics.bind(
          metaMetricsController,
        ),
      setDataCollectionForMarketing:
        metaMetricsController.setDataCollectionForMarketing.bind(
          metaMetricsController,
        ),
      setMarketingCampaignCookieId:
        metaMetricsController.setMarketingCampaignCookieId.bind(
          metaMetricsController,
        ),
      setCurrentLocale: preferencesController.setCurrentLocale.bind(
        preferencesController,
      ),
      setServiceWorkerKeepAlivePreference:
        preferencesController.setServiceWorkerKeepAlivePreference.bind(
          preferencesController,
        ),
      markPasswordForgotten: this.markPasswordForgotten.bind(this),
      unMarkPasswordForgotten: this.unMarkPasswordForgotten.bind(this),
      getRequestAccountTabIds: this.getRequestAccountTabIds,
      getOpenMetamaskTabsIds: this.getOpenMetamaskTabsIds,
      markNotificationPopupAsAutomaticallyClosed: () =>
        this.notificationManager.markAsAutomaticallyClosed(),
      getCode: this.getCode.bind(this),

      // primary keyring management
      addNewAccount: this.addNewAccount.bind(this),
      getSeedPhrase: this.getSeedPhrase.bind(this),
      resetAccount: this.resetAccount.bind(this),
      removeAccount: this.removeAccount.bind(this),
      importAccountWithStrategy: this.importAccountWithStrategy.bind(this),
      getNextAvailableAccountName:
        accountsController.getNextAvailableAccountName.bind(accountsController),
      ///: BEGIN:ONLY_INCLUDE_IF(keyring-snaps)
      getAccountsBySnapId: (snapId) =>
        getAccountsBySnapId(this.getSnapKeyring.bind(this), snapId),
      ///: END:ONLY_INCLUDE_IF
      checkIsSeedlessPasswordOutdated:
        this.checkIsSeedlessPasswordOutdated.bind(this),
      syncPasswordAndUnlockWallet: this.syncPasswordAndUnlockWallet.bind(this),

      // hardware wallets
      connectHardware: this.connectHardware.bind(this),
      forgetDevice: this.forgetDevice.bind(this),
      checkHardwareStatus: this.checkHardwareStatus.bind(this),
      unlockHardwareWalletAccount: this.unlockHardwareWalletAccount.bind(this),
      attemptLedgerTransportCreation:
        this.attemptLedgerTransportCreation.bind(this),

      // qr hardware devices
      submitQRHardwareCryptoHDKey:
        keyringController.submitQRCryptoHDKey.bind(keyringController),
      submitQRHardwareCryptoAccount:
        keyringController.submitQRCryptoAccount.bind(keyringController),
      cancelSyncQRHardware:
        keyringController.cancelQRSynchronization.bind(keyringController),
      submitQRHardwareSignature:
        keyringController.submitQRSignature.bind(keyringController),
      cancelQRHardwareSignRequest:
        keyringController.cancelQRSignRequest.bind(keyringController),

      // vault management
      submitPassword: this.submitPassword.bind(this),
      verifyPassword: this.verifyPassword.bind(this),

      // network management
      setActiveNetwork: async (id) => {
        // The multichain network controller will proxy the call to the network controller
        // in the case that the ID is an EVM network client ID.
        return await this.multichainNetworkController.setActiveNetwork(id);
      },

      // active networks by accounts
      getNetworksWithTransactionActivityByAccounts:
        this.multichainNetworkController.getNetworksWithTransactionActivityByAccounts.bind(
          this.multichainNetworkController,
        ),
      // Avoids returning the promise so that initial call to switch network
      // doesn't block on the network lookup step
      setActiveNetworkConfigurationId: (networkConfigurationId) => {
        this.networkController.setActiveNetwork(networkConfigurationId);
      },
      setNetworkClientIdForDomain: (origin, networkClientId) => {
        return this.selectedNetworkController.setNetworkClientIdForDomain(
          origin,
          networkClientId,
        );
      },
      rollbackToPreviousProvider:
        networkController.rollbackToPreviousProvider.bind(networkController),
      addNetwork: this.networkController.addNetwork.bind(
        this.networkController,
      ),
      updateNetwork: this.networkController.updateNetwork.bind(
        this.networkController,
      ),
      removeNetwork: this.multichainNetworkController.removeNetwork.bind(
        this.multichainNetworkController,
      ),
      getCurrentNetworkEIP1559Compatibility:
        this.networkController.getEIP1559Compatibility.bind(
          this.networkController,
        ),
      getNetworkConfigurationByNetworkClientId:
        this.networkController.getNetworkConfigurationByNetworkClientId.bind(
          this.networkController,
        ),
      // PreferencesController
      setSelectedAddress: (address) => {
        const account = this.accountsController.getAccountByAddress(address);
        if (account) {
          this.accountsController.setSelectedAccount(account.id);
        } else {
          throw new Error(`No account found for address: ${address}`);
        }
      },
      toggleExternalServices: this.toggleExternalServices.bind(this),
      addToken: tokensController.addToken.bind(tokensController),
      updateTokenType: tokensController.updateTokenType.bind(tokensController),
      setFeatureFlag: preferencesController.setFeatureFlag.bind(
        preferencesController,
      ),
      setPreference: preferencesController.setPreference.bind(
        preferencesController,
      ),

      addKnownMethodData: preferencesController.addKnownMethodData.bind(
        preferencesController,
      ),
      setDismissSeedBackUpReminder:
        preferencesController.setDismissSeedBackUpReminder.bind(
          preferencesController,
        ),
      setOverrideContentSecurityPolicyHeader:
        preferencesController.setOverrideContentSecurityPolicyHeader.bind(
          preferencesController,
        ),
      setAdvancedGasFee: preferencesController.setAdvancedGasFee.bind(
        preferencesController,
      ),
      setTheme: preferencesController.setTheme.bind(preferencesController),
      ///: BEGIN:ONLY_INCLUDE_IF(keyring-snaps)
      setSnapsAddSnapAccountModalDismissed:
        preferencesController.setSnapsAddSnapAccountModalDismissed.bind(
          preferencesController,
        ),
      ///: END:ONLY_INCLUDE_IF

      setManageInstitutionalWallets:
        preferencesController.setManageInstitutionalWallets.bind(
          preferencesController,
        ),

      // AccountsController
      setSelectedInternalAccount: (id) => {
        const account = this.accountsController.getAccount(id);
        if (account) {
          this.accountsController.setSelectedAccount(id);
        }
      },

      setAccountName:
        accountsController.setAccountName.bind(accountsController),

      setAccountLabel: (address, label) => {
        const account = this.accountsController.getAccountByAddress(address);
        if (account === undefined) {
          throw new Error(`No account found for address: ${address}`);
        }
        this.accountsController.setAccountName(account.id, label);
      },

      // AssetsContractController
      getTokenStandardAndDetails: this.getTokenStandardAndDetails.bind(this),
      getTokenSymbol: this.getTokenSymbol.bind(this),
      getTokenStandardAndDetailsByChain:
        this.getTokenStandardAndDetailsByChain.bind(this),

      // NftController
      addNft: nftController.addNft.bind(nftController),

      addNftVerifyOwnership:
        nftController.addNftVerifyOwnership.bind(nftController),

      removeAndIgnoreNft: nftController.removeAndIgnoreNft.bind(nftController),

      removeNft: nftController.removeNft.bind(nftController),

      checkAndUpdateAllNftsOwnershipStatus:
        nftController.checkAndUpdateAllNftsOwnershipStatus.bind(nftController),

      checkAndUpdateSingleNftOwnershipStatus:
        nftController.checkAndUpdateSingleNftOwnershipStatus.bind(
          nftController,
        ),

      getNFTContractInfo: nftController.getNFTContractInfo.bind(nftController),

      isNftOwner: nftController.isNftOwner.bind(nftController),

      // TransactionController
      updateIncomingTransactions:
        txController.updateIncomingTransactions.bind(txController),

      // AddressController
      setAddressBook: addressBookController.set.bind(addressBookController),
      removeFromAddressBook: addressBookController.delete.bind(
        addressBookController,
      ),

      // AppStateController
      setLastActiveTime:
        appStateController.setLastActiveTime.bind(appStateController),
      setCurrentExtensionPopupId:
        appStateController.setCurrentExtensionPopupId.bind(appStateController),
      setDefaultHomeActiveTabName:
        appStateController.setDefaultHomeActiveTabName.bind(appStateController),
      setConnectedStatusPopoverHasBeenShown:
        appStateController.setConnectedStatusPopoverHasBeenShown.bind(
          appStateController,
        ),
      setRecoveryPhraseReminderHasBeenShown:
        appStateController.setRecoveryPhraseReminderHasBeenShown.bind(
          appStateController,
        ),
      setRecoveryPhraseReminderLastShown:
        appStateController.setRecoveryPhraseReminderLastShown.bind(
          appStateController,
        ),
      setTermsOfUseLastAgreed:
        appStateController.setTermsOfUseLastAgreed.bind(appStateController),
      setSurveyLinkLastClickedOrClosed:
        appStateController.setSurveyLinkLastClickedOrClosed.bind(
          appStateController,
        ),
      setOnboardingDate:
        appStateController.setOnboardingDate.bind(appStateController),
      setLastViewedUserSurvey:
        appStateController.setLastViewedUserSurvey.bind(appStateController),
      setRampCardClosed:
        appStateController.setRampCardClosed.bind(appStateController),
      setNewPrivacyPolicyToastClickedOrClosed:
        appStateController.setNewPrivacyPolicyToastClickedOrClosed.bind(
          appStateController,
        ),
      setNewPrivacyPolicyToastShownDate:
        appStateController.setNewPrivacyPolicyToastShownDate.bind(
          appStateController,
        ),
      setSnapsInstallPrivacyWarningShownStatus:
        appStateController.setSnapsInstallPrivacyWarningShownStatus.bind(
          appStateController,
        ),
      setOutdatedBrowserWarningLastShown:
        appStateController.setOutdatedBrowserWarningLastShown.bind(
          appStateController,
        ),
      setIsUpdateAvailable:
        appStateController.setIsUpdateAvailable.bind(appStateController),
      setUpdateModalLastDismissedAt:
        appStateController.setUpdateModalLastDismissedAt.bind(
          appStateController,
        ),
      setLastUpdatedAt:
        appStateController.setLastUpdatedAt.bind(appStateController),
      setShowTestnetMessageInDropdown:
        appStateController.setShowTestnetMessageInDropdown.bind(
          appStateController,
        ),
      setShowBetaHeader:
        appStateController.setShowBetaHeader.bind(appStateController),
      setShowPermissionsTour:
        appStateController.setShowPermissionsTour.bind(appStateController),
      setShowAccountBanner:
        appStateController.setShowAccountBanner.bind(appStateController),
      setShowNetworkBanner:
        appStateController.setShowNetworkBanner.bind(appStateController),
      updateNftDropDownState:
        appStateController.updateNftDropDownState.bind(appStateController),
      getLastInteractedConfirmationInfo:
        appStateController.getLastInteractedConfirmationInfo.bind(
          appStateController,
        ),
      setLastInteractedConfirmationInfo:
        appStateController.setLastInteractedConfirmationInfo.bind(
          appStateController,
        ),
      updateSlides: appStateController.updateSlides.bind(appStateController),
      removeSlide: appStateController.removeSlide.bind(appStateController),
      setEnableEnforcedSimulations:
        appStateController.setEnableEnforcedSimulations.bind(
          appStateController,
        ),
      setEnableEnforcedSimulationsForTransaction:
        appStateController.setEnableEnforcedSimulationsForTransaction.bind(
          appStateController,
        ),

      // EnsController
      tryReverseResolveAddress:
        ensController.reverseResolveAddress.bind(ensController),

      // OAuthService
      startOAuthLogin: this.oauthService.startOAuthLogin.bind(
        this.oauthService,
      ),

      // SeedlessOnboardingController
      authenticate: this.seedlessOnboardingController.authenticate.bind(
        this.seedlessOnboardingController,
      ),
      resetOAuthLoginState: this.seedlessOnboardingController.clearState.bind(
        this.seedlessOnboardingController,
      ),
      createSeedPhraseBackup: this.createSeedPhraseBackup.bind(this),
      storeKeyringEncryptionKey:
        this.seedlessOnboardingController.storeKeyringEncryptionKey.bind(
          this.seedlessOnboardingController,
        ),
      restoreSocialBackupAndGetSeedPhrase:
        this.restoreSocialBackupAndGetSeedPhrase.bind(this),
      syncSeedPhrases: this.syncSeedPhrases.bind(this),
      socialSyncChangePassword:
        this.seedlessOnboardingController.changePassword.bind(
          this.seedlessOnboardingController,
        ),

      // KeyringController
      setLocked: this.setLocked.bind(this),
      createNewVaultAndKeychain: this.createNewVaultAndKeychain.bind(this),
      createNewVaultAndRestore: this.createNewVaultAndRestore.bind(this),
      generateNewMnemonicAndAddToVault:
        this.generateNewMnemonicAndAddToVault.bind(this),
      importMnemonicToVault: this.importMnemonicToVault.bind(this),
      exportAccount: this.exportAccount.bind(this),
      keyringChangePassword: this.keyringController.changePassword.bind(
        this.keyringController,
      ),
      exportEncryptionKey: this.keyringController.exportEncryptionKey.bind(
        this.keyringController,
      ),

      // txController
      updateTransaction: txController.updateTransaction.bind(txController),
      approveTransactionsWithSameNonce:
        txController.approveTransactionsWithSameNonce.bind(txController),
      createCancelTransaction: this.createCancelTransaction.bind(this),
      createSpeedUpTransaction: this.createSpeedUpTransaction.bind(this),
      estimateGas: this.estimateGas.bind(this),
      estimateGasFee: txController.estimateGasFee.bind(txController),
      getNextNonce: this.getNextNonce.bind(this),
      addTransaction: (transactionParams, transactionOptions) =>
        addTransaction(
          this.getAddTransactionRequest({
            transactionParams,
            transactionOptions,
            waitForSubmit: false,
          }),
        ),
      addTransactionAndWaitForPublish: (
        transactionParams,
        transactionOptions,
      ) =>
        addTransaction(
          this.getAddTransactionRequest({
            transactionParams,
            transactionOptions,
            waitForSubmit: true,
          }),
        ),
      createTransactionEventFragment:
        createTransactionEventFragmentWithTxId.bind(
          null,
          this.getTransactionMetricsRequest(),
        ),
      setTransactionActive:
        txController.setTransactionActive.bind(txController),
      // decryptMessageController
      decryptMessage: this.decryptMessageController.decryptMessage.bind(
        this.decryptMessageController,
      ),
      decryptMessageInline:
        this.decryptMessageController.decryptMessageInline.bind(
          this.decryptMessageController,
        ),
      cancelDecryptMessage:
        this.decryptMessageController.cancelDecryptMessage.bind(
          this.decryptMessageController,
        ),

      // EncryptionPublicKeyController
      encryptionPublicKey:
        this.encryptionPublicKeyController.encryptionPublicKey.bind(
          this.encryptionPublicKeyController,
        ),
      cancelEncryptionPublicKey:
        this.encryptionPublicKeyController.cancelEncryptionPublicKey.bind(
          this.encryptionPublicKeyController,
        ),

      // onboarding controller
      setSeedPhraseBackedUp:
        onboardingController.setSeedPhraseBackedUp.bind(onboardingController),
      completeOnboarding:
        onboardingController.completeOnboarding.bind(onboardingController),
      setFirstTimeFlowType:
        onboardingController.setFirstTimeFlowType.bind(onboardingController),

      // alert controller
      setAlertEnabledness:
        alertController.setAlertEnabledness.bind(alertController),
      setUnconnectedAccountAlertShown:
        alertController.setUnconnectedAccountAlertShown.bind(alertController),
      setWeb3ShimUsageAlertDismissed:
        alertController.setWeb3ShimUsageAlertDismissed.bind(alertController),

      // permissions
      removePermissionsFor: this.removePermissionsFor,
      approvePermissionsRequest: this.acceptPermissionsRequest,
      rejectPermissionsRequest: this.rejectPermissionsRequest,
      ...getPermissionBackgroundApiMethods({
        permissionController,
        approvalController,
        accountsController,
        networkController,
        multichainNetworkController,
      }),

      // snaps
      disableSnap: this.controllerMessenger.call.bind(
        this.controllerMessenger,
        'SnapController:disable',
      ),
      enableSnap: this.controllerMessenger.call.bind(
        this.controllerMessenger,
        'SnapController:enable',
      ),
      updateSnap: (origin, requestedSnaps) => {
        // We deliberately do not await this promise as that would mean waiting for the update to complete
        // Instead we return null to signal to the UI that it is safe to redirect to the update flow
        this.controllerMessenger.call(
          'SnapController:install',
          origin,
          requestedSnaps,
        );
        return null;
      },
      removeSnap: this.controllerMessenger.call.bind(
        this.controllerMessenger,
        'SnapController:remove',
      ),
      handleSnapRequest: this.handleSnapRequest.bind(this),
      revokeDynamicSnapPermissions: this.controllerMessenger.call.bind(
        this.controllerMessenger,
        'SnapController:revokeDynamicPermissions',
      ),
      disconnectOriginFromSnap: this.controllerMessenger.call.bind(
        this.controllerMessenger,
        'SnapController:disconnectOrigin',
      ),
      updateNetworksList: this.updateNetworksList.bind(this),
      updateAccountsList: this.updateAccountsList.bind(this),
      setEnabledNetworks: this.setEnabledNetworks.bind(this),
      updateHiddenAccountsList: this.updateHiddenAccountsList.bind(this),
      getPhishingResult: async (website) => {
        await phishingController.maybeUpdateState();

        return phishingController.test(website);
      },
      deleteInterface: this.controllerMessenger.call.bind(
        this.controllerMessenger,
        'SnapInterfaceController:deleteInterface',
      ),
      updateInterfaceState: this.controllerMessenger.call.bind(
        this.controllerMessenger,
        'SnapInterfaceController:updateInterfaceState',
      ),

      // swaps
      fetchAndSetQuotes: this.controllerMessenger.call.bind(
        this.controllerMessenger,
        'SwapsController:fetchAndSetQuotes',
      ),
      setSelectedQuoteAggId: this.controllerMessenger.call.bind(
        this.controllerMessenger,
        'SwapsController:setSelectedQuoteAggId',
      ),
      resetSwapsState: this.controllerMessenger.call.bind(
        this.controllerMessenger,
        'SwapsController:resetSwapsState',
      ),
      setSwapsTokens: this.controllerMessenger.call.bind(
        this.controllerMessenger,
        'SwapsController:setSwapsTokens',
      ),
      clearSwapsQuotes: this.controllerMessenger.call.bind(
        this.controllerMessenger,
        'SwapsController:clearSwapsQuotes',
      ),
      setApproveTxId: this.controllerMessenger.call.bind(
        this.controllerMessenger,
        'SwapsController:setApproveTxId',
      ),
      setTradeTxId: this.controllerMessenger.call.bind(
        this.controllerMessenger,
        'SwapsController:setTradeTxId',
      ),
      setSwapsTxGasPrice: this.controllerMessenger.call.bind(
        this.controllerMessenger,
        'SwapsController:setSwapsTxGasPrice',
      ),
      setSwapsTxGasLimit: this.controllerMessenger.call.bind(
        this.controllerMessenger,
        'SwapsController:setSwapsTxGasLimit',
      ),
      setSwapsTxMaxFeePerGas: this.controllerMessenger.call.bind(
        this.controllerMessenger,
        'SwapsController:setSwapsTxMaxFeePerGas',
      ),
      setSwapsTxMaxFeePriorityPerGas: this.controllerMessenger.call.bind(
        this.controllerMessenger,
        'SwapsController:setSwapsTxMaxFeePriorityPerGas',
      ),
      safeRefetchQuotes: this.controllerMessenger.call.bind(
        this.controllerMessenger,
        'SwapsController:safeRefetchQuotes',
      ),
      stopPollingForQuotes: this.controllerMessenger.call.bind(
        this.controllerMessenger,
        'SwapsController:stopPollingForQuotes',
      ),
      setBackgroundSwapRouteState: this.controllerMessenger.call.bind(
        this.controllerMessenger,
        'SwapsController:setBackgroundSwapRouteState',
      ),
      resetPostFetchState: this.controllerMessenger.call.bind(
        this.controllerMessenger,
        'SwapsController:resetPostFetchState',
      ),
      setSwapsErrorKey: this.controllerMessenger.call.bind(
        this.controllerMessenger,
        'SwapsController:setSwapsErrorKey',
      ),
      setInitialGasEstimate: this.controllerMessenger.call.bind(
        this.controllerMessenger,
        'SwapsController:setInitialGasEstimate',
      ),
      setCustomApproveTxData: this.controllerMessenger.call.bind(
        this.controllerMessenger,
        'SwapsController:setCustomApproveTxData',
      ),
      setSwapsLiveness: this.controllerMessenger.call.bind(
        this.controllerMessenger,
        'SwapsController:setSwapsLiveness',
      ),
      setSwapsFeatureFlags: this.controllerMessenger.call.bind(
        this.controllerMessenger,
        'SwapsController:setSwapsFeatureFlags',
      ),
      setSwapsUserFeeLevel: this.controllerMessenger.call.bind(
        this.controllerMessenger,
        'SwapsController:setSwapsUserFeeLevel',
      ),
      setSwapsQuotesPollingLimitEnabled: this.controllerMessenger.call.bind(
        this.controllerMessenger,
        'SwapsController:setSwapsQuotesPollingLimitEnabled',
      ),

      // Bridge
      [BridgeBackgroundAction.RESET_STATE]: this.controllerMessenger.call.bind(
        this.controllerMessenger,
        `${BRIDGE_CONTROLLER_NAME}:${BridgeBackgroundAction.RESET_STATE}`,
      ),
      [BridgeUserAction.UPDATE_QUOTE_PARAMS]:
        this.controllerMessenger.call.bind(
          this.controllerMessenger,
          `${BRIDGE_CONTROLLER_NAME}:${BridgeUserAction.UPDATE_QUOTE_PARAMS}`,
        ),
      [BridgeBackgroundAction.TRACK_METAMETRICS_EVENT]:
        this.controllerMessenger.call.bind(
          this.controllerMessenger,
          `${BRIDGE_CONTROLLER_NAME}:${BridgeBackgroundAction.TRACK_METAMETRICS_EVENT}`,
        ),

      // Bridge Tx submission
      [BridgeStatusAction.SUBMIT_TX]: this.controllerMessenger.call.bind(
        this.controllerMessenger,
        `${BRIDGE_STATUS_CONTROLLER_NAME}:${BridgeStatusAction.SUBMIT_TX}`,
      ),

      // Smart Transactions
      fetchSmartTransactionFees: smartTransactionsController.getFees.bind(
        smartTransactionsController,
      ),
      clearSmartTransactionFees: smartTransactionsController.clearFees.bind(
        smartTransactionsController,
      ),
      submitSignedTransactions:
        smartTransactionsController.submitSignedTransactions.bind(
          smartTransactionsController,
        ),
      cancelSmartTransaction:
        smartTransactionsController.cancelSmartTransaction.bind(
          smartTransactionsController,
        ),
      fetchSmartTransactionsLiveness:
        smartTransactionsController.fetchLiveness.bind(
          smartTransactionsController,
        ),
      updateSmartTransaction:
        smartTransactionsController.updateSmartTransaction.bind(
          smartTransactionsController,
        ),
      setStatusRefreshInterval:
        smartTransactionsController.setStatusRefreshInterval.bind(
          smartTransactionsController,
        ),

      // MetaMetrics
      trackMetaMetricsEvent: metaMetricsController.trackEvent.bind(
        metaMetricsController,
      ),
      trackMetaMetricsPage: metaMetricsController.trackPage.bind(
        metaMetricsController,
      ),
      createEventFragment: metaMetricsController.createEventFragment.bind(
        metaMetricsController,
      ),
      updateEventFragment: metaMetricsController.updateEventFragment.bind(
        metaMetricsController,
      ),
      finalizeEventFragment: metaMetricsController.finalizeEventFragment.bind(
        metaMetricsController,
      ),
      trackInsightSnapView: this.trackInsightSnapView.bind(this),

      // MetaMetrics buffering for onboarding
      addEventBeforeMetricsOptIn:
        metaMetricsController.addEventBeforeMetricsOptIn.bind(
          metaMetricsController,
        ),
      trackEventsAfterMetricsOptIn:
        metaMetricsController.trackEventsAfterMetricsOptIn.bind(
          metaMetricsController,
        ),
      clearEventsAfterMetricsOptIn:
        metaMetricsController.clearEventsAfterMetricsOptIn.bind(
          metaMetricsController,
        ),

      // Buffered Trace API that checks consent and handles buffering/immediate execution
      bufferedTrace: metaMetricsController.bufferedTrace.bind(
        metaMetricsController,
      ),
      bufferedEndTrace: metaMetricsController.bufferedEndTrace.bind(
        metaMetricsController,
      ),

      // ApprovalController
      rejectAllPendingApprovals: this.rejectAllPendingApprovals.bind(this),
      rejectPendingApproval: this.rejectPendingApproval,
      requestUserApproval:
        approvalController.addAndShowApprovalRequest.bind(approvalController),
      resolvePendingApproval: this.resolvePendingApproval,

      // Notifications
      resetViewedNotifications: announcementController.resetViewed.bind(
        announcementController,
      ),
      updateViewedNotifications: announcementController.updateViewed.bind(
        announcementController,
      ),

      // CurrencyRateController
      currencyRateStartPolling: currencyRateController.startPolling.bind(
        currencyRateController,
      ),
      currencyRateStopPollingByPollingToken:
        currencyRateController.stopPollingByPollingToken.bind(
          currencyRateController,
        ),

      tokenRatesStartPolling:
        tokenRatesController.startPolling.bind(tokenRatesController),
      tokenRatesStopPollingByPollingToken:
        tokenRatesController.stopPollingByPollingToken.bind(
          tokenRatesController,
        ),
      accountTrackerStartPolling:
        accountTrackerController.startPollingByNetworkClientId.bind(
          accountTrackerController,
        ),
      accountTrackerStopPollingByPollingToken:
        accountTrackerController.stopPollingByPollingToken.bind(
          accountTrackerController,
        ),

      tokenDetectionStartPolling: tokenDetectionController.startPolling.bind(
        tokenDetectionController,
      ),
      tokenDetectionStopPollingByPollingToken:
        tokenDetectionController.stopPollingByPollingToken.bind(
          tokenDetectionController,
        ),

      tokenListStartPolling:
        tokenListController.startPolling.bind(tokenListController),
      tokenListStopPollingByPollingToken:
        tokenListController.stopPollingByPollingToken.bind(tokenListController),

      tokenBalancesStartPolling: tokenBalancesController.startPolling.bind(
        tokenBalancesController,
      ),
      tokenBalancesStopPollingByPollingToken:
        tokenBalancesController.stopPollingByPollingToken.bind(
          tokenBalancesController,
        ),
      deFiStartPolling: deFiPositionsController.startPolling.bind(
        deFiPositionsController,
      ),
      deFiStopPolling: deFiPositionsController.stopPollingByPollingToken.bind(
        deFiPositionsController,
      ),

      // GasFeeController
      gasFeeStartPolling: gasFeeController.startPolling.bind(gasFeeController),
      gasFeeStopPollingByPollingToken:
        gasFeeController.stopPollingByPollingToken.bind(gasFeeController),

      getGasFeeTimeEstimate:
        gasFeeController.getTimeEstimate.bind(gasFeeController),

      addPollingTokenToAppState:
        appStateController.addPollingToken.bind(appStateController),

      removePollingTokenFromAppState:
        appStateController.removePollingToken.bind(appStateController),

      updateThrottledOriginState:
        appStateController.updateThrottledOriginState.bind(appStateController),

      // Backup
      backupUserData: backup.backupUserData.bind(backup),
      restoreUserData: backup.restoreUserData.bind(backup),

      // TokenDetectionController
      detectTokens: tokenDetectionController.detectTokens.bind(
        tokenDetectionController,
      ),

      // MultichainAssetsRatesController
      fetchHistoricalPricesForAsset: (...args) =>
        this.multichainAssetsRatesController.fetchHistoricalPricesForAsset(
          ...args,
        ),

      // DetectCollectibleController
      detectNfts: nftDetectionController.detectNfts.bind(
        nftDetectionController,
      ),

      /** Token Detection V2 */
      addDetectedTokens:
        tokensController.addDetectedTokens.bind(tokensController),
      addImportedTokens: tokensController.addTokens.bind(tokensController),
      ignoreTokens: tokensController.ignoreTokens.bind(tokensController),
      getBalancesInSingleCall: (...args) =>
        this.assetsContractController.getBalancesInSingleCall(...args),

      // Authentication Controller
      performSignIn: authenticationController.performSignIn.bind(
        authenticationController,
      ),
      performSignOut: authenticationController.performSignOut.bind(
        authenticationController,
      ),
      getUserProfileMetaMetrics:
        authenticationController.getUserProfileMetaMetrics.bind(
          authenticationController,
        ),

      // UserStorageController
      setIsBackupAndSyncFeatureEnabled:
        userStorageController.setIsBackupAndSyncFeatureEnabled.bind(
          userStorageController,
        ),
      syncInternalAccountsWithUserStorage:
        userStorageController.syncInternalAccountsWithUserStorage.bind(
          userStorageController,
        ),
      setHasAccountSyncingSyncedAtLeastOnce:
        userStorageController.setHasAccountSyncingSyncedAtLeastOnce.bind(
          userStorageController,
        ),
      setIsAccountSyncingReadyToBeDispatched:
        userStorageController.setIsAccountSyncingReadyToBeDispatched.bind(
          userStorageController,
        ),
      deleteAccountSyncingDataFromUserStorage:
        userStorageController.performDeleteStorageAllFeatureEntries.bind(
          userStorageController,
        ),
      syncContactsWithUserStorage:
        userStorageController.syncContactsWithUserStorage.bind(
          userStorageController,
        ),

      // NotificationServicesController
      checkAccountsPresence:
        notificationServicesController.checkAccountsPresence.bind(
          notificationServicesController,
        ),
      createOnChainTriggers:
        notificationServicesController.createOnChainTriggers.bind(
          notificationServicesController,
        ),
      disableAccounts: notificationServicesController.disableAccounts.bind(
        notificationServicesController,
      ),
      enableAccounts: notificationServicesController.enableAccounts.bind(
        notificationServicesController,
      ),
      fetchAndUpdateMetamaskNotifications:
        notificationServicesController.fetchAndUpdateMetamaskNotifications.bind(
          notificationServicesController,
        ),
      deleteNotificationsById:
        notificationServicesController.deleteNotificationsById.bind(
          notificationServicesController,
        ),
      getNotificationsByType:
        notificationServicesController.getNotificationsByType.bind(
          notificationServicesController,
        ),
      markMetamaskNotificationsAsRead:
        notificationServicesController.markMetamaskNotificationsAsRead.bind(
          notificationServicesController,
        ),
      setFeatureAnnouncementsEnabled:
        notificationServicesController.setFeatureAnnouncementsEnabled.bind(
          notificationServicesController,
        ),
      enablePushNotifications:
        notificationServicesPushController.enablePushNotifications.bind(
          notificationServicesPushController,
        ),
      disablePushNotifications:
        notificationServicesPushController.disablePushNotifications.bind(
          notificationServicesPushController,
        ),
      enableMetamaskNotifications:
        notificationServicesController.enableMetamaskNotifications.bind(
          notificationServicesController,
        ),
      disableMetamaskNotifications:
        notificationServicesController.disableNotificationServices.bind(
          notificationServicesController,
        ),

      // E2E testing
      throwTestError: this.throwTestError.bind(this),

      // NameController
      updateProposedNames: this.nameController.updateProposedNames.bind(
        this.nameController,
      ),
      setName: this.nameController.setName.bind(this.nameController),

      ///: BEGIN:ONLY_INCLUDE_IF(keyring-snaps)
      // SnapKeyring
      createSnapAccount: async (snapId, options, internalOptions) => {
        // NOTE: We should probably start using `withKeyring` with `createIfMissing: true`
        // in this case.
        const keyring = await this.getSnapKeyring();

        return await keyring.createAccount(snapId, options, internalOptions);
      },
      ///: END:ONLY_INCLUDE_IF

      ///: BEGIN:ONLY_INCLUDE_IF(multichain)
      // MultichainBalancesController
      multichainUpdateBalance: (accountId) =>
        this.multichainBalancesController.updateBalance(accountId),

      // MultichainTransactionsController
      multichainUpdateTransactions: (accountId) =>
        this.multichainTransactionsController.updateTransactionsForAccount(
          accountId,
        ),
      ///: END:ONLY_INCLUDE_IF
      // Transaction Decode
      decodeTransactionData: (request) =>
        decodeTransactionData({
          ...request,
          provider: this.provider,
        }),
      // metrics data deleteion
      createMetaMetricsDataDeletionTask:
        this.metaMetricsDataDeletionController.createMetaMetricsDataDeletionTask.bind(
          this.metaMetricsDataDeletionController,
        ),
      updateDataDeletionTaskStatus:
        this.metaMetricsDataDeletionController.updateDataDeletionTaskStatus.bind(
          this.metaMetricsDataDeletionController,
        ),

      // Other
      endTrace,
      isRelaySupported,
      requestSafeReload: this.requestSafeReload.bind(this),
      applyTransactionContainersExisting: (transactionId, containerTypes) =>
        applyTransactionContainersExisting({
          containerTypes,
          messenger: this.controllerMessenger,
          transactionId,
          updateEditableParams: this.txController.updateEditableParams.bind(
            this.txController,
          ),
        }),
    };
  }

  rejectOriginPendingApprovals(origin) {
    const deleteInterface = (id) =>
      this.controllerMessenger.call(
        'SnapInterfaceController:deleteInterface',
        id,
      );

    rejectOriginApprovals({
      approvalController: this.approvalController,
      deleteInterface,
      origin,
    });
  }

  async exportAccount(address, password) {
    await this.verifyPassword(password);
    return this.keyringController.exportAccount(password, address);
  }

  async getTokenStandardAndDetails(address, userAddress, tokenId) {
    const currentChainId = this.#getGlobalChainId();

    const { tokensChainsCache } = this.tokenListController.state;
    const tokenList = tokensChainsCache?.[currentChainId]?.data || {};
    const { allTokens } = this.tokensController.state;

    const tokens = allTokens?.[currentChainId]?.[userAddress] || [];

    const staticTokenListDetails =
      STATIC_MAINNET_TOKEN_LIST[address?.toLowerCase()] || {};
    const tokenListDetails = tokenList[address?.toLowerCase()] || {};
    const userDefinedTokenDetails =
      tokens.find(({ address: _address }) =>
        isEqualCaseInsensitive(_address, address),
      ) || {};

    const tokenDetails = {
      ...staticTokenListDetails,
      ...tokenListDetails,
      ...userDefinedTokenDetails,
    };

    // boolean to check if the token is an ERC20
    const tokenDetailsStandardIsERC20 =
      isEqualCaseInsensitive(tokenDetails.standard, TokenStandard.ERC20) ||
      tokenDetails.erc20 === true;

    // boolean to check if the token is an NFT
    const noEvidenceThatTokenIsAnNFT =
      !tokenId &&
      !isEqualCaseInsensitive(tokenDetails.standard, TokenStandard.ERC1155) &&
      !isEqualCaseInsensitive(tokenDetails.standard, TokenStandard.ERC721) &&
      !tokenDetails.erc721;

    // boolean to check if the token is an ERC20 like
    const otherDetailsAreERC20Like =
      tokenDetails.decimals !== undefined && tokenDetails.symbol;

    // boolean to check if the token can be treated as an ERC20
    const tokenCanBeTreatedAsAnERC20 =
      tokenDetailsStandardIsERC20 ||
      (noEvidenceThatTokenIsAnNFT && otherDetailsAreERC20Like);

    let details;
    if (tokenCanBeTreatedAsAnERC20) {
      try {
        const balance = userAddress
          ? await fetchTokenBalance(address, userAddress, this.provider)
          : undefined;

        details = {
          address,
          balance,
          standard: TokenStandard.ERC20,
          decimals: tokenDetails.decimals,
          symbol: tokenDetails.symbol,
        };
      } catch (e) {
        // If the `fetchTokenBalance` call failed, `details` remains undefined, and we
        // fall back to the below `assetsContractController.getTokenStandardAndDetails` call
        log.warn(`Failed to get token balance. Error: ${e}`);
      }
    }

    // `details`` will be undefined if `tokenCanBeTreatedAsAnERC20`` is false,
    // or if it is true but the `fetchTokenBalance`` call failed. In either case, we should
    // attempt to retrieve details from `assetsContractController.getTokenStandardAndDetails`
    if (details === undefined) {
      try {
        details =
          await this.assetsContractController.getTokenStandardAndDetails(
            address,
            userAddress,
            tokenId,
          );
      } catch (e) {
        log.warn(`Failed to get token standard and details. Error: ${e}`);
      }
    }

    if (details) {
      const tokenDetailsStandardIsERC1155 = isEqualCaseInsensitive(
        details.standard,
        TokenStandard.ERC1155,
      );

      if (tokenDetailsStandardIsERC1155) {
        try {
          const balance = await fetchERC1155Balance(
            address,
            userAddress,
            tokenId,
            this.provider,
          );

          const balanceToUse = balance?._hex
            ? parseInt(balance._hex, 16).toString()
            : null;

          details = {
            ...details,
            balance: balanceToUse,
          };
        } catch (e) {
          // If the `fetchTokenBalance` call failed, `details` remains undefined, and we
          // fall back to the below `assetsContractController.getTokenStandardAndDetails` call
          log.warn('Failed to get token balance. Error:', e);
        }
      }
    }

    return {
      ...details,
      decimals: details?.decimals?.toString(10),
      balance: details?.balance?.toString(10),
    };
  }

  async getTokenStandardAndDetailsByChain(
    address,
    userAddress,
    tokenId,
    chainId,
  ) {
    const { tokensChainsCache } = this.tokenListController.state;
    const tokenList = tokensChainsCache?.[chainId]?.data || {};

    const { allTokens } = this.tokensController.state;
    const selectedAccount = this.accountsController.getSelectedAccount();
    const tokens = allTokens?.[chainId]?.[selectedAccount.address] || [];

    let staticTokenListDetails = {};
    if (chainId === CHAIN_IDS.MAINNET) {
      staticTokenListDetails =
        STATIC_MAINNET_TOKEN_LIST[address?.toLowerCase()] || {};
    }

    const tokenListDetails = tokenList[address?.toLowerCase()] || {};
    const userDefinedTokenDetails =
      tokens.find(({ address: _address }) =>
        isEqualCaseInsensitive(_address, address),
      ) || {};
    const tokenDetails = {
      ...staticTokenListDetails,
      ...tokenListDetails,
      ...userDefinedTokenDetails,
    };

    const tokenDetailsStandardIsERC20 =
      isEqualCaseInsensitive(tokenDetails.standard, TokenStandard.ERC20) ||
      tokenDetails.erc20 === true;

    const noEvidenceThatTokenIsAnNFT =
      !tokenId &&
      !isEqualCaseInsensitive(tokenDetails.standard, TokenStandard.ERC1155) &&
      !isEqualCaseInsensitive(tokenDetails.standard, TokenStandard.ERC721) &&
      !tokenDetails.erc721;

    const otherDetailsAreERC20Like =
      tokenDetails.decimals !== undefined && tokenDetails.symbol;

    // boolean to check if the token can be treated as an ERC20
    const tokenCanBeTreatedAsAnERC20 =
      tokenDetailsStandardIsERC20 ||
      (noEvidenceThatTokenIsAnNFT && otherDetailsAreERC20Like);

    let details;
    if (tokenCanBeTreatedAsAnERC20) {
      try {
        let balance = 0;
        if (this.#getGlobalChainId() === chainId) {
          balance = await fetchTokenBalance(
            address,
            userAddress,
            this.provider,
          );
        }

        details = {
          address,
          balance,
          standard: TokenStandard.ERC20,
          decimals: tokenDetails.decimals,
          symbol: tokenDetails.symbol,
        };
      } catch (e) {
        // If the `fetchTokenBalance` call failed, `details` remains undefined, and we
        // fall back to the below `assetsContractController.getTokenStandardAndDetails` call
        log.warn(`Failed to get token balance. Error: ${e}`);
      }
    }

    // `details`` will be undefined if `tokenCanBeTreatedAsAnERC20`` is false,
    // or if it is true but the `fetchTokenBalance`` call failed. In either case, we should
    // attempt to retrieve details from `assetsContractController.getTokenStandardAndDetails`
    if (details === undefined) {
      try {
        const networkClientId =
          this.networkController?.state?.networkConfigurationsByChainId?.[
            chainId
          ]?.rpcEndpoints[
            this.networkController?.state?.networkConfigurationsByChainId?.[
              chainId
            ]?.defaultRpcEndpointIndex
          ]?.networkClientId;

        details =
          await this.assetsContractController.getTokenStandardAndDetails(
            address,
            userAddress,
            tokenId,
            networkClientId,
          );
      } catch (e) {
        log.warn(`Failed to get token standard and details. Error: ${e}`);
      }
    }

    if (details) {
      const tokenDetailsStandardIsERC1155 = isEqualCaseInsensitive(
        details.standard,
        TokenStandard.ERC1155,
      );

      if (tokenDetailsStandardIsERC1155) {
        try {
          const balance = await fetchERC1155Balance(
            address,
            userAddress,
            tokenId,
            this.provider,
          );

          const balanceToUse = balance?._hex
            ? parseInt(balance._hex, 16).toString()
            : null;

          details = {
            ...details,
            balance: balanceToUse,
          };
        } catch (e) {
          // If the `fetchTokenBalance` call failed, `details` remains undefined, and we
          // fall back to the below `assetsContractController.getTokenStandardAndDetails` call
          log.warn('Failed to get token balance. Error:', e);
        }
      }
    }

    return {
      ...details,
      decimals: details?.decimals?.toString(10),
      balance: details?.balance?.toString(10),
    };
  }

  async getTokenSymbol(address) {
    try {
      const details =
        await this.assetsContractController.getTokenStandardAndDetails(address);
      return details?.symbol;
    } catch (e) {
      return null;
    }
  }

  /**
   * Creates a PRIMARY seed phrase backup for the user.
   *
   * Generate Encryption Key from the password using the Threshold OPRF and encrypt the seed phrase with the key.
   * Save the encrypted seed phrase in the metadata store.
   *
   * @param {string} password - The user's password.
   * @param {number[]} encodedSeedPhrase - The seed phrase to backup.
   * @param {string} keyringId - The keyring id of the backup seed phrase.
   */
  async createSeedPhraseBackup(password, encodedSeedPhrase, keyringId) {
    let createSeedPhraseBackupSuccess = false;
    try {
      this.metaMetricsController.bufferedTrace?.({
        name: TraceName.OnboardingCreateKeyAndBackupSrp,
        op: TraceOperation.OnboardingSecurityOp,
      });
      const seedPhraseAsBuffer = Buffer.from(encodedSeedPhrase);

      const seedPhrase =
        this._convertMnemonicToWordlistIndices(seedPhraseAsBuffer);

      await this.seedlessOnboardingController.createToprfKeyAndBackupSeedPhrase(
        password,
        seedPhrase,
        keyringId,
      );
      createSeedPhraseBackupSuccess = true;

      await this.syncKeyringEncryptionKey();
    } catch (error) {
      const errorMessage =
        error instanceof Error ? error.message : 'Unknown error';

      this.metaMetricsController.bufferedTrace?.({
        name: TraceName.OnboardingCreateKeyAndBackupSrpError,
        op: TraceOperation.OnboardingError,
        tags: { errorMessage },
      });
      this.metaMetricsController.bufferedEndTrace?.({
        name: TraceName.OnboardingCreateKeyAndBackupSrpError,
      });

      log.error('[createSeedPhraseBackup] error', error);
      throw error;
    } finally {
      this.metaMetricsController.bufferedEndTrace?.({
        name: TraceName.OnboardingCreateKeyAndBackupSrp,
        data: { success: createSeedPhraseBackupSuccess },
      });
    }
  }

  /**
<<<<<<< HEAD
   * Fetches and restores all the backed-up Secret Data (SRPs and Private keys)
   *
   * @param {string} password - The user's password.
   * @returns {Promise<Buffer[]>} The seed phrase.
   */
  async fetchAllSecretData(password) {
    let fetchAllSeedPhrasesSuccess = false;
    try {
      this.metaMetricsController.bufferedTrace?.({
        name: TraceName.OnboardingFetchSrps,
        op: TraceOperation.OnboardingSecurityOp,
      });
      // fetch all seed phrases
      // seedPhrases are sorted by creation date, the latest seed phrase is the first one in the array
      const allSeedPhrases =
        await this.seedlessOnboardingController.fetchAllSecretData(password);
      fetchAllSeedPhrasesSuccess = true;

      return allSeedPhrases.map((phrase) =>
        this._convertEnglishWordlistIndicesToCodepoints(phrase.data),
      );
    } catch (error) {
      const errorMessage =
        error instanceof Error ? error.message : 'Unknown error';

      this.metaMetricsController.bufferedTrace?.({
        name: TraceName.OnboardingFetchSrpsError,
        op: TraceOperation.OnboardingError,
        tags: { errorMessage },
      });
      this.metaMetricsController.bufferedEndTrace?.({
        name: TraceName.OnboardingFetchSrpsError,
      });

      log.error(
        'Error while fetching and restoring seed phrase metadata.',
        error,
      );

      if (error instanceof RecoveryError) {
        throw new JsonRpcError(-32603, error.message, error.data);
      }

      throw error;
    } finally {
      this.metaMetricsController.bufferedEndTrace?.({
        name: TraceName.OnboardingFetchSrps,
        data: { success: fetchAllSeedPhrasesSuccess },
      });
    }
  }

  /**
=======
>>>>>>> 701db3fd
   * Sync latest global seedless password and override the current device password with latest global password.
   * Unlock the vault with the latest global password.
   *
   * @param {string} password - latest global seedless password
   */
  async syncPasswordAndUnlockWallet(password) {
    const isSocialLoginFlow = this.onboardingController.getIsSocialLoginFlow();
    // check if the password is outdated
    const isPasswordOutdated = isSocialLoginFlow
      ? await this.seedlessOnboardingController.checkIsPasswordOutdated({
          skipCache: true,
        })
      : false;

    // if the flow is not social login or the password is not outdated,
    // we will proceed with the normal flow and use the password to unlock the vault
    if (!isSocialLoginFlow || !isPasswordOutdated) {
      await this.submitPassword(password);
      return;
    }

    const releaseLock = await this.syncSeedlessGlobalPasswordMutex.acquire();
    try {
      // verify the password validity first, to check if user is using the correct password
      await this.keyringController.verifyPassword(password);
      // if user is able to unlock the vault with the old password,
      // throw an OutdatedPassword error to let the user to enter the updated password.
      throw new Error(
        SeedlessOnboardingControllerErrorMessage.OutdatedPassword,
      );
    } catch (e) {
      if (
        e.message === SeedlessOnboardingControllerErrorMessage.OutdatedPassword
      ) {
        // if the password is outdated, we should throw an error and let the user to enter the updated password.
        throw e;
      }

      // recover the keyring encryption key
      await this.seedlessOnboardingController.submitGlobalPassword({
        globalPassword: password,
      });
      const keyringEncryptionKey =
        await this.seedlessOnboardingController.loadKeyringEncryptionKey();
      // use encryption key to unlock the keyring vault
      await this.submitEncryptionKey(keyringEncryptionKey);

      let changePasswordSuccess = false;
      try {
        // update seedlessOnboardingController to use latest global password
        await this.seedlessOnboardingController.syncLatestGlobalPassword({
          globalPassword: password,
        });

        this.metaMetricsController.bufferedTrace?.({
          name: TraceName.OnboardingResetPassword,
          op: TraceOperation.OnboardingSecurityOp,
        });
        // update vault password to global password
        await this.keyringController.changePassword(password);
        changePasswordSuccess = true;
        // sync the new keyring encryption key after keyring changePassword to the seedless onboarding controller
        await this.syncKeyringEncryptionKey();

        // check password outdated again skip cache to reset the cache after successful syncing
        await this.seedlessOnboardingController.checkIsPasswordOutdated({
          skipCache: true,
        });
      } catch (err) {
        const errorMessage =
          err instanceof Error ? err.message : 'Unknown error';

        this.metaMetricsController.bufferedTrace?.({
          name: TraceName.OnboardingResetPasswordError,
          op: TraceOperation.OnboardingError,
          tags: { errorMessage },
        });
        this.metaMetricsController.bufferedEndTrace?.({
          name: TraceName.OnboardingResetPasswordError,
        });

        // lock app again on error after submitPassword succeeded
        await this.setLocked();
        throw err;
      } finally {
        this.metaMetricsController.bufferedEndTrace?.({
          name: TraceName.OnboardingResetPassword,
          data: { success: changePasswordSuccess },
        });
      }
    } finally {
      releaseLock();
    }
  }

  /**
   * Syncs the keyring encryption key with the seedless onboarding controller.
   *
   * @returns {Promise<void>}
   */
  async syncKeyringEncryptionKey() {
    // store the keyring encryption key in the seedless onboarding controller
    const keyringEncryptionKey =
      await this.keyringController.exportEncryptionKey();
    await this.seedlessOnboardingController.storeKeyringEncryptionKey(
      keyringEncryptionKey,
    );
  }

  /**
   * Checks if the seedless password is outdated.
   *
   * @param {boolean} skipCache - whether to skip the cache
   * @returns {Promise<boolean | undefined>} true if the password is outdated, false otherwise, undefined if the flow is not seedless
   */
  async checkIsSeedlessPasswordOutdated(skipCache = false) {
    const isSocialLoginFlow = this.onboardingController.getIsSocialLoginFlow();

    if (!isSocialLoginFlow) {
      // this is only available for seedless onboarding flow
      return undefined;
    }

    const isPasswordOutdated =
      await this.seedlessOnboardingController.checkIsPasswordOutdated({
        skipCache,
      });
    return isPasswordOutdated;
  }

  /**
   * Syncs the seed phrases with the social login flow.
   *
   * @returns {Promise<void>}
   */
  async syncSeedPhrases() {
    const isSocialLoginFlow = this.onboardingController.getIsSocialLoginFlow();

    if (!isSocialLoginFlow) {
      throw new Error(
        'Syncing seed phrases is only available for social login flow',
      );
    }

    // 1. fetch all seed phrases
    const [rootSecret, ...otherSecrets] =
      await this.seedlessOnboardingController.fetchAllSecretData();
    if (!rootSecret) {
      throw new Error('No root SRP found');
    }

    for (const secret of otherSecrets) {
      // import SRP secret
      // Get the SRP hash, and find the hash in the local state
      const srpHash =
        this.seedlessOnboardingController.getSecretDataBackupState(
          secret.data,
          secret.type,
        );

      if (!srpHash) {
        // import private key secret
        if (secret.type === SecretType.PrivateKey) {
          await this.importAccountWithStrategy(
            'privateKey',
            [bytesToHex(secret.data)],
            {
              shouldCreateSocialBackup: false,
              shouldSelectAccount: false,
            },
          );
          continue;
        }

        // If SRP is not in the local state, import it to the vault
        // convert the seed phrase to a mnemonic (string)
        const encodedSrp = this._convertEnglishWordlistIndicesToCodepoints(
          secret.data,
        );
        const mnemonicToRestore = Buffer.from(encodedSrp).toString('utf8');

        // import the new mnemonic to the current vault
        await this.importMnemonicToVault(mnemonicToRestore, {
          shouldCreateSocialBackup: false,
          shouldSelectAccount: false,
          shouldImportSolanaAccount: true,
        });
      }
    }
  }

  /**
   * Adds a new seed phrase backup for the user.
   *
   * If `syncWithSocial` is false, it will only update the local state,
   * and not sync the seed phrase to the server.
   *
   * @param {string} mnemonic - The mnemonic to derive the seed phrase from.
   * @param {string} keyringId - The keyring id of the backup seed phrase.
   * @param {boolean} syncWithSocial - whether to skip syncing with social login
   */
  async addNewSeedPhraseBackup(mnemonic, keyringId, syncWithSocial = true) {
    const seedPhraseAsBuffer = Buffer.from(mnemonic, 'utf8');

    const seedPhraseAsUint8Array =
      this._convertMnemonicToWordlistIndices(seedPhraseAsBuffer);

    if (syncWithSocial) {
      let addNewSeedPhraseBackupSuccess = false;
      try {
        this.metaMetricsController.bufferedTrace?.({
          name: TraceName.OnboardingAddSrp,
          op: TraceOperation.OnboardingSecurityOp,
        });
        await this.seedlessOnboardingController.addNewSecretData(
          seedPhraseAsUint8Array,
          SecretType.Mnemonic,
          {
            keyringId,
          },
        );
        addNewSeedPhraseBackupSuccess = true;
      } catch (err) {
        const errorMessage =
          err instanceof Error ? err.message : 'Unknown error';

        this.metaMetricsController.bufferedTrace?.({
          name: TraceName.OnboardingAddSrpError,
          op: TraceOperation.OnboardingError,
          tags: { errorMessage },
        });
        this.metaMetricsController.bufferedEndTrace?.({
          name: TraceName.OnboardingAddSrpError,
        });

        throw err;
      } finally {
        this.metaMetricsController.bufferedEndTrace?.({
          name: TraceName.OnboardingAddSrp,
          data: { success: addNewSeedPhraseBackupSuccess },
        });
      }
    } else {
      // Do not sync the seed phrase to the server, only update the local state
      this.seedlessOnboardingController.updateBackupMetadataState({
        keyringId,
        data: seedPhraseAsUint8Array,
        type: SecretType.Mnemonic,
      });
    }
  }

  //=============================================================================
  // VAULT / KEYRING RELATED METHODS
  //=============================================================================

  /**
   * Creates a new Vault and create a new keychain.
   *
   * A vault, or KeyringController, is a controller that contains
   * many different account strategies, currently called Keyrings.
   * Creating it new means wiping all previous keyrings.
   *
   * A keychain, or keyring, controls many accounts with a single backup and signing strategy.
   * For example, a mnemonic phrase can generate many accounts, and is a keyring.
   *
   * @param {string} password
   * @returns {object} created keyring object
   */
  async createNewVaultAndKeychain(password) {
    const releaseLock = await this.createVaultMutex.acquire();
    try {
      await this.keyringController.createNewVaultAndKeychain(password);
      return this.keyringController.state.keyrings[0];
    } finally {
      releaseLock();
    }
  }

  /**
   * Imports a new mnemonic to the vault.
   *
   * @param {string} mnemonic - The mnemonic to import.
   * @param {object} options - The options for the import.
   * @param {boolean} options.shouldCreateSocialBackup - whether to create a backup for the seedless onboarding flow
   * @param {boolean} options.shouldSelectAccount - whether to select the new account in the wallet
   * @param {boolean} options.shouldImportSolanaAccount - whether to import a Solana account
   * @returns {Promise<string>} new account address
   */
  async importMnemonicToVault(
    mnemonic,
    options = {
      shouldCreateSocialBackup: true,
      shouldSelectAccount: true,
      shouldImportSolanaAccount: true,
    },
  ) {
    const {
      shouldCreateSocialBackup,
      shouldSelectAccount,
      shouldImportSolanaAccount,
    } = options;
    const releaseLock = await this.createVaultMutex.acquire();
    try {
      // TODO: `getKeyringsByType` is deprecated, this logic should probably be moved to the `KeyringController`.
      // FIXME: The `KeyringController` does not check yet for duplicated accounts with HD keyrings, see: https://github.com/MetaMask/core/issues/5411
      const alreadyImportedSrp = this.keyringController
        .getKeyringsByType(KeyringTypes.hd)
        .some((keyring) => {
          return (
            Buffer.from(
              this._convertEnglishWordlistIndicesToCodepoints(keyring.mnemonic),
            ).toString('utf8') === mnemonic
          );
        });

      if (alreadyImportedSrp) {
        throw new Error(
          'This Secret Recovery Phrase has already been imported.',
        );
      }

      const { id } = await this.keyringController.addNewKeyring(
        KeyringTypes.hd,
        {
          mnemonic,
          numberOfAccounts: 1,
        },
      );

      if (this.onboardingController.getIsSocialLoginFlow()) {
        // if social backup is requested, add the seed phrase backup
        await this.addNewSeedPhraseBackup(
          mnemonic,
          id,
          shouldCreateSocialBackup,
        );
      }

      const [newAccountAddress] = await this.keyringController.withKeyring(
        { id },
        async ({ keyring }) => keyring.getAccounts(),
      );
      if (shouldSelectAccount) {
        const account =
          this.accountsController.getAccountByAddress(newAccountAddress);
        this.accountsController.setSelectedAccount(account.id);
      }

      const discoveredAccounts = await this._addAccountsWithBalance(
        id,
        shouldImportSolanaAccount,
      );

      return {
        newAccountAddress,
        discoveredAccounts,
      };
    } finally {
      releaseLock();
    }
  }

  /**
   * Restores an array of seed phrases to the vault and updates the SocialBackupMetadataState if import is successful.
   *
   * This method is used to restore seed phrases from the Social Backup.
   *
   * @param {{data: Uint8Array, type: SecretType, timestamp: number, version: number}[]} secretDatas - The seed phrases to restore.
   * @returns {Promise<void>}
   */
  async restoreSeedPhrasesToVault(secretDatas) {
    const isSocialLoginFlow = this.onboardingController.getIsSocialLoginFlow();

    if (!isSocialLoginFlow) {
      // import the restored seed phrase (mnemonics) to the vault
      // this is only available for social login flow
      return; // or throw error here?
    }

    // These mnemonics are restored from the Social Backup, so we don't need to do it again
    const shouldCreateSocialBackup = false;
    // This is used to select the new account in the wallet.
    // During the restore seed phrases, we just do the import, but don't change the selected account.
    // Just let the user select the account manually after the restore.
    const shouldSetSelectedAccount = false;

    // This method is called during the social login rehydration.
    // At that point, we won't import the Solana account yet, since the wallet onboarding is not completed yet.
    // Solana accounts will be imported after the wallet onboarding is completed.
    const shouldImportSolanaAccount = false;

    for (const secret of secretDatas) {
      // import SRP secret
      // Get the SRP hash, and find the hash in the local state
      const srpHash =
        this.seedlessOnboardingController.getSecretDataBackupState(
          secret.data,
          secret.type,
        );
      if (srpHash) {
        // If SRP is in the local state, skip it
        continue;
      }

      if (secret.type === SecretType.PrivateKey) {
        await this.importAccountWithStrategy(
          'privateKey',
          [bytesToHex(secret.data)],
          {
            shouldCreateSocialBackup,
            shouldSelectAccount: shouldSetSelectedAccount,
          },
        );
        continue;
      }

      // If SRP is not in the local state, import it to the vault
      // convert the seed phrase to a mnemonic (string)
      const encodedSrp = this._convertEnglishWordlistIndicesToCodepoints(
        secret.data,
      );
      const mnemonicToRestore = Buffer.from(encodedSrp).toString('utf8');

      // import the new mnemonic to the vault
      await this.importMnemonicToVault(mnemonicToRestore, {
        shouldCreateSocialBackup,
        shouldSelectAccount: shouldSetSelectedAccount,
        shouldImportSolanaAccount,
      });
    }
  }

  /**
   * Fetches and restores the seed phrase from the metadata store using the social login and restore the vault using the seed phrase.
   *
   * @param password - The password.
   * @returns The seed phrase.
   */
  async restoreSocialBackupAndGetSeedPhrase(password) {
    // get the first seed phrase from the array, this is the oldest seed phrase
    // and we will use it to create the initial vault
    const [firstSecretData, ...remainingSecretData] =
      await this.seedlessOnboardingController.fetchAllSecretData(password);

    const firstSeedPhrase = this._convertEnglishWordlistIndicesToCodepoints(
      firstSecretData.data,
    );
    const mnemonic = Buffer.from(firstSeedPhrase).toString('utf8');
    const encodedSeedPhrase = Array.from(
      Buffer.from(mnemonic, 'utf8').values(),
    );
    // restore the vault using the root seed phrase
    await this.createNewVaultAndRestore(password, encodedSeedPhrase);

    // restore the remaining Mnemonics/SeedPhrases/PrivateKeys to the vault
    if (remainingSecretData.length > 0) {
      await this.restoreSeedPhrasesToVault(remainingSecretData);
    }

    return mnemonic;
  }

  /**
   * Generates a new mnemonic phrase and adds it to the vault, creating a new HD keyring.
   * This method automatically creates one account associated with the new keyring.
   * The method is protected by a mutex to prevent concurrent vault modifications.
   *
   * @async
   * @returns {Promise<string>} The address of the newly created account
   * @throws Will throw an error if keyring creation fails
   */
  async generateNewMnemonicAndAddToVault() {
    const releaseLock = await this.createVaultMutex.acquire();
    try {
      // addNewKeyring auto creates 1 account.
      const { id } = await this.keyringController.addNewKeyring(
        KeyringTypes.hd,
      );
      const [newAccount] = await this.keyringController.withKeyring(
        { id },
        async ({ keyring }) => keyring.getAccounts(),
      );
      const account = this.accountsController.getAccountByAddress(newAccount);
      this.accountsController.setSelectedAccount(account.id);

      // NOTE: No need to update balances here since we're generating a fresh seed.

      return newAccount;
    } finally {
      releaseLock();
    }
  }

  /**
   * Create a new Vault and restore an existent keyring.
   *
   * @param {string} password
   * @param {number[]} encodedSeedPhrase - The seed phrase, encoded as an array
   * of UTF-8 bytes.
   */
  async createNewVaultAndRestore(password, encodedSeedPhrase) {
    const releaseLock = await this.createVaultMutex.acquire();
    try {
      const { completedOnboarding } = this.onboardingController.state;

      const seedPhraseAsBuffer = Buffer.from(encodedSeedPhrase);

      // clear permissions
      this.permissionController.clearState();

      // Clear snap state
      await this.snapController.clearState();

      // Currently, the account-order-controller is not in sync with
      // the accounts-controller. To properly persist the hidden state
      // of accounts, we should add a new flag to the account struct
      // to indicate if it is hidden or not.
      // TODO: Update @metamask/accounts-controller to support this.
      this.accountOrderController.updateHiddenAccountsList([]);

      // clear accounts in AccountTrackerController
      this.accountTrackerController.clearAccounts();

      this.txController.clearUnapprovedTransactions();

      if (completedOnboarding) {
        this.tokenDetectionController.enable();
      }

      // create new vault
      const seedPhraseAsUint8Array =
        this._convertMnemonicToWordlistIndices(seedPhraseAsBuffer);
      await this.keyringController.createNewVaultAndRestore(
        password,
        seedPhraseAsUint8Array,
      );

      if (completedOnboarding) {
        await this._addAccountsWithBalance();

        // This must be set as soon as possible to communicate to the
        // keyring's iframe and have the setting initialized properly
        // Optimistically called to not block MetaMask login due to
        // Ledger Keyring GitHub downtime
        this.#withKeyringForDevice(
          { name: HardwareDeviceNames.ledger },
          async (keyring) => this.setLedgerTransportPreference(keyring),
        );
      }

      if (getIsSeedlessOnboardingFeatureEnabled()) {
        const isSocialLoginFlow =
          this.onboardingController.getIsSocialLoginFlow();
        if (isSocialLoginFlow) {
          // if it's social login flow, update the local backup metadata state of SeedlessOnboarding Controller
          const primaryKeyringId =
            this.keyringController.state.keyrings[0].metadata.id;
          this.seedlessOnboardingController.updateBackupMetadataState({
            keyringId: primaryKeyringId,
            data: seedPhraseAsUint8Array,
            type: SecretType.Mnemonic,
          });

          await this.syncKeyringEncryptionKey();
        }
      }
    } finally {
      releaseLock();
    }
  }

  ///: BEGIN:ONLY_INCLUDE_IF(multichain)
  async _getMultichainWalletSnapClient(snapId) {
    const keyring = await this.getSnapKeyring();
    const messenger = this.controllerMessenger;

    return new MultichainWalletSnapClient(snapId, keyring, messenger);
  }
  ///: END:ONLY_INCLUDE_IF

  /**
   * Adds accounts with balances to the keyring.
   *
   * @param {string} keyringId - The Optional ID of the keyring to add the accounts to.
   * @param {boolean} shouldImportSolanaAccount - Whether to import Solana accounts.
   * For the context, we do not need to import the Solana account if the onboarding flow has not completed yet during the social login import flow.
   */
  async _addAccountsWithBalance(keyringId, shouldImportSolanaAccount = true) {
    try {
      await this.userStorageController.setHasAccountSyncingSyncedAtLeastOnce(
        false,
      );
      await this.userStorageController.setIsAccountSyncingReadyToBeDispatched(
        false,
      );
      // Scan accounts until we find an empty one
      const chainId = this.#getGlobalChainId();

      const keyringSelector = keyringId
        ? { id: keyringId }
        : { type: KeyringTypes.hd };

      const {
        accounts,
        ///: BEGIN:ONLY_INCLUDE_IF(solana)
        entropySource,
        ///: END:ONLY_INCLUDE_IF
      } = await this.keyringController.withKeyring(
        keyringSelector,
        async ({
          keyring,
          ///: BEGIN:ONLY_INCLUDE_IF(solana)
          metadata,
          ///: END:ONLY_INCLUDE_IF
        }) => {
          const keyringAccounts = await keyring.getAccounts();
          return {
            accounts: keyringAccounts,
            ///: BEGIN:ONLY_INCLUDE_IF(solana)
            entropySource: metadata.id,
            ///: END:ONLY_INCLUDE_IF
          };
        },
      );
      let address = accounts[accounts.length - 1];

      for (let count = accounts.length; ; count++) {
        const balance = await this.getBalance(address, this.provider);

        if (balance === '0x0') {
          // This account has no balance, so check for tokens
          await this.tokenDetectionController.detectTokens({
            chainIds: [chainId],
            selectedAddress: address,
          });

          const tokens =
            this.tokensController.state.allTokens?.[chainId]?.[address];
          const detectedTokens =
            this.tokensController.state.allDetectedTokens?.[chainId]?.[address];

          if (
            (tokens?.length ?? 0) === 0 &&
            (detectedTokens?.length ?? 0) === 0
          ) {
            // This account has no balance or tokens
            if (count !== 1) {
              await this.removeAccount(address);
            }
            break;
          }
        }

        // This account has assets, so check the next one
        address = await this.keyringController.withKeyring(
          keyringSelector,
          async ({ keyring }) => {
            const [newAddress] = await keyring.addAccounts(1);
            return newAddress;
          },
        );
      }

      const discoveredAccounts = {
        bitcoin: 0,
        solana: 0,
      };

      ///: BEGIN:ONLY_INCLUDE_IF(bitcoin)
      const btcClient = await this._getMultichainWalletSnapClient(
        BITCOIN_WALLET_SNAP_ID,
      );
      const btcScope = BtcScope.Mainnet;
      const btcAccounts = await btcClient.discoverAccounts(
        entropySource,
        btcScope,
      );

      discoveredAccounts.bitcoin = btcAccounts.length;

      // If none accounts got discovered, we still create the first (default) one.
      if (btcAccounts.length === 0) {
        await this._addSnapAccount(entropySource, btcClient, {
          scope: btcScope,
          synchronize: false,
        });
      }
      ///: END:ONLY_INCLUDE_IF

      ///: BEGIN:ONLY_INCLUDE_IF(solana)
      if (shouldImportSolanaAccount) {
        const solanaClient = await this._getMultichainWalletSnapClient(
          SOLANA_WALLET_SNAP_ID,
        );
        const solScope = SolScope.Mainnet;
        const solanaAccounts = await solanaClient.discoverAccounts(
          entropySource,
          solScope,
        );

        discoveredAccounts.solana = solanaAccounts.length;

        // If none accounts got discovered, we still create the first (default) one.
        if (solanaAccounts.length === 0) {
          await this._addSnapAccount(entropySource, solanaClient, {
            scope: solScope,
          });
        }
      }
      ///: END:ONLY_INCLUDE_IF
      return discoveredAccounts;
    } catch (e) {
      log.warn(`Failed to add accounts with balance. Error: ${e}`);
      return {
        bitcoin: 0,
        solana: 0,
      };
    } finally {
      await this.userStorageController.setHasAccountSyncingSyncedAtLeastOnce(
        true,
      );
      await this.userStorageController.setIsAccountSyncingReadyToBeDispatched(
        true,
      );
    }
  }

  /**
   * Imports accounts with balances to the keyring.
   */
  async _importAccountsWithBalances() {
    const shouldImportSolanaAccount = true;
    const { keyrings } = this.keyringController.state;

    // walk through all the keyrings and import the solana accounts for the HD keyrings
    for (const { metadata } of keyrings) {
      // check if the keyring is an HD keyring
      const isHdKeyring = await this.keyringController.withKeyring(
        { id: metadata.id },
        async ({ keyring }) => {
          return keyring.type === KeyringTypes.hd;
        },
      );
      if (isHdKeyring) {
        await this._addAccountsWithBalance(
          metadata.id,
          shouldImportSolanaAccount,
        );
      }
    }
  }

  /**
   * Adds Snap account to the keyring.
   *
   * @param {string} keyringId - The ID of the keyring to add the account to.
   * @param {object} client - The Snap client instance.
   * @param {object} options - The options to pass to the createAccount method.
   */
  ///: BEGIN:ONLY_INCLUDE_IF(multichain)
  async _addSnapAccount(keyringId, client, options = {}) {
    let entropySource = keyringId;
    try {
      if (!entropySource) {
        // Get the entropy source from the first HD keyring
        const id = await this.keyringController.withKeyring(
          { type: KeyringTypes.hd },
          async ({ metadata }) => {
            return metadata.id;
          },
        );
        entropySource = id;
      }

      return await client.createAccount(
        { ...options, entropySource },
        {
          displayConfirmation: false,
          displayAccountNameSuggestion: false,
          setSelectedAccount: false,
        },
      );
    } catch (e) {
      // Do not block the onboarding flow if this fails
      log.warn(`Failed to add Snap account. Error: ${e}`);
      captureException(e);
      return null;
    }
  }
  ///: END:ONLY_INCLUDE_IF

  /**
   * Encodes a BIP-39 mnemonic as the indices of words in the English BIP-39 wordlist.
   *
   * @param {Buffer} mnemonic - The BIP-39 mnemonic.
   * @returns {Buffer} The Unicode code points for the seed phrase formed from the words in the wordlist.
   */
  _convertMnemonicToWordlistIndices(mnemonic) {
    const indices = mnemonic
      .toString()
      .split(' ')
      .map((word) => wordlist.indexOf(word));
    return new Uint8Array(new Uint16Array(indices).buffer);
  }

  /**
   * Converts a BIP-39 mnemonic stored as indices of words in the English wordlist to a buffer of Unicode code points.
   *
   * @param {Uint8Array} wordlistIndices - Indices to specific words in the BIP-39 English wordlist.
   * @returns {Buffer} The BIP-39 mnemonic formed from the words in the English wordlist, encoded as a list of Unicode code points.
   */
  _convertEnglishWordlistIndicesToCodepoints(wordlistIndices) {
    return Buffer.from(
      Array.from(new Uint16Array(wordlistIndices.buffer))
        .map((i) => wordlist[i])
        .join(' '),
    );
  }

  /**
   * Get an account balance from the AccountTrackerController or request it directly from the network.
   *
   * @param {string} address - The account address
   * @param {Provider} provider - The provider instance to use when asking the network
   */
  async getBalance(address, provider) {
    const accounts =
      this.accountTrackerController.state.accountsByChainId[
        this.#getGlobalChainId()
      ];
    const cached = accounts?.[address];

    if (cached && cached.balance) {
      return cached.balance;
    }

    try {
      const balance = await provider.request({
        method: 'eth_getBalance',
        params: [address, 'latest'],
      });
      return balance || '0x0';
    } catch (error) {
      log.error(error);
      throw error;
    }
  }

  /**
   * Submits the user's password and attempts to unlock the vault.
   * Also synchronizes the preferencesController, to ensure its schema
   * is up to date with known accounts once the vault is decrypted.
   *
   * @param {string} password - The user's password
   */
  async submitPassword(password) {
    await this.submitPasswordOrEncryptionKey({ password });
  }

  /**
   * Submits the user's encryption key and attempts to unlock the vault.
   * Also synchronizes the preferencesController, to ensure its schema
   * is up to date with known accounts once the vault is decrypted.
   *
   * @param {string} encryptionKey - The user's encryption key
   */
  async submitEncryptionKey(encryptionKey) {
    await this.submitPasswordOrEncryptionKey({ encryptionKey });
  }

  /**
   * Attempts to unlock the vault using either the user's password or encryption
   * key. Also synchronizes the preferencesController, to ensure its schema is
   * up to date with known accounts once the vault is decrypted.
   *
   * @param {object} params - The function parameters.
   * @param {string} params.password - The user's password.
   * @param {string} params.encryptionKey - The user's encryption key.
   */
  async submitPasswordOrEncryptionKey({ password, encryptionKey }) {
    const { completedOnboarding } = this.onboardingController.state;
    const isSocialLoginFlow = this.onboardingController.getIsSocialLoginFlow();

    // Before attempting to unlock the keyrings, we need the offscreen to have loaded.
    await this.offscreenPromise;

    if (encryptionKey) {
      await this.keyringController.submitEncryptionKey(encryptionKey);
    } else {
      await this.keyringController.submitPassword(password);
      if (isSocialLoginFlow) {
        // unlock the seedless onboarding vault
        await this.seedlessOnboardingController.submitPassword(password);
      }
    }

    try {
      await this.blockTracker.checkForLatestBlock();
    } catch (error) {
      log.error('Error while unlocking extension.', error);
    }

    await this.accountsController.updateAccounts();
    // Force account-tree refresh after all accounts have been updated.
    this.accountWalletController.init();

    if (completedOnboarding) {
      // This must be set as soon as possible to communicate to the
      // keyring's iframe and have the setting initialized properly
      // Optimistically called to not block MetaMask login due to
      // Ledger Keyring GitHub downtime
      this.#withKeyringForDevice(
        { name: HardwareDeviceNames.ledger },
        async (keyring) => this.setLedgerTransportPreference(keyring),
      );
    }
  }

  async _loginUser(password) {
    try {
      // Automatic login via config password
      await this.submitPassword(password);

      // Updating accounts in this.accountTrackerController before starting UI syncing ensure that
      // state has account balance before it is synced with UI
      await this.accountTrackerController.updateAccountsAllActiveNetworks();
    } finally {
      this._startUISync();
    }
  }

  _startUISync() {
    // Message startUISync is used to start syncing state with UI
    // Sending this message after login is completed helps to ensure that incomplete state without
    // account details are not flushed to UI.
    this.emit('startUISync');
    this.startUISync = true;
    this.memStore.subscribe(this.sendUpdate.bind(this));
  }

  /**
   * Submits a user's encryption key to log the user in via login token
   */
  async submitEncryptionKeyFromSessionStorage() {
    try {
      const { loginToken, loginSalt } =
        await this.extension.storage.session.get(['loginToken', 'loginSalt']);
      if (loginToken && loginSalt) {
        const { vault } = this.keyringController.state;

        const jsonVault = JSON.parse(vault);

        if (jsonVault.salt !== loginSalt) {
          console.warn(
            'submitEncryptionKey: Stored salt and vault salt do not match',
          );
          await this.clearLoginArtifacts();
          return;
        }

        await this.keyringController.submitEncryptionKey(loginToken, loginSalt);
      }
    } catch (e) {
      // If somehow this login token doesn't work properly,
      // remove it and the user will get shown back to the unlock screen
      await this.clearLoginArtifacts();
      throw e;
    }
  }

  async clearLoginArtifacts() {
    await this.extension.storage.session.remove(['loginToken', 'loginSalt']);
  }

  /**
   * Submits a user's password to check its validity.
   *
   * @param {string} password - The user's password
   */
  async verifyPassword(password) {
    await this.keyringController.verifyPassword(password);
  }

  /**
   * @type Identity
   * @property {string} name - The account nickname.
   * @property {string} address - The account's ethereum address, in lower case.
   * receiving funds from our automatic Ropsten faucet.
   */

  /**
   * Gets the mnemonic of the user's primary keyring.
   */
  getPrimaryKeyringMnemonic() {
    const [keyring] = this.keyringController.getKeyringsByType(
      KeyringType.hdKeyTree,
    );
    if (!keyring.mnemonic) {
      throw new Error('Primary keyring mnemonic unavailable.');
    }

    return keyring.mnemonic;
  }

  /**
   * Gets the mnemonic seed of the user's primary keyring.
   */
  getPrimaryKeyringMnemonicSeed() {
    const [keyring] = this.keyringController.getKeyringsByType(
      KeyringType.hdKeyTree,
    );
    if (!keyring.seed) {
      throw new Error('Primary keyring mnemonic unavailable.');
    }

    return keyring.seed;
  }

  //
  // Hardware
  //

  async attemptLedgerTransportCreation() {
    return await this.#withKeyringForDevice(
      { name: HardwareDeviceNames.ledger },
      async (keyring) => keyring.attemptMakeApp(),
    );
  }

  /**
   * Fetch account list from a hardware device.
   *
   * @param deviceName
   * @param page
   * @param hdPath
   * @returns [] accounts
   */
  async connectHardware(deviceName, page, hdPath) {
    return this.#withKeyringForDevice(
      { name: deviceName, hdPath },
      async (keyring) => {
        if (deviceName === HardwareDeviceNames.ledger) {
          await this.setLedgerTransportPreference(keyring);
        }

        let accounts = [];
        switch (page) {
          case -1:
            accounts = await keyring.getPreviousPage();
            break;
          case 1:
            accounts = await keyring.getNextPage();
            break;
          default:
            accounts = await keyring.getFirstPage();
        }

        // Merge with existing accounts
        // and make sure addresses are not repeated
        const oldAccounts = await this.keyringController.getAccounts();

        const accountsToTrack = [
          ...new Set(
            oldAccounts.concat(accounts.map((a) => a.address.toLowerCase())),
          ),
        ];
        this.accountTrackerController.syncWithAddresses(accountsToTrack);
        return accounts;
      },
    );
  }

  /**
   * Check if the device is unlocked
   *
   * @param deviceName
   * @param hdPath
   * @returns {Promise<boolean>}
   */
  async checkHardwareStatus(deviceName, hdPath) {
    return this.#withKeyringForDevice(
      { name: deviceName, hdPath },
      async (keyring) => {
        return keyring.isUnlocked();
      },
    );
  }

  /**
   * Get hardware type that will be sent for metrics logging.
   *
   * @param {string} address - Address to retrieve the keyring from
   * @returns {HardwareKeyringType} Keyring hardware type
   */
  async getHardwareTypeForMetric(address) {
    return await this.keyringController.withKeyring(
      { address },
      ({ keyring }) => HardwareKeyringType[keyring.type],
    );
  }

  /**
   * Clear
   *
   * @param deviceName
   * @returns {Promise<boolean>}
   */
  async forgetDevice(deviceName) {
    return this.#withKeyringForDevice({ name: deviceName }, async (keyring) => {
      for (const address of keyring.accounts) {
        this._onAccountRemoved(address);
      }

      keyring.forgetDevice();

      return true;
    });
  }

  /**
   * Retrieves the keyring for the selected address and using the .type returns
   * a subtype for the account. Either 'hardware', 'imported', 'snap', or 'MetaMask'.
   *
   * @param {string} address - Address to retrieve keyring for
   * @returns {'hardware' | 'imported' | 'snap' | 'MetaMask'}
   */
  async getAccountType(address) {
    const keyringType =
      await this.keyringController.getAccountKeyringType(address);
    switch (keyringType) {
      case KeyringType.trezor:
      case KeyringType.oneKey:
      case KeyringType.lattice:
      case KeyringType.qr:
      case KeyringType.ledger:
        return 'hardware';
      case KeyringType.imported:
        return 'imported';
      case KeyringType.snap:
        return 'snap';
      default:
        return 'MetaMask';
    }
  }

  /**
   * Retrieves the keyring for the selected address and using the .type
   * determines if a more specific name for the device is available. Returns
   * undefined for non hardware wallets.
   *
   * @param {string} address - Address to retrieve keyring for
   * @returns {'ledger' | 'lattice' | string | undefined}
   */
  async getDeviceModel(address) {
    return this.keyringController.withKeyring(
      { address },
      async ({ keyring }) => {
        switch (keyring.type) {
          case KeyringType.trezor:
          case KeyringType.oneKey:
            return keyring.getModel();
          case KeyringType.qr:
            return keyring.getName();
          case KeyringType.ledger:
            // TODO: get model after ledger keyring exposes method
            return HardwareDeviceNames.ledger;
          case KeyringType.lattice:
            // TODO: get model after lattice keyring exposes method
            return HardwareDeviceNames.lattice;
          default:
            return undefined;
        }
      },
    );
  }

  /**
   * get hardware account label
   *
   * @param name
   * @param index
   * @param hdPathDescription
   * @returns string label
   */
  getAccountLabel(name, index, hdPathDescription) {
    return `${name[0].toUpperCase()}${name.slice(1)} ${
      parseInt(index, 10) + 1
    } ${hdPathDescription || ''}`.trim();
  }

  /**
   * Imports an account from a Trezor or Ledger device.
   *
   * @param index
   * @param deviceName
   * @param hdPath
   * @param hdPathDescription
   * @returns {} keyState
   */
  async unlockHardwareWalletAccount(
    index,
    deviceName,
    hdPath,
    hdPathDescription,
  ) {
    const { address: unlockedAccount } = await this.#withKeyringForDevice(
      { name: deviceName, hdPath },
      async (keyring) => {
        keyring.setAccountToUnlock(index);
        const [address] = await keyring.addAccounts(1);
        return {
          address: normalize(address),
          label: this.getAccountLabel(
            deviceName === HardwareDeviceNames.qr
              ? keyring.getName()
              : deviceName,
            index,
            hdPathDescription,
          ),
        };
      },
    );
    // Select the account
    this.preferencesController.setSelectedAddress(unlockedAccount);

    const accounts = this.accountsController.listAccounts();

    const { identities } = this.preferencesController.state;
    return { unlockedAccount, identities, accounts };
  }

  //
  // Account Management
  //

  /**
   * Adds a new account to the keyring corresponding to the given `keyringId`,
   * or to the default (first) HD keyring if no `keyringId` is provided.
   *
   * @param {number} accountCount - The number of accounts to create
   * @param {string} _keyringId - The keyring identifier.
   * @returns {Promise<string>} The address of the newly-created account.
   */
  async addNewAccount(accountCount, _keyringId) {
    const oldAccounts = await this.keyringController.getAccounts();
    const keyringSelector = _keyringId
      ? { id: _keyringId }
      : { type: KeyringTypes.hd };

    const addedAccountAddress = await this.keyringController.withKeyring(
      keyringSelector,
      async ({ keyring }) => {
        if (keyring.type !== KeyringTypes.hd) {
          throw new Error('Cannot add account to non-HD keyring');
        }
        const accountsInKeyring = await keyring.getAccounts();

        // Only add an account if the accountCount matches the accounts in the keyring.
        if (accountCount && accountCount !== accountsInKeyring.length) {
          if (accountCount > accountsInKeyring.length) {
            throw new Error('Account out of sequence');
          }

          const existingAccount = accountsInKeyring[accountCount];

          if (!existingAccount) {
            throw new Error(`Can't find account at index ${accountCount}`);
          }

          return existingAccount;
        }

        const [newAddress] = await keyring.addAccounts(1);
        if (oldAccounts.includes(newAddress)) {
          await keyring.removeAccount(newAddress);
          throw new Error(`Cannot add duplicate ${newAddress} account`);
        }
        return newAddress;
      },
    );

    if (!oldAccounts.includes(addedAccountAddress)) {
      this.preferencesController.setSelectedAddress(addedAccountAddress);
    }

    return addedAccountAddress;
  }

  /**
   * Verifies the validity of the current vault's seed phrase.
   *
   * Validity: seed phrase restores the accounts belonging to the current vault.
   *
   * Called when the first account is created and on unlocking the vault.
   *
   * @param {string} password
   * @param {string} _keyringId - This is the identifier for the hd keyring.
   * @returns {Promise<number[]>} The seed phrase to be confirmed by the user,
   * encoded as an array of UTF-8 bytes.
   */
  async getSeedPhrase(password, _keyringId) {
    return this._convertEnglishWordlistIndicesToCodepoints(
      await this.keyringController.exportSeedPhrase(password, _keyringId),
    );
  }

  /**
   * Clears the transaction history, to allow users to force-reset their nonces.
   * Mostly used in development environments, when networks are restarted with
   * the same network ID.
   *
   * @returns {Promise<string>} The current selected address.
   */
  async resetAccount() {
    const selectedAddress =
      this.accountsController.getSelectedAccount().address;

    const globalChainId = this.#getGlobalChainId();

    this.txController.wipeTransactions({
      address: selectedAddress,
      chainId: globalChainId,
    });

    this.smartTransactionsController.wipeSmartTransactions({
      address: selectedAddress,
      ignoreNetwork: false,
    });

    this.bridgeStatusController.wipeBridgeStatus({
      address: selectedAddress,
      ignoreNetwork: false,
    });

    this.networkController.resetConnection();

    return selectedAddress;
  }

  /**
   * Checks that all accounts referenced have a matching InternalAccount. Sends
   * an error to sentry for any accounts that were expected but are missing from the wallet.
   *
   * @param {InternalAccount[]} [internalAccounts] - The list of evm accounts the wallet knows about.
   * @param {Hex[]} [accounts] - The list of evm accounts addresses that should exist.
   */
  captureKeyringTypesWithMissingIdentities(
    internalAccounts = [],
    accounts = [],
  ) {
    const accountsMissingIdentities = accounts.filter(
      (address) =>
        !internalAccounts.some(
          (account) => account.address.toLowerCase() === address.toLowerCase(),
        ),
    );
    const keyringTypesWithMissingIdentities = accountsMissingIdentities.map(
      (address) => this.keyringController.getAccountKeyringType(address),
    );

    const internalAccountCount = internalAccounts.length;

    const accountsForCurrentChain =
      this.accountTrackerController.state.accountsByChainId[
        this.#getGlobalChainId()
      ];

    const accountTrackerCount = Object.keys(
      accountsForCurrentChain || {},
    ).length;

    captureException(
      new Error(
        `Attempt to get permission specifications failed because their were ${accounts.length} accounts, but ${internalAccountCount} identities, and the ${keyringTypesWithMissingIdentities} keyrings included accounts with missing identities. Meanwhile, there are ${accountTrackerCount} accounts in the account tracker.`,
      ),
    );
  }

  /**
   * Sorts a list of evm account addresses by most recently selected by using
   * the lastSelected value for the matching InternalAccount object stored in state.
   *
   * @param {Hex[]} [addresses] - The list of evm accounts addresses to sort.
   * @returns {Hex[]} The sorted evm accounts addresses.
   */
  sortEvmAccountsByLastSelected(addresses) {
    const internalAccounts = this.accountsController.listAccounts();
    return this.sortAddressesWithInternalAccounts(addresses, internalAccounts);
  }

  /**
   * Sorts a list of multichain account addresses by most recently selected by using
   * the lastSelected value for the matching InternalAccount object stored in state.
   *
   * @param {string[]} [addresses] - The list of addresses (not full CAIP-10 Account IDs) to sort.
   * @returns {string[]} The sorted accounts addresses.
   */
  sortMultichainAccountsByLastSelected(addresses) {
    const internalAccounts = this.accountsController.listMultichainAccounts();
    return this.sortAddressesWithInternalAccounts(addresses, internalAccounts);
  }

  /**
   * Sorts a list of addresses by most recently selected by using the lastSelected value for
   * the matching InternalAccount object from the list of internalAccounts provided.
   *
   * @param {string[]} [addresses] - The list of caip accounts addresses to sort.
   * @param {InternalAccount[]} [internalAccounts] - The list of InternalAccounts to determine lastSelected from.
   * @returns {string[]} The sorted accounts addresses.
   */
  sortAddressesWithInternalAccounts(addresses, internalAccounts) {
    return addresses.sort((firstAddress, secondAddress) => {
      const firstAccount = internalAccounts.find(
        (internalAccount) =>
          internalAccount.address.toLowerCase() === firstAddress.toLowerCase(),
      );

      const secondAccount = internalAccounts.find(
        (internalAccount) =>
          internalAccount.address.toLowerCase() === secondAddress.toLowerCase(),
      );

      if (!firstAccount) {
        this.captureKeyringTypesWithMissingIdentities(
          internalAccounts,
          addresses,
        );
        throw new Error(`Missing identity for address: "${firstAddress}".`);
      } else if (!secondAccount) {
        this.captureKeyringTypesWithMissingIdentities(
          internalAccounts,
          addresses,
        );
        throw new Error(`Missing identity for address: "${secondAddress}".`);
      } else if (
        firstAccount.metadata.lastSelected ===
        secondAccount.metadata.lastSelected
      ) {
        return 0;
      } else if (firstAccount.metadata.lastSelected === undefined) {
        return 1;
      } else if (secondAccount.metadata.lastSelected === undefined) {
        return -1;
      }

      return (
        secondAccount.metadata.lastSelected - firstAccount.metadata.lastSelected
      );
    });
  }

  /**
   * Gets the sorted permitted accounts for the specified origin. Returns an empty
   * array if no accounts are permitted or the wallet is locked. Returns any permitted
   * accounts if the wallet is locked and `ignoreLock` is true. This lock bypass is needed
   * for the `eth_requestAccounts` & `wallet_getPermission` handlers both of which
   * return permissioned accounts to the dapp when the wallet is locked.
   *
   * @param {string} origin - The origin whose exposed accounts to retrieve.
   * @param {object} [options] - The options object
   * @param {boolean} [options.ignoreLock] - If accounts should be returned even if the wallet is locked.
   * @returns {Promise<string[]>} The origin's permitted accounts, or an empty
   * array.
   */
  getPermittedAccounts(origin, { ignoreLock } = {}) {
    let caveat;
    try {
      caveat = this.permissionController.getCaveat(
        origin,
        Caip25EndowmentPermissionName,
        Caip25CaveatType,
      );
    } catch (err) {
      if (err instanceof PermissionDoesNotExistError) {
        // suppress expected error in case that the origin
        // does not have the target permission yet
        return [];
      }
      throw err;
    }

    if (!this.isUnlocked() && !ignoreLock) {
      return [];
    }

    const ethAccounts = getEthAccounts(caveat.value);
    return this.sortEvmAccountsByLastSelected(ethAccounts);
  }

  /**
   * Stops exposing the specified scope to all third parties.
   *
   * @param {string} scopeString - The scope to stop exposing
   * to third parties.
   */
  removeAllScopePermissions(scopeString) {
    this.permissionController.updatePermissionsByCaveat(
      Caip25CaveatType,
      (existingScopes) =>
        Caip25CaveatMutators[Caip25CaveatType].removeScope(
          existingScopes,
          scopeString,
        ),
    );
  }

  /**
   * Stops exposing the account with the specified address to all third parties.
   * Exposed accounts are stored in caveats of the eth_accounts permission. This
   * method uses `PermissionController.updatePermissionsByCaveat` to
   * remove the specified address from every eth_accounts permission. If a
   * permission only included this address, the permission is revoked entirely.
   *
   * @param {string} targetAccount - The address of the account to stop exposing
   * to third parties.
   */
  removeAllAccountPermissions(targetAccount) {
    this.permissionController.updatePermissionsByCaveat(
      Caip25CaveatType,
      (existingScopes) =>
        Caip25CaveatMutators[Caip25CaveatType].removeAccount(
          existingScopes,
          targetAccount,
        ),
    );
  }

  /**
   * Removes an account from state / storage.
   *
   * @param {string[]} address - A hex address
   */
  async removeAccount(address) {
    this._onAccountRemoved(address);
    await this.keyringController.removeAccount(address);

    return address;
  }

  /**
   * Imports an account with the specified import strategy.
   * These are defined in @metamask/keyring-controller
   * Each strategy represents a different way of serializing an Ethereum key pair.
   *
   * @param {'privateKey' | 'json'} strategy - A unique identifier for an account import strategy.
   * @param {any} args - The data required by that strategy to import an account.
   * @param {object} options - The options for the import.
   * @param {boolean} options.shouldCreateSocialBackup - whether to create a backup for the seedless onboarding flow
   * @param {boolean} options.shouldSelectAccount - whether to select the new account in the wallet
   */
  async importAccountWithStrategy(
    strategy,
    args,
    options = {
      shouldCreateSocialBackup: true,
      shouldSelectAccount: true,
    },
  ) {
    const { shouldCreateSocialBackup, shouldSelectAccount } = options;

    const importedAccountAddress =
      await this.keyringController.importAccountWithStrategy(strategy, args);

    if (this.onboardingController.getIsSocialLoginFlow()) {
      // Use withKeyring to get keyring metadata for an address
      const { id: keyringId, privateKey: privateKeyFromKeyring } =
        await this.keyringController.withKeyring(
          { address: importedAccountAddress },
          async ({ keyring, metadata }) => {
            const privateKey = await keyring.exportAccount(
              importedAccountAddress,
            );
            return { id: metadata.id, privateKey };
          },
        );

      // if social backup is requested, add the seed phrase backup
      await this.addNewPrivateKeyBackup(
        privateKeyFromKeyring,
        keyringId,
        shouldCreateSocialBackup,
      );
    }

    if (shouldSelectAccount) {
      // set new account as selected
      this.preferencesController.setSelectedAddress(importedAccountAddress);
    }
  }

  /**
   * Adds a new private key backup for the user
   *
   * If `syncWithSocial` is false, it will only update the local state,
   * and not sync the private key to the server.
   *
   * @param {string} privateKey - The privateKey from keyring.
   * @param {string} keyringId - The keyring id to add the private key backup to.
   * @param {boolean} syncWithSocial - whether to skip syncing with social login
   */
  async addNewPrivateKeyBackup(privateKey, keyringId, syncWithSocial = true) {
    const bufferedPrivateKey = hexToBytes(add0x(privateKey));

    if (syncWithSocial) {
      await this.seedlessOnboardingController.addNewSecretData(
        bufferedPrivateKey,
        SecretType.PrivateKey,
        {
          keyringId,
        },
      );
    } else {
      // Do not sync the seed phrase to the server, only update the local state
      this.seedlessOnboardingController.updateBackupMetadataState({
        keyringId,
        data: bufferedPrivateKey,
        type: SecretType.PrivateKey,
      });
    }
  }

  /**
   * Requests approval for permissions for the specified origin
   *
   * @param origin - The origin to request approval for.
   * @param permissions - The permissions to request approval for.
   * @param [options] - Optional. Additional properties to define on the requestData object
   */
  async requestPermissionApproval(origin, permissions, options = {}) {
    const id = nanoid();
    return this.approvalController.addAndShowApprovalRequest({
      id,
      origin,
      requestData: {
        metadata: {
          id,
          origin,
        },
        permissions,
        ...options,
      },
      type: MethodNames.RequestPermissions,
    });
  }

  /**
   * Prompts the user with permittedChains approval for given chainId.
   *
   * @param {string} origin - The origin to request approval for.
   * @param {Hex} chainId - The chainId to add incrementally.
   */
  async requestApprovalPermittedChainsPermission(origin, chainId) {
    const caveatValueWithChains = setPermittedEthChainIds(
      {
        requiredScopes: {},
        optionalScopes: {},
        sessionProperties: {},
        isMultichainOrigin: false,
      },
      [chainId],
    );

    await this.permissionController.requestPermissionsIncremental(
      { origin },
      {
        [Caip25EndowmentPermissionName]: {
          caveats: [
            {
              type: Caip25CaveatType,
              value: caveatValueWithChains,
            },
          ],
        },
      },
    );
  }

  /**
   * Requests incremental permittedChains permission for the specified origin.
   * and updates the existing CAIP-25 permission.
   * Allows for granting without prompting for user approval which
   * would be used as part of flows like `wallet_addEthereumChain`
   * requests where the addition of the network and the permitting
   * of the chain are combined into one approval.
   *
   * @param {object} options - The options object
   * @param {string} options.origin - The origin to request approval for.
   * @param {Hex} options.chainId - The chainId to add to the existing permittedChains.
   * @param {boolean} options.autoApprove - If the chain should be granted without prompting for user approval.
   * @param {object} options.metadata - Request data for the approval.
   */
  async requestPermittedChainsPermissionIncremental({
    origin,
    chainId,
    autoApprove,
    metadata,
  }) {
    const caveatValueWithChains = setPermittedEthChainIds(
      {
        requiredScopes: {},
        optionalScopes: {},
        sessionProperties: {},
        isMultichainOrigin: false,
      },
      [chainId],
    );

    if (!autoApprove) {
      let options;
      if (metadata) {
        options = { metadata };
      }
      await this.permissionController.requestPermissionsIncremental(
        { origin },
        {
          [Caip25EndowmentPermissionName]: {
            caveats: [
              {
                type: Caip25CaveatType,
                value: caveatValueWithChains,
              },
            ],
          },
        },
        options,
      );
      return;
    }

    await this.permissionController.grantPermissionsIncremental({
      subject: { origin },
      approvedPermissions: {
        [Caip25EndowmentPermissionName]: {
          caveats: [
            {
              type: Caip25CaveatType,
              value: caveatValueWithChains,
            },
          ],
        },
      },
    });
  }

  /**
   * Requests user approval for the CAIP-25 permission for the specified origin
   * and returns a granted permissions object.
   *
   * @param {string} _origin - The origin to request approval for.
   * @param requestedPermissions - The legacy permissions to request approval for.
   * @returns the approved permissions object.
   */
  getCaip25PermissionFromLegacyPermissions(_origin, requestedPermissions = {}) {
    const permissions = pick(requestedPermissions, [
      RestrictedMethods.eth_accounts,
      PermissionNames.permittedChains,
    ]);

    if (!permissions[RestrictedMethods.eth_accounts]) {
      permissions[RestrictedMethods.eth_accounts] = {};
    }

    if (!permissions[PermissionNames.permittedChains]) {
      permissions[PermissionNames.permittedChains] = {};
    }

    const requestedAccounts =
      permissions[RestrictedMethods.eth_accounts]?.caveats?.find(
        (caveat) => caveat.type === CaveatTypes.restrictReturnedAccounts,
      )?.value ?? [];

    const requestedChains =
      permissions[PermissionNames.permittedChains]?.caveats?.find(
        (caveat) => caveat.type === CaveatTypes.restrictNetworkSwitching,
      )?.value ?? [];

    const newCaveatValue = {
      requiredScopes: {},
      optionalScopes: {
        'wallet:eip155': {
          accounts: [],
        },
      },
      sessionProperties: {},
      isMultichainOrigin: false,
    };

    const caveatValueWithChains = setPermittedEthChainIds(
      newCaveatValue,
      requestedChains,
    );

    const caveatValueWithAccountsAndChains = setEthAccounts(
      caveatValueWithChains,
      requestedAccounts,
    );

    return {
      [Caip25EndowmentPermissionName]: {
        caveats: [
          {
            type: Caip25CaveatType,
            value: caveatValueWithAccountsAndChains,
          },
        ],
      },
    };
  }

  getNonEvmSupportedMethods(scope) {
    return this.controllerMessenger.call(
      'MultichainRouter:getSupportedMethods',
      scope,
    );
  }

  /**
   * For origins with a solana scope permitted, sends a wallet_notify -> metamask_accountChanged
   * event to fire for the solana scope with the currently selected solana account if any are
   * permitted or empty array otherwise.
   *
   * @param {string} origin - The origin to notify with the current solana account
   */
  notifySolanaAccountChangedForCurrentAccount(origin) {
    let caip25Caveat;
    try {
      caip25Caveat = this.permissionController.getCaveat(
        origin,
        Caip25EndowmentPermissionName,
        Caip25CaveatType,
      );
    } catch {
      // noop
    }
    if (!caip25Caveat) {
      return;
    }
    const solanaAccountsChangedNotifications =
      caip25Caveat.value.sessionProperties[
        KnownSessionProperties.SolanaAccountChangedNotifications
      ];

    const sessionScopes = getSessionScopes(caip25Caveat.value, {
      getNonEvmSupportedMethods: this.getNonEvmSupportedMethods.bind(this),
    });

    const solanaScope =
      sessionScopes[MultichainNetworks.SOLANA] ||
      sessionScopes[MultichainNetworks.SOLANA_DEVNET] ||
      sessionScopes[MultichainNetworks.SOLANA_TESTNET];

    if (solanaAccountsChangedNotifications && solanaScope) {
      const { accounts } = solanaScope;
      const parsedPermittedSolanaAddresses = accounts.map((caipAccountId) => {
        const { address } = parseCaipAccountId(caipAccountId);
        return address;
      });

      const [accountAddressToEmit] = this.sortMultichainAccountsByLastSelected(
        parsedPermittedSolanaAddresses,
      );

      if (accountAddressToEmit) {
        this._notifySolanaAccountChange(origin, [accountAddressToEmit]);
      }
    }
  }

  // ---------------------------------------------------------------------------
  // Identity Management (signature operations)

  getAddTransactionRequest({
    transactionParams,
    transactionOptions,
    dappRequest,
    ...otherParams
  }) {
    const networkClientId =
      dappRequest?.networkClientId ?? transactionOptions?.networkClientId;
    const { chainId } =
      this.networkController.getNetworkConfigurationByNetworkClientId(
        networkClientId,
      );
    return {
      internalAccounts: this.accountsController.listAccounts(),
      dappRequest,
      networkClientId,
      selectedAccount: this.accountsController.getAccountByAddress(
        transactionParams.from,
      ),
      transactionController: this.txController,
      transactionOptions,
      transactionParams,
      userOperationController: this.userOperationController,
      chainId,
      ppomController: this.ppomController,
      securityAlertsEnabled:
        this.preferencesController.state?.securityAlertsEnabled,
      updateSecurityAlertResponse: this.updateSecurityAlertResponse.bind(this),
      ...otherParams,
    };
  }

  /**
   * @returns {boolean} true if the keyring type supports EIP-1559
   */
  async getCurrentAccountEIP1559Compatibility() {
    return true;
  }

  //=============================================================================
  // END (VAULT / KEYRING RELATED METHODS)
  //=============================================================================

  /**
   * Allows a user to attempt to cancel a previously submitted transaction
   * by creating a new transaction.
   *
   * @param {number} originalTxId - the id of the txMeta that you want to
   * attempt to cancel
   * @param {import(
   *  './controllers/transactions'
   * ).CustomGasSettings} [customGasSettings] - overrides to use for gas params
   * instead of allowing this method to generate them
   * @param options
   * @returns {object} MetaMask state
   */
  async createCancelTransaction(originalTxId, customGasSettings, options) {
    await this.txController.stopTransaction(
      originalTxId,
      customGasSettings,
      options,
    );
    const state = this.getState();
    return state;
  }

  /**
   * Allows a user to attempt to speed up a previously submitted transaction
   * by creating a new transaction.
   *
   * @param {number} originalTxId - the id of the txMeta that you want to
   * attempt to speed up
   * @param {import(
   *  './controllers/transactions'
   * ).CustomGasSettings} [customGasSettings] - overrides to use for gas params
   * instead of allowing this method to generate them
   * @param options
   * @returns {object} MetaMask state
   */
  async createSpeedUpTransaction(originalTxId, customGasSettings, options) {
    await this.txController.speedUpTransaction(
      originalTxId,
      customGasSettings,
      options,
    );
    const state = this.getState();
    return state;
  }

  async estimateGas(estimateGasParams) {
    return new Promise((resolve, reject) => {
      this.provider
        .request({
          method: 'eth_estimateGas',
          params: [estimateGasParams],
        })
        .then((result) => resolve(result.toString(16)))
        .catch((err) => reject(err));
    });
  }

  handleWatchAssetRequest = ({ asset, type, origin, networkClientId }) => {
    switch (type) {
      case ERC20:
        return this.tokensController.watchAsset({
          asset,
          type,
          networkClientId,
        });
      case ERC721:
      case ERC1155:
        return this.nftController.watchNft(
          asset,
          type,
          origin,
          networkClientId,
        );
      default:
        throw new Error(`Asset type ${type} not supported`);
    }
  };

  async updateSecurityAlertResponse(
    method,
    securityAlertId,
    securityAlertResponse,
  ) {
    return await updateSecurityAlertResponse({
      appStateController: this.appStateController,
      messenger: this.controllerMessenger,
      method,
      securityAlertId,
      securityAlertResponse,
      signatureController: this.signatureController,
      transactionController: this.txController,
    });
  }

  /**
   * Returns the index of the HD keyring containing the selected account.
   *
   * @returns {number | undefined} The index of the HD keyring containing the selected account.
   */
  getHDEntropyIndex() {
    const selectedAccount = this.accountsController.getSelectedAccount();
    const hdKeyrings = this.keyringController.state.keyrings.filter(
      (keyring) => keyring.type === KeyringTypes.hd,
    );
    const index = hdKeyrings.findIndex((keyring) =>
      keyring.accounts.includes(selectedAccount.address),
    );

    return index === -1 ? undefined : index;
  }

  //=============================================================================
  // PASSWORD MANAGEMENT
  //=============================================================================

  /**
   * Allows a user to begin the seed phrase recovery process.
   */
  markPasswordForgotten() {
    this.preferencesController.setPasswordForgotten(true);
    this.sendUpdate();
  }

  /**
   * Allows a user to end the seed phrase recovery process.
   */
  unMarkPasswordForgotten() {
    this.preferencesController.setPasswordForgotten(false);
    this.sendUpdate();
  }

  //=============================================================================
  // SETUP
  //=============================================================================

  /**
   * A runtime.MessageSender object, as provided by the browser:
   *
   * @see https://developer.mozilla.org/en-US/docs/Mozilla/Add-ons/WebExtensions/API/runtime/MessageSender
   * @typedef {object} MessageSender
   * @property {string} - The URL of the page or frame hosting the script that sent the message.
   */

  /**
   * A Snap sender object.
   *
   * @typedef {object} SnapSender
   * @property {string} snapId - The ID of the snap.
   */

  /**
   * Used to create a multiplexed stream for connecting to an untrusted context
   * like a Dapp or other extension.
   *
   * @param options - Options bag.
   * @param {ReadableStream} options.connectionStream - The Duplex stream to connect to.
   * @param {MessageSender | SnapSender} options.sender - The sender of the messages on this stream.
   * @param {string} [options.subjectType] - The type of the sender, i.e. subject.
   */
  setupUntrustedCommunicationEip1193({
    connectionStream,
    sender,
    subjectType,
  }) {
    if (sender.url) {
      if (this.onboardingController.state.completedOnboarding) {
        if (this.preferencesController.state.usePhishDetect) {
          const { hostname } = new URL(sender.url);
          this.phishingController.maybeUpdateState();
          // Check if new connection is blocked if phishing detection is on
          const phishingTestResponse = this.phishingController.test(sender.url);
          if (phishingTestResponse?.result) {
            this.sendPhishingWarning(connectionStream, hostname);
            this.metaMetricsController.trackEvent({
              event: MetaMetricsEventName.PhishingPageDisplayed,
              category: MetaMetricsEventCategory.Phishing,
              properties: {
                url: hostname,
              },
            });
            return;
          }
        }
      }
    }

    let inputSubjectType;
    if (subjectType) {
      inputSubjectType = subjectType;
    } else if (sender.id && sender.id !== this.extension.runtime.id) {
      inputSubjectType = SubjectType.Extension;
    } else {
      inputSubjectType = SubjectType.Website;
    }

    // setup multiplexing
    const mux = setupMultiplex(connectionStream);
    mux.ignoreStream(METAMASK_CAIP_MULTICHAIN_PROVIDER);

    // messages between inpage and background
    this.setupProviderConnectionEip1193(
      mux.createStream(METAMASK_EIP_1193_PROVIDER),
      sender,
      inputSubjectType,
    );

    // TODO:LegacyProvider: Delete
    if (sender.url) {
      // legacy streams
      this.setupPublicConfig(mux.createStream('publicConfig'));
    }
  }

  /**
   * Used to create a CAIP stream for connecting to an untrusted context.
   *
   * @param options - Options bag.
   * @param {ReadableStream} options.connectionStream - The Duplex stream to connect to.
   * @param {MessageSender | SnapSender} options.sender - The sender of the messages on this stream.
   * @param {string} [options.subjectType] - The type of the sender, i.e. subject.
   */
  setupUntrustedCommunicationCaip({ connectionStream, sender, subjectType }) {
    let inputSubjectType;
    if (subjectType) {
      inputSubjectType = subjectType;
    } else if (sender.id && sender.id !== this.extension.runtime.id) {
      inputSubjectType = SubjectType.Extension;
    } else {
      inputSubjectType = SubjectType.Website;
    }

    // messages between subject and background
    this.setupProviderConnectionCaip(
      connectionStream,
      sender,
      inputSubjectType,
    );
  }

  /**
   * Used to create a multiplexed stream for connecting to a trusted context,
   * like our own user interfaces, which have the provider APIs, but also
   * receive the exported API from this controller, which includes trusted
   * functions, like the ability to approve transactions or sign messages.
   *
   * @param {*} connectionStream - The duplex stream to connect to.
   * @param {MessageSender} sender - The sender of the messages on this stream
   */
  setupTrustedCommunication(connectionStream, sender) {
    // setup multiplexing
    const mux = setupMultiplex(connectionStream);
    // connect features
    this.setupControllerConnection(mux.createStream('controller'));
    this.setupProviderConnectionEip1193(
      mux.createStream('provider'),
      sender,
      SubjectType.Internal,
    );
  }

  /**
   * Used to create a multiplexed stream for connecting to the phishing warning page.
   *
   * @param options - Options bag.
   * @param {ReadableStream} options.connectionStream - The Duplex stream to connect to.
   */
  setupPhishingCommunication({ connectionStream }) {
    const { usePhishDetect } = this.preferencesController.state;

    if (!usePhishDetect) {
      return;
    }

    // setup multiplexing
    const mux = setupMultiplex(connectionStream);
    const phishingStream = mux.createStream(PHISHING_SAFELIST);

    // set up postStream transport
    phishingStream.on(
      'data',
      createMetaRPCHandler(
        {
          safelistPhishingDomain: this.safelistPhishingDomain.bind(this),
          backToSafetyPhishingWarning:
            this.backToSafetyPhishingWarning.bind(this),
        },
        phishingStream,
      ),
    );
  }

  setUpCookieHandlerCommunication({ connectionStream }) {
    const {
      metaMetricsId,
      dataCollectionForMarketing,
      participateInMetaMetrics,
    } = this.metaMetricsController.state;

    if (
      metaMetricsId &&
      dataCollectionForMarketing &&
      participateInMetaMetrics
    ) {
      // setup multiplexing
      const mux = setupMultiplex(connectionStream);
      const metamaskCookieHandlerStream = mux.createStream(
        METAMASK_COOKIE_HANDLER,
      );
      // set up postStream transport
      metamaskCookieHandlerStream.on(
        'data',
        createMetaRPCHandler(
          {
            getCookieFromMarketingPage:
              this.getCookieFromMarketingPage.bind(this),
          },
          metamaskCookieHandlerStream,
        ),
      );
    }
  }

  getCookieFromMarketingPage(data) {
    const { ga_client_id: cookieId } = data;
    this.metaMetricsController.setMarketingCampaignCookieId(cookieId);
  }

  /**
   * Called when we detect a suspicious domain. Requests the browser redirects
   * to our anti-phishing page.
   *
   * @private
   * @param {*} connectionStream - The duplex stream to the per-page script,
   * for sending the reload attempt to.
   * @param {string} hostname - The hostname that triggered the suspicion.
   */
  sendPhishingWarning(connectionStream, hostname) {
    const mux = setupMultiplex(connectionStream);
    const phishingStream = mux.createStream('phishing');
    phishingStream.write({ hostname });
  }

  /**
   * A method for providing our API over a stream using JSON-RPC.
   *
   * @param {*} outStream - The stream to provide our API over.
   */
  setupControllerConnection(outStream) {
    const patchStore = new PatchStore(this.memStore);
    let uiReady = false;

    const handleUpdate = () => {
      if (!isStreamWritable(outStream) || !uiReady) {
        return;
      }

      const patches = patchStore.flushPendingPatches();

      outStream.write({
        jsonrpc: '2.0',
        method: 'sendUpdate',
        params: [patches],
      });
    };

    const api = {
      ...this.getApi(),
      ...this.controllerApi,
      startPatches: () => {
        uiReady = true;
        handleUpdate();
      },
      getStatePatches: () => patchStore.flushPendingPatches(),
    };

    this.on('update', handleUpdate);

    // report new active controller connection
    this.activeControllerConnections += 1;
    this.emit('controllerConnectionChanged', this.activeControllerConnections);

    // set up postStream transport
    outStream.on('data', createMetaRPCHandler(api, outStream));

    const startUISync = () => {
      if (!isStreamWritable(outStream)) {
        return;
      }
      // send notification to client-side
      outStream.write({
        jsonrpc: '2.0',
        method: 'startUISync',
      });
    };

    if (this.startUISync) {
      startUISync();
    } else {
      this.once('startUISync', startUISync);
    }

    const outstreamEndHandler = () => {
      if (!outStream.mmFinished) {
        this.activeControllerConnections -= 1;
        this.emit(
          'controllerConnectionChanged',
          this.activeControllerConnections,
        );
        outStream.mmFinished = true;
        this.removeListener('update', handleUpdate);
        patchStore.destroy();
      }
    };

    // The presence of both of the below handlers may be redundant.
    // After upgrading metamask/object-multiples to v2.0.0, which included
    // an upgrade of readable-streams from v2 to v3, we saw that the
    // `outStream.on('end'` handler was almost never being called. This seems to
    // related to how v3 handles errors vs how v2 handles errors; there
    // are "premature close" errors in both cases, although in the case
    // of v2 they don't prevent `outStream.on('end'` from being called.
    // At the time that this comment was committed, it was known that we
    // need to investigate and resolve the underlying error, however,
    // for expediency, we are not addressing them at this time. Instead, we
    // can observe that `readableStream.finished` preserves the same
    // functionality as we had when we relied on readable-stream v2. Meanwhile,
    // the `outStream.on('end')` handler was observed to have been called at least once.
    // In an abundance of caution to prevent against unexpected future behavioral changes in
    // streams implementations, we redundantly use multiple paths to attach the same event handler.
    // The outstreamEndHandler therefore needs to be idempotent, which introduces the `mmFinished` property.

    outStream.mmFinished = false;
    finished(outStream, outstreamEndHandler);
    outStream.once('close', outstreamEndHandler);
    outStream.once('end', outstreamEndHandler);
  }

  /**
   * A method for serving our ethereum provider over a given stream.
   *
   * @param {*} outStream - The stream to provide over.
   * @param {MessageSender | SnapSender} sender - The sender of the messages on this stream
   * @param {SubjectType} subjectType - The type of the sender, i.e. subject.
   */
  setupProviderConnectionEip1193(outStream, sender, subjectType) {
    let origin;
    if (subjectType === SubjectType.Internal) {
      origin = ORIGIN_METAMASK;
    } else if (subjectType === SubjectType.Snap) {
      origin = sender.snapId;
    } else {
      origin = new URL(sender.url).origin;
    }

    if (sender.id && sender.id !== this.extension.runtime.id) {
      this.subjectMetadataController.addSubjectMetadata({
        origin,
        extensionId: sender.id,
        subjectType: SubjectType.Extension,
      });
    }

    let tabId;
    if (sender.tab && sender.tab.id) {
      tabId = sender.tab.id;
    }

    let mainFrameOrigin = origin;
    if (sender.tab && sender.tab.url) {
      // If sender origin is an iframe, then get the top-level frame's origin
      mainFrameOrigin = new URL(sender.tab.url).origin;
    }

    const engine = this.setupProviderEngineEip1193({
      origin,
      sender,
      subjectType,
      tabId,
      mainFrameOrigin,
    });

    const dupeReqFilterStream = createDupeReqFilterStream();

    // setup connection
    const providerStream = createEngineStream({ engine });

    const connectionId = this.addConnection(origin, {
      tabId,
      apiType: API_TYPE.EIP1193,
      engine,
    });

    pipeline(
      outStream,
      dupeReqFilterStream,
      providerStream,
      outStream,
      (err) => {
        // handle any middleware cleanup
        engine.destroy();
        connectionId && this.removeConnection(origin, connectionId);
        // For context and todos related to the error message match, see https://github.com/MetaMask/metamask-extension/issues/26337
        if (err && !err.message?.match('Premature close')) {
          log.error(err);
        }
      },
    );

    // Used to show wallet liveliness to the provider
    if (subjectType !== SubjectType.Internal) {
      this._notifyChainChangeForConnection({ engine }, origin);
    }
  }

  /**
   * A method for serving our CAIP provider over a given stream.
   *
   * @param {*} outStream - The stream to provide over.
   * @param {MessageSender | SnapSender} sender - The sender of the messages on this stream
   * @param {SubjectType} subjectType - The type of the sender, i.e. subject.
   */
  setupProviderConnectionCaip(outStream, sender, subjectType) {
    let origin;
    if (subjectType === SubjectType.Internal) {
      origin = ORIGIN_METAMASK;
    } else if (subjectType === SubjectType.Snap) {
      origin = sender.snapId;
    } else {
      origin = new URL(sender.url).origin;
    }

    if (sender.id && sender.id !== this.extension.runtime.id) {
      this.subjectMetadataController.addSubjectMetadata({
        origin,
        extensionId: sender.id,
        subjectType: SubjectType.Extension,
      });
    }

    let tabId;
    if (sender.tab && sender.tab.id) {
      tabId = sender.tab.id;
    }

    const engine = this.setupProviderEngineCaip({
      origin,
      sender,
      subjectType,
      tabId,
    });

    const dupeReqFilterStream = createDupeReqFilterStream();

    // setup connection
    const providerStream = createEngineStream({ engine });

    const connectionId = this.addConnection(origin, {
      tabId,
      apiType: API_TYPE.CAIP_MULTICHAIN,
      engine,
    });

    // solana account changed notifications
    // This delay is needed because it's possible for a dapp to not have listeners
    // setup in time right after a connection is established.
    // This can be resolved if we amend the caip standards to include a liveliness
    // handshake as part of the initial connection.
    setTimeout(
      () => this.notifySolanaAccountChangedForCurrentAccount(origin),
      500,
    );

    pipeline(
      outStream,
      dupeReqFilterStream,
      providerStream,
      outStream,
      (err) => {
        // handle any middleware cleanup
        engine.destroy();
        connectionId && this.removeConnection(origin, connectionId);
        // For context and todos related to the error message match, see https://github.com/MetaMask/metamask-extension/issues/26337
        if (err && !err.message?.match('Premature close')) {
          log.error(err);
        }
      },
    );
  }

  /**
   * Creates middleware hooks that are shared between the Eip1193 and Multichain engines.
   *
   * @private
   * @param {string} origin - The connection's origin string.
   * @returns {object} The shared hooks.
   */
  setupCommonMiddlewareHooks(origin) {
    return {
      // Miscellaneous
      addSubjectMetadata:
        this.subjectMetadataController.addSubjectMetadata.bind(
          this.subjectMetadataController,
        ),
      getProviderState: this.getProviderState.bind(this),
      handleWatchAssetRequest: this.handleWatchAssetRequest.bind(this),
      requestUserApproval:
        this.approvalController.addAndShowApprovalRequest.bind(
          this.approvalController,
        ),
      getCaveat: ({ target, caveatType }) => {
        try {
          return this.permissionController.getCaveat(
            origin,
            target,
            caveatType,
          );
        } catch (e) {
          if (e instanceof PermissionDoesNotExistError) {
            // suppress expected error in case that the origin
            // does not have the target permission yet
          } else {
            throw e;
          }
        }

        return undefined;
      },
      requestPermittedChainsPermissionIncrementalForOrigin: (options) =>
        this.requestPermittedChainsPermissionIncremental({
          ...options,
          origin,
        }),

      // Network configuration-related
      addNetwork: this.networkController.addNetwork.bind(
        this.networkController,
      ),
      updateNetwork: this.networkController.updateNetwork.bind(
        this.networkController,
      ),
      setActiveNetwork: async (networkClientId) => {
        await this.networkController.setActiveNetwork(networkClientId);
        // if the origin has the CAIP-25 permission
        // we set per dapp network selection state
        if (
          this.permissionController.hasPermission(
            origin,
            Caip25EndowmentPermissionName,
          )
        ) {
          this.selectedNetworkController.setNetworkClientIdForDomain(
            origin,
            networkClientId,
          );
        }
      },
      getNetworkConfigurationByChainId:
        this.networkController.getNetworkConfigurationByChainId.bind(
          this.networkController,
        ),
      setTokenNetworkFilter: (chainId) => {
        const { tokenNetworkFilter } =
          this.preferencesController.getPreferences();
        if (chainId && Object.keys(tokenNetworkFilter).length === 1) {
          this.preferencesController.setPreference('tokenNetworkFilter', {
            [chainId]: true,
          });
        }
      },
      setEnabledNetworks: (chainIds, namespace) => {
        this.networkOrderController.setEnabledNetworks(chainIds, namespace);
      },
      getCurrentChainIdForDomain: (domain) => {
        const networkClientId =
          this.selectedNetworkController.getNetworkClientIdForDomain(domain);
        const { chainId } =
          this.networkController.getNetworkConfigurationByNetworkClientId(
            networkClientId,
          );
        return chainId;
      },

      // Web3 shim-related
      getWeb3ShimUsageState: this.alertController.getWeb3ShimUsageState.bind(
        this.alertController,
      ),
      setWeb3ShimUsageRecorded:
        this.alertController.setWeb3ShimUsageRecorded.bind(
          this.alertController,
        ),
      rejectApprovalRequestsForOrigin: () =>
        this.rejectOriginPendingApprovals(origin),
    };
  }

  /**
   * A method for creating an ethereum provider that is safely restricted for the requesting subject.
   *
   * @param {object} options - Provider engine options
   * @param {string} options.origin - The origin of the sender
   * @param {MessageSender | SnapSender} options.sender - The sender object.
   * @param {string} options.subjectType - The type of the sender subject.
   * @param {tabId} [options.tabId] - The tab ID of the sender - if the sender is within a tab
   * @param {mainFrameOrigin} [options.mainFrameOrigin] - The origin of the main frame if the sender is an iframe
   */
  setupProviderEngineEip1193({
    origin,
    subjectType,
    sender,
    tabId,
    mainFrameOrigin,
  }) {
    const engine = new JsonRpcEngine();

    // Append origin to each request
    engine.push(createOriginMiddleware({ origin }));

    // Append mainFrameOrigin to each request if present
    if (mainFrameOrigin) {
      engine.push(createMainFrameOriginMiddleware({ mainFrameOrigin }));
    }

    // Append selectedNetworkClientId to each request
    engine.push(createSelectedNetworkMiddleware(this.controllerMessenger));

    // If the origin is not in the selectedNetworkController's `domains` state
    // when the provider engine is created, the selectedNetworkController will
    // fetch the globally selected networkClient from the networkController and wrap
    // it in a proxy which can be switched to use its own state if/when the origin
    // is added to the `domains` state
    const proxyClient =
      this.selectedNetworkController.getProviderAndBlockTracker(origin);

    // We create the filter and subscription manager middleware now, but they will
    // be inserted into the engine later.
    const filterMiddleware = createFilterMiddleware(proxyClient);
    const subscriptionManager = createSubscriptionManager(proxyClient);
    subscriptionManager.events.on('notification', (message) =>
      engine.emit('notification', message),
    );

    // Append tabId to each request if it exists
    if (tabId) {
      engine.push(createTabIdMiddleware({ tabId }));
    }

    engine.push(createLoggerMiddleware({ origin }));
    engine.push(this.permissionLogController.createMiddleware());

    if (origin === BaseUrl.Portfolio) {
      engine.push(createTxVerificationMiddleware(this.networkController));
    }

    engine.push(createTracingMiddleware());

    engine.push(
      createOriginThrottlingMiddleware({
        getThrottledOriginState:
          this.appStateController.getThrottledOriginState.bind(
            this.appStateController,
          ),
        updateThrottledOriginState:
          this.appStateController.updateThrottledOriginState.bind(
            this.appStateController,
          ),
      }),
    );

    engine.push(
      createPPOMMiddleware(
        this.ppomController,
        this.preferencesController,
        this.networkController,
        this.appStateController,
        this.accountsController,
        this.updateSecurityAlertResponse.bind(this),
      ),
    );

    engine.push(
      createTrustSignalsMiddleware(
        this.networkController,
        this.appStateController,
        this.phishingController,
        this.preferencesController,
      ),
    );

    engine.push(
      createRPCMethodTrackingMiddleware({
        getAccountType: this.getAccountType.bind(this),
        getDeviceModel: this.getDeviceModel.bind(this),
        getHDEntropyIndex: this.getHDEntropyIndex.bind(this),
        getHardwareTypeForMetric: this.getHardwareTypeForMetric.bind(this),
        snapAndHardwareMessenger: this.controllerMessenger.getRestricted({
          name: 'SnapAndHardwareMessenger',
          allowedActions: [
            'KeyringController:getKeyringForAccount',
            'SnapController:get',
            'AccountsController:getSelectedAccount',
          ],
        }),
        appStateController: this.appStateController,
        metaMetricsController: this.metaMetricsController,
      }),
    );

    engine.push(createUnsupportedMethodMiddleware());

    if (subjectType === SubjectType.Snap && isSnapPreinstalled(origin)) {
      engine.push(
        createPreinstalledSnapsMiddleware({
          getPermissions: this.permissionController.getPermissions.bind(
            this.permissionController,
            origin,
          ),
          getAllEvmAccounts: () =>
            this.controllerMessenger
              .call('AccountsController:listAccounts')
              .map((account) => account.address),
          grantPermissions: (approvedPermissions) =>
            this.controllerMessenger.call(
              'PermissionController:grantPermissions',
              { approvedPermissions, subject: { origin } },
            ),
        }),
      );
    }

    // Legacy RPC method that needs to be implemented _ahead of_ the permission
    // middleware.
    engine.push(
      createEthAccountsMethodMiddleware({
        getAccounts: this.getPermittedAccounts.bind(this, origin),
      }),
    );

    if (subjectType !== SubjectType.Internal) {
      engine.push(
        this.permissionController.createPermissionMiddleware({
          origin,
        }),
      );
    }

    if (subjectType === SubjectType.Website) {
      engine.push(
        createOnboardingMiddleware({
          location: sender.url,
          registerOnboarding: this.onboardingController.registerOnboarding,
        }),
      );
    }

    // EVM requests and eth permissions should not be passed to non-EVM accounts
    // this middleware intercepts these requests and returns an error.
    engine.push(
      createEvmMethodsToNonEvmAccountReqFilterMiddleware({
        messenger: this.controllerMessenger.getRestricted({
          name: 'EvmMethodsToNonEvmAccountFilterMessenger',
          allowedActions: ['AccountsController:getSelectedAccount'],
        }),
      }),
    );

    // Unrestricted/permissionless RPC method implementations.
    // They must nevertheless be placed _behind_ the permission middleware.
    engine.push(
      createEip1193MethodMiddleware({
        subjectType,
        ...this.setupCommonMiddlewareHooks(origin),

        // Miscellaneous
        metamaskState: this.getState(),
        getUnlockPromise: this.appStateController.getUnlockPromise.bind(
          this.appStateController,
        ),

        sendMetrics: this.metaMetricsController.trackEvent.bind(
          this.metaMetricsController,
        ),

        // Permission-related
        getAccounts: this.getPermittedAccounts.bind(this, origin),
        getCaip25PermissionFromLegacyPermissionsForOrigin:
          this.getCaip25PermissionFromLegacyPermissions.bind(this, origin),
        getPermissionsForOrigin: this.permissionController.getPermissions.bind(
          this.permissionController,
          origin,
        ),

        requestPermissionsForOrigin: (requestedPermissions) =>
          this.permissionController.requestPermissions(
            { origin },
            requestedPermissions,
            {
              metadata: {
                isEip1193Request: true,
              },
            },
          ),
        revokePermissionsForOrigin: (permissionKeys) => {
          try {
            this.permissionController.revokePermissions({
              [origin]: permissionKeys,
            });
          } catch (e) {
            // we dont want to handle errors here because
            // the revokePermissions api method should just
            // return `null` if the permissions were not
            // successfully revoked or if the permissions
            // for the origin do not exist
            console.log(e);
          }
        },

        updateCaveat: this.permissionController.updateCaveat.bind(
          this.permissionController,
          origin,
        ),
        hasApprovalRequestsForOrigin: () =>
          this.approvalController.has({ origin }),
      }),
    );

    engine.push(
      createSnapsMethodMiddleware(subjectType === SubjectType.Snap, {
        clearSnapState: this.controllerMessenger.call.bind(
          this.controllerMessenger,
          'SnapController:clearSnapState',
          origin,
        ),
        getUnlockPromise: this.appStateController.getUnlockPromise.bind(
          this.appStateController,
        ),
        getSnaps: this.controllerMessenger.call.bind(
          this.controllerMessenger,
          'SnapController:getPermitted',
          origin,
        ),
        requestPermissions: async (requestedPermissions) =>
          await this.permissionController.requestPermissions(
            { origin },
            requestedPermissions,
          ),
        getPermissions: this.permissionController.getPermissions.bind(
          this.permissionController,
          origin,
        ),
        getSnapFile: this.controllerMessenger.call.bind(
          this.controllerMessenger,
          'SnapController:getFile',
          origin,
        ),
        getSnapState: this.controllerMessenger.call.bind(
          this.controllerMessenger,
          'SnapController:getSnapState',
          origin,
        ),
        updateSnapState: this.controllerMessenger.call.bind(
          this.controllerMessenger,
          'SnapController:updateSnapState',
          origin,
        ),
        installSnaps: this.controllerMessenger.call.bind(
          this.controllerMessenger,
          'SnapController:install',
          origin,
        ),
        invokeSnap: this.permissionController.executeRestrictedMethod.bind(
          this.permissionController,
          origin,
          RestrictedMethods.wallet_snap,
        ),
        getIsLocked: () => {
          return !this.appStateController.isUnlocked();
        },
        getIsActive: () => {
          return this._isClientOpen;
        },
        getInterfaceState: (...args) =>
          this.controllerMessenger.call(
            'SnapInterfaceController:getInterface',
            origin,
            ...args,
          ).state,
        getInterfaceContext: (...args) =>
          this.controllerMessenger.call(
            'SnapInterfaceController:getInterface',
            origin,
            ...args,
          ).context,
        createInterface: this.controllerMessenger.call.bind(
          this.controllerMessenger,
          'SnapInterfaceController:createInterface',
          origin,
        ),
        updateInterface: this.controllerMessenger.call.bind(
          this.controllerMessenger,
          'SnapInterfaceController:updateInterface',
          origin,
        ),
        resolveInterface: this.controllerMessenger.call.bind(
          this.controllerMessenger,
          'SnapInterfaceController:resolveInterface',
          origin,
        ),
        getSnap: this.controllerMessenger.call.bind(
          this.controllerMessenger,
          'SnapController:get',
        ),
        trackError: (error) => {
          return captureException(error);
        },
        trackEvent: this.metaMetricsController.trackEvent.bind(
          this.metaMetricsController,
        ),
        getAllSnaps: this.controllerMessenger.call.bind(
          this.controllerMessenger,
          'SnapController:getAll',
        ),
        openWebSocket: this.controllerMessenger.call.bind(
          this.controllerMessenger,
          'WebSocketService:open',
          origin,
        ),
        closeWebSocket: this.controllerMessenger.call.bind(
          this.controllerMessenger,
          'WebSocketService:close',
          origin,
        ),
        getWebSockets: this.controllerMessenger.call.bind(
          this.controllerMessenger,
          'WebSocketService:getAll',
          origin,
        ),
        sendWebSocketMessage: this.controllerMessenger.call.bind(
          this.controllerMessenger,
          'WebSocketService:sendMessage',
          origin,
        ),
        getCurrencyRate: (currency) => {
          const rate = this.multichainRatesController.state.rates[currency];
          const { fiatCurrency } = this.multichainRatesController.state;

          if (!rate) {
            return undefined;
          }

          return {
            ...rate,
            currency: fiatCurrency,
          };
        },
        getEntropySources: () => {
          /**
           * @type {KeyringController['state']}
           */
          const state = this.controllerMessenger.call(
            'KeyringController:getState',
          );

          return state.keyrings
            .map((keyring, index) => {
              if (keyring.type === KeyringTypes.hd) {
                return {
                  id: keyring.metadata.id,
                  name: keyring.metadata.name,
                  type: 'mnemonic',
                  primary: index === 0,
                };
              }

              return null;
            })
            .filter(Boolean);
        },
        hasPermission: this.permissionController.hasPermission.bind(
          this.permissionController,
          origin,
        ),
        scheduleBackgroundEvent: (event) =>
          this.controllerMessenger.call('CronjobController:schedule', {
            ...event,
            snapId: origin,
          }),
        cancelBackgroundEvent: this.controllerMessenger.call.bind(
          this.controllerMessenger,
          'CronjobController:cancel',
          origin,
        ),
        getBackgroundEvents: this.controllerMessenger.call.bind(
          this.controllerMessenger,
          'CronjobController:get',
          origin,
        ),
        getNetworkConfigurationByChainId: this.controllerMessenger.call.bind(
          this.controllerMessenger,
          'NetworkController:getNetworkConfigurationByChainId',
        ),
        getNetworkClientById: this.controllerMessenger.call.bind(
          this.controllerMessenger,
          'NetworkController:getNetworkClientById',
        ),
        startTrace: trace,
        endTrace,
        ///: BEGIN:ONLY_INCLUDE_IF(keyring-snaps)
        handleSnapRpcRequest: (args) =>
          this.handleSnapRequest({ ...args, origin }),
        getAllowedKeyringMethods: keyringSnapPermissionsBuilder(
          this.subjectMetadataController,
          origin,
        ),
        ///: END:ONLY_INCLUDE_IF
      }),
    );

    engine.push(filterMiddleware);
    engine.push(subscriptionManager.middleware);

    engine.push(this.metamaskMiddleware);

    engine.push(providerAsMiddleware(proxyClient.provider));

    return engine;
  }

  /**
   * A method for creating a CAIP Multichain provider that is safely restricted for the requesting subject.
   *
   * @param {object} options - Provider engine options
   * @param {string} options.origin - The origin of the sender
   * @param {MessageSender | SnapSender} options.sender - The sender object.
   * @param {string} options.subjectType - The type of the sender subject.
   * @param {tabId} [options.tabId] - The tab ID of the sender - if the sender is within a tab
   */
  setupProviderEngineCaip({ origin, sender, subjectType, tabId }) {
    const engine = new JsonRpcEngine();

    // Append origin to each request
    engine.push(createOriginMiddleware({ origin }));

    // Append tabId to each request if it exists
    if (tabId) {
      engine.push(createTabIdMiddleware({ tabId }));
    }

    engine.push(createLoggerMiddleware({ origin }));

    engine.push((req, _res, next, end) => {
      if (
        ![
          MESSAGE_TYPE.WALLET_CREATE_SESSION,
          MESSAGE_TYPE.WALLET_INVOKE_METHOD,
          MESSAGE_TYPE.WALLET_GET_SESSION,
          MESSAGE_TYPE.WALLET_REVOKE_SESSION,
        ].includes(req.method)
      ) {
        return end(rpcErrors.methodNotFound({ data: { method: req.method } }));
      }
      return next();
    });

    engine.push(
      createRPCMethodTrackingMiddleware({
        getAccountType: this.getAccountType.bind(this),
        getDeviceModel: this.getDeviceModel.bind(this),
        getHDEntropyIndex: this.getHDEntropyIndex.bind(this),
        getHardwareTypeForMetric: this.getHardwareTypeForMetric.bind(this),
        snapAndHardwareMessenger: this.controllerMessenger.getRestricted({
          name: 'SnapAndHardwareMessenger',
          allowedActions: [
            'KeyringController:getKeyringForAccount',
            'SnapController:get',
            'AccountsController:getSelectedAccount',
          ],
        }),
        appStateController: this.appStateController,
        metaMetricsController: this.metaMetricsController,
      }),
    );

    engine.push(multichainMethodCallValidatorMiddleware);
    const middlewareMaker = makeMethodMiddlewareMaker([
      walletRevokeSession,
      walletGetSession,
      walletInvokeMethod,
      walletCreateSession,
    ]);

    engine.push(
      middlewareMaker({
        findNetworkClientIdByChainId:
          this.networkController.findNetworkClientIdByChainId.bind(
            this.networkController,
          ),
        listAccounts: this.accountsController.listAccounts.bind(
          this.accountsController,
        ),
        requestPermissionsForOrigin: (requestedPermissions, options = {}) =>
          this.permissionController.requestPermissions(
            { origin },
            requestedPermissions,
            options,
          ),
        getCaveatForOrigin: this.permissionController.getCaveat.bind(
          this.permissionController,
          origin,
        ),
        getSelectedNetworkClientId: () =>
          this.networkController.state.selectedNetworkClientId,
        revokePermissionForOrigin:
          this.permissionController.revokePermission.bind(
            this.permissionController,
            origin,
          ),
        getNonEvmSupportedMethods: this.getNonEvmSupportedMethods.bind(this),
        isNonEvmScopeSupported: this.controllerMessenger.call.bind(
          this.controllerMessenger,
          'MultichainRouter:isSupportedScope',
        ),
        handleNonEvmRequestForOrigin: (params) =>
          this.controllerMessenger.call('MultichainRouter:handleRequest', {
            ...params,
            origin,
          }),
        getNonEvmAccountAddresses: this.controllerMessenger.call.bind(
          this.controllerMessenger,
          'MultichainRouter:getSupportedAccounts',
        ),
        trackSessionCreatedEvent: (approvedCaip25CaveatValue) =>
          this.metaMetricsController.trackEvent({
            event: MetaMetricsEventName.PermissionsRequested,
            properties: {
              api_source: MetaMetricsRequestedThrough.MultichainApi,
              method: MESSAGE_TYPE.WALLET_CREATE_SESSION,
              chain_id_list: getAllScopesFromCaip25CaveatValue(
                approvedCaip25CaveatValue,
              ),
            },
          }),
      }),
    );

    engine.push(
      createUnsupportedMethodMiddleware(
        new Set([
          ...UNSUPPORTED_RPC_METHODS,
          'eth_requestAccounts',
          'eth_accounts',
        ]),
      ),
    );

    if (subjectType === SubjectType.Website) {
      engine.push(
        createOnboardingMiddleware({
          location: sender.url,
          registerOnboarding: this.onboardingController.registerOnboarding,
        }),
      );
    }

    engine.push(
      createMultichainMethodMiddleware({
        subjectType,
        ...this.setupCommonMiddlewareHooks(origin),
      }),
    );
    engine.push(this.metamaskMiddleware);

    try {
      const caip25Caveat = this.permissionController.getCaveat(
        origin,
        Caip25EndowmentPermissionName,
        Caip25CaveatType,
      );

      // add new notification subscriptions for changed authorizations
      const sessionScopes = getSessionScopes(caip25Caveat.value, {
        getNonEvmSupportedMethods: this.getNonEvmSupportedMethods.bind(this),
      });

      // if the eth_subscription notification is in the scope and eth_subscribe is in the methods
      // then get the subscriptionManager going for that scope
      Object.entries(sessionScopes).forEach(([scope, scopeObject]) => {
        if (
          scopeObject.notifications.includes('eth_subscription') &&
          scopeObject.methods.includes('eth_subscribe')
        ) {
          this.addMultichainApiEthSubscriptionMiddleware({
            scope,
            origin,
            tabId,
          });
        }
      });
    } catch (err) {
      // noop
    }

    this.multichainSubscriptionManager.on(
      'notification',
      (targetOrigin, targetTabId, message) => {
        if (origin === targetOrigin && tabId === targetTabId) {
          engine.emit('notification', message);
        }
      },
    );

    engine.push(
      this.multichainMiddlewareManager.generateMultichainMiddlewareForOriginAndTabId(
        origin,
        tabId,
      ),
    );

    engine.push(async (req, res, _next, end) => {
      const { provider } = this.networkController.getNetworkClientById(
        req.networkClientId,
      );
      res.result = await provider.request(req);
      return end();
    });

    return engine;
  }

  /**
   * TODO:LegacyProvider: Delete
   * A method for providing our public config info over a stream.
   * This includes info we like to be synchronous if possible, like
   * the current selected account, and network ID.
   *
   * Since synchronous methods have been deprecated in web3,
   * this is a good candidate for deprecation.
   *
   * @param {*} outStream - The stream to provide public config over.
   */
  setupPublicConfig(outStream) {
    const configStream = storeAsStream(this.publicConfigStore);

    pipeline(configStream, outStream, (err) => {
      configStream.destroy();
      // For context and todos related to the error message match, see https://github.com/MetaMask/metamask-extension/issues/26337
      if (err && !err.message?.match('Premature close')) {
        log.error(err);
      }
    });
  }

  /**
   * Adds a reference to a connection by origin. Ignores the 'metamask' origin.
   * Caller must ensure that the returned id is stored such that the reference
   * can be deleted later.
   *
   * @param {string} origin - The connection's origin string.
   * @param {object} options - Data associated with the connection
   * @param {object} options.engine - The connection's JSON Rpc Engine
   * @param {number} options.tabId - The tabId for the connection
   * @param {API_TYPE} options.apiType - The API type for the connection
   * @returns {string} The connection's id (so that it can be deleted later)
   */
  addConnection(origin, { tabId, apiType, engine }) {
    if (origin === ORIGIN_METAMASK) {
      return null;
    }

    if (!this.connections[origin]) {
      this.connections[origin] = {};
    }

    const id = nanoid();
    this.connections[origin][id] = {
      tabId,
      apiType,
      engine,
    };

    return id;
  }

  /**
   * Deletes a reference to a connection, by origin and id.
   * Ignores unknown origins.
   *
   * @param {string} origin - The connection's origin string.
   * @param {string} id - The connection's id, as returned from addConnection.
   */
  removeConnection(origin, id) {
    const connections = this.connections[origin];
    if (!connections) {
      return;
    }

    delete connections[id];

    if (Object.keys(connections).length === 0) {
      delete this.connections[origin];
    }
  }

  /**
   * Closes all connections for the given origin, and removes the references
   * to them.
   * Ignores unknown origins.
   *
   * @param {string} origin - The origin string.
   */
  removeAllConnections(origin) {
    const connections = this.connections[origin];
    if (!connections) {
      return;
    }

    Object.keys(connections).forEach((id) => {
      this.removeConnection(origin, id);
    });
  }

  /**
   * Causes the RPC engines associated with the connections to the given origin
   * to emit a notification event with the given payload.
   *
   * The caller is responsible for ensuring that only permitted notifications
   * are sent.
   *
   * Ignores unknown origins.
   *
   * @param {string} origin - The connection's origin string.
   * @param {unknown} payload - The event payload.
   * @param apiType
   */
  notifyConnections(origin, payload, apiType) {
    const connections = this.connections[origin];
    if (connections) {
      Object.values(connections).forEach((conn) => {
        if (apiType && conn.apiType !== apiType) {
          return;
        }
        if (conn.engine) {
          conn.engine.emit('notification', payload);
        }
      });
    }
  }

  /**
   * Causes the RPC engines associated with all connections to emit a
   * notification event with the given payload.
   *
   * If the "payload" parameter is a function, the payload for each connection
   * will be the return value of that function called with the connection's
   * origin.
   *
   * The caller is responsible for ensuring that only permitted notifications
   * are sent.
   *
   * @param {unknown} payload - The event payload, or payload getter function.
   * @param apiType
   */
  notifyAllConnections(payload, apiType) {
    const getPayload =
      typeof payload === 'function'
        ? (origin) => payload(origin)
        : () => payload;

    Object.keys(this.connections).forEach((origin) => {
      Object.values(this.connections[origin]).forEach(async (conn) => {
        if (apiType && conn.apiType !== apiType) {
          return;
        }
        try {
          this.notifyConnection(conn, await getPayload(origin));
        } catch (err) {
          console.error(err);
        }
      });
    });
  }

  /**
   * Causes the RPC engine for passed connection to emit a
   * notification event with the given payload.
   *
   * The caller is responsible for ensuring that only permitted notifications
   * are sent.
   *
   * @param {object} connection - Data associated with the connection
   * @param {object} connection.engine - The connection's JSON Rpc Engine
   * @param {unknown} payload - The event payload
   */
  notifyConnection(connection, payload) {
    try {
      if (connection.engine) {
        connection.engine.emit('notification', payload);
      }
    } catch (err) {
      console.error(err);
    }
  }

  // handlers

  /**
   * Handle a KeyringController update
   *
   * @param {object} state - the KC state
   * @returns {Promise<void>}
   * @private
   */
  async _onKeyringControllerUpdate(state) {
    const { keyrings } = state;

    // The accounts tracker only supports EVM addresses and the keyring
    // controller may pass non-EVM addresses, so we filter them out
    const addresses = keyrings
      .reduce((acc, { accounts }) => acc.concat(accounts), [])
      .filter(isEthAddress);

    if (!addresses.length) {
      return;
    }

    this.accountTrackerController.syncWithAddresses(addresses);
  }

  /**
   * Handle global application unlock.
   */
  _onUnlock() {
    this.unMarkPasswordForgotten();

    // In the current implementation, this handler is triggered by a
    // KeyringController event. Other controllers subscribe to the 'unlock'
    // event of the MetaMaskController itself.
    this.emit('unlock');
  }

  /**
   * Handle global application lock.
   */
  _onLock() {
    // In the current implementation, this handler is triggered by a
    // KeyringController event. Other controllers subscribe to the 'lock'
    // event of the MetaMaskController itself.
    this.emit('lock');
  }

  /**
   * Handle memory state updates.
   * - Ensure isClientOpenAndUnlocked is updated
   * - Notifies all connections with the new provider network state
   *   - The external providers handle diffing the state
   *
   * @param newState
   */
  _onStateUpdate(newState) {
    this.isClientOpenAndUnlocked = newState.isUnlocked && this._isClientOpen;
    this._notifyChainChange();
  }

  /**
   * Execute side effects of a removed account.
   *
   * @param {string} address - The address of the account to remove.
   */
  _onAccountRemoved(address) {
    // Remove all associated permissions
    this.removeAllAccountPermissions(address);
  }

  // misc

  /**
   * A method for emitting the full MetaMask state to all registered listeners.
   *
   * @private
   */
  privateSendUpdate() {
    this.emit('update', this.getState());
  }

  /**
   * @returns {boolean} Whether the extension is unlocked.
   */
  isUnlocked() {
    return this.keyringController.state.isUnlocked;
  }

  //=============================================================================
  // MISCELLANEOUS
  //=============================================================================

  getExternalPendingTransactions(address) {
    return this.smartTransactionsController.getTransactions({
      addressFrom: address,
      status: 'pending',
    });
  }

  /**
   * The chain list is fetched live at runtime, falling back to a cache.
   * This preseeds the cache at startup with a static list provided at build.
   */
  async initializeChainlist() {
    const cacheKey = `cachedFetch:${CHAIN_SPEC_URL}`;
    const { cachedResponse } = (await getStorageItem(cacheKey)) || {};
    if (cachedResponse) {
      // Also initialize the known domains when we have chain data cached
      await initializeRpcProviderDomains();
      return;
    }
    await setStorageItem(cacheKey, {
      cachedResponse: rawChainData(),
      // Cached value is immediately invalidated
      cachedTime: 0,
    });
    // Initialize domains after setting the chainlist cache
    await initializeRpcProviderDomains();
  }

  /**
   * Returns the nonce that will be associated with a transaction once approved
   *
   * @param {string} address - The hex string address for the transaction
   * @param networkClientId - The networkClientId to get the nonce lock with
   * @returns {Promise<number>}
   */
  async getPendingNonce(address, networkClientId) {
    const { nonceDetails, releaseLock } = await this.txController.getNonceLock(
      address,
      networkClientId,
    );

    const pendingNonce = nonceDetails.params.highestSuggested;

    releaseLock();
    return pendingNonce;
  }

  /**
   * Returns the next nonce according to the nonce-tracker
   *
   * @param {string} address - The hex string address for the transaction
   * @param networkClientId - The networkClientId to get the nonce lock with
   * @returns {Promise<number>}
   */
  async getNextNonce(address, networkClientId) {
    const nonceLock = await this.txController.getNonceLock(
      address,
      networkClientId,
    );
    nonceLock.releaseLock();
    return nonceLock.nextNonce;
  }

  /**
   * Throw an artificial error in a timeout handler for testing purposes.
   *
   * @param message - The error message.
   * @deprecated This is only mean to facilitiate E2E testing. We should not
   * use this for handling errors.
   */
  throwTestError(message) {
    setTimeout(() => {
      const error = new Error(message);
      error.name = 'TestError';
      throw error;
    });
  }

  getTransactionMetricsRequest() {
    const controllerActions = {
      // Metametrics Actions
      createEventFragment: this.metaMetricsController.createEventFragment.bind(
        this.metaMetricsController,
      ),
      finalizeEventFragment:
        this.metaMetricsController.finalizeEventFragment.bind(
          this.metaMetricsController,
        ),
      getEventFragmentById:
        this.metaMetricsController.getEventFragmentById.bind(
          this.metaMetricsController,
        ),
      getParticipateInMetrics: () =>
        this.metaMetricsController.state.participateInMetaMetrics,
      trackEvent: this.metaMetricsController.trackEvent.bind(
        this.metaMetricsController,
      ),
      updateEventFragment: this.metaMetricsController.updateEventFragment.bind(
        this.metaMetricsController,
      ),
      // Other dependencies
      getAccountBalance: (account, chainId) =>
        this.accountTrackerController.state.accountsByChainId?.[chainId]?.[
          account
        ]?.balance,
      getAccountType: this.getAccountType.bind(this),
      getDeviceModel: this.getDeviceModel.bind(this),
      getHardwareTypeForMetric: this.getHardwareTypeForMetric.bind(this),
      getEIP1559GasFeeEstimates:
        this.gasFeeController.fetchGasFeeEstimates.bind(this.gasFeeController),
      getSelectedAddress: () =>
        this.accountsController.getSelectedAccount().address,
      getTokenStandardAndDetails: this.getTokenStandardAndDetails.bind(this),
      getTransaction: (id) =>
        this.txController.state.transactions.find((tx) => tx.id === id),
      getIsSmartTransaction: (chainId) => {
        return getIsSmartTransaction(this._getMetaMaskState(), chainId);
      },
      getSmartTransactionByMinedTxHash: (txHash) => {
        return this.smartTransactionsController.getSmartTransactionByMinedTxHash(
          txHash,
        );
      },
      getMethodData: (data) => {
        if (!data) {
          return null;
        }
        const { knownMethodData, use4ByteResolution } =
          this.preferencesController.state;
        const prefixedData = addHexPrefix(data);
        return getMethodDataName(
          knownMethodData,
          use4ByteResolution,
          prefixedData,
          this.preferencesController.addKnownMethodData.bind(
            this.preferencesController,
          ),
          this.provider,
        );
      },
      getIsConfirmationAdvancedDetailsOpen: () => {
        return this.preferencesController.state.preferences
          .showConfirmationAdvancedDetails;
      },
      getHDEntropyIndex: this.getHDEntropyIndex.bind(this),
      getNetworkRpcUrl: (chainId) => {
        // TODO: Move to @metamask/network-controller
        try {
          const networkClientId =
            this.networkController.findNetworkClientIdByChainId(chainId);
          const networkConfig =
            this.networkController.getNetworkConfigurationByNetworkClientId(
              networkClientId,
            );

          // Try direct rpcUrl property first
          if (networkConfig.rpcUrl) {
            return networkConfig.rpcUrl;
          }

          // Try rpcEndpoints array
          if (networkConfig.rpcEndpoints?.length > 0) {
            const defaultEndpointIndex =
              networkConfig.defaultRpcEndpointIndex || 0;
            return (
              networkConfig.rpcEndpoints[defaultEndpointIndex]?.url ||
              networkConfig.rpcEndpoints[0].url
            );
          }

          return 'unknown';
        } catch (error) {
          console.error('Error getting RPC URL:', error);
          return 'unknown';
        }
      },
    };
    return {
      ...controllerActions,
      snapAndHardwareMessenger: this.controllerMessenger.getRestricted({
        name: 'SnapAndHardwareMessenger',
        allowedActions: [
          'KeyringController:getKeyringForAccount',
          'SnapController:get',
          'AccountsController:getSelectedAccount',
        ],
      }),
      provider: this.provider,
    };
  }

  updateAccountBalanceForTransactionNetwork(transactionMeta) {
    const {
      networkClientId,
      txParams: { from },
    } = transactionMeta;
    this.accountTrackerController.updateAccountByAddress({
      address: from,
      networkClientId,
    });
  }

  toggleExternalServices(useExternal) {
    this.preferencesController.toggleExternalServices(useExternal);
    this.tokenListController.updatePreventPollingOnNetworkRestart(!useExternal);
    if (useExternal) {
      this.tokenDetectionController.enable();
      this.gasFeeController.enableNonRPCGasFeeApis();
    } else {
      this.tokenDetectionController.disable();
      this.gasFeeController.disableNonRPCGasFeeApis();
    }
  }

  //=============================================================================
  // CONFIG
  //=============================================================================

  /**
   * Sets the Ledger Live preference to use for Ledger hardware wallet support
   *
   * @param keyring
   * @deprecated This method is deprecated and will be removed in the future.
   * Only webhid connections are supported in chrome and u2f in firefox.
   */
  async setLedgerTransportPreference(keyring) {
    const transportType = window.navigator.hid
      ? LedgerTransportTypes.webhid
      : LedgerTransportTypes.u2f;

    if (keyring?.updateTransportMethod) {
      return keyring.updateTransportMethod(transportType).catch((e) => {
        throw e;
      });
    }

    return undefined;
  }

  /**
   * A method for initializing storage the first time.
   *
   * @param {object} initState - The default state to initialize with.
   * @private
   */
  recordFirstTimeInfo(initState) {
    if (!('firstTimeInfo' in initState)) {
      const version = process.env.METAMASK_VERSION;
      initState.firstTimeInfo = {
        version,
        date: Date.now(),
      };
    }
  }

  // TODO: Replace isClientOpen methods with `controllerConnectionChanged` events.
  /* eslint-disable accessor-pairs */
  /**
   * A method for recording whether the MetaMask user interface is open or not.
   *
   * @param {boolean} open
   */
  set isClientOpen(open) {
    this._isClientOpen = open;
  }
  /* eslint-enable accessor-pairs */

  /**
   * A method that is called by the background when all instances of metamask are closed.
   * Currently used to stop controller polling.
   */
  onClientClosed() {
    try {
      this.gasFeeController.stopAllPolling();
      this.currencyRateController.stopAllPolling();
      this.tokenRatesController.stopAllPolling();
      this.tokenDetectionController.stopAllPolling();
      this.tokenListController.stopAllPolling();
      this.tokenBalancesController.stopAllPolling();
      this.appStateController.clearPollingTokens();
      this.accountTrackerController.stopAllPolling();
      this.deFiPositionsController.stopAllPolling();
    } catch (error) {
      console.error(error);
    }
  }

  /**
   * A method that is called by the background when a particular environment type is closed (fullscreen, popup, notification).
   * Currently used to stop polling controllers for only that environement type
   *
   * @param environmentType
   */
  onEnvironmentTypeClosed(environmentType) {
    const appStatePollingTokenType =
      POLLING_TOKEN_ENVIRONMENT_TYPES[environmentType];
    const pollingTokensToDisconnect =
      this.appStateController.state[appStatePollingTokenType];
    pollingTokensToDisconnect.forEach((pollingToken) => {
      // We don't know which controller the token is associated with, so try them all.
      // Consider storing the tokens per controller in state instead.
      this.gasFeeController.stopPollingByPollingToken(pollingToken);
      this.currencyRateController.stopPollingByPollingToken(pollingToken);
      this.tokenRatesController.stopPollingByPollingToken(pollingToken);
      this.tokenDetectionController.stopPollingByPollingToken(pollingToken);
      this.tokenListController.stopPollingByPollingToken(pollingToken);
      this.tokenBalancesController.stopPollingByPollingToken(pollingToken);
      this.accountTrackerController.stopPollingByPollingToken(pollingToken);
      this.appStateController.removePollingToken(
        pollingToken,
        appStatePollingTokenType,
      );
    });
  }

  /**
   * Adds a domain to the PhishingController safelist
   *
   * @param {string} origin - the domain to safelist
   */
  safelistPhishingDomain(origin) {
    const isFirefox = getPlatform() === PLATFORM_FIREFOX;
    if (!isFirefox) {
      this.metaMetricsController.trackEvent(
        {
          category: MetaMetricsEventCategory.Phishing,
          event: MetaMetricsEventName.ProceedAnywayClicked,
          properties: {
            url: origin,
            referrer: {
              url: origin,
            },
          },
        },
        {
          excludeMetaMetricsId: true,
        },
      );
    }

    return this.phishingController.bypass(origin);
  }

  async backToSafetyPhishingWarning() {
    const portfolioBaseURL = process.env.PORTFOLIO_URL;
    const portfolioURL = `${portfolioBaseURL}/?metamaskEntry=phishing_page_portfolio_button`;

    this.metaMetricsController.trackEvent({
      category: MetaMetricsEventCategory.Navigation,
      event: MetaMetricsEventName.PortfolioLinkClicked,
      properties: {
        location: 'phishing_page',
        text: 'Back to safety',
      },
    });

    await this.platform.switchToAnotherURL(undefined, portfolioURL);
  }

  /**
   * Locks MetaMask
   */
  setLocked() {
    return this.keyringController.setLocked();
  }

  removePermissionsFor = (subjects) => {
    try {
      this.permissionController.revokePermissions(subjects);
    } catch (exp) {
      if (!(exp instanceof PermissionsRequestNotFoundError)) {
        throw exp;
      }
    }
  };

  updateCaveat = (origin, target, caveatType, caveatValue) => {
    try {
      this.controllerMessenger.call(
        'PermissionController:updateCaveat',
        origin,
        target,
        caveatType,
        caveatValue,
      );
    } catch (exp) {
      if (!(exp instanceof PermissionsRequestNotFoundError)) {
        throw exp;
      }
    }
  };

  updateNetworksList = (chainIds) => {
    try {
      this.networkOrderController.updateNetworksList(chainIds);
    } catch (err) {
      log.error(err.message);
      throw err;
    }
  };

  updateAccountsList = (pinnedAccountList) => {
    try {
      this.accountOrderController.updateAccountsList(pinnedAccountList);
    } catch (err) {
      log.error(err.message);
      throw err;
    }
  };

  setEnabledNetworks = (chainIds, networkId) => {
    try {
      this.networkOrderController.setEnabledNetworks(chainIds, networkId);
    } catch (err) {
      log.error(err.message);
      throw err;
    }
  };

  updateHiddenAccountsList = (hiddenAccountList) => {
    try {
      this.accountOrderController.updateHiddenAccountsList(hiddenAccountList);
    } catch (err) {
      log.error(err.message);
      throw err;
    }
  };

  rejectPermissionsRequest = (requestId) => {
    try {
      this.permissionController.rejectPermissionsRequest(requestId);
    } catch (exp) {
      if (!(exp instanceof PermissionsRequestNotFoundError)) {
        throw exp;
      }
    }
  };

  acceptPermissionsRequest = (request) => {
    try {
      this.permissionController.acceptPermissionsRequest(request);
    } catch (exp) {
      if (!(exp instanceof PermissionsRequestNotFoundError)) {
        throw exp;
      }
    }
  };

  resolvePendingApproval = async (id, value, options) => {
    try {
      await this.approvalController.accept(id, value, options);
    } catch (exp) {
      if (!(exp instanceof ApprovalRequestNotFoundError)) {
        throw exp;
      }
    }
  };

  rejectPendingApproval = (id, error) => {
    try {
      this.approvalController.reject(
        id,
        new JsonRpcError(error.code, error.message, error.data),
      );
    } catch (exp) {
      if (!(exp instanceof ApprovalRequestNotFoundError)) {
        throw exp;
      }
    }
  };

  rejectAllPendingApprovals() {
    const deleteInterface = (id) =>
      this.controllerMessenger.call(
        'SnapInterfaceController:deleteInterface',
        id,
      );

    rejectAllApprovals({
      approvalController: this.approvalController,
      deleteInterface,
    });
  }

  async getCode(address, networkClientId) {
    const { provider } =
      this.networkController.getNetworkClientById(networkClientId);

    return await provider.request({
      method: 'eth_getCode',
      params: [address],
    });
  }

  async _onAccountChange(newAddress) {
    const permittedAccountsMap = getPermittedAccountsByOrigin(
      this.permissionController.state,
    );

    for (const [origin, accounts] of permittedAccountsMap.entries()) {
      if (accounts.includes(newAddress)) {
        this._notifyAccountsChange(origin, accounts);
      }
    }
  }

  _notifyAccountsChange(origin, newAccounts) {
    this.notifyConnections(
      origin,
      {
        method: NOTIFICATION_NAMES.accountsChanged,
        // This should be the same as the return value of `eth_accounts`,
        // namely an array of the current / most recently selected Ethereum
        // account.
        params:
          newAccounts.length < 2
            ? // If the length is 1 or 0, the accounts are sorted by definition.
              newAccounts
            : // If the length is 2 or greater, we have to execute
              // `eth_accounts` vi this method.
              this.getPermittedAccounts(origin),
      },
      API_TYPE.EIP1193,
    );

    this.permissionLogController.updateAccountsHistory(origin, newAccounts);
  }

  async _notifyAuthorizationChange(origin, newAuthorization) {
    this.notifyConnections(
      origin,
      {
        method: MultichainApiNotifications.sessionChanged,
        params: {
          sessionScopes: getSessionScopes(newAuthorization, {
            getNonEvmSupportedMethods:
              this.getNonEvmSupportedMethods.bind(this),
          }),
        },
      },
      API_TYPE.CAIP_MULTICHAIN,
    );
  }

  async _notifySolanaAccountChange(origin, accountAddressArray) {
    this.notifyConnections(
      origin,
      {
        method: MultichainApiNotifications.walletNotify,
        params: {
          scope: MultichainNetworks.SOLANA,
          notification: {
            method: NOTIFICATION_NAMES.accountsChanged,
            params: accountAddressArray,
          },
        },
      },
      API_TYPE.CAIP_MULTICHAIN,
    );
  }

  async _notifyChainChange() {
    this.notifyAllConnections(
      async (origin) => ({
        method: NOTIFICATION_NAMES.chainChanged,
        params: await this.getProviderNetworkState(origin),
      }),
      API_TYPE.EIP1193,
    );
  }

  async _notifyChainChangeForConnection(connection, origin) {
    this.notifyConnection(connection, {
      method: NOTIFICATION_NAMES.chainChanged,
      params: await this.getProviderNetworkState(origin),
    });
  }

  /**
   * @deprecated
   * Controllers should subscribe to messenger events internally rather than relying on the client.
   * @param transactionMeta - Metadata for the transaction.
   */
  async _onFinishedTransaction(transactionMeta) {
    if (
      ![TransactionStatus.confirmed, TransactionStatus.failed].includes(
        transactionMeta.status,
      )
    ) {
      return;
    }
    const startTime = performance.now();

    const traceContext = trace({
      name: TraceName.OnFinishedTransaction,
      startTime: performance.timeOrigin,
    });

    trace({
      name: TraceName.OnFinishedTransaction,
      startTime: performance.timeOrigin,
      parentContext: traceContext,
      data: {
        transactionMeta,
      },
    });

    await this._createTransactionNotifcation(transactionMeta);
    await this._updateNFTOwnership(transactionMeta);
    this._trackTransactionFailure(transactionMeta);
    await this.tokenBalancesController.updateBalancesByChainId({
      chainId: transactionMeta.chainId,
    });
    endTrace({
      name: TraceName.OnFinishedTransaction,
      timestamp: performance.timeOrigin + startTime,
    });
  }

  async _createTransactionNotifcation(transactionMeta) {
    const { chainId } = transactionMeta;
    let rpcPrefs = {};

    if (chainId) {
      const networkConfiguration =
        this.networkController.state.networkConfigurationsByChainId?.[chainId];

      const blockExplorerUrl =
        networkConfiguration?.blockExplorerUrls?.[
          networkConfiguration?.defaultBlockExplorerUrlIndex
        ];

      rpcPrefs = { blockExplorerUrl };
    }

    try {
      await this.platform.showTransactionNotification(
        transactionMeta,
        rpcPrefs,
      );
    } catch (error) {
      log.error('Failed to create transaction notification', error);
    }
  }

  async _updateNFTOwnership(transactionMeta) {
    // if this is a transferFrom method generated from within the app it may be an NFT transfer transaction
    // in which case we will want to check and update ownership status of the transferred NFT.

    const { type, txParams, chainId, txReceipt } = transactionMeta;
    const selectedAddress =
      this.accountsController.getSelectedAccount().address;

    const { allNfts } = this.nftController.state;
    const txReceiptLogs = txReceipt?.logs;

    const isContractInteractionTx =
      type === TransactionType.contractInteraction && txReceiptLogs;
    const isTransferFromTx =
      (type === TransactionType.tokenMethodTransferFrom ||
        type === TransactionType.tokenMethodSafeTransferFrom) &&
      txParams !== undefined;

    if (!isContractInteractionTx && !isTransferFromTx) {
      return;
    }

    const networkClientId =
      this.networkController?.state?.networkConfigurationsByChainId?.[chainId]
        ?.rpcEndpoints[
        this.networkController?.state?.networkConfigurationsByChainId?.[chainId]
          ?.defaultRpcEndpointIndex
      ]?.networkClientId;

    if (isTransferFromTx) {
      const { data, to: contractAddress, from: userAddress } = txParams;
      const transactionData = parseStandardTokenTransactionData(data);
      // Sometimes the tokenId value is parsed as "_value" param. Not seeing this often any more, but still occasionally:
      // i.e. call approve() on BAYC contract - https://etherscan.io/token/0xbc4ca0eda7647a8ab7c2061c2e118a18a936f13d#writeContract, and tokenId shows up as _value,
      // not sure why since it doesn't match the ERC721 ABI spec we use to parse these transactions - https://github.com/MetaMask/metamask-eth-abis/blob/d0474308a288f9252597b7c93a3a8deaad19e1b2/src/abis/abiERC721.ts#L62.
      const transactionDataTokenId =
        getTokenIdParam(transactionData) ?? getTokenValueParam(transactionData);

      // check if its a known NFT
      const knownNft = allNfts?.[userAddress]?.[chainId]?.find(
        ({ address, tokenId }) =>
          isEqualCaseInsensitive(address, contractAddress) &&
          tokenId === transactionDataTokenId,
      );

      // if it is we check and update ownership status.
      if (knownNft) {
        this.nftController.checkAndUpdateSingleNftOwnershipStatus(
          knownNft,
          false,
          networkClientId,
          // TODO add networkClientId once it is available in the transactionMeta
          // the chainId previously passed here didn't actually allow us to check for ownership on a non globally selected network
          // because the check would use the provider for the globally selected network, not the chainId passed here.
          { userAddress },
        );
      }
    } else {
      // Else if contract interaction we will parse the logs

      const allNftTransferLog = txReceiptLogs.map((txReceiptLog) => {
        const isERC1155NftTransfer =
          txReceiptLog.topics &&
          txReceiptLog.topics[0] === TRANSFER_SINFLE_LOG_TOPIC_HASH;
        const isERC721NftTransfer =
          txReceiptLog.topics &&
          txReceiptLog.topics[0] === TOKEN_TRANSFER_LOG_TOPIC_HASH;
        let isTransferToSelectedAddress;

        if (isERC1155NftTransfer) {
          isTransferToSelectedAddress =
            txReceiptLog.topics &&
            txReceiptLog.topics[3] &&
            txReceiptLog.topics[3].match(selectedAddress?.slice(2));
        }

        if (isERC721NftTransfer) {
          isTransferToSelectedAddress =
            txReceiptLog.topics &&
            txReceiptLog.topics[2] &&
            txReceiptLog.topics[2].match(selectedAddress?.slice(2));
        }

        return {
          isERC1155NftTransfer,
          isERC721NftTransfer,
          isTransferToSelectedAddress,
          ...txReceiptLog,
        };
      });
      if (allNftTransferLog.length !== 0) {
        const allNftParsedLog = [];
        allNftTransferLog.forEach((singleLog) => {
          if (
            singleLog.isTransferToSelectedAddress &&
            (singleLog.isERC1155NftTransfer || singleLog.isERC721NftTransfer)
          ) {
            let iface;
            if (singleLog.isERC1155NftTransfer) {
              iface = new Interface(abiERC1155);
            } else {
              iface = new Interface(abiERC721);
            }
            try {
              const parsedLog = iface.parseLog({
                data: singleLog.data,
                topics: singleLog.topics,
              });
              allNftParsedLog.push({
                contract: singleLog.address,
                ...parsedLog,
              });
            } catch (err) {
              // ignore
            }
          }
        });
        // Filter known nfts and new Nfts
        const knownNFTs = [];
        const newNFTs = [];
        allNftParsedLog.forEach((single) => {
          const tokenIdFromLog = getTokenIdParam(single);
          const existingNft = allNfts?.[selectedAddress]?.[chainId]?.find(
            ({ address, tokenId }) => {
              return (
                isEqualCaseInsensitive(address, single.contract) &&
                tokenId === tokenIdFromLog
              );
            },
          );
          if (existingNft) {
            knownNFTs.push(existingNft);
          } else {
            newNFTs.push({
              tokenId: tokenIdFromLog,
              ...single,
            });
          }
        });
        // For known nfts only refresh ownership
        const refreshOwnershipNFts = knownNFTs.map(async (singleNft) => {
          return this.nftController.checkAndUpdateSingleNftOwnershipStatus(
            singleNft,
            false,
            networkClientId,
            // TODO add networkClientId once it is available in the transactionMeta
            // the chainId previously passed here didn't actually allow us to check for ownership on a non globally selected network
            // because the check would use the provider for the globally selected network, not the chainId passed here.
            { selectedAddress },
          );
        });
        await Promise.allSettled(refreshOwnershipNFts);
        // For new nfts, add them to state
        const addNftPromises = newNFTs.map(async (singleNft) => {
          return this.nftController.addNft(
            singleNft.contract,
            singleNft.tokenId,
            networkClientId,
          );
        });
        await Promise.allSettled(addNftPromises);
      }
    }
  }

  _trackTransactionFailure(transactionMeta) {
    const { txReceipt } = transactionMeta;
    const metamaskState = this.getState();
    const { allTokens } = this.tokensController.state;
    const selectedAccount = this.accountsController.getSelectedAccount();
    const tokens =
      allTokens?.[transactionMeta.chainId]?.[selectedAccount.address] || [];

    if (!txReceipt || txReceipt.status !== '0x0') {
      return;
    }

    this.metaMetricsController.trackEvent(
      {
        event: 'Tx Status Update: On-Chain Failure',
        category: MetaMetricsEventCategory.Background,
        properties: {
          action: 'Transactions',
          errorMessage: transactionMeta.simulationFails?.reason,
          numberOfTokens: tokens.length,
          // TODO: remove this once we have migrated to the new account balances state
          numberOfAccounts: Object.keys(metamaskState.accounts).length,
        },
      },
      {
        matomoEvent: true,
      },
    );
  }

  _onUserOperationAdded(userOperationMeta) {
    const transactionMeta = this.txController.state.transactions.find(
      (tx) => tx.id === userOperationMeta.id,
    );

    if (!transactionMeta) {
      return;
    }

    if (transactionMeta.type === TransactionType.swap) {
      this.controllerMessenger.publish(
        'TransactionController:transactionNewSwap',
        { transactionMeta },
      );
    } else if (transactionMeta.type === TransactionType.swapApproval) {
      this.controllerMessenger.publish(
        'TransactionController:transactionNewSwapApproval',
        { transactionMeta },
      );
    }
  }

  _onUserOperationTransactionUpdated(transactionMeta) {
    const updatedTransactionMeta = {
      ...transactionMeta,
      txParams: {
        ...transactionMeta.txParams,
        from: this.accountsController.getSelectedAccount().address,
      },
    };

    const transactionExists = this.txController.state.transactions.some(
      (tx) => tx.id === updatedTransactionMeta.id,
    );

    if (!transactionExists) {
      this.txController.update((state) => {
        state.transactions.push(updatedTransactionMeta);
      });
    }

    this.txController.updateTransaction(
      updatedTransactionMeta,
      'Generated from user operation',
    );

    this.controllerMessenger.publish(
      'TransactionController:transactionStatusUpdated',
      { transactionMeta: updatedTransactionMeta },
    );
  }

  _getMetaMaskState() {
    return {
      metamask: this.getState(),
    };
  }

  _getConfigForRemoteFeatureFlagRequest() {
    const distribution =
      buildTypeMappingForRemoteFeatureFlag[process.env.METAMASK_BUILD_TYPE] ||
      DistributionType.Main;
    const environment =
      environmentMappingForRemoteFeatureFlag[
        process.env.METAMASK_ENVIRONMENT
      ] || EnvironmentType.Development;
    return { distribution, environment };
  }

  /**
   * Select a hardware wallet device and execute a
   * callback with the keyring for that device.
   *
   * Note that KeyringController state is not updated before
   * the end of the callback execution, and calls to KeyringController
   * methods within the callback can lead to deadlocks.
   *
   * @param {object} options - The options for the device
   * @param {string} options.name - The device name to select
   * @param {string} options.hdPath - An optional hd path to be set on the device
   * keyring
   * @param {*} callback - The callback to execute with the keyring
   * @returns {*} The result of the callback
   */
  async #withKeyringForDevice(options, callback) {
    const keyringOverrides = this.opts.overrides?.keyrings;
    let keyringType = null;
    switch (options.name) {
      case HardwareDeviceNames.trezor:
        keyringType = keyringOverrides?.trezor?.type || TrezorKeyring.type;
        break;
      case HardwareDeviceNames.oneKey:
        keyringType = keyringOverrides?.oneKey?.type || OneKeyKeyring?.type;
        break;
      case HardwareDeviceNames.ledger:
        keyringType = keyringOverrides?.ledger?.type || LedgerKeyring.type;
        break;
      case HardwareDeviceNames.qr:
        keyringType = QRHardwareKeyring.type;
        break;
      case HardwareDeviceNames.lattice:
        keyringType = keyringOverrides?.lattice?.type || LatticeKeyring.type;
        break;
      default:
        throw new Error(
          'MetamaskController:#withKeyringForDevice - Unknown device',
        );
    }

    return this.keyringController.withKeyring(
      { type: keyringType },
      async ({ keyring }) => {
        if (options.hdPath && keyring.setHdPath) {
          keyring.setHdPath(options.hdPath);
        }

        if (options.name === HardwareDeviceNames.lattice) {
          keyring.appName = 'MetaMask';
        }

        if (
          options.name === HardwareDeviceNames.trezor ||
          options.name === HardwareDeviceNames.oneKey
        ) {
          const model = keyring.getModel();
          this.appStateController.setTrezorModel(model);
        }

        keyring.network = getProviderConfig({
          metamask: this.networkController.state,
        }).type;

        return await callback(keyring);
      },
      {
        createIfMissing: true,
      },
    );
  }

  #checkTokenListPolling(currentState, previousState) {
    const previousEnabled = this.#isTokenListPollingRequired(previousState);
    const newEnabled = this.#isTokenListPollingRequired(currentState);

    if (previousEnabled === newEnabled) {
      return;
    }

    this.tokenListController.updatePreventPollingOnNetworkRestart(!newEnabled);
  }

  #isTokenListPollingRequired(preferencesControllerState) {
    const { useTokenDetection, useTransactionSimulations, preferences } =
      preferencesControllerState ?? {};

    const { petnamesEnabled } = preferences ?? {};

    return useTokenDetection || petnamesEnabled || useTransactionSimulations;
  }

  /**
   * @deprecated Avoid new references to the global network.
   * Will be removed once multi-chain support is fully implemented.
   * @returns {string} The chain ID of the currently selected network.
   */
  #getGlobalChainId() {
    const globalNetworkClientId = this.#getGlobalNetworkClientId();

    const globalNetworkClient = this.networkController.getNetworkClientById(
      globalNetworkClientId,
    );

    return globalNetworkClient.configuration.chainId;
  }

  /**
   * @deprecated Avoid new references to the global network.
   * Will be removed once multi-chain support is fully implemented.
   * @returns {string} The network client ID of the currently selected network client.
   */
  #getGlobalNetworkClientId() {
    return this.networkController.state.selectedNetworkClientId;
  }

  #initControllers({ existingControllers, initFunctions, initState }) {
    const initRequest = {
      getFlatState: this.getState.bind(this),
      getGlobalChainId: this.#getGlobalChainId.bind(this),
      getGlobalNetworkClientId: this.#getGlobalNetworkClientId.bind(this),
      getPermittedAccounts: this.getPermittedAccounts.bind(this),
      getProvider: () => this.provider,
      getStateUI: this._getMetaMaskState.bind(this),
      getTransactionMetricsRequest:
        this.getTransactionMetricsRequest.bind(this),
      updateAccountBalanceForTransactionNetwork:
        this.updateAccountBalanceForTransactionNetwork.bind(this),
      offscreenPromise: this.offscreenPromise,
      preinstalledSnaps: this.opts.preinstalledSnaps,
      persistedState: initState,
      removeAllConnections: this.removeAllConnections.bind(this),
      setupUntrustedCommunicationEip1193:
        this.setupUntrustedCommunicationEip1193.bind(this),
      showNotification: this.platform._showNotification,
      getMetaMetricsId: this.metaMetricsController.getMetaMetricsId.bind(
        this.metaMetricsController,
      ),
      trackEvent: this.metaMetricsController.trackEvent.bind(
        this.metaMetricsController,
      ),
      refreshOAuthToken: this.oauthService.getNewRefreshToken.bind(
        this.oauthService,
      ),
      revokeAndGetNewRefreshToken:
        this.oauthService.revokeAndGetNewRefreshToken.bind(this.oauthService),
      getAccountType: this.getAccountType.bind(this),
      getDeviceModel: this.getDeviceModel.bind(this),
      getHardwareTypeForMetric: this.getHardwareTypeForMetric.bind(this),
      trace,
    };

    return initControllers({
      baseControllerMessenger: this.controllerMessenger,
      existingControllers,
      initFunctions,
      initRequest,
    });
  }
}<|MERGE_RESOLUTION|>--- conflicted
+++ resolved
@@ -4759,7 +4759,6 @@
   }
 
   /**
-<<<<<<< HEAD
    * Fetches and restores all the backed-up Secret Data (SRPs and Private keys)
    *
    * @param {string} password - The user's password.
@@ -4772,15 +4771,11 @@
         name: TraceName.OnboardingFetchSrps,
         op: TraceOperation.OnboardingSecurityOp,
       });
-      // fetch all seed phrases
-      // seedPhrases are sorted by creation date, the latest seed phrase is the first one in the array
       const allSeedPhrases =
         await this.seedlessOnboardingController.fetchAllSecretData(password);
       fetchAllSeedPhrasesSuccess = true;
 
-      return allSeedPhrases.map((phrase) =>
-        this._convertEnglishWordlistIndicesToCodepoints(phrase.data),
-      );
+      return allSeedPhrases;
     } catch (error) {
       const errorMessage =
         error instanceof Error ? error.message : 'Unknown error';
@@ -4794,15 +4789,6 @@
         name: TraceName.OnboardingFetchSrpsError,
       });
 
-      log.error(
-        'Error while fetching and restoring seed phrase metadata.',
-        error,
-      );
-
-      if (error instanceof RecoveryError) {
-        throw new JsonRpcError(-32603, error.message, error.data);
-      }
-
       throw error;
     } finally {
       this.metaMetricsController.bufferedEndTrace?.({
@@ -4813,8 +4799,6 @@
   }
 
   /**
-=======
->>>>>>> 701db3fd
    * Sync latest global seedless password and override the current device password with latest global password.
    * Unlock the vault with the latest global password.
    *
@@ -4960,8 +4944,7 @@
     }
 
     // 1. fetch all seed phrases
-    const [rootSecret, ...otherSecrets] =
-      await this.seedlessOnboardingController.fetchAllSecretData();
+    const [rootSecret, ...otherSecrets] = await this.fetchAllSecretData();
     if (!rootSecret) {
       throw new Error('No root SRP found');
     }
@@ -5258,7 +5241,7 @@
     // get the first seed phrase from the array, this is the oldest seed phrase
     // and we will use it to create the initial vault
     const [firstSecretData, ...remainingSecretData] =
-      await this.seedlessOnboardingController.fetchAllSecretData(password);
+      await this.fetchAllSecretData(password);
 
     const firstSeedPhrase = this._convertEnglishWordlistIndicesToCodepoints(
       firstSecretData.data,
