--- conflicted
+++ resolved
@@ -997,29 +997,6 @@
       state: initState.AccountOrderController,
     });
 
-<<<<<<< HEAD
-    const multichainBalancesControllerMessenger =
-      this.controllerMessenger.getRestricted({
-        name: 'MultichainBalancesController',
-        allowedEvents: [
-          'AccountsController:accountAdded',
-          'AccountsController:accountRemoved',
-          'AccountsController:accountBalancesUpdated',
-          'MultichainAssetsController:stateChange',
-        ],
-        allowedActions: [
-          'AccountsController:listMultichainAccounts',
-          'SnapController:handleRequest',
-        ],
-      });
-
-    this.multichainBalancesController = new MultichainBalancesController({
-      messenger: multichainBalancesControllerMessenger,
-      state: initState.MultichainBalancesController,
-    });
-
-=======
->>>>>>> 9c720d32
     const multichainRatesControllerMessenger =
       this.controllerMessenger.getRestricted({
         name: 'RatesController',
