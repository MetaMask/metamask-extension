import EventEmitter from 'events';
import { finished, pipeline } from 'readable-stream';
import {
  CurrencyRateController,
  TokenDetectionController,
  TokenListController,
  TokensController,
  RatesController,
  fetchMultiExchangeRate,
  TokenBalancesController,
} from '@metamask/assets-controllers';
import { JsonRpcEngine } from '@metamask/json-rpc-engine';
import { createEngineStream } from '@metamask/json-rpc-middleware-stream';
import { ObservableStore } from '@metamask/obs-store';
import { storeAsStream } from '@metamask/obs-store/dist/asStream';
import { providerAsMiddleware } from '@metamask/eth-json-rpc-middleware';
import { debounce, throttle, memoize, wrap, pick, uniq } from 'lodash';
import {
  KeyringController,
  KeyringTypes,
  keyringBuilderFactory,
} from '@metamask/keyring-controller';
import createFilterMiddleware from '@metamask/eth-json-rpc-filters';
import createSubscriptionManager from '@metamask/eth-json-rpc-filters/subscriptionManager';
import { JsonRpcError, rpcErrors } from '@metamask/rpc-errors';

import { Mutex } from 'await-semaphore';
import log from 'loglevel';
import {
  OneKeyKeyring,
  TrezorConnectBridge,
  TrezorKeyring,
} from '@metamask/eth-trezor-keyring';
import {
  LedgerKeyring,
  LedgerIframeBridge,
} from '@metamask/eth-ledger-bridge-keyring';
import LatticeKeyring from 'eth-lattice-keyring';
import { rawChainData } from 'eth-chainlist';
import { MetaMaskKeyring as QRHardwareKeyring } from '@keystonehq/metamask-airgapped-keyring';
import { nanoid } from 'nanoid';
import { captureException } from '@sentry/browser';
import { AddressBookController } from '@metamask/address-book-controller';
import {
  ApprovalController,
  ApprovalRequestNotFoundError,
} from '@metamask/approval-controller';
import { Messenger } from '@metamask/base-controller';
import { EnsController } from '@metamask/ens-controller';
import { PhishingController } from '@metamask/phishing-controller';
import { AnnouncementController } from '@metamask/announcement-controller';
import {
  NetworkController,
  getDefaultNetworkControllerState,
} from '@metamask/network-controller';
import { GasFeeController } from '@metamask/gas-fee-controller';
import {
  MethodNames,
  PermissionController,
  PermissionDoesNotExistError,
  PermissionsRequestNotFoundError,
  SubjectMetadataController,
  SubjectType,
} from '@metamask/permission-controller';
import SmartTransactionsController from '@metamask/smart-transactions-controller';
import { ClientId } from '@metamask/smart-transactions-controller/dist/types';
import {
  METAMASK_DOMAIN,
  SelectedNetworkController,
  createSelectedNetworkMiddleware,
} from '@metamask/selected-network-controller';
import { LoggingController, LogType } from '@metamask/logging-controller';
import { PermissionLogController } from '@metamask/permission-log-controller';

import { MultichainRouter } from '@metamask/snaps-controllers';
import {
  createSnapsMethodMiddleware,
  buildSnapEndowmentSpecifications,
  buildSnapRestrictedMethodSpecifications,
} from '@metamask/snaps-rpc-methods';
import {
  ApprovalType,
  ERC1155,
  ERC20,
  ERC721,
  BlockExplorerUrl,
  ChainId,
} from '@metamask/controller-utils';

import { AccountsController } from '@metamask/accounts-controller';
import {
  RemoteFeatureFlagController,
  ClientConfigApiService,
  ClientType,
  DistributionType,
  EnvironmentType,
} from '@metamask/remote-feature-flag-controller';

///: BEGIN:ONLY_INCLUDE_IF(build-mmi)
import {
  CUSTODIAN_TYPES,
  MmiConfigurationController,
} from '@metamask-institutional/custody-keyring';
import { InstitutionalFeaturesController } from '@metamask-institutional/institutional-features';
import { CustodyController } from '@metamask-institutional/custody-controller';
import { TransactionUpdateController } from '@metamask-institutional/transaction-update';
///: END:ONLY_INCLUDE_IF
import { SignatureController } from '@metamask/signature-controller';
import { wordlist } from '@metamask/scure-bip39/dist/wordlists/english';

import {
  NameController,
  ENSNameProvider,
  EtherscanNameProvider,
  TokenNameProvider,
  LensNameProvider,
} from '@metamask/name-controller';

import { UserOperationController } from '@metamask/user-operation-controller';
import {
  BridgeController,
  BRIDGE_CONTROLLER_NAME,
  BridgeUserAction,
  BridgeBackgroundAction,
  BridgeClientId,
  UNIFIED_SWAP_BRIDGE_EVENT_CATEGORY,
} from '@metamask/bridge-controller';

import {
  TransactionStatus,
  TransactionType,
} from '@metamask/transaction-controller';

import { isSnapId } from '@metamask/snaps-utils';

import { Interface } from '@ethersproject/abi';
import { abiERC1155, abiERC721 } from '@metamask/metamask-eth-abis';
import {
  isEvmAccountType,
  SolAccountType,
  ///: BEGIN:ONLY_INCLUDE_IF(solana)
  SolScope,
  ///: END:ONLY_INCLUDE_IF
} from '@metamask/keyring-api';
import {
  hasProperty,
  hexToBigInt,
  toCaipChainId,
  parseCaipAccountId,
} from '@metamask/utils';
import { normalize } from '@metamask/eth-sig-util';

import { TRIGGER_TYPES } from '@metamask/notification-services-controller/notification-services';

import {
  multichainMethodCallValidatorMiddleware,
  MultichainSubscriptionManager,
  MultichainMiddlewareManager,
  walletGetSession,
  walletRevokeSession,
  walletInvokeMethod,
  MultichainApiNotifications,
} from '@metamask/multichain-api-middleware';

import {
  Caip25CaveatMutators,
  Caip25CaveatType,
  Caip25EndowmentPermissionName,
  getEthAccounts,
  getSessionScopes,
  setPermittedEthChainIds,
  setEthAccounts,
  getPermittedAccountsForScopes,
  KnownSessionProperties,
} from '@metamask/chain-agnostic-permission';
import {
  BridgeStatusController,
  BRIDGE_STATUS_CONTROLLER_NAME,
  BridgeStatusAction,
} from '@metamask/bridge-status-controller';

///: BEGIN:ONLY_INCLUDE_IF(build-mmi)
import { toChecksumHexAddress } from '../../shared/modules/hexstring-utils';
///: END:ONLY_INCLUDE_IF

import { TokenStandard } from '../../shared/constants/transaction';
import {
  GAS_API_BASE_URL,
  GAS_DEV_API_BASE_URL,
  SWAPS_CLIENT_ID,
} from '../../shared/constants/swaps';
import {
  CHAIN_IDS,
  CHAIN_SPEC_URL,
  NETWORK_TYPES,
  NetworkStatus,
  UNSUPPORTED_RPC_METHODS,
} from '../../shared/constants/network';
import { getAllowedSmartTransactionsChainIds } from '../../shared/constants/smartTransactions';

import {
  HardwareDeviceNames,
  HardwareKeyringType,
  LedgerTransportTypes,
} from '../../shared/constants/hardware-wallets';
import { KeyringType } from '../../shared/constants/keyring';
import {
  RestrictedMethods,
  ExcludedSnapPermissions,
  ExcludedSnapEndowments,
  CaveatTypes,
} from '../../shared/constants/permissions';
import { UI_NOTIFICATIONS } from '../../shared/notifications';
import { MILLISECOND, MINUTE, SECOND } from '../../shared/constants/time';
import {
  ORIGIN_METAMASK,
  POLLING_TOKEN_ENVIRONMENT_TYPES,
  MESSAGE_TYPE,
  SMART_TRANSACTION_CONFIRMATION_TYPES,
} from '../../shared/constants/app';
import {
  MetaMetricsEventCategory,
  MetaMetricsEventName,
} from '../../shared/constants/metametrics';
import { LOG_EVENT } from '../../shared/constants/logs';

import {
  getStorageItem,
  setStorageItem,
} from '../../shared/lib/storage-helpers';
import {
  getTokenIdParam,
  fetchTokenBalance,
  fetchERC1155Balance,
} from '../../shared/lib/token-util';
import { isEqualCaseInsensitive } from '../../shared/modules/string-utils';
import { parseStandardTokenTransactionData } from '../../shared/modules/transaction.utils';
import { STATIC_MAINNET_TOKEN_LIST } from '../../shared/constants/tokens';
import { getTokenValueParam } from '../../shared/lib/metamask-controller-utils';
import { isManifestV3 } from '../../shared/modules/mv3.utils';
import { convertNetworkId } from '../../shared/modules/network.utils';
import {
  getIsSmartTransaction,
  getFeatureFlagsByChainId,
} from '../../shared/modules/selectors';
import { BaseUrl } from '../../shared/constants/urls';
import {
  TOKEN_TRANSFER_LOG_TOPIC_HASH,
  TRANSFER_SINFLE_LOG_TOPIC_HASH,
} from '../../shared/lib/transactions-controller-utils';
import { getProviderConfig } from '../../shared/modules/selectors/networks';
import { endTrace, trace } from '../../shared/lib/trace';
import { ENVIRONMENT } from '../../development/build/constants';
import fetchWithCache from '../../shared/lib/fetch-with-cache';
import { MultichainNetworks } from '../../shared/constants/multichain/networks';
import { BRIDGE_API_BASE_URL } from '../../shared/constants/bridge';
///: BEGIN:ONLY_INCLUDE_IF(solana)
import { MultichainWalletSnapClient } from '../../shared/lib/accounts';
import { SOLANA_WALLET_SNAP_ID } from '../../shared/lib/accounts/solana-wallet-snap';
///: END:ONLY_INCLUDE_IF
import {
  ///: BEGIN:ONLY_INCLUDE_IF(build-mmi)
  handleMMITransactionUpdate,
  ///: END:ONLY_INCLUDE_IF
  createTransactionEventFragmentWithTxId,
} from './lib/transaction/metrics';
///: BEGIN:ONLY_INCLUDE_IF(keyring-snaps)
import { keyringSnapPermissionsBuilder } from './lib/snap-keyring/keyring-snaps-permissions';
///: END:ONLY_INCLUDE_IF

import { SnapsNameProvider } from './lib/SnapsNameProvider';
import { AddressBookPetnamesBridge } from './lib/AddressBookPetnamesBridge';
import { AccountIdentitiesPetnamesBridge } from './lib/AccountIdentitiesPetnamesBridge';
import { createPPOMMiddleware } from './lib/ppom/ppom-middleware';
import {
  onMessageReceived,
  checkForMultipleVersionsRunning,
} from './detect-multiple-instances';
///: BEGIN:ONLY_INCLUDE_IF(build-mmi)
import { MMIController } from './controllers/mmi-controller';
import { mmiKeyringBuilderFactory } from './mmi-keyring-builder-factory';
///: END:ONLY_INCLUDE_IF
import ComposableObservableStore from './lib/ComposableObservableStore';
import AccountTrackerController from './controllers/account-tracker-controller';
import createDupeReqFilterStream from './lib/createDupeReqFilterStream';
import createLoggerMiddleware from './lib/createLoggerMiddleware';
import {
  createEthAccountsMethodMiddleware,
  createEip1193MethodMiddleware,
  createUnsupportedMethodMiddleware,
  createMultichainMethodMiddleware,
  makeMethodMiddlewareMaker,
} from './lib/rpc-method-middleware';
import createOriginMiddleware from './lib/createOriginMiddleware';
import createMainFrameOriginMiddleware from './lib/createMainFrameOriginMiddleware';
import createTabIdMiddleware from './lib/createTabIdMiddleware';
import { NetworkOrderController } from './controllers/network-order';
import { AccountOrderController } from './controllers/account-order';
import createOnboardingMiddleware from './lib/createOnboardingMiddleware';
import { isStreamWritable, setupMultiplex } from './lib/stream-utils';
import { PreferencesController } from './controllers/preferences-controller';
import { AppStateController } from './controllers/app-state-controller';
import { AlertController } from './controllers/alert-controller';
import OnboardingController from './controllers/onboarding';
import Backup from './lib/backup';
import DecryptMessageController from './controllers/decrypt-message';
import SwapsController from './controllers/swaps';
import MetaMetricsController from './controllers/metametrics-controller';
import { segment } from './lib/segment';
import createMetaRPCHandler from './lib/createMetaRPCHandler';
import {
  addHexPrefix,
  getEnvironmentType,
  getMethodDataName,
  previousValueComparator,
} from './lib/util';
import createMetamaskMiddleware from './lib/createMetamaskMiddleware';
import { hardwareKeyringBuilderFactory } from './lib/hardware-keyring-builder-factory';
import EncryptionPublicKeyController from './controllers/encryption-public-key';
import AppMetadataController from './controllers/app-metadata';

import {
  getCaveatSpecifications,
  diffMap,
  getPermissionBackgroundApiMethods,
  getPermissionSpecifications,
  getPermittedAccountsByOrigin,
  getPermittedChainsByOrigin,
  NOTIFICATION_NAMES,
  unrestrictedMethods,
  PermissionNames,
  getRemovedAuthorizations,
  getChangedAuthorizations,
  getAuthorizedScopesByOrigin,
  getPermittedAccountsForScopesByOrigin,
  getOriginsWithSessionProperty,
} from './controllers/permissions';
import { MetaMetricsDataDeletionController } from './controllers/metametrics-data-deletion/metametrics-data-deletion';
import { DataDeletionService } from './services/data-deletion-service';
import createRPCMethodTrackingMiddleware from './lib/createRPCMethodTrackingMiddleware';
import { updateCurrentLocale } from './translate';
import { TrezorOffscreenBridge } from './lib/offscreen-bridge/trezor-offscreen-bridge';
import { LedgerOffscreenBridge } from './lib/offscreen-bridge/ledger-offscreen-bridge';
///: BEGIN:ONLY_INCLUDE_IF(keyring-snaps)
import { snapKeyringBuilder, getAccountsBySnapId } from './lib/snap-keyring';
///: END:ONLY_INCLUDE_IF
import { encryptorFactory } from './lib/encryptor-factory';
import { addDappTransaction, addTransaction } from './lib/transaction/util';
///: BEGIN:ONLY_INCLUDE_IF(build-main,build-beta,build-flask)
import { addTypedMessage, addPersonalMessage } from './lib/signature/util';
///: END:ONLY_INCLUDE_IF
import { LatticeKeyringOffscreen } from './lib/offscreen-bridge/lattice-offscreen-keyring';
import { WeakRefObjectMap } from './lib/WeakRefObjectMap';
import {
  METAMASK_CAIP_MULTICHAIN_PROVIDER,
  METAMASK_COOKIE_HANDLER,
  METAMASK_EIP_1193_PROVIDER,
} from './constants/stream';

// Notification controllers
import { createTxVerificationMiddleware } from './lib/tx-verification/tx-verification-middleware';
import {
  updateSecurityAlertResponse,
  validateRequestWithPPOM,
} from './lib/ppom/ppom-util';
import createEvmMethodsToNonEvmAccountReqFilterMiddleware from './lib/createEvmMethodsToNonEvmAccountReqFilterMiddleware';
import { isEthAddress } from './lib/multichain/address';

import { decodeTransactionData } from './lib/transaction/decode/util';
import createTracingMiddleware from './lib/createTracingMiddleware';
import createOriginThrottlingMiddleware from './lib/createOriginThrottlingMiddleware';
import { PatchStore } from './lib/PatchStore';
import { sanitizeUIState } from './lib/state-utils';
import { walletCreateSession } from './lib/rpc-method-middleware/handlers/wallet-createSession';
import {
  rejectAllApprovals,
  rejectOriginApprovals,
} from './lib/approval/utils';
import {
  handleBridgeTransactionComplete,
  handleBridgeTransactionFailed,
  handleTransactionFailedTypeBridge,
} from './lib/bridge-status/metrics';
import { InstitutionalSnapControllerInit } from './controller-init/institutional-snap/institutional-snap-controller-init';
import {
  ///: BEGIN:ONLY_INCLUDE_IF(multichain)
  MultichainAssetsControllerInit,
  MultichainTransactionsControllerInit,
  MultichainBalancesControllerInit,
  MultichainAssetsRatesControllerInit,
  ///: END:ONLY_INCLUDE_IF
  MultichainNetworkControllerInit,
} from './controller-init/multichain';
import {
  AssetsContractControllerInit,
  NftControllerInit,
  NftDetectionControllerInit,
  TokenRatesControllerInit,
} from './controller-init/assets';
import { TransactionControllerInit } from './controller-init/confirmations/transaction-controller-init';
import { PPOMControllerInit } from './controller-init/confirmations/ppom-controller-init';
import { initControllers } from './controller-init/utils';
import {
  CronjobControllerInit,
  ExecutionServiceInit,
  RateLimitControllerInit,
  SnapControllerInit,
  SnapInsightsControllerInit,
  SnapInterfaceControllerInit,
  SnapsRegistryInit,
} from './controller-init/snaps';
import { AuthenticationControllerInit } from './controller-init/identity/authentication-controller-init';
import { UserStorageControllerInit } from './controller-init/identity/user-storage-controller-init';
import { DeFiPositionsControllerInit } from './controller-init/defi-positions/defi-positions-controller-init';
import {
  getCallsStatus,
  getCapabilities,
  processSendCalls,
} from './lib/transaction/eip5792';
import { NotificationServicesControllerInit } from './controller-init/notifications/notification-services-controller-init';
import { NotificationServicesPushControllerInit } from './controller-init/notifications/notification-services-push-controller-init';

export const METAMASK_CONTROLLER_EVENTS = {
  // Fired after state changes that impact the extension badge (unapproved msg count)
  // The process of updating the badge happens in app/scripts/background.js.
  UPDATE_BADGE: 'updateBadge',
  DECRYPT_MESSAGE_MANAGER_UPDATE_BADGE: 'DecryptMessageManager:updateBadge',
  ENCRYPTION_PUBLIC_KEY_MANAGER_UPDATE_BADGE:
    'EncryptionPublicKeyManager:updateBadge',
  // TODO: Add this and similar enums to the `controllers` repo and export them
  APPROVAL_STATE_CHANGE: 'ApprovalController:stateChange',
  APP_STATE_UNLOCK_CHANGE: 'AppStateController:unlockChange',
  METAMASK_NOTIFICATIONS_LIST_UPDATED:
    'NotificationServicesController:notificationsListUpdated',
  METAMASK_NOTIFICATIONS_MARK_AS_READ:
    'NotificationServicesController:markNotificationsAsRead',
};

// Types of APIs
const API_TYPE = {
  EIP1193: 'eip-1193',
  CAIP_MULTICHAIN: 'caip-multichain',
};

// stream channels
const PHISHING_SAFELIST = 'metamask-phishing-safelist';

const environmentMappingForRemoteFeatureFlag = {
  [ENVIRONMENT.DEVELOPMENT]: EnvironmentType.Development,
  [ENVIRONMENT.RELEASE_CANDIDATE]: EnvironmentType.ReleaseCandidate,
  [ENVIRONMENT.PRODUCTION]: EnvironmentType.Production,
};

const buildTypeMappingForRemoteFeatureFlag = {
  flask: DistributionType.Flask,
  main: DistributionType.Main,
  beta: DistributionType.Beta,
};

export default class MetamaskController extends EventEmitter {
  /**
   * @param {object} opts
   */
  constructor(opts) {
    super();

    const { isFirstMetaMaskControllerSetup } = opts;

    this.defaultMaxListeners = 20;

    this.sendUpdate = debounce(
      this.privateSendUpdate.bind(this),
      MILLISECOND * 200,
    );
    this.opts = opts;
    this.extension = opts.browser;
    this.platform = opts.platform;
    this.notificationManager = opts.notificationManager;
    const initState = opts.initState || {};
    const version = process.env.METAMASK_VERSION;
    this.recordFirstTimeInfo(initState);
    this.featureFlags = opts.featureFlags;

    // this keeps track of how many "controllerStream" connections are open
    // the only thing that uses controller connections are open metamask UI instances
    this.activeControllerConnections = 0;

    this.offscreenPromise = opts.offscreenPromise ?? Promise.resolve();

    this.getRequestAccountTabIds = opts.getRequestAccountTabIds;
    this.getOpenMetamaskTabsIds = opts.getOpenMetamaskTabsIds;

    this.initializeChainlist();

    this.controllerMessenger = new Messenger();

    this.loggingController = new LoggingController({
      messenger: this.controllerMessenger.getRestricted({
        name: 'LoggingController',
        allowedActions: [],
        allowedEvents: [],
      }),
      state: initState.LoggingController,
    });

    // instance of a class that wraps the extension's storage local API.
    this.localStoreApiWrapper = opts.persistanceManager;

    this.currentMigrationVersion = opts.currentMigrationVersion;

    // observable state store
    this.store = new ComposableObservableStore({
      state: initState,
      controllerMessenger: this.controllerMessenger,
      persist: true,
    });

    // external connections by origin
    // Do not modify directly. Use the associated methods.
    this.connections = {};

    // lock to ensure only one vault created at once
    this.createVaultMutex = new Mutex();

    this.extension.runtime.onInstalled.addListener((details) => {
      if (details.reason === 'update') {
        if (version === '8.1.0') {
          this.platform.openExtensionInBrowser();
        }
        this.loggingController.add({
          type: LogType.GenericLog,
          data: {
            event: LOG_EVENT.VERSION_UPDATE,
            previousVersion: details.previousVersion,
            version,
          },
        });
      }
    });

    this.appMetadataController = new AppMetadataController({
      state: initState.AppMetadataController,
      messenger: this.controllerMessenger.getRestricted({
        name: 'AppMetadataController',
        allowedActions: [],
        allowedEvents: [],
      }),
      currentMigrationVersion: this.currentMigrationVersion,
      currentAppVersion: version,
    });

    this.approvalController = new ApprovalController({
      messenger: this.controllerMessenger.getRestricted({
        name: 'ApprovalController',
      }),
      showApprovalRequest: opts.showUserConfirmation,
      typesExcludedFromRateLimiting: [
        ApprovalType.PersonalSign,
        ApprovalType.EthSignTypedData,
        ApprovalType.Transaction,
        ApprovalType.WatchAsset,
        ApprovalType.EthGetEncryptionPublicKey,
        ApprovalType.EthDecrypt,
        // Exclude Smart TX Status Page from rate limiting to allow sequential transactions
        SMART_TRANSACTION_CONFIRMATION_TYPES.showSmartTransactionStatusPage,
      ],
    });

    ///: BEGIN:ONLY_INCLUDE_IF(build-mmi)
    this.mmiConfigurationController = new MmiConfigurationController({
      initState: initState.MmiConfigurationController,
      mmiConfigurationServiceUrl: process.env.MMI_CONFIGURATION_SERVICE_URL,
    });
    ///: END:ONLY_INCLUDE_IF

    const networkControllerMessenger = this.controllerMessenger.getRestricted({
      name: 'NetworkController',
    });

    let initialNetworkControllerState = initState.NetworkController;
    if (!initialNetworkControllerState) {
      initialNetworkControllerState = getDefaultNetworkControllerState();

      const networks =
        initialNetworkControllerState.networkConfigurationsByChainId;

      // TODO: It should be done on NetworkController level
      Object.values(networks).forEach((network) => {
        const id = network.rpcEndpoints[0].networkClientId;
        // Process only if the default network has a corresponding networkClientId in BlockExplorerUrl.
        if (hasProperty(BlockExplorerUrl, id)) {
          network.blockExplorerUrls = [BlockExplorerUrl[id]];
        }
        network.defaultBlockExplorerUrlIndex = 0;
      });

      let network;
      if (process.env.IN_TEST) {
        network = {
          chainId: CHAIN_IDS.LOCALHOST,
          name: 'Localhost 8545',
          nativeCurrency: 'ETH',
          blockExplorerUrls: [],
          defaultRpcEndpointIndex: 0,
          rpcEndpoints: [
            {
              networkClientId: 'networkConfigurationId',
              url: 'http://localhost:8545',
              type: 'custom',
            },
          ],
        };
        networks[CHAIN_IDS.LOCALHOST] = network;
      } else if (
        process.env.METAMASK_DEBUG ||
        process.env.METAMASK_ENVIRONMENT === 'test'
      ) {
        network = networks[CHAIN_IDS.SEPOLIA];
      } else {
        network = networks[CHAIN_IDS.MAINNET];
      }

      initialNetworkControllerState.selectedNetworkClientId =
        network.rpcEndpoints[network.defaultRpcEndpointIndex].networkClientId;
    }

    // Fix the network controller state (selectedNetworkClientId) if it is invalid and report the error
    if (
      initialNetworkControllerState.networkConfigurationsByChainId &&
      !Object.values(
        initialNetworkControllerState.networkConfigurationsByChainId,
      )
        .flatMap((networkConfiguration) =>
          networkConfiguration.rpcEndpoints.map(
            (rpcEndpoint) => rpcEndpoint.networkClientId,
          ),
        )
        .includes(initialNetworkControllerState.selectedNetworkClientId)
    ) {
      captureException(
        new Error(
          `NetworkController state is invalid: \`selectedNetworkClientId\` '${initialNetworkControllerState.selectedNetworkClientId}' does not refer to an RPC endpoint within a network configuration`,
        ),
      );

      initialNetworkControllerState.selectedNetworkClientId =
        initialNetworkControllerState.networkConfigurationsByChainId[
          CHAIN_IDS.MAINNET
        ].rpcEndpoints[0].networkClientId;
    }

    this.networkController = new NetworkController({
      messenger: networkControllerMessenger,
      state: initialNetworkControllerState,
      infuraProjectId: opts.infuraProjectId,
      getRpcServiceOptions: () => ({
        fetch: globalThis.fetch.bind(globalThis),
        btoa: globalThis.btoa.bind(globalThis),
      }),
      additionalDefaultNetworks: [ChainId['megaeth-testnet']],
    });
    this.networkController.initializeProvider();

    this.multichainSubscriptionManager = new MultichainSubscriptionManager({
      getNetworkClientById: this.networkController.getNetworkClientById.bind(
        this.networkController,
      ),
      findNetworkClientIdByChainId:
        this.networkController.findNetworkClientIdByChainId.bind(
          this.networkController,
        ),
    });
    this.multichainMiddlewareManager = new MultichainMiddlewareManager();
    this.provider =
      this.networkController.getProviderAndBlockTracker().provider;
    this.blockTracker =
      this.networkController.getProviderAndBlockTracker().blockTracker;
    this.deprecatedNetworkVersions = {};

    const accountsControllerMessenger = this.controllerMessenger.getRestricted({
      name: 'AccountsController',
      allowedEvents: [
        'SnapController:stateChange',
        'KeyringController:accountRemoved',
        'KeyringController:stateChange',
        'SnapKeyring:accountAssetListUpdated',
        'SnapKeyring:accountBalancesUpdated',
        'SnapKeyring:accountTransactionsUpdated',
        'MultichainNetworkController:networkDidChange',
      ],
      allowedActions: [
        'KeyringController:getState',
        'KeyringController:getKeyringsByType',
      ],
    });

    this.accountsController = new AccountsController({
      messenger: accountsControllerMessenger,
      state: initState.AccountsController,
    });

    const preferencesMessenger = this.controllerMessenger.getRestricted({
      name: 'PreferencesController',
      allowedActions: [
        'AccountsController:setSelectedAccount',
        'AccountsController:getSelectedAccount',
        'AccountsController:getAccountByAddress',
        'AccountsController:setAccountName',
        'NetworkController:getState',
      ],
      allowedEvents: ['AccountsController:stateChange'],
    });

    this.preferencesController = new PreferencesController({
      state: {
        currentLocale: opts.initLangCode ?? '',
        ...initState.PreferencesController,
      },
      messenger: preferencesMessenger,
    });

    const tokenListMessenger = this.controllerMessenger.getRestricted({
      name: 'TokenListController',
      allowedActions: ['NetworkController:getNetworkClientById'],
      allowedEvents: ['NetworkController:stateChange'],
    });

    this.tokenListController = new TokenListController({
      chainId: this.#getGlobalChainId({
        metamask: this.networkController.state,
      }),
      preventPollingOnNetworkRestart: !this.#isTokenListPollingRequired(
        this.preferencesController.state,
      ),
      messenger: tokenListMessenger,
      state: initState.TokenListController,
    });

    const tokensControllerMessenger = this.controllerMessenger.getRestricted({
      name: 'TokensController',
      allowedActions: [
        'ApprovalController:addRequest',
        'NetworkController:getNetworkClientById',
        'AccountsController:getSelectedAccount',
        'AccountsController:getAccount',
      ],
      allowedEvents: [
        'NetworkController:networkDidChange',
        'AccountsController:selectedEvmAccountChange',
        'PreferencesController:stateChange',
        'TokenListController:stateChange',
        'NetworkController:stateChange',
      ],
    });
    this.tokensController = new TokensController({
      state: initState.TokensController,
      provider: this.provider,
      messenger: tokensControllerMessenger,
      chainId: this.#getGlobalChainId(),
    });

    const metaMetricsControllerMessenger =
      this.controllerMessenger.getRestricted({
        name: 'MetaMetricsController',
        allowedActions: [
          'PreferencesController:getState',
          'NetworkController:getState',
          'NetworkController:getNetworkClientById',
        ],
        allowedEvents: [
          'PreferencesController:stateChange',
          'NetworkController:networkDidChange',
        ],
      });
    this.metaMetricsController = new MetaMetricsController({
      state: initState.MetaMetricsController,
      messenger: metaMetricsControllerMessenger,
      segment,
      version: process.env.METAMASK_VERSION,
      environment: process.env.METAMASK_ENVIRONMENT,
      extension: this.extension,
      captureException,
    });

    this.on('update', (update) => {
      this.metaMetricsController.handleMetaMaskStateUpdate(update);
    });

    const dataDeletionService = new DataDeletionService();
    const metaMetricsDataDeletionMessenger =
      this.controllerMessenger.getRestricted({
        name: 'MetaMetricsDataDeletionController',
        allowedActions: ['MetaMetricsController:getState'],
        allowedEvents: [],
      });
    this.metaMetricsDataDeletionController =
      new MetaMetricsDataDeletionController({
        dataDeletionService,
        messenger: metaMetricsDataDeletionMessenger,
        state: initState.metaMetricsDataDeletionController,
      });

    const gasFeeMessenger = this.controllerMessenger.getRestricted({
      name: 'GasFeeController',
      allowedActions: [
        'NetworkController:getEIP1559Compatibility',
        'NetworkController:getNetworkClientById',
        'NetworkController:getState',
      ],
      allowedEvents: ['NetworkController:stateChange'],
    });

    const gasApiBaseUrl = process.env.SWAPS_USE_DEV_APIS
      ? GAS_DEV_API_BASE_URL
      : GAS_API_BASE_URL;

    this.gasFeeController = new GasFeeController({
      state: initState.GasFeeController,
      interval: 10000,
      messenger: gasFeeMessenger,
      clientId: SWAPS_CLIENT_ID,
      getProvider: () =>
        this.networkController.getProviderAndBlockTracker().provider,
      onNetworkDidChange: (eventHandler) => {
        networkControllerMessenger.subscribe(
          'NetworkController:networkDidChange',
          () => eventHandler(this.networkController.state),
        );
      },
      getCurrentNetworkEIP1559Compatibility:
        this.networkController.getEIP1559Compatibility.bind(
          this.networkController,
        ),
      getCurrentAccountEIP1559Compatibility:
        this.getCurrentAccountEIP1559Compatibility.bind(this),
      legacyAPIEndpoint: `${gasApiBaseUrl}/networks/<chain_id>/gasPrices`,
      EIP1559APIEndpoint: `${gasApiBaseUrl}/networks/<chain_id>/suggestedGasFees`,
      getCurrentNetworkLegacyGasAPICompatibility: () => {
        const chainId = this.#getGlobalChainId();
        return chainId === CHAIN_IDS.BSC;
      },
      getChainId: () => this.#getGlobalChainId(),
    });

    this.appStateController = new AppStateController({
      addUnlockListener: this.on.bind(this, 'unlock'),
      isUnlocked: this.isUnlocked.bind(this),
      state: initState.AppStateController,
      onInactiveTimeout: () => this.setLocked(),
      messenger: this.controllerMessenger.getRestricted({
        name: 'AppStateController',
        allowedActions: [
          `${this.approvalController.name}:addRequest`,
          `${this.approvalController.name}:acceptRequest`,
          `PreferencesController:getState`,
        ],
        allowedEvents: [
          `KeyringController:qrKeyringStateChange`,
          'PreferencesController:stateChange',
        ],
      }),
      extension: this.extension,
    });

    const currencyRateMessenger = this.controllerMessenger.getRestricted({
      name: 'CurrencyRateController',
      allowedActions: [`${this.networkController.name}:getNetworkClientById`],
    });
    this.currencyRateController = new CurrencyRateController({
      includeUsdRate: true,
      messenger: currencyRateMessenger,
      state: initState.CurrencyController,
    });
    const initialFetchMultiExchangeRate =
      this.currencyRateController.fetchMultiExchangeRate.bind(
        this.currencyRateController,
      );
    this.currencyRateController.fetchMultiExchangeRate = (...args) => {
      if (this.preferencesController.state.useCurrencyRateCheck) {
        return initialFetchMultiExchangeRate(...args);
      }
      return {
        conversionRate: null,
        usdConversionRate: null,
      };
    };

    const tokenBalancesMessenger = this.controllerMessenger.getRestricted({
      name: 'TokenBalancesController',
      allowedActions: [
        'NetworkController:getState',
        'NetworkController:getNetworkClientById',
        'TokensController:getState',
        'PreferencesController:getState',
        'AccountsController:getSelectedAccount',
      ],
      allowedEvents: [
        'PreferencesController:stateChange',
        'TokensController:stateChange',
        'NetworkController:stateChange',
      ],
    });

    this.tokenBalancesController = new TokenBalancesController({
      messenger: tokenBalancesMessenger,
      state: initState.TokenBalancesController,
      interval: 30000,
    });

    const phishingControllerMessenger = this.controllerMessenger.getRestricted({
      name: 'PhishingController',
    });

    this.phishingController = new PhishingController({
      messenger: phishingControllerMessenger,
      state: initState.PhishingController,
      hotlistRefreshInterval: process.env.IN_TEST ? 5 * SECOND : undefined,
      stalelistRefreshInterval: process.env.IN_TEST ? 30 * SECOND : undefined,
    });

    const announcementMessenger = this.controllerMessenger.getRestricted({
      name: 'AnnouncementController',
    });

    this.announcementController = new AnnouncementController({
      messenger: announcementMessenger,
      allAnnouncements: UI_NOTIFICATIONS,
      state: initState.AnnouncementController,
    });

    const networkOrderMessenger = this.controllerMessenger.getRestricted({
      name: 'NetworkOrderController',
      allowedEvents: ['NetworkController:stateChange'],
    });
    this.networkOrderController = new NetworkOrderController({
      messenger: networkOrderMessenger,
      state: initState.NetworkOrderController,
    });

    const accountOrderMessenger = this.controllerMessenger.getRestricted({
      name: 'AccountOrderController',
    });
    this.accountOrderController = new AccountOrderController({
      messenger: accountOrderMessenger,
      state: initState.AccountOrderController,
    });

    const multichainRatesControllerMessenger =
      this.controllerMessenger.getRestricted({
        name: 'RatesController',
      });
    this.multichainRatesController = new RatesController({
      state: initState.MultichainRatesController,
      messenger: multichainRatesControllerMessenger,
      includeUsdRate: true,
      fetchMultiExchangeRate,
    });

    this.controllerMessenger.subscribe(
      'PreferencesController:stateChange',
      previousValueComparator((prevState, currState) => {
        const { useCurrencyRateCheck: prevUseCurrencyRateCheck } = prevState;
        const { useCurrencyRateCheck: currUseCurrencyRateCheck } = currState;
        if (currUseCurrencyRateCheck && !prevUseCurrencyRateCheck) {
          this.tokenRatesController.enable();
        } else if (!currUseCurrencyRateCheck && prevUseCurrencyRateCheck) {
          this.tokenRatesController.disable();
        }
      }, this.preferencesController.state),
    );

    this.ensController = new EnsController({
      messenger: this.controllerMessenger.getRestricted({
        name: 'EnsController',
        allowedActions: [
          'NetworkController:getNetworkClientById',
          'NetworkController:getState',
        ],
        allowedEvents: [],
      }),
      onNetworkDidChange: networkControllerMessenger.subscribe.bind(
        networkControllerMessenger,
        'NetworkController:networkDidChange',
      ),
    });

    const onboardingControllerMessenger =
      this.controllerMessenger.getRestricted({
        name: 'OnboardingController',
        allowedActions: [],
        allowedEvents: [],
      });
    this.onboardingController = new OnboardingController({
      messenger: onboardingControllerMessenger,
      state: initState.OnboardingController,
    });

    let additionalKeyrings = [keyringBuilderFactory(QRHardwareKeyring)];

    const keyringOverrides = this.opts.overrides?.keyrings;

    if (isManifestV3 === false) {
      const additionalKeyringTypes = [
        keyringOverrides?.lattice || LatticeKeyring,
        QRHardwareKeyring,
      ];

      const additionalBridgedKeyringTypes = [
        {
          keyring: keyringOverrides?.trezor || TrezorKeyring,
          bridge: keyringOverrides?.trezorBridge || TrezorConnectBridge,
        },
        {
          keyring: keyringOverrides?.oneKey || OneKeyKeyring,
          bridge: keyringOverrides?.oneKeyBridge || TrezorConnectBridge,
        },
        {
          keyring: keyringOverrides?.ledger || LedgerKeyring,
          bridge: keyringOverrides?.ledgerBridge || LedgerIframeBridge,
        },
      ];

      additionalKeyrings = additionalKeyringTypes.map((keyringType) =>
        keyringBuilderFactory(keyringType),
      );

      additionalBridgedKeyringTypes.forEach((keyringType) =>
        additionalKeyrings.push(
          hardwareKeyringBuilderFactory(
            keyringType.keyring,
            keyringType.bridge,
          ),
        ),
      );
    } else {
      additionalKeyrings.push(
        hardwareKeyringBuilderFactory(
          TrezorKeyring,
          keyringOverrides?.trezorBridge || TrezorOffscreenBridge,
        ),
        hardwareKeyringBuilderFactory(
          OneKeyKeyring,
          keyringOverrides?.oneKey || TrezorOffscreenBridge,
        ),
        hardwareKeyringBuilderFactory(
          LedgerKeyring,
          keyringOverrides?.ledgerBridge || LedgerOffscreenBridge,
        ),
        keyringBuilderFactory(LatticeKeyringOffscreen),
      );
    }

    ///: BEGIN:ONLY_INCLUDE_IF(build-mmi)
    for (const custodianType of Object.keys(CUSTODIAN_TYPES)) {
      additionalKeyrings.push(
        mmiKeyringBuilderFactory(CUSTODIAN_TYPES[custodianType].keyringClass, {
          mmiConfigurationController: this.mmiConfigurationController,
          captureException,
        }),
      );
    }
    ///: END:ONLY_INCLUDE_IF

    ///: BEGIN:ONLY_INCLUDE_IF(keyring-snaps)
    const snapKeyringBuildMessenger = this.controllerMessenger.getRestricted({
      name: 'SnapKeyring',
      allowedActions: [
        'ApprovalController:addRequest',
        'ApprovalController:acceptRequest',
        'ApprovalController:rejectRequest',
        'ApprovalController:startFlow',
        'ApprovalController:endFlow',
        'ApprovalController:showSuccess',
        'ApprovalController:showError',
        'PhishingController:test',
        'PhishingController:maybeUpdateState',
        'KeyringController:getAccounts',
        'AccountsController:setSelectedAccount',
        'AccountsController:getAccountByAddress',
        'AccountsController:setAccountName',
        'AccountsController:listMultichainAccounts',
        'SnapController:handleRequest',
        'SnapController:get',
        'PreferencesController:getState',
      ],
    });

    // Necessary to persist the keyrings and update the accounts both within the keyring controller and accounts controller
    const persistAndUpdateAccounts = async () => {
      await this.keyringController.persistAllKeyrings();
      await this.accountsController.updateAccounts();
    };

    additionalKeyrings.push(
      snapKeyringBuilder(snapKeyringBuildMessenger, {
        persistKeyringHelper: () => persistAndUpdateAccounts(),
        removeAccountHelper: (address) => this.removeAccount(address),
        trackEvent: (...args) => this.metaMetricsController.trackEvent(...args),
      }),
    );

    ///: END:ONLY_INCLUDE_IF

    const keyringControllerMessenger = this.controllerMessenger.getRestricted({
      name: 'KeyringController',
    });

    this.keyringController = new KeyringController({
      cacheEncryptionKey: true,
      keyringBuilders: additionalKeyrings,
      state: initState.KeyringController,
      encryptor: opts.encryptor || encryptorFactory(600_000),
      messenger: keyringControllerMessenger,
    });

    this.controllerMessenger.subscribe('KeyringController:unlock', () =>
      this._onUnlock(),
    );
    this.controllerMessenger.subscribe('KeyringController:lock', () =>
      this._onLock(),
    );

    this.controllerMessenger.subscribe(
      'KeyringController:stateChange',
      (state) => {
        this._onKeyringControllerUpdate(state);
      },
    );

    this.permissionController = new PermissionController({
      messenger: this.controllerMessenger.getRestricted({
        name: 'PermissionController',
        allowedActions: [
          `${this.approvalController.name}:addRequest`,
          `${this.approvalController.name}:hasRequest`,
          `${this.approvalController.name}:acceptRequest`,
          `${this.approvalController.name}:rejectRequest`,
          `SnapController:getPermitted`,
          `SnapController:install`,
          `SubjectMetadataController:getSubjectMetadata`,
        ],
      }),
      state: initState.PermissionController,
      caveatSpecifications: getCaveatSpecifications({
        listAccounts: this.accountsController.listAccounts.bind(
          this.accountsController,
        ),
        findNetworkClientIdByChainId:
          this.networkController.findNetworkClientIdByChainId.bind(
            this.networkController,
          ),
        isNonEvmScopeSupported: this.controllerMessenger.call.bind(
          this.controllerMessenger,
          'MultichainRouter:isSupportedScope',
        ),
        getNonEvmAccountAddresses: this.controllerMessenger.call.bind(
          this.controllerMessenger,
          'MultichainRouter:getSupportedAccounts',
        ),
      }),
      permissionSpecifications: {
        ...getPermissionSpecifications(),
        ...this.getSnapPermissionSpecifications(),
      },
      unrestrictedMethods,
    });

    this.selectedNetworkController = new SelectedNetworkController({
      messenger: this.controllerMessenger.getRestricted({
        name: 'SelectedNetworkController',
        allowedActions: [
          'NetworkController:getNetworkClientById',
          'NetworkController:getState',
          'NetworkController:getSelectedNetworkClient',
          'PermissionController:hasPermissions',
          'PermissionController:getSubjectNames',
        ],
        allowedEvents: [
          'NetworkController:stateChange',
          'PermissionController:stateChange',
        ],
      }),
      state: initState.SelectedNetworkController,
      useRequestQueuePreference: true,
      onPreferencesStateChange: () => {
        // noop
        // we have removed the ability to toggle the useRequestQueue preference
        // both useRequestQueue and onPreferencesStateChange will be removed
        // once mobile supports per dapp network selection
        // see https://github.com/MetaMask/core/pull/5065#issue-2736965186
      },
      domainProxyMap: new WeakRefObjectMap(),
    });

    this.permissionLogController = new PermissionLogController({
      messenger: this.controllerMessenger.getRestricted({
        name: 'PermissionLogController',
      }),
      restrictedMethods: new Set(Object.keys(RestrictedMethods)),
      state: initState.PermissionLogController,
    });

    this.subjectMetadataController = new SubjectMetadataController({
      messenger: this.controllerMessenger.getRestricted({
        name: 'SubjectMetadataController',
        allowedActions: [`${this.permissionController.name}:hasPermissions`],
      }),
      state: initState.SubjectMetadataController,
      subjectCacheLimit: 100,
    });

    // @TODO(snaps): This fixes an issue where `withKeyring` would lock the `KeyringController` mutex.
    // That meant that if a snap requested a keyring operation (like requesting entropy) while the `KeyringController` was locked,
    // it would cause a deadlock.
    // This is a temporary fix until we can refactor how we handle requests to the Snaps Keyring.
    const withSnapKeyring = async (operation) => {
      const keyring = await this.getSnapKeyring();

      return operation({ keyring });
    };

    const multichainRouterMessenger = this.controllerMessenger.getRestricted({
      name: 'MultichainRouter',
      allowedActions: [
        `SnapController:getAll`,
        `SnapController:handleRequest`,
        `${this.permissionController.name}:getPermissions`,
        `AccountsController:listMultichainAccounts`,
      ],
      allowedEvents: [],
    });

    this.multichainRouter = new MultichainRouter({
      messenger: multichainRouterMessenger,
      withSnapKeyring,
    });

    // account tracker watches balances, nonces, and any code at their address
    this.accountTrackerController = new AccountTrackerController({
      state: { accounts: {} },
      messenger: this.controllerMessenger.getRestricted({
        name: 'AccountTrackerController',
        allowedActions: [
          'AccountsController:getSelectedAccount',
          'NetworkController:getState',
          'NetworkController:getNetworkClientById',
          'OnboardingController:getState',
          'PreferencesController:getState',
        ],
        allowedEvents: [
          'AccountsController:selectedEvmAccountChange',
          'OnboardingController:stateChange',
          'KeyringController:accountRemoved',
        ],
      }),
      provider: this.provider,
      blockTracker: this.blockTracker,
      getNetworkIdentifier: (providerConfig) => {
        const { type, rpcUrl } =
          providerConfig ??
          getProviderConfig({
            metamask: this.networkController.state,
          });
        return type === NETWORK_TYPES.RPC ? rpcUrl : type;
      },
    });

    // start and stop polling for balances based on activeControllerConnections
    this.on('controllerConnectionChanged', (activeControllerConnections) => {
      const { completedOnboarding } = this.onboardingController.state;
      if (activeControllerConnections > 0 && completedOnboarding) {
        this.triggerNetworkrequests();
      } else {
        this.stopNetworkRequests();
      }
    });

    this.controllerMessenger.subscribe(
      `${this.onboardingController.name}:stateChange`,
      previousValueComparator(async (prevState, currState) => {
        const { completedOnboarding: prevCompletedOnboarding } = prevState;
        const { completedOnboarding: currCompletedOnboarding } = currState;
        if (!prevCompletedOnboarding && currCompletedOnboarding) {
          const { address } = this.accountsController.getSelectedAccount();

          ///: BEGIN:ONLY_INCLUDE_IF(solana)
          await this._addSolanaAccount();
          ///: END:ONLY_INCLUDE_IF
          await this._addAccountsWithBalance();

          this.postOnboardingInitialization();
          this.triggerNetworkrequests();

          // execute once the token detection on the post-onboarding
          await this.tokenDetectionController.detectTokens({
            selectedAddress: address,
          });
        }
      }, this.onboardingController.state),
    );

    const tokenDetectionControllerMessenger =
      this.controllerMessenger.getRestricted({
        name: 'TokenDetectionController',
        allowedActions: [
          'AccountsController:getAccount',
          'AccountsController:getSelectedAccount',
          'KeyringController:getState',
          'NetworkController:getNetworkClientById',
          'NetworkController:getNetworkConfigurationByNetworkClientId',
          'NetworkController:getState',
          'PreferencesController:getState',
          'TokenListController:getState',
          'TokensController:getState',
          'TokensController:addDetectedTokens',
        ],
        allowedEvents: [
          'AccountsController:selectedEvmAccountChange',
          'KeyringController:lock',
          'KeyringController:unlock',
          'NetworkController:networkDidChange',
          'PreferencesController:stateChange',
          'TokenListController:stateChange',
        ],
      });

    this.tokenDetectionController = new TokenDetectionController({
      messenger: tokenDetectionControllerMessenger,
      getBalancesInSingleCall: (...args) =>
        this.assetsContractController.getBalancesInSingleCall(...args),
      trackMetaMetricsEvent: this.metaMetricsController.trackEvent.bind(
        this.metaMetricsController,
      ),
      useAccountsAPI: true,
      platform: 'extension',
    });

    const addressBookControllerMessenger =
      this.controllerMessenger.getRestricted({
        name: 'AddressBookController',
        allowedActions: [],
        allowedEvents: [],
      });

    this.addressBookController = new AddressBookController({
      messenger: addressBookControllerMessenger,
      state: initState.AddressBookController,
    });

    this.alertController = new AlertController({
      state: initState.AlertController,
      messenger: this.controllerMessenger.getRestricted({
        name: 'AlertController',
        allowedEvents: ['AccountsController:selectedAccountChange'],
        allowedActions: ['AccountsController:getSelectedAccount'],
      }),
    });

    ///: BEGIN:ONLY_INCLUDE_IF(build-mmi)
    this.custodyController = new CustodyController({
      initState: initState.CustodyController,
      captureException,
    });
    this.institutionalFeaturesController = new InstitutionalFeaturesController({
      initState: initState.InstitutionalFeaturesController,
      showConfirmRequest: opts.showUserConfirmation,
    });
    this.transactionUpdateController = new TransactionUpdateController({
      initState: initState.TransactionUpdateController,
      getCustodyKeyring: this.getCustodyKeyringIfExists.bind(this),
      mmiConfigurationController: this.mmiConfigurationController,
      captureException,
    });
    ///: END:ONLY_INCLUDE_IF

    this.backup = new Backup({
      preferencesController: this.preferencesController,
      addressBookController: this.addressBookController,
      accountsController: this.accountsController,
      networkController: this.networkController,
      trackMetaMetricsEvent: this.metaMetricsController.trackEvent.bind(
        this.metaMetricsController,
      ),
    });

    // This gets used as a ...spread parameter in two places: new TransactionController() and createRPCMethodTrackingMiddleware()
    this.snapAndHardwareMetricsParams = {
      getSelectedAccount: this.accountsController.getSelectedAccount.bind(
        this.accountsController,
      ),
      getAccountType: this.getAccountType.bind(this),
      getDeviceModel: this.getDeviceModel.bind(this),
      getHardwareTypeForMetric: this.getHardwareTypeForMetric.bind(this),
      snapAndHardwareMessenger: this.controllerMessenger.getRestricted({
        name: 'SnapAndHardwareMessenger',
        allowedActions: [
          'KeyringController:getKeyringForAccount',
          'SnapController:get',
          'AccountsController:getSelectedAccount',
        ],
      }),
    };

    this._addBridgeStatusControllerListeners();

    this.decryptMessageController = new DecryptMessageController({
      getState: this.getState.bind(this),
      messenger: this.controllerMessenger.getRestricted({
        name: 'DecryptMessageController',
        allowedActions: [
          `${this.approvalController.name}:addRequest`,
          `${this.approvalController.name}:acceptRequest`,
          `${this.approvalController.name}:rejectRequest`,
          `${this.keyringController.name}:decryptMessage`,
        ],
        allowedEvents: [
          'DecryptMessageManager:stateChange',
          'DecryptMessageManager:unapprovedMessage',
        ],
      }),
      managerMessenger: this.controllerMessenger.getRestricted({
        name: 'DecryptMessageManager',
      }),
      metricsEvent: this.metaMetricsController.trackEvent.bind(
        this.metaMetricsController,
      ),
    });

    this.encryptionPublicKeyController = new EncryptionPublicKeyController({
      messenger: this.controllerMessenger.getRestricted({
        name: 'EncryptionPublicKeyController',
        allowedActions: [
          `${this.approvalController.name}:addRequest`,
          `${this.approvalController.name}:acceptRequest`,
          `${this.approvalController.name}:rejectRequest`,
        ],
        allowedEvents: [
          'EncryptionPublicKeyManager:stateChange',
          'EncryptionPublicKeyManager:unapprovedMessage',
        ],
      }),
      managerMessenger: this.controllerMessenger.getRestricted({
        name: 'EncryptionPublicKeyManager',
      }),
      getEncryptionPublicKey:
        this.keyringController.getEncryptionPublicKey.bind(
          this.keyringController,
        ),
      getAccountKeyringType: this.keyringController.getAccountKeyringType.bind(
        this.keyringController,
      ),
      getState: this.getState.bind(this),
      metricsEvent: this.metaMetricsController.trackEvent.bind(
        this.metaMetricsController,
      ),
    });

    this.signatureController = new SignatureController({
      messenger: this.controllerMessenger.getRestricted({
        name: 'SignatureController',
        allowedActions: [
          `${this.accountsController.name}:getState`,
          `${this.approvalController.name}:addRequest`,
          `${this.keyringController.name}:signMessage`,
          `${this.keyringController.name}:signPersonalMessage`,
          `${this.keyringController.name}:signTypedMessage`,
          `${this.loggingController.name}:add`,
          `${this.networkController.name}:getNetworkClientById`,
        ],
      }),
      trace,
      decodingApiUrl: process.env.DECODING_API_URL,
      isDecodeSignatureRequestEnabled: () =>
        this.preferencesController.state.useTransactionSimulations,
    });

    this.signatureController.hub.on(
      'cancelWithReason',
      ({ metadata: message, reason }) => {
        this.metaMetricsController.trackEvent({
          event: reason,
          category: MetaMetricsEventCategory.Transactions,
          properties: {
            action: 'Sign Request',
            type: message.type,
          },
        });
      },
    );

    ///: BEGIN:ONLY_INCLUDE_IF(build-mmi)
    const transactionMetricsRequest = this.getTransactionMetricsRequest();

    const mmiControllerMessenger = this.controllerMessenger.getRestricted({
      name: 'MMIController',
      allowedActions: [
        'AccountsController:getAccountByAddress',
        'AccountsController:setAccountName',
        'AccountsController:listAccounts',
        'AccountsController:getSelectedAccount',
        'AccountsController:setSelectedAccount',
        'MetaMetricsController:getState',
        'NetworkController:getState',
        'NetworkController:setActiveNetwork',
      ],
    });

    this.mmiController = new MMIController({
      messenger: mmiControllerMessenger,
      mmiConfigurationController: this.mmiConfigurationController,
      keyringController: this.keyringController,
      appStateController: this.appStateController,
      transactionUpdateController: this.transactionUpdateController,
      custodyController: this.custodyController,
      getState: this.getState.bind(this),
      getPendingNonce: this.getPendingNonce.bind(this),
      accountTrackerController: this.accountTrackerController,
      networkController: this.networkController,
      metaMetricsController: this.metaMetricsController,
      permissionController: this.permissionController,
      signatureController: this.signatureController,
      platform: this.platform,
      extension: this.extension,
      getTransactions: (...args) => this.txController.getTransactions(...args),
      setTxStatusSigned: (id) =>
        this.txController.updateCustodialTransaction(id, {
          status: TransactionStatus.signed,
        }),
      setTxStatusSubmitted: (id) =>
        this.txController.updateCustodialTransaction(id, {
          status: TransactionStatus.submitted,
        }),
      setTxStatusFailed: (id, reason) =>
        this.txController.updateCustodialTransaction(id, {
          status: TransactionStatus.failed,
          errorMessage: reason,
        }),
      trackTransactionEvents: handleMMITransactionUpdate.bind(
        null,
        transactionMetricsRequest,
      ),
      updateTransaction: (txMeta, note) =>
        this.txController.updateTransaction(txMeta, note),
      updateTransactionHash: (id, hash) =>
        this.txController.updateCustodialTransaction(id, { hash }),
      setChannelId: (channelId) =>
        this.institutionalFeaturesController.setChannelId(channelId),
      setConnectionRequest: (payload) =>
        this.institutionalFeaturesController.setConnectionRequest(payload),
    });
    ///: END:ONLY_INCLUDE_IF

    const swapsControllerMessenger = this.controllerMessenger.getRestricted({
      name: 'SwapsController',
      // TODO: allow these internal calls once GasFeeController and TransactionController
      // export these action types and register its action handlers
      // allowedActions: [
      //   'GasFeeController:getEIP1559GasFeeEstimates',
      //   'TransactionController:getLayer1GasFee',
      // ],
      allowedActions: [
        'NetworkController:getState',
        'NetworkController:getNetworkClientById',
        'TokenRatesController:getState',
      ],
      allowedEvents: [],
    });

    this.swapsController = new SwapsController(
      {
        messenger: swapsControllerMessenger,
        getBufferedGasLimit: async (txMeta, multiplier) => {
          const { gas: gasLimit, simulationFails } =
            await this.txController.estimateGasBuffered(
              txMeta.txParams,
              multiplier,
              this.#getGlobalNetworkClientId(),
            );

          return { gasLimit, simulationFails };
        },
        // TODO: Remove once GasFeeController exports this action type
        getEIP1559GasFeeEstimates:
          this.gasFeeController.fetchGasFeeEstimates.bind(
            this.gasFeeController,
          ),
        // TODO: Remove once TransactionController exports this action type
        getLayer1GasFee: (...args) =>
          this.txController.getLayer1GasFee(...args),
        trackMetaMetricsEvent: this.metaMetricsController.trackEvent.bind(
          this.metaMetricsController,
        ),
      },
      initState.SwapsController,
    );

    const bridgeControllerMessenger = this.controllerMessenger.getRestricted({
      name: BRIDGE_CONTROLLER_NAME,
      allowedActions: [
        'AccountsController:getSelectedMultichainAccount',
        'SnapController:handleRequest',
        'NetworkController:getState',
        'NetworkController:getNetworkClientById',
        'NetworkController:findNetworkClientIdByChainId',
        'TokenRatesController:getState',
        'MultichainAssetsRatesController:getState',
        'CurrencyRateController:getState',
      ],
      allowedEvents: [],
    });
    this.bridgeController = new BridgeController({
      messenger: bridgeControllerMessenger,
      clientId: BridgeClientId.EXTENSION,
      // TODO: Remove once TransactionController exports this action type
      getLayer1GasFee: (...args) => this.txController.getLayer1GasFee(...args),
      fetchFn: async (url, { headers, signal, ...requestOptions }) =>
        await fetchWithCache({
          url,
          fetchOptions: { method: 'GET', headers, signal },
          ...requestOptions,
        }),
      trackMetaMetricsFn: (event, properties) => {
        const actionId = (Date.now() + Math.random()).toString();
        const trackEvent = this.metaMetricsController.trackEvent.bind(
          this.metaMetricsController,
        );
        trackEvent({
          category: UNIFIED_SWAP_BRIDGE_EVENT_CATEGORY,
          event,
          properties: {
            ...(properties ?? {}),
            environmentType: getEnvironmentType(),
            actionId,
          },
        });
      },
      config: {
        customBridgeApiBaseUrl: BRIDGE_API_BASE_URL,
      },
    });

    const bridgeStatusControllerMessenger =
      this.controllerMessenger.getRestricted({
        name: BRIDGE_STATUS_CONTROLLER_NAME,
        allowedActions: [
          'AccountsController:getSelectedMultichainAccount',
          'NetworkController:getNetworkClientById',
          'NetworkController:findNetworkClientIdByChainId',
          'NetworkController:getState',
          'BridgeController:getBridgeERC20Allowance',
          'BridgeController:trackUnifiedSwapBridgeEvent',
          'GasFeeController:getState',
          'AccountsController:getAccountByAddress',
          'SnapController:handleRequest',
          'TransactionController:getState',
        ],
        allowedEvents: [],
      });
    this.bridgeStatusController = new BridgeStatusController({
      messenger: bridgeStatusControllerMessenger,
      state: initState.BridgeStatusController,
      fetchFn: async (url, { headers, signal, ...requestOptions }) =>
        await fetchWithCache({
          url,
          fetchOptions: { method: 'GET', headers, signal },
          ...requestOptions,
        }),
      addTransactionFn: (...args) => this.txController.addTransaction(...args),
      estimateGasFeeFn: (...args) => this.txController.estimateGasFee(...args),
      addUserOperationFromTransactionFn: (...args) =>
        this.userOperationController.addUserOperationFromTransaction(...args),
      config: {
        customBridgeApiBaseUrl: BRIDGE_API_BASE_URL,
      },
    });

    const smartTransactionsControllerMessenger =
      this.controllerMessenger.getRestricted({
        name: 'SmartTransactionsController',
        allowedActions: [
          'NetworkController:getNetworkClientById',
          'NetworkController:getState',
        ],
        allowedEvents: ['NetworkController:stateChange'],
      });
    this.smartTransactionsController = new SmartTransactionsController({
      supportedChainIds: getAllowedSmartTransactionsChainIds(),
      clientId: ClientId.Extension,
      getNonceLock: (address) =>
        this.txController.getNonceLock(
          address,
          this.#getGlobalNetworkClientId(),
        ),
      confirmExternalTransaction: (...args) =>
        this.txController.confirmExternalTransaction(...args),
      trackMetaMetricsEvent: this.metaMetricsController.trackEvent.bind(
        this.metaMetricsController,
      ),
      state: initState.SmartTransactionsController,
      messenger: smartTransactionsControllerMessenger,
      getTransactions: (...args) => this.txController.getTransactions(...args),
      updateTransaction: (...args) =>
        this.txController.updateTransaction(...args),
      getFeatureFlags: () => {
        const state = this._getMetaMaskState();
        return getFeatureFlagsByChainId(state);
      },
      getMetaMetricsProps: async () => {
        const selectedAddress =
          this.accountsController.getSelectedAccount().address;
        const accountHardwareType = await this.getHardwareTypeForMetric(
          selectedAddress,
        );
        const accountType = await this.getAccountType(selectedAddress);
        const deviceModel = await this.getDeviceModel(selectedAddress);
        return {
          accountHardwareType,
          accountType,
          deviceModel,
        };
      },
    });

    const isExternalNameSourcesEnabled = () =>
      this.preferencesController.state.useExternalNameSources;

    this.nameController = new NameController({
      messenger: this.controllerMessenger.getRestricted({
        name: 'NameController',
        allowedActions: [],
      }),
      providers: [
        new ENSNameProvider({
          reverseLookup: this.ensController.reverseResolveAddress.bind(
            this.ensController,
          ),
        }),
        new EtherscanNameProvider({ isEnabled: isExternalNameSourcesEnabled }),
        new TokenNameProvider({ isEnabled: isExternalNameSourcesEnabled }),
        new LensNameProvider({ isEnabled: isExternalNameSourcesEnabled }),
        new SnapsNameProvider({
          messenger: this.controllerMessenger.getRestricted({
            name: 'SnapsNameProvider',
            allowedActions: [
              'SnapController:getAll',
              'SnapController:get',
              'SnapController:handleRequest',
              'PermissionController:getState',
            ],
          }),
        }),
      ],
      state: initState.NameController,
    });

    const petnamesBridgeMessenger = this.controllerMessenger.getRestricted({
      name: 'PetnamesBridge',
      allowedEvents: [
        'NameController:stateChange',
        'AccountsController:stateChange',
        'AddressBookController:stateChange',
      ],
      allowedActions: ['AccountsController:listAccounts'],
    });

    new AddressBookPetnamesBridge({
      addressBookController: this.addressBookController,
      nameController: this.nameController,
      messenger: petnamesBridgeMessenger,
    }).init();

    new AccountIdentitiesPetnamesBridge({
      nameController: this.nameController,
      messenger: petnamesBridgeMessenger,
    }).init();

    this.userOperationController = new UserOperationController({
      entrypoint: process.env.EIP_4337_ENTRYPOINT,
      getGasFeeEstimates: this.gasFeeController.fetchGasFeeEstimates.bind(
        this.gasFeeController,
      ),
      messenger: this.controllerMessenger.getRestricted({
        name: 'UserOperationController',
        allowedActions: [
          'ApprovalController:addRequest',
          'NetworkController:getNetworkClientById',
          'KeyringController:prepareUserOperation',
          'KeyringController:patchUserOperation',
          'KeyringController:signUserOperation',
        ],
      }),
      state: initState.UserOperationController,
    });

    this.userOperationController.hub.on(
      'user-operation-added',
      this._onUserOperationAdded.bind(this),
    );

    this.userOperationController.hub.on(
      'transaction-updated',
      this._onUserOperationTransactionUpdated.bind(this),
    );

    // ensure AccountTrackerController updates balances after network change
    networkControllerMessenger.subscribe(
      'NetworkController:networkDidChange',
      () => {
        this.accountTrackerController.updateAccounts();
      },
    );

    // RemoteFeatureFlagController has subscription for preferences changes
    this.controllerMessenger.subscribe(
      'PreferencesController:stateChange',
      previousValueComparator((prevState, currState) => {
        const { useExternalServices: prevUseExternalServices } = prevState;
        const { useExternalServices: currUseExternalServices } = currState;
        if (currUseExternalServices && !prevUseExternalServices) {
          this.remoteFeatureFlagController.enable();
          this.remoteFeatureFlagController.updateRemoteFeatureFlags();
        } else if (!currUseExternalServices && prevUseExternalServices) {
          this.remoteFeatureFlagController.disable();
        }
      }, this.preferencesController.state),
    );

    // Initialize RemoteFeatureFlagController
    this.remoteFeatureFlagController = new RemoteFeatureFlagController({
      messenger: this.controllerMessenger.getRestricted({
        name: 'RemoteFeatureFlagController',
        allowedActions: [],
        allowedEvents: [],
      }),
      fetchInterval: 15 * 60 * 1000, // 15 minutes in milliseconds
      disabled: !this.preferencesController.state.useExternalServices,
      getMetaMetricsId: () => this.metaMetricsController.getMetaMetricsId(),
      clientConfigApiService: new ClientConfigApiService({
        fetch: globalThis.fetch.bind(globalThis),
        config: {
          client: ClientType.Extension,
          distribution:
            this._getConfigForRemoteFeatureFlagRequest().distribution,
          environment: this._getConfigForRemoteFeatureFlagRequest().environment,
        },
      }),
    });

    const existingControllers = [
      this.networkController,
      this.preferencesController,
      this.gasFeeController,
      this.onboardingController,
      this.keyringController,
      ///: BEGIN:ONLY_INCLUDE_IF(build-mmi)
      this.transactionUpdateController,
      ///: END:ONLY_INCLUDE_IF
      this.smartTransactionsController,
    ];

    /** @type {import('./controller-init/utils').InitFunctions} */
    const controllerInitFunctions = {
      ExecutionService: ExecutionServiceInit,
      InstitutionalSnapController: InstitutionalSnapControllerInit,
      RateLimitController: RateLimitControllerInit,
      SnapsRegistry: SnapsRegistryInit,
      SnapController: SnapControllerInit,
      SnapInsightsController: SnapInsightsControllerInit,
      SnapInterfaceController: SnapInterfaceControllerInit,
      CronjobController: CronjobControllerInit,
      PPOMController: PPOMControllerInit,
      TransactionController: TransactionControllerInit,
      NftController: NftControllerInit,
      AssetsContractController: AssetsContractControllerInit,
      NftDetectionController: NftDetectionControllerInit,
      TokenRatesController: TokenRatesControllerInit,
      ///: BEGIN:ONLY_INCLUDE_IF(multichain)
      MultichainAssetsController: MultichainAssetsControllerInit,
      MultichainAssetsRatesController: MultichainAssetsRatesControllerInit,
      MultichainBalancesController: MultichainBalancesControllerInit,
      MultichainTransactionsController: MultichainTransactionsControllerInit,
      ///: END:ONLY_INCLUDE_IF
      MultichainNetworkController: MultichainNetworkControllerInit,
      AuthenticationController: AuthenticationControllerInit,
      UserStorageController: UserStorageControllerInit,
      NotificationServicesController: NotificationServicesControllerInit,
      NotificationServicesPushController:
        NotificationServicesPushControllerInit,
      DeFiPositionsController: DeFiPositionsControllerInit,
    };

    const {
      controllerApi,
      controllerMemState,
      controllerPersistedState,
      controllersByName,
    } = this.#initControllers({
      existingControllers,
      initFunctions: controllerInitFunctions,
      initState,
    });

    this.controllerApi = controllerApi;
    this.controllerMemState = controllerMemState;
    this.controllerPersistedState = controllerPersistedState;
    this.controllersByName = controllersByName;

    // Backwards compatibility for existing references
    this.cronjobController = controllersByName.CronjobController;
    this.rateLimitController = controllersByName.RateLimitController;
    this.snapController = controllersByName.SnapController;
    this.snapInsightsController = controllersByName.SnapInsightsController;
    this.snapInterfaceController = controllersByName.SnapInterfaceController;
    this.snapsRegistry = controllersByName.SnapsRegistry;
    this.ppomController = controllersByName.PPOMController;
    this.txController = controllersByName.TransactionController;
    this.nftController = controllersByName.NftController;
    this.nftDetectionController = controllersByName.NftDetectionController;
    this.assetsContractController = controllersByName.AssetsContractController;
    ///: BEGIN:ONLY_INCLUDE_IF(multichain)
    this.multichainAssetsController =
      controllersByName.MultichainAssetsController;
    this.multichainBalancesController =
      controllersByName.MultichainBalancesController;
    this.multichainTransactionsController =
      controllersByName.MultichainTransactionsController;
    this.multichainAssetsRatesController =
      controllersByName.MultichainAssetsRatesController;
    ///: END:ONLY_INCLUDE_IF
    this.tokenRatesController = controllersByName.TokenRatesController;
    this.multichainNetworkController =
      controllersByName.MultichainNetworkController;
    this.authenticationController = controllersByName.AuthenticationController;
    this.userStorageController = controllersByName.UserStorageController;
    this.notificationServicesController =
      controllersByName.NotificationServicesController;
    this.notificationServicesPushController =
      controllersByName.NotificationServicesPushController;
    this.deFiPositionsController = controllersByName.DeFiPositionsController;

    this.notificationServicesController.init();

    this.controllerMessenger.subscribe(
      'TransactionController:transactionStatusUpdated',
      ({ transactionMeta }) => {
        this._onFinishedTransaction(transactionMeta);
      },
    );

    this.controllerMessenger.subscribe(
      'NotificationServicesPushController:onNewNotifications',
      (notification) => {
        this.metaMetricsController.trackEvent({
          category: MetaMetricsEventCategory.PushNotifications,
          event: MetaMetricsEventName.PushNotificationReceived,
          properties: {
            notification_id: notification.id,
            notification_type: notification.type,
            chain_id: notification?.chain_id,
          },
        });
      },
    );
    this.controllerMessenger.subscribe(
      'NotificationServicesPushController:pushNotificationClicked',
      (notification) => {
        this.metaMetricsController.trackEvent({
          category: MetaMetricsEventCategory.PushNotifications,
          event: MetaMetricsEventName.PushNotificationClicked,
          properties: {
            notification_id: notification.id,
            notification_type: notification.type,
            chain_id: notification?.chain_id,
          },
        });
      },
    );

    this.metamaskMiddleware = createMetamaskMiddleware({
      static: {
        eth_syncing: false,
        web3_clientVersion: `MetaMask/v${version}`,
      },
      version,
      // account mgmt
      getAccounts: ({ origin: innerOrigin }) => {
        if (innerOrigin === ORIGIN_METAMASK) {
          const selectedAddress =
            this.accountsController.getSelectedAccount().address;
          return selectedAddress ? [selectedAddress] : [];
        } else if (this.isUnlocked()) {
          return this.getPermittedAccounts(innerOrigin);
        }
        return []; // changing this is a breaking change
      },
      // tx signing
      processTransaction: (transactionParams, dappRequest) =>
        addDappTransaction(
          this.getAddTransactionRequest({ transactionParams, dappRequest }),
        ),
      // msg signing
      ///: BEGIN:ONLY_INCLUDE_IF(build-main,build-beta,build-flask)

      processTypedMessage: (...args) =>
        addTypedMessage({
          signatureController: this.signatureController,
          signatureParams: args,
        }),
      processTypedMessageV3: (...args) =>
        addTypedMessage({
          signatureController: this.signatureController,
          signatureParams: args,
        }),
      processTypedMessageV4: (...args) =>
        addTypedMessage({
          signatureController: this.signatureController,
          signatureParams: args,
        }),
      processPersonalMessage: (...args) =>
        addPersonalMessage({
          signatureController: this.signatureController,
          signatureParams: args,
        }),
      ///: END:ONLY_INCLUDE_IF

      ///: BEGIN:ONLY_INCLUDE_IF(build-mmi)
      /* eslint-disable no-dupe-keys */
      processTypedMessage: this.mmiController.newUnsignedMessage.bind(
        this.mmiController,
      ),
      processTypedMessageV3: this.mmiController.newUnsignedMessage.bind(
        this.mmiController,
      ),
      processTypedMessageV4: this.mmiController.newUnsignedMessage.bind(
        this.mmiController,
      ),
      processPersonalMessage: this.mmiController.newUnsignedMessage.bind(
        this.mmiController,
      ),
      setTypedMessageInProgress:
        this.signatureController.setTypedMessageInProgress.bind(
          this.signatureController,
        ),
      setPersonalMessageInProgress:
        this.signatureController.setPersonalMessageInProgress.bind(
          this.signatureController,
        ),
      /* eslint-enable no-dupe-keys */
      ///: END:ONLY_INCLUDE_IF

      processEncryptionPublicKey:
        this.encryptionPublicKeyController.newRequestEncryptionPublicKey.bind(
          this.encryptionPublicKeyController,
        ),

      processDecryptMessage:
        this.decryptMessageController.newRequestDecryptMessage.bind(
          this.decryptMessageController,
        ),
      getPendingNonce: this.getPendingNonce.bind(this),
      getPendingTransactionByHash: (hash) =>
        this.txController.state.transactions.find(
          (meta) =>
            meta.hash === hash && meta.status === TransactionStatus.submitted,
        ),

      // EIP-5792
      processSendCalls: processSendCalls.bind(
        null,
        {
          addTransactionBatch: this.txController.addTransactionBatch.bind(
            this.txController,
          ),
          getDisabledUpgradeAccountsByChain:
            this.preferencesController.getDisabledUpgradeAccountsByChain.bind(
              this.preferencesController,
            ),
          getDismissSmartAccountSuggestionEnabled: () =>
            this.preferencesController.state.preferences
              .dismissSmartAccountSuggestionEnabled,
          isAtomicBatchSupported: this.txController.isAtomicBatchSupported.bind(
            this.txController,
          ),
          validateSecurity: (securityAlertId, request, chainId) =>
            validateRequestWithPPOM({
              chainId,
              ppomController: this.ppomController,
              request,
              securityAlertId,
              updateSecurityAlertResponse:
                this.updateSecurityAlertResponse.bind(this),
            }),
        },
        this.controllerMessenger,
      ),
      getCallsStatus: getCallsStatus.bind(null, this.controllerMessenger),
      getCapabilities: getCapabilities.bind(null, {
        getDisabledUpgradeAccountsByChain:
          this.preferencesController.getDisabledUpgradeAccountsByChain.bind(
            this.preferencesController,
          ),
        getDismissSmartAccountSuggestionEnabled: () =>
          this.preferencesController.state.preferences
            .dismissSmartAccountSuggestionEnabled,
        isAtomicBatchSupported: this.txController.isAtomicBatchSupported.bind(
          this.txController,
        ),
      }),
    });

    // ensure isClientOpenAndUnlocked is updated when memState updates
    this.on('update', (memState) => this._onStateUpdate(memState));

    /**
     * All controllers in Memstore but not in store. They are not persisted.
     * On chrome profile re-start, they will be re-initialized.
     */
    const resetOnRestartStore = {
      AccountTracker: this.accountTrackerController,
      TokenRatesController: this.tokenRatesController,
      DecryptMessageController: this.decryptMessageController,
      EncryptionPublicKeyController: this.encryptionPublicKeyController,
      SignatureController: this.signatureController,
      SwapsController: this.swapsController,
      BridgeController: this.bridgeController,
      BridgeStatusController: this.bridgeStatusController,
      EnsController: this.ensController,
      ApprovalController: this.approvalController,
    };

    this.store.updateStructure({
      AccountsController: this.accountsController,
      AppStateController: this.appStateController,
      AppMetadataController: this.appMetadataController,
      KeyringController: this.keyringController,
      PreferencesController: this.preferencesController,
      MetaMetricsController: this.metaMetricsController,
      MetaMetricsDataDeletionController: this.metaMetricsDataDeletionController,
      AddressBookController: this.addressBookController,
      CurrencyController: this.currencyRateController,
      MultichainNetworkController: this.multichainNetworkController,
      NetworkController: this.networkController,
      AlertController: this.alertController,
      OnboardingController: this.onboardingController,
      PermissionController: this.permissionController,
      PermissionLogController: this.permissionLogController,
      SubjectMetadataController: this.subjectMetadataController,
      AnnouncementController: this.announcementController,
      NetworkOrderController: this.networkOrderController,
      AccountOrderController: this.accountOrderController,
      GasFeeController: this.gasFeeController,
      TokenListController: this.tokenListController,
      TokensController: this.tokensController,
      TokenBalancesController: this.tokenBalancesController,
      SmartTransactionsController: this.smartTransactionsController,
      NftController: this.nftController,
      PhishingController: this.phishingController,
      SelectedNetworkController: this.selectedNetworkController,
      LoggingController: this.loggingController,
      MultichainRatesController: this.multichainRatesController,
      ///: BEGIN:ONLY_INCLUDE_IF(build-mmi)
      CustodyController: this.custodyController.store,
      InstitutionalFeaturesController:
        this.institutionalFeaturesController.store,
      MmiConfigurationController: this.mmiConfigurationController.store,
      ///: END:ONLY_INCLUDE_IF
      NameController: this.nameController,
      UserOperationController: this.userOperationController,
      // Notification Controllers
      AuthenticationController: this.authenticationController,
      UserStorageController: this.userStorageController,
      NotificationServicesController: this.notificationServicesController,
      NotificationServicesPushController:
        this.notificationServicesPushController,
      RemoteFeatureFlagController: this.remoteFeatureFlagController,
      DeFiPositionsController: this.deFiPositionsController,
      ...resetOnRestartStore,
      ...controllerPersistedState,
    });

    this.memStore = new ComposableObservableStore({
      config: {
        AccountsController: this.accountsController,
        AppStateController: this.appStateController,
        AppMetadataController: this.appMetadataController,
        ///: BEGIN:ONLY_INCLUDE_IF(multichain)
        MultichainAssetsController: this.multichainAssetsController,
        MultichainBalancesController: this.multichainBalancesController,
        MultichainTransactionsController: this.multichainTransactionsController,
        MultichainAssetsRatesController: this.multichainAssetsRatesController,
        ///: END:ONLY_INCLUDE_IF
        TokenRatesController: this.tokenRatesController,
        MultichainNetworkController: this.multichainNetworkController,
        NetworkController: this.networkController,
        KeyringController: this.keyringController,
        PreferencesController: this.preferencesController,
        MetaMetricsController: this.metaMetricsController,
        MetaMetricsDataDeletionController:
          this.metaMetricsDataDeletionController,
        AddressBookController: this.addressBookController,
        CurrencyController: this.currencyRateController,
        AlertController: this.alertController,
        OnboardingController: this.onboardingController,
        PermissionController: this.permissionController,
        PermissionLogController: this.permissionLogController,
        SubjectMetadataController: this.subjectMetadataController,
        AnnouncementController: this.announcementController,
        NetworkOrderController: this.networkOrderController,
        AccountOrderController: this.accountOrderController,
        GasFeeController: this.gasFeeController,
        TokenListController: this.tokenListController,
        TokensController: this.tokensController,
        TokenBalancesController: this.tokenBalancesController,
        SmartTransactionsController: this.smartTransactionsController,
        NftController: this.nftController,
        SelectedNetworkController: this.selectedNetworkController,
        LoggingController: this.loggingController,
        MultichainRatesController: this.multichainRatesController,
        SnapController: this.snapController,
        CronjobController: this.cronjobController,
        SnapsRegistry: this.snapsRegistry,
        SnapInterfaceController: this.snapInterfaceController,
        SnapInsightsController: this.snapInsightsController,
        ///: BEGIN:ONLY_INCLUDE_IF(build-mmi)
        CustodyController: this.custodyController.store,
        InstitutionalFeaturesController:
          this.institutionalFeaturesController.store,
        MmiConfigurationController: this.mmiConfigurationController.store,
        ///: END:ONLY_INCLUDE_IF
        NameController: this.nameController,
        UserOperationController: this.userOperationController,
        // Notification Controllers
        AuthenticationController: this.authenticationController,
        UserStorageController: this.userStorageController,
        NotificationServicesController: this.notificationServicesController,
        NotificationServicesPushController:
          this.notificationServicesPushController,
        RemoteFeatureFlagController: this.remoteFeatureFlagController,
        DeFiPositionsController: this.deFiPositionsController,
        ...resetOnRestartStore,
        ...controllerMemState,
      },
      controllerMessenger: this.controllerMessenger,
    });

    // if this is the first time, clear the state of by calling these methods
    const resetMethods = [
      this.accountTrackerController.resetState.bind(
        this.accountTrackerController,
      ),
      this.decryptMessageController.resetState.bind(
        this.decryptMessageController,
      ),
      this.encryptionPublicKeyController.resetState.bind(
        this.encryptionPublicKeyController,
      ),
      this.signatureController.resetState.bind(this.signatureController),
      this.swapsController.resetState.bind(this.swapsController),
      this.bridgeController.resetState.bind(this.bridgeController),
      this.ensController.resetState.bind(this.ensController),
      this.approvalController.clear.bind(this.approvalController),
      // WE SHOULD ADD TokenListController.resetState here too. But it's not implemented yet.
    ];

    if (isManifestV3) {
      if (isFirstMetaMaskControllerSetup === true) {
        this.resetStates(resetMethods);
        this.extension.storage.session.set({
          isFirstMetaMaskControllerSetup: false,
        });
      }
    } else {
      // it's always the first time in MV2
      this.resetStates(resetMethods);
    }

    // Automatic login via config password
    const password = process.env.PASSWORD;
    if (
      !this.isUnlocked() &&
      this.onboardingController.state.completedOnboarding &&
      password &&
      !process.env.IN_TEST
    ) {
      this._loginUser(password);
    } else {
      this._startUISync();
    }

    // Lazily update the store with the current extension environment
    this.extension.runtime.getPlatformInfo().then(({ os }) => {
      this.appStateController.setBrowserEnvironment(
        os,
        // This method is presently only supported by Firefox
        this.extension.runtime.getBrowserInfo === undefined
          ? 'chrome'
          : 'firefox',
      );
    });

    this.setupControllerEventSubscriptions();
    this.setupMultichainDataAndSubscriptions();

    // For more information about these legacy streams, see here:
    // https://github.com/MetaMask/metamask-extension/issues/15491
    // TODO:LegacyProvider: Delete
    this.publicConfigStore = this.createPublicConfigStore();

    // Multiple MetaMask instances launched warning
    this.extension.runtime.onMessageExternal.addListener(onMessageReceived);
    // Fire a ping message to check if other extensions are running
    checkForMultipleVersionsRunning();

    if (this.onboardingController.state.completedOnboarding) {
      this.postOnboardingInitialization();
    }
  }

  // Provides a method for getting feature flags for the multichain
  // initial rollout, such that we can remotely modify polling interval
  getInfuraFeatureFlags() {
    fetchWithCache({
      url: 'https://swap.api.cx.metamask.io/featureFlags',
      cacheRefreshTime: MINUTE * 20,
    })
      .then(this.onFeatureFlagResponseReceived)
      .catch((e) => {
        // API unreachable (?)
        log.warn('Feature flag endpoint is unreachable', e);
      });
  }

  onFeatureFlagResponseReceived(response) {
    const { multiChainAssets = {} } = response;
    const { pollInterval } = multiChainAssets;
    // Polling interval is provided in seconds
    if (pollInterval > 0) {
      this.tokenBalancesController.setIntervalLength(pollInterval * SECOND);
    }
  }

  postOnboardingInitialization() {
    const { usePhishDetect } = this.preferencesController.state;

    this.networkController.lookupNetwork();

    if (usePhishDetect) {
      this.phishingController.maybeUpdateState();
    }
  }

  triggerNetworkrequests() {
    this.#restartSmartTransactionPoller();
    this.tokenDetectionController.enable();
    this.getInfuraFeatureFlags();
  }

  stopNetworkRequests() {
    this.txController.stopIncomingTransactionPolling();
    this.tokenDetectionController.disable();
  }

  resetStates(resetMethods) {
    resetMethods.forEach((resetMethod) => {
      try {
        resetMethod();
      } catch (err) {
        console.error(err);
      }
    });
  }

  ///: BEGIN:ONLY_INCLUDE_IF(keyring-snaps)
  /**
   * Initialize the snap keyring if it is not present.
   *
   * @returns {SnapKeyring}
   */
  async getSnapKeyring() {
    // TODO: Use `withKeyring` instead
    let [snapKeyring] = this.keyringController.getKeyringsByType(
      KeyringType.snap,
    );
    if (!snapKeyring) {
      await this.keyringController.addNewKeyring(KeyringType.snap);
      // TODO: Use `withKeyring` instead
      [snapKeyring] = this.keyringController.getKeyringsByType(
        KeyringType.snap,
      );
    }
    return snapKeyring;
  }
  ///: END:ONLY_INCLUDE_IF

  trackInsightSnapView(snapId) {
    this.metaMetricsController.trackEvent({
      event: MetaMetricsEventName.InsightSnapViewed,
      category: MetaMetricsEventCategory.Snaps,
      properties: {
        snap_id: snapId,
      },
    });
  }

  /**
   * Get snap metadata from the current state without refreshing the registry database.
   *
   * @param {string} snapId - A snap id.
   * @returns The available metadata for the snap, if any.
   */
  _getSnapMetadata(snapId) {
    return this.snapsRegistry.state.database?.verifiedSnaps?.[snapId]?.metadata;
  }

  /**
   * Tracks snaps export usage.
   * Note: This function is throttled to 1 call per 60 seconds per snap id + handler combination.
   *
   * @param {string} snapId - The ID of the snap the handler is being triggered on.
   * @param {string} handler - The handler to trigger on the snap for the request.
   * @param {boolean} success - Whether the invocation was successful or not.
   * @param {string} origin - The origin of the request.
   */
  _trackSnapExportUsage = wrap(
    memoize(
      () =>
        throttle(
          (snapId, handler, success, origin) =>
            this.metaMetricsController.trackEvent({
              event: MetaMetricsEventName.SnapExportUsed,
              category: MetaMetricsEventCategory.Snaps,
              properties: {
                snap_id: snapId,
                export: handler,
                snap_category: this._getSnapMetadata(snapId)?.category,
                success,
                origin,
              },
            }),
          SECOND * 60,
        ),
      (snapId, handler, _, origin) => `${snapId}${handler}${origin}`,
    ),
    (getFunc, ...args) => getFunc(...args)(...args),
  );

  /**
   * Passes a JSON-RPC request object to the SnapController for execution.
   *
   * @param {object} args - A bag of options.
   * @param {string} args.snapId - The ID of the recipient snap.
   * @param {string} args.origin - The origin of the RPC request.
   * @param {string} args.handler - The handler to trigger on the snap for the request.
   * @param {object} args.request - The JSON-RPC request object.
   * @returns The result of the JSON-RPC request.
   */
  async handleSnapRequest(args) {
    try {
      const response = await this.controllerMessenger.call(
        'SnapController:handleRequest',
        args,
      );
      this._trackSnapExportUsage(args.snapId, args.handler, true, args.origin);
      return response;
    } catch (error) {
      this._trackSnapExportUsage(args.snapId, args.handler, false, args.origin);
      throw error;
    }
  }

  /**
   * Gets the currently selected locale from the PreferencesController.
   *
   * @returns The currently selected locale.
   */
  getLocale() {
    const { currentLocale } = this.preferencesController.state;

    return currentLocale;
  }

  /**
   * Gets a subset of preferences from the PreferencesController to pass to a snap.
   *
   * @returns {object} A subset of preferences.
   */
  getPreferences() {
    const {
      preferences,
      securityAlertsEnabled,
      useCurrencyRateCheck,
      useTransactionSimulations,
      useTokenDetection,
      useMultiAccountBalanceChecker,
      openSeaEnabled,
      useNftDetection,
    } = this.preferencesController.state;

    return {
      privacyMode: preferences.privacyMode,
      securityAlertsEnabled,
      useCurrencyRateCheck,
      useTransactionSimulations,
      useTokenDetection,
      useMultiAccountBalanceChecker,
      openSeaEnabled,
      useNftDetection,
    };
  }

  /**
   * Constructor helper for getting Snap permission specifications.
   */
  getSnapPermissionSpecifications() {
    return {
      ...buildSnapEndowmentSpecifications(Object.keys(ExcludedSnapEndowments)),
      ...buildSnapRestrictedMethodSpecifications(
        Object.keys(ExcludedSnapPermissions),
        {
          getPreferences: () => {
            const locale = this.getLocale();
            const currency = this.currencyRateController.state.currentCurrency;
            const {
              privacyMode,
              securityAlertsEnabled,
              useCurrencyRateCheck,
              useTransactionSimulations,
              useTokenDetection,
              useMultiAccountBalanceChecker,
              openSeaEnabled,
              useNftDetection,
            } = this.getPreferences();
            return {
              locale,
              currency,
              hideBalances: privacyMode,
              useSecurityAlerts: securityAlertsEnabled,
              useExternalPricingData: useCurrencyRateCheck,
              simulateOnChainActions: useTransactionSimulations,
              useTokenDetection,
              batchCheckBalances: useMultiAccountBalanceChecker,
              displayNftMedia: openSeaEnabled,
              useNftDetection,
            };
          },
          clearSnapState: this.controllerMessenger.call.bind(
            this.controllerMessenger,
            'SnapController:clearSnapState',
          ),
          getMnemonic: async (source) => {
            if (!source) {
              return this.getPrimaryKeyringMnemonic();
            }

            try {
              const { type, mnemonic } = await this.controllerMessenger.call(
                'KeyringController:withKeyring',
                {
                  id: source,
                },
                async ({ keyring }) => ({
                  type: keyring.type,
                  mnemonic: keyring.mnemonic,
                }),
              );

              if (type !== KeyringTypes.hd || !mnemonic) {
                // The keyring isn't guaranteed to have a mnemonic (e.g.,
                // hardware wallets, which can't be used as entropy sources),
                // so we throw an error if it doesn't.
                throw new Error(
                  `Entropy source with ID "${source}" not found.`,
                );
              }

              return mnemonic;
            } catch {
              throw new Error(`Entropy source with ID "${source}" not found.`);
            }
          },
          getMnemonicSeed: async (source) => {
            if (!source) {
              return this.getPrimaryKeyringMnemonicSeed();
            }

            try {
              const { type, seed } = await this.controllerMessenger.call(
                'KeyringController:withKeyring',
                {
                  id: source,
                },
                async ({ keyring }) => ({
                  type: keyring.type,
                  seed: keyring.seed,
                }),
              );

              if (type !== KeyringTypes.hd || !seed) {
                // The keyring isn't guaranteed to have a seed (e.g.,
                // hardware wallets, which can't be used as entropy sources),
                // so we throw an error if it doesn't.
                throw new Error(
                  `Entropy source with ID "${source}" not found.`,
                );
              }

              return seed;
            } catch {
              throw new Error(`Entropy source with ID "${source}" not found.`);
            }
          },
          getUnlockPromise: this.appStateController.getUnlockPromise.bind(
            this.appStateController,
          ),
          getSnap: this.controllerMessenger.call.bind(
            this.controllerMessenger,
            'SnapController:get',
          ),
          handleSnapRpcRequest: this.handleSnapRequest.bind(this),
          getSnapState: this.controllerMessenger.call.bind(
            this.controllerMessenger,
            'SnapController:getSnapState',
          ),
          requestUserApproval:
            this.approvalController.addAndShowApprovalRequest.bind(
              this.approvalController,
            ),
          showNativeNotification: (origin, args) =>
            this.controllerMessenger.call(
              'RateLimitController:call',
              origin,
              'showNativeNotification',
              origin,
              args.message,
            ),
          showInAppNotification: (origin, args) => {
            const { message, title, footerLink } = args;
            const notificationArgs = {
              interfaceId: args.content,
              message,
              title,
              footerLink,
            };
            return this.controllerMessenger.call(
              'RateLimitController:call',
              origin,
              'showInAppNotification',
              origin,
              notificationArgs,
            );
          },
          updateSnapState: this.controllerMessenger.call.bind(
            this.controllerMessenger,
            'SnapController:updateSnapState',
          ),
          maybeUpdatePhishingList: () => {
            const { usePhishDetect } = this.preferencesController.state;

            if (!usePhishDetect) {
              return;
            }

            this.controllerMessenger.call(
              'PhishingController:maybeUpdateState',
            );
          },
          isOnPhishingList: (url) => {
            const { usePhishDetect } = this.preferencesController.state;

            if (!usePhishDetect) {
              return false;
            }

            return this.controllerMessenger.call(
              'PhishingController:testOrigin',
              url,
            ).result;
          },
          createInterface: this.controllerMessenger.call.bind(
            this.controllerMessenger,
            'SnapInterfaceController:createInterface',
          ),
          getInterface: this.controllerMessenger.call.bind(
            this.controllerMessenger,
            'SnapInterfaceController:getInterface',
          ),
          // We don't currently use special cryptography for the extension client.
          getClientCryptography: () => ({}),
          ///: BEGIN:ONLY_INCLUDE_IF(keyring-snaps)
          getSnapKeyring: this.getSnapKeyring.bind(this),
          ///: END:ONLY_INCLUDE_IF
        },
      ),
    };
  }

  /**
   * Sets up BaseController V2 event subscriptions. Currently, this includes
   * the subscriptions necessary to notify permission subjects of account
   * changes.
   *
   * Some of the subscriptions in this method are Messenger selector
   * event subscriptions. See the relevant documentation for
   * `@metamask/base-controller` for more information.
   *
   * Note that account-related notifications emitted when the extension
   * becomes unlocked are handled in MetaMaskController._onUnlock.
   */
  setupControllerEventSubscriptions() {
    let lastSelectedAddress;
    let lastSelectedSolanaAccountAddress;

    // this throws if there is no solana account... perhaps we should handle this better at the controller level
    try {
      lastSelectedSolanaAccountAddress =
        this.accountsController.getSelectedMultichainAccount(
          MultichainNetworks.SOLANA,
        )?.address;
    } catch {
      // noop
    }

    this.controllerMessenger.subscribe(
      'PreferencesController:stateChange',
      previousValueComparator(async (prevState, currState) => {
        const { currentLocale } = currState;
        this.#restartSmartTransactionPoller();

        await updateCurrentLocale(currentLocale);
        this.#checkTokenListPolling(currState, prevState);
      }, this.preferencesController.state),
    );

    this.controllerMessenger.subscribe(
      `${this.accountsController.name}:selectedAccountChange`,
      async (account) => {
        if (account.address && account.address !== lastSelectedAddress) {
          lastSelectedAddress = account.address;
          await this._onAccountChange(account.address);
        }
      },
    );

    // This handles account changes every time relevant permission state
    // changes, for any reason.
    this.controllerMessenger.subscribe(
      `${this.permissionController.name}:stateChange`,
      async (currentValue, previousValue) => {
        const changedAccounts = diffMap(currentValue, previousValue);

        for (const [origin, accounts] of changedAccounts.entries()) {
          this._notifyAccountsChange(origin, accounts);
        }
      },
      getPermittedAccountsByOrigin,
    );

    // This handles CAIP-25 authorization changes every time relevant permission state
    // changes, for any reason.
    // wallet_sessionChanged and eth_subscription setup/teardown
    this.controllerMessenger.subscribe(
      `${this.permissionController.name}:stateChange`,
      async (currentValue, previousValue) => {
        const changedAuthorizations = getChangedAuthorizations(
          currentValue,
          previousValue,
        );

        const removedAuthorizations = getRemovedAuthorizations(
          currentValue,
          previousValue,
        );

        // remove any existing notification subscriptions for removed authorizations
        for (const [origin, authorization] of removedAuthorizations.entries()) {
          const sessionScopes = getSessionScopes(authorization, {
            getNonEvmSupportedMethods:
              this.getNonEvmSupportedMethods.bind(this),
          });
          // if the eth_subscription notification is in the scope and eth_subscribe is in the methods
          // then remove middleware and unsubscribe
          Object.entries(sessionScopes).forEach(([scope, scopeObject]) => {
            if (
              scopeObject.notifications.includes('eth_subscription') &&
              scopeObject.methods.includes('eth_subscribe')
            ) {
              this.removeMultichainApiEthSubscriptionMiddleware({
                scope,
                origin,
              });
            }
          });
        }

        // add new notification subscriptions for added/changed authorizations
        for (const [origin, authorization] of changedAuthorizations.entries()) {
          const sessionScopes = getSessionScopes(authorization, {
            getNonEvmSupportedMethods:
              this.getNonEvmSupportedMethods.bind(this),
          });

          // if the eth_subscription notification is in the scope and eth_subscribe is in the methods
          // then get the subscriptionManager going for that scope
          Object.entries(sessionScopes).forEach(([scope, scopeObject]) => {
            if (
              scopeObject.notifications.includes('eth_subscription') &&
              scopeObject.methods.includes('eth_subscribe')
            ) {
              // for each tabId
              Object.values(this.connections[origin]).forEach(({ tabId }) => {
                this.addMultichainApiEthSubscriptionMiddleware({
                  scope,
                  origin,
                  tabId,
                });
              });
            } else {
              this.removeMultichainApiEthSubscriptionMiddleware({
                scope,
                origin,
              });
            }
          });
          this._notifyAuthorizationChange(origin, authorization);
        }
      },
      getAuthorizedScopesByOrigin,
    );

    // wallet_notify for solana accountChanged when permission changes
    this.controllerMessenger.subscribe(
      `${this.permissionController.name}:stateChange`,
      async (currentValue, previousValue) => {
        const origins = uniq([...previousValue.keys(), ...currentValue.keys()]);
        origins.forEach((origin) => {
          const previousCaveatValue = previousValue.get(origin);
          const currentCaveatValue = currentValue.get(origin);

          const previousSolanaAccountChangedNotificationsEnabled = Boolean(
            previousCaveatValue?.sessionProperties?.[
              KnownSessionProperties.SolanaAccountChangedNotifications
            ],
          );
          const currentSolanaAccountChangedNotificationsEnabled = Boolean(
            currentCaveatValue?.sessionProperties?.[
              KnownSessionProperties.SolanaAccountChangedNotifications
            ],
          );

          if (
            !previousSolanaAccountChangedNotificationsEnabled &&
            !currentSolanaAccountChangedNotificationsEnabled
          ) {
            return;
          }

          const previousSolanaCaipAccountIds = previousCaveatValue
            ? getPermittedAccountsForScopes(previousCaveatValue, [
                MultichainNetworks.SOLANA,
                MultichainNetworks.SOLANA_DEVNET,
                MultichainNetworks.SOLANA_TESTNET,
              ])
            : [];
          const previousNonUniqueSolanaHexAccountAddresses =
            previousSolanaCaipAccountIds.map((caipAccountId) => {
              const { address } = parseCaipAccountId(caipAccountId);
              return address;
            });
          const previousSolanaHexAccountAddresses = uniq(
            previousNonUniqueSolanaHexAccountAddresses,
          );
          const [previousSelectedSolanaAccountAddress] =
            this.sortMultichainAccountsByLastSelected(
              previousSolanaHexAccountAddresses,
            );

          const currentSolanaCaipAccountIds = currentCaveatValue
            ? getPermittedAccountsForScopes(currentCaveatValue, [
                MultichainNetworks.SOLANA,
                MultichainNetworks.SOLANA_DEVNET,
                MultichainNetworks.SOLANA_TESTNET,
              ])
            : [];
          const currentNonUniqueSolanaHexAccountAddresses =
            currentSolanaCaipAccountIds.map((caipAccountId) => {
              const { address } = parseCaipAccountId(caipAccountId);
              return address;
            });
          const currentSolanaHexAccountAddresses = uniq(
            currentNonUniqueSolanaHexAccountAddresses,
          );
          const [currentSelectedSolanaAccountAddress] =
            this.sortMultichainAccountsByLastSelected(
              currentSolanaHexAccountAddresses,
            );

          if (
            previousSelectedSolanaAccountAddress !==
            currentSelectedSolanaAccountAddress
          ) {
            this._notifySolanaAccountChange(
              origin,
              currentSelectedSolanaAccountAddress
                ? [currentSelectedSolanaAccountAddress]
                : [],
            );
          }
        });
      },
      getAuthorizedScopesByOrigin,
    );

    // wallet_notify for solana accountChanged when selected account changes
    this.controllerMessenger.subscribe(
      `${this.accountsController.name}:selectedAccountChange`,
      async (account) => {
        if (
          account.type === SolAccountType.DataAccount &&
          account.address !== lastSelectedSolanaAccountAddress
        ) {
          lastSelectedSolanaAccountAddress = account.address;

          const originsWithSolanaAccountChangedNotifications =
            getOriginsWithSessionProperty(
              this.permissionController.state,
              KnownSessionProperties.SolanaAccountChangedNotifications,
            );

          // returns a map of origins to permitted solana accounts
          const solanaAccounts = getPermittedAccountsForScopesByOrigin(
            this.permissionController.state,
            [
              MultichainNetworks.SOLANA,
              MultichainNetworks.SOLANA_DEVNET,
              MultichainNetworks.SOLANA_TESTNET,
            ],
          );

          if (solanaAccounts.size > 0) {
            for (const [origin, accounts] of solanaAccounts.entries()) {
              const parsedSolanaAddresses = accounts.map((caipAccountId) => {
                const { address } = parseCaipAccountId(caipAccountId);
                return address;
              });

              if (
                parsedSolanaAddresses.includes(account.address) &&
                originsWithSolanaAccountChangedNotifications[origin]
              ) {
                this._notifySolanaAccountChange(origin, [account.address]);
              }
            }
          }
        }
      },
    );

    this.controllerMessenger.subscribe(
      `${this.permissionController.name}:stateChange`,
      async (currentValue, previousValue) => {
        const changedChains = diffMap(currentValue, previousValue);

        // This operates under the assumption that there will be at maximum
        // one origin permittedChains value change per event handler call
        for (const [origin, chains] of changedChains.entries()) {
          const currentNetworkClientIdForOrigin =
            this.selectedNetworkController.getNetworkClientIdForDomain(origin);

          const networkConfig =
            this.networkController.getNetworkConfigurationByNetworkClientId(
              currentNetworkClientIdForOrigin,
            );

          // Guard clause: skip this iteration or handle the case if networkConfig is undefined.
          if (!networkConfig) {
            log.warn(
              `No network configuration found for clientId: ${currentNetworkClientIdForOrigin}`,
            );
            continue;
          }

          const { chainId: currentChainIdForOrigin } = networkConfig;

          if (chains.length > 0 && !chains.includes(currentChainIdForOrigin)) {
            const networkClientId =
              this.networkController.findNetworkClientIdByChainId(chains[0]);
            // setActiveNetwork should be called before setNetworkClientIdForDomain
            // to ensure that the isConnected value can be accurately inferred from
            // NetworkController.state.networksMetadata in return value of
            // `metamask_getProviderState` requests and `metamask_chainChanged` events.
            this.networkController.setActiveNetwork(networkClientId);
            this.selectedNetworkController.setNetworkClientIdForDomain(
              origin,
              networkClientId,
            );
          }
        }
      },
      getPermittedChainsByOrigin,
    );

    this.controllerMessenger.subscribe(
      'NetworkController:networkRemoved',
      ({ chainId }) => {
        const scopeString = toCaipChainId(
          'eip155',
          hexToBigInt(chainId).toString(10),
        );
        this.removeAllScopePermissions(scopeString);
      },
    );

    this.controllerMessenger.subscribe(
      'NetworkController:networkDidChange',
      async () => {
        if (this.preferencesController.state.useExternalServices === true) {
          this.txController.stopIncomingTransactionPolling();

          await this.txController.updateIncomingTransactions();

          this.txController.startIncomingTransactionPolling();
        }
      },
    );

    this.controllerMessenger.subscribe(
      `${this.snapController.name}:snapInstallStarted`,
      (snapId, origin, isUpdate) => {
        const snapCategory = this._getSnapMetadata(snapId)?.category;
        this.metaMetricsController.trackEvent({
          event: isUpdate
            ? MetaMetricsEventName.SnapUpdateStarted
            : MetaMetricsEventName.SnapInstallStarted,
          category: MetaMetricsEventCategory.Snaps,
          properties: {
            snap_id: snapId,
            origin,
            snap_category: snapCategory,
          },
        });
      },
    );

    this.controllerMessenger.subscribe(
      `${this.snapController.name}:snapInstallFailed`,
      (snapId, origin, isUpdate, error) => {
        const isRejected = error.includes('User rejected the request.');
        const failedEvent = isUpdate
          ? MetaMetricsEventName.SnapUpdateFailed
          : MetaMetricsEventName.SnapInstallFailed;
        const rejectedEvent = isUpdate
          ? MetaMetricsEventName.SnapUpdateRejected
          : MetaMetricsEventName.SnapInstallRejected;

        const snapCategory = this._getSnapMetadata(snapId)?.category;
        this.metaMetricsController.trackEvent({
          event: isRejected ? rejectedEvent : failedEvent,
          category: MetaMetricsEventCategory.Snaps,
          properties: {
            snap_id: snapId,
            origin,
            snap_category: snapCategory,
          },
        });
      },
    );

    this.controllerMessenger.subscribe(
      `${this.snapController.name}:snapInstalled`,
      (truncatedSnap, origin, preinstalled) => {
        if (preinstalled) {
          return;
        }

        const snapId = truncatedSnap.id;
        const snapCategory = this._getSnapMetadata(snapId)?.category;
        this.metaMetricsController.trackEvent({
          event: MetaMetricsEventName.SnapInstalled,
          category: MetaMetricsEventCategory.Snaps,
          properties: {
            snap_id: snapId,
            version: truncatedSnap.version,
            origin,
            snap_category: snapCategory,
          },
        });
      },
    );

    this.controllerMessenger.subscribe(
      `${this.snapController.name}:snapUpdated`,
      (newSnap, oldVersion, origin, preinstalled) => {
        if (preinstalled) {
          return;
        }

        const snapId = newSnap.id;
        const snapCategory = this._getSnapMetadata(snapId)?.category;
        this.metaMetricsController.trackEvent({
          event: MetaMetricsEventName.SnapUpdated,
          category: MetaMetricsEventCategory.Snaps,
          properties: {
            snap_id: snapId,
            old_version: oldVersion,
            new_version: newSnap.version,
            origin,
            snap_category: snapCategory,
          },
        });
      },
    );

    this.controllerMessenger.subscribe(
      `${this.snapController.name}:snapTerminated`,
      (truncatedSnap) => {
        const approvals = Object.values(
          this.approvalController.state.pendingApprovals,
        ).filter(
          (approval) =>
            approval.origin === truncatedSnap.id &&
            approval.type.startsWith(RestrictedMethods.snap_dialog),
        );
        for (const approval of approvals) {
          this.approvalController.reject(
            approval.id,
            new Error('Snap was terminated.'),
          );
        }
      },
    );

    this.controllerMessenger.subscribe(
      `${this.snapController.name}:snapUninstalled`,
      (truncatedSnap) => {
        const notificationIds = this.notificationServicesController
          .getNotificationsByType(TRIGGER_TYPES.SNAP)
          .filter(
            (notification) => notification.data.origin === truncatedSnap.id,
          )
          .map((notification) => notification.id);

        this.notificationServicesController.deleteNotificationsById(
          notificationIds,
        );

        const snapId = truncatedSnap.id;
        const snapCategory = this._getSnapMetadata(snapId)?.category;
        this.metaMetricsController.trackEvent({
          event: MetaMetricsEventName.SnapUninstalled,
          category: MetaMetricsEventCategory.Snaps,
          properties: {
            snap_id: snapId,
            version: truncatedSnap.version,
            snap_category: snapCategory,
          },
        });
      },
    );
  }

  /**
   * Sets up multichain data and subscriptions.
   * This method is called during the MetaMaskController constructor.
   * It starts the MultichainRatesController if selected account is non-EVM
   * and subscribes to account changes.
   */
  setupMultichainDataAndSubscriptions() {
    if (
      !isEvmAccountType(
        this.accountsController.getSelectedMultichainAccount().type,
      )
    ) {
      this.multichainRatesController.start();
    }

    this.controllerMessenger.subscribe(
      'AccountsController:selectedAccountChange',
      (selectedAccount) => {
        if (isEvmAccountType(selectedAccount.type)) {
          this.multichainRatesController.stop();
          return;
        }
        this.multichainRatesController.start();
      },
    );

    this.controllerMessenger.subscribe(
      'CurrencyRateController:stateChange',
      ({ currentCurrency }) => {
        if (
          currentCurrency !== this.multichainRatesController.state.fiatCurrency
        ) {
          this.multichainRatesController.setFiatCurrency(currentCurrency);
        }
      },
    );

    this.controllerMessenger.subscribe(
      `MultichainTransactionsController:transactionConfirmed`,
      (transaction) => {
        this.metaMetricsController.trackEvent({
          event: MetaMetricsEventName.TransactionFinalized,
          category: MetaMetricsEventCategory.Transactions,
          properties: {
            id: transaction.id,
            timestamp: transaction.timestamp,
            chain_id_caip: transaction.chain,
            status: transaction.status,
            type: transaction.type,
            fees: transaction.fees,
          },
        });
      },
    );

    this.controllerMessenger.subscribe(
      `MultichainTransactionsController:transactionSubmitted`,
      (transaction) => {
        this.metaMetricsController.trackEvent({
          event: MetaMetricsEventName.TransactionSubmitted,
          category: MetaMetricsEventCategory.Transactions,
          properties: {
            id: transaction.id,
            timestamp: transaction.timestamp,
            chain_id_caip: transaction.chain,
            status: transaction.status,
            type: transaction.type,
            fees: transaction.fees,
          },
        });
      },
    );
  }

  /**
   * If it does not already exist, creates and inserts middleware to handle eth
   * subscriptions for a particular evm scope on a specific Multichain API
   * JSON-RPC pipeline by origin and tabId.
   *
   * @param {object} options - The options object.
   * @param {string} options.scope - The evm scope to handle eth susbcriptions for.
   * @param {string} options.origin - The origin to handle eth subscriptions for.
   * @param {string} options.tabId - The tabId to handle eth subscriptions for.
   */
  addMultichainApiEthSubscriptionMiddleware({ scope, origin, tabId }) {
    const subscriptionManager = this.multichainSubscriptionManager.subscribe({
      scope,
      origin,
      tabId,
    });
    this.multichainMiddlewareManager.addMiddleware({
      scope,
      origin,
      tabId,
      middleware: subscriptionManager.middleware,
    });
  }

  /**
   * If it does exist, removes all middleware that were handling eth
   * subscriptions for a particular evm scope for all Multichain API
   * JSON-RPC pipelines for an origin.
   *
   * @param {object} options - The options object.
   * @param {string} options.scope - The evm scope to handle eth susbcriptions for.
   * @param {string} options.origin - The origin to handle eth subscriptions for.
   */

  removeMultichainApiEthSubscriptionMiddleware({ scope, origin }) {
    this.multichainMiddlewareManager.removeMiddlewareByScopeAndOrigin(
      scope,
      origin,
    );
    this.multichainSubscriptionManager.unsubscribeByScopeAndOrigin(
      scope,
      origin,
    );
  }

  /**
   * TODO:LegacyProvider: Delete
   * Constructor helper: initialize a public config store.
   * This store is used to make some config info available to Dapps synchronously.
   */
  createPublicConfigStore() {
    // subset of state for metamask inpage provider
    const publicConfigStore = new ObservableStore();

    const selectPublicState = async ({ isUnlocked }) => {
      const { chainId, networkVersion, isConnected } =
        await this.getProviderNetworkState();

      return {
        isUnlocked,
        chainId,
        networkVersion: isConnected ? networkVersion : 'loading',
      };
    };

    const updatePublicConfigStore = async (memState) => {
      const networkStatus =
        memState.networksMetadata[memState.selectedNetworkClientId]?.status;
      if (networkStatus === NetworkStatus.Available) {
        publicConfigStore.putState(await selectPublicState(memState));
      }
    };

    // setup memStore subscription hooks
    this.on('update', updatePublicConfigStore);
    updatePublicConfigStore(this.getState());

    return publicConfigStore;
  }

  /**
   * Gets relevant state for the provider of an external origin.
   *
   * @param {string} origin - The origin to get the provider state for.
   * @returns {Promise<{ isUnlocked: boolean, networkVersion: string, chainId: string, accounts: string[], extensionId: string | undefined }>} An object with relevant state properties.
   */
  async getProviderState(origin) {
    const providerNetworkState = await this.getProviderNetworkState(origin);
    const metadata = {};
    if (isManifestV3) {
      const { chrome } = globalThis;
      metadata.extensionId = chrome?.runtime?.id;
    }
    return {
      /**
       * We default `isUnlocked` to `true` because even though we no longer emit events depending on this,
       * embedded dapp providers might listen directly to our streams, and therefore depend on it, so we leave it here.
       */
      isUnlocked: true,
      accounts: this.getPermittedAccounts(origin),
      ...metadata,
      ...providerNetworkState,
    };
  }

  /**
   * Retrieves network state information relevant for external providers.
   *
   * @param {string} origin - The origin identifier for which network state is requested (default: 'metamask').
   * @returns {object} An object containing important network state properties, including chainId and networkVersion.
   */
  async getProviderNetworkState(origin = METAMASK_DOMAIN) {
    const networkClientId = this.controllerMessenger.call(
      'SelectedNetworkController:getNetworkClientIdForDomain',
      origin,
    );

    const networkClient = this.controllerMessenger.call(
      'NetworkController:getNetworkClientById',
      networkClientId,
    );

    const { chainId } = networkClient.configuration;

    const { completedOnboarding } = this.onboardingController.state;

    let networkVersion = this.deprecatedNetworkVersions[networkClientId];
    if (networkVersion === undefined && completedOnboarding) {
      try {
        const result = await networkClient.provider.request({
          method: 'net_version',
        });
        networkVersion = convertNetworkId(result);
      } catch (error) {
        console.error(error);
        networkVersion = null;
      }

      this.deprecatedNetworkVersions[networkClientId] = networkVersion;
    }

    const metadata =
      this.networkController.state.networksMetadata[networkClientId];

    return {
      chainId,
      networkVersion: networkVersion ?? 'loading',
      isConnected: metadata?.status === NetworkStatus.Available,
    };
  }

  //=============================================================================
  // EXPOSED TO THE UI SUBSYSTEM
  //=============================================================================

  /**
   * The metamask-state of the various controllers, made available to the UI
   *
   * @returns {object} status
   */
  getState() {
    const { vault } = this.keyringController.state;
    const isInitialized = Boolean(vault);
    const flatState = this.memStore.getFlatState();

    return {
      isInitialized,
      ...sanitizeUIState(flatState),
    };
  }

  /**
   * Returns an Object containing API Callback Functions.
   * These functions are the interface for the UI.
   * The API object can be transmitted over a stream via JSON-RPC.
   *
   * @returns {object} Object containing API functions.
   */
  getApi() {
    const {
      accountsController,
      addressBookController,
      alertController,
      appStateController,
      keyringController,
      nftController,
      nftDetectionController,
      currencyRateController,
      tokenBalancesController,
      tokenDetectionController,
      ensController,
      tokenListController,
      gasFeeController,
      metaMetricsController,
      networkController,
      multichainNetworkController,
      announcementController,
      onboardingController,
      permissionController,
      preferencesController,
      tokensController,
      smartTransactionsController,
      txController,
      backup,
      approvalController,
      phishingController,
      tokenRatesController,
      accountTrackerController,
      // Notification Controllers
      authenticationController,
      userStorageController,
      notificationServicesController,
      notificationServicesPushController,
    } = this;

    return {
      // etc
      getState: this.getState.bind(this),
      setCurrentCurrency: currencyRateController.setCurrentCurrency.bind(
        currencyRateController,
      ),
      setUseBlockie: preferencesController.setUseBlockie.bind(
        preferencesController,
      ),
      setUsePhishDetect: preferencesController.setUsePhishDetect.bind(
        preferencesController,
      ),
      setUseMultiAccountBalanceChecker:
        preferencesController.setUseMultiAccountBalanceChecker.bind(
          preferencesController,
        ),
      setUseSafeChainsListValidation:
        preferencesController.setUseSafeChainsListValidation.bind(
          preferencesController,
        ),
      setUseTokenDetection: preferencesController.setUseTokenDetection.bind(
        preferencesController,
      ),
      setUseNftDetection: preferencesController.setUseNftDetection.bind(
        preferencesController,
      ),
      setUse4ByteResolution: preferencesController.setUse4ByteResolution.bind(
        preferencesController,
      ),
      setUseCurrencyRateCheck:
        preferencesController.setUseCurrencyRateCheck.bind(
          preferencesController,
        ),
      setOpenSeaEnabled: preferencesController.setOpenSeaEnabled.bind(
        preferencesController,
      ),
      getProviderConfig: () =>
        getProviderConfig({
          metamask: this.networkController.state,
        }),
      grantPermissionsIncremental:
        this.permissionController.grantPermissionsIncremental.bind(
          this.permissionController,
        ),
      grantPermissions: this.permissionController.grantPermissions.bind(
        this.permissionController,
      ),
      setSecurityAlertsEnabled:
        preferencesController.setSecurityAlertsEnabled.bind(
          preferencesController,
        ),
      ///: BEGIN:ONLY_INCLUDE_IF(keyring-snaps)
      setAddSnapAccountEnabled:
        preferencesController.setAddSnapAccountEnabled.bind(
          preferencesController,
        ),
      ///: END:ONLY_INCLUDE_IF
      ///: BEGIN:ONLY_INCLUDE_IF(build-flask)
      setWatchEthereumAccountEnabled:
        preferencesController.setWatchEthereumAccountEnabled.bind(
          preferencesController,
        ),
      ///: END:ONLY_INCLUDE_IF
      ///: BEGIN:ONLY_INCLUDE_IF(bitcoin)
      setBitcoinSupportEnabled:
        preferencesController.setBitcoinSupportEnabled.bind(
          preferencesController,
        ),
      setBitcoinTestnetSupportEnabled:
        preferencesController.setBitcoinTestnetSupportEnabled.bind(
          preferencesController,
        ),
      ///: END:ONLY_INCLUDE_IF
      setUseExternalNameSources:
        preferencesController.setUseExternalNameSources.bind(
          preferencesController,
        ),
      setUseTransactionSimulations:
        preferencesController.setUseTransactionSimulations.bind(
          preferencesController,
        ),
      setIpfsGateway: preferencesController.setIpfsGateway.bind(
        preferencesController,
      ),
      setIsIpfsGatewayEnabled:
        preferencesController.setIsIpfsGatewayEnabled.bind(
          preferencesController,
        ),
      setUseAddressBarEnsResolution:
        preferencesController.setUseAddressBarEnsResolution.bind(
          preferencesController,
        ),
      setParticipateInMetaMetrics:
        metaMetricsController.setParticipateInMetaMetrics.bind(
          metaMetricsController,
        ),
      setDataCollectionForMarketing:
        metaMetricsController.setDataCollectionForMarketing.bind(
          metaMetricsController,
        ),
      setMarketingCampaignCookieId:
        metaMetricsController.setMarketingCampaignCookieId.bind(
          metaMetricsController,
        ),
      setCurrentLocale: preferencesController.setCurrentLocale.bind(
        preferencesController,
      ),
      setServiceWorkerKeepAlivePreference:
        preferencesController.setServiceWorkerKeepAlivePreference.bind(
          preferencesController,
        ),
      markPasswordForgotten: this.markPasswordForgotten.bind(this),
      unMarkPasswordForgotten: this.unMarkPasswordForgotten.bind(this),
      getRequestAccountTabIds: this.getRequestAccountTabIds,
      getOpenMetamaskTabsIds: this.getOpenMetamaskTabsIds,
      markNotificationPopupAsAutomaticallyClosed: () =>
        this.notificationManager.markAsAutomaticallyClosed(),
      getCode: this.getCode.bind(this),

      // primary keyring management
      addNewAccount: this.addNewAccount.bind(this),
      getSeedPhrase: this.getSeedPhrase.bind(this),
      resetAccount: this.resetAccount.bind(this),
      removeAccount: this.removeAccount.bind(this),
      importAccountWithStrategy: this.importAccountWithStrategy.bind(this),
      getNextAvailableAccountName:
        accountsController.getNextAvailableAccountName.bind(accountsController),
      ///: BEGIN:ONLY_INCLUDE_IF(keyring-snaps)
      getAccountsBySnapId: (snapId) =>
        getAccountsBySnapId(this.getSnapKeyring.bind(this), snapId),
      ///: END:ONLY_INCLUDE_IF

      // hardware wallets
      connectHardware: this.connectHardware.bind(this),
      forgetDevice: this.forgetDevice.bind(this),
      checkHardwareStatus: this.checkHardwareStatus.bind(this),
      unlockHardwareWalletAccount: this.unlockHardwareWalletAccount.bind(this),
      attemptLedgerTransportCreation:
        this.attemptLedgerTransportCreation.bind(this),

      // qr hardware devices
      submitQRHardwareCryptoHDKey:
        keyringController.submitQRCryptoHDKey.bind(keyringController),
      submitQRHardwareCryptoAccount:
        keyringController.submitQRCryptoAccount.bind(keyringController),
      cancelSyncQRHardware:
        keyringController.cancelQRSynchronization.bind(keyringController),
      submitQRHardwareSignature:
        keyringController.submitQRSignature.bind(keyringController),
      cancelQRHardwareSignRequest:
        keyringController.cancelQRSignRequest.bind(keyringController),

      // vault management
      submitPassword: this.submitPassword.bind(this),
      verifyPassword: this.verifyPassword.bind(this),

      // network management
      setActiveNetwork: async (id) => {
        // The multichain network controller will proxy the call to the network controller
        // in the case that the ID is an EVM network client ID.
        return await this.multichainNetworkController.setActiveNetwork(id);
      },

      // active networks by accounts
      getNetworksWithTransactionActivityByAccounts:
        this.multichainNetworkController.getNetworksWithTransactionActivityByAccounts.bind(
          this.multichainNetworkController,
        ),
      // Avoids returning the promise so that initial call to switch network
      // doesn't block on the network lookup step
      setActiveNetworkConfigurationId: (networkConfigurationId) => {
        this.networkController.setActiveNetwork(networkConfigurationId);
      },
      setNetworkClientIdForDomain: (origin, networkClientId) => {
        return this.selectedNetworkController.setNetworkClientIdForDomain(
          origin,
          networkClientId,
        );
      },
      rollbackToPreviousProvider:
        networkController.rollbackToPreviousProvider.bind(networkController),
      addNetwork: this.networkController.addNetwork.bind(
        this.networkController,
      ),
      updateNetwork: this.networkController.updateNetwork.bind(
        this.networkController,
      ),
      removeNetwork: this.multichainNetworkController.removeNetwork.bind(
        this.multichainNetworkController,
      ),
      getCurrentNetworkEIP1559Compatibility:
        this.networkController.getEIP1559Compatibility.bind(
          this.networkController,
        ),
      getNetworkConfigurationByNetworkClientId:
        this.networkController.getNetworkConfigurationByNetworkClientId.bind(
          this.networkController,
        ),
      // PreferencesController
      setSelectedAddress: (address) => {
        const account = this.accountsController.getAccountByAddress(address);
        if (account) {
          this.accountsController.setSelectedAccount(account.id);
        } else {
          throw new Error(`No account found for address: ${address}`);
        }
      },
      toggleExternalServices: this.toggleExternalServices.bind(this),
      addToken: tokensController.addToken.bind(tokensController),
      updateTokenType: tokensController.updateTokenType.bind(tokensController),
      setFeatureFlag: preferencesController.setFeatureFlag.bind(
        preferencesController,
      ),
      setPreference: preferencesController.setPreference.bind(
        preferencesController,
      ),

      addKnownMethodData: preferencesController.addKnownMethodData.bind(
        preferencesController,
      ),
      setDismissSeedBackUpReminder:
        preferencesController.setDismissSeedBackUpReminder.bind(
          preferencesController,
        ),
      setOverrideContentSecurityPolicyHeader:
        preferencesController.setOverrideContentSecurityPolicyHeader.bind(
          preferencesController,
        ),
      setAdvancedGasFee: preferencesController.setAdvancedGasFee.bind(
        preferencesController,
      ),
      setTheme: preferencesController.setTheme.bind(preferencesController),
      disableAccountUpgrade: preferencesController.disableAccountUpgrade.bind(
        preferencesController,
      ),
      ///: BEGIN:ONLY_INCLUDE_IF(keyring-snaps)
      setSnapsAddSnapAccountModalDismissed:
        preferencesController.setSnapsAddSnapAccountModalDismissed.bind(
          preferencesController,
        ),
      ///: END:ONLY_INCLUDE_IF

      setManageInstitutionalWallets:
        preferencesController.setManageInstitutionalWallets.bind(
          preferencesController,
        ),

      // AccountsController
      setSelectedInternalAccount: (id) => {
        const account = this.accountsController.getAccount(id);
        if (account) {
          this.accountsController.setSelectedAccount(id);
        }
      },

      setAccountName:
        accountsController.setAccountName.bind(accountsController),

      setAccountLabel: (address, label) => {
        const account = this.accountsController.getAccountByAddress(address);
        if (account === undefined) {
          throw new Error(`No account found for address: ${address}`);
        }
        this.accountsController.setAccountName(account.id, label);
      },

      // AssetsContractController
      getTokenStandardAndDetails: this.getTokenStandardAndDetails.bind(this),
      getTokenSymbol: this.getTokenSymbol.bind(this),
      getTokenStandardAndDetailsByChain:
        this.getTokenStandardAndDetailsByChain.bind(this),

      // NftController
      addNft: nftController.addNft.bind(nftController),

      addNftVerifyOwnership:
        nftController.addNftVerifyOwnership.bind(nftController),

      removeAndIgnoreNft: nftController.removeAndIgnoreNft.bind(nftController),

      removeNft: nftController.removeNft.bind(nftController),

      checkAndUpdateAllNftsOwnershipStatus:
        nftController.checkAndUpdateAllNftsOwnershipStatus.bind(nftController),

      checkAndUpdateSingleNftOwnershipStatus:
        nftController.checkAndUpdateSingleNftOwnershipStatus.bind(
          nftController,
        ),

      getNFTContractInfo: nftController.getNFTContractInfo.bind(nftController),

      isNftOwner: nftController.isNftOwner.bind(nftController),

      // AddressController
      setAddressBook: addressBookController.set.bind(addressBookController),
      removeFromAddressBook: addressBookController.delete.bind(
        addressBookController,
      ),

      // AppStateController
      setLastActiveTime:
        appStateController.setLastActiveTime.bind(appStateController),
      setCurrentExtensionPopupId:
        appStateController.setCurrentExtensionPopupId.bind(appStateController),
      setDefaultHomeActiveTabName:
        appStateController.setDefaultHomeActiveTabName.bind(appStateController),
      setConnectedStatusPopoverHasBeenShown:
        appStateController.setConnectedStatusPopoverHasBeenShown.bind(
          appStateController,
        ),
      setRecoveryPhraseReminderHasBeenShown:
        appStateController.setRecoveryPhraseReminderHasBeenShown.bind(
          appStateController,
        ),
      setRecoveryPhraseReminderLastShown:
        appStateController.setRecoveryPhraseReminderLastShown.bind(
          appStateController,
        ),
      setTermsOfUseLastAgreed:
        appStateController.setTermsOfUseLastAgreed.bind(appStateController),
      setSurveyLinkLastClickedOrClosed:
        appStateController.setSurveyLinkLastClickedOrClosed.bind(
          appStateController,
        ),
      setOnboardingDate:
        appStateController.setOnboardingDate.bind(appStateController),
      setLastViewedUserSurvey:
        appStateController.setLastViewedUserSurvey.bind(appStateController),
      setRampCardClosed:
        appStateController.setRampCardClosed.bind(appStateController),
      setNewPrivacyPolicyToastClickedOrClosed:
        appStateController.setNewPrivacyPolicyToastClickedOrClosed.bind(
          appStateController,
        ),
      setNewPrivacyPolicyToastShownDate:
        appStateController.setNewPrivacyPolicyToastShownDate.bind(
          appStateController,
        ),
      setSnapsInstallPrivacyWarningShownStatus:
        appStateController.setSnapsInstallPrivacyWarningShownStatus.bind(
          appStateController,
        ),
      setOutdatedBrowserWarningLastShown:
        appStateController.setOutdatedBrowserWarningLastShown.bind(
          appStateController,
        ),
      setShowTestnetMessageInDropdown:
        appStateController.setShowTestnetMessageInDropdown.bind(
          appStateController,
        ),
      setShowBetaHeader:
        appStateController.setShowBetaHeader.bind(appStateController),
      setShowPermissionsTour:
        appStateController.setShowPermissionsTour.bind(appStateController),
      setShowAccountBanner:
        appStateController.setShowAccountBanner.bind(appStateController),
      setShowNetworkBanner:
        appStateController.setShowNetworkBanner.bind(appStateController),
      updateNftDropDownState:
        appStateController.updateNftDropDownState.bind(appStateController),
      setSwitchedNetworkDetails:
        appStateController.setSwitchedNetworkDetails.bind(appStateController),
      clearSwitchedNetworkDetails:
        appStateController.clearSwitchedNetworkDetails.bind(appStateController),
      setSwitchedNetworkNeverShowMessage:
        appStateController.setSwitchedNetworkNeverShowMessage.bind(
          appStateController,
        ),
      getLastInteractedConfirmationInfo:
        appStateController.getLastInteractedConfirmationInfo.bind(
          appStateController,
        ),
      setLastInteractedConfirmationInfo:
        appStateController.setLastInteractedConfirmationInfo.bind(
          appStateController,
        ),
      updateSlides: appStateController.updateSlides.bind(appStateController),
      removeSlide: appStateController.removeSlide.bind(appStateController),

      // EnsController
      tryReverseResolveAddress:
        ensController.reverseResolveAddress.bind(ensController),

      // KeyringController
      setLocked: this.setLocked.bind(this),
      createNewVaultAndKeychain: this.createNewVaultAndKeychain.bind(this),
      createNewVaultAndRestore: this.createNewVaultAndRestore.bind(this),
      generateNewMnemonicAndAddToVault:
        this.generateNewMnemonicAndAddToVault.bind(this),
      importMnemonicToVault: this.importMnemonicToVault.bind(this),
      exportAccount: this.exportAccount.bind(this),

      // txController
      updateTransaction: txController.updateTransaction.bind(txController),
      approveTransactionsWithSameNonce:
        txController.approveTransactionsWithSameNonce.bind(txController),
      createCancelTransaction: this.createCancelTransaction.bind(this),
      createSpeedUpTransaction: this.createSpeedUpTransaction.bind(this),
      estimateGas: this.estimateGas.bind(this),
      estimateGasFee: txController.estimateGasFee.bind(txController),
      getNextNonce: this.getNextNonce.bind(this),
      addTransaction: (transactionParams, transactionOptions) =>
        addTransaction(
          this.getAddTransactionRequest({
            transactionParams,
            transactionOptions,
            waitForSubmit: false,
          }),
        ),
      addTransactionAndWaitForPublish: (
        transactionParams,
        transactionOptions,
      ) =>
        addTransaction(
          this.getAddTransactionRequest({
            transactionParams,
            transactionOptions,
            waitForSubmit: true,
          }),
        ),
      createTransactionEventFragment:
        createTransactionEventFragmentWithTxId.bind(
          null,
          this.getTransactionMetricsRequest(),
        ),
      setTransactionActive:
        txController.setTransactionActive.bind(txController),
      // decryptMessageController
      decryptMessage: this.decryptMessageController.decryptMessage.bind(
        this.decryptMessageController,
      ),
      decryptMessageInline:
        this.decryptMessageController.decryptMessageInline.bind(
          this.decryptMessageController,
        ),
      cancelDecryptMessage:
        this.decryptMessageController.cancelDecryptMessage.bind(
          this.decryptMessageController,
        ),

      // EncryptionPublicKeyController
      encryptionPublicKey:
        this.encryptionPublicKeyController.encryptionPublicKey.bind(
          this.encryptionPublicKeyController,
        ),
      cancelEncryptionPublicKey:
        this.encryptionPublicKeyController.cancelEncryptionPublicKey.bind(
          this.encryptionPublicKeyController,
        ),

      // onboarding controller
      setSeedPhraseBackedUp:
        onboardingController.setSeedPhraseBackedUp.bind(onboardingController),
      completeOnboarding:
        onboardingController.completeOnboarding.bind(onboardingController),
      setFirstTimeFlowType:
        onboardingController.setFirstTimeFlowType.bind(onboardingController),

      // alert controller
      setAlertEnabledness:
        alertController.setAlertEnabledness.bind(alertController),
      setUnconnectedAccountAlertShown:
        alertController.setUnconnectedAccountAlertShown.bind(alertController),
      setWeb3ShimUsageAlertDismissed:
        alertController.setWeb3ShimUsageAlertDismissed.bind(alertController),

      // permissions
      removePermissionsFor: this.removePermissionsFor,
      approvePermissionsRequest: this.acceptPermissionsRequest,
      rejectPermissionsRequest: this.rejectPermissionsRequest,
      ...getPermissionBackgroundApiMethods({
        permissionController,
        approvalController,
        accountsController,
        networkController,
        multichainNetworkController,
      }),

      ///: BEGIN:ONLY_INCLUDE_IF(build-mmi)
      connectCustodyAddresses: this.mmiController.connectCustodyAddresses.bind(
        this.mmiController,
      ),
      getCustodianAccounts: this.mmiController.getCustodianAccounts.bind(
        this.mmiController,
      ),
      getCustodianTransactionDeepLink:
        this.mmiController.getCustodianTransactionDeepLink.bind(
          this.mmiController,
        ),
      getCustodianConfirmDeepLink:
        this.mmiController.getCustodianConfirmDeepLink.bind(this.mmiController),
      getCustodianSignMessageDeepLink:
        this.mmiController.getCustodianSignMessageDeepLink.bind(
          this.mmiController,
        ),
      getCustodianToken: this.mmiController.getCustodianToken.bind(
        this.mmiController,
      ),
      getCustodianJWTList: this.mmiController.getCustodianJWTList.bind(
        this.mmiController,
      ),
      getAllCustodianAccountsWithToken:
        this.mmiController.getAllCustodianAccountsWithToken.bind(
          this.mmiController,
        ),
      setCustodianNewRefreshToken:
        this.mmiController.setCustodianNewRefreshToken.bind(this.mmiController),
      setWaitForConfirmDeepLinkDialog:
        this.custodyController.setWaitForConfirmDeepLinkDialog.bind(
          this.custodyController,
        ),
      getMmiConfiguration:
        this.mmiConfigurationController.getConfiguration.bind(
          this.mmiConfigurationController,
        ),
      removeAddTokenConnectRequest:
        this.institutionalFeaturesController.removeAddTokenConnectRequest.bind(
          this.institutionalFeaturesController,
        ),
      setConnectionRequest:
        this.institutionalFeaturesController.setConnectionRequest.bind(
          this.institutionalFeaturesController,
        ),
      showInteractiveReplacementTokenBanner:
        appStateController.showInteractiveReplacementTokenBanner.bind(
          appStateController,
        ),
      setCustodianDeepLink:
        appStateController.setCustodianDeepLink.bind(appStateController),
      setNoteToTraderMessage:
        appStateController.setNoteToTraderMessage.bind(appStateController),
      logAndStoreApiRequest: this.mmiController.logAndStoreApiRequest.bind(
        this.mmiController,
      ),
      ///: END:ONLY_INCLUDE_IF

      // snaps
      disableSnap: this.controllerMessenger.call.bind(
        this.controllerMessenger,
        'SnapController:disable',
      ),
      enableSnap: this.controllerMessenger.call.bind(
        this.controllerMessenger,
        'SnapController:enable',
      ),
      updateSnap: (origin, requestedSnaps) => {
        // We deliberately do not await this promise as that would mean waiting for the update to complete
        // Instead we return null to signal to the UI that it is safe to redirect to the update flow
        this.controllerMessenger.call(
          'SnapController:install',
          origin,
          requestedSnaps,
        );
        return null;
      },
      removeSnap: this.controllerMessenger.call.bind(
        this.controllerMessenger,
        'SnapController:remove',
      ),
      handleSnapRequest: this.handleSnapRequest.bind(this),
      revokeDynamicSnapPermissions: this.controllerMessenger.call.bind(
        this.controllerMessenger,
        'SnapController:revokeDynamicPermissions',
      ),
      disconnectOriginFromSnap: this.controllerMessenger.call.bind(
        this.controllerMessenger,
        'SnapController:disconnectOrigin',
      ),
      updateNetworksList: this.updateNetworksList.bind(this),
      updateAccountsList: this.updateAccountsList.bind(this),
      updateHiddenAccountsList: this.updateHiddenAccountsList.bind(this),
      getPhishingResult: async (website) => {
        await phishingController.maybeUpdateState();

        return phishingController.test(website);
      },
      deleteInterface: this.controllerMessenger.call.bind(
        this.controllerMessenger,
        'SnapInterfaceController:deleteInterface',
      ),
      updateInterfaceState: this.controllerMessenger.call.bind(
        this.controllerMessenger,
        'SnapInterfaceController:updateInterfaceState',
      ),

      // swaps
      fetchAndSetQuotes: this.controllerMessenger.call.bind(
        this.controllerMessenger,
        'SwapsController:fetchAndSetQuotes',
      ),
      setSelectedQuoteAggId: this.controllerMessenger.call.bind(
        this.controllerMessenger,
        'SwapsController:setSelectedQuoteAggId',
      ),
      resetSwapsState: this.controllerMessenger.call.bind(
        this.controllerMessenger,
        'SwapsController:resetSwapsState',
      ),
      setSwapsTokens: this.controllerMessenger.call.bind(
        this.controllerMessenger,
        'SwapsController:setSwapsTokens',
      ),
      clearSwapsQuotes: this.controllerMessenger.call.bind(
        this.controllerMessenger,
        'SwapsController:clearSwapsQuotes',
      ),
      setApproveTxId: this.controllerMessenger.call.bind(
        this.controllerMessenger,
        'SwapsController:setApproveTxId',
      ),
      setTradeTxId: this.controllerMessenger.call.bind(
        this.controllerMessenger,
        'SwapsController:setTradeTxId',
      ),
      setSwapsTxGasPrice: this.controllerMessenger.call.bind(
        this.controllerMessenger,
        'SwapsController:setSwapsTxGasPrice',
      ),
      setSwapsTxGasLimit: this.controllerMessenger.call.bind(
        this.controllerMessenger,
        'SwapsController:setSwapsTxGasLimit',
      ),
      setSwapsTxMaxFeePerGas: this.controllerMessenger.call.bind(
        this.controllerMessenger,
        'SwapsController:setSwapsTxMaxFeePerGas',
      ),
      setSwapsTxMaxFeePriorityPerGas: this.controllerMessenger.call.bind(
        this.controllerMessenger,
        'SwapsController:setSwapsTxMaxFeePriorityPerGas',
      ),
      safeRefetchQuotes: this.controllerMessenger.call.bind(
        this.controllerMessenger,
        'SwapsController:safeRefetchQuotes',
      ),
      stopPollingForQuotes: this.controllerMessenger.call.bind(
        this.controllerMessenger,
        'SwapsController:stopPollingForQuotes',
      ),
      setBackgroundSwapRouteState: this.controllerMessenger.call.bind(
        this.controllerMessenger,
        'SwapsController:setBackgroundSwapRouteState',
      ),
      resetPostFetchState: this.controllerMessenger.call.bind(
        this.controllerMessenger,
        'SwapsController:resetPostFetchState',
      ),
      setSwapsErrorKey: this.controllerMessenger.call.bind(
        this.controllerMessenger,
        'SwapsController:setSwapsErrorKey',
      ),
      setInitialGasEstimate: this.controllerMessenger.call.bind(
        this.controllerMessenger,
        'SwapsController:setInitialGasEstimate',
      ),
      setCustomApproveTxData: this.controllerMessenger.call.bind(
        this.controllerMessenger,
        'SwapsController:setCustomApproveTxData',
      ),
      setSwapsLiveness: this.controllerMessenger.call.bind(
        this.controllerMessenger,
        'SwapsController:setSwapsLiveness',
      ),
      setSwapsFeatureFlags: this.controllerMessenger.call.bind(
        this.controllerMessenger,
        'SwapsController:setSwapsFeatureFlags',
      ),
      setSwapsUserFeeLevel: this.controllerMessenger.call.bind(
        this.controllerMessenger,
        'SwapsController:setSwapsUserFeeLevel',
      ),
      setSwapsQuotesPollingLimitEnabled: this.controllerMessenger.call.bind(
        this.controllerMessenger,
        'SwapsController:setSwapsQuotesPollingLimitEnabled',
      ),

      // Bridge
      [BridgeBackgroundAction.SET_FEATURE_FLAGS]:
        this.controllerMessenger.call.bind(
          this.controllerMessenger,
          `${BRIDGE_CONTROLLER_NAME}:${BridgeBackgroundAction.SET_FEATURE_FLAGS}`,
        ),
      [BridgeBackgroundAction.RESET_STATE]: this.controllerMessenger.call.bind(
        this.controllerMessenger,
        `${BRIDGE_CONTROLLER_NAME}:${BridgeBackgroundAction.RESET_STATE}`,
      ),
      [BridgeUserAction.UPDATE_QUOTE_PARAMS]:
        this.controllerMessenger.call.bind(
          this.controllerMessenger,
          `${BRIDGE_CONTROLLER_NAME}:${BridgeUserAction.UPDATE_QUOTE_PARAMS}`,
        ),

      // Bridge Tx submission
      [BridgeStatusAction.SUBMIT_TX]: this.controllerMessenger.call.bind(
        this.controllerMessenger,
        `${BRIDGE_STATUS_CONTROLLER_NAME}:${BridgeStatusAction.SUBMIT_TX}`,
      ),

      // Smart Transactions
      fetchSmartTransactionFees: smartTransactionsController.getFees.bind(
        smartTransactionsController,
      ),
      clearSmartTransactionFees: smartTransactionsController.clearFees.bind(
        smartTransactionsController,
      ),
      submitSignedTransactions:
        smartTransactionsController.submitSignedTransactions.bind(
          smartTransactionsController,
        ),
      cancelSmartTransaction:
        smartTransactionsController.cancelSmartTransaction.bind(
          smartTransactionsController,
        ),
      fetchSmartTransactionsLiveness:
        smartTransactionsController.fetchLiveness.bind(
          smartTransactionsController,
        ),
      updateSmartTransaction:
        smartTransactionsController.updateSmartTransaction.bind(
          smartTransactionsController,
        ),
      setStatusRefreshInterval:
        smartTransactionsController.setStatusRefreshInterval.bind(
          smartTransactionsController,
        ),

      // MetaMetrics
      trackMetaMetricsEvent: metaMetricsController.trackEvent.bind(
        metaMetricsController,
      ),
      trackMetaMetricsPage: metaMetricsController.trackPage.bind(
        metaMetricsController,
      ),
      createEventFragment: metaMetricsController.createEventFragment.bind(
        metaMetricsController,
      ),
      updateEventFragment: metaMetricsController.updateEventFragment.bind(
        metaMetricsController,
      ),
      finalizeEventFragment: metaMetricsController.finalizeEventFragment.bind(
        metaMetricsController,
      ),
      trackInsightSnapView: this.trackInsightSnapView.bind(this),

      // ApprovalController
      rejectAllPendingApprovals: this.rejectAllPendingApprovals.bind(this),
      rejectPendingApproval: this.rejectPendingApproval,
      requestUserApproval:
        approvalController.addAndShowApprovalRequest.bind(approvalController),
      resolvePendingApproval: this.resolvePendingApproval,

      // Notifications
      resetViewedNotifications: announcementController.resetViewed.bind(
        announcementController,
      ),
      updateViewedNotifications: announcementController.updateViewed.bind(
        announcementController,
      ),

      // CurrencyRateController
      currencyRateStartPolling: currencyRateController.startPolling.bind(
        currencyRateController,
      ),
      currencyRateStopPollingByPollingToken:
        currencyRateController.stopPollingByPollingToken.bind(
          currencyRateController,
        ),

      tokenRatesStartPolling:
        tokenRatesController.startPolling.bind(tokenRatesController),
      tokenRatesStopPollingByPollingToken:
        tokenRatesController.stopPollingByPollingToken.bind(
          tokenRatesController,
        ),
      accountTrackerStartPolling:
        accountTrackerController.startPollingByNetworkClientId.bind(
          accountTrackerController,
        ),
      accountTrackerStopPollingByPollingToken:
        accountTrackerController.stopPollingByPollingToken.bind(
          accountTrackerController,
        ),

      tokenDetectionStartPolling: tokenDetectionController.startPolling.bind(
        tokenDetectionController,
      ),
      tokenDetectionStopPollingByPollingToken:
        tokenDetectionController.stopPollingByPollingToken.bind(
          tokenDetectionController,
        ),

      tokenListStartPolling:
        tokenListController.startPolling.bind(tokenListController),
      tokenListStopPollingByPollingToken:
        tokenListController.stopPollingByPollingToken.bind(tokenListController),

      tokenBalancesStartPolling: tokenBalancesController.startPolling.bind(
        tokenBalancesController,
      ),
      tokenBalancesStopPollingByPollingToken:
        tokenBalancesController.stopPollingByPollingToken.bind(
          tokenBalancesController,
        ),

      // GasFeeController
      gasFeeStartPolling: gasFeeController.startPolling.bind(gasFeeController),
      gasFeeStopPollingByPollingToken:
        gasFeeController.stopPollingByPollingToken.bind(gasFeeController),

      getGasFeeTimeEstimate:
        gasFeeController.getTimeEstimate.bind(gasFeeController),

      addPollingTokenToAppState:
        appStateController.addPollingToken.bind(appStateController),

      removePollingTokenFromAppState:
        appStateController.removePollingToken.bind(appStateController),

      updateThrottledOriginState:
        appStateController.updateThrottledOriginState.bind(appStateController),

      // Backup
      backupUserData: backup.backupUserData.bind(backup),
      restoreUserData: backup.restoreUserData.bind(backup),

      // TokenDetectionController
      detectTokens: tokenDetectionController.detectTokens.bind(
        tokenDetectionController,
      ),

      // MultichainAssetsRatesController
      fetchHistoricalPricesForAsset: (...args) =>
        this.multichainAssetsRatesController.fetchHistoricalPricesForAsset(
          ...args,
        ),

      // DetectCollectibleController
      detectNfts: nftDetectionController.detectNfts.bind(
        nftDetectionController,
      ),

      /** Token Detection V2 */
      addDetectedTokens:
        tokensController.addDetectedTokens.bind(tokensController),
      addImportedTokens: tokensController.addTokens.bind(tokensController),
      ignoreTokens: tokensController.ignoreTokens.bind(tokensController),
      getBalancesInSingleCall: (...args) =>
        this.assetsContractController.getBalancesInSingleCall(...args),

      // Authentication Controller
      performSignIn: authenticationController.performSignIn.bind(
        authenticationController,
      ),
      performSignOut: authenticationController.performSignOut.bind(
        authenticationController,
      ),

      // UserStorageController
      setIsBackupAndSyncFeatureEnabled:
        userStorageController.setIsBackupAndSyncFeatureEnabled.bind(
          userStorageController,
        ),
      syncInternalAccountsWithUserStorage:
        userStorageController.syncInternalAccountsWithUserStorage.bind(
          userStorageController,
        ),
      deleteAccountSyncingDataFromUserStorage:
        userStorageController.performDeleteStorageAllFeatureEntries.bind(
          userStorageController,
        ),

      // NotificationServicesController
      checkAccountsPresence:
        notificationServicesController.checkAccountsPresence.bind(
          notificationServicesController,
        ),
      createOnChainTriggers:
        notificationServicesController.createOnChainTriggers.bind(
          notificationServicesController,
        ),
      deleteOnChainTriggersByAccount:
        notificationServicesController.deleteOnChainTriggersByAccount.bind(
          notificationServicesController,
        ),
      updateOnChainTriggersByAccount:
        notificationServicesController.updateOnChainTriggersByAccount.bind(
          notificationServicesController,
        ),
      fetchAndUpdateMetamaskNotifications:
        notificationServicesController.fetchAndUpdateMetamaskNotifications.bind(
          notificationServicesController,
        ),
      deleteNotificationsById:
        notificationServicesController.deleteNotificationsById.bind(
          notificationServicesController,
        ),
      getNotificationsByType:
        notificationServicesController.getNotificationsByType.bind(
          notificationServicesController,
        ),
      markMetamaskNotificationsAsRead:
        notificationServicesController.markMetamaskNotificationsAsRead.bind(
          notificationServicesController,
        ),
      setFeatureAnnouncementsEnabled:
        notificationServicesController.setFeatureAnnouncementsEnabled.bind(
          notificationServicesController,
        ),
      enablePushNotifications:
        notificationServicesPushController.enablePushNotifications.bind(
          notificationServicesPushController,
        ),
      disablePushNotifications:
        notificationServicesPushController.disablePushNotifications.bind(
          notificationServicesPushController,
        ),
      updateTriggerPushNotifications:
        notificationServicesPushController.updateTriggerPushNotifications.bind(
          notificationServicesPushController,
        ),
      enableMetamaskNotifications:
        notificationServicesController.enableMetamaskNotifications.bind(
          notificationServicesController,
        ),
      disableMetamaskNotifications:
        notificationServicesController.disableNotificationServices.bind(
          notificationServicesController,
        ),

      // E2E testing
      throwTestError: this.throwTestError.bind(this),

      // NameController
      updateProposedNames: this.nameController.updateProposedNames.bind(
        this.nameController,
      ),
      setName: this.nameController.setName.bind(this.nameController),

      ///: BEGIN:ONLY_INCLUDE_IF(keyring-snaps)
      // SnapKeyring
      createSnapAccount: async (snapId, options, internalOptions) => {
        // NOTE: We should probably start using `withKeyring` with `createIfMissing: true`
        // in this case.
        const keyring = await this.getSnapKeyring();

        return await keyring.createAccount(snapId, options, internalOptions);
      },
      ///: END:ONLY_INCLUDE_IF

      ///: BEGIN:ONLY_INCLUDE_IF(multichain)
      // MultichainBalancesController
      multichainUpdateBalance: (accountId) =>
        this.multichainBalancesController.updateBalance(accountId),

      // MultichainTransactionsController
      multichainUpdateTransactions: (accountId) =>
        this.multichainTransactionsController.updateTransactionsForAccount(
          accountId,
        ),
      ///: END:ONLY_INCLUDE_IF
      // Transaction Decode
      decodeTransactionData: (request) =>
        decodeTransactionData({
          ...request,
          provider: this.provider,
        }),
      // metrics data deleteion
      createMetaMetricsDataDeletionTask:
        this.metaMetricsDataDeletionController.createMetaMetricsDataDeletionTask.bind(
          this.metaMetricsDataDeletionController,
        ),
      updateDataDeletionTaskStatus:
        this.metaMetricsDataDeletionController.updateDataDeletionTaskStatus.bind(
          this.metaMetricsDataDeletionController,
        ),
      // Trace
      endTrace,
    };
  }

  rejectOriginPendingApprovals(origin) {
    const deleteInterface = (id) =>
      this.controllerMessenger.call(
        'SnapInterfaceController:deleteInterface',
        id,
      );

    rejectOriginApprovals({
      approvalController: this.approvalController,
      deleteInterface,
      origin,
    });
  }

  async exportAccount(address, password) {
    await this.verifyPassword(password);
    return this.keyringController.exportAccount(password, address);
  }

  async getTokenStandardAndDetails(address, userAddress, tokenId) {
    const currentChainId = this.#getGlobalChainId();

    const { tokensChainsCache } = this.tokenListController.state;
    const tokenList = tokensChainsCache?.[currentChainId]?.data || {};
    const { allTokens } = this.tokensController.state;

    const tokens = allTokens?.[currentChainId]?.[userAddress] || [];

    const staticTokenListDetails =
      STATIC_MAINNET_TOKEN_LIST[address?.toLowerCase()] || {};
    const tokenListDetails = tokenList[address?.toLowerCase()] || {};
    const userDefinedTokenDetails =
      tokens.find(({ address: _address }) =>
        isEqualCaseInsensitive(_address, address),
      ) || {};

    const tokenDetails = {
      ...staticTokenListDetails,
      ...tokenListDetails,
      ...userDefinedTokenDetails,
    };

    // boolean to check if the token is an ERC20
    const tokenDetailsStandardIsERC20 =
      isEqualCaseInsensitive(tokenDetails.standard, TokenStandard.ERC20) ||
      tokenDetails.erc20 === true;

    // boolean to check if the token is an NFT
    const noEvidenceThatTokenIsAnNFT =
      !tokenId &&
      !isEqualCaseInsensitive(tokenDetails.standard, TokenStandard.ERC1155) &&
      !isEqualCaseInsensitive(tokenDetails.standard, TokenStandard.ERC721) &&
      !tokenDetails.erc721;

    // boolean to check if the token is an ERC20 like
    const otherDetailsAreERC20Like =
      tokenDetails.decimals !== undefined && tokenDetails.symbol;

    // boolean to check if the token can be treated as an ERC20
    const tokenCanBeTreatedAsAnERC20 =
      tokenDetailsStandardIsERC20 ||
      (noEvidenceThatTokenIsAnNFT && otherDetailsAreERC20Like);

    let details;
    if (tokenCanBeTreatedAsAnERC20) {
      try {
        const balance = userAddress
          ? await fetchTokenBalance(address, userAddress, this.provider)
          : undefined;

        details = {
          address,
          balance,
          standard: TokenStandard.ERC20,
          decimals: tokenDetails.decimals,
          symbol: tokenDetails.symbol,
        };
      } catch (e) {
        // If the `fetchTokenBalance` call failed, `details` remains undefined, and we
        // fall back to the below `assetsContractController.getTokenStandardAndDetails` call
        log.warn(`Failed to get token balance. Error: ${e}`);
      }
    }

    // `details`` will be undefined if `tokenCanBeTreatedAsAnERC20`` is false,
    // or if it is true but the `fetchTokenBalance`` call failed. In either case, we should
    // attempt to retrieve details from `assetsContractController.getTokenStandardAndDetails`
    if (details === undefined) {
      try {
        details =
          await this.assetsContractController.getTokenStandardAndDetails(
            address,
            userAddress,
            tokenId,
          );
      } catch (e) {
        log.warn(`Failed to get token standard and details. Error: ${e}`);
      }
    }

    if (details) {
      const tokenDetailsStandardIsERC1155 = isEqualCaseInsensitive(
        details.standard,
        TokenStandard.ERC1155,
      );

      if (tokenDetailsStandardIsERC1155) {
        try {
          const balance = await fetchERC1155Balance(
            address,
            userAddress,
            tokenId,
            this.provider,
          );

          const balanceToUse = balance?._hex
            ? parseInt(balance._hex, 16).toString()
            : null;

          details = {
            ...details,
            balance: balanceToUse,
          };
        } catch (e) {
          // If the `fetchTokenBalance` call failed, `details` remains undefined, and we
          // fall back to the below `assetsContractController.getTokenStandardAndDetails` call
          log.warn('Failed to get token balance. Error:', e);
        }
      }
    }

    return {
      ...details,
      decimals: details?.decimals?.toString(10),
      balance: details?.balance?.toString(10),
    };
  }

  async getTokenStandardAndDetailsByChain(
    address,
    userAddress,
    tokenId,
    chainId,
  ) {
    const { tokensChainsCache } = this.tokenListController.state;
    const tokenList = tokensChainsCache?.[chainId]?.data || {};

    const { allTokens } = this.tokensController.state;
    const selectedAccount = this.accountsController.getSelectedAccount();
    const tokens = allTokens?.[chainId]?.[selectedAccount.address] || [];

    let staticTokenListDetails = {};
    if (chainId === CHAIN_IDS.MAINNET) {
      staticTokenListDetails =
        STATIC_MAINNET_TOKEN_LIST[address?.toLowerCase()] || {};
    }

    const tokenListDetails = tokenList[address?.toLowerCase()] || {};
    const userDefinedTokenDetails =
      tokens.find(({ address: _address }) =>
        isEqualCaseInsensitive(_address, address),
      ) || {};
    const tokenDetails = {
      ...staticTokenListDetails,
      ...tokenListDetails,
      ...userDefinedTokenDetails,
    };

    const tokenDetailsStandardIsERC20 =
      isEqualCaseInsensitive(tokenDetails.standard, TokenStandard.ERC20) ||
      tokenDetails.erc20 === true;

    const noEvidenceThatTokenIsAnNFT =
      !tokenId &&
      !isEqualCaseInsensitive(tokenDetails.standard, TokenStandard.ERC1155) &&
      !isEqualCaseInsensitive(tokenDetails.standard, TokenStandard.ERC721) &&
      !tokenDetails.erc721;

    const otherDetailsAreERC20Like =
      tokenDetails.decimals !== undefined && tokenDetails.symbol;

    // boolean to check if the token can be treated as an ERC20
    const tokenCanBeTreatedAsAnERC20 =
      tokenDetailsStandardIsERC20 ||
      (noEvidenceThatTokenIsAnNFT && otherDetailsAreERC20Like);

    let details;
    if (tokenCanBeTreatedAsAnERC20) {
      try {
        let balance = 0;
        if (this.#getGlobalChainId() === chainId) {
          balance = await fetchTokenBalance(
            address,
            userAddress,
            this.provider,
          );
        }

        details = {
          address,
          balance,
          standard: TokenStandard.ERC20,
          decimals: tokenDetails.decimals,
          symbol: tokenDetails.symbol,
        };
      } catch (e) {
        // If the `fetchTokenBalance` call failed, `details` remains undefined, and we
        // fall back to the below `assetsContractController.getTokenStandardAndDetails` call
        log.warn(`Failed to get token balance. Error: ${e}`);
      }
    }

    // `details`` will be undefined if `tokenCanBeTreatedAsAnERC20`` is false,
    // or if it is true but the `fetchTokenBalance`` call failed. In either case, we should
    // attempt to retrieve details from `assetsContractController.getTokenStandardAndDetails`
    if (details === undefined) {
      try {
        const networkClientId =
          this.networkController?.state?.networkConfigurationsByChainId?.[
            chainId
          ]?.rpcEndpoints[
            this.networkController?.state?.networkConfigurationsByChainId?.[
              chainId
            ]?.defaultRpcEndpointIndex
          ]?.networkClientId;

        details =
          await this.assetsContractController.getTokenStandardAndDetails(
            address,
            userAddress,
            tokenId,
            networkClientId,
          );
      } catch (e) {
        log.warn(`Failed to get token standard and details. Error: ${e}`);
      }
    }

    if (details) {
      const tokenDetailsStandardIsERC1155 = isEqualCaseInsensitive(
        details.standard,
        TokenStandard.ERC1155,
      );

      if (tokenDetailsStandardIsERC1155) {
        try {
          const balance = await fetchERC1155Balance(
            address,
            userAddress,
            tokenId,
            this.provider,
          );

          const balanceToUse = balance?._hex
            ? parseInt(balance._hex, 16).toString()
            : null;

          details = {
            ...details,
            balance: balanceToUse,
          };
        } catch (e) {
          // If the `fetchTokenBalance` call failed, `details` remains undefined, and we
          // fall back to the below `assetsContractController.getTokenStandardAndDetails` call
          log.warn('Failed to get token balance. Error:', e);
        }
      }
    }

    return {
      ...details,
      decimals: details?.decimals?.toString(10),
      balance: details?.balance?.toString(10),
    };
  }

  async getTokenSymbol(address) {
    try {
      const details =
        await this.assetsContractController.getTokenStandardAndDetails(address);
      return details?.symbol;
    } catch (e) {
      return null;
    }
  }

  //=============================================================================
  // VAULT / KEYRING RELATED METHODS
  //=============================================================================

  /**
   * Creates a new Vault and create a new keychain.
   *
   * A vault, or KeyringController, is a controller that contains
   * many different account strategies, currently called Keyrings.
   * Creating it new means wiping all previous keyrings.
   *
   * A keychain, or keyring, controls many accounts with a single backup and signing strategy.
   * For example, a mnemonic phrase can generate many accounts, and is a keyring.
   *
   * @param {string} password
   * @returns {object} vault
   */
  async createNewVaultAndKeychain(password) {
    const releaseLock = await this.createVaultMutex.acquire();
    try {
      return await this.keyringController.createNewVaultAndKeychain(password);
    } finally {
      releaseLock();
    }
  }

  /**
   * Imports a new mnemonic to the vault.
   *
   * @param {string} mnemonic
   * @returns {object} new account address
   */
  async importMnemonicToVault(mnemonic) {
    const releaseLock = await this.createVaultMutex.acquire();
    try {
      // TODO: `getKeyringsByType` is deprecated, this logic should probably be moved to the `KeyringController`.
      // FIXME: The `KeyringController` does not check yet for duplicated accounts with HD keyrings, see: https://github.com/MetaMask/core/issues/5411
      const alreadyImportedSrp = this.keyringController
        .getKeyringsByType(KeyringTypes.hd)
        .some((keyring) => {
          return (
            Buffer.from(
              this._convertEnglishWordlistIndicesToCodepoints(keyring.mnemonic),
            ).toString('utf8') === mnemonic
          );
        });

      if (alreadyImportedSrp) {
        throw new Error(
          'This Secret Recovery Phrase has already been imported.',
        );
      }

      const { id } = await this.keyringController.addNewKeyring(
        KeyringTypes.hd,
        {
          mnemonic,
          numberOfAccounts: 1,
        },
      );
      const [newAccountAddress] = await this.keyringController.withKeyring(
        { id },
        async ({ keyring }) => keyring.getAccounts(),
      );
      const account =
        this.accountsController.getAccountByAddress(newAccountAddress);
      this.accountsController.setSelectedAccount(account.id);

      ///: BEGIN:ONLY_INCLUDE_IF(solana)
      await this._addSolanaAccount(id);
      ///: END:ONLY_INCLUDE_IF
      await this._addAccountsWithBalance(id);

      return newAccountAddress;
    } finally {
      releaseLock();
    }
  }

  /**
   * Generates a new mnemonic phrase and adds it to the vault, creating a new HD keyring.
   * This method automatically creates one account associated with the new keyring.
   * The method is protected by a mutex to prevent concurrent vault modifications.
   *
   * @async
   * @returns {Promise<string>} The address of the newly created account
   * @throws Will throw an error if keyring creation fails
   */
  async generateNewMnemonicAndAddToVault() {
    const releaseLock = await this.createVaultMutex.acquire();
    try {
      // addNewKeyring auto creates 1 account.
      const { id } = await this.keyringController.addNewKeyring(
        KeyringTypes.hd,
      );
      const [newAccount] = await this.keyringController.withKeyring(
        { id },
        async ({ keyring }) => keyring.getAccounts(),
      );
      const account = this.accountsController.getAccountByAddress(newAccount);
      this.accountsController.setSelectedAccount(account.id);

      // NOTE: No need to update balances here since we're generating a fresh seed.

      return newAccount;
    } finally {
      releaseLock();
    }
  }

  /**
   * Create a new Vault and restore an existent keyring.
   *
   * @param {string} password
   * @param {number[]} encodedSeedPhrase - The seed phrase, encoded as an array
   * of UTF-8 bytes.
   */
  async createNewVaultAndRestore(password, encodedSeedPhrase) {
    const releaseLock = await this.createVaultMutex.acquire();
    try {
      const { completedOnboarding } = this.onboardingController.state;

      const seedPhraseAsBuffer = Buffer.from(encodedSeedPhrase);

      // clear permissions
      this.permissionController.clearState();

      // Clear snap state
      this.snapController.clearState();

      // Currently, the account-order-controller is not in sync with
      // the accounts-controller. To properly persist the hidden state
      // of accounts, we should add a new flag to the account struct
      // to indicate if it is hidden or not.
      // TODO: Update @metamask/accounts-controller to support this.
      this.accountOrderController.updateHiddenAccountsList([]);

      // clear accounts in AccountTrackerController
      this.accountTrackerController.clearAccounts();

      this.txController.clearUnapprovedTransactions();

      if (completedOnboarding) {
        this.tokenDetectionController.enable();
      }

      // create new vault
      await this.keyringController.createNewVaultAndRestore(
        password,
        this._convertMnemonicToWordlistIndices(seedPhraseAsBuffer),
      );

      if (completedOnboarding) {
        ///: BEGIN:ONLY_INCLUDE_IF(solana)
        await this._addSolanaAccount();
        ///: END:ONLY_INCLUDE_IF
        await this._addAccountsWithBalance();

        // This must be set as soon as possible to communicate to the
        // keyring's iframe and have the setting initialized properly
        // Optimistically called to not block MetaMask login due to
        // Ledger Keyring GitHub downtime
        this.#withKeyringForDevice(
          { name: HardwareDeviceNames.ledger },
          async (keyring) => this.setLedgerTransportPreference(keyring),
        );
      }
    } finally {
      releaseLock();
    }
  }

  ///: BEGIN:ONLY_INCLUDE_IF(solana)
  async _getSolanaWalletSnapClient() {
    const keyring = await this.getSnapKeyring();
    const messenger = this.controllerMessenger;

    return new MultichainWalletSnapClient(
      SOLANA_WALLET_SNAP_ID,
      [SolScope.Mainnet, SolScope.Devnet, SolScope.Testnet],
      keyring,
      messenger,
    );
  }
  ///: END:ONLY_INCLUDE_IF

  async _addAccountsWithBalance(keyringId) {
    try {
      // Scan accounts until we find an empty one
      const chainId = this.#getGlobalChainId();

      const keyringSelector = keyringId
        ? { id: keyringId }
        : { type: KeyringTypes.hd };

      const {
        accounts,
        ///: BEGIN:ONLY_INCLUDE_IF(solana)
        entropySource,
        ///: END:ONLY_INCLUDE_IF
      } = await this.keyringController.withKeyring(
        keyringSelector,
        async ({
          keyring,
          ///: BEGIN:ONLY_INCLUDE_IF(solana)
          metadata,
          ///: END:ONLY_INCLUDE_IF
        }) => {
          const keyringAccounts = await keyring.getAccounts();
          return {
            accounts: keyringAccounts,
            ///: BEGIN:ONLY_INCLUDE_IF(solana)
            entropySource: metadata.id,
            ///: END:ONLY_INCLUDE_IF
          };
        },
      );
      let address = accounts[accounts.length - 1];

      for (let count = accounts.length; ; count++) {
        const balance = await this.getBalance(address, this.provider);

        if (balance === '0x0') {
          // This account has no balance, so check for tokens
          await this.tokenDetectionController.detectTokens({
            chainIds: [chainId],
            selectedAddress: address,
          });

          const tokens =
            this.tokensController.state.allTokens?.[chainId]?.[address];
          const detectedTokens =
            this.tokensController.state.allDetectedTokens?.[chainId]?.[address];

          if (
            (tokens?.length ?? 0) === 0 &&
            (detectedTokens?.length ?? 0) === 0
          ) {
            // This account has no balance or tokens
            if (count !== 1) {
              await this.removeAccount(address);
            }
            break;
          }
        }

        // This account has assets, so check the next one
        address = await this.keyringController.withKeyring(
          keyringSelector,
          async ({ keyring }) => {
            const [newAddress] = await keyring.addAccounts(1);
            return newAddress;
          },
        );
      }
      ///: BEGIN:ONLY_INCLUDE_IF(solana)
      const client = await this._getSolanaWalletSnapClient();
      await client.discoverAccounts(entropySource);
      ///: END:ONLY_INCLUDE_IF
    } catch (e) {
      log.warn(`Failed to add accounts with balance. Error: ${e}`);
    } finally {
      await this.userStorageController.setIsAccountSyncingReadyToBeDispatched(
        true,
      );
    }
  }

  /**
   * Adds Solana account to the keyring.
   *
   * @param {string} keyringId - The ID of the keyring to add the account to.
   */
  ///: BEGIN:ONLY_INCLUDE_IF(solana)
  async _addSolanaAccount(keyringId) {
    let entropySource = keyringId;
    try {
      if (!entropySource) {
        // Get the entropy source from the first HD keyring
        const id = await this.keyringController.withKeyring(
          { type: KeyringTypes.hd },
          async ({ metadata }) => {
            return metadata.id;
          },
        );
        entropySource = id;
      }

      const keyring = await this.getSnapKeyring();

      return await keyring.createAccount(
        snapId,
        { entropySource },
        {
          displayConfirmation: false,
          displayAccountNameSuggestion: false,
          setSelectedAccount: false,
        },
      );
    } catch (e) {
      // Do not block the onboarding flow if this fails
      log.warn(`Failed to add Solana account. Error: ${e}`);
      return null;
    }
<<<<<<< HEAD
=======

    const client = await this._getSolanaWalletSnapClient();
    return await client.createAccount(
      {
        entropySource,
      },
      {
        displayConfirmation: false,
        displayAccountNameSuggestion: false,
        setSelectedAccount: false,
      },
    );
>>>>>>> 41a836f4
  }
  ///: END:ONLY_INCLUDE_IF

  /**
   * Encodes a BIP-39 mnemonic as the indices of words in the English BIP-39 wordlist.
   *
   * @param {Buffer} mnemonic - The BIP-39 mnemonic.
   * @returns {Buffer} The Unicode code points for the seed phrase formed from the words in the wordlist.
   */
  _convertMnemonicToWordlistIndices(mnemonic) {
    const indices = mnemonic
      .toString()
      .split(' ')
      .map((word) => wordlist.indexOf(word));
    return new Uint8Array(new Uint16Array(indices).buffer);
  }

  /**
   * Converts a BIP-39 mnemonic stored as indices of words in the English wordlist to a buffer of Unicode code points.
   *
   * @param {Uint8Array} wordlistIndices - Indices to specific words in the BIP-39 English wordlist.
   * @returns {Buffer} The BIP-39 mnemonic formed from the words in the English wordlist, encoded as a list of Unicode code points.
   */
  _convertEnglishWordlistIndicesToCodepoints(wordlistIndices) {
    return Buffer.from(
      Array.from(new Uint16Array(wordlistIndices.buffer))
        .map((i) => wordlist[i])
        .join(' '),
    );
  }

  /**
   * Get an account balance from the AccountTrackerController or request it directly from the network.
   *
   * @param {string} address - The account address
   * @param {Provider} provider - The provider instance to use when asking the network
   */
  async getBalance(address, provider) {
    const accounts =
      this.accountTrackerController.state.accountsByChainId[
        this.#getGlobalChainId()
      ];
    const cached = accounts?.[address];

    if (cached && cached.balance) {
      return cached.balance;
    }

    try {
      const balance = await provider.request({
        method: 'eth_getBalance',
        params: [address, 'latest'],
      });
      return balance || '0x0';
    } catch (error) {
      log.error(error);
      throw error;
    }
  }

  /**
   * Submits the user's password and attempts to unlock the vault.
   * Also synchronizes the preferencesController, to ensure its schema
   * is up to date with known accounts once the vault is decrypted.
   *
   * @param {string} password - The user's password
   */
  async submitPassword(password) {
    const { completedOnboarding } = this.onboardingController.state;

    // Before attempting to unlock the keyrings, we need the offscreen to have loaded.
    await this.offscreenPromise;

    await this.keyringController.submitPassword(password);

    ///: BEGIN:ONLY_INCLUDE_IF(build-mmi)
    this.mmiController.onSubmitPassword();
    ///: END:ONLY_INCLUDE_IF

    try {
      await this.blockTracker.checkForLatestBlock();
    } catch (error) {
      log.error('Error while unlocking extension.', error);
    }

    await this.accountsController.updateAccounts();

    // This must be set as soon as possible to communicate to the
    // keyring's iframe and have the setting initialized properly
    // Optimistically called to not block MetaMask login due to
    // Ledger Keyring GitHub downtime
    if (completedOnboarding) {
      this.#withKeyringForDevice(
        { name: HardwareDeviceNames.ledger },
        async (keyring) => this.setLedgerTransportPreference(keyring),
      );
    }
  }

  async _loginUser(password) {
    try {
      // Automatic login via config password
      await this.submitPassword(password);

      // Updating accounts in this.accountTrackerController before starting UI syncing ensure that
      // state has account balance before it is synced with UI
      await this.accountTrackerController.updateAccountsAllActiveNetworks();
    } finally {
      this._startUISync();
    }
  }

  _startUISync() {
    // Message startUISync is used to start syncing state with UI
    // Sending this message after login is completed helps to ensure that incomplete state without
    // account details are not flushed to UI.
    this.emit('startUISync');
    this.startUISync = true;
    this.memStore.subscribe(this.sendUpdate.bind(this));
  }

  /**
   * Submits a user's encryption key to log the user in via login token
   */
  async submitEncryptionKey() {
    try {
      const { loginToken, loginSalt } =
        await this.extension.storage.session.get(['loginToken', 'loginSalt']);
      if (loginToken && loginSalt) {
        const { vault } = this.keyringController.state;

        const jsonVault = JSON.parse(vault);

        if (jsonVault.salt !== loginSalt) {
          console.warn(
            'submitEncryptionKey: Stored salt and vault salt do not match',
          );
          await this.clearLoginArtifacts();
          return;
        }

        await this.keyringController.submitEncryptionKey(loginToken, loginSalt);
      }
    } catch (e) {
      // If somehow this login token doesn't work properly,
      // remove it and the user will get shown back to the unlock screen
      await this.clearLoginArtifacts();
      throw e;
    }
  }

  async clearLoginArtifacts() {
    await this.extension.storage.session.remove(['loginToken', 'loginSalt']);
  }

  /**
   * Submits a user's password to check its validity.
   *
   * @param {string} password - The user's password
   */
  async verifyPassword(password) {
    await this.keyringController.verifyPassword(password);
  }

  /**
   * @type Identity
   * @property {string} name - The account nickname.
   * @property {string} address - The account's ethereum address, in lower case.
   * receiving funds from our automatic Ropsten faucet.
   */

  /**
   * Gets the mnemonic of the user's primary keyring.
   */
  getPrimaryKeyringMnemonic() {
    const [keyring] = this.keyringController.getKeyringsByType(
      KeyringType.hdKeyTree,
    );
    if (!keyring.mnemonic) {
      throw new Error('Primary keyring mnemonic unavailable.');
    }

    return keyring.mnemonic;
  }

  /**
   * Gets the mnemonic seed of the user's primary keyring.
   */
  getPrimaryKeyringMnemonicSeed() {
    const [keyring] = this.keyringController.getKeyringsByType(
      KeyringType.hdKeyTree,
    );
    if (!keyring.seed) {
      throw new Error('Primary keyring mnemonic unavailable.');
    }

    return keyring.seed;
  }

  ///: BEGIN:ONLY_INCLUDE_IF(build-mmi)
  async getCustodyKeyringIfExists(address) {
    const custodyType = this.custodyController.getCustodyTypeByAddress(
      toChecksumHexAddress(address),
    );
    const keyring = this.keyringController.getKeyringsByType(custodyType)[0];
    return keyring?.getAccountDetails(address) ? keyring : undefined;
  }
  ///: END:ONLY_INCLUDE_IF

  //
  // Hardware
  //

  async attemptLedgerTransportCreation() {
    return await this.#withKeyringForDevice(
      { name: HardwareDeviceNames.ledger },
      async (keyring) => keyring.attemptMakeApp(),
    );
  }

  /**
   * Fetch account list from a hardware device.
   *
   * @param deviceName
   * @param page
   * @param hdPath
   * @returns [] accounts
   */
  async connectHardware(deviceName, page, hdPath) {
    return this.#withKeyringForDevice(
      { name: deviceName, hdPath },
      async (keyring) => {
        if (deviceName === HardwareDeviceNames.ledger) {
          await this.setLedgerTransportPreference(keyring);
        }

        let accounts = [];
        switch (page) {
          case -1:
            accounts = await keyring.getPreviousPage();
            break;
          case 1:
            accounts = await keyring.getNextPage();
            break;
          default:
            accounts = await keyring.getFirstPage();
        }

        // Merge with existing accounts
        // and make sure addresses are not repeated
        const oldAccounts = await this.keyringController.getAccounts();

        const accountsToTrack = [
          ...new Set(
            oldAccounts.concat(accounts.map((a) => a.address.toLowerCase())),
          ),
        ];
        this.accountTrackerController.syncWithAddresses(accountsToTrack);
        return accounts;
      },
    );
  }

  /**
   * Check if the device is unlocked
   *
   * @param deviceName
   * @param hdPath
   * @returns {Promise<boolean>}
   */
  async checkHardwareStatus(deviceName, hdPath) {
    return this.#withKeyringForDevice(
      { name: deviceName, hdPath },
      async (keyring) => {
        return keyring.isUnlocked();
      },
    );
  }

  /**
   * Get hardware type that will be sent for metrics logging.
   *
   * @param {string} address - Address to retrieve the keyring from
   * @returns {HardwareKeyringType} Keyring hardware type
   */
  async getHardwareTypeForMetric(address) {
    return await this.keyringController.withKeyring(
      { address },
      ({ keyring }) => HardwareKeyringType[keyring.type],
    );
  }

  /**
   * Clear
   *
   * @param deviceName
   * @returns {Promise<boolean>}
   */
  async forgetDevice(deviceName) {
    return this.#withKeyringForDevice({ name: deviceName }, async (keyring) => {
      for (const address of keyring.accounts) {
        this._onAccountRemoved(address);
      }

      keyring.forgetDevice();

      return true;
    });
  }

  /**
   * Retrieves the keyring for the selected address and using the .type returns
   * a subtype for the account. Either 'hardware', 'imported', 'snap', or 'MetaMask'.
   *
   * @param {string} address - Address to retrieve keyring for
   * @returns {'hardware' | 'imported' | 'snap' | 'MetaMask'}
   */
  async getAccountType(address) {
    const keyringType = await this.keyringController.getAccountKeyringType(
      address,
    );
    switch (keyringType) {
      case KeyringType.trezor:
      case KeyringType.oneKey:
      case KeyringType.lattice:
      case KeyringType.qr:
      case KeyringType.ledger:
        return 'hardware';
      case KeyringType.imported:
        return 'imported';
      case KeyringType.snap:
        return 'snap';
      default:
        return 'MetaMask';
    }
  }

  /**
   * Retrieves the keyring for the selected address and using the .type
   * determines if a more specific name for the device is available. Returns
   * undefined for non hardware wallets.
   *
   * @param {string} address - Address to retrieve keyring for
   * @returns {'ledger' | 'lattice' | string | undefined}
   */
  async getDeviceModel(address) {
    return this.keyringController.withKeyring(
      { address },
      async ({ keyring }) => {
        switch (keyring.type) {
          case KeyringType.trezor:
          case KeyringType.oneKey:
            return keyring.getModel();
          case KeyringType.qr:
            return keyring.getName();
          case KeyringType.ledger:
            // TODO: get model after ledger keyring exposes method
            return HardwareDeviceNames.ledger;
          case KeyringType.lattice:
            // TODO: get model after lattice keyring exposes method
            return HardwareDeviceNames.lattice;
          default:
            return undefined;
        }
      },
    );
  }

  /**
   * get hardware account label
   *
   * @param name
   * @param index
   * @param hdPathDescription
   * @returns string label
   */
  getAccountLabel(name, index, hdPathDescription) {
    return `${name[0].toUpperCase()}${name.slice(1)} ${
      parseInt(index, 10) + 1
    } ${hdPathDescription || ''}`.trim();
  }

  /**
   * Imports an account from a Trezor or Ledger device.
   *
   * @param index
   * @param deviceName
   * @param hdPath
   * @param hdPathDescription
   * @returns {} keyState
   */
  async unlockHardwareWalletAccount(
    index,
    deviceName,
    hdPath,
    hdPathDescription,
  ) {
    const { address: unlockedAccount, label } =
      await this.#withKeyringForDevice(
        { name: deviceName, hdPath },
        async (keyring) => {
          keyring.setAccountToUnlock(index);
          const [address] = await keyring.addAccounts(1);
          return {
            address: normalize(address),
            label: this.getAccountLabel(
              deviceName === HardwareDeviceNames.qr
                ? keyring.getName()
                : deviceName,
              index,
              hdPathDescription,
            ),
          };
        },
      );

    // Set the account label to Trezor 1 / Ledger 1 / QR Hardware 1, etc
    this.preferencesController.setAccountLabel(unlockedAccount, label);
    // Select the account
    this.preferencesController.setSelectedAddress(unlockedAccount);

    // It is expected that the account also exist in the accounts-controller
    // in other case, an error shall be thrown
    const account =
      this.accountsController.getAccountByAddress(unlockedAccount);
    this.accountsController.setAccountName(account.id, label);

    const accounts = this.accountsController.listAccounts();

    const { identities } = this.preferencesController.state;
    return { unlockedAccount, identities, accounts };
  }

  //
  // Account Management
  //

  /**
   * Adds a new account to the keyring corresponding to the given `keyringId`,
   * or to the default (first) HD keyring if no `keyringId` is provided.
   *
   * @param {number} accountCount - The number of accounts to create
   * @param {string} _keyringId - The keyring identifier.
   * @returns {Promise<string>} The address of the newly-created account.
   */
  async addNewAccount(accountCount, _keyringId) {
    const oldAccounts = await this.keyringController.getAccounts();
    const keyringSelector = _keyringId
      ? { id: _keyringId }
      : { type: KeyringTypes.hd };

    const addedAccountAddress = await this.keyringController.withKeyring(
      keyringSelector,
      async ({ keyring }) => {
        if (keyring.type !== KeyringTypes.hd) {
          throw new Error('Cannot add account to non-HD keyring');
        }
        const accountsInKeyring = await keyring.getAccounts();

        // Only add an account if the accountCount matches the accounts in the keyring.
        if (accountCount && accountCount !== accountsInKeyring.length) {
          if (accountCount > accountsInKeyring.length) {
            throw new Error('Account out of sequence');
          }

          const existingAccount = accountsInKeyring[accountCount];

          if (!existingAccount) {
            throw new Error(`Can't find account at index ${accountCount}`);
          }

          return existingAccount;
        }

        const [newAddress] = await keyring.addAccounts(1);
        return newAddress;
      },
    );

    if (!oldAccounts.includes(addedAccountAddress)) {
      this.preferencesController.setSelectedAddress(addedAccountAddress);
    }

    return addedAccountAddress;
  }

  /**
   * Verifies the validity of the current vault's seed phrase.
   *
   * Validity: seed phrase restores the accounts belonging to the current vault.
   *
   * Called when the first account is created and on unlocking the vault.
   *
   * @param {string} password
   * @param {string} _keyringId - This is the identifier for the hd keyring.
   * @returns {Promise<number[]>} The seed phrase to be confirmed by the user,
   * encoded as an array of UTF-8 bytes.
   */
  async getSeedPhrase(password, _keyringId) {
    return this._convertEnglishWordlistIndicesToCodepoints(
      await this.keyringController.exportSeedPhrase(password, _keyringId),
    );
  }

  /**
   * Clears the transaction history, to allow users to force-reset their nonces.
   * Mostly used in development environments, when networks are restarted with
   * the same network ID.
   *
   * @returns {Promise<string>} The current selected address.
   */
  async resetAccount() {
    const selectedAddress =
      this.accountsController.getSelectedAccount().address;

    const globalChainId = this.#getGlobalChainId();

    this.txController.wipeTransactions({
      address: selectedAddress,
      chainId: globalChainId,
    });

    this.smartTransactionsController.wipeSmartTransactions({
      address: selectedAddress,
      ignoreNetwork: false,
    });

    this.bridgeStatusController.wipeBridgeStatus({
      address: selectedAddress,
      ignoreNetwork: false,
    });

    this.networkController.resetConnection();

    return selectedAddress;
  }

  /**
   * Checks that all accounts referenced have a matching InternalAccount. Sends
   * an error to sentry for any accounts that were expected but are missing from the wallet.
   *
   * @param {InternalAccount[]} [internalAccounts] - The list of evm accounts the wallet knows about.
   * @param {Hex[]} [accounts] - The list of evm accounts addresses that should exist.
   */
  captureKeyringTypesWithMissingIdentities(
    internalAccounts = [],
    accounts = [],
  ) {
    const accountsMissingIdentities = accounts.filter(
      (address) =>
        !internalAccounts.some(
          (account) => account.address.toLowerCase() === address.toLowerCase(),
        ),
    );
    const keyringTypesWithMissingIdentities = accountsMissingIdentities.map(
      (address) => this.keyringController.getAccountKeyringType(address),
    );

    const internalAccountCount = internalAccounts.length;

    const accountsForCurrentChain =
      this.accountTrackerController.state.accountsByChainId[
        this.#getGlobalChainId()
      ];

    const accountTrackerCount = Object.keys(
      accountsForCurrentChain || {},
    ).length;

    captureException(
      new Error(
        `Attempt to get permission specifications failed because their were ${accounts.length} accounts, but ${internalAccountCount} identities, and the ${keyringTypesWithMissingIdentities} keyrings included accounts with missing identities. Meanwhile, there are ${accountTrackerCount} accounts in the account tracker.`,
      ),
    );
  }

  /**
   * Sorts a list of evm account addresses by most recently selected by using
   * the lastSelected value for the matching InternalAccount object stored in state.
   *
   * @param {Hex[]} [addresses] - The list of evm accounts addresses to sort.
   * @returns {Hex[]} The sorted evm accounts addresses.
   */
  sortEvmAccountsByLastSelected(addresses) {
    const internalAccounts = this.accountsController.listAccounts();
    return this.sortAddressesWithInternalAccounts(addresses, internalAccounts);
  }

  /**
   * Sorts a list of multichain account addresses by most recently selected by using
   * the lastSelected value for the matching InternalAccount object stored in state.
   *
   * @param {string[]} [addresses] - The list of addresses (not full CAIP-10 Account IDs) to sort.
   * @returns {string[]} The sorted accounts addresses.
   */
  sortMultichainAccountsByLastSelected(addresses) {
    const internalAccounts = this.accountsController.listMultichainAccounts();
    return this.sortAddressesWithInternalAccounts(addresses, internalAccounts);
  }

  /**
   * Sorts a list of addresses by most recently selected by using the lastSelected value for
   * the matching InternalAccount object from the list of internalAccounts provided.
   *
   * @param {string[]} [addresses] - The list of caip accounts addresses to sort.
   * @param {InternalAccount[]} [internalAccounts] - The list of InternalAccounts to determine lastSelected from.
   * @returns {string[]} The sorted accounts addresses.
   */
  sortAddressesWithInternalAccounts(addresses, internalAccounts) {
    return addresses.sort((firstAddress, secondAddress) => {
      const firstAccount = internalAccounts.find(
        (internalAccount) =>
          internalAccount.address.toLowerCase() === firstAddress.toLowerCase(),
      );

      const secondAccount = internalAccounts.find(
        (internalAccount) =>
          internalAccount.address.toLowerCase() === secondAddress.toLowerCase(),
      );

      if (!firstAccount) {
        this.captureKeyringTypesWithMissingIdentities(
          internalAccounts,
          addresses,
        );
        throw new Error(`Missing identity for address: "${firstAddress}".`);
      } else if (!secondAccount) {
        this.captureKeyringTypesWithMissingIdentities(
          internalAccounts,
          addresses,
        );
        throw new Error(`Missing identity for address: "${secondAddress}".`);
      } else if (
        firstAccount.metadata.lastSelected ===
        secondAccount.metadata.lastSelected
      ) {
        return 0;
      } else if (firstAccount.metadata.lastSelected === undefined) {
        return 1;
      } else if (secondAccount.metadata.lastSelected === undefined) {
        return -1;
      }

      return (
        secondAccount.metadata.lastSelected - firstAccount.metadata.lastSelected
      );
    });
  }

  /**
   * Gets the sorted permitted accounts for the specified origin. Returns an empty
   * array if no accounts are permitted or the wallet is locked. Returns any permitted
   * accounts if the wallet is locked and `ignoreLock` is true. This lock bypass is needed
   * for the `eth_requestAccounts` & `wallet_getPermission` handlers both of which
   * return permissioned accounts to the dapp when the wallet is locked.
   *
   * @param {string} origin - The origin whose exposed accounts to retrieve.
   * @param {object} [options] - The options object
   * @param {boolean} [options.ignoreLock] - If accounts should be returned even if the wallet is locked.
   * @returns {Promise<string[]>} The origin's permitted accounts, or an empty
   * array.
   */
  getPermittedAccounts(origin, { ignoreLock } = {}) {
    let caveat;
    try {
      caveat = this.permissionController.getCaveat(
        origin,
        Caip25EndowmentPermissionName,
        Caip25CaveatType,
      );
    } catch (err) {
      if (err instanceof PermissionDoesNotExistError) {
        // suppress expected error in case that the origin
        // does not have the target permission yet
        return [];
      }
      throw err;
    }

    if (!this.isUnlocked() && !ignoreLock) {
      return [];
    }

    const ethAccounts = getEthAccounts(caveat.value);
    return this.sortEvmAccountsByLastSelected(ethAccounts);
  }

  /**
   * Stops exposing the specified scope to all third parties.
   *
   * @param {string} scopeString - The scope to stop exposing
   * to third parties.
   */
  removeAllScopePermissions(scopeString) {
    this.permissionController.updatePermissionsByCaveat(
      Caip25CaveatType,
      (existingScopes) =>
        Caip25CaveatMutators[Caip25CaveatType].removeScope(
          existingScopes,
          scopeString,
        ),
    );
  }

  /**
   * Stops exposing the account with the specified address to all third parties.
   * Exposed accounts are stored in caveats of the eth_accounts permission. This
   * method uses `PermissionController.updatePermissionsByCaveat` to
   * remove the specified address from every eth_accounts permission. If a
   * permission only included this address, the permission is revoked entirely.
   *
   * @param {string} targetAccount - The address of the account to stop exposing
   * to third parties.
   */
  removeAllAccountPermissions(targetAccount) {
    this.permissionController.updatePermissionsByCaveat(
      Caip25CaveatType,
      (existingScopes) =>
        Caip25CaveatMutators[Caip25CaveatType].removeAccount(
          existingScopes,
          targetAccount,
        ),
    );
  }

  /**
   * Removes an account from state / storage.
   *
   * @param {string[]} address - A hex address
   */
  async removeAccount(address) {
    this._onAccountRemoved(address);
    await this.keyringController.removeAccount(address);

    return address;
  }

  /**
   * Imports an account with the specified import strategy.
   * These are defined in @metamask/keyring-controller
   * Each strategy represents a different way of serializing an Ethereum key pair.
   *
   * @param {'privateKey' | 'json'} strategy - A unique identifier for an account import strategy.
   * @param {any} args - The data required by that strategy to import an account.
   */
  async importAccountWithStrategy(strategy, args) {
    const importedAccountAddress =
      await this.keyringController.importAccountWithStrategy(strategy, args);
    // set new account as selected
    this.preferencesController.setSelectedAddress(importedAccountAddress);
  }

  /**
   * Requests approval for permissions for the specified origin
   *
   * @param origin - The origin to request approval for.
   * @param permissions - The permissions to request approval for.
   * @param [options] - Optional. Additional properties to define on the requestData object
   */
  async requestPermissionApproval(origin, permissions, options = {}) {
    const id = nanoid();
    return this.approvalController.addAndShowApprovalRequest({
      id,
      origin,
      requestData: {
        metadata: {
          id,
          origin,
        },
        permissions,
        ...options,
      },
      type: MethodNames.RequestPermissions,
    });
  }

  /**
   * Prompts the user with permittedChains approval for given chainId.
   *
   * @param {string} origin - The origin to request approval for.
   * @param {Hex} chainId - The chainId to add incrementally.
   */
  async requestApprovalPermittedChainsPermission(origin, chainId) {
    const caveatValueWithChains = setPermittedEthChainIds(
      {
        requiredScopes: {},
        optionalScopes: {},
        sessionProperties: {},
        isMultichainOrigin: false,
      },
      [chainId],
    );

    await this.permissionController.requestPermissionsIncremental(
      { origin },
      {
        [Caip25EndowmentPermissionName]: {
          caveats: [
            {
              type: Caip25CaveatType,
              value: caveatValueWithChains,
            },
          ],
        },
      },
    );
  }

  /**
   * Requests incremental permittedChains permission for the specified origin.
   * and updates the existing CAIP-25 permission.
   * Allows for granting without prompting for user approval which
   * would be used as part of flows like `wallet_addEthereumChain`
   * requests where the addition of the network and the permitting
   * of the chain are combined into one approval.
   *
   * @param {object} options - The options object
   * @param {string} options.origin - The origin to request approval for.
   * @param {Hex} options.chainId - The chainId to add to the existing permittedChains.
   * @param {boolean} options.autoApprove - If the chain should be granted without prompting for user approval.
   * @param {object} options.metadata - Request data for the approval.
   */
  async requestPermittedChainsPermissionIncremental({
    origin,
    chainId,
    autoApprove,
    metadata,
  }) {
    if (isSnapId(origin)) {
      throw new Error(
        `Cannot request permittedChains permission for Snaps with origin "${origin}"`,
      );
    }

    const caveatValueWithChains = setPermittedEthChainIds(
      {
        requiredScopes: {},
        optionalScopes: {},
        sessionProperties: {},
        isMultichainOrigin: false,
      },
      [chainId],
    );

    if (!autoApprove) {
      let options;
      if (metadata) {
        options = { metadata };
      }
      await this.permissionController.requestPermissionsIncremental(
        { origin },
        {
          [Caip25EndowmentPermissionName]: {
            caveats: [
              {
                type: Caip25CaveatType,
                value: caveatValueWithChains,
              },
            ],
          },
        },
        options,
      );
      return;
    }

    await this.permissionController.grantPermissionsIncremental({
      subject: { origin },
      approvedPermissions: {
        [Caip25EndowmentPermissionName]: {
          caveats: [
            {
              type: Caip25CaveatType,
              value: caveatValueWithChains,
            },
          ],
        },
      },
    });
  }

  /**
   * Requests user approval for the CAIP-25 permission for the specified origin
   * and returns a granted permissions object.
   *
   * @param {string} origin - The origin to request approval for.
   * @param requestedPermissions - The legacy permissions to request approval for.
   * @returns the approved permissions object.
   */
  getCaip25PermissionFromLegacyPermissions(origin, requestedPermissions = {}) {
    const permissions = pick(requestedPermissions, [
      RestrictedMethods.eth_accounts,
      PermissionNames.permittedChains,
    ]);

    if (!permissions[RestrictedMethods.eth_accounts]) {
      permissions[RestrictedMethods.eth_accounts] = {};
    }

    if (!permissions[PermissionNames.permittedChains]) {
      permissions[PermissionNames.permittedChains] = {};
    }

    if (isSnapId(origin)) {
      delete permissions[PermissionNames.permittedChains];
    }

    const requestedAccounts =
      permissions[RestrictedMethods.eth_accounts]?.caveats?.find(
        (caveat) => caveat.type === CaveatTypes.restrictReturnedAccounts,
      )?.value ?? [];

    const requestedChains =
      permissions[PermissionNames.permittedChains]?.caveats?.find(
        (caveat) => caveat.type === CaveatTypes.restrictNetworkSwitching,
      )?.value ?? [];

    const newCaveatValue = {
      requiredScopes: {},
      optionalScopes: {
        'wallet:eip155': {
          accounts: [],
        },
      },
      sessionProperties: {},
      isMultichainOrigin: false,
    };

    const caveatValueWithChains = setPermittedEthChainIds(
      newCaveatValue,
      isSnapId(origin) ? [] : requestedChains,
    );

    const caveatValueWithAccountsAndChains = setEthAccounts(
      caveatValueWithChains,
      requestedAccounts,
    );

    return {
      [Caip25EndowmentPermissionName]: {
        caveats: [
          {
            type: Caip25CaveatType,
            value: caveatValueWithAccountsAndChains,
          },
        ],
      },
    };
  }

  getNonEvmSupportedMethods(scope) {
    return this.controllerMessenger.call(
      'MultichainRouter:getSupportedMethods',
      scope,
    );
  }

  /**
   * For origins with a solana scope permitted, sends a wallet_notify -> metamask_accountChanged
   * event to fire for the solana scope with the currently selected solana account if any are
   * permitted or empty array otherwise.
   *
   * @param {string} origin - The origin to notify with the current solana account
   */
  notifySolanaAccountChangedForCurrentAccount(origin) {
    let caip25Caveat;
    try {
      caip25Caveat = this.permissionController.getCaveat(
        origin,
        Caip25EndowmentPermissionName,
        Caip25CaveatType,
      );
    } catch {
      // noop
    }
    if (!caip25Caveat) {
      return;
    }
    const solanaAccountsChangedNotifications =
      caip25Caveat.value.sessionProperties[
        KnownSessionProperties.SolanaAccountChangedNotifications
      ];

    const sessionScopes = getSessionScopes(caip25Caveat.value, {
      getNonEvmSupportedMethods: this.getNonEvmSupportedMethods.bind(this),
    });

    const solanaScope =
      sessionScopes[MultichainNetworks.SOLANA] ||
      sessionScopes[MultichainNetworks.SOLANA_DEVNET] ||
      sessionScopes[MultichainNetworks.SOLANA_TESTNET];

    if (solanaAccountsChangedNotifications && solanaScope) {
      const { accounts } = solanaScope;
      const parsedPermittedSolanaAddresses = accounts.map((caipAccountId) => {
        const { address } = parseCaipAccountId(caipAccountId);
        return address;
      });

      const [accountAddressToEmit] = this.sortMultichainAccountsByLastSelected(
        parsedPermittedSolanaAddresses,
      );

      if (accountAddressToEmit) {
        this._notifySolanaAccountChange(origin, [accountAddressToEmit]);
      }
    }
  }

  // ---------------------------------------------------------------------------
  // Identity Management (signature operations)

  getAddTransactionRequest({
    transactionParams,
    transactionOptions,
    dappRequest,
    ...otherParams
  }) {
    return {
      internalAccounts: this.accountsController.listAccounts(),
      dappRequest,
      networkClientId:
        dappRequest?.networkClientId ?? transactionOptions?.networkClientId,
      selectedAccount: this.accountsController.getAccountByAddress(
        transactionParams.from,
      ),
      transactionController: this.txController,
      transactionOptions,
      transactionParams,
      userOperationController: this.userOperationController,
      chainId: this.#getGlobalChainId(),
      ppomController: this.ppomController,
      securityAlertsEnabled:
        this.preferencesController.state?.securityAlertsEnabled,
      updateSecurityAlertResponse: this.updateSecurityAlertResponse.bind(this),
      ...otherParams,
    };
  }

  /**
   * @returns {boolean} true if the keyring type supports EIP-1559
   */
  async getCurrentAccountEIP1559Compatibility() {
    return true;
  }

  //=============================================================================
  // END (VAULT / KEYRING RELATED METHODS)
  //=============================================================================

  /**
   * Allows a user to attempt to cancel a previously submitted transaction
   * by creating a new transaction.
   *
   * @param {number} originalTxId - the id of the txMeta that you want to
   * attempt to cancel
   * @param {import(
   *  './controllers/transactions'
   * ).CustomGasSettings} [customGasSettings] - overrides to use for gas params
   * instead of allowing this method to generate them
   * @param options
   * @returns {object} MetaMask state
   */
  async createCancelTransaction(originalTxId, customGasSettings, options) {
    await this.txController.stopTransaction(
      originalTxId,
      customGasSettings,
      options,
    );
    const state = this.getState();
    return state;
  }

  /**
   * Allows a user to attempt to speed up a previously submitted transaction
   * by creating a new transaction.
   *
   * @param {number} originalTxId - the id of the txMeta that you want to
   * attempt to speed up
   * @param {import(
   *  './controllers/transactions'
   * ).CustomGasSettings} [customGasSettings] - overrides to use for gas params
   * instead of allowing this method to generate them
   * @param options
   * @returns {object} MetaMask state
   */
  async createSpeedUpTransaction(originalTxId, customGasSettings, options) {
    await this.txController.speedUpTransaction(
      originalTxId,
      customGasSettings,
      options,
    );
    const state = this.getState();
    return state;
  }

  async estimateGas(estimateGasParams) {
    return new Promise((resolve, reject) => {
      this.provider
        .request({
          method: 'eth_estimateGas',
          params: [estimateGasParams],
        })
        .then((result) => resolve(result.toString(16)))
        .catch((err) => reject(err));
    });
  }

  handleWatchAssetRequest = ({ asset, type, origin, networkClientId }) => {
    switch (type) {
      case ERC20:
        return this.tokensController.watchAsset({
          asset,
          type,
          networkClientId,
        });
      case ERC721:
      case ERC1155:
        return this.nftController.watchNft(asset, type, origin);
      default:
        throw new Error(`Asset type ${type} not supported`);
    }
  };

  async updateSecurityAlertResponse(
    method,
    securityAlertId,
    securityAlertResponse,
  ) {
    await updateSecurityAlertResponse({
      appStateController: this.appStateController,
      method,
      securityAlertId,
      securityAlertResponse,
      signatureController: this.signatureController,
      transactionController: this.txController,
    });
  }

  /**
   * Returns the index of the HD keyring containing the selected account.
   *
   * @returns {number | undefined} The index of the HD keyring containing the selected account.
   */
  getHDEntropyIndex() {
    const selectedAccount = this.accountsController.getSelectedAccount();
    const hdKeyrings = this.keyringController.state.keyrings.filter(
      (keyring) => keyring.type === KeyringTypes.hd,
    );
    const index = hdKeyrings.findIndex((keyring) =>
      keyring.accounts.includes(selectedAccount.address),
    );

    return index === -1 ? undefined : index;
  }

  //=============================================================================
  // PASSWORD MANAGEMENT
  //=============================================================================

  /**
   * Allows a user to begin the seed phrase recovery process.
   */
  markPasswordForgotten() {
    this.preferencesController.setPasswordForgotten(true);
    this.sendUpdate();
  }

  /**
   * Allows a user to end the seed phrase recovery process.
   */
  unMarkPasswordForgotten() {
    this.preferencesController.setPasswordForgotten(false);
    this.sendUpdate();
  }

  //=============================================================================
  // SETUP
  //=============================================================================

  /**
   * A runtime.MessageSender object, as provided by the browser:
   *
   * @see https://developer.mozilla.org/en-US/docs/Mozilla/Add-ons/WebExtensions/API/runtime/MessageSender
   * @typedef {object} MessageSender
   * @property {string} - The URL of the page or frame hosting the script that sent the message.
   */

  /**
   * A Snap sender object.
   *
   * @typedef {object} SnapSender
   * @property {string} snapId - The ID of the snap.
   */

  /**
   * Used to create a multiplexed stream for connecting to an untrusted context
   * like a Dapp or other extension.
   *
   * @param options - Options bag.
   * @param {ReadableStream} options.connectionStream - The Duplex stream to connect to.
   * @param {MessageSender | SnapSender} options.sender - The sender of the messages on this stream.
   * @param {string} [options.subjectType] - The type of the sender, i.e. subject.
   */
  setupUntrustedCommunicationEip1193({
    connectionStream,
    sender,
    subjectType,
  }) {
    if (sender.url) {
      if (this.onboardingController.state.completedOnboarding) {
        if (this.preferencesController.state.usePhishDetect) {
          const { hostname } = new URL(sender.url);
          this.phishingController.maybeUpdateState();
          // Check if new connection is blocked if phishing detection is on
          const phishingTestResponse = this.phishingController.test(sender.url);
          if (phishingTestResponse?.result) {
            this.sendPhishingWarning(connectionStream, hostname);
            this.metaMetricsController.trackEvent({
              event: MetaMetricsEventName.PhishingPageDisplayed,
              category: MetaMetricsEventCategory.Phishing,
              properties: {
                url: hostname,
              },
            });
            return;
          }
        }
      }
    }

    let inputSubjectType;
    if (subjectType) {
      inputSubjectType = subjectType;
    } else if (sender.id && sender.id !== this.extension.runtime.id) {
      inputSubjectType = SubjectType.Extension;
    } else {
      inputSubjectType = SubjectType.Website;
    }

    // setup multiplexing
    const mux = setupMultiplex(connectionStream);
    mux.ignoreStream(METAMASK_CAIP_MULTICHAIN_PROVIDER);

    // messages between inpage and background
    this.setupProviderConnectionEip1193(
      mux.createStream(METAMASK_EIP_1193_PROVIDER),
      sender,
      inputSubjectType,
    );

    // TODO:LegacyProvider: Delete
    if (sender.url) {
      // legacy streams
      this.setupPublicConfig(mux.createStream('publicConfig'));
    }
  }

  /**
   * Used to create a CAIP stream for connecting to an untrusted context.
   *
   * @param options - Options bag.
   * @param {ReadableStream} options.connectionStream - The Duplex stream to connect to.
   * @param {MessageSender | SnapSender} options.sender - The sender of the messages on this stream.
   * @param {string} [options.subjectType] - The type of the sender, i.e. subject.
   */
  setupUntrustedCommunicationCaip({ connectionStream, sender, subjectType }) {
    let inputSubjectType;
    if (subjectType) {
      inputSubjectType = subjectType;
    } else if (sender.id && sender.id !== this.extension.runtime.id) {
      inputSubjectType = SubjectType.Extension;
    } else {
      inputSubjectType = SubjectType.Website;
    }

    // messages between subject and background
    this.setupProviderConnectionCaip(
      connectionStream,
      sender,
      inputSubjectType,
    );
  }

  /**
   * Used to create a multiplexed stream for connecting to a trusted context,
   * like our own user interfaces, which have the provider APIs, but also
   * receive the exported API from this controller, which includes trusted
   * functions, like the ability to approve transactions or sign messages.
   *
   * @param {*} connectionStream - The duplex stream to connect to.
   * @param {MessageSender} sender - The sender of the messages on this stream
   */
  setupTrustedCommunication(connectionStream, sender) {
    // setup multiplexing
    const mux = setupMultiplex(connectionStream);
    // connect features
    this.setupControllerConnection(mux.createStream('controller'));
    this.setupProviderConnectionEip1193(
      mux.createStream('provider'),
      sender,
      SubjectType.Internal,
    );
  }

  /**
   * Used to create a multiplexed stream for connecting to the phishing warning page.
   *
   * @param options - Options bag.
   * @param {ReadableStream} options.connectionStream - The Duplex stream to connect to.
   */
  setupPhishingCommunication({ connectionStream }) {
    const { usePhishDetect } = this.preferencesController.state;

    if (!usePhishDetect) {
      return;
    }

    // setup multiplexing
    const mux = setupMultiplex(connectionStream);
    const phishingStream = mux.createStream(PHISHING_SAFELIST);

    // set up postStream transport
    phishingStream.on(
      'data',
      createMetaRPCHandler(
        {
          safelistPhishingDomain: this.safelistPhishingDomain.bind(this),
          backToSafetyPhishingWarning:
            this.backToSafetyPhishingWarning.bind(this),
        },
        phishingStream,
      ),
    );
  }

  setUpCookieHandlerCommunication({ connectionStream }) {
    const {
      metaMetricsId,
      dataCollectionForMarketing,
      participateInMetaMetrics,
    } = this.metaMetricsController.state;

    if (
      metaMetricsId &&
      dataCollectionForMarketing &&
      participateInMetaMetrics
    ) {
      // setup multiplexing
      const mux = setupMultiplex(connectionStream);
      const metamaskCookieHandlerStream = mux.createStream(
        METAMASK_COOKIE_HANDLER,
      );
      // set up postStream transport
      metamaskCookieHandlerStream.on(
        'data',
        createMetaRPCHandler(
          {
            getCookieFromMarketingPage:
              this.getCookieFromMarketingPage.bind(this),
          },
          metamaskCookieHandlerStream,
        ),
      );
    }
  }

  getCookieFromMarketingPage(data) {
    const { ga_client_id: cookieId } = data;
    this.metaMetricsController.setMarketingCampaignCookieId(cookieId);
  }

  /**
   * Called when we detect a suspicious domain. Requests the browser redirects
   * to our anti-phishing page.
   *
   * @private
   * @param {*} connectionStream - The duplex stream to the per-page script,
   * for sending the reload attempt to.
   * @param {string} hostname - The hostname that triggered the suspicion.
   */
  sendPhishingWarning(connectionStream, hostname) {
    const mux = setupMultiplex(connectionStream);
    const phishingStream = mux.createStream('phishing');
    phishingStream.write({ hostname });
  }

  /**
   * A method for providing our API over a stream using JSON-RPC.
   *
   * @param {*} outStream - The stream to provide our API over.
   */
  setupControllerConnection(outStream) {
    const patchStore = new PatchStore(this.memStore);
    let uiReady = false;

    const handleUpdate = () => {
      if (!isStreamWritable(outStream) || !uiReady) {
        return;
      }

      const patches = patchStore.flushPendingPatches();

      outStream.write({
        jsonrpc: '2.0',
        method: 'sendUpdate',
        params: [patches],
      });
    };

    const api = {
      ...this.getApi(),
      ...this.controllerApi,
      startPatches: () => {
        uiReady = true;
        handleUpdate();
      },
      getStatePatches: () => patchStore.flushPendingPatches(),
    };

    this.on('update', handleUpdate);

    // report new active controller connection
    this.activeControllerConnections += 1;
    this.emit('controllerConnectionChanged', this.activeControllerConnections);

    // set up postStream transport
    outStream.on('data', createMetaRPCHandler(api, outStream));

    const startUISync = () => {
      if (!isStreamWritable(outStream)) {
        return;
      }
      // send notification to client-side
      outStream.write({
        jsonrpc: '2.0',
        method: 'startUISync',
      });
    };

    if (this.startUISync) {
      startUISync();
    } else {
      this.once('startUISync', startUISync);
    }

    const outstreamEndHandler = () => {
      if (!outStream.mmFinished) {
        this.activeControllerConnections -= 1;
        this.emit(
          'controllerConnectionChanged',
          this.activeControllerConnections,
        );
        outStream.mmFinished = true;
        this.removeListener('update', handleUpdate);
        patchStore.destroy();
      }
    };

    // The presence of both of the below handlers may be redundant.
    // After upgrading metamask/object-multiples to v2.0.0, which included
    // an upgrade of readable-streams from v2 to v3, we saw that the
    // `outStream.on('end'` handler was almost never being called. This seems to
    // related to how v3 handles errors vs how v2 handles errors; there
    // are "premature close" errors in both cases, although in the case
    // of v2 they don't prevent `outStream.on('end'` from being called.
    // At the time that this comment was committed, it was known that we
    // need to investigate and resolve the underlying error, however,
    // for expediency, we are not addressing them at this time. Instead, we
    // can observe that `readableStream.finished` preserves the same
    // functionality as we had when we relied on readable-stream v2. Meanwhile,
    // the `outStream.on('end')` handler was observed to have been called at least once.
    // In an abundance of caution to prevent against unexpected future behavioral changes in
    // streams implementations, we redundantly use multiple paths to attach the same event handler.
    // The outstreamEndHandler therefore needs to be idempotent, which introduces the `mmFinished` property.

    outStream.mmFinished = false;
    finished(outStream, outstreamEndHandler);
    outStream.once('close', outstreamEndHandler);
    outStream.once('end', outstreamEndHandler);
  }

  /**
   * A method for serving our ethereum provider over a given stream.
   *
   * @param {*} outStream - The stream to provide over.
   * @param {MessageSender | SnapSender} sender - The sender of the messages on this stream
   * @param {SubjectType} subjectType - The type of the sender, i.e. subject.
   */
  setupProviderConnectionEip1193(outStream, sender, subjectType) {
    let origin;
    if (subjectType === SubjectType.Internal) {
      origin = ORIGIN_METAMASK;
    } else if (subjectType === SubjectType.Snap) {
      origin = sender.snapId;
    } else {
      origin = new URL(sender.url).origin;
    }

    if (sender.id && sender.id !== this.extension.runtime.id) {
      this.subjectMetadataController.addSubjectMetadata({
        origin,
        extensionId: sender.id,
        subjectType: SubjectType.Extension,
      });
    }

    let tabId;
    if (sender.tab && sender.tab.id) {
      tabId = sender.tab.id;
    }

    let mainFrameOrigin = origin;
    if (sender.tab && sender.tab.url) {
      // If sender origin is an iframe, then get the top-level frame's origin
      mainFrameOrigin = new URL(sender.tab.url).origin;
    }

    const engine = this.setupProviderEngineEip1193({
      origin,
      sender,
      subjectType,
      tabId,
      mainFrameOrigin,
    });

    const dupeReqFilterStream = createDupeReqFilterStream();

    // setup connection
    const providerStream = createEngineStream({ engine });

    const connectionId = this.addConnection(origin, {
      tabId,
      apiType: API_TYPE.EIP1193,
      engine,
    });

    pipeline(
      outStream,
      dupeReqFilterStream,
      providerStream,
      outStream,
      (err) => {
        // handle any middleware cleanup
        engine.destroy();
        connectionId && this.removeConnection(origin, connectionId);
        // For context and todos related to the error message match, see https://github.com/MetaMask/metamask-extension/issues/26337
        if (err && !err.message?.match('Premature close')) {
          log.error(err);
        }
      },
    );

    // Used to show wallet liveliness to the provider
    if (subjectType !== SubjectType.Internal) {
      this._notifyChainChangeForConnection({ engine }, origin);
    }
  }

  /**
   * A method for serving our CAIP provider over a given stream.
   *
   * @param {*} outStream - The stream to provide over.
   * @param {MessageSender | SnapSender} sender - The sender of the messages on this stream
   * @param {SubjectType} subjectType - The type of the sender, i.e. subject.
   */
  setupProviderConnectionCaip(outStream, sender, subjectType) {
    let origin;
    if (subjectType === SubjectType.Internal) {
      origin = ORIGIN_METAMASK;
    } else if (subjectType === SubjectType.Snap) {
      origin = sender.snapId;
    } else {
      origin = new URL(sender.url).origin;
    }

    if (sender.id && sender.id !== this.extension.runtime.id) {
      this.subjectMetadataController.addSubjectMetadata({
        origin,
        extensionId: sender.id,
        subjectType: SubjectType.Extension,
      });
    }

    let tabId;
    if (sender.tab && sender.tab.id) {
      tabId = sender.tab.id;
    }

    const engine = this.setupProviderEngineCaip({
      origin,
      sender,
      subjectType,
      tabId,
    });

    const dupeReqFilterStream = createDupeReqFilterStream();

    // setup connection
    const providerStream = createEngineStream({ engine });

    const connectionId = this.addConnection(origin, {
      tabId,
      apiType: API_TYPE.CAIP_MULTICHAIN,
      engine,
    });

    // solana account changed notifications
    // This delay is needed because it's possible for a dapp to not have listeners
    // setup in time right after a connection is established.
    // This can be resolved if we amend the caip standards to include a liveliness
    // handshake as part of the initial connection.
    setTimeout(
      () => this.notifySolanaAccountChangedForCurrentAccount(origin),
      500,
    );

    pipeline(
      outStream,
      dupeReqFilterStream,
      providerStream,
      outStream,
      (err) => {
        // handle any middleware cleanup
        engine.destroy();
        connectionId && this.removeConnection(origin, connectionId);
        // For context and todos related to the error message match, see https://github.com/MetaMask/metamask-extension/issues/26337
        if (err && !err.message?.match('Premature close')) {
          log.error(err);
        }
      },
    );
  }

  /**
   * A method for creating an ethereum provider that is safely restricted for the requesting subject.
   *
   * @param {object} options - Provider engine options
   * @param {string} options.origin - The origin of the sender
   * @param {MessageSender | SnapSender} options.sender - The sender object.
   * @param {string} options.subjectType - The type of the sender subject.
   * @param {tabId} [options.tabId] - The tab ID of the sender - if the sender is within a tab
   * @param {mainFrameOrigin} [options.mainFrameOrigin] - The origin of the main frame if the sender is an iframe
   */
  setupProviderEngineEip1193({
    origin,
    subjectType,
    sender,
    tabId,
    mainFrameOrigin,
  }) {
    const engine = new JsonRpcEngine();

    // Append origin to each request
    engine.push(createOriginMiddleware({ origin }));

    // Append mainFrameOrigin to each request if present
    if (mainFrameOrigin) {
      engine.push(createMainFrameOriginMiddleware({ mainFrameOrigin }));
    }

    // Append selectedNetworkClientId to each request
    engine.push(createSelectedNetworkMiddleware(this.controllerMessenger));

    // If the origin is not in the selectedNetworkController's `domains` state
    // when the provider engine is created, the selectedNetworkController will
    // fetch the globally selected networkClient from the networkController and wrap
    // it in a proxy which can be switched to use its own state if/when the origin
    // is added to the `domains` state
    const proxyClient =
      this.selectedNetworkController.getProviderAndBlockTracker(origin);

    // We create the filter and subscription manager middleware now, but they will
    // be inserted into the engine later.
    const filterMiddleware = createFilterMiddleware(proxyClient);
    const subscriptionManager = createSubscriptionManager(proxyClient);
    subscriptionManager.events.on('notification', (message) =>
      engine.emit('notification', message),
    );

    // Append tabId to each request if it exists
    if (tabId) {
      engine.push(createTabIdMiddleware({ tabId }));
    }

    engine.push(createLoggerMiddleware({ origin }));
    engine.push(this.permissionLogController.createMiddleware());

    if (origin === BaseUrl.Portfolio) {
      engine.push(createTxVerificationMiddleware(this.networkController));
    }

    engine.push(createTracingMiddleware());

    engine.push(
      createOriginThrottlingMiddleware({
        getThrottledOriginState:
          this.appStateController.getThrottledOriginState.bind(
            this.appStateController,
          ),
        updateThrottledOriginState:
          this.appStateController.updateThrottledOriginState.bind(
            this.appStateController,
          ),
      }),
    );

    engine.push(
      createPPOMMiddleware(
        this.ppomController,
        this.preferencesController,
        this.networkController,
        this.appStateController,
        this.accountsController,
        this.updateSecurityAlertResponse.bind(this),
      ),
    );

    engine.push(
      createRPCMethodTrackingMiddleware({
        getAccountType: this.getAccountType.bind(this),
        getDeviceModel: this.getDeviceModel.bind(this),
        getHDEntropyIndex: this.getHDEntropyIndex.bind(this),
        getHardwareTypeForMetric: this.getHardwareTypeForMetric.bind(this),
        snapAndHardwareMessenger: this.controllerMessenger.getRestricted({
          name: 'SnapAndHardwareMessenger',
          allowedActions: [
            'KeyringController:getKeyringForAccount',
            'SnapController:get',
            'AccountsController:getSelectedAccount',
          ],
        }),
        appStateController: this.appStateController,
        metaMetricsController: this.metaMetricsController,
      }),
    );

    engine.push(createUnsupportedMethodMiddleware());

    // Legacy RPC method that needs to be implemented _ahead of_ the permission
    // middleware.
    engine.push(
      createEthAccountsMethodMiddleware({
        getAccounts: this.getPermittedAccounts.bind(this, origin),
      }),
    );

    if (subjectType !== SubjectType.Internal) {
      engine.push(
        this.permissionController.createPermissionMiddleware({
          origin,
        }),
      );
    }

    if (subjectType === SubjectType.Website) {
      engine.push(
        createOnboardingMiddleware({
          location: sender.url,
          registerOnboarding: this.onboardingController.registerOnboarding,
        }),
      );
    }

    // EVM requests and eth permissions should not be passed to non-EVM accounts
    // this middleware intercepts these requests and returns an error.
    engine.push(
      createEvmMethodsToNonEvmAccountReqFilterMiddleware({
        messenger: this.controllerMessenger.getRestricted({
          name: 'EvmMethodsToNonEvmAccountFilterMessenger',
          allowedActions: ['AccountsController:getSelectedAccount'],
        }),
      }),
    );

    // Unrestricted/permissionless RPC method implementations.
    // They must nevertheless be placed _behind_ the permission middleware.
    engine.push(
      createEip1193MethodMiddleware({
        subjectType,

        // Miscellaneous
        addSubjectMetadata:
          this.subjectMetadataController.addSubjectMetadata.bind(
            this.subjectMetadataController,
          ),
        metamaskState: this.getState(),
        getProviderState: this.getProviderState.bind(this),
        getUnlockPromise: this.appStateController.getUnlockPromise.bind(
          this.appStateController,
        ),
        handleWatchAssetRequest: this.handleWatchAssetRequest.bind(this),
        requestUserApproval:
          this.approvalController.addAndShowApprovalRequest.bind(
            this.approvalController,
          ),
        sendMetrics: this.metaMetricsController.trackEvent.bind(
          this.metaMetricsController,
        ),
        // Permission-related
        getAccounts: this.getPermittedAccounts.bind(this, origin),
        getCaip25PermissionFromLegacyPermissionsForOrigin:
          this.getCaip25PermissionFromLegacyPermissions.bind(this, origin),
        getPermissionsForOrigin: this.permissionController.getPermissions.bind(
          this.permissionController,
          origin,
        ),
        requestPermittedChainsPermissionIncrementalForOrigin: (options) =>
          this.requestPermittedChainsPermissionIncremental({
            ...options,
            origin,
          }),
        requestPermissionsForOrigin: (requestedPermissions) =>
          this.permissionController.requestPermissions(
            { origin },
            requestedPermissions,
          ),
        revokePermissionsForOrigin: (permissionKeys) => {
          try {
            this.permissionController.revokePermissions({
              [origin]: permissionKeys,
            });
          } catch (e) {
            // we dont want to handle errors here because
            // the revokePermissions api method should just
            // return `null` if the permissions were not
            // successfully revoked or if the permissions
            // for the origin do not exist
            console.log(e);
          }
        },
        getCaveat: ({ target, caveatType }) => {
          try {
            return this.permissionController.getCaveat(
              origin,
              target,
              caveatType,
            );
          } catch (e) {
            if (e instanceof PermissionDoesNotExistError) {
              // suppress expected error in case that the origin
              // does not have the target permission yet
            } else {
              throw e;
            }
          }

          return undefined;
        },
        // network configuration-related
        setActiveNetwork: async (networkClientId) => {
          await this.networkController.setActiveNetwork(networkClientId);
          // if the origin has the CAIP-25 permission
          // we set per dapp network selection state
          if (
            this.permissionController.hasPermission(
              origin,
              Caip25EndowmentPermissionName,
            )
          ) {
            this.selectedNetworkController.setNetworkClientIdForDomain(
              origin,
              networkClientId,
            );
          }
        },
        addNetwork: this.networkController.addNetwork.bind(
          this.networkController,
        ),
        updateNetwork: this.networkController.updateNetwork.bind(
          this.networkController,
        ),
        getNetworkConfigurationByChainId:
          this.networkController.getNetworkConfigurationByChainId.bind(
            this.networkController,
          ),
        setTokenNetworkFilter: (chainId) => {
          const { tokenNetworkFilter } =
            this.preferencesController.getPreferences();
          if (chainId && Object.keys(tokenNetworkFilter).length === 1) {
            this.preferencesController.setPreference('tokenNetworkFilter', {
              [chainId]: true,
            });
          }
        },
        getCurrentChainIdForDomain: (domain) => {
          const networkClientId =
            this.selectedNetworkController.getNetworkClientIdForDomain(domain);
          const { chainId } =
            this.networkController.getNetworkConfigurationByNetworkClientId(
              networkClientId,
            );
          return chainId;
        },

        // Web3 shim-related
        getWeb3ShimUsageState: this.alertController.getWeb3ShimUsageState.bind(
          this.alertController,
        ),
        setWeb3ShimUsageRecorded:
          this.alertController.setWeb3ShimUsageRecorded.bind(
            this.alertController,
          ),
        updateCaveat: this.permissionController.updateCaveat.bind(
          this.permissionController,
          origin,
        ),
        hasApprovalRequestsForOrigin: () =>
          this.approvalController.has({ origin }),
        rejectApprovalRequestsForOrigin: () =>
          this.rejectOriginPendingApprovals(origin),

        ///: BEGIN:ONLY_INCLUDE_IF(build-mmi)
        handleMmiAuthenticate:
          this.institutionalFeaturesController.handleMmiAuthenticate.bind(
            this.institutionalFeaturesController,
          ),
        handleMmiCheckIfTokenIsPresent:
          this.mmiController.handleMmiCheckIfTokenIsPresent.bind(
            this.mmiController,
          ),
        handleMmiDashboardData: this.mmiController.handleMmiDashboardData.bind(
          this.mmiController,
        ),
        handleMmiSetAccountAndNetwork:
          this.mmiController.setAccountAndNetwork.bind(this.mmiController),
        handleMmiOpenAddHardwareWallet:
          this.mmiController.handleMmiOpenAddHardwareWallet.bind(
            this.mmiController,
          ),
        ///: END:ONLY_INCLUDE_IF
      }),
    );

    engine.push(
      createSnapsMethodMiddleware(subjectType === SubjectType.Snap, {
        clearSnapState: this.controllerMessenger.call.bind(
          this.controllerMessenger,
          'SnapController:clearSnapState',
          origin,
        ),
        getUnlockPromise: this.appStateController.getUnlockPromise.bind(
          this.appStateController,
        ),
        getSnaps: this.controllerMessenger.call.bind(
          this.controllerMessenger,
          'SnapController:getPermitted',
          origin,
        ),
        requestPermissions: async (requestedPermissions) =>
          await this.permissionController.requestPermissions(
            { origin },
            requestedPermissions,
          ),
        getPermissions: this.permissionController.getPermissions.bind(
          this.permissionController,
          origin,
        ),
        getSnapFile: this.controllerMessenger.call.bind(
          this.controllerMessenger,
          'SnapController:getFile',
          origin,
        ),
        getSnapState: this.controllerMessenger.call.bind(
          this.controllerMessenger,
          'SnapController:getSnapState',
          origin,
        ),
        updateSnapState: this.controllerMessenger.call.bind(
          this.controllerMessenger,
          'SnapController:updateSnapState',
          origin,
        ),
        installSnaps: this.controllerMessenger.call.bind(
          this.controllerMessenger,
          'SnapController:install',
          origin,
        ),
        invokeSnap: this.permissionController.executeRestrictedMethod.bind(
          this.permissionController,
          origin,
          RestrictedMethods.wallet_snap,
        ),
        getIsLocked: () => {
          return !this.appStateController.isUnlocked();
        },
        getInterfaceState: (...args) =>
          this.controllerMessenger.call(
            'SnapInterfaceController:getInterface',
            origin,
            ...args,
          ).state,
        getInterfaceContext: (...args) =>
          this.controllerMessenger.call(
            'SnapInterfaceController:getInterface',
            origin,
            ...args,
          ).context,
        createInterface: this.controllerMessenger.call.bind(
          this.controllerMessenger,
          'SnapInterfaceController:createInterface',
          origin,
        ),
        updateInterface: this.controllerMessenger.call.bind(
          this.controllerMessenger,
          'SnapInterfaceController:updateInterface',
          origin,
        ),
        resolveInterface: this.controllerMessenger.call.bind(
          this.controllerMessenger,
          'SnapInterfaceController:resolveInterface',
          origin,
        ),
        getSnap: this.controllerMessenger.call.bind(
          this.controllerMessenger,
          'SnapController:get',
        ),
        getAllSnaps: this.controllerMessenger.call.bind(
          this.controllerMessenger,
          'SnapController:getAll',
        ),
        getCurrencyRate: (currency) => {
          const rate = this.multichainRatesController.state.rates[currency];
          const { fiatCurrency } = this.multichainRatesController.state;

          if (!rate) {
            return undefined;
          }

          return {
            ...rate,
            currency: fiatCurrency,
          };
        },
        getEntropySources: () => {
          /**
           * @type {KeyringController['state']}
           */
          const state = this.controllerMessenger.call(
            'KeyringController:getState',
          );

          return state.keyrings
            .map((keyring, index) => {
              if (keyring.type === KeyringTypes.hd) {
                return {
                  id: state.keyringsMetadata[index].id,
                  name: state.keyringsMetadata[index].name,
                  type: 'mnemonic',
                  primary: index === 0,
                };
              }

              return null;
            })
            .filter(Boolean);
        },
        hasPermission: this.permissionController.hasPermission.bind(
          this.permissionController,
          origin,
        ),
        scheduleBackgroundEvent: (event) =>
          this.controllerMessenger.call(
            'CronjobController:scheduleBackgroundEvent',
            { ...event, snapId: origin },
          ),
        cancelBackgroundEvent: this.controllerMessenger.call.bind(
          this.controllerMessenger,
          'CronjobController:cancelBackgroundEvent',
          origin,
        ),
        getBackgroundEvents: this.controllerMessenger.call.bind(
          this.controllerMessenger,
          'CronjobController:getBackgroundEvents',
          origin,
        ),
        getNetworkConfigurationByChainId: this.controllerMessenger.call.bind(
          this.controllerMessenger,
          'NetworkController:getNetworkConfigurationByChainId',
        ),
        getNetworkClientById: this.controllerMessenger.call.bind(
          this.controllerMessenger,
          'NetworkController:getNetworkClientById',
        ),
        ///: BEGIN:ONLY_INCLUDE_IF(keyring-snaps)
        handleSnapRpcRequest: (args) =>
          this.handleSnapRequest({ ...args, origin }),
        getAllowedKeyringMethods: keyringSnapPermissionsBuilder(
          this.subjectMetadataController,
          origin,
        ),
        ///: END:ONLY_INCLUDE_IF
      }),
    );

    engine.push(filterMiddleware);
    engine.push(subscriptionManager.middleware);

    engine.push(this.metamaskMiddleware);

    engine.push(providerAsMiddleware(proxyClient.provider));

    return engine;
  }

  /**
   * A method for creating a CAIP Multichain provider that is safely restricted for the requesting subject.
   *
   * @param {object} options - Provider engine options
   * @param {string} options.origin - The origin of the sender
   * @param {MessageSender | SnapSender} options.sender - The sender object.
   * @param {string} options.subjectType - The type of the sender subject.
   * @param {tabId} [options.tabId] - The tab ID of the sender - if the sender is within a tab
   */
  setupProviderEngineCaip({ origin, sender, subjectType, tabId }) {
    const engine = new JsonRpcEngine();

    // Append origin to each request
    engine.push(createOriginMiddleware({ origin }));

    // Append tabId to each request if it exists
    if (tabId) {
      engine.push(createTabIdMiddleware({ tabId }));
    }

    engine.push(createLoggerMiddleware({ origin }));

    engine.push((req, _res, next, end) => {
      if (
        ![
          MESSAGE_TYPE.WALLET_CREATE_SESSION,
          MESSAGE_TYPE.WALLET_INVOKE_METHOD,
          MESSAGE_TYPE.WALLET_GET_SESSION,
          MESSAGE_TYPE.WALLET_REVOKE_SESSION,
        ].includes(req.method)
      ) {
        return end(rpcErrors.methodNotFound({ data: { method: req.method } }));
      }
      return next();
    });

    engine.push(
      createRPCMethodTrackingMiddleware({
        getAccountType: this.getAccountType.bind(this),
        getDeviceModel: this.getDeviceModel.bind(this),
        getHDEntropyIndex: this.getHDEntropyIndex.bind(this),
        getHardwareTypeForMetric: this.getHardwareTypeForMetric.bind(this),
        snapAndHardwareMessenger: this.controllerMessenger.getRestricted({
          name: 'SnapAndHardwareMessenger',
          allowedActions: [
            'KeyringController:getKeyringForAccount',
            'SnapController:get',
            'AccountsController:getSelectedAccount',
          ],
        }),
        appStateController: this.appStateController,
        metaMetricsController: this.metaMetricsController,
      }),
    );

    engine.push(multichainMethodCallValidatorMiddleware);
    const middlewareMaker = makeMethodMiddlewareMaker([
      walletRevokeSession,
      walletGetSession,
      walletInvokeMethod,
      walletCreateSession,
    ]);

    engine.push(
      middlewareMaker({
        findNetworkClientIdByChainId:
          this.networkController.findNetworkClientIdByChainId.bind(
            this.networkController,
          ),
        listAccounts: this.accountsController.listAccounts.bind(
          this.accountsController,
        ),
        requestPermissionsForOrigin: (requestedPermissions, options = {}) =>
          this.permissionController.requestPermissions(
            { origin },
            requestedPermissions,
            options,
          ),
        sendMetrics: this.metaMetricsController.trackEvent.bind(
          this.metaMetricsController,
        ),
        metamaskState: this.getState(),
        getCaveatForOrigin: this.permissionController.getCaveat.bind(
          this.permissionController,
          origin,
        ),
        getSelectedNetworkClientId: () =>
          this.networkController.state.selectedNetworkClientId,
        revokePermissionForOrigin:
          this.permissionController.revokePermission.bind(
            this.permissionController,
            origin,
          ),
        getNonEvmSupportedMethods: this.getNonEvmSupportedMethods.bind(this),
        isNonEvmScopeSupported: this.controllerMessenger.call.bind(
          this.controllerMessenger,
          'MultichainRouter:isSupportedScope',
        ),
        handleNonEvmRequestForOrigin: (params) =>
          this.controllerMessenger.call('MultichainRouter:handleRequest', {
            ...params,
            origin,
          }),
        getNonEvmAccountAddresses: this.controllerMessenger.call.bind(
          this.controllerMessenger,
          'MultichainRouter:getSupportedAccounts',
        ),
      }),
    );

    engine.push(
      createUnsupportedMethodMiddleware(
        new Set([
          ...UNSUPPORTED_RPC_METHODS,
          'eth_requestAccounts',
          'eth_accounts',
        ]),
      ),
    );

    if (subjectType === SubjectType.Website) {
      engine.push(
        createOnboardingMiddleware({
          location: sender.url,
          registerOnboarding: this.onboardingController.registerOnboarding,
        }),
      );
    }

    engine.push(
      createMultichainMethodMiddleware({
        subjectType,

        // Miscellaneous
        addSubjectMetadata:
          this.subjectMetadataController.addSubjectMetadata.bind(
            this.subjectMetadataController,
          ),
        getProviderState: this.getProviderState.bind(this),
        handleWatchAssetRequest: this.handleWatchAssetRequest.bind(this),
        requestUserApproval:
          this.approvalController.addAndShowApprovalRequest.bind(
            this.approvalController,
          ),
        getCaveat: ({ target, caveatType }) => {
          try {
            return this.permissionController.getCaveat(
              origin,
              target,
              caveatType,
            );
          } catch (e) {
            if (e instanceof PermissionDoesNotExistError) {
              // suppress expected error in case that the origin
              // does not have the target permission yet
            } else {
              throw e;
            }
          }

          return undefined;
        },
        addNetwork: this.networkController.addNetwork.bind(
          this.networkController,
        ),
        updateNetwork: this.networkController.updateNetwork.bind(
          this.networkController,
        ),
        setActiveNetwork: async (networkClientId) => {
          await this.networkController.setActiveNetwork(networkClientId);
          // if the origin has the CAIP-25 permission
          // we set per dapp network selection state
          if (
            this.permissionController.hasPermission(
              origin,
              Caip25EndowmentPermissionName,
            )
          ) {
            this.selectedNetworkController.setNetworkClientIdForDomain(
              origin,
              networkClientId,
            );
          }
        },
        getNetworkConfigurationByChainId:
          this.networkController.getNetworkConfigurationByChainId.bind(
            this.networkController,
          ),
        getCurrentChainIdForDomain: (domain) => {
          const networkClientId =
            this.selectedNetworkController.getNetworkClientIdForDomain(domain);
          const { chainId } =
            this.networkController.getNetworkConfigurationByNetworkClientId(
              networkClientId,
            );
          return chainId;
        },

        // Web3 shim-related
        getWeb3ShimUsageState: this.alertController.getWeb3ShimUsageState.bind(
          this.alertController,
        ),
        setWeb3ShimUsageRecorded:
          this.alertController.setWeb3ShimUsageRecorded.bind(
            this.alertController,
          ),

        requestPermittedChainsPermissionIncrementalForOrigin: (options) =>
          this.requestPermittedChainsPermissionIncremental({
            ...options,
            origin,
          }),

        rejectApprovalRequestsForOrigin: () =>
          this.rejectOriginPendingApprovals(origin),
      }),
    );

    engine.push(this.metamaskMiddleware);

    try {
      const caip25Caveat = this.permissionController.getCaveat(
        origin,
        Caip25EndowmentPermissionName,
        Caip25CaveatType,
      );

      // add new notification subscriptions for changed authorizations
      const sessionScopes = getSessionScopes(caip25Caveat.value, {
        getNonEvmSupportedMethods: this.getNonEvmSupportedMethods.bind(this),
      });

      // if the eth_subscription notification is in the scope and eth_subscribe is in the methods
      // then get the subscriptionManager going for that scope
      Object.entries(sessionScopes).forEach(([scope, scopeObject]) => {
        if (
          scopeObject.notifications.includes('eth_subscription') &&
          scopeObject.methods.includes('eth_subscribe')
        ) {
          this.addMultichainApiEthSubscriptionMiddleware({
            scope,
            origin,
            tabId,
          });
        }
      });
    } catch (err) {
      // noop
    }

    this.multichainSubscriptionManager.on(
      'notification',
      (targetOrigin, targetTabId, message) => {
        if (origin === targetOrigin && tabId === targetTabId) {
          engine.emit('notification', message);
        }
      },
    );

    engine.push(
      this.multichainMiddlewareManager.generateMultichainMiddlewareForOriginAndTabId(
        origin,
        tabId,
      ),
    );

    engine.push(async (req, res, _next, end) => {
      const { provider } = this.networkController.getNetworkClientById(
        req.networkClientId,
      );
      res.result = await provider.request(req);
      return end();
    });

    return engine;
  }

  /**
   * TODO:LegacyProvider: Delete
   * A method for providing our public config info over a stream.
   * This includes info we like to be synchronous if possible, like
   * the current selected account, and network ID.
   *
   * Since synchronous methods have been deprecated in web3,
   * this is a good candidate for deprecation.
   *
   * @param {*} outStream - The stream to provide public config over.
   */
  setupPublicConfig(outStream) {
    const configStream = storeAsStream(this.publicConfigStore);

    pipeline(configStream, outStream, (err) => {
      configStream.destroy();
      // For context and todos related to the error message match, see https://github.com/MetaMask/metamask-extension/issues/26337
      if (err && !err.message?.match('Premature close')) {
        log.error(err);
      }
    });
  }

  /**
   * Adds a reference to a connection by origin. Ignores the 'metamask' origin.
   * Caller must ensure that the returned id is stored such that the reference
   * can be deleted later.
   *
   * @param {string} origin - The connection's origin string.
   * @param {object} options - Data associated with the connection
   * @param {object} options.engine - The connection's JSON Rpc Engine
   * @param {number} options.tabId - The tabId for the connection
   * @param {API_TYPE} options.apiType - The API type for the connection
   * @returns {string} The connection's id (so that it can be deleted later)
   */
  addConnection(origin, { tabId, apiType, engine }) {
    if (origin === ORIGIN_METAMASK) {
      return null;
    }

    if (!this.connections[origin]) {
      this.connections[origin] = {};
    }

    const id = nanoid();
    this.connections[origin][id] = {
      tabId,
      apiType,
      engine,
    };

    return id;
  }

  /**
   * Deletes a reference to a connection, by origin and id.
   * Ignores unknown origins.
   *
   * @param {string} origin - The connection's origin string.
   * @param {string} id - The connection's id, as returned from addConnection.
   */
  removeConnection(origin, id) {
    const connections = this.connections[origin];
    if (!connections) {
      return;
    }

    delete connections[id];

    if (Object.keys(connections).length === 0) {
      delete this.connections[origin];
    }
  }

  /**
   * Closes all connections for the given origin, and removes the references
   * to them.
   * Ignores unknown origins.
   *
   * @param {string} origin - The origin string.
   */
  removeAllConnections(origin) {
    const connections = this.connections[origin];
    if (!connections) {
      return;
    }

    Object.keys(connections).forEach((id) => {
      this.removeConnection(origin, id);
    });
  }

  /**
   * Causes the RPC engines associated with the connections to the given origin
   * to emit a notification event with the given payload.
   *
   * The caller is responsible for ensuring that only permitted notifications
   * are sent.
   *
   * Ignores unknown origins.
   *
   * @param {string} origin - The connection's origin string.
   * @param {unknown} payload - The event payload.
   * @param apiType
   */
  notifyConnections(origin, payload, apiType) {
    const connections = this.connections[origin];
    if (connections) {
      Object.values(connections).forEach((conn) => {
        if (apiType && conn.apiType !== apiType) {
          return;
        }
        if (conn.engine) {
          conn.engine.emit('notification', payload);
        }
      });
    }
  }

  /**
   * Causes the RPC engines associated with all connections to emit a
   * notification event with the given payload.
   *
   * If the "payload" parameter is a function, the payload for each connection
   * will be the return value of that function called with the connection's
   * origin.
   *
   * The caller is responsible for ensuring that only permitted notifications
   * are sent.
   *
   * @param {unknown} payload - The event payload, or payload getter function.
   * @param apiType
   */
  notifyAllConnections(payload, apiType) {
    const getPayload =
      typeof payload === 'function'
        ? (origin) => payload(origin)
        : () => payload;

    Object.keys(this.connections).forEach((origin) => {
      Object.values(this.connections[origin]).forEach(async (conn) => {
        if (apiType && conn.apiType !== apiType) {
          return;
        }
        try {
          this.notifyConnection(conn, await getPayload(origin));
        } catch (err) {
          console.error(err);
        }
      });
    });
  }

  /**
   * Causes the RPC engine for passed connection to emit a
   * notification event with the given payload.
   *
   * The caller is responsible for ensuring that only permitted notifications
   * are sent.
   *
   * @param {object} connection - Data associated with the connection
   * @param {object} connection.engine - The connection's JSON Rpc Engine
   * @param {unknown} payload - The event payload
   */
  notifyConnection(connection, payload) {
    try {
      if (connection.engine) {
        connection.engine.emit('notification', payload);
      }
    } catch (err) {
      console.error(err);
    }
  }

  // handlers

  /**
   * Handle a KeyringController update
   *
   * @param {object} state - the KC state
   * @returns {Promise<void>}
   * @private
   */
  async _onKeyringControllerUpdate(state) {
    const { keyrings } = state;

    // The accounts tracker only supports EVM addresses and the keyring
    // controller may pass non-EVM addresses, so we filter them out
    const addresses = keyrings
      .reduce((acc, { accounts }) => acc.concat(accounts), [])
      .filter(isEthAddress);

    if (!addresses.length) {
      return;
    }

    this.accountTrackerController.syncWithAddresses(addresses);
  }

  /**
   * Handle global application unlock.
   */
  _onUnlock() {
    this.unMarkPasswordForgotten();

    // In the current implementation, this handler is triggered by a
    // KeyringController event. Other controllers subscribe to the 'unlock'
    // event of the MetaMaskController itself.
    this.emit('unlock');
  }

  /**
   * Handle global application lock.
   */
  _onLock() {
    // In the current implementation, this handler is triggered by a
    // KeyringController event. Other controllers subscribe to the 'lock'
    // event of the MetaMaskController itself.
    this.emit('lock');
  }

  /**
   * Handle memory state updates.
   * - Ensure isClientOpenAndUnlocked is updated
   * - Notifies all connections with the new provider network state
   *   - The external providers handle diffing the state
   *
   * @param newState
   */
  _onStateUpdate(newState) {
    this.isClientOpenAndUnlocked = newState.isUnlocked && this._isClientOpen;
    this._notifyChainChange();
  }

  /**
   * Execute side effects of a removed account.
   *
   * @param {string} address - The address of the account to remove.
   */
  _onAccountRemoved(address) {
    // Remove all associated permissions
    this.removeAllAccountPermissions(address);

    ///: BEGIN:ONLY_INCLUDE_IF(build-mmi)
    this.custodyController.removeAccount(address);
    ///: END:ONLY_INCLUDE_IF(build-mmi)
  }

  // misc

  /**
   * A method for emitting the full MetaMask state to all registered listeners.
   *
   * @private
   */
  privateSendUpdate() {
    this.emit('update', this.getState());
  }

  /**
   * @returns {boolean} Whether the extension is unlocked.
   */
  isUnlocked() {
    return this.keyringController.state.isUnlocked;
  }

  //=============================================================================
  // MISCELLANEOUS
  //=============================================================================

  getExternalPendingTransactions(address) {
    return this.smartTransactionsController.getTransactions({
      addressFrom: address,
      status: 'pending',
    });
  }

  /**
   * The chain list is fetched live at runtime, falling back to a cache.
   * This preseeds the cache at startup with a static list provided at build.
   */
  async initializeChainlist() {
    const cacheKey = `cachedFetch:${CHAIN_SPEC_URL}`;
    const { cachedResponse } = (await getStorageItem(cacheKey)) || {};
    if (cachedResponse) {
      return;
    }
    await setStorageItem(cacheKey, {
      cachedResponse: rawChainData(),
      // Cached value is immediately invalidated
      cachedTime: 0,
    });
  }

  /**
   * Returns the nonce that will be associated with a transaction once approved
   *
   * @param {string} address - The hex string address for the transaction
   * @param networkClientId - The networkClientId to get the nonce lock with
   * @returns {Promise<number>}
   */
  async getPendingNonce(address, networkClientId) {
    const { nonceDetails, releaseLock } = await this.txController.getNonceLock(
      address,
      networkClientId,
    );

    const pendingNonce = nonceDetails.params.highestSuggested;

    releaseLock();
    return pendingNonce;
  }

  /**
   * Returns the next nonce according to the nonce-tracker
   *
   * @param {string} address - The hex string address for the transaction
   * @param networkClientId - The networkClientId to get the nonce lock with
   * @returns {Promise<number>}
   */
  async getNextNonce(address, networkClientId) {
    const nonceLock = await this.txController.getNonceLock(
      address,
      networkClientId,
    );
    nonceLock.releaseLock();
    return nonceLock.nextNonce;
  }

  /**
   * Throw an artificial error in a timeout handler for testing purposes.
   *
   * @param message - The error message.
   * @deprecated This is only mean to facilitiate E2E testing. We should not
   * use this for handling errors.
   */
  throwTestError(message) {
    setTimeout(() => {
      const error = new Error(message);
      error.name = 'TestError';
      throw error;
    });
  }

  /**
   * A method for setting BridgeStatusController event listeners
   */
  _addBridgeStatusControllerListeners() {
    this.controllerMessenger.subscribe(
      'BridgeStatusController:bridgeTransactionComplete',
      (payload) =>
        handleBridgeTransactionComplete(payload, {
          backgroundState: this.getState(),
          trackEvent: this.metaMetricsController.trackEvent.bind(
            this.metaMetricsController,
          ),
        }),
    );

    this.controllerMessenger.subscribe(
      'BridgeStatusController:bridgeTransactionFailed',
      (payload) =>
        handleBridgeTransactionFailed(payload, {
          backgroundState: this.getState(),
          trackEvent: this.metaMetricsController.trackEvent.bind(
            this.metaMetricsController,
          ),
        }),
    );
    // Putting these TransactionController listeners here to keep it colocated with the other bridge events
    this.controllerMessenger.subscribe(
      'TransactionController:transactionFailed',
      ({ transactionMeta }) => {
        const { type, status } = transactionMeta;

        const isBridgeTransaction = type === TransactionType.bridge;
        const isIncompleteTransactionCleanup = [
          TransactionStatus.approved,
          TransactionStatus.signed,
        ].includes(status);

        if (isBridgeTransaction && !isIncompleteTransactionCleanup) {
          handleTransactionFailedTypeBridge(
            { transactionMeta },
            {
              backgroundState: this.getState(),
              trackEvent: this.metaMetricsController.trackEvent.bind(
                this.metaMetricsController,
              ),
            },
          );
        }
      },
    );
  }

  getTransactionMetricsRequest() {
    const controllerActions = {
      // Metametrics Actions
      createEventFragment: this.metaMetricsController.createEventFragment.bind(
        this.metaMetricsController,
      ),
      finalizeEventFragment:
        this.metaMetricsController.finalizeEventFragment.bind(
          this.metaMetricsController,
        ),
      getEventFragmentById:
        this.metaMetricsController.getEventFragmentById.bind(
          this.metaMetricsController,
        ),
      getParticipateInMetrics: () =>
        this.metaMetricsController.state.participateInMetaMetrics,
      trackEvent: this.metaMetricsController.trackEvent.bind(
        this.metaMetricsController,
      ),
      updateEventFragment: this.metaMetricsController.updateEventFragment.bind(
        this.metaMetricsController,
      ),
      // Other dependencies
      getAccountBalance: (account, chainId) =>
        this.accountTrackerController.state.accountsByChainId?.[chainId]?.[
          account
        ]?.balance,
      getAccountType: this.getAccountType.bind(this),
      getDeviceModel: this.getDeviceModel.bind(this),
      getHardwareTypeForMetric: this.getHardwareTypeForMetric.bind(this),
      getEIP1559GasFeeEstimates:
        this.gasFeeController.fetchGasFeeEstimates.bind(this.gasFeeController),
      getSelectedAddress: () =>
        this.accountsController.getSelectedAccount().address,
      getTokenStandardAndDetails: this.getTokenStandardAndDetails.bind(this),
      getTransaction: (id) =>
        this.txController.state.transactions.find((tx) => tx.id === id),
      getIsSmartTransaction: (chainId) => {
        return getIsSmartTransaction(this._getMetaMaskState(), chainId);
      },
      getSmartTransactionByMinedTxHash: (txHash) => {
        return this.smartTransactionsController.getSmartTransactionByMinedTxHash(
          txHash,
        );
      },
      getMethodData: (data) => {
        if (!data) {
          return null;
        }
        const { knownMethodData, use4ByteResolution } =
          this.preferencesController.state;
        const prefixedData = addHexPrefix(data);
        return getMethodDataName(
          knownMethodData,
          use4ByteResolution,
          prefixedData,
          this.preferencesController.addKnownMethodData.bind(
            this.preferencesController,
          ),
          this.provider,
        );
      },
      getIsConfirmationAdvancedDetailsOpen: () => {
        return this.preferencesController.state.preferences
          .showConfirmationAdvancedDetails;
      },
      getHDEntropyIndex: this.getHDEntropyIndex.bind(this),
    };
    return {
      ...controllerActions,
      snapAndHardwareMessenger: this.controllerMessenger.getRestricted({
        name: 'SnapAndHardwareMessenger',
        allowedActions: [
          'KeyringController:getKeyringForAccount',
          'SnapController:get',
          'AccountsController:getSelectedAccount',
        ],
      }),
      provider: this.provider,
    };
  }

  updateAccountBalanceForTransactionNetwork(transactionMeta) {
    const {
      networkClientId,
      txParams: { from },
    } = transactionMeta;
    this.accountTrackerController.updateAccountByAddress({
      address: from,
      networkClientId,
    });
  }

  toggleExternalServices(useExternal) {
    this.preferencesController.toggleExternalServices(useExternal);
    this.tokenListController.updatePreventPollingOnNetworkRestart(!useExternal);
    if (useExternal) {
      this.tokenDetectionController.enable();
      this.gasFeeController.enableNonRPCGasFeeApis();
    } else {
      this.tokenDetectionController.disable();
      this.gasFeeController.disableNonRPCGasFeeApis();
    }
  }

  //=============================================================================
  // CONFIG
  //=============================================================================

  /**
   * Sets the Ledger Live preference to use for Ledger hardware wallet support
   *
   * @param keyring
   * @deprecated This method is deprecated and will be removed in the future.
   * Only webhid connections are supported in chrome and u2f in firefox.
   */
  async setLedgerTransportPreference(keyring) {
    const transportType = window.navigator.hid
      ? LedgerTransportTypes.webhid
      : LedgerTransportTypes.u2f;

    if (keyring?.updateTransportMethod) {
      return keyring.updateTransportMethod(transportType).catch((e) => {
        throw e;
      });
    }

    return undefined;
  }

  /**
   * A method for initializing storage the first time.
   *
   * @param {object} initState - The default state to initialize with.
   * @private
   */
  recordFirstTimeInfo(initState) {
    if (!('firstTimeInfo' in initState)) {
      const version = process.env.METAMASK_VERSION;
      initState.firstTimeInfo = {
        version,
        date: Date.now(),
      };
    }
  }

  // TODO: Replace isClientOpen methods with `controllerConnectionChanged` events.
  /* eslint-disable accessor-pairs */
  /**
   * A method for recording whether the MetaMask user interface is open or not.
   *
   * @param {boolean} open
   */
  set isClientOpen(open) {
    this._isClientOpen = open;
  }
  /* eslint-enable accessor-pairs */

  /**
   * A method that is called by the background when all instances of metamask are closed.
   * Currently used to stop controller polling.
   */
  onClientClosed() {
    try {
      this.gasFeeController.stopAllPolling();
      this.currencyRateController.stopAllPolling();
      this.tokenRatesController.stopAllPolling();
      this.tokenDetectionController.stopAllPolling();
      this.tokenListController.stopAllPolling();
      this.tokenBalancesController.stopAllPolling();
      this.appStateController.clearPollingTokens();
      this.accountTrackerController.stopAllPolling();
    } catch (error) {
      console.error(error);
    }
  }

  /**
   * A method that is called by the background when a particular environment type is closed (fullscreen, popup, notification).
   * Currently used to stop polling controllers for only that environement type
   *
   * @param environmentType
   */
  onEnvironmentTypeClosed(environmentType) {
    const appStatePollingTokenType =
      POLLING_TOKEN_ENVIRONMENT_TYPES[environmentType];
    const pollingTokensToDisconnect =
      this.appStateController.state[appStatePollingTokenType];
    pollingTokensToDisconnect.forEach((pollingToken) => {
      // We don't know which controller the token is associated with, so try them all.
      // Consider storing the tokens per controller in state instead.
      this.gasFeeController.stopPollingByPollingToken(pollingToken);
      this.currencyRateController.stopPollingByPollingToken(pollingToken);
      this.tokenRatesController.stopPollingByPollingToken(pollingToken);
      this.tokenDetectionController.stopPollingByPollingToken(pollingToken);
      this.tokenListController.stopPollingByPollingToken(pollingToken);
      this.tokenBalancesController.stopPollingByPollingToken(pollingToken);
      this.accountTrackerController.stopPollingByPollingToken(pollingToken);
      this.appStateController.removePollingToken(
        pollingToken,
        appStatePollingTokenType,
      );
    });
  }

  /**
   * Adds a domain to the PhishingController safelist
   *
   * @param {string} origin - the domain to safelist
   */
  safelistPhishingDomain(origin) {
    this.metaMetricsController.trackEvent({
      category: MetaMetricsEventCategory.Phishing,
      event: MetaMetricsEventName.ProceedAnywayClicked,
      properties: {
        url: origin,
        referrer: {
          url: origin,
        },
      },
    });

    return this.phishingController.bypass(origin);
  }

  async backToSafetyPhishingWarning() {
    const portfolioBaseURL = process.env.PORTFOLIO_URL;
    const portfolioURL = `${portfolioBaseURL}/?metamaskEntry=phishing_page_portfolio_button`;

    this.metaMetricsController.trackEvent({
      category: MetaMetricsEventCategory.Navigation,
      event: MetaMetricsEventName.PortfolioLinkClicked,
      properties: {
        location: 'phishing_page',
        text: 'Back to safety',
      },
    });

    await this.platform.switchToAnotherURL(undefined, portfolioURL);
  }

  /**
   * Locks MetaMask
   */
  setLocked() {
    return this.keyringController.setLocked();
  }

  removePermissionsFor = (subjects) => {
    try {
      this.permissionController.revokePermissions(subjects);
    } catch (exp) {
      if (!(exp instanceof PermissionsRequestNotFoundError)) {
        throw exp;
      }
    }
  };

  updateCaveat = (origin, target, caveatType, caveatValue) => {
    try {
      this.controllerMessenger.call(
        'PermissionController:updateCaveat',
        origin,
        target,
        caveatType,
        caveatValue,
      );
    } catch (exp) {
      if (!(exp instanceof PermissionsRequestNotFoundError)) {
        throw exp;
      }
    }
  };

  updateNetworksList = (chainIds) => {
    try {
      this.networkOrderController.updateNetworksList(chainIds);
    } catch (err) {
      log.error(err.message);
      throw err;
    }
  };

  updateAccountsList = (pinnedAccountList) => {
    try {
      this.accountOrderController.updateAccountsList(pinnedAccountList);
    } catch (err) {
      log.error(err.message);
      throw err;
    }
  };

  updateHiddenAccountsList = (hiddenAccountList) => {
    try {
      this.accountOrderController.updateHiddenAccountsList(hiddenAccountList);
    } catch (err) {
      log.error(err.message);
      throw err;
    }
  };

  rejectPermissionsRequest = (requestId) => {
    try {
      this.permissionController.rejectPermissionsRequest(requestId);
    } catch (exp) {
      if (!(exp instanceof PermissionsRequestNotFoundError)) {
        throw exp;
      }
    }
  };

  acceptPermissionsRequest = (request) => {
    try {
      this.permissionController.acceptPermissionsRequest(request);
    } catch (exp) {
      if (!(exp instanceof PermissionsRequestNotFoundError)) {
        throw exp;
      }
    }
  };

  resolvePendingApproval = async (id, value, options) => {
    try {
      await this.approvalController.accept(id, value, options);
    } catch (exp) {
      if (!(exp instanceof ApprovalRequestNotFoundError)) {
        throw exp;
      }
    }
  };

  rejectPendingApproval = (id, error) => {
    try {
      this.approvalController.reject(
        id,
        new JsonRpcError(error.code, error.message, error.data),
      );
    } catch (exp) {
      if (!(exp instanceof ApprovalRequestNotFoundError)) {
        throw exp;
      }
    }
  };

  rejectAllPendingApprovals() {
    const deleteInterface = (id) =>
      this.controllerMessenger.call(
        'SnapInterfaceController:deleteInterface',
        id,
      );

    rejectAllApprovals({
      approvalController: this.approvalController,
      deleteInterface,
    });
  }

  async getCode(address, networkClientId) {
    const { provider } =
      this.networkController.getNetworkClientById(networkClientId);

    return await provider.request({
      method: 'eth_getCode',
      params: [address],
    });
  }

  async _onAccountChange(newAddress) {
    const permittedAccountsMap = getPermittedAccountsByOrigin(
      this.permissionController.state,
    );

    for (const [origin, accounts] of permittedAccountsMap.entries()) {
      if (accounts.includes(newAddress)) {
        this._notifyAccountsChange(origin, accounts);
      }
    }

    await this.txController.updateIncomingTransactions();
  }

  _notifyAccountsChange(origin, newAccounts) {
    this.notifyConnections(
      origin,
      {
        method: NOTIFICATION_NAMES.accountsChanged,
        // This should be the same as the return value of `eth_accounts`,
        // namely an array of the current / most recently selected Ethereum
        // account.
        params:
          newAccounts.length < 2
            ? // If the length is 1 or 0, the accounts are sorted by definition.
              newAccounts
            : // If the length is 2 or greater, we have to execute
              // `eth_accounts` vi this method.
              this.getPermittedAccounts(origin),
      },
      API_TYPE.EIP1193,
    );

    this.permissionLogController.updateAccountsHistory(origin, newAccounts);
  }

  async _notifyAuthorizationChange(origin, newAuthorization) {
    this.notifyConnections(
      origin,
      {
        method: MultichainApiNotifications.sessionChanged,
        params: {
          sessionScopes: getSessionScopes(newAuthorization, {
            getNonEvmSupportedMethods:
              this.getNonEvmSupportedMethods.bind(this),
          }),
        },
      },
      API_TYPE.CAIP_MULTICHAIN,
    );
  }

  async _notifySolanaAccountChange(origin, accountAddressArray) {
    this.notifyConnections(
      origin,
      {
        method: MultichainApiNotifications.walletNotify,
        params: {
          scope: MultichainNetworks.SOLANA,
          notification: {
            method: NOTIFICATION_NAMES.accountsChanged,
            params: accountAddressArray,
          },
        },
      },
      API_TYPE.CAIP_MULTICHAIN,
    );
  }

  async _notifyChainChange() {
    this.notifyAllConnections(
      async (origin) => ({
        method: NOTIFICATION_NAMES.chainChanged,
        params: await this.getProviderNetworkState(origin),
      }),
      API_TYPE.EIP1193,
    );
  }

  async _notifyChainChangeForConnection(connection, origin) {
    this.notifyConnection(connection, {
      method: NOTIFICATION_NAMES.chainChanged,
      params: await this.getProviderNetworkState(origin),
    });
  }

  /**
   * @deprecated
   * Controllers should subscribe to messenger events internally rather than relying on the client.
   * @param transactionMeta - Metadata for the transaction.
   */
  async _onFinishedTransaction(transactionMeta) {
    if (
      ![TransactionStatus.confirmed, TransactionStatus.failed].includes(
        transactionMeta.status,
      )
    ) {
      return;
    }

    await this._createTransactionNotifcation(transactionMeta);
    await this._updateNFTOwnership(transactionMeta);
    this._trackTransactionFailure(transactionMeta);
    await this.tokenBalancesController.updateBalancesByChainId({
      chainId: transactionMeta.chainId,
    });
  }

  async _createTransactionNotifcation(transactionMeta) {
    const { chainId } = transactionMeta;
    let rpcPrefs = {};

    if (chainId) {
      const networkConfiguration =
        this.networkController.state.networkConfigurationsByChainId?.[chainId];

      const blockExplorerUrl =
        networkConfiguration?.blockExplorerUrls?.[
          networkConfiguration?.defaultBlockExplorerUrlIndex
        ];

      rpcPrefs = { blockExplorerUrl };
    }

    try {
      await this.platform.showTransactionNotification(
        transactionMeta,
        rpcPrefs,
      );
    } catch (error) {
      log.error('Failed to create transaction notification', error);
    }
  }

  async _updateNFTOwnership(transactionMeta) {
    // if this is a transferFrom method generated from within the app it may be an NFT transfer transaction
    // in which case we will want to check and update ownership status of the transferred NFT.

    const { type, txParams, chainId, txReceipt } = transactionMeta;
    const selectedAddress =
      this.accountsController.getSelectedAccount().address;

    const { allNfts } = this.nftController.state;
    const txReceiptLogs = txReceipt?.logs;

    const isContractInteractionTx =
      type === TransactionType.contractInteraction && txReceiptLogs;
    const isTransferFromTx =
      (type === TransactionType.tokenMethodTransferFrom ||
        type === TransactionType.tokenMethodSafeTransferFrom) &&
      txParams !== undefined;

    if (!isContractInteractionTx && !isTransferFromTx) {
      return;
    }

    if (isTransferFromTx) {
      const { data, to: contractAddress, from: userAddress } = txParams;
      const transactionData = parseStandardTokenTransactionData(data);
      // Sometimes the tokenId value is parsed as "_value" param. Not seeing this often any more, but still occasionally:
      // i.e. call approve() on BAYC contract - https://etherscan.io/token/0xbc4ca0eda7647a8ab7c2061c2e118a18a936f13d#writeContract, and tokenId shows up as _value,
      // not sure why since it doesn't match the ERC721 ABI spec we use to parse these transactions - https://github.com/MetaMask/metamask-eth-abis/blob/d0474308a288f9252597b7c93a3a8deaad19e1b2/src/abis/abiERC721.ts#L62.
      const transactionDataTokenId =
        getTokenIdParam(transactionData) ?? getTokenValueParam(transactionData);

      // check if its a known NFT
      const knownNft = allNfts?.[userAddress]?.[chainId]?.find(
        ({ address, tokenId }) =>
          isEqualCaseInsensitive(address, contractAddress) &&
          tokenId === transactionDataTokenId,
      );

      // if it is we check and update ownership status.
      if (knownNft) {
        this.nftController.checkAndUpdateSingleNftOwnershipStatus(
          knownNft,
          false,
          // TODO add networkClientId once it is available in the transactionMeta
          // the chainId previously passed here didn't actually allow us to check for ownership on a non globally selected network
          // because the check would use the provider for the globally selected network, not the chainId passed here.
          { userAddress },
        );
      }
    } else {
      // Else if contract interaction we will parse the logs

      const allNftTransferLog = txReceiptLogs.map((txReceiptLog) => {
        const isERC1155NftTransfer =
          txReceiptLog.topics &&
          txReceiptLog.topics[0] === TRANSFER_SINFLE_LOG_TOPIC_HASH;
        const isERC721NftTransfer =
          txReceiptLog.topics &&
          txReceiptLog.topics[0] === TOKEN_TRANSFER_LOG_TOPIC_HASH;
        let isTransferToSelectedAddress;

        if (isERC1155NftTransfer) {
          isTransferToSelectedAddress =
            txReceiptLog.topics &&
            txReceiptLog.topics[3] &&
            txReceiptLog.topics[3].match(selectedAddress?.slice(2));
        }

        if (isERC721NftTransfer) {
          isTransferToSelectedAddress =
            txReceiptLog.topics &&
            txReceiptLog.topics[2] &&
            txReceiptLog.topics[2].match(selectedAddress?.slice(2));
        }

        return {
          isERC1155NftTransfer,
          isERC721NftTransfer,
          isTransferToSelectedAddress,
          ...txReceiptLog,
        };
      });
      if (allNftTransferLog.length !== 0) {
        const allNftParsedLog = [];
        allNftTransferLog.forEach((singleLog) => {
          if (
            singleLog.isTransferToSelectedAddress &&
            (singleLog.isERC1155NftTransfer || singleLog.isERC721NftTransfer)
          ) {
            let iface;
            if (singleLog.isERC1155NftTransfer) {
              iface = new Interface(abiERC1155);
            } else {
              iface = new Interface(abiERC721);
            }
            try {
              const parsedLog = iface.parseLog({
                data: singleLog.data,
                topics: singleLog.topics,
              });
              allNftParsedLog.push({
                contract: singleLog.address,
                ...parsedLog,
              });
            } catch (err) {
              // ignore
            }
          }
        });
        // Filter known nfts and new Nfts
        const knownNFTs = [];
        const newNFTs = [];
        allNftParsedLog.forEach((single) => {
          const tokenIdFromLog = getTokenIdParam(single);
          const existingNft = allNfts?.[selectedAddress]?.[chainId]?.find(
            ({ address, tokenId }) => {
              return (
                isEqualCaseInsensitive(address, single.contract) &&
                tokenId === tokenIdFromLog
              );
            },
          );
          if (existingNft) {
            knownNFTs.push(existingNft);
          } else {
            newNFTs.push({
              tokenId: tokenIdFromLog,
              ...single,
            });
          }
        });
        // For known nfts only refresh ownership
        const refreshOwnershipNFts = knownNFTs.map(async (singleNft) => {
          return this.nftController.checkAndUpdateSingleNftOwnershipStatus(
            singleNft,
            false,
            // TODO add networkClientId once it is available in the transactionMeta
            // the chainId previously passed here didn't actually allow us to check for ownership on a non globally selected network
            // because the check would use the provider for the globally selected network, not the chainId passed here.
            { selectedAddress },
          );
        });
        await Promise.allSettled(refreshOwnershipNFts);
        // For new nfts, add them to state
        const addNftPromises = newNFTs.map(async (singleNft) => {
          return this.nftController.addNft(
            singleNft.contract,
            singleNft.tokenId,
          );
        });
        await Promise.allSettled(addNftPromises);
      }
    }
  }

  _trackTransactionFailure(transactionMeta) {
    const { txReceipt } = transactionMeta;
    const metamaskState = this.getState();
    const { allTokens } = this.tokensController.state;
    const selectedAccount = this.accountsController.getSelectedAccount();
    const tokens =
      allTokens?.[transactionMeta.chainId]?.[selectedAccount.address] || [];

    if (!txReceipt || txReceipt.status !== '0x0') {
      return;
    }

    this.metaMetricsController.trackEvent(
      {
        event: 'Tx Status Update: On-Chain Failure',
        category: MetaMetricsEventCategory.Background,
        properties: {
          action: 'Transactions',
          errorMessage: transactionMeta.simulationFails?.reason,
          numberOfTokens: tokens.length,
          // TODO: remove this once we have migrated to the new account balances state
          numberOfAccounts: Object.keys(metamaskState.accounts).length,
        },
      },
      {
        matomoEvent: true,
      },
    );
  }

  _onUserOperationAdded(userOperationMeta) {
    const transactionMeta = this.txController.state.transactions.find(
      (tx) => tx.id === userOperationMeta.id,
    );

    if (!transactionMeta) {
      return;
    }

    if (transactionMeta.type === TransactionType.swap) {
      this.controllerMessenger.publish(
        'TransactionController:transactionNewSwap',
        { transactionMeta },
      );
    } else if (transactionMeta.type === TransactionType.swapApproval) {
      this.controllerMessenger.publish(
        'TransactionController:transactionNewSwapApproval',
        { transactionMeta },
      );
    }
  }

  _onUserOperationTransactionUpdated(transactionMeta) {
    const updatedTransactionMeta = {
      ...transactionMeta,
      txParams: {
        ...transactionMeta.txParams,
        from: this.accountsController.getSelectedAccount().address,
      },
    };

    const transactionExists = this.txController.state.transactions.some(
      (tx) => tx.id === updatedTransactionMeta.id,
    );

    if (!transactionExists) {
      this.txController.update((state) => {
        state.transactions.push(updatedTransactionMeta);
      });
    }

    this.txController.updateTransaction(
      updatedTransactionMeta,
      'Generated from user operation',
    );

    this.controllerMessenger.publish(
      'TransactionController:transactionStatusUpdated',
      { transactionMeta: updatedTransactionMeta },
    );
  }

  _getMetaMaskState() {
    return {
      metamask: this.getState(),
    };
  }

  _getConfigForRemoteFeatureFlagRequest() {
    const distribution =
      buildTypeMappingForRemoteFeatureFlag[process.env.METAMASK_BUILD_TYPE] ||
      DistributionType.Main;
    const environment =
      environmentMappingForRemoteFeatureFlag[
        process.env.METAMASK_ENVIRONMENT
      ] || EnvironmentType.Development;
    return { distribution, environment };
  }

  /**
   * Select a hardware wallet device and execute a
   * callback with the keyring for that device.
   *
   * Note that KeyringController state is not updated before
   * the end of the callback execution, and calls to KeyringController
   * methods within the callback can lead to deadlocks.
   *
   * @param {object} options - The options for the device
   * @param {string} options.name - The device name to select
   * @param {string} options.hdPath - An optional hd path to be set on the device
   * keyring
   * @param {*} callback - The callback to execute with the keyring
   * @returns {*} The result of the callback
   */
  async #withKeyringForDevice(options, callback) {
    const keyringOverrides = this.opts.overrides?.keyrings;
    let keyringType = null;
    switch (options.name) {
      case HardwareDeviceNames.trezor:
        keyringType = keyringOverrides?.trezor?.type || TrezorKeyring.type;
        break;
      case HardwareDeviceNames.oneKey:
        keyringType = keyringOverrides?.oneKey?.type || OneKeyKeyring?.type;
        break;
      case HardwareDeviceNames.ledger:
        keyringType = keyringOverrides?.ledger?.type || LedgerKeyring.type;
        break;
      case HardwareDeviceNames.qr:
        keyringType = QRHardwareKeyring.type;
        break;
      case HardwareDeviceNames.lattice:
        keyringType = keyringOverrides?.lattice?.type || LatticeKeyring.type;
        break;
      default:
        throw new Error(
          'MetamaskController:#withKeyringForDevice - Unknown device',
        );
    }

    return this.keyringController.withKeyring(
      { type: keyringType },
      async ({ keyring }) => {
        if (options.hdPath && keyring.setHdPath) {
          keyring.setHdPath(options.hdPath);
        }

        if (options.name === HardwareDeviceNames.lattice) {
          keyring.appName = 'MetaMask';
        }

        if (
          options.name === HardwareDeviceNames.trezor ||
          options.name === HardwareDeviceNames.oneKey
        ) {
          const model = keyring.getModel();
          this.appStateController.setTrezorModel(model);
        }

        keyring.network = getProviderConfig({
          metamask: this.networkController.state,
        }).type;

        return await callback(keyring);
      },
      {
        createIfMissing: true,
      },
    );
  }

  #checkTokenListPolling(currentState, previousState) {
    const previousEnabled = this.#isTokenListPollingRequired(previousState);
    const newEnabled = this.#isTokenListPollingRequired(currentState);

    if (previousEnabled === newEnabled) {
      return;
    }

    this.tokenListController.updatePreventPollingOnNetworkRestart(!newEnabled);
  }

  #isTokenListPollingRequired(preferencesControllerState) {
    const { useTokenDetection, useTransactionSimulations, preferences } =
      preferencesControllerState ?? {};

    const { petnamesEnabled } = preferences ?? {};

    return useTokenDetection || petnamesEnabled || useTransactionSimulations;
  }

  /**
   * @deprecated Avoid new references to the global network.
   * Will be removed once multi-chain support is fully implemented.
   * @returns {string} The chain ID of the currently selected network.
   */
  #getGlobalChainId() {
    const globalNetworkClientId = this.#getGlobalNetworkClientId();

    const globalNetworkClient = this.networkController.getNetworkClientById(
      globalNetworkClientId,
    );

    return globalNetworkClient.configuration.chainId;
  }

  #getAllAddedNetworks() {
    const networksConfig =
      this.networkController.state.networkConfigurationsByChainId;
    const chainIds = Object.keys(networksConfig);

    return chainIds;
  }

  #restartSmartTransactionPoller() {
    if (this.preferencesController.state.useExternalServices === true) {
      this.txController.stopIncomingTransactionPolling();
      this.txController.startIncomingTransactionPolling();
    }
  }

  /**
   * @deprecated Avoid new references to the global network.
   * Will be removed once multi-chain support is fully implemented.
   * @returns {string} The network client ID of the currently selected network client.
   */
  #getGlobalNetworkClientId() {
    return this.networkController.state.selectedNetworkClientId;
  }

  #initControllers({ existingControllers, initFunctions, initState }) {
    const initRequest = {
      getFlatState: this.getState.bind(this),
      getGlobalChainId: this.#getGlobalChainId.bind(this),
      getPermittedAccounts: this.getPermittedAccounts.bind(this),
      getProvider: () => this.provider,
      getStateUI: this._getMetaMaskState.bind(this),
      getTransactionMetricsRequest:
        this.getTransactionMetricsRequest.bind(this),
      updateAccountBalanceForTransactionNetwork:
        this.updateAccountBalanceForTransactionNetwork.bind(this),
      offscreenPromise: this.offscreenPromise,
      preinstalledSnaps: this.opts.preinstalledSnaps,
      persistedState: initState,
      removeAllConnections: this.removeAllConnections.bind(this),
      setupUntrustedCommunicationEip1193:
        this.setupUntrustedCommunicationEip1193.bind(this),
      showNotification: this.platform._showNotification,
      getMetaMetricsId: this.metaMetricsController.getMetaMetricsId.bind(
        this.metaMetricsController,
      ),
      trackEvent: this.metaMetricsController.trackEvent.bind(
        this.metaMetricsController,
      ),
    };

    return initControllers({
      baseControllerMessenger: this.controllerMessenger,
      existingControllers,
      initFunctions,
      initRequest,
    });
  }
}<|MERGE_RESOLUTION|>--- conflicted
+++ resolved
@@ -5001,8 +5001,7 @@
         entropySource = id;
       }
 
-      const keyring = await this.getSnapKeyring();
-
+      const client = await this._getSolanaWalletSnapClient();
       return await keyring.createAccount(
         snapId,
         { entropySource },
@@ -5017,21 +5016,6 @@
       log.warn(`Failed to add Solana account. Error: ${e}`);
       return null;
     }
-<<<<<<< HEAD
-=======
-
-    const client = await this._getSolanaWalletSnapClient();
-    return await client.createAccount(
-      {
-        entropySource,
-      },
-      {
-        displayConfirmation: false,
-        displayAccountNameSuggestion: false,
-        setSelectedAccount: false,
-      },
-    );
->>>>>>> 41a836f4
   }
   ///: END:ONLY_INCLUDE_IF
 
