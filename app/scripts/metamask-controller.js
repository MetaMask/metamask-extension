import EventEmitter from 'events';
import { finished, pipeline } from 'readable-stream';
import {
  AssetsContractController,
  CurrencyRateController,
  NftController,
  NftDetectionController,
  TokenDetectionController,
  TokenListController,
  TokenRatesController,
  TokensController,
  CodefiTokenPricesServiceV2,
  RatesController,
  fetchMultiExchangeRate,
} from '@metamask/assets-controllers';
import { ObservableStore } from '@metamask/obs-store';
import { storeAsStream } from '@metamask/obs-store/dist/asStream';
import { JsonRpcEngine } from 'json-rpc-engine';
import { createEngineStream } from 'json-rpc-middleware-stream';
import { providerAsMiddleware } from '@metamask/eth-json-rpc-middleware';
import { debounce, throttle, memoize, wrap, mergeWith, isArray } from 'lodash';
import {
  KeyringController,
  keyringBuilderFactory,
} from '@metamask/keyring-controller';
import createFilterMiddleware from '@metamask/eth-json-rpc-filters';
import createSubscriptionManager from '@metamask/eth-json-rpc-filters/subscriptionManager';
import {
  errorCodes as rpcErrorCodes,
  EthereumRpcError,
  ethErrors,
} from 'eth-rpc-errors';

import { Mutex } from 'await-semaphore';
import log from 'loglevel';
import {
  TrezorConnectBridge,
  TrezorKeyring,
} from '@metamask/eth-trezor-keyring';
import {
  LedgerKeyring,
  LedgerIframeBridge,
} from '@metamask/eth-ledger-bridge-keyring';
import LatticeKeyring from 'eth-lattice-keyring';
import { MetaMaskKeyring as QRHardwareKeyring } from '@keystonehq/metamask-airgapped-keyring';
import EthQuery from '@metamask/eth-query';
import EthJSQuery from '@metamask/ethjs-query';
import nanoid from 'nanoid';
import { captureException } from '@sentry/browser';
import { AddressBookController } from '@metamask/address-book-controller';
import {
  ApprovalController,
  ApprovalRequestNotFoundError,
} from '@metamask/approval-controller';
import { ControllerMessenger } from '@metamask/base-controller';
import { EnsController } from '@metamask/ens-controller';
import { PhishingController } from '@metamask/phishing-controller';
import { AnnouncementController } from '@metamask/announcement-controller';
import {
  NetworkController,
  getDefaultNetworkControllerState,
} from '@metamask/network-controller';
import { GasFeeController } from '@metamask/gas-fee-controller';
import {
  PermissionController,
  PermissionDoesNotExistError,
  PermissionsRequestNotFoundError,
  SubjectMetadataController,
  SubjectType,
} from '@metamask/permission-controller';
import SmartTransactionsController from '@metamask/smart-transactions-controller';
import {
  METAMASK_DOMAIN,
  SelectedNetworkController,
  createSelectedNetworkMiddleware,
} from '@metamask/selected-network-controller';
import { LoggingController, LogType } from '@metamask/logging-controller';
import { PermissionLogController } from '@metamask/permission-log-controller';

import { RateLimitController } from '@metamask/rate-limit-controller';
import { NotificationController } from '@metamask/notification-controller';
import {
  CronjobController,
  JsonSnapsRegistry,
  SnapController,
  IframeExecutionService,
  SnapInterfaceController,
  OffscreenExecutionService,
} from '@metamask/snaps-controllers';
import {
  createSnapsMethodMiddleware,
  buildSnapEndowmentSpecifications,
  buildSnapRestrictedMethodSpecifications,
} from '@metamask/snaps-rpc-methods';
import {
  NetworkType,
  ApprovalType,
  ERC1155,
  ERC20,
  ERC721,
} from '@metamask/controller-utils';

import { AccountsController } from '@metamask/accounts-controller';

///: BEGIN:ONLY_INCLUDE_IF(build-mmi)
import {
  CUSTODIAN_TYPES,
  MmiConfigurationController,
} from '@metamask-institutional/custody-keyring';
import { InstitutionalFeaturesController } from '@metamask-institutional/institutional-features';
import { CustodyController } from '@metamask-institutional/custody-controller';
import { TransactionUpdateController } from '@metamask-institutional/transaction-update';
///: END:ONLY_INCLUDE_IF
import { SignatureController } from '@metamask/signature-controller';
import { PPOMController } from '@metamask/ppom-validator';
import { wordlist } from '@metamask/scure-bip39/dist/wordlists/english';

import {
  NameController,
  ENSNameProvider,
  EtherscanNameProvider,
  TokenNameProvider,
  LensNameProvider,
} from '@metamask/name-controller';

import {
  QueuedRequestController,
  createQueuedRequestMiddleware,
} from '@metamask/queued-request-controller';

import { UserOperationController } from '@metamask/user-operation-controller';

import {
  TransactionController,
  TransactionStatus,
  TransactionType,
} from '@metamask/transaction-controller';

///: BEGIN:ONLY_INCLUDE_IF(keyring-snaps)
import {
  getLocalizedSnapManifest,
  stripSnapPrefix,
} from '@metamask/snaps-utils';
///: END:ONLY_INCLUDE_IF

import { Interface } from '@ethersproject/abi';
import { abiERC1155, abiERC721 } from '@metamask/metamask-eth-abis';
import { isEvmAccountType } from '@metamask/keyring-api';
import {
  methodsRequiringNetworkSwitch,
  methodsWithConfirmation,
} from '../../shared/constants/methods-tags';

///: BEGIN:ONLY_INCLUDE_IF(build-mmi)
import { toChecksumHexAddress } from '../../shared/modules/hexstring-utils';
///: END:ONLY_INCLUDE_IF

import { AssetType, TokenStandard } from '../../shared/constants/transaction';
import {
  GAS_API_BASE_URL,
  GAS_DEV_API_BASE_URL,
  SWAPS_CLIENT_ID,
} from '../../shared/constants/swaps';
import {
  CHAIN_IDS,
  NETWORK_TYPES,
  NetworkStatus,
  MAINNET_DISPLAY_NAME,
} from '../../shared/constants/network';
import { getAllowedSmartTransactionsChainIds } from '../../shared/constants/smartTransactions';

import {
  HardwareDeviceNames,
  LedgerTransportTypes,
} from '../../shared/constants/hardware-wallets';
import { KeyringType } from '../../shared/constants/keyring';
import {
  CaveatTypes,
  RestrictedMethods,
  EndowmentPermissions,
  ExcludedSnapPermissions,
  ExcludedSnapEndowments,
} from '../../shared/constants/permissions';
import { UI_NOTIFICATIONS } from '../../shared/notifications';
import { MILLISECOND, SECOND } from '../../shared/constants/time';
import {
  ORIGIN_METAMASK,
  SNAP_DIALOG_TYPES,
  POLLING_TOKEN_ENVIRONMENT_TYPES,
} from '../../shared/constants/app';
import {
  MetaMetricsEventCategory,
  MetaMetricsEventName,
  MetaMetricsUserTrait,
} from '../../shared/constants/metametrics';
import { LOG_EVENT } from '../../shared/constants/logs';

import {
  getTokenIdParam,
  fetchTokenBalance,
  fetchERC1155Balance,
} from '../../shared/lib/token-util';
import { isEqualCaseInsensitive } from '../../shared/modules/string-utils';
import { parseStandardTokenTransactionData } from '../../shared/modules/transaction.utils';
import { STATIC_MAINNET_TOKEN_LIST } from '../../shared/constants/tokens';
import { getTokenValueParam } from '../../shared/lib/metamask-controller-utils';
import { isManifestV3 } from '../../shared/modules/mv3.utils';
import { convertNetworkId } from '../../shared/modules/network.utils';
import {
  getIsSmartTransaction,
  isHardwareWallet,
  getFeatureFlagsByChainId,
  getSmartTransactionsOptInStatus,
  getCurrentChainSupportsSmartTransactions,
  getHardwareWalletType,
} from '../../shared/modules/selectors';
import { createCaipStream } from '../../shared/modules/caip-stream';
import { BaseUrl } from '../../shared/constants/urls';
import {
  TOKEN_TRANSFER_LOG_TOPIC_HASH,
  TRANSFER_SINFLE_LOG_TOPIC_HASH,
} from '../../shared/lib/transactions-controller-utils';
<<<<<<< HEAD
import { getCurrentChainId } from '../../ui/selectors';
=======
import {
  getCurrentChainId,
  getCurrentNetwork,
  getNetworkConfigurations,
} from '../../ui/selectors';
>>>>>>> 74f6a416
import { getProviderConfig } from '../../ui/ducks/metamask/metamask';
import { BalancesController as MultichainBalancesController } from './lib/accounts/BalancesController';
import {
  ///: BEGIN:ONLY_INCLUDE_IF(build-mmi)
  handleMMITransactionUpdate,
  ///: END:ONLY_INCLUDE_IF
  handleTransactionAdded,
  handleTransactionApproved,
  handleTransactionFailed,
  handleTransactionConfirmed,
  handleTransactionDropped,
  handleTransactionRejected,
  handleTransactionSubmitted,
  handlePostTransactionBalanceUpdate,
  createTransactionEventFragmentWithTxId,
} from './lib/transaction/metrics';
///: BEGIN:ONLY_INCLUDE_IF(build-mmi)
import {
  afterTransactionSign as afterTransactionSignMMI,
  beforeCheckPendingTransaction as beforeCheckPendingTransactionMMI,
  beforeTransactionPublish as beforeTransactionPublishMMI,
  beforeTransactionApproveOnInit as beforeApproveOnInitMMI,
  getAdditionalSignArguments as getAdditionalSignArgumentsMMI,
} from './lib/transaction/mmi-hooks';
///: END:ONLY_INCLUDE_IF
import { submitSmartTransactionHook } from './lib/transaction/smart-transactions';
///: BEGIN:ONLY_INCLUDE_IF(keyring-snaps)
import { keyringSnapPermissionsBuilder } from './lib/snap-keyring/keyring-snaps-permissions';
///: END:ONLY_INCLUDE_IF

import { SnapsNameProvider } from './lib/SnapsNameProvider';
import { AddressBookPetnamesBridge } from './lib/AddressBookPetnamesBridge';
import { AccountIdentitiesPetnamesBridge } from './lib/AccountIdentitiesPetnamesBridge';
import { createPPOMMiddleware } from './lib/ppom/ppom-middleware';
import * as PPOMModule from './lib/ppom/ppom';
import {
  onMessageReceived,
  checkForMultipleVersionsRunning,
} from './detect-multiple-instances';
///: BEGIN:ONLY_INCLUDE_IF(build-mmi)
import MMIController from './controllers/mmi-controller';
import { mmiKeyringBuilderFactory } from './mmi-keyring-builder-factory';
///: END:ONLY_INCLUDE_IF
import ComposableObservableStore from './lib/ComposableObservableStore';
import AccountTracker from './lib/account-tracker';
import createDupeReqFilterStream from './lib/createDupeReqFilterStream';
import createLoggerMiddleware from './lib/createLoggerMiddleware';
import {
  createLegacyMethodMiddleware,
  createMethodMiddleware,
  createUnsupportedMethodMiddleware,
} from './lib/rpc-method-middleware';
import createOriginMiddleware from './lib/createOriginMiddleware';
import createTabIdMiddleware from './lib/createTabIdMiddleware';
import { NetworkOrderController } from './controllers/network-order';
import { AccountOrderController } from './controllers/account-order';
import createOnboardingMiddleware from './lib/createOnboardingMiddleware';
import { isStreamWritable, setupMultiplex } from './lib/stream-utils';
import PreferencesController from './controllers/preferences';
import AppStateController from './controllers/app-state';
import AlertController from './controllers/alert';
import OnboardingController from './controllers/onboarding';
import Backup from './lib/backup';
import DecryptMessageController from './controllers/decrypt-message';
import SwapsController from './controllers/swaps';
import MetaMetricsController from './controllers/metametrics';
import { segment } from './lib/segment';
import createMetaRPCHandler from './lib/createMetaRPCHandler';
import {
  addHexPrefix,
  getMethodDataName,
  previousValueComparator,
} from './lib/util';
import createMetamaskMiddleware from './lib/createMetamaskMiddleware';
import { hardwareKeyringBuilderFactory } from './lib/hardware-keyring-builder-factory';
import EncryptionPublicKeyController from './controllers/encryption-public-key';
import AppMetadataController from './controllers/app-metadata';

import {
  CaveatFactories,
  CaveatMutatorFactories,
  getCaveatSpecifications,
  getChangedAccounts,
  getPermissionBackgroundApiMethods,
  getPermissionSpecifications,
  getPermittedAccountsByOrigin,
  NOTIFICATION_NAMES,
  PermissionNames,
  unrestrictedMethods,
} from './controllers/permissions';
import createRPCMethodTrackingMiddleware from './lib/createRPCMethodTrackingMiddleware';
import { IndexedDBPPOMStorage } from './lib/ppom/indexed-db-backend';
import { updateCurrentLocale } from './translate';
import { TrezorOffscreenBridge } from './lib/offscreen-bridge/trezor-offscreen-bridge';
import { LedgerOffscreenBridge } from './lib/offscreen-bridge/ledger-offscreen-bridge';
///: BEGIN:ONLY_INCLUDE_IF(keyring-snaps)
import { snapKeyringBuilder, getAccountsBySnapId } from './lib/snap-keyring';
///: END:ONLY_INCLUDE_IF
import { encryptorFactory } from './lib/encryptor-factory';
import { addDappTransaction, addTransaction } from './lib/transaction/util';
import { LatticeKeyringOffscreen } from './lib/offscreen-bridge/lattice-offscreen-keyring';
import PREINSTALLED_SNAPS from './snaps/preinstalled-snaps';
import { WeakRefObjectMap } from './lib/WeakRefObjectMap';

// Notification controllers
import AuthenticationController from './controllers/authentication/authentication-controller';
import UserStorageController from './controllers/user-storage/user-storage-controller';
import { PushPlatformNotificationsController } from './controllers/push-platform-notifications/push-platform-notifications';
import { MetamaskNotificationsController } from './controllers/metamask-notifications/metamask-notifications';
import { createTxVerificationMiddleware } from './lib/tx-verification/tx-verification-middleware';
import { updateSecurityAlertResponse } from './lib/ppom/ppom-util';
import createEvmMethodsToNonEvmAccountReqFilterMiddleware from './lib/createEvmMethodsToNonEvmAccountReqFilterMiddleware';
import { isEthAddress } from './lib/multichain/address';
import BridgeController from './controllers/bridge';
import { decodeTransactionData } from './lib/transaction/decode/util';

export const METAMASK_CONTROLLER_EVENTS = {
  // Fired after state changes that impact the extension badge (unapproved msg count)
  // The process of updating the badge happens in app/scripts/background.js.
  UPDATE_BADGE: 'updateBadge',
  // TODO: Add this and similar enums to the `controllers` repo and export them
  APPROVAL_STATE_CHANGE: 'ApprovalController:stateChange',
  QUEUED_REQUEST_STATE_CHANGE: 'QueuedRequestController:stateChange',
  METAMASK_NOTIFICATIONS_LIST_UPDATED:
    'MetamaskNotificationsController:notificationsListUpdated',
  METAMASK_NOTIFICATIONS_MARK_AS_READ:
    'MetamaskNotificationsController:markNotificationsAsRead',
  NOTIFICATIONS_STATE_CHANGE: 'NotificationController:stateChange',
};

// stream channels
const PHISHING_SAFELIST = 'metamask-phishing-safelist';

export default class MetamaskController extends EventEmitter {
  /**
   * @param {object} opts
   */
  constructor(opts) {
    super();

    const { isFirstMetaMaskControllerSetup } = opts;

    this.defaultMaxListeners = 20;

    this.sendUpdate = debounce(
      this.privateSendUpdate.bind(this),
      MILLISECOND * 200,
    );
    this.opts = opts;
    this.extension = opts.browser;
    this.platform = opts.platform;
    this.notificationManager = opts.notificationManager;
    const initState = opts.initState || {};
    const version = process.env.METAMASK_VERSION;
    this.recordFirstTimeInfo(initState);
    this.featureFlags = opts.featureFlags;

    // this keeps track of how many "controllerStream" connections are open
    // the only thing that uses controller connections are open metamask UI instances
    this.activeControllerConnections = 0;

    this.offscreenPromise = opts.offscreenPromise ?? Promise.resolve();

    this.getRequestAccountTabIds = opts.getRequestAccountTabIds;
    this.getOpenMetamaskTabsIds = opts.getOpenMetamaskTabsIds;

    this.controllerMessenger = new ControllerMessenger();

    this.loggingController = new LoggingController({
      messenger: this.controllerMessenger.getRestricted({
        name: 'LoggingController',
      }),
      state: initState.LoggingController,
    });

    // instance of a class that wraps the extension's storage local API.
    this.localStoreApiWrapper = opts.localStore;

    this.currentMigrationVersion = opts.currentMigrationVersion;

    // observable state store
    this.store = new ComposableObservableStore({
      state: initState,
      controllerMessenger: this.controllerMessenger,
      persist: true,
    });

    // external connections by origin
    // Do not modify directly. Use the associated methods.
    this.connections = {};

    // lock to ensure only one vault created at once
    this.createVaultMutex = new Mutex();

    this.extension.runtime.onInstalled.addListener((details) => {
      if (details.reason === 'update') {
        if (version === '8.1.0') {
          this.platform.openExtensionInBrowser();
        }
        this.loggingController.add({
          type: LogType.GenericLog,
          data: {
            event: LOG_EVENT.VERSION_UPDATE,
            previousVersion: details.previousVersion,
            version,
          },
        });
      }
    });

    this.appMetadataController = new AppMetadataController({
      state: initState.AppMetadataController,
      currentMigrationVersion: this.currentMigrationVersion,
      currentAppVersion: version,
    });

    // next, we will initialize the controllers
    // controller initialization order matters
    const clearPendingConfirmations = () => {
      this.encryptionPublicKeyController.clearUnapproved();
      this.decryptMessageController.clearUnapproved();
      this.signatureController.clearUnapproved();
      this.approvalController.clear(ethErrors.provider.userRejectedRequest());
    };

    this.queuedRequestController = new QueuedRequestController({
      messenger: this.controllerMessenger.getRestricted({
        name: 'QueuedRequestController',
        allowedActions: [
          'NetworkController:getState',
          'NetworkController:setActiveNetwork',
          'SelectedNetworkController:getNetworkClientIdForDomain',
        ],
        allowedEvents: ['SelectedNetworkController:stateChange'],
      }),
      shouldRequestSwitchNetwork: ({ method }) =>
        methodsRequiringNetworkSwitch.includes(method),
      clearPendingConfirmations,
      showApprovalRequest: opts.showUserConfirmation,
    });

    this.approvalController = new ApprovalController({
      messenger: this.controllerMessenger.getRestricted({
        name: 'ApprovalController',
      }),
      showApprovalRequest: opts.showUserConfirmation,
      typesExcludedFromRateLimiting: [
        ApprovalType.PersonalSign,
        ApprovalType.EthSignTypedData,
        ApprovalType.Transaction,
        ApprovalType.WatchAsset,
        ApprovalType.EthGetEncryptionPublicKey,
        ApprovalType.EthDecrypt,
      ],
    });

    ///: BEGIN:ONLY_INCLUDE_IF(build-mmi)
    this.mmiConfigurationController = new MmiConfigurationController({
      initState: initState.MmiConfigurationController,
      mmiConfigurationServiceUrl: process.env.MMI_CONFIGURATION_SERVICE_URL,
    });
    ///: END:ONLY_INCLUDE_IF

    const networkControllerMessenger = this.controllerMessenger.getRestricted({
      name: 'NetworkController',
    });

    let initialNetworkControllerState = {};
    if (initState.NetworkController) {
<<<<<<< HEAD
      initialNetworkControllerState = initState.NetworkController;
    } else if (process.env.IN_TEST) {
      const networkConfig = {
        chainId: CHAIN_IDS.LOCALHOST,
        nickname: 'Localhost 8545',
        rpcPrefs: {},
        rpcUrl: 'http://localhost:8545',
        ticker: 'ETH',
        id: 'networkConfigurationId',
      };
      initialNetworkControllerState = {
        selectedNetworkClientId: networkConfig.id,
        networkConfigurations: {
          [networkConfig.id]: networkConfig,
        },
      };
    } else if (
      process.env.METAMASK_DEBUG ||
      process.env.METAMASK_ENVIRONMENT === 'test'
    ) {
      initialNetworkControllerState = {
        selectedNetworkClientId: NETWORK_TYPES.SEPOLIA,
      };
=======
      // initialNetworkControllerState = initState.NetworkController;

      const defaultState = getDefaultNetworkControllerState();

      initialNetworkControllerState = mergeWith(
        {},
        initState.NetworkController,
        defaultState,
        (objValue, srcValue, key) => {
          if (isArray(objValue)) {
            if (key === 'rpcEndpoints') {
              const urls = objValue.map((endpoint) => endpoint.url);
              srcValue.forEach((endpoint) => {
                if (!urls.includes(endpoint.url)) {
                  objValue.push(endpoint);
                }
              });
            } else if (key === 'blockExplorerUrls') {
              srcValue.forEach((url) => {
                if (!objValue.includes(url)) {
                  objValue.push(url);
                }
              });
            }
            return objValue;
          }
        },
      );

      initialNetworkControllerState.selectedNetworkClientId =
        initState.NetworkController.selectedNetworkClientId ??
        NetworkType.mainnet;

      initialNetworkControllerState.networkConfigurationsByChainId[
        CHAIN_IDS.MAINNET
      ].name = MAINNET_DISPLAY_NAME;
      delete initialNetworkControllerState.networkConfigurationsByChainId[
        CHAIN_IDS.GOERLI
      ];
      delete initialNetworkControllerState.networkConfigurationsByChainId[
        CHAIN_IDS.LINEA_GOERLI
      ];

      console.log('HERE +++++++++++', initialNetworkControllerState);
>>>>>>> 74f6a416
    }
    // TODO: Craft these with new state format
    //
    // } else if (process.env.IN_TEST) {
    //   // todo
    //   const networkConfig = {
    //     chainId: CHAIN_IDS.LOCALHOST,
    //     nickname: 'Localhost 8545',
    //     rpcPrefs: {},
    //     rpcUrl: 'http://localhost:8545',
    //     ticker: 'ETH',
    //     id: 'networkConfigurationId',
    //   };
    //   initialNetworkControllerState = {
    //     providerConfig: {
    //       ...networkConfig,
    //       type: 'rpc',
    //     },
    //     networkConfigurations: {
    //       networkConfigurationId: {
    //         ...networkConfig,
    //       },
    //     },
    //   };
    // } else if (
    //   process.env.METAMASK_DEBUG ||
    //   process.env.METAMASK_ENVIRONMENT === 'test'
    // ) {
    //   // todo
    //   initialNetworkControllerState = {
    //     // providerConfig: {
    //     //   type: NETWORK_TYPES.SEPOLIA,
    //     //   chainId: CHAIN_IDS.SEPOLIA,
    //     //   ticker: TEST_NETWORK_TICKER_MAP[NETWORK_TYPES.SEPOLIA],
    //     // },
    //   };
    // }
    else {
      initialNetworkControllerState = getDefaultNetworkControllerState();
      console.log(
        'initialNetworkControllerState *****',
        initialNetworkControllerState,
      );
      initialNetworkControllerState.networkConfigurationsByChainId[
        CHAIN_IDS.MAINNET
      ].name = MAINNET_DISPLAY_NAME;
      delete initialNetworkControllerState.networkConfigurationsByChainId[
        CHAIN_IDS.GOERLI
      ];
      delete initialNetworkControllerState.networkConfigurationsByChainId[
        CHAIN_IDS.LINEA_GOERLI
      ];
    }

    this.networkController = new NetworkController({
      messenger: networkControllerMessenger,
      state: initialNetworkControllerState,
      infuraProjectId: opts.infuraProjectId,
    });
    this.networkController.initializeProvider();
    this.provider =
      this.networkController.getProviderAndBlockTracker().provider;
    this.blockTracker =
      this.networkController.getProviderAndBlockTracker().blockTracker;
    this.deprecatedNetworkVersions = {};

    const accountsControllerMessenger = this.controllerMessenger.getRestricted({
      name: 'AccountsController',
      allowedEvents: [
        'SnapController:stateChange',
        'KeyringController:accountRemoved',
        'KeyringController:stateChange',
      ],
      allowedActions: [
        'KeyringController:getAccounts',
        'KeyringController:getKeyringsByType',
        'KeyringController:getKeyringForAccount',
      ],
    });

    this.accountsController = new AccountsController({
      messenger: accountsControllerMessenger,
      state: initState.AccountsController,
    });

    const preferencesMessenger = this.controllerMessenger.getRestricted({
      name: 'PreferencesController',
      allowedActions: [
        'AccountsController:setSelectedAccount',
        'AccountsController:getAccountByAddress',
        'AccountsController:setAccountName',
      ],
      allowedEvents: ['AccountsController:stateChange'],
    });

    this.preferencesController = new PreferencesController({
      initState: initState.PreferencesController,
      initLangCode: opts.initLangCode,
      messenger: preferencesMessenger,
      provider: this.provider,
      networkConfigurationsByChainId:
        this.networkController.state.networkConfigurationsByChainId,
    });

    const tokenListMessenger = this.controllerMessenger.getRestricted({
      name: 'TokenListController',
      allowedActions: ['NetworkController:getNetworkClientById'],
      allowedEvents: ['NetworkController:stateChange'],
    });

    this.tokenListController = new TokenListController({
      chainId: getCurrentChainId({ metamask: this.networkController.state }),
      preventPollingOnNetworkRestart: !this.#isTokenListPollingRequired(
        this.preferencesController.store.getState(),
      ),
      messenger: tokenListMessenger,
      state: initState.TokenListController,
    });

    this.assetsContractController = new AssetsContractController(
      {
        chainId: getCurrentChainId({ metamask: this.networkController.state }),
        onPreferencesStateChange: (listener) =>
          this.preferencesController.store.subscribe(listener),
        onNetworkDidChange: (cb) =>
          networkControllerMessenger.subscribe(
            'NetworkController:networkDidChange',
            () => {
              const networkState = this.networkController.state;
              return cb(networkState);
            },
          ),
        getNetworkClientById: this.networkController.getNetworkClientById.bind(
          this.networkController,
        ),
      },
      {
        provider: this.provider,
      },
      initState.AssetsContractController,
    );

    const tokensControllerMessenger = this.controllerMessenger.getRestricted({
      name: 'TokensController',
      allowedActions: [
        'ApprovalController:addRequest',
        'NetworkController:getNetworkClientById',
        'AccountsController:getSelectedAccount',
        'AccountsController:getAccount',
      ],
      allowedEvents: [
        'NetworkController:networkDidChange',
        'AccountsController:selectedEvmAccountChange',
        'PreferencesController:stateChange',
        'TokenListController:stateChange',
      ],
    });
    this.tokensController = new TokensController({
      state: initState.TokensController,
      provider: this.provider,
      messenger: tokensControllerMessenger,
      chainId: getCurrentChainId({ metamask: this.networkController.state }),
    });

    const nftControllerMessenger = this.controllerMessenger.getRestricted({
      name: 'NftController',
      allowedEvents: [
        'PreferencesController:stateChange',
        'NetworkController:networkDidChange',
        'AccountsController:selectedEvmAccountChange',
      ],
      allowedActions: [
        `${this.approvalController.name}:addRequest`,
        `${this.networkController.name}:getNetworkClientById`,
        'AccountsController:getSelectedAccount',
        'AccountsController:getAccount',
      ],
    });
    this.nftController = new NftController({
      state: initState.NftController,
      messenger: nftControllerMessenger,
      chainId: getCurrentChainId({ metamask: this.networkController.state }),
      getERC721AssetName: this.assetsContractController.getERC721AssetName.bind(
        this.assetsContractController,
      ),
      getERC721AssetSymbol:
        this.assetsContractController.getERC721AssetSymbol.bind(
          this.assetsContractController,
        ),
      getERC721TokenURI: this.assetsContractController.getERC721TokenURI.bind(
        this.assetsContractController,
      ),
      getERC721OwnerOf: this.assetsContractController.getERC721OwnerOf.bind(
        this.assetsContractController,
      ),
      getERC1155BalanceOf:
        this.assetsContractController.getERC1155BalanceOf.bind(
          this.assetsContractController,
        ),
      getERC1155TokenURI: this.assetsContractController.getERC1155TokenURI.bind(
        this.assetsContractController,
      ),
      onNftAdded: ({ address, symbol, tokenId, standard, source }) =>
        this.metaMetricsController.trackEvent({
          event: MetaMetricsEventName.NftAdded,
          category: MetaMetricsEventCategory.Wallet,
          sensitiveProperties: {
            token_contract_address: address,
            token_symbol: symbol,
            token_id: tokenId,
            token_standard: standard,
            asset_type: AssetType.NFT,
            source,
          },
        }),
    });

    this.nftController.setApiKey(process.env.OPENSEA_KEY);

    const nftDetectionControllerMessenger =
      this.controllerMessenger.getRestricted({
        name: 'NftDetectionController',
        allowedEvents: [
          'NetworkController:stateChange',
          'PreferencesController:stateChange',
        ],
        allowedActions: [
          'ApprovalController:addRequest',
          'NetworkController:getState',
          'NetworkController:getNetworkClientById',
          'AccountsController:getSelectedAccount',
        ],
      });

    this.nftDetectionController = new NftDetectionController({
      messenger: nftDetectionControllerMessenger,
      chainId: getCurrentChainId({ metamask: this.networkController.state }),
      getOpenSeaApiKey: () => this.nftController.openSeaApiKey,
      getBalancesInSingleCall:
        this.assetsContractController.getBalancesInSingleCall.bind(
          this.assetsContractController,
        ),
      addNft: this.nftController.addNft.bind(this.nftController),
      getNftState: () => this.nftController.state,
      // added this to track previous value of useNftDetection, should be true on very first initializing of controller[]
      disabled:
        this.preferencesController.store.getState().useNftDetection ===
        undefined
          ? false // the detection is enabled by default
          : !this.preferencesController.store.getState().useNftDetection,
    });

    this.metaMetricsController = new MetaMetricsController({
      segment,
      preferencesStore: this.preferencesController.store,
      onNetworkDidChange: networkControllerMessenger.subscribe.bind(
        networkControllerMessenger,
        'NetworkController:networkDidChange',
      ),
      getNetworkIdentifier: () => {
        const { type, rpcUrl } = getProviderConfig({
          metamask: this.networkController.state,
        });
        return type === NETWORK_TYPES.RPC ? rpcUrl : type;
      },
      getCurrentChainId: () =>
        getCurrentChainId({ metamask: this.networkController.state }),
      version: process.env.METAMASK_VERSION,
      environment: process.env.METAMASK_ENVIRONMENT,
      extension: this.extension,
      initState: initState.MetaMetricsController,
      captureException,
    });

    this.on('update', (update) => {
      this.metaMetricsController.handleMetaMaskStateUpdate(update);
    });

    const gasFeeMessenger = this.controllerMessenger.getRestricted({
      name: 'GasFeeController',
      allowedActions: [
        'NetworkController:getEIP1559Compatibility',
        'NetworkController:getNetworkClientById',
        'NetworkController:getState',
      ],
      allowedEvents: ['NetworkController:stateChange'],
    });

    const gasApiBaseUrl = process.env.SWAPS_USE_DEV_APIS
      ? GAS_DEV_API_BASE_URL
      : GAS_API_BASE_URL;

    this.gasFeeController = new GasFeeController({
      state: initState.GasFeeController,
      interval: 10000,
      messenger: gasFeeMessenger,
      clientId: SWAPS_CLIENT_ID,
      getProvider: () =>
        this.networkController.getProviderAndBlockTracker().provider,
      onNetworkDidChange: (eventHandler) => {
        networkControllerMessenger.subscribe(
          'NetworkController:networkDidChange',
          () => eventHandler(this.networkController.state),
        );
      },
      getCurrentNetworkEIP1559Compatibility:
        this.networkController.getEIP1559Compatibility.bind(
          this.networkController,
        ),
      getCurrentAccountEIP1559Compatibility:
        this.getCurrentAccountEIP1559Compatibility.bind(this),
      legacyAPIEndpoint: `${gasApiBaseUrl}/networks/<chain_id>/gasPrices`,
      EIP1559APIEndpoint: `${gasApiBaseUrl}/networks/<chain_id>/suggestedGasFees`,
      getCurrentNetworkLegacyGasAPICompatibility: () => {
        const chainId = getCurrentChainId({
          metamask: this.networkController.state,
        });
        return chainId === CHAIN_IDS.BSC;
      },
      getChainId: () =>
        getCurrentChainId({ metamask: this.networkController.state }),
    });

    this.appStateController = new AppStateController({
      addUnlockListener: this.on.bind(this, 'unlock'),
      isUnlocked: this.isUnlocked.bind(this),
      initState: initState.AppStateController,
      onInactiveTimeout: () => this.setLocked(),
      preferencesStore: this.preferencesController.store,
      messenger: this.controllerMessenger.getRestricted({
        name: 'AppStateController',
        allowedActions: [
          `${this.approvalController.name}:addRequest`,
          `${this.approvalController.name}:acceptRequest`,
        ],
        allowedEvents: [`KeyringController:qrKeyringStateChange`],
      }),
      extension: this.extension,
    });

    const currencyRateMessenger = this.controllerMessenger.getRestricted({
      name: 'CurrencyRateController',
      allowedActions: [`${this.networkController.name}:getNetworkClientById`],
    });
    this.currencyRateController = new CurrencyRateController({
      includeUsdRate: true,
      messenger: currencyRateMessenger,
      state: initState.CurrencyController,
    });
    const initialFetchExchangeRate =
      this.currencyRateController.fetchExchangeRate.bind(
        this.currencyRateController,
      );
    this.currencyRateController.fetchExchangeRate = (...args) => {
      if (this.preferencesController.store.getState().useCurrencyRateCheck) {
        return initialFetchExchangeRate(...args);
      }
      return {
        conversionRate: null,
        usdConversionRate: null,
      };
    };

    const phishingControllerMessenger = this.controllerMessenger.getRestricted({
      name: 'PhishingController',
    });

    this.phishingController = new PhishingController({
      messenger: phishingControllerMessenger,
      state: initState.PhishingController,
      hotlistRefreshInterval: process.env.IN_TEST ? 5 * SECOND : undefined,
      stalelistRefreshInterval: process.env.IN_TEST ? 30 * SECOND : undefined,
    });

    this.ppomController = new PPOMController({
      messenger: this.controllerMessenger.getRestricted({
        name: 'PPOMController',
        allowedEvents: ['NetworkController:stateChange'],
        allowedActions: ['NetworkController:getNetworkClientById'],
      }),
      storageBackend: new IndexedDBPPOMStorage('PPOMDB', 1),
      provider: this.provider,
      ppomProvider: {
        PPOM: PPOMModule.PPOM,
        ppomInit: () => PPOMModule.default(process.env.PPOM_URI),
      },
      state: initState.PPOMController,
      chainId: getCurrentChainId({ metamask: this.networkController.state }),
      securityAlertsEnabled:
        this.preferencesController.store.getState().securityAlertsEnabled,
      onPreferencesChange: this.preferencesController.store.subscribe.bind(
        this.preferencesController.store,
      ),
      cdnBaseUrl: process.env.BLOCKAID_FILE_CDN,
      blockaidPublicKey: process.env.BLOCKAID_PUBLIC_KEY,
    });

    const announcementMessenger = this.controllerMessenger.getRestricted({
      name: 'AnnouncementController',
    });

    this.announcementController = new AnnouncementController({
      messenger: announcementMessenger,
      allAnnouncements: UI_NOTIFICATIONS,
      state: initState.AnnouncementController,
    });

    const networkOrderMessenger = this.controllerMessenger.getRestricted({
      name: 'NetworkOrderController',
      allowedEvents: ['NetworkController:stateChange'],
    });
    this.networkOrderController = new NetworkOrderController({
      messenger: networkOrderMessenger,
      state: initState.NetworkOrderController,
    });

    const accountOrderMessenger = this.controllerMessenger.getRestricted({
      name: 'AccountOrderController',
    });
    this.accountOrderController = new AccountOrderController({
      messenger: accountOrderMessenger,
      state: initState.AccountOrderController,
    });

    const multichainBalancesControllerMessenger =
      this.controllerMessenger.getRestricted({
        name: 'BalancesController',
        allowedEvents: [
          'AccountsController:accountAdded',
          'AccountsController:accountRemoved',
        ],
        allowedActions: [
          'AccountsController:listMultichainAccounts',
          'SnapController:handleRequest',
        ],
      });

    this.multichainBalancesController = new MultichainBalancesController({
      messenger: multichainBalancesControllerMessenger,
      state: initState.MultichainBalancesController,
    });

    const multichainRatesControllerMessenger =
      this.controllerMessenger.getRestricted({
        name: 'RatesController',
      });
    this.multichainRatesController = new RatesController({
      state: initState.MultichainRatesController,
      messenger: multichainRatesControllerMessenger,
      includeUsdRate: true,
      fetchMultiExchangeRate,
    });

    const tokenRatesMessenger = this.controllerMessenger.getRestricted({
      name: 'TokenRatesController',
      allowedActions: [
        'TokensController:getState',
        'NetworkController:getNetworkClientById',
        'NetworkController:getState',
        'AccountsController:getAccount',
        'AccountsController:getSelectedAccount',
      ],
      allowedEvents: [
        'NetworkController:stateChange',
        'AccountsController:selectedEvmAccountChange',
        'PreferencesController:stateChange',
        'TokensController:stateChange',
      ],
    });

    // token exchange rate tracker
    this.tokenRatesController = new TokenRatesController({
      state: initState.TokenRatesController,
      messenger: tokenRatesMessenger,
      tokenPricesService: new CodefiTokenPricesServiceV2(),
    });

    this.preferencesController.store.subscribe(
      previousValueComparator((prevState, currState) => {
        const { useCurrencyRateCheck: prevUseCurrencyRateCheck } = prevState;
        const { useCurrencyRateCheck: currUseCurrencyRateCheck } = currState;
        if (currUseCurrencyRateCheck && !prevUseCurrencyRateCheck) {
          this.tokenRatesController.start();
        } else if (!currUseCurrencyRateCheck && prevUseCurrencyRateCheck) {
          this.tokenRatesController.stop();
        }
      }, this.preferencesController.store.getState()),
    );

    this.ensController = new EnsController({
      messenger: this.controllerMessenger.getRestricted({
        name: 'EnsController',
        allowedActions: ['NetworkController:getNetworkClientById'],
        allowedEvents: [],
      }),
      provider: this.provider,
      onNetworkDidChange: networkControllerMessenger.subscribe.bind(
        networkControllerMessenger,
        'NetworkController:networkDidChange',
      ),
    });

    this.onboardingController = new OnboardingController({
      initState: initState.OnboardingController,
    });

    let additionalKeyrings = [keyringBuilderFactory(QRHardwareKeyring)];

    const keyringOverrides = this.opts.overrides?.keyrings;

    if (isManifestV3 === false) {
      const additionalKeyringTypes = [
        keyringOverrides?.lattice || LatticeKeyring,
        QRHardwareKeyring,
      ];

      const additionalBridgedKeyringTypes = [
        {
          keyring: keyringOverrides?.trezor || TrezorKeyring,
          bridge: keyringOverrides?.trezorBridge || TrezorConnectBridge,
        },
        {
          keyring: keyringOverrides?.ledger || LedgerKeyring,
          bridge: keyringOverrides?.ledgerBridge || LedgerIframeBridge,
        },
      ];

      additionalKeyrings = additionalKeyringTypes.map((keyringType) =>
        keyringBuilderFactory(keyringType),
      );

      additionalBridgedKeyringTypes.forEach((keyringType) =>
        additionalKeyrings.push(
          hardwareKeyringBuilderFactory(
            keyringType.keyring,
            keyringType.bridge,
          ),
        ),
      );
    } else {
      additionalKeyrings.push(
        hardwareKeyringBuilderFactory(
          TrezorKeyring,
          keyringOverrides?.trezorBridge || TrezorOffscreenBridge,
        ),
        hardwareKeyringBuilderFactory(
          LedgerKeyring,
          keyringOverrides?.ledgerBridge || LedgerOffscreenBridge,
        ),
        keyringBuilderFactory(LatticeKeyringOffscreen),
      );
    }

    ///: BEGIN:ONLY_INCLUDE_IF(build-mmi)
    for (const custodianType of Object.keys(CUSTODIAN_TYPES)) {
      additionalKeyrings.push(
        mmiKeyringBuilderFactory(CUSTODIAN_TYPES[custodianType].keyringClass, {
          mmiConfigurationController: this.mmiConfigurationController,
          captureException,
        }),
      );
    }
    ///: END:ONLY_INCLUDE_IF

    ///: BEGIN:ONLY_INCLUDE_IF(keyring-snaps)
    const snapKeyringBuildMessenger = this.controllerMessenger.getRestricted({
      name: 'SnapKeyringBuilder',
      allowedActions: [
        'ApprovalController:addRequest',
        'ApprovalController:acceptRequest',
        'ApprovalController:rejectRequest',
        'ApprovalController:startFlow',
        'ApprovalController:endFlow',
        'ApprovalController:showSuccess',
        'ApprovalController:showError',
        'PhishingController:test',
        'PhishingController:maybeUpdateState',
        'KeyringController:getAccounts',
        'AccountsController:setSelectedAccount',
        'AccountsController:getAccountByAddress',
        'AccountsController:setAccountName',
      ],
    });

    const getSnapController = () => this.snapController;

    // Necessary to persist the keyrings and update the accounts both within the keyring controller and accounts controller
    const persistAndUpdateAccounts = async () => {
      await this.keyringController.persistAllKeyrings();
      await this.accountsController.updateAccounts();
    };

    const getSnapName = (id) => {
      if (!id) {
        return null;
      }

      const currentLocale = this.getLocale();
      const { snaps } = this.snapController.state;
      const snap = snaps[id];

      if (!snap) {
        return stripSnapPrefix(id);
      }

      if (snap.localizationFiles) {
        const localizedManifest = getLocalizedSnapManifest(
          snap.manifest,
          currentLocale,
          snap.localizationFiles,
        );
        return localizedManifest.proposedName;
      }

      return snap.manifest.proposedName;
    };

    const isSnapPreinstalled = (id) => {
      return PREINSTALLED_SNAPS.some((snap) => snap.snapId === id);
    };

    additionalKeyrings.push(
      snapKeyringBuilder(
        snapKeyringBuildMessenger,
        getSnapController,
        persistAndUpdateAccounts,
        (address) => this.removeAccount(address),
        this.metaMetricsController.trackEvent.bind(this.metaMetricsController),
        getSnapName,
        isSnapPreinstalled,
      ),
    );

    ///: END:ONLY_INCLUDE_IF

    const keyringControllerMessenger = this.controllerMessenger.getRestricted({
      name: 'KeyringController',
    });

    this.keyringController = new KeyringController({
      cacheEncryptionKey: true,
      keyringBuilders: additionalKeyrings,
      state: initState.KeyringController,
      encryptor: opts.encryptor || encryptorFactory(600_000),
      messenger: keyringControllerMessenger,
    });

    this.controllerMessenger.subscribe('KeyringController:unlock', () =>
      this._onUnlock(),
    );
    this.controllerMessenger.subscribe('KeyringController:lock', () =>
      this._onLock(),
    );

    this.controllerMessenger.subscribe(
      'KeyringController:stateChange',
      (state) => {
        this._onKeyringControllerUpdate(state);
      },
    );

    this.permissionController = new PermissionController({
      messenger: this.controllerMessenger.getRestricted({
        name: 'PermissionController',
        allowedActions: [
          `${this.approvalController.name}:addRequest`,
          `${this.approvalController.name}:hasRequest`,
          `${this.approvalController.name}:acceptRequest`,
          `${this.approvalController.name}:rejectRequest`,
          `SnapController:getPermitted`,
          `SnapController:install`,
          `SubjectMetadataController:getSubjectMetadata`,
        ],
      }),
      state: initState.PermissionController,
      caveatSpecifications: getCaveatSpecifications({
        getInternalAccounts: this.accountsController.listAccounts.bind(
          this.accountsController,
        ),
        findNetworkClientIdByChainId:
          this.networkController.findNetworkClientIdByChainId.bind(
            this.networkController,
          ),
      }),
      permissionSpecifications: {
        ...getPermissionSpecifications({
          getInternalAccounts: this.accountsController.listAccounts.bind(
            this.accountsController,
          ),
          getAllAccounts: this.keyringController.getAccounts.bind(
            this.keyringController,
          ),
          captureKeyringTypesWithMissingIdentities: (
            internalAccounts = [],
            accounts = [],
          ) => {
            const accountsMissingIdentities = accounts.filter(
              (address) =>
                !internalAccounts.some(
                  (account) =>
                    account.address.toLowerCase() === address.toLowerCase(),
                ),
            );
            const keyringTypesWithMissingIdentities =
              accountsMissingIdentities.map((address) =>
                this.keyringController.getAccountKeyringType(address),
              );

            const internalAccountCount = internalAccounts.length;

            const accountTrackerCount = Object.keys(
              this.accountTracker.store.getState().accounts || {},
            ).length;

            captureException(
              new Error(
                `Attempt to get permission specifications failed because their were ${accounts.length} accounts, but ${internalAccountCount} identities, and the ${keyringTypesWithMissingIdentities} keyrings included accounts with missing identities. Meanwhile, there are ${accountTrackerCount} accounts in the account tracker.`,
              ),
            );
          },
        }),
        ...this.getSnapPermissionSpecifications(),
      },
      unrestrictedMethods,
    });

    this.selectedNetworkController = new SelectedNetworkController({
      messenger: this.controllerMessenger.getRestricted({
        name: 'SelectedNetworkController',
        allowedActions: [
          'NetworkController:getNetworkClientById',
          'NetworkController:getState',
          'NetworkController:getSelectedNetworkClient',
          'PermissionController:hasPermissions',
          'PermissionController:getSubjectNames',
        ],
        allowedEvents: [
          'NetworkController:stateChange',
          'PermissionController:stateChange',
        ],
      }),
      state: initState.SelectedNetworkController,
      useRequestQueuePreference:
        this.preferencesController.store.getState().useRequestQueue,
      onPreferencesStateChange: (listener) =>
        this.preferencesController.store.subscribe(listener),
      domainProxyMap: new WeakRefObjectMap(),
    });

    this.permissionLogController = new PermissionLogController({
      messenger: this.controllerMessenger.getRestricted({
        name: 'PermissionLogController',
      }),
      restrictedMethods: new Set(Object.keys(RestrictedMethods)),
      state: initState.PermissionLogController,
    });

    this.subjectMetadataController = new SubjectMetadataController({
      messenger: this.controllerMessenger.getRestricted({
        name: 'SubjectMetadataController',
        allowedActions: [`${this.permissionController.name}:hasPermissions`],
      }),
      state: initState.SubjectMetadataController,
      subjectCacheLimit: 100,
    });

    const shouldUseOffscreenExecutionService =
      isManifestV3 &&
      typeof chrome !== 'undefined' &&
      // eslint-disable-next-line no-undef
      typeof chrome.offscreen !== 'undefined';

    const snapExecutionServiceArgs = {
      messenger: this.controllerMessenger.getRestricted({
        name: 'ExecutionService',
      }),
      setupSnapProvider: this.setupSnapProvider.bind(this),
    };

    this.snapExecutionService =
      shouldUseOffscreenExecutionService === false
        ? new IframeExecutionService({
            ...snapExecutionServiceArgs,
            iframeUrl: new URL(process.env.IFRAME_EXECUTION_ENVIRONMENT_URL),
          })
        : new OffscreenExecutionService({
            ...snapExecutionServiceArgs,
            offscreenPromise: this.offscreenPromise,
          });

    const snapControllerMessenger = this.controllerMessenger.getRestricted({
      name: 'SnapController',
      allowedEvents: [
        'ExecutionService:unhandledError',
        'ExecutionService:outboundRequest',
        'ExecutionService:outboundResponse',
      ],
      allowedActions: [
        `${this.permissionController.name}:getEndowments`,
        `${this.permissionController.name}:getPermissions`,
        `${this.permissionController.name}:hasPermission`,
        `${this.permissionController.name}:hasPermissions`,
        `${this.permissionController.name}:requestPermissions`,
        `${this.permissionController.name}:revokeAllPermissions`,
        `${this.permissionController.name}:revokePermissions`,
        `${this.permissionController.name}:revokePermissionForAllSubjects`,
        `${this.permissionController.name}:getSubjectNames`,
        `${this.permissionController.name}:updateCaveat`,
        `${this.approvalController.name}:addRequest`,
        `${this.approvalController.name}:updateRequestState`,
        `${this.permissionController.name}:grantPermissions`,
        `${this.subjectMetadataController.name}:getSubjectMetadata`,
        `${this.subjectMetadataController.name}:addSubjectMetadata`,
        'ExecutionService:executeSnap',
        'ExecutionService:getRpcRequestHandler',
        'ExecutionService:terminateSnap',
        'ExecutionService:terminateAllSnaps',
        'ExecutionService:handleRpcRequest',
        'SnapsRegistry:get',
        'SnapsRegistry:getMetadata',
        'SnapsRegistry:update',
        'SnapsRegistry:resolveVersion',
        `SnapInterfaceController:createInterface`,
        `SnapInterfaceController:getInterface`,
      ],
    });

    const allowLocalSnaps = process.env.ALLOW_LOCAL_SNAPS;
    const requireAllowlist = process.env.REQUIRE_SNAPS_ALLOWLIST;

    this.snapController = new SnapController({
      environmentEndowmentPermissions: Object.values(EndowmentPermissions),
      excludedPermissions: {
        ...ExcludedSnapPermissions,
        ...ExcludedSnapEndowments,
      },
      closeAllConnections: this.removeAllConnections.bind(this),
      state: initState.SnapController,
      messenger: snapControllerMessenger,
      featureFlags: {
        dappsCanUpdateSnaps: true,
        allowLocalSnaps,
        requireAllowlist,
      },
      encryptor: encryptorFactory(600_000),
      getMnemonic: this.getPrimaryKeyringMnemonic.bind(this),
      preinstalledSnaps: PREINSTALLED_SNAPS,
      getFeatureFlags: () => {
        return {
          disableSnaps:
            this.preferencesController.store.getState().useExternalServices ===
            false,
        };
      },
    });

    this.notificationController = new NotificationController({
      messenger: this.controllerMessenger.getRestricted({
        name: 'NotificationController',
      }),
      state: initState.NotificationController,
    });

    this.rateLimitController = new RateLimitController({
      state: initState.RateLimitController,
      messenger: this.controllerMessenger.getRestricted({
        name: 'RateLimitController',
      }),
      implementations: {
        showNativeNotification: {
          method: (origin, message) => {
            const subjectMetadataState = this.controllerMessenger.call(
              'SubjectMetadataController:getState',
            );

            const originMetadata = subjectMetadataState.subjectMetadata[origin];

            this.platform
              ._showNotification(originMetadata?.name ?? origin, message)
              .catch((error) => {
                log.error('Failed to create notification', error);
              });

            return null;
          },
          // 2 calls per 5 minutes
          rateLimitCount: 2,
          rateLimitTimeout: 300000,
        },
        showInAppNotification: {
          method: (origin, message) => {
            this.controllerMessenger.call(
              'NotificationController:show',
              origin,
              message,
            );

            return null;
          },
          // 5 calls per minute
          rateLimitCount: 5,
          rateLimitTimeout: 60000,
        },
      },
    });
    const cronjobControllerMessenger = this.controllerMessenger.getRestricted({
      name: 'CronjobController',
      allowedEvents: [
        'SnapController:snapInstalled',
        'SnapController:snapUpdated',
        'SnapController:snapUninstalled',
        'SnapController:snapEnabled',
        'SnapController:snapDisabled',
      ],
      allowedActions: [
        `${this.permissionController.name}:getPermissions`,
        'SnapController:handleRequest',
        'SnapController:getAll',
      ],
    });
    this.cronjobController = new CronjobController({
      state: initState.CronjobController,
      messenger: cronjobControllerMessenger,
    });

    const snapsRegistryMessenger = this.controllerMessenger.getRestricted({
      name: 'SnapsRegistry',
      allowedEvents: [],
      allowedActions: [],
    });

    this.snapsRegistry = new JsonSnapsRegistry({
      state: initState.SnapsRegistry,
      messenger: snapsRegistryMessenger,
      refetchOnAllowlistMiss: requireAllowlist,
      url: {
        registry: 'https://acl.execution.metamask.io/latest/registry.json',
        signature: 'https://acl.execution.metamask.io/latest/signature.json',
      },
      publicKey:
        '0x025b65308f0f0fb8bc7f7ff87bfc296e0330eee5d3c1d1ee4a048b2fd6a86fa0a6',
    });

    const snapInterfaceControllerMessenger =
      this.controllerMessenger.getRestricted({
        name: 'SnapInterfaceController',
        allowedActions: [
          `${this.phishingController.name}:maybeUpdateState`,
          `${this.phishingController.name}:testOrigin`,
        ],
      });

    this.snapInterfaceController = new SnapInterfaceController({
      state: initState.SnapInterfaceController,
      messenger: snapInterfaceControllerMessenger,
    });

    // Notification Controllers
    this.authenticationController = new AuthenticationController({
      state: initState.AuthenticationController,
      messenger: this.controllerMessenger.getRestricted({
        name: 'AuthenticationController',
        allowedActions: [
          'KeyringController:getState',
          'SnapController:handleRequest',
          'UserStorageController:disableProfileSyncing',
        ],
        allowedEvents: ['KeyringController:lock', 'KeyringController:unlock'],
      }),
      metametrics: {
        getMetaMetricsId: () => this.metaMetricsController.getMetaMetricsId(),
      },
    });

    this.userStorageController = new UserStorageController({
      getMetaMetricsState: () =>
        this.metaMetricsController.state.participateInMetaMetrics,
      state: initState.UserStorageController,
      messenger: this.controllerMessenger.getRestricted({
        name: 'UserStorageController',
        allowedActions: [
          'KeyringController:getState',
          'SnapController:handleRequest',
          'AuthenticationController:getBearerToken',
          'AuthenticationController:getSessionProfile',
          'AuthenticationController:isSignedIn',
          'AuthenticationController:performSignOut',
          'AuthenticationController:performSignIn',
          'MetamaskNotificationsController:disableMetamaskNotifications',
          'MetamaskNotificationsController:selectIsMetamaskNotificationsEnabled',
        ],
        allowedEvents: ['KeyringController:lock', 'KeyringController:unlock'],
      }),
    });

    const pushPlatformNotificationsControllerMessenger =
      this.controllerMessenger.getRestricted({
        name: 'PushPlatformNotificationsController',
        allowedActions: ['AuthenticationController:getBearerToken'],
      });
    this.pushPlatformNotificationsController =
      new PushPlatformNotificationsController({
        state: initState.PushPlatformNotificationsController,
        messenger: pushPlatformNotificationsControllerMessenger,
      });
    pushPlatformNotificationsControllerMessenger.subscribe(
      'PushPlatformNotificationsController:onNewNotifications',
      (notification) => {
        this.metaMetricsController.trackEvent({
          category: MetaMetricsEventCategory.PushNotifications,
          event: MetaMetricsEventName.NotificationReceived,
          properties: {
            notification_channel: 'push',
            notification_type: notification.type,
            chain_id: notification?.chain_id,
          },
        });
      },
    );
    pushPlatformNotificationsControllerMessenger.subscribe(
      'PushPlatformNotificationsController:pushNotificationClicked',
      (notification) => {
        this.metaMetricsController.trackEvent({
          category: MetaMetricsEventCategory.PushNotifications,
          event: MetaMetricsEventName.NotificationClicked,
          properties: {
            notification_id: notification.id,
            notification_type: notification.type,
            chain_id: notification?.chain_id,
            notification_is_read: notification.isRead,
            click_type: 'push_notification',
          },
        });
      },
    );

    this.metamaskNotificationsController = new MetamaskNotificationsController({
      messenger: this.controllerMessenger.getRestricted({
        name: 'MetamaskNotificationsController',
        allowedActions: [
          'KeyringController:getAccounts',
          'KeyringController:getState',
          'AuthenticationController:getBearerToken',
          'AuthenticationController:isSignedIn',
          'UserStorageController:enableProfileSyncing',
          'UserStorageController:getStorageKey',
          'UserStorageController:performGetStorage',
          'UserStorageController:performSetStorage',
          'PushPlatformNotificationsController:enablePushNotifications',
          'PushPlatformNotificationsController:disablePushNotifications',
          'PushPlatformNotificationsController:updateTriggerPushNotifications',
        ],
        allowedEvents: [
          'KeyringController:stateChange',
          'KeyringController:lock',
          'KeyringController:unlock',
          'PushPlatformNotificationsController:onNewNotifications',
        ],
      }),
      state: initState.MetamaskNotificationsController,
    });

    // account tracker watches balances, nonces, and any code at their address
    this.accountTracker = new AccountTracker({
      provider: this.provider,
      blockTracker: this.blockTracker,
      getCurrentChainId: () =>
        getCurrentChainId({ metamask: this.networkController.state }),
      getNetworkIdentifier: (providerConfig) => {
<<<<<<< HEAD
        const { type, rpcUrl } =
          providerConfig ??
          getProviderConfig({
            metamask: this.networkController.state,
          });
=======
        const { type, rpcUrl } = getProviderConfig({
          metamask: this.networkController.state,
        });
>>>>>>> 74f6a416
        return type === NETWORK_TYPES.RPC ? rpcUrl : type;
      },
      preferencesController: this.preferencesController,
      onboardingController: this.onboardingController,
      controllerMessenger: this.controllerMessenger.getRestricted({
        name: 'AccountTracker',
        allowedEvents: ['AccountsController:selectedEvmAccountChange'],
        allowedActions: ['AccountsController:getSelectedAccount'],
      }),
      initState: { accounts: {} },
      onAccountRemoved: this.controllerMessenger.subscribe.bind(
        this.controllerMessenger,
        'KeyringController:accountRemoved',
      ),
    });

    // start and stop polling for balances based on activeControllerConnections
    this.on('controllerConnectionChanged', (activeControllerConnections) => {
      const { completedOnboarding } =
        this.onboardingController.store.getState();
      if (activeControllerConnections > 0 && completedOnboarding) {
        this.triggerNetworkrequests();
      } else {
        this.stopNetworkRequests();
      }
    });

    this.onboardingController.store.subscribe(
      previousValueComparator(async (prevState, currState) => {
        const { completedOnboarding: prevCompletedOnboarding } = prevState;
        const { completedOnboarding: currCompletedOnboarding } = currState;
        if (!prevCompletedOnboarding && currCompletedOnboarding) {
          const { address } = this.accountsController.getSelectedAccount();

          this._addAccountsWithBalance();

          this.postOnboardingInitialization();
          this.triggerNetworkrequests();
          // execute once the token detection on the post-onboarding
          await this.tokenDetectionController.detectTokens({
            selectedAddress: address,
          });
        }
      }, this.onboardingController.store.getState()),
    );

    const tokenDetectionControllerMessenger =
      this.controllerMessenger.getRestricted({
        name: 'TokenDetectionController',
        allowedActions: [
          'AccountsController:getAccount',
          'AccountsController:getSelectedAccount',
          'KeyringController:getState',
          'NetworkController:getNetworkClientById',
          'NetworkController:getNetworkConfigurationByNetworkClientId',
          'NetworkController:getState',
          'PreferencesController:getState',
          'TokenListController:getState',
          'TokensController:getState',
          'TokensController:addDetectedTokens',
        ],
        allowedEvents: [
          'AccountsController:selectedEvmAccountChange',
          'KeyringController:lock',
          'KeyringController:unlock',
          'NetworkController:networkDidChange',
          'PreferencesController:stateChange',
          'TokenListController:stateChange',
        ],
      });

    this.tokenDetectionController = new TokenDetectionController({
      messenger: tokenDetectionControllerMessenger,
      getBalancesInSingleCall:
        this.assetsContractController.getBalancesInSingleCall.bind(
          this.assetsContractController,
        ),
      trackMetaMetricsEvent: this.metaMetricsController.trackEvent.bind(
        this.metaMetricsController,
      ),
    });

    this.addressBookController = new AddressBookController(
      undefined,
      initState.AddressBookController,
    );

    this.alertController = new AlertController({
      initState: initState.AlertController,
      preferencesStore: this.preferencesController.store,
      controllerMessenger: this.controllerMessenger.getRestricted({
        name: 'AlertController',
        allowedEvents: ['AccountsController:selectedAccountChange'],
        allowedActions: ['AccountsController:getSelectedAccount'],
      }),
    });

    ///: BEGIN:ONLY_INCLUDE_IF(build-mmi)
    this.custodyController = new CustodyController({
      initState: initState.CustodyController,
      captureException,
    });
    this.institutionalFeaturesController = new InstitutionalFeaturesController({
      initState: initState.InstitutionalFeaturesController,
      showConfirmRequest: opts.showUserConfirmation,
    });
    this.transactionUpdateController = new TransactionUpdateController({
      initState: initState.TransactionUpdateController,
      getCustodyKeyring: this.getCustodyKeyringIfExists.bind(this),
      mmiConfigurationController: this.mmiConfigurationController,
      captureException,
    });
    ///: END:ONLY_INCLUDE_IF

    this.backup = new Backup({
      preferencesController: this.preferencesController,
      addressBookController: this.addressBookController,
      accountsController: this.accountsController,
      networkController: this.networkController,
      trackMetaMetricsEvent: this.metaMetricsController.trackEvent.bind(
        this.metaMetricsController,
      ),
    });

    // This gets used as a ...spread parameter in two places: new TransactionController() and createRPCMethodTrackingMiddleware()
    this.snapAndHardwareMetricsParams = {
      getSelectedAccount: this.accountsController.getSelectedAccount.bind(
        this.accountsController,
      ),
      getAccountType: this.getAccountType.bind(this),
      getDeviceModel: this.getDeviceModel.bind(this),
      snapAndHardwareMessenger: this.controllerMessenger.getRestricted({
        name: 'SnapAndHardwareMessenger',
        allowedActions: [
          'KeyringController:getKeyringForAccount',
          'SnapController:get',
          'AccountsController:getSelectedAccount',
        ],
      }),
    };

    const transactionControllerMessenger =
      this.controllerMessenger.getRestricted({
        name: 'TransactionController',
        allowedActions: [
          `${this.approvalController.name}:addRequest`,
          'NetworkController:findNetworkClientIdByChainId',
          'NetworkController:getNetworkClientById',
          'AccountsController:getSelectedAccount',
        ],
        allowedEvents: [`NetworkController:stateChange`],
      });
    this.txController = new TransactionController({
      blockTracker: this.blockTracker,
      getCurrentNetworkEIP1559Compatibility:
        this.networkController.getEIP1559Compatibility.bind(
          this.networkController,
        ),
      getCurrentAccountEIP1559Compatibility:
        this.getCurrentAccountEIP1559Compatibility.bind(this),
      getExternalPendingTransactions:
        this.getExternalPendingTransactions.bind(this),
      getGasFeeEstimates: this.gasFeeController.fetchGasFeeEstimates.bind(
        this.gasFeeController,
      ),
      getNetworkClientRegistry:
        this.networkController.getNetworkClientRegistry.bind(
          this.networkController,
        ),
      getNetworkState: () => this.networkController.state,
      getPermittedAccounts: this.getPermittedAccounts.bind(this),
      getSavedGasFees: () =>
        this.preferencesController.store.getState().advancedGasFee[
          getCurrentChainId({ metamask: this.networkController.state })
        ],
      incomingTransactions: {
        includeTokenTransfers: false,
        isEnabled: () =>
          Boolean(
            this.preferencesController.store.getState()
              .incomingTransactionsPreferences?.[
              getCurrentChainId({ metamask: this.networkController.state })
            ] && this.onboardingController.store.getState().completedOnboarding,
          ),
        queryEntireHistory: false,
        updateTransactions: false,
      },
      isMultichainEnabled: process.env.TRANSACTION_MULTICHAIN,
      isSimulationEnabled: () =>
        this.preferencesController.store.getState().useTransactionSimulations,
      messenger: transactionControllerMessenger,
      onNetworkStateChange: (listener) => {
        networkControllerMessenger.subscribe(
          'NetworkController:networkDidChange',
          () => listener(),
        );
      },
      pendingTransactions: {
        isResubmitEnabled: () => {
          const state = this._getMetaMaskState();
          return !(
            getSmartTransactionsOptInStatus(state) &&
            getCurrentChainSupportsSmartTransactions(state)
          );
        },
      },
      provider: this.provider,
      testGasFeeFlows: process.env.TEST_GAS_FEE_FLOWS,
      hooks: {
        ///: BEGIN:ONLY_INCLUDE_IF(build-mmi)
        afterSign: (txMeta, signedEthTx) =>
          afterTransactionSignMMI(
            txMeta,
            signedEthTx,
            this.transactionUpdateController.addTransactionToWatchList.bind(
              this.transactionUpdateController,
            ),
          ),
        beforeCheckPendingTransaction:
          beforeCheckPendingTransactionMMI.bind(this),
        beforeApproveOnInit: beforeApproveOnInitMMI.bind(this),
        beforePublish: beforeTransactionPublishMMI.bind(this),
        getAdditionalSignArguments: getAdditionalSignArgumentsMMI.bind(this),
        ///: END:ONLY_INCLUDE_IF
        publish: this._publishSmartTransactionHook.bind(this),
      },
      sign: (...args) => this.keyringController.signTransaction(...args),
      state: initState.TransactionController,
    });

    this._addTransactionControllerListeners();

    this.decryptMessageController = new DecryptMessageController({
      getState: this.getState.bind(this),
      messenger: this.controllerMessenger.getRestricted({
        name: 'DecryptMessageController',
        allowedActions: [
          `${this.approvalController.name}:addRequest`,
          `${this.approvalController.name}:acceptRequest`,
          `${this.approvalController.name}:rejectRequest`,
          `${this.keyringController.name}:decryptMessage`,
        ],
      }),
      metricsEvent: this.metaMetricsController.trackEvent.bind(
        this.metaMetricsController,
      ),
    });

    this.encryptionPublicKeyController = new EncryptionPublicKeyController({
      messenger: this.controllerMessenger.getRestricted({
        name: 'EncryptionPublicKeyController',
        allowedActions: [
          `${this.approvalController.name}:addRequest`,
          `${this.approvalController.name}:acceptRequest`,
          `${this.approvalController.name}:rejectRequest`,
        ],
      }),
      getEncryptionPublicKey:
        this.keyringController.getEncryptionPublicKey.bind(
          this.keyringController,
        ),
      getAccountKeyringType: this.keyringController.getAccountKeyringType.bind(
        this.keyringController,
      ),
      getState: this.getState.bind(this),
      metricsEvent: this.metaMetricsController.trackEvent.bind(
        this.metaMetricsController,
      ),
    });

    this.signatureController = new SignatureController({
      messenger: this.controllerMessenger.getRestricted({
        name: 'SignatureController',
        allowedActions: [
          `${this.approvalController.name}:addRequest`,
          `${this.keyringController.name}:signMessage`,
          `${this.keyringController.name}:signPersonalMessage`,
          `${this.keyringController.name}:signTypedMessage`,
          `${this.loggingController.name}:add`,
        ],
      }),
      getAllState: this.getState.bind(this),
      getCurrentChainId: () =>
        getCurrentChainId({ metamask: this.networkController.state }),
    });

    this.signatureController.hub.on(
      'cancelWithReason',
      ({ message, reason }) => {
        this.metaMetricsController.trackEvent({
          event: reason,
          category: MetaMetricsEventCategory.Transactions,
          properties: {
            action: 'Sign Request',
            type: message.type,
          },
        });
      },
    );

    ///: BEGIN:ONLY_INCLUDE_IF(build-mmi)
    const transactionMetricsRequest = this.getTransactionMetricsRequest();

    const mmiControllerMessenger = this.controllerMessenger.getRestricted({
      name: 'MMIController',
      allowedActions: [
        'AccountsController:getAccountByAddress',
        'AccountsController:setAccountName',
        'AccountsController:listAccounts',
        'AccountsController:getSelectedAccount',
        'AccountsController:setSelectedAccount',
      ],
    });

    this.mmiController = new MMIController({
      messenger: mmiControllerMessenger,
      mmiConfigurationController: this.mmiConfigurationController,
      keyringController: this.keyringController,
      preferencesController: this.preferencesController,
      appStateController: this.appStateController,
      transactionUpdateController: this.transactionUpdateController,
      custodyController: this.custodyController,
      getState: this.getState.bind(this),
      getPendingNonce: this.getPendingNonce.bind(this),
      accountTracker: this.accountTracker,
      metaMetricsController: this.metaMetricsController,
      networkController: this.networkController,
      permissionController: this.permissionController,
      signatureController: this.signatureController,
      platform: this.platform,
      extension: this.extension,
      getTransactions: this.txController.getTransactions.bind(
        this.txController,
      ),
      setTxStatusSigned: (id) =>
        this.txController.updateCustodialTransaction(id, {
          status: TransactionStatus.signed,
        }),
      setTxStatusSubmitted: (id) =>
        this.txController.updateCustodialTransaction(id, {
          status: TransactionStatus.submitted,
        }),
      setTxStatusFailed: (id, reason) =>
        this.txController.updateCustodialTransaction(id, {
          status: TransactionStatus.failed,
          errorMessage: reason,
        }),
      trackTransactionEvents: handleMMITransactionUpdate.bind(
        null,
        transactionMetricsRequest,
      ),
      updateTransaction: (txMeta, note) =>
        this.txController.updateTransaction(txMeta, note),
      updateTransactionHash: (id, hash) =>
        this.txController.updateCustodialTransaction(id, { hash }),
      setChannelId: (channelId) =>
        this.institutionalFeaturesController.setChannelId(channelId),
      setConnectionRequest: (payload) =>
        this.institutionalFeaturesController.setConnectionRequest(payload),
    });
    ///: END:ONLY_INCLUDE_IF

    const swapsControllerMessenger = this.controllerMessenger.getRestricted({
      name: 'SwapsController',
      // TODO: allow these internal calls once GasFeeController and TransactionController
      // export these action types and register its action handlers
      // allowedActions: [
      //   'GasFeeController:getEIP1559GasFeeEstimates',
      //   'TransactionController:getLayer1GasFee',
      // ],
      allowedActions: [
        'NetworkController:getState',
        'NetworkController:getNetworkClientById',
        'TokenRatesController:getState',
      ],
      allowedEvents: [],
    });

    this.swapsController = new SwapsController(
      {
        messenger: swapsControllerMessenger,
        provider: this.provider,
        // TODO: Remove once TransactionController exports this action type
        getBufferedGasLimit: async (txMeta, multiplier) => {
          const { gas: gasLimit, simulationFails } =
            await this.txController.estimateGasBuffered(
              txMeta.txParams,
              multiplier,
            );

          return { gasLimit, simulationFails };
        },
        // TODO: Remove once GasFeeController exports this action type
        getEIP1559GasFeeEstimates:
          this.gasFeeController.fetchGasFeeEstimates.bind(
            this.gasFeeController,
          ),
        // TODO: Remove once TransactionController exports this action type
        getLayer1GasFee: this.txController.getLayer1GasFee.bind(
          this.txController,
        ),
        trackMetaMetricsEvent: this.metaMetricsController.trackEvent.bind(
          this.metaMetricsController,
        ),
      },
      initState.SwapsController,
    );
    this.bridgeController = new BridgeController();
    this.smartTransactionsController = new SmartTransactionsController(
      {
        getNetworkClientById: this.networkController.getNetworkClientById.bind(
          this.networkController,
        ),
        onNetworkStateChange: networkControllerMessenger.subscribe.bind(
          networkControllerMessenger,
          'NetworkController:stateChange',
        ),
        getNonceLock: this.txController.getNonceLock.bind(this.txController),
        confirmExternalTransaction:
          this.txController.confirmExternalTransaction.bind(this.txController),
        getTransactions: this.txController.getTransactions.bind(
          this.txController,
        ),
        provider: this.provider,
        trackMetaMetricsEvent: this.metaMetricsController.trackEvent.bind(
          this.metaMetricsController,
        ),
        getMetaMetricsProps: async () => {
          const selectedAddress =
            this.accountsController.getSelectedAccount().address;
          const accountHardwareType = await getHardwareWalletType(
            this._getMetaMaskState(),
          );
          const accountType = await this.getAccountType(selectedAddress);
          const deviceModel = await this.getDeviceModel(selectedAddress);
          return {
            accountHardwareType,
            accountType,
            deviceModel,
          };
        },
      },
      {
        supportedChainIds: getAllowedSmartTransactionsChainIds(),
      },
      initState.SmartTransactionsController,
    );

    const isExternalNameSourcesEnabled = () =>
      this.preferencesController.store.getState().useExternalNameSources;

    this.nameController = new NameController({
      messenger: this.controllerMessenger.getRestricted({
        name: 'NameController',
        allowedActions: [],
      }),
      providers: [
        new ENSNameProvider({
          reverseLookup: this.ensController.reverseResolveAddress.bind(
            this.ensController,
          ),
        }),
        new EtherscanNameProvider({ isEnabled: isExternalNameSourcesEnabled }),
        new TokenNameProvider({ isEnabled: isExternalNameSourcesEnabled }),
        new LensNameProvider({ isEnabled: isExternalNameSourcesEnabled }),
        new SnapsNameProvider({
          messenger: this.controllerMessenger.getRestricted({
            name: 'SnapsNameProvider',
            allowedActions: [
              'SnapController:getAll',
              'SnapController:get',
              'SnapController:handleRequest',
              'PermissionController:getState',
            ],
          }),
        }),
      ],
      state: initState.NameController,
    });

    const petnamesBridgeMessenger = this.controllerMessenger.getRestricted({
      name: 'PetnamesBridge',
      allowedEvents: [
        'NameController:stateChange',
        'AccountsController:stateChange',
      ],
      allowedActions: ['AccountsController:listAccounts'],
    });

    new AddressBookPetnamesBridge({
      addressBookController: this.addressBookController,
      nameController: this.nameController,
      messenger: petnamesBridgeMessenger,
    }).init();

    new AccountIdentitiesPetnamesBridge({
      nameController: this.nameController,
      messenger: petnamesBridgeMessenger,
    }).init();

    this.userOperationController = new UserOperationController({
      entrypoint: process.env.EIP_4337_ENTRYPOINT,
      getGasFeeEstimates: this.gasFeeController.fetchGasFeeEstimates.bind(
        this.gasFeeController,
      ),
      messenger: this.controllerMessenger.getRestricted({
        name: 'UserOperationController',
        allowedActions: [
          'ApprovalController:addRequest',
          'NetworkController:getNetworkClientById',
          'KeyringController:prepareUserOperation',
          'KeyringController:patchUserOperation',
          'KeyringController:signUserOperation',
        ],
      }),
      state: initState.UserOperationController,
    });

    this.userOperationController.hub.on(
      'user-operation-added',
      this._onUserOperationAdded.bind(this),
    );

    this.userOperationController.hub.on(
      'transaction-updated',
      this._onUserOperationTransactionUpdated.bind(this),
    );

    // ensure accountTracker updates balances after network change
    networkControllerMessenger.subscribe(
      'NetworkController:networkDidChange',
      () => {
        this.accountTracker.updateAccounts();
      },
    );

    // clear unapproved transactions and messages when the network will change
    networkControllerMessenger.subscribe(
      'NetworkController:networkWillChange',
      clearPendingConfirmations.bind(this),
    );

    this.metamaskMiddleware = createMetamaskMiddleware({
      static: {
        eth_syncing: false,
        web3_clientVersion: `MetaMask/v${version}`,
      },
      version,
      // account mgmt
      getAccounts: async (
        { origin: innerOrigin },
        { suppressUnauthorizedError = true } = {},
      ) => {
        if (innerOrigin === ORIGIN_METAMASK) {
          const selectedAddress =
            this.accountsController.getSelectedAccount().address;
          return selectedAddress ? [selectedAddress] : [];
        } else if (this.isUnlocked()) {
          return await this.getPermittedAccounts(innerOrigin, {
            suppressUnauthorizedError,
          });
        }
        return []; // changing this is a breaking change
      },
      // tx signing
      processTransaction: (transactionParams, dappRequest) =>
        addDappTransaction(
          this.getAddTransactionRequest({ transactionParams, dappRequest }),
        ),
      // msg signing
      ///: BEGIN:ONLY_INCLUDE_IF(build-main,build-beta,build-flask)
      processTypedMessage:
        this.signatureController.newUnsignedTypedMessage.bind(
          this.signatureController,
        ),
      processTypedMessageV3:
        this.signatureController.newUnsignedTypedMessage.bind(
          this.signatureController,
        ),
      processTypedMessageV4:
        this.signatureController.newUnsignedTypedMessage.bind(
          this.signatureController,
        ),
      processPersonalMessage:
        this.signatureController.newUnsignedPersonalMessage.bind(
          this.signatureController,
        ),
      ///: END:ONLY_INCLUDE_IF

      ///: BEGIN:ONLY_INCLUDE_IF(build-mmi)
      /* eslint-disable no-dupe-keys */
      processTypedMessage: this.mmiController.newUnsignedMessage.bind(
        this.mmiController,
      ),
      processTypedMessageV3: this.mmiController.newUnsignedMessage.bind(
        this.mmiController,
      ),
      processTypedMessageV4: this.mmiController.newUnsignedMessage.bind(
        this.mmiController,
      ),
      processPersonalMessage: this.mmiController.newUnsignedMessage.bind(
        this.mmiController,
      ),
      setTypedMessageInProgress:
        this.signatureController.setTypedMessageInProgress.bind(
          this.signatureController,
        ),
      setPersonalMessageInProgress:
        this.signatureController.setPersonalMessageInProgress.bind(
          this.signatureController,
        ),
      /* eslint-enable no-dupe-keys */
      ///: END:ONLY_INCLUDE_IF

      processEncryptionPublicKey:
        this.encryptionPublicKeyController.newRequestEncryptionPublicKey.bind(
          this.encryptionPublicKeyController,
        ),

      processDecryptMessage:
        this.decryptMessageController.newRequestDecryptMessage.bind(
          this.decryptMessageController,
        ),
      getPendingNonce: this.getPendingNonce.bind(this),
      getPendingTransactionByHash: (hash) =>
        this.txController.state.transactions.find(
          (meta) =>
            meta.hash === hash && meta.status === TransactionStatus.submitted,
        ),
    });

    // ensure isClientOpenAndUnlocked is updated when memState updates
    this.on('update', (memState) => this._onStateUpdate(memState));

    /**
     * All controllers in Memstore but not in store. They are not persisted.
     * On chrome profile re-start, they will be re-initialized.
     */
    const resetOnRestartStore = {
      AccountTracker: this.accountTracker.store,
      TokenRatesController: this.tokenRatesController,
      DecryptMessageController: this.decryptMessageController,
      EncryptionPublicKeyController: this.encryptionPublicKeyController,
      SignatureController: this.signatureController,
      SwapsController: this.swapsController,
      BridgeController: this.bridgeController.store,
      EnsController: this.ensController,
      ApprovalController: this.approvalController,
      PPOMController: this.ppomController,
    };

    this.store.updateStructure({
      AccountsController: this.accountsController,
      AppStateController: this.appStateController.store,
      AppMetadataController: this.appMetadataController.store,
      MultichainBalancesController: this.multichainBalancesController,
      TransactionController: this.txController,
      KeyringController: this.keyringController,
      PreferencesController: this.preferencesController.store,
      MetaMetricsController: this.metaMetricsController.store,
      AddressBookController: this.addressBookController,
      CurrencyController: this.currencyRateController,
      NetworkController: this.networkController,
      AlertController: this.alertController.store,
      OnboardingController: this.onboardingController.store,
      PermissionController: this.permissionController,
      PermissionLogController: this.permissionLogController,
      SubjectMetadataController: this.subjectMetadataController,
      AnnouncementController: this.announcementController,
      NetworkOrderController: this.networkOrderController,
      AccountOrderController: this.accountOrderController,
      GasFeeController: this.gasFeeController,
      TokenListController: this.tokenListController,
      TokensController: this.tokensController,
      SmartTransactionsController: this.smartTransactionsController,
      NftController: this.nftController,
      PhishingController: this.phishingController,
      SelectedNetworkController: this.selectedNetworkController,
      LoggingController: this.loggingController,
      MultichainRatesController: this.multichainRatesController,
      SnapController: this.snapController,
      CronjobController: this.cronjobController,
      SnapsRegistry: this.snapsRegistry,
      NotificationController: this.notificationController,
      SnapInterfaceController: this.snapInterfaceController,
      ///: BEGIN:ONLY_INCLUDE_IF(build-mmi)
      CustodyController: this.custodyController.store,
      InstitutionalFeaturesController:
        this.institutionalFeaturesController.store,
      MmiConfigurationController: this.mmiConfigurationController.store,
      ///: END:ONLY_INCLUDE_IF
      PPOMController: this.ppomController,
      NameController: this.nameController,
      UserOperationController: this.userOperationController,
      // Notification Controllers
      AuthenticationController: this.authenticationController,
      UserStorageController: this.userStorageController,
      MetamaskNotificationsController: this.metamaskNotificationsController,
      PushPlatformNotificationsController:
        this.pushPlatformNotificationsController,
      ...resetOnRestartStore,
    });

    this.memStore = new ComposableObservableStore({
      config: {
        AccountsController: this.accountsController,
        AppStateController: this.appStateController.store,
        AppMetadataController: this.appMetadataController.store,
        MultichainBalancesController: this.multichainBalancesController,
        NetworkController: this.networkController,
        KeyringController: this.keyringController,
        PreferencesController: this.preferencesController.store,
        MetaMetricsController: this.metaMetricsController.store,
        AddressBookController: this.addressBookController,
        CurrencyController: this.currencyRateController,
        AlertController: this.alertController.store,
        OnboardingController: this.onboardingController.store,
        PermissionController: this.permissionController,
        PermissionLogController: this.permissionLogController,
        SubjectMetadataController: this.subjectMetadataController,
        AnnouncementController: this.announcementController,
        NetworkOrderController: this.networkOrderController,
        AccountOrderController: this.accountOrderController,
        GasFeeController: this.gasFeeController,
        TokenListController: this.tokenListController,
        TokensController: this.tokensController,
        SmartTransactionsController: this.smartTransactionsController,
        NftController: this.nftController,
        SelectedNetworkController: this.selectedNetworkController,
        LoggingController: this.loggingController,
        TxController: this.txController,
        MultichainRatesController: this.multichainRatesController,
        SnapController: this.snapController,
        CronjobController: this.cronjobController,
        SnapsRegistry: this.snapsRegistry,
        NotificationController: this.notificationController,
        SnapInterfaceController: this.snapInterfaceController,
        ///: BEGIN:ONLY_INCLUDE_IF(build-mmi)
        CustodyController: this.custodyController.store,
        InstitutionalFeaturesController:
          this.institutionalFeaturesController.store,
        MmiConfigurationController: this.mmiConfigurationController.store,
        ///: END:ONLY_INCLUDE_IF
        NameController: this.nameController,
        UserOperationController: this.userOperationController,
        // Notification Controllers
        AuthenticationController: this.authenticationController,
        UserStorageController: this.userStorageController,
        MetamaskNotificationsController: this.metamaskNotificationsController,
        QueuedRequestController: this.queuedRequestController,
        PushPlatformNotificationsController:
          this.pushPlatformNotificationsController,
        ...resetOnRestartStore,
      },
      controllerMessenger: this.controllerMessenger,
    });

    // if this is the first time, clear the state of by calling these methods
    const resetMethods = [
      this.accountTracker.resetState,
      this.decryptMessageController.resetState.bind(
        this.decryptMessageController,
      ),
      this.encryptionPublicKeyController.resetState.bind(
        this.encryptionPublicKeyController,
      ),
      this.signatureController.resetState.bind(this.signatureController),
      this.swapsController.resetState.bind(this.swapsController),
      this.ensController.resetState.bind(this.ensController),
      this.approvalController.clear.bind(this.approvalController),
      // WE SHOULD ADD TokenListController.resetState here too. But it's not implemented yet.
    ];

    if (isManifestV3) {
      if (isFirstMetaMaskControllerSetup === true) {
        this.resetStates(resetMethods);
        this.extension.storage.session.set({
          isFirstMetaMaskControllerSetup: false,
        });
      }
    } else {
      // it's always the first time in MV2
      this.resetStates(resetMethods);
    }

    // Automatic login via config password
    const password = process.env.PASSWORD;
    if (
      !this.isUnlocked() &&
      this.onboardingController.store.getState().completedOnboarding &&
      password &&
      !process.env.IN_TEST
    ) {
      this._loginUser(password);
    } else {
      this._startUISync();
    }

    // Lazily update the store with the current extension environment
    this.extension.runtime.getPlatformInfo().then(({ os }) => {
      this.appStateController.setBrowserEnvironment(
        os,
        // This method is presently only supported by Firefox
        this.extension.runtime.getBrowserInfo === undefined
          ? 'chrome'
          : 'firefox',
      );
    });

    this.setupControllerEventSubscriptions();
    this.setupMultichainDataAndSubscriptions();

    // For more information about these legacy streams, see here:
    // https://github.com/MetaMask/metamask-extension/issues/15491
    // TODO:LegacyProvider: Delete
    this.publicConfigStore = this.createPublicConfigStore();

    // Multiple MetaMask instances launched warning
    this.extension.runtime.onMessageExternal.addListener(onMessageReceived);
    // Fire a ping message to check if other extensions are running
    checkForMultipleVersionsRunning();

    if (this.onboardingController.store.getState().completedOnboarding) {
      this.postOnboardingInitialization();
    }
  }

  postOnboardingInitialization() {
    const { usePhishDetect } = this.preferencesController.store.getState();

    this.networkController.lookupNetwork();

    if (usePhishDetect) {
      this.phishingController.maybeUpdateState();
    }

    // post onboarding emit detectTokens event
    const preferencesControllerState =
      this.preferencesController.store.getState();
    const { useTokenDetection, useNftDetection } =
      preferencesControllerState ?? {};
    this.metaMetricsController.trackEvent({
      category: MetaMetricsEventCategory.Onboarding,
      event: MetaMetricsUserTrait.TokenDetectionEnabled,
      properties: {
        [MetaMetricsUserTrait.TokenDetectionEnabled]: useTokenDetection,
      },
    });
    this.metaMetricsController.trackEvent({
      category: MetaMetricsEventCategory.Onboarding,
      event: MetaMetricsUserTrait.NftAutodetectionEnabled,
      properties: {
        [MetaMetricsUserTrait.NftAutodetectionEnabled]: useNftDetection,
      },
    });
  }

  triggerNetworkrequests() {
    this.accountTracker.start();
    this.txController.startIncomingTransactionPolling();
    this.tokenDetectionController.enable();

    const preferencesControllerState =
      this.preferencesController.store.getState();

    const { useCurrencyRateCheck } = preferencesControllerState;

    if (useCurrencyRateCheck) {
      this.tokenRatesController.start();
    }

    if (this.#isTokenListPollingRequired(preferencesControllerState)) {
      this.tokenListController.start();
    }
  }

  stopNetworkRequests() {
    this.accountTracker.stop();
    this.txController.stopIncomingTransactionPolling();
    this.tokenDetectionController.disable();

    const preferencesControllerState =
      this.preferencesController.store.getState();

    const { useCurrencyRateCheck } = preferencesControllerState;

    if (useCurrencyRateCheck) {
      this.tokenRatesController.stop();
    }

    if (this.#isTokenListPollingRequired(preferencesControllerState)) {
      this.tokenListController.stop();
    }
  }

  resetStates(resetMethods) {
    resetMethods.forEach((resetMethod) => {
      try {
        resetMethod();
      } catch (err) {
        console.error(err);
      }
    });
  }

  ///: BEGIN:ONLY_INCLUDE_IF(keyring-snaps)
  /**
   * Initialize the snap keyring if it is not present.
   *
   * @returns {SnapKeyring}
   */
  async getSnapKeyring() {
    let [snapKeyring] = this.keyringController.getKeyringsByType(
      KeyringType.snap,
    );
    if (!snapKeyring) {
      snapKeyring = await this.keyringController.addNewKeyring(
        KeyringType.snap,
      );
    }
    return snapKeyring;
  }
  ///: END:ONLY_INCLUDE_IF

  trackInsightSnapView(snapId) {
    this.metaMetricsController.trackEvent({
      event: MetaMetricsEventName.InsightSnapViewed,
      category: MetaMetricsEventCategory.Snaps,
      properties: {
        snap_id: snapId,
      },
    });
  }

  /**
   * Get snap metadata from the current state without refreshing the registry database.
   *
   * @param {string} snapId - A snap id.
   * @returns The available metadata for the snap, if any.
   */
  _getSnapMetadata(snapId) {
    return this.snapsRegistry.state.database?.verifiedSnaps?.[snapId]?.metadata;
  }

  /**
   * Tracks snaps export usage.
   * Note: This function is throttled to 1 call per 60 seconds per snap id + handler combination.
   *
   * @param {string} snapId - The ID of the snap the handler is being triggered on.
   * @param {string} handler - The handler to trigger on the snap for the request.
   * @param {boolean} success - Whether the invocation was successful or not.
   * @param {string} origin - The origin of the request.
   */
  _trackSnapExportUsage = wrap(
    memoize(
      () =>
        throttle(
          (snapId, handler, success, origin) =>
            this.metaMetricsController.trackEvent({
              event: MetaMetricsEventName.SnapExportUsed,
              category: MetaMetricsEventCategory.Snaps,
              properties: {
                snap_id: snapId,
                export: handler,
                snap_category: this._getSnapMetadata(snapId)?.category,
                success,
                origin,
              },
            }),
          SECOND * 60,
        ),
      (snapId, handler, _, origin) => `${snapId}${handler}${origin}`,
    ),
    (getFunc, ...args) => getFunc(...args)(...args),
  );

  /**
   * Passes a JSON-RPC request object to the SnapController for execution.
   *
   * @param {object} args - A bag of options.
   * @param {string} args.snapId - The ID of the recipient snap.
   * @param {string} args.origin - The origin of the RPC request.
   * @param {string} args.handler - The handler to trigger on the snap for the request.
   * @param {object} args.request - The JSON-RPC request object.
   * @returns The result of the JSON-RPC request.
   */
  async handleSnapRequest(args) {
    try {
      const response = await this.controllerMessenger.call(
        'SnapController:handleRequest',
        args,
      );
      this._trackSnapExportUsage(args.snapId, args.handler, true, args.origin);
      return response;
    } catch (error) {
      this._trackSnapExportUsage(args.snapId, args.handler, false, args.origin);
      throw error;
    }
  }

  /**
   * Gets the currently selected locale from the PreferencesController.
   *
   * @returns The currently selected locale.
   */
  getLocale() {
    const { currentLocale } = this.preferencesController.store.getState();

    return currentLocale;
  }

  /**
   * Constructor helper for getting Snap permission specifications.
   */
  getSnapPermissionSpecifications() {
    return {
      ...buildSnapEndowmentSpecifications(Object.keys(ExcludedSnapEndowments)),
      ...buildSnapRestrictedMethodSpecifications(
        Object.keys(ExcludedSnapPermissions),
        {
          getLocale: this.getLocale.bind(this),
          clearSnapState: this.controllerMessenger.call.bind(
            this.controllerMessenger,
            'SnapController:clearSnapState',
          ),
          getMnemonic: this.getPrimaryKeyringMnemonic.bind(this),
          getUnlockPromise: this.appStateController.getUnlockPromise.bind(
            this.appStateController,
          ),
          getSnap: this.controllerMessenger.call.bind(
            this.controllerMessenger,
            'SnapController:get',
          ),
          handleSnapRpcRequest: this.handleSnapRequest.bind(this),
          getSnapState: this.controllerMessenger.call.bind(
            this.controllerMessenger,
            'SnapController:getSnapState',
          ),
          showDialog: (origin, type, id, placeholder) =>
            this.approvalController.addAndShowApprovalRequest({
              origin,
              type: SNAP_DIALOG_TYPES[type],
              requestData: { id, placeholder },
            }),
          showNativeNotification: (origin, args) =>
            this.controllerMessenger.call(
              'RateLimitController:call',
              origin,
              'showNativeNotification',
              origin,
              args.message,
            ),
          showInAppNotification: (origin, args) =>
            this.controllerMessenger.call(
              'RateLimitController:call',
              origin,
              'showInAppNotification',
              origin,
              args.message,
            ),
          updateSnapState: this.controllerMessenger.call.bind(
            this.controllerMessenger,
            'SnapController:updateSnapState',
          ),
          maybeUpdatePhishingList: () => {
            const { usePhishDetect } =
              this.preferencesController.store.getState();

            if (!usePhishDetect) {
              return;
            }

            this.controllerMessenger.call(
              'PhishingController:maybeUpdateState',
            );
          },
          isOnPhishingList: (origin) => {
            const { usePhishDetect } =
              this.preferencesController.store.getState();

            if (!usePhishDetect) {
              return false;
            }

            return this.controllerMessenger.call(
              'PhishingController:testOrigin',
              origin,
            ).result;
          },
          createInterface: this.controllerMessenger.call.bind(
            this.controllerMessenger,
            'SnapInterfaceController:createInterface',
          ),
          getInterface: this.controllerMessenger.call.bind(
            this.controllerMessenger,
            'SnapInterfaceController:getInterface',
          ),
          ///: BEGIN:ONLY_INCLUDE_IF(keyring-snaps)
          getSnapKeyring: this.getSnapKeyring.bind(this),
          ///: END:ONLY_INCLUDE_IF
        },
      ),
    };
  }

  /**
   * Deletes the specified notifications from state.
   *
   * @param {string[]} ids - The notifications ids to delete.
   */
  dismissNotifications(ids) {
    this.notificationController.dismiss(ids);
  }

  /**
   * Updates the readDate attribute of the specified notifications.
   *
   * @param {string[]} ids - The notifications ids to mark as read.
   */
  markNotificationsAsRead(ids) {
    this.notificationController.markRead(ids);
  }

  /**
   * Sets up BaseController V2 event subscriptions. Currently, this includes
   * the subscriptions necessary to notify permission subjects of account
   * changes.
   *
   * Some of the subscriptions in this method are ControllerMessenger selector
   * event subscriptions. See the relevant documentation for
   * `@metamask/base-controller` for more information.
   *
   * Note that account-related notifications emitted when the extension
   * becomes unlocked are handled in MetaMaskController._onUnlock.
   */
  setupControllerEventSubscriptions() {
    let lastSelectedAddress;

    this.preferencesController.store.subscribe(
      previousValueComparator((prevState, currState) => {
        this.#onPreferencesControllerStateChange(currState, prevState);
      }, this.preferencesController.store.getState()),
    );

    this.controllerMessenger.subscribe(
      `${this.accountsController.name}:selectedAccountChange`,
      async (account) => {
        if (account.address && account.address !== lastSelectedAddress) {
          lastSelectedAddress = account.address;
          await this._onAccountChange(account.address);
        }
      },
    );

    // This handles account changes every time relevant permission state
    // changes, for any reason.
    this.controllerMessenger.subscribe(
      `${this.permissionController.name}:stateChange`,
      async (currentValue, previousValue) => {
        const changedAccounts = getChangedAccounts(currentValue, previousValue);

        for (const [origin, accounts] of changedAccounts.entries()) {
          this._notifyAccountsChange(origin, accounts);
        }
      },
      getPermittedAccountsByOrigin,
    );

    this.controllerMessenger.subscribe(
      'NetworkController:networkDidChange',
      async () => {
        await this.txController.updateIncomingTransactions();
      },
    );

    this.controllerMessenger.subscribe(
      `${this.snapController.name}:snapInstallStarted`,
      (snapId, origin, isUpdate) => {
        const snapCategory = this._getSnapMetadata(snapId)?.category;
        this.metaMetricsController.trackEvent({
          event: isUpdate
            ? MetaMetricsEventName.SnapUpdateStarted
            : MetaMetricsEventName.SnapInstallStarted,
          category: MetaMetricsEventCategory.Snaps,
          properties: {
            snap_id: snapId,
            origin,
            snap_category: snapCategory,
          },
        });
      },
    );

    this.controllerMessenger.subscribe(
      `${this.snapController.name}:snapInstallFailed`,
      (snapId, origin, isUpdate, error) => {
        const isRejected = error.includes('User rejected the request.');
        const failedEvent = isUpdate
          ? MetaMetricsEventName.SnapUpdateFailed
          : MetaMetricsEventName.SnapInstallFailed;
        const rejectedEvent = isUpdate
          ? MetaMetricsEventName.SnapUpdateRejected
          : MetaMetricsEventName.SnapInstallRejected;

        const snapCategory = this._getSnapMetadata(snapId)?.category;
        this.metaMetricsController.trackEvent({
          event: isRejected ? rejectedEvent : failedEvent,
          category: MetaMetricsEventCategory.Snaps,
          properties: {
            snap_id: snapId,
            origin,
            snap_category: snapCategory,
          },
        });
      },
    );

    this.controllerMessenger.subscribe(
      `${this.snapController.name}:snapInstalled`,
      (truncatedSnap, origin) => {
        const snapId = truncatedSnap.id;
        const snapCategory = this._getSnapMetadata(snapId)?.category;
        this.metaMetricsController.trackEvent({
          event: MetaMetricsEventName.SnapInstalled,
          category: MetaMetricsEventCategory.Snaps,
          properties: {
            snap_id: snapId,
            version: truncatedSnap.version,
            origin,
            snap_category: snapCategory,
          },
        });
      },
    );

    this.controllerMessenger.subscribe(
      `${this.snapController.name}:snapUpdated`,
      (newSnap, oldVersion, origin) => {
        const snapId = newSnap.id;
        const snapCategory = this._getSnapMetadata(snapId)?.category;
        this.metaMetricsController.trackEvent({
          event: MetaMetricsEventName.SnapUpdated,
          category: MetaMetricsEventCategory.Snaps,
          properties: {
            snap_id: snapId,
            old_version: oldVersion,
            new_version: newSnap.version,
            origin,
            snap_category: snapCategory,
          },
        });
      },
    );

    this.controllerMessenger.subscribe(
      `${this.snapController.name}:snapTerminated`,
      (truncatedSnap) => {
        const approvals = Object.values(
          this.approvalController.state.pendingApprovals,
        ).filter(
          (approval) =>
            approval.origin === truncatedSnap.id &&
            approval.type.startsWith(RestrictedMethods.snap_dialog),
        );
        for (const approval of approvals) {
          this.approvalController.reject(
            approval.id,
            new Error('Snap was terminated.'),
          );
        }
      },
    );

    this.controllerMessenger.subscribe(
      `${this.snapController.name}:snapUninstalled`,
      (truncatedSnap) => {
        const notificationIds = Object.values(
          this.notificationController.state.notifications,
        ).reduce((idList, notification) => {
          if (notification.origin === truncatedSnap.id) {
            idList.push(notification.id);
          }
          return idList;
        }, []);

        this.dismissNotifications(notificationIds);

        const snapId = truncatedSnap.id;
        const snapCategory = this._getSnapMetadata(snapId)?.category;
        this.metaMetricsController.trackEvent({
          event: MetaMetricsEventName.SnapUninstalled,
          category: MetaMetricsEventCategory.Snaps,
          properties: {
            snap_id: snapId,
            version: truncatedSnap.version,
            snap_category: snapCategory,
          },
        });
      },
    );
  }

  /**
   * Sets up multichain data and subscriptions.
   * This method is called during the MetaMaskController constructor.
   * It starts the MultichainRatesController if selected account is non-EVM
   * and subscribes to account changes.
   */
  setupMultichainDataAndSubscriptions() {
    if (
      !isEvmAccountType(
        this.accountsController.getSelectedMultichainAccount().type,
      )
    ) {
      this.multichainRatesController.start();
    }

    this.controllerMessenger.subscribe(
      'AccountsController:selectedAccountChange',
      (selectedAccount) => {
        if (isEvmAccountType(selectedAccount.type)) {
          this.multichainRatesController.stop();
          return;
        }
        this.multichainRatesController.start();
      },
    );
    this.multichainBalancesController.start();
    this.multichainBalancesController.updateBalances();
  }

  /**
   * TODO:LegacyProvider: Delete
   * Constructor helper: initialize a public config store.
   * This store is used to make some config info available to Dapps synchronously.
   */
  createPublicConfigStore() {
    // subset of state for metamask inpage provider
    const publicConfigStore = new ObservableStore();

    const selectPublicState = async ({ isUnlocked }) => {
      const { chainId, networkVersion } = await this.getProviderNetworkState();

      return {
        isUnlocked,
        chainId,
        networkVersion: networkVersion ?? 'loading',
      };
    };

    const updatePublicConfigStore = async (memState) => {
      const networkStatus =
        memState.networksMetadata[memState.selectedNetworkClientId]?.status;
      if (networkStatus === NetworkStatus.Available) {
        publicConfigStore.putState(await selectPublicState(memState));
      }
    };

    // setup memStore subscription hooks
    this.on('update', updatePublicConfigStore);
    updatePublicConfigStore(this.getState());

    return publicConfigStore;
  }

  /**
   * Gets relevant state for the provider of an external origin.
   *
   * @param {string} origin - The origin to get the provider state for.
   * @returns {Promise<{ isUnlocked: boolean, networkVersion: string, chainId: string, accounts: string[] }>} An object with relevant state properties.
   */
  async getProviderState(origin) {
    const providerNetworkState = await this.getProviderNetworkState(
      this.preferencesController.getUseRequestQueue() ? origin : undefined,
    );

    return {
      isUnlocked: this.isUnlocked(),
      accounts: await this.getPermittedAccounts(origin),
      ...providerNetworkState,
    };
  }

  /**
   * Retrieves network state information relevant for external providers.
   *
   * @param {string} origin - The origin identifier for which network state is requested (default: 'metamask').
   * @returns {object} An object containing important network state properties, including chainId and networkVersion.
   */
  async getProviderNetworkState(origin = METAMASK_DOMAIN) {
    const networkClientId = this.controllerMessenger.call(
      'SelectedNetworkController:getNetworkClientIdForDomain',
      origin,
    );

    const networkClient = this.controllerMessenger.call(
      'NetworkController:getNetworkClientById',
      networkClientId,
    );

    const { chainId } = networkClient.configuration;

    const { completedOnboarding } = this.onboardingController.store.getState();

    let networkVersion = this.deprecatedNetworkVersions[networkClientId];
    if (!networkVersion && completedOnboarding) {
      const ethQuery = new EthQuery(networkClient.provider);
      networkVersion = await new Promise((resolve) => {
        ethQuery.sendAsync({ method: 'net_version' }, (error, result) => {
          if (error) {
            console.error(error);
            resolve(null);
          } else {
            resolve(convertNetworkId(result));
          }
        });
      });
      this.deprecatedNetworkVersions[networkClientId] = networkVersion;
    }

    return {
      chainId,
      networkVersion: networkVersion ?? 'loading',
    };
  }

  //=============================================================================
  // EXPOSED TO THE UI SUBSYSTEM
  //=============================================================================

  /**
   * The metamask-state of the various controllers, made available to the UI
   *
   * @returns {object} status
   */
  getState() {
    const { vault } = this.keyringController.state;
    const isInitialized = Boolean(vault);

    const flatState = this.memStore.getFlatState();

    // The vault should not be exposed to the UI
    delete flatState.vault;

    return {
      isInitialized,
      ...flatState,
      // Snap state, source code and other files are stripped out to prevent piping to the MetaMask UI.
      snapStates: {},
      unencryptedSnapStates: {},
      snaps: Object.values(flatState.snaps ?? {}).reduce((acc, snap) => {
        // eslint-disable-next-line no-unused-vars
        const { sourceCode, auxiliaryFiles, ...rest } = snap;
        acc[snap.id] = rest;
        return acc;
      }, {}),
    };
  }

  /**
   * Returns an Object containing API Callback Functions.
   * These functions are the interface for the UI.
   * The API object can be transmitted over a stream via JSON-RPC.
   *
   * @returns {object} Object containing API functions.
   */
  getApi() {
    const {
      accountsController,
      addressBookController,
      alertController,
      appStateController,
      keyringController,
      nftController,
      nftDetectionController,
      currencyRateController,
      tokenDetectionController,
      ensController,
      gasFeeController,
      metaMetricsController,
      networkController,
      announcementController,
      onboardingController,
      appMetadataController,
      permissionController,
      preferencesController,
      bridgeController,
      tokensController,
      smartTransactionsController,
      txController,
      assetsContractController,
      backup,
      approvalController,
      phishingController,
      // Notification Controllers
      authenticationController,
      userStorageController,
      metamaskNotificationsController,
      pushPlatformNotificationsController,
    } = this;

    return {
      // etc
      getState: this.getState.bind(this),
      setCurrentCurrency: currencyRateController.setCurrentCurrency.bind(
        currencyRateController,
      ),
      setUseBlockie: preferencesController.setUseBlockie.bind(
        preferencesController,
      ),
      setUseNonceField: preferencesController.setUseNonceField.bind(
        preferencesController,
      ),
      setUsePhishDetect: preferencesController.setUsePhishDetect.bind(
        preferencesController,
      ),
      setUseMultiAccountBalanceChecker:
        preferencesController.setUseMultiAccountBalanceChecker.bind(
          preferencesController,
        ),
      setUseSafeChainsListValidation:
        preferencesController.setUseSafeChainsListValidation.bind(
          preferencesController,
        ),
      setUseTokenDetection: preferencesController.setUseTokenDetection.bind(
        preferencesController,
      ),
      setUseNftDetection: preferencesController.setUseNftDetection.bind(
        preferencesController,
      ),
      setUse4ByteResolution: preferencesController.setUse4ByteResolution.bind(
        preferencesController,
      ),
      setUseCurrencyRateCheck:
        preferencesController.setUseCurrencyRateCheck.bind(
          preferencesController,
        ),
      setOpenSeaEnabled: preferencesController.setOpenSeaEnabled.bind(
        preferencesController,
      ),
      getUseRequestQueue: this.preferencesController.getUseRequestQueue.bind(
        this.preferencesController,
      ),
<<<<<<< HEAD
      getProviderConfig: () =>
        getProviderConfig({
          metamask: this.networkController.state,
        }),
=======
      // getProviderConfig: () => this.networkController.state.providerConfig,
      // todo
      // getProviderConfig: () => this.networkController.state.providerConfig,
      getProviderConfig: () => {
        throw 'not implemented';
      },

>>>>>>> 74f6a416
      setSecurityAlertsEnabled:
        preferencesController.setSecurityAlertsEnabled.bind(
          preferencesController,
        ),
      ///: BEGIN:ONLY_INCLUDE_IF(keyring-snaps)
      setAddSnapAccountEnabled:
        preferencesController.setAddSnapAccountEnabled.bind(
          preferencesController,
        ),
      ///: END:ONLY_INCLUDE_IF
      setBitcoinSupportEnabled:
        preferencesController.setBitcoinSupportEnabled.bind(
          preferencesController,
        ),
      setBitcoinTestnetSupportEnabled:
        preferencesController.setBitcoinTestnetSupportEnabled.bind(
          preferencesController,
        ),
      setUseExternalNameSources:
        preferencesController.setUseExternalNameSources.bind(
          preferencesController,
        ),
      setUseTransactionSimulations:
        preferencesController.setUseTransactionSimulations.bind(
          preferencesController,
        ),
      setUseRequestQueue: this.setUseRequestQueue.bind(this),
      setIpfsGateway: preferencesController.setIpfsGateway.bind(
        preferencesController,
      ),
      setIsIpfsGatewayEnabled:
        preferencesController.setIsIpfsGatewayEnabled.bind(
          preferencesController,
        ),
      setUseAddressBarEnsResolution:
        preferencesController.setUseAddressBarEnsResolution.bind(
          preferencesController,
        ),
      setParticipateInMetaMetrics:
        metaMetricsController.setParticipateInMetaMetrics.bind(
          metaMetricsController,
        ),
      setDataCollectionForMarketing:
        metaMetricsController.setDataCollectionForMarketing.bind(
          metaMetricsController,
        ),
      setCurrentLocale: preferencesController.setCurrentLocale.bind(
        preferencesController,
      ),
      setIncomingTransactionsPreferences:
        preferencesController.setIncomingTransactionsPreferences.bind(
          preferencesController,
        ),
      setServiceWorkerKeepAlivePreference:
        preferencesController.setServiceWorkerKeepAlivePreference.bind(
          preferencesController,
        ),
      markPasswordForgotten: this.markPasswordForgotten.bind(this),
      unMarkPasswordForgotten: this.unMarkPasswordForgotten.bind(this),
      getRequestAccountTabIds: this.getRequestAccountTabIds,
      getOpenMetamaskTabsIds: this.getOpenMetamaskTabsIds,
      markNotificationPopupAsAutomaticallyClosed: () =>
        this.notificationManager.markAsAutomaticallyClosed(),

      // approval
      requestUserApproval:
        approvalController.addAndShowApprovalRequest.bind(approvalController),

      // primary keyring management
      addNewAccount: this.addNewAccount.bind(this),
      getSeedPhrase: this.getSeedPhrase.bind(this),
      resetAccount: this.resetAccount.bind(this),
      removeAccount: this.removeAccount.bind(this),
      importAccountWithStrategy: this.importAccountWithStrategy.bind(this),
      getNextAvailableAccountName:
        accountsController.getNextAvailableAccountName.bind(accountsController),
      ///: BEGIN:ONLY_INCLUDE_IF(keyring-snaps)
      getAccountsBySnapId: (snapId) => getAccountsBySnapId(this, snapId),
      ///: END:ONLY_INCLUDE_IF

      // hardware wallets
      connectHardware: this.connectHardware.bind(this),
      forgetDevice: this.forgetDevice.bind(this),
      checkHardwareStatus: this.checkHardwareStatus.bind(this),
      unlockHardwareWalletAccount: this.unlockHardwareWalletAccount.bind(this),
      attemptLedgerTransportCreation:
        this.attemptLedgerTransportCreation.bind(this),

      // qr hardware devices
      submitQRHardwareCryptoHDKey:
        keyringController.submitQRCryptoHDKey.bind(keyringController),
      submitQRHardwareCryptoAccount:
        keyringController.submitQRCryptoAccount.bind(keyringController),
      cancelSyncQRHardware:
        keyringController.cancelQRSynchronization.bind(keyringController),
      submitQRHardwareSignature:
        keyringController.submitQRSignature.bind(keyringController),
      cancelQRHardwareSignRequest:
        keyringController.cancelQRSignRequest.bind(keyringController),

      // vault management
      submitPassword: this.submitPassword.bind(this),
      verifyPassword: this.verifyPassword.bind(this),

      // network management
      setProviderType: (type) => {
        return this.networkController.setProviderType(type);
      },
      setActiveNetwork: (networkConfigurationId) => {
        return this.networkController.setActiveNetwork(networkConfigurationId);
      },
      // Avoids returning the promise so that initial call to switch network
      // doesn't block on the network lookup step
      setActiveNetworkConfigurationId: (networkConfigurationId) => {
        this.networkController.setActiveNetwork(networkConfigurationId);
      },
      setNetworkClientIdForDomain: (origin, networkClientId) => {
        return this.selectedNetworkController.setNetworkClientIdForDomain(
          origin,
          networkClientId,
        );
      },
      rollbackToPreviousProvider:
        networkController.rollbackToPreviousProvider.bind(networkController),
      addNetwork: this.networkController.addNetwork.bind(
        this.networkController,
      ),
      updateNetwork: this.networkController.updateNetwork.bind(
        this.networkController,
      ),
      removeNetwork: this.networkController.removeNetwork.bind(
        this.networkController,
      ),
      getCurrentNetworkEIP1559Compatibility:
        this.networkController.getEIP1559Compatibility.bind(
          this.networkController,
        ),
      getNetworkConfigurationByNetworkClientId:
        this.networkController.getNetworkConfigurationByNetworkClientId.bind(
          this.networkController,
        ),
      // PreferencesController
      setSelectedAddress: (address) => {
        const account = this.accountsController.getAccountByAddress(address);
        if (account) {
          this.accountsController.setSelectedAccount(account.id);
        } else {
          throw new Error(`No account found for address: ${address}`);
        }
      },
      toggleExternalServices: this.toggleExternalServices.bind(this),
      addToken: tokensController.addToken.bind(tokensController),
      updateTokenType: tokensController.updateTokenType.bind(tokensController),
      setFeatureFlag: preferencesController.setFeatureFlag.bind(
        preferencesController,
      ),
      setPreference: preferencesController.setPreference.bind(
        preferencesController,
      ),

      addKnownMethodData: preferencesController.addKnownMethodData.bind(
        preferencesController,
      ),
      setDismissSeedBackUpReminder:
        preferencesController.setDismissSeedBackUpReminder.bind(
          preferencesController,
        ),
      setAdvancedGasFee: preferencesController.setAdvancedGasFee.bind(
        preferencesController,
      ),
      setTheme: preferencesController.setTheme.bind(preferencesController),
      ///: BEGIN:ONLY_INCLUDE_IF(keyring-snaps)
      setSnapsAddSnapAccountModalDismissed:
        preferencesController.setSnapsAddSnapAccountModalDismissed.bind(
          preferencesController,
        ),
      ///: END:ONLY_INCLUDE_IF

      // AccountsController
      setSelectedInternalAccount: (id) => {
        const account = this.accountsController.getAccount(id);
        if (account) {
          this.accountsController.setSelectedAccount(id);
        }
      },

      setAccountName:
        accountsController.setAccountName.bind(accountsController),

      setAccountLabel: (address, label) => {
        const account = this.accountsController.getAccountByAddress(address);
        if (account === undefined) {
          throw new Error(`No account found for address: ${address}`);
        }
        this.accountsController.setAccountName(account.id, label);
      },

      // AssetsContractController
      getTokenStandardAndDetails: this.getTokenStandardAndDetails.bind(this),
      getTokenSymbol: this.getTokenSymbol.bind(this),

      // NftController
      addNft: nftController.addNft.bind(nftController),

      addNftVerifyOwnership:
        nftController.addNftVerifyOwnership.bind(nftController),

      removeAndIgnoreNft: nftController.removeAndIgnoreNft.bind(nftController),

      removeNft: nftController.removeNft.bind(nftController),

      checkAndUpdateAllNftsOwnershipStatus:
        nftController.checkAndUpdateAllNftsOwnershipStatus.bind(nftController),

      checkAndUpdateSingleNftOwnershipStatus:
        nftController.checkAndUpdateSingleNftOwnershipStatus.bind(
          nftController,
        ),

      isNftOwner: nftController.isNftOwner.bind(nftController),

      // AddressController
      setAddressBook: addressBookController.set.bind(addressBookController),
      removeFromAddressBook: addressBookController.delete.bind(
        addressBookController,
      ),

      // AppStateController
      setLastActiveTime:
        appStateController.setLastActiveTime.bind(appStateController),
      setCurrentExtensionPopupId:
        appStateController.setCurrentExtensionPopupId.bind(appStateController),
      setDefaultHomeActiveTabName:
        appStateController.setDefaultHomeActiveTabName.bind(appStateController),
      setConnectedStatusPopoverHasBeenShown:
        appStateController.setConnectedStatusPopoverHasBeenShown.bind(
          appStateController,
        ),
      setRecoveryPhraseReminderHasBeenShown:
        appStateController.setRecoveryPhraseReminderHasBeenShown.bind(
          appStateController,
        ),
      setRecoveryPhraseReminderLastShown:
        appStateController.setRecoveryPhraseReminderLastShown.bind(
          appStateController,
        ),
      setTermsOfUseLastAgreed:
        appStateController.setTermsOfUseLastAgreed.bind(appStateController),
      setSurveyLinkLastClickedOrClosed:
        appStateController.setSurveyLinkLastClickedOrClosed.bind(
          appStateController,
        ),
      setOnboardingDate:
        appStateController.setOnboardingDate.bind(appStateController),
      setNewPrivacyPolicyToastClickedOrClosed:
        appStateController.setNewPrivacyPolicyToastClickedOrClosed.bind(
          appStateController,
        ),
      setNewPrivacyPolicyToastShownDate:
        appStateController.setNewPrivacyPolicyToastShownDate.bind(
          appStateController,
        ),
      setSnapsInstallPrivacyWarningShownStatus:
        appStateController.setSnapsInstallPrivacyWarningShownStatus.bind(
          appStateController,
        ),
      setOutdatedBrowserWarningLastShown:
        appStateController.setOutdatedBrowserWarningLastShown.bind(
          appStateController,
        ),
      setShowTestnetMessageInDropdown:
        appStateController.setShowTestnetMessageInDropdown.bind(
          appStateController,
        ),
      setShowBetaHeader:
        appStateController.setShowBetaHeader.bind(appStateController),
      setShowPermissionsTour:
        appStateController.setShowPermissionsTour.bind(appStateController),
      setShowAccountBanner:
        appStateController.setShowAccountBanner.bind(appStateController),
      setShowNetworkBanner:
        appStateController.setShowNetworkBanner.bind(appStateController),
      updateNftDropDownState:
        appStateController.updateNftDropDownState.bind(appStateController),
      setFirstTimeUsedNetwork:
        appStateController.setFirstTimeUsedNetwork.bind(appStateController),
      setSwitchedNetworkDetails:
        appStateController.setSwitchedNetworkDetails.bind(appStateController),
      clearSwitchedNetworkDetails:
        appStateController.clearSwitchedNetworkDetails.bind(appStateController),
      setSwitchedNetworkNeverShowMessage:
        appStateController.setSwitchedNetworkNeverShowMessage.bind(
          appStateController,
        ),

      // EnsController
      tryReverseResolveAddress:
        ensController.reverseResolveAddress.bind(ensController),

      // KeyringController
      setLocked: this.setLocked.bind(this),
      createNewVaultAndKeychain: this.createNewVaultAndKeychain.bind(this),
      createNewVaultAndRestore: this.createNewVaultAndRestore.bind(this),
      exportAccount: this.exportAccount.bind(this),

      // txController
      updateTransaction: txController.updateTransaction.bind(txController),
      approveTransactionsWithSameNonce:
        txController.approveTransactionsWithSameNonce.bind(txController),
      createCancelTransaction: this.createCancelTransaction.bind(this),
      createSpeedUpTransaction: this.createSpeedUpTransaction.bind(this),
      estimateGas: this.estimateGas.bind(this),
      getNextNonce: this.getNextNonce.bind(this),
      addTransaction: (transactionParams, transactionOptions) =>
        addTransaction(
          this.getAddTransactionRequest({
            transactionParams,
            transactionOptions,
            waitForSubmit: false,
          }),
        ),
      addTransactionAndWaitForPublish: (
        transactionParams,
        transactionOptions,
      ) =>
        addTransaction(
          this.getAddTransactionRequest({
            transactionParams,
            transactionOptions,
            waitForSubmit: true,
          }),
        ),
      createTransactionEventFragment:
        createTransactionEventFragmentWithTxId.bind(
          null,
          this.getTransactionMetricsRequest(),
        ),
      getTransactions: this.txController.getTransactions.bind(
        this.txController,
      ),
      updateEditableParams: this.txController.updateEditableParams.bind(
        this.txController,
      ),
      updateTransactionGasFees:
        txController.updateTransactionGasFees.bind(txController),
      updateTransactionSendFlowHistory:
        txController.updateTransactionSendFlowHistory.bind(txController),
      updatePreviousGasParams:
        txController.updatePreviousGasParams.bind(txController),
      abortTransactionSigning:
        txController.abortTransactionSigning.bind(txController),
      getLayer1GasFee: txController.getLayer1GasFee.bind(txController),

      // decryptMessageController
      decryptMessage: this.decryptMessageController.decryptMessage.bind(
        this.decryptMessageController,
      ),
      decryptMessageInline:
        this.decryptMessageController.decryptMessageInline.bind(
          this.decryptMessageController,
        ),
      cancelDecryptMessage:
        this.decryptMessageController.cancelDecryptMessage.bind(
          this.decryptMessageController,
        ),

      // EncryptionPublicKeyController
      encryptionPublicKey:
        this.encryptionPublicKeyController.encryptionPublicKey.bind(
          this.encryptionPublicKeyController,
        ),
      cancelEncryptionPublicKey:
        this.encryptionPublicKeyController.cancelEncryptionPublicKey.bind(
          this.encryptionPublicKeyController,
        ),

      // AppMetadataController
      setShowTokenAutodetectModalOnUpgrade:
        appMetadataController.setShowTokenAutodetectModalOnUpgrade.bind(
          appMetadataController,
        ),

      // AppMetadataController
      setShowMultiRpcModalUpgrade:
        appMetadataController.setShowMultiRpcModalUpgrade.bind(
          appMetadataController,
        ),

      // onboarding controller
      setSeedPhraseBackedUp:
        onboardingController.setSeedPhraseBackedUp.bind(onboardingController),
      completeOnboarding:
        onboardingController.completeOnboarding.bind(onboardingController),
      setFirstTimeFlowType:
        onboardingController.setFirstTimeFlowType.bind(onboardingController),

      // alert controller
      setAlertEnabledness:
        alertController.setAlertEnabledness.bind(alertController),
      setUnconnectedAccountAlertShown:
        alertController.setUnconnectedAccountAlertShown.bind(alertController),
      setWeb3ShimUsageAlertDismissed:
        alertController.setWeb3ShimUsageAlertDismissed.bind(alertController),

      // permissions
      removePermissionsFor: this.removePermissionsFor,
      approvePermissionsRequest: this.acceptPermissionsRequest,
      rejectPermissionsRequest: this.rejectPermissionsRequest,
      ...getPermissionBackgroundApiMethods(permissionController),

      ///: BEGIN:ONLY_INCLUDE_IF(build-mmi)
      connectCustodyAddresses: this.mmiController.connectCustodyAddresses.bind(
        this.mmiController,
      ),
      getCustodianAccounts: this.mmiController.getCustodianAccounts.bind(
        this.mmiController,
      ),
      getCustodianTransactionDeepLink:
        this.mmiController.getCustodianTransactionDeepLink.bind(
          this.mmiController,
        ),
      getCustodianConfirmDeepLink:
        this.mmiController.getCustodianConfirmDeepLink.bind(this.mmiController),
      getCustodianSignMessageDeepLink:
        this.mmiController.getCustodianSignMessageDeepLink.bind(
          this.mmiController,
        ),
      getCustodianToken: this.mmiController.getCustodianToken.bind(
        this.mmiController,
      ),
      getCustodianJWTList: this.mmiController.getCustodianJWTList.bind(
        this.mmiController,
      ),
      getAllCustodianAccountsWithToken:
        this.mmiController.getAllCustodianAccountsWithToken.bind(
          this.mmiController,
        ),
      setCustodianNewRefreshToken:
        this.mmiController.setCustodianNewRefreshToken.bind(this.mmiController),
      setWaitForConfirmDeepLinkDialog:
        this.custodyController.setWaitForConfirmDeepLinkDialog.bind(
          this.custodyController,
        ),
      getMmiConfiguration:
        this.mmiConfigurationController.getConfiguration.bind(
          this.mmiConfigurationController,
        ),
      removeAddTokenConnectRequest:
        this.institutionalFeaturesController.removeAddTokenConnectRequest.bind(
          this.institutionalFeaturesController,
        ),
      setConnectionRequest:
        this.institutionalFeaturesController.setConnectionRequest.bind(
          this.institutionalFeaturesController,
        ),
      showInteractiveReplacementTokenBanner:
        appStateController.showInteractiveReplacementTokenBanner.bind(
          appStateController,
        ),
      setCustodianDeepLink:
        appStateController.setCustodianDeepLink.bind(appStateController),
      ///: END:ONLY_INCLUDE_IF

      // snaps
      disableSnap: this.controllerMessenger.call.bind(
        this.controllerMessenger,
        'SnapController:disable',
      ),
      enableSnap: this.controllerMessenger.call.bind(
        this.controllerMessenger,
        'SnapController:enable',
      ),
      updateSnap: (origin, requestedSnaps) => {
        // We deliberately do not await this promise as that would mean waiting for the update to complete
        // Instead we return null to signal to the UI that it is safe to redirect to the update flow
        this.controllerMessenger.call(
          'SnapController:install',
          origin,
          requestedSnaps,
        );
        return null;
      },
      removeSnap: this.controllerMessenger.call.bind(
        this.controllerMessenger,
        'SnapController:remove',
      ),
      handleSnapRequest: this.handleSnapRequest.bind(this),
      revokeDynamicSnapPermissions: this.controllerMessenger.call.bind(
        this.controllerMessenger,
        'SnapController:revokeDynamicPermissions',
      ),
      dismissNotifications: this.dismissNotifications.bind(this),
      markNotificationsAsRead: this.markNotificationsAsRead.bind(this),
      disconnectOriginFromSnap: this.controllerMessenger.call.bind(
        this.controllerMessenger,
        'SnapController:disconnectOrigin',
      ),
      updateNetworksList: this.updateNetworksList.bind(this),
      updateAccountsList: this.updateAccountsList.bind(this),
      updateHiddenAccountsList: this.updateHiddenAccountsList.bind(this),
      getPhishingResult: async (website) => {
        await phishingController.maybeUpdateState();

        return phishingController.test(website);
      },
      deleteInterface: this.controllerMessenger.call.bind(
        this.controllerMessenger,
        'SnapInterfaceController:deleteInterface',
      ),
      updateInterfaceState: this.controllerMessenger.call.bind(
        this.controllerMessenger,
        'SnapInterfaceController:updateInterfaceState',
      ),

      // swaps
      fetchAndSetQuotes: this.controllerMessenger.call.bind(
        this.controllerMessenger,
        'SwapsController:fetchAndSetQuotes',
      ),
      setSelectedQuoteAggId: this.controllerMessenger.call.bind(
        this.controllerMessenger,
        'SwapsController:setSelectedQuoteAggId',
      ),
      resetSwapsState: this.controllerMessenger.call.bind(
        this.controllerMessenger,
        'SwapsController:resetSwapsState',
      ),
      setSwapsTokens: this.controllerMessenger.call.bind(
        this.controllerMessenger,
        'SwapsController:setSwapsTokens',
      ),
      clearSwapsQuotes: this.controllerMessenger.call.bind(
        this.controllerMessenger,
        'SwapsController:clearSwapsQuotes',
      ),
      setApproveTxId: this.controllerMessenger.call.bind(
        this.controllerMessenger,
        'SwapsController:setApproveTxId',
      ),
      setTradeTxId: this.controllerMessenger.call.bind(
        this.controllerMessenger,
        'SwapsController:setTradeTxId',
      ),
      setSwapsTxGasPrice: this.controllerMessenger.call.bind(
        this.controllerMessenger,
        'SwapsController:setSwapsTxGasPrice',
      ),
      setSwapsTxGasLimit: this.controllerMessenger.call.bind(
        this.controllerMessenger,
        'SwapsController:setSwapsTxGasLimit',
      ),
      setSwapsTxMaxFeePerGas: this.controllerMessenger.call.bind(
        this.controllerMessenger,
        'SwapsController:setSwapsTxMaxFeePerGas',
      ),
      setSwapsTxMaxFeePriorityPerGas: this.controllerMessenger.call.bind(
        this.controllerMessenger,
        'SwapsController:setSwapsTxMaxFeePriorityPerGas',
      ),
      safeRefetchQuotes: this.controllerMessenger.call.bind(
        this.controllerMessenger,
        'SwapsController:safeRefetchQuotes',
      ),
      stopPollingForQuotes: this.controllerMessenger.call.bind(
        this.controllerMessenger,
        'SwapsController:stopPollingForQuotes',
      ),
      setBackgroundSwapRouteState: this.controllerMessenger.call.bind(
        this.controllerMessenger,
        'SwapsController:setBackgroundSwapRouteState',
      ),
      resetPostFetchState: this.controllerMessenger.call.bind(
        this.controllerMessenger,
        'SwapsController:resetPostFetchState',
      ),
      setSwapsErrorKey: this.controllerMessenger.call.bind(
        this.controllerMessenger,
        'SwapsController:setSwapsErrorKey',
      ),
      setInitialGasEstimate: this.controllerMessenger.call.bind(
        this.controllerMessenger,
        'SwapsController:setInitialGasEstimate',
      ),
      setCustomApproveTxData: this.controllerMessenger.call.bind(
        this.controllerMessenger,
        'SwapsController:setCustomApproveTxData',
      ),
      setSwapsLiveness: this.controllerMessenger.call.bind(
        this.controllerMessenger,
        'SwapsController:setSwapsLiveness',
      ),
      setSwapsFeatureFlags: this.controllerMessenger.call.bind(
        this.controllerMessenger,
        'SwapsController:setSwapsFeatureFlags',
      ),
      setSwapsUserFeeLevel: this.controllerMessenger.call.bind(
        this.controllerMessenger,
        'SwapsController:setSwapsUserFeeLevel',
      ),
      setSwapsQuotesPollingLimitEnabled: this.controllerMessenger.call.bind(
        this.controllerMessenger,
        'SwapsController:setSwapsQuotesPollingLimitEnabled',
      ),

      // Bridge
      setBridgeFeatureFlags:
        bridgeController.setBridgeFeatureFlags.bind(bridgeController),

      // Smart Transactions
      fetchSmartTransactionFees: smartTransactionsController.getFees.bind(
        smartTransactionsController,
      ),
      clearSmartTransactionFees: smartTransactionsController.clearFees.bind(
        smartTransactionsController,
      ),
      submitSignedTransactions:
        smartTransactionsController.submitSignedTransactions.bind(
          smartTransactionsController,
        ),
      cancelSmartTransaction:
        smartTransactionsController.cancelSmartTransaction.bind(
          smartTransactionsController,
        ),
      fetchSmartTransactionsLiveness:
        smartTransactionsController.fetchLiveness.bind(
          smartTransactionsController,
        ),
      updateSmartTransaction:
        smartTransactionsController.updateSmartTransaction.bind(
          smartTransactionsController,
        ),
      setStatusRefreshInterval:
        smartTransactionsController.setStatusRefreshInterval.bind(
          smartTransactionsController,
        ),

      // MetaMetrics
      trackMetaMetricsEvent: metaMetricsController.trackEvent.bind(
        metaMetricsController,
      ),
      trackMetaMetricsPage: metaMetricsController.trackPage.bind(
        metaMetricsController,
      ),
      createEventFragment: metaMetricsController.createEventFragment.bind(
        metaMetricsController,
      ),
      updateEventFragment: metaMetricsController.updateEventFragment.bind(
        metaMetricsController,
      ),
      finalizeEventFragment: metaMetricsController.finalizeEventFragment.bind(
        metaMetricsController,
      ),
      trackInsightSnapView: this.trackInsightSnapView.bind(this),

      // approval controller
      resolvePendingApproval: this.resolvePendingApproval,
      rejectPendingApproval: this.rejectPendingApproval,

      // Notifications
      resetViewedNotifications: announcementController.resetViewed.bind(
        announcementController,
      ),
      updateViewedNotifications: announcementController.updateViewed.bind(
        announcementController,
      ),

      // CurrencyRateController
      currencyRateStartPollingByNetworkClientId:
        currencyRateController.startPollingByNetworkClientId.bind(
          currencyRateController,
        ),
      currencyRateStopPollingByPollingToken:
        currencyRateController.stopPollingByPollingToken.bind(
          currencyRateController,
        ),

      // GasFeeController
      gasFeeStartPollingByNetworkClientId:
        gasFeeController.startPollingByNetworkClientId.bind(gasFeeController),
      gasFeeStopPollingByPollingToken:
        gasFeeController.stopPollingByPollingToken.bind(gasFeeController),

      getGasFeeTimeEstimate:
        gasFeeController.getTimeEstimate.bind(gasFeeController),

      addPollingTokenToAppState:
        appStateController.addPollingToken.bind(appStateController),

      removePollingTokenFromAppState:
        appStateController.removePollingToken.bind(appStateController),

      // Backup
      backupUserData: backup.backupUserData.bind(backup),
      restoreUserData: backup.restoreUserData.bind(backup),

      // TokenDetectionController
      detectTokens: tokenDetectionController.detectTokens.bind(
        tokenDetectionController,
      ),

      // DetectCollectibleController
      detectNfts: nftDetectionController.detectNfts.bind(
        nftDetectionController,
      ),

      /** Token Detection V2 */
      addDetectedTokens:
        tokensController.addDetectedTokens.bind(tokensController),
      addImportedTokens: tokensController.addTokens.bind(tokensController),
      ignoreTokens: tokensController.ignoreTokens.bind(tokensController),
      getBalancesInSingleCall:
        assetsContractController.getBalancesInSingleCall.bind(
          assetsContractController,
        ),

      // Authentication Controller
      performSignIn: authenticationController.performSignIn.bind(
        authenticationController,
      ),
      performSignOut: authenticationController.performSignOut.bind(
        authenticationController,
      ),

      // UserStorageController
      enableProfileSyncing: userStorageController.enableProfileSyncing.bind(
        userStorageController,
      ),
      disableProfileSyncing: userStorageController.disableProfileSyncing.bind(
        userStorageController,
      ),
      setIsProfileSyncingEnabled:
        userStorageController.setIsProfileSyncingEnabled.bind(
          userStorageController,
        ),

      // MetamaskNotificationsController
      checkAccountsPresence:
        metamaskNotificationsController.checkAccountsPresence.bind(
          metamaskNotificationsController,
        ),
      createOnChainTriggers:
        metamaskNotificationsController.createOnChainTriggers.bind(
          metamaskNotificationsController,
        ),
      deleteOnChainTriggersByAccount:
        metamaskNotificationsController.deleteOnChainTriggersByAccount.bind(
          metamaskNotificationsController,
        ),
      updateOnChainTriggersByAccount:
        metamaskNotificationsController.updateOnChainTriggersByAccount.bind(
          metamaskNotificationsController,
        ),
      fetchAndUpdateMetamaskNotifications:
        metamaskNotificationsController.fetchAndUpdateMetamaskNotifications.bind(
          metamaskNotificationsController,
        ),
      markMetamaskNotificationsAsRead:
        metamaskNotificationsController.markMetamaskNotificationsAsRead.bind(
          metamaskNotificationsController,
        ),
      setFeatureAnnouncementsEnabled:
        metamaskNotificationsController.setFeatureAnnouncementsEnabled.bind(
          metamaskNotificationsController,
        ),
      enablePushNotifications:
        pushPlatformNotificationsController.enablePushNotifications.bind(
          pushPlatformNotificationsController,
        ),
      disablePushNotifications:
        pushPlatformNotificationsController.disablePushNotifications.bind(
          pushPlatformNotificationsController,
        ),
      updateTriggerPushNotifications:
        pushPlatformNotificationsController.updateTriggerPushNotifications.bind(
          pushPlatformNotificationsController,
        ),
      enableMetamaskNotifications:
        metamaskNotificationsController.enableMetamaskNotifications.bind(
          metamaskNotificationsController,
        ),
      disableMetamaskNotifications:
        metamaskNotificationsController.disableMetamaskNotifications.bind(
          metamaskNotificationsController,
        ),

      // E2E testing
      throwTestError: this.throwTestError.bind(this),

      // NameController
      updateProposedNames: this.nameController.updateProposedNames.bind(
        this.nameController,
      ),
      setName: this.nameController.setName.bind(this.nameController),

      // MultichainBalancesController
      multichainUpdateBalance: (accountId) =>
        this.multichainBalancesController.updateBalance(accountId),

      multichainUpdateBalances: () =>
        this.multichainBalancesController.updateBalances(),

      // Transaction Decode
      decodeTransactionData: (request) =>
        decodeTransactionData({
          ...request,
          ethQuery: new EthQuery(this.provider),
        }),
    };
  }

  async exportAccount(address, password) {
    await this.verifyPassword(password);
    return this.keyringController.exportAccount(password, address);
  }

  async getTokenStandardAndDetails(address, userAddress, tokenId) {
    const { tokenList } = this.tokenListController.state;
    const { tokens } = this.tokensController.state;

    const staticTokenListDetails =
      STATIC_MAINNET_TOKEN_LIST[address.toLowerCase()] || {};
    const tokenListDetails = tokenList[address.toLowerCase()] || {};
    const userDefinedTokenDetails =
      tokens.find(({ address: _address }) =>
        isEqualCaseInsensitive(_address, address),
      ) || {};

    const tokenDetails = {
      ...staticTokenListDetails,
      ...tokenListDetails,
      ...userDefinedTokenDetails,
    };

    const tokenDetailsStandardIsERC20 =
      isEqualCaseInsensitive(tokenDetails.standard, TokenStandard.ERC20) ||
      tokenDetails.erc20 === true;

    const noEvidenceThatTokenIsAnNFT =
      !tokenId &&
      !isEqualCaseInsensitive(tokenDetails.standard, TokenStandard.ERC1155) &&
      !isEqualCaseInsensitive(tokenDetails.standard, TokenStandard.ERC721) &&
      !tokenDetails.erc721;

    const otherDetailsAreERC20Like =
      tokenDetails.decimals !== undefined && tokenDetails.symbol;

    const tokenCanBeTreatedAsAnERC20 =
      tokenDetailsStandardIsERC20 ||
      (noEvidenceThatTokenIsAnNFT && otherDetailsAreERC20Like);

    let details;
    if (tokenCanBeTreatedAsAnERC20) {
      try {
        const balance = userAddress
          ? await fetchTokenBalance(address, userAddress, this.provider)
          : undefined;

        details = {
          address,
          balance,
          standard: TokenStandard.ERC20,
          decimals: tokenDetails.decimals,
          symbol: tokenDetails.symbol,
        };
      } catch (e) {
        // If the `fetchTokenBalance` call failed, `details` remains undefined, and we
        // fall back to the below `assetsContractController.getTokenStandardAndDetails` call
        log.warn(`Failed to get token balance. Error: ${e}`);
      }
    }

    // `details`` will be undefined if `tokenCanBeTreatedAsAnERC20`` is false,
    // or if it is true but the `fetchTokenBalance`` call failed. In either case, we should
    // attempt to retrieve details from `assetsContractController.getTokenStandardAndDetails`
    if (details === undefined) {
      details = await this.assetsContractController.getTokenStandardAndDetails(
        address,
        userAddress,
        tokenId,
      );
    }

    const tokenDetailsStandardIsERC1155 = isEqualCaseInsensitive(
      details.standard,
      TokenStandard.ERC1155,
    );

    if (tokenDetailsStandardIsERC1155) {
      try {
        const balance = await fetchERC1155Balance(
          address,
          userAddress,
          tokenId,
          this.provider,
        );

        const balanceToUse = balance?._hex
          ? parseInt(balance._hex, 16).toString()
          : null;

        details = {
          ...details,
          balance: balanceToUse,
        };
      } catch (e) {
        // If the `fetchTokenBalance` call failed, `details` remains undefined, and we
        // fall back to the below `assetsContractController.getTokenStandardAndDetails` call
        log.warn('Failed to get token balance. Error:', e);
      }
    }

    return {
      ...details,
      decimals: details?.decimals?.toString(10),
      balance: details?.balance?.toString(10),
    };
  }

  async getTokenSymbol(address) {
    try {
      const details =
        await this.assetsContractController.getTokenStandardAndDetails(address);
      return details?.symbol;
    } catch (e) {
      return null;
    }
  }

  //=============================================================================
  // VAULT / KEYRING RELATED METHODS
  //=============================================================================

  /**
   * Creates a new Vault and create a new keychain.
   *
   * A vault, or KeyringController, is a controller that contains
   * many different account strategies, currently called Keyrings.
   * Creating it new means wiping all previous keyrings.
   *
   * A keychain, or keyring, controls many accounts with a single backup and signing strategy.
   * For example, a mnemonic phrase can generate many accounts, and is a keyring.
   *
   * @param {string} password
   * @returns {object} vault
   */
  async createNewVaultAndKeychain(password) {
    const releaseLock = await this.createVaultMutex.acquire();
    try {
      return await this.keyringController.createNewVaultAndKeychain(password);
    } finally {
      releaseLock();
    }
  }

  /**
   * Create a new Vault and restore an existent keyring.
   *
   * @param {string} password
   * @param {number[]} encodedSeedPhrase - The seed phrase, encoded as an array
   * of UTF-8 bytes.
   */
  async createNewVaultAndRestore(password, encodedSeedPhrase) {
    const releaseLock = await this.createVaultMutex.acquire();
    try {
      const { completedOnboarding } =
        this.onboardingController.store.getState();

      const seedPhraseAsBuffer = Buffer.from(encodedSeedPhrase);

      // clear permissions
      this.permissionController.clearState();

      // Clear snap state
      this.snapController.clearState();
      // Clear notification state
      this.notificationController.clear();

      // clear accounts in accountTracker
      this.accountTracker.clearAccounts();

      this.txController.clearUnapprovedTransactions();

      if (completedOnboarding) {
        this.tokenDetectionController.enable();
      }

      // create new vault
      await this.keyringController.createNewVaultAndRestore(
        password,
        this._convertMnemonicToWordlistIndices(seedPhraseAsBuffer),
      );

      if (completedOnboarding) {
        await this._addAccountsWithBalance();

        // This must be set as soon as possible to communicate to the
        // keyring's iframe and have the setting initialized properly
        // Optimistically called to not block MetaMask login due to
        // Ledger Keyring GitHub downtime
        this.setLedgerTransportPreference();
      }
    } finally {
      releaseLock();
    }
  }

  async _addAccountsWithBalance() {
    // Scan accounts until we find an empty one
    const chainId = getCurrentChainId({
      metamask: this.networkController.state,
    });
    const ethQuery = new EthQuery(this.provider);
    const accounts = await this.keyringController.getAccounts();
    let address = accounts[accounts.length - 1];

    for (let count = accounts.length; ; count++) {
      const balance = await this.getBalance(address, ethQuery);

      if (balance === '0x0') {
        // This account has no balance, so check for tokens
        await this.tokenDetectionController.detectTokens({
          selectedAddress: address,
        });

        const tokens =
          this.tokensController.state.allTokens?.[chainId]?.[address];
        const detectedTokens =
          this.tokensController.state.allDetectedTokens?.[chainId]?.[address];

        if (
          (tokens?.length ?? 0) === 0 &&
          (detectedTokens?.length ?? 0) === 0
        ) {
          // This account has no balance or tokens
          if (count !== 1) {
            await this.removeAccount(address);
          }
          break;
        }
      }

      // This account has assets, so check the next one
      address = await this.keyringController.addNewAccount(count);
    }
  }

  /**
   * Encodes a BIP-39 mnemonic as the indices of words in the English BIP-39 wordlist.
   *
   * @param {Buffer} mnemonic - The BIP-39 mnemonic.
   * @returns {Buffer} The Unicode code points for the seed phrase formed from the words in the wordlist.
   */
  _convertMnemonicToWordlistIndices(mnemonic) {
    const indices = mnemonic
      .toString()
      .split(' ')
      .map((word) => wordlist.indexOf(word));
    return new Uint8Array(new Uint16Array(indices).buffer);
  }

  /**
   * Converts a BIP-39 mnemonic stored as indices of words in the English wordlist to a buffer of Unicode code points.
   *
   * @param {Uint8Array} wordlistIndices - Indices to specific words in the BIP-39 English wordlist.
   * @returns {Buffer} The BIP-39 mnemonic formed from the words in the English wordlist, encoded as a list of Unicode code points.
   */
  _convertEnglishWordlistIndicesToCodepoints(wordlistIndices) {
    return Buffer.from(
      Array.from(new Uint16Array(wordlistIndices.buffer))
        .map((i) => wordlist[i])
        .join(' '),
    );
  }

  /**
   * Get an account balance from the AccountTracker or request it directly from the network.
   *
   * @param {string} address - The account address
   * @param {EthQuery} ethQuery - The EthQuery instance to use when asking the network
   */
  getBalance(address, ethQuery) {
    return new Promise((resolve, reject) => {
      const cached = this.accountTracker.store.getState().accounts[address];

      if (cached && cached.balance) {
        resolve(cached.balance);
      } else {
        ethQuery.getBalance(address, (error, balance) => {
          if (error) {
            reject(error);
            log.error(error);
          } else {
            resolve(balance || '0x0');
          }
        });
      }
    });
  }

  /**
   * Submits the user's password and attempts to unlock the vault.
   * Also synchronizes the preferencesController, to ensure its schema
   * is up to date with known accounts once the vault is decrypted.
   *
   * @param {string} password - The user's password
   */
  async submitPassword(password) {
    const { completedOnboarding } = this.onboardingController.store.getState();

    // Before attempting to unlock the keyrings, we need the offscreen to have loaded.
    await this.offscreenPromise;

    await this.keyringController.submitPassword(password);

    ///: BEGIN:ONLY_INCLUDE_IF(build-mmi)
    this.mmiController.onSubmitPassword();
    ///: END:ONLY_INCLUDE_IF

    try {
      await this.blockTracker.checkForLatestBlock();
    } catch (error) {
      log.error('Error while unlocking extension.', error);
    }

    await this.accountsController.updateAccounts();

    // This must be set as soon as possible to communicate to the
    // keyring's iframe and have the setting initialized properly
    // Optimistically called to not block MetaMask login due to
    // Ledger Keyring GitHub downtime
    if (completedOnboarding) {
      this.setLedgerTransportPreference();
    }
  }

  async _loginUser(password) {
    try {
      // Automatic login via config password
      await this.submitPassword(password);

      // Updating accounts in this.accountTracker before starting UI syncing ensure that
      // state has account balance before it is synced with UI
      await this.accountTracker.updateAccountsAllActiveNetworks();
    } finally {
      this._startUISync();
    }
  }

  _startUISync() {
    // Message startUISync is used to start syncing state with UI
    // Sending this message after login is completed helps to ensure that incomplete state without
    // account details are not flushed to UI.
    this.emit('startUISync');
    this.startUISync = true;
    this.memStore.subscribe(this.sendUpdate.bind(this));
  }

  /**
   * Submits a user's encryption key to log the user in via login token
   */
  async submitEncryptionKey() {
    try {
      const { loginToken, loginSalt } =
        await this.extension.storage.session.get(['loginToken', 'loginSalt']);
      if (loginToken && loginSalt) {
        const { vault } = this.keyringController.state;

        const jsonVault = JSON.parse(vault);

        if (jsonVault.salt !== loginSalt) {
          console.warn(
            'submitEncryptionKey: Stored salt and vault salt do not match',
          );
          await this.clearLoginArtifacts();
          return;
        }

        await this.keyringController.submitEncryptionKey(loginToken, loginSalt);
      }
    } catch (e) {
      // If somehow this login token doesn't work properly,
      // remove it and the user will get shown back to the unlock screen
      await this.clearLoginArtifacts();
      throw e;
    }
  }

  async clearLoginArtifacts() {
    await this.extension.storage.session.remove(['loginToken', 'loginSalt']);
  }

  /**
   * Submits a user's password to check its validity.
   *
   * @param {string} password - The user's password
   */
  async verifyPassword(password) {
    await this.keyringController.verifyPassword(password);
  }

  /**
   * @type Identity
   * @property {string} name - The account nickname.
   * @property {string} address - The account's ethereum address, in lower case.
   * receiving funds from our automatic Ropsten faucet.
   */

  /**
   * Gets the mnemonic of the user's primary keyring.
   */
  getPrimaryKeyringMnemonic() {
    const [keyring] = this.keyringController.getKeyringsByType(
      KeyringType.hdKeyTree,
    );
    if (!keyring.mnemonic) {
      throw new Error('Primary keyring mnemonic unavailable.');
    }

    return keyring.mnemonic;
  }

  ///: BEGIN:ONLY_INCLUDE_IF(build-mmi)
  async getCustodyKeyringIfExists(address) {
    const custodyType = this.custodyController.getCustodyTypeByAddress(
      toChecksumHexAddress(address),
    );
    const keyring = this.keyringController.getKeyringsByType(custodyType)[0];
    return keyring?.getAccountDetails(address) ? keyring : undefined;
  }
  ///: END:ONLY_INCLUDE_IF

  //
  // Hardware
  //

  async getKeyringForDevice(deviceName, hdPath = null) {
    const keyringOverrides = this.opts.overrides?.keyrings;
    let keyringName = null;
    switch (deviceName) {
      case HardwareDeviceNames.trezor:
        keyringName = keyringOverrides?.trezor?.type || TrezorKeyring.type;
        break;
      case HardwareDeviceNames.ledger:
        keyringName = keyringOverrides?.ledger?.type || LedgerKeyring.type;
        break;
      case HardwareDeviceNames.qr:
        keyringName = QRHardwareKeyring.type;
        break;
      case HardwareDeviceNames.lattice:
        keyringName = keyringOverrides?.lattice?.type || LatticeKeyring.type;
        break;
      default:
        throw new Error(
          'MetamaskController:getKeyringForDevice - Unknown device',
        );
    }
    let [keyring] = await this.keyringController.getKeyringsByType(keyringName);
    if (!keyring) {
      keyring = await this.keyringController.addNewKeyring(keyringName);
    }
    if (hdPath && keyring.setHdPath) {
      keyring.setHdPath(hdPath);
    }
    if (deviceName === HardwareDeviceNames.lattice) {
      keyring.appName = 'MetaMask';
    }
    if (deviceName === HardwareDeviceNames.trezor) {
      const model = keyring.getModel();
      this.appStateController.setTrezorModel(model);
    }

    keyring.network = getProviderConfig({
      metamask: this.networkController.state,
    }).type;

    return keyring;
  }

  async attemptLedgerTransportCreation() {
    const keyring = await this.getKeyringForDevice(HardwareDeviceNames.ledger);
    return await keyring.attemptMakeApp();
  }

  /**
   * Fetch account list from a hardware device.
   *
   * @param deviceName
   * @param page
   * @param hdPath
   * @returns [] accounts
   */
  async connectHardware(deviceName, page, hdPath) {
    const keyring = await this.getKeyringForDevice(deviceName, hdPath);

    if (deviceName === HardwareDeviceNames.ledger) {
      await this.setLedgerTransportPreference(keyring);
    }

    let accounts = [];
    switch (page) {
      case -1:
        accounts = await keyring.getPreviousPage();
        break;
      case 1:
        accounts = await keyring.getNextPage();
        break;
      default:
        accounts = await keyring.getFirstPage();
    }

    // Merge with existing accounts
    // and make sure addresses are not repeated
    const oldAccounts = await this.keyringController.getAccounts();

    const accountsToTrack = [
      ...new Set(
        oldAccounts.concat(accounts.map((a) => a.address.toLowerCase())),
      ),
    ];
    this.accountTracker.syncWithAddresses(accountsToTrack);
    return accounts;
  }

  /**
   * Check if the device is unlocked
   *
   * @param deviceName
   * @param hdPath
   * @returns {Promise<boolean>}
   */
  async checkHardwareStatus(deviceName, hdPath) {
    const keyring = await this.getKeyringForDevice(deviceName, hdPath);
    return keyring.isUnlocked();
  }

  /**
   * Clear
   *
   * @param deviceName
   * @returns {Promise<boolean>}
   */
  async forgetDevice(deviceName) {
    const keyring = await this.getKeyringForDevice(deviceName);

    for (const address of keyring.accounts) {
      await this.removeAccount(address);
    }

    keyring.forgetDevice();
    return true;
  }

  /**
   * Retrieves the keyring for the selected address and using the .type returns
   * a subtype for the account. Either 'hardware', 'imported', 'snap', or 'MetaMask'.
   *
   * @param {string} address - Address to retrieve keyring for
   * @returns {'hardware' | 'imported' | 'snap' | 'MetaMask'}
   */
  async getAccountType(address) {
    const keyringType = await this.keyringController.getAccountKeyringType(
      address,
    );
    switch (keyringType) {
      case KeyringType.trezor:
      case KeyringType.lattice:
      case KeyringType.qr:
      case KeyringType.ledger:
        return 'hardware';
      case KeyringType.imported:
        return 'imported';
      case KeyringType.snap:
        return 'snap';
      default:
        return 'MetaMask';
    }
  }

  /**
   * Retrieves the keyring for the selected address and using the .type
   * determines if a more specific name for the device is available. Returns
   * undefined for non hardware wallets.
   *
   * @param {string} address - Address to retrieve keyring for
   * @returns {'ledger' | 'lattice' | string | undefined}
   */
  async getDeviceModel(address) {
    const keyring = await this.keyringController.getKeyringForAccount(address);
    switch (keyring.type) {
      case KeyringType.trezor:
        return keyring.getModel();
      case KeyringType.qr:
        return keyring.getName();
      case KeyringType.ledger:
        // TODO: get model after ledger keyring exposes method
        return HardwareDeviceNames.ledger;
      case KeyringType.lattice:
        // TODO: get model after lattice keyring exposes method
        return HardwareDeviceNames.lattice;
      default:
        return undefined;
    }
  }

  /**
   * get hardware account label
   *
   * @returns string label
   */

  getAccountLabel(name, index, hdPathDescription) {
    return `${name[0].toUpperCase()}${name.slice(1)} ${
      parseInt(index, 10) + 1
    } ${hdPathDescription || ''}`.trim();
  }

  /**
   * Imports an account from a Trezor or Ledger device.
   *
   * @param index
   * @param deviceName
   * @param hdPath
   * @param hdPathDescription
   * @returns {} keyState
   */
  async unlockHardwareWalletAccount(
    index,
    deviceName,
    hdPath,
    hdPathDescription,
  ) {
    const keyring = await this.getKeyringForDevice(deviceName, hdPath);

    keyring.setAccountToUnlock(index);
    const unlockedAccount =
      await this.keyringController.addNewAccountForKeyring(keyring);
    const label = this.getAccountLabel(
      deviceName === HardwareDeviceNames.qr ? keyring.getName() : deviceName,
      index,
      hdPathDescription,
    );
    // Set the account label to Trezor 1 / Ledger 1 / QR Hardware 1, etc
    this.preferencesController.setAccountLabel(unlockedAccount, label);
    // Select the account
    this.preferencesController.setSelectedAddress(unlockedAccount);

    // It is expected that the account also exist in the accounts-controller
    // in other case, an error shall be thrown
    const account =
      this.accountsController.getAccountByAddress(unlockedAccount);
    this.accountsController.setAccountName(account.id, label);

    const accounts = this.accountsController.listAccounts();

    const { identities } = this.preferencesController.store.getState();
    return { unlockedAccount, identities, accounts };
  }

  //
  // Account Management
  //

  /**
   * Adds a new account to the default (first) HD seed phrase Keyring.
   *
   * @param accountCount
   * @returns {Promise<string>} The address of the newly-created account.
   */
  async addNewAccount(accountCount) {
    const oldAccounts = await this.keyringController.getAccounts();

    const addedAccountAddress = await this.keyringController.addNewAccount(
      accountCount,
    );

    if (!oldAccounts.includes(addedAccountAddress)) {
      this.preferencesController.setSelectedAddress(addedAccountAddress);
    }

    return addedAccountAddress;
  }

  /**
   * Verifies the validity of the current vault's seed phrase.
   *
   * Validity: seed phrase restores the accounts belonging to the current vault.
   *
   * Called when the first account is created and on unlocking the vault.
   *
   * @param password
   * @returns {Promise<number[]>} The seed phrase to be confirmed by the user,
   * encoded as an array of UTF-8 bytes.
   */
  async getSeedPhrase(password) {
    return this._convertEnglishWordlistIndicesToCodepoints(
      await this.keyringController.exportSeedPhrase(password),
    );
  }

  /**
   * Clears the transaction history, to allow users to force-reset their nonces.
   * Mostly used in development environments, when networks are restarted with
   * the same network ID.
   *
   * @returns {Promise<string>} The current selected address.
   */
  async resetAccount() {
    const selectedAddress =
      this.accountsController.getSelectedAccount().address;
    this.txController.wipeTransactions(false, selectedAddress);
    this.smartTransactionsController.wipeSmartTransactions({
      address: selectedAddress,
      ignoreNetwork: false,
    });
    this.networkController.resetConnection();

    return selectedAddress;
  }

  /**
   * Gets the permitted accounts for the specified origin. Returns an empty
   * array if no accounts are permitted.
   *
   * @param {string} origin - The origin whose exposed accounts to retrieve.
   * @param {boolean} [suppressUnauthorizedError] - Suppresses the unauthorized error.
   * @returns {Promise<string[]>} The origin's permitted accounts, or an empty
   * array.
   */
  async getPermittedAccounts(
    origin,
    { suppressUnauthorizedError = true } = {},
  ) {
    try {
      return await this.permissionController.executeRestrictedMethod(
        origin,
        RestrictedMethods.eth_accounts,
      );
    } catch (error) {
      if (
        suppressUnauthorizedError &&
        error.code === rpcErrorCodes.provider.unauthorized
      ) {
        return [];
      }
      throw error;
    }
  }

  /**
   * Stops exposing the specified chain ID to all third parties.
   * Exposed chain IDs are stored in caveats of the permittedChains permission. This
   * method uses `PermissionController.updatePermissionsByCaveat` to
   * remove the specified chain ID from every permittedChains permission. If a
   * permission only included this chain ID, the permission is revoked entirely.
   *
   * @param {string} targetChainId - The chain ID to stop exposing
   * to third parties.
   */
  removeAllChainIdPermissions(targetChainId) {
    this.permissionController.updatePermissionsByCaveat(
      CaveatTypes.restrictNetworkSwitching,
      (existingChainIds) =>
        CaveatMutatorFactories[
          CaveatTypes.restrictNetworkSwitching
        ].removeChainId(targetChainId, existingChainIds),
    );
  }

  // todo
  removeNetworkConfiguration(networkConfigurationId) {
    const { networkConfigurations } = this.networkController.state;
    const { chainId } = networkConfigurations[networkConfigurationId] ?? {};
    if (!chainId) {
      throw new Error('Network configuration not found');
    }
    const hasOtherConfigsForChainId = Object.values(networkConfigurations).some(
      (config) =>
        config.chainId === chainId &&
        config.id !== networkConfigurationId &&
        config.type !== networkConfigurationId,
    );

    // if this network configuration is only one for a given chainId
    // remove all permissions for that chainId
    if (!hasOtherConfigsForChainId) {
      this.removeAllChainIdPermissions(chainId);
    }

    this.networkController.removeNetworkConfiguration(networkConfigurationId);
  }

  /**
   * Stops exposing the account with the specified address to all third parties.
   * Exposed accounts are stored in caveats of the eth_accounts permission. This
   * method uses `PermissionController.updatePermissionsByCaveat` to
   * remove the specified address from every eth_accounts permission. If a
   * permission only included this address, the permission is revoked entirely.
   *
   * @param {string} targetAccount - The address of the account to stop exposing
   * to third parties.
   */
  removeAllAccountPermissions(targetAccount) {
    this.permissionController.updatePermissionsByCaveat(
      CaveatTypes.restrictReturnedAccounts,
      (existingAccounts) =>
        CaveatMutatorFactories[
          CaveatTypes.restrictReturnedAccounts
        ].removeAccount(targetAccount, existingAccounts),
    );
  }

  /**
   * Removes an account from state / storage.
   *
   * @param {string[]} address - A hex address
   */
  async removeAccount(address) {
    // Remove all associated permissions
    this.removeAllAccountPermissions(address);

    ///: BEGIN:ONLY_INCLUDE_IF(build-mmi)
    this.custodyController.removeAccount(address);
    ///: END:ONLY_INCLUDE_IF(build-mmi)

    const keyring = await this.keyringController.getKeyringForAccount(address);
    // Remove account from the keyring
    await this.keyringController.removeAccount(address);
    const updatedKeyringAccounts = keyring ? await keyring.getAccounts() : {};
    if (updatedKeyringAccounts?.length === 0) {
      keyring.destroy?.();
    }

    return address;
  }

  /**
   * Imports an account with the specified import strategy.
   * These are defined in @metamask/keyring-controller
   * Each strategy represents a different way of serializing an Ethereum key pair.
   *
   * @param {'privateKey' | 'json'} strategy - A unique identifier for an account import strategy.
   * @param {any} args - The data required by that strategy to import an account.
   */
  async importAccountWithStrategy(strategy, args) {
    const importedAccountAddress =
      await this.keyringController.importAccountWithStrategy(strategy, args);
    // set new account as selected
    this.preferencesController.setSelectedAddress(importedAccountAddress);
  }

  // ---------------------------------------------------------------------------
  // Identity Management (signature operations)

  getAddTransactionRequest({
    transactionParams,
    transactionOptions,
    dappRequest,
  }) {
    return {
      internalAccounts: this.accountsController.listAccounts(),
      dappRequest,
      networkClientId:
        dappRequest?.networkClientId ??
        this.networkController.state.selectedNetworkClientId,
      selectedAccount: this.accountsController.getAccountByAddress(
        transactionParams.from,
      ),
      transactionController: this.txController,
      transactionOptions,
      transactionParams,
      userOperationController: this.userOperationController,
<<<<<<< HEAD
=======
      // chainId: this.networkController.state.providerConfig.chainId,
>>>>>>> 74f6a416
      chainId: getCurrentChainId({ metamask: this.networkController.state }),
      ppomController: this.ppomController,
      securityAlertsEnabled:
        this.preferencesController.store.getState()?.securityAlertsEnabled,
      updateSecurityAlertResponse: this.updateSecurityAlertResponse.bind(this),
    };
  }

  /**
   * @returns {boolean} true if the keyring type supports EIP-1559
   */
  async getCurrentAccountEIP1559Compatibility() {
    return true;
  }

  //=============================================================================
  // END (VAULT / KEYRING RELATED METHODS)
  //=============================================================================

  /**
   * Allows a user to attempt to cancel a previously submitted transaction
   * by creating a new transaction.
   *
   * @param {number} originalTxId - the id of the txMeta that you want to
   *  attempt to cancel
   * @param {import(
   *  './controllers/transactions'
   * ).CustomGasSettings} [customGasSettings] - overrides to use for gas params
   *  instead of allowing this method to generate them
   * @param options
   * @returns {object} MetaMask state
   */
  async createCancelTransaction(originalTxId, customGasSettings, options) {
    await this.txController.stopTransaction(
      originalTxId,
      customGasSettings,
      options,
    );
    const state = this.getState();
    return state;
  }

  /**
   * Allows a user to attempt to speed up a previously submitted transaction
   * by creating a new transaction.
   *
   * @param {number} originalTxId - the id of the txMeta that you want to
   *  attempt to speed up
   * @param {import(
   *  './controllers/transactions'
   * ).CustomGasSettings} [customGasSettings] - overrides to use for gas params
   *  instead of allowing this method to generate them
   * @param options
   * @returns {object} MetaMask state
   */
  async createSpeedUpTransaction(originalTxId, customGasSettings, options) {
    await this.txController.speedUpTransaction(
      originalTxId,
      customGasSettings,
      options,
    );
    const state = this.getState();
    return state;
  }

  async estimateGas(estimateGasParams) {
    return new Promise((resolve, reject) => {
      return new EthJSQuery(this.provider).estimateGas(
        estimateGasParams,
        (err, res) => {
          if (err) {
            return reject(err);
          }

          return resolve(res.toString(16));
        },
      );
    });
  }

  handleWatchAssetRequest = ({ asset, type, origin, networkClientId }) => {
    switch (type) {
      case ERC20:
        return this.tokensController.watchAsset({
          asset,
          type,
          networkClientId,
        });
      case ERC721:
      case ERC1155:
        return this.nftController.watchNft(asset, type, origin);
      default:
        throw new Error(`Asset type ${type} not supported`);
    }
  };

  async updateSecurityAlertResponse(
    method,
    securityAlertId,
    securityAlertResponse,
  ) {
    updateSecurityAlertResponse({
      appStateController: this.appStateController,
      method,
      securityAlertId,
      securityAlertResponse,
      signatureController: this.signatureController,
      transactionController: this.txController,
    });
  }

  //=============================================================================
  // PASSWORD MANAGEMENT
  //=============================================================================

  /**
   * Allows a user to begin the seed phrase recovery process.
   */
  markPasswordForgotten() {
    this.preferencesController.setPasswordForgotten(true);
    this.sendUpdate();
  }

  /**
   * Allows a user to end the seed phrase recovery process.
   */
  unMarkPasswordForgotten() {
    this.preferencesController.setPasswordForgotten(false);
    this.sendUpdate();
  }

  //=============================================================================
  // REQUEST QUEUE
  //=============================================================================

  setUseRequestQueue(value) {
    this.preferencesController.setUseRequestQueue(value);
  }

  //=============================================================================
  // SETUP
  //=============================================================================

  /**
   * A runtime.MessageSender object, as provided by the browser:
   *
   * @see https://developer.mozilla.org/en-US/docs/Mozilla/Add-ons/WebExtensions/API/runtime/MessageSender
   * @typedef {object} MessageSender
   * @property {string} - The URL of the page or frame hosting the script that sent the message.
   */

  /**
   * A Snap sender object.
   *
   * @typedef {object} SnapSender
   * @property {string} snapId - The ID of the snap.
   */

  /**
   * Used to create a multiplexed stream for connecting to an untrusted context
   * like a Dapp or other extension.
   *
   * @param options - Options bag.
   * @param {ReadableStream} options.connectionStream - The Duplex stream to connect to.
   * @param {MessageSender | SnapSender} options.sender - The sender of the messages on this stream.
   * @param {string} [options.subjectType] - The type of the sender, i.e. subject.
   */
  setupUntrustedCommunicationEip1193({
    connectionStream,
    sender,
    subjectType,
  }) {
    if (sender.url) {
      if (this.onboardingController.store.getState().completedOnboarding) {
        if (this.preferencesController.store.getState().usePhishDetect) {
          const { hostname } = new URL(sender.url);
          this.phishingController.maybeUpdateState();
          // Check if new connection is blocked if phishing detection is on
          const phishingTestResponse = this.phishingController.test(hostname);
          if (phishingTestResponse?.result) {
            this.sendPhishingWarning(connectionStream, hostname);
            this.metaMetricsController.trackEvent({
              event: MetaMetricsEventName.PhishingPageDisplayed,
              category: MetaMetricsEventCategory.Phishing,
              properties: {
                url: hostname,
              },
            });
            return;
          }
        }
      }
    }

    let inputSubjectType;
    if (subjectType) {
      inputSubjectType = subjectType;
    } else if (sender.id && sender.id !== this.extension.runtime.id) {
      inputSubjectType = SubjectType.Extension;
    } else {
      inputSubjectType = SubjectType.Website;
    }

    // setup multiplexing
    const mux = setupMultiplex(connectionStream);

    // messages between inpage and background
    this.setupProviderConnectionEip1193(
      mux.createStream('metamask-provider'),
      sender,
      inputSubjectType,
    );

    // TODO:LegacyProvider: Delete
    if (sender.url) {
      // legacy streams
      this.setupPublicConfig(mux.createStream('publicConfig'));
    }
  }

  /**
   * Used to create a CAIP stream for connecting to an untrusted context.
   *
   * @param options - Options bag.
   * @param {ReadableStream} options.connectionStream - The Duplex stream to connect to.
   * @param {MessageSender | SnapSender} options.sender - The sender of the messages on this stream.
   * @param {string} [options.subjectType] - The type of the sender, i.e. subject.
   */

  setupUntrustedCommunicationCaip({ connectionStream, sender, subjectType }) {
    let inputSubjectType;
    if (subjectType) {
      inputSubjectType = subjectType;
    } else if (sender.id && sender.id !== this.extension.runtime.id) {
      inputSubjectType = SubjectType.Extension;
    } else {
      inputSubjectType = SubjectType.Website;
    }

    const caipStream = createCaipStream(connectionStream);

    // messages between subject and background
    this.setupProviderConnectionCaip(caipStream, sender, inputSubjectType);
  }

  /**
   * Used to create a multiplexed stream for connecting to a trusted context,
   * like our own user interfaces, which have the provider APIs, but also
   * receive the exported API from this controller, which includes trusted
   * functions, like the ability to approve transactions or sign messages.
   *
   * @param {*} connectionStream - The duplex stream to connect to.
   * @param {MessageSender} sender - The sender of the messages on this stream
   */
  setupTrustedCommunication(connectionStream, sender) {
    // setup multiplexing
    const mux = setupMultiplex(connectionStream);
    // connect features
    this.setupControllerConnection(mux.createStream('controller'));
    this.setupProviderConnectionEip1193(
      mux.createStream('provider'),
      sender,
      SubjectType.Internal,
    );
  }

  /**
   * Used to create a multiplexed stream for connecting to the phishing warning page.
   *
   * @param options - Options bag.
   * @param {ReadableStream} options.connectionStream - The Duplex stream to connect to.
   */
  setupPhishingCommunication({ connectionStream }) {
    const { usePhishDetect } = this.preferencesController.store.getState();

    if (!usePhishDetect) {
      return;
    }

    // setup multiplexing
    const mux = setupMultiplex(connectionStream);
    const phishingStream = mux.createStream(PHISHING_SAFELIST);

    // set up postStream transport
    phishingStream.on(
      'data',
      createMetaRPCHandler(
        {
          safelistPhishingDomain: this.safelistPhishingDomain.bind(this),
          backToSafetyPhishingWarning:
            this.backToSafetyPhishingWarning.bind(this),
        },
        phishingStream,
      ),
    );
  }

  /**
   * Called when we detect a suspicious domain. Requests the browser redirects
   * to our anti-phishing page.
   *
   * @private
   * @param {*} connectionStream - The duplex stream to the per-page script,
   * for sending the reload attempt to.
   * @param {string} hostname - The hostname that triggered the suspicion.
   */
  sendPhishingWarning(connectionStream, hostname) {
    const mux = setupMultiplex(connectionStream);
    const phishingStream = mux.createStream('phishing');
    phishingStream.write({ hostname });
  }

  /**
   * A method for providing our API over a stream using JSON-RPC.
   *
   * @param {*} outStream - The stream to provide our API over.
   */
  setupControllerConnection(outStream) {
    const api = this.getApi();

    // report new active controller connection
    this.activeControllerConnections += 1;
    this.emit('controllerConnectionChanged', this.activeControllerConnections);

    // set up postStream transport
    outStream.on('data', createMetaRPCHandler(api, outStream));
    const handleUpdate = (update) => {
      if (!isStreamWritable(outStream)) {
        return;
      }
      // send notification to client-side
      outStream.write({
        jsonrpc: '2.0',
        method: 'sendUpdate',
        params: [update],
      });
    };
    this.on('update', handleUpdate);
    const startUISync = () => {
      if (!isStreamWritable(outStream)) {
        return;
      }
      // send notification to client-side
      outStream.write({
        jsonrpc: '2.0',
        method: 'startUISync',
      });
    };

    if (this.startUISync) {
      startUISync();
    } else {
      this.once('startUISync', startUISync);
    }

    const outstreamEndHandler = () => {
      if (!outStream.mmFinished) {
        this.activeControllerConnections -= 1;
        this.emit(
          'controllerConnectionChanged',
          this.activeControllerConnections,
        );
        outStream.mmFinished = true;
        this.removeListener('update', handleUpdate);
      }
    };

    // The presence of both of the below handlers may be redundant.
    // After upgrading metamask/object-multiples to v2.0.0, which included
    // an upgrade of readable-streams from v2 to v3, we saw that the
    // `outStream.on('end'` handler was almost never being called. This seems to
    // related to how v3 handles errors vs how v2 handles errors; there
    // are "premature close" errors in both cases, although in the case
    // of v2 they don't prevent `outStream.on('end'` from being called.
    // At the time that this comment was committed, it was known that we
    // need to investigate and resolve the underlying error, however,
    // for expediency, we are not addressing them at this time. Instead, we
    // can observe that `readableStream.finished` preserves the same
    // functionality as we had when we relied on readable-stream v2. Meanwhile,
    // the `outStream.on('end')` handler was observed to have been called at least once.
    // In an abundance of caution to prevent against unexpected future behavioral changes in
    // streams implementations, we redundantly use multiple paths to attach the same event handler.
    // The outstreamEndHandler therefore needs to be idempotent, which introduces the `mmFinished` property.

    outStream.mmFinished = false;
    finished(outStream, outstreamEndHandler);
    outStream.once('close', outstreamEndHandler);
    outStream.once('end', outstreamEndHandler);
  }

  /**
   * A method for serving our ethereum provider over a given stream.
   *
   * @param {*} outStream - The stream to provide over.
   * @param {MessageSender | SnapSender} sender - The sender of the messages on this stream
   * @param {SubjectType} subjectType - The type of the sender, i.e. subject.
   */
  setupProviderConnectionEip1193(outStream, sender, subjectType) {
    let origin;
    if (subjectType === SubjectType.Internal) {
      origin = ORIGIN_METAMASK;
    } else if (subjectType === SubjectType.Snap) {
      origin = sender.snapId;
    } else {
      origin = new URL(sender.url).origin;
    }

    if (sender.id && sender.id !== this.extension.runtime.id) {
      this.subjectMetadataController.addSubjectMetadata({
        origin,
        extensionId: sender.id,
        subjectType: SubjectType.Extension,
      });
    }

    let tabId;
    if (sender.tab && sender.tab.id) {
      tabId = sender.tab.id;
    }

    const engine = this.setupProviderEngineEip1193({
      origin,
      sender,
      subjectType,
      tabId,
    });

    const dupeReqFilterStream = createDupeReqFilterStream();

    // setup connection
    const providerStream = createEngineStream({ engine });

    const connectionId = this.addConnection(origin, { engine });

    pipeline(
      outStream,
      dupeReqFilterStream,
      providerStream,
      outStream,
      (err) => {
        // handle any middleware cleanup
        engine._middleware.forEach((mid) => {
          if (mid.destroy && typeof mid.destroy === 'function') {
            mid.destroy();
          }
        });
        connectionId && this.removeConnection(origin, connectionId);
        // For context and todos related to the error message match, see https://github.com/MetaMask/metamask-extension/issues/26337
        if (err && !err.message?.match('Premature close')) {
          log.error(err);
        }
      },
    );

    // Used to show wallet liveliness to the provider
    if (subjectType !== SubjectType.Internal) {
      this._notifyChainChangeForConnection({ engine }, origin);
    }
  }

  /**
   * A method for serving our CAIP provider over a given stream.
   *
   * @param {*} outStream - The stream to provide over.
   * @param {MessageSender | SnapSender} sender - The sender of the messages on this stream
   * @param {SubjectType} subjectType - The type of the sender, i.e. subject.
   */
  setupProviderConnectionCaip(outStream, sender, subjectType) {
    let origin;
    if (subjectType === SubjectType.Internal) {
      origin = ORIGIN_METAMASK;
    } else if (subjectType === SubjectType.Snap) {
      origin = sender.snapId;
    } else {
      origin = new URL(sender.url).origin;
    }

    if (sender.id && sender.id !== this.extension.runtime.id) {
      this.subjectMetadataController.addSubjectMetadata({
        origin,
        extensionId: sender.id,
        subjectType: SubjectType.Extension,
      });
    }

    let tabId;
    if (sender.tab && sender.tab.id) {
      tabId = sender.tab.id;
    }

    const engine = this.setupProviderEngineCaip({
      origin,
      tabId,
    });

    const dupeReqFilterStream = createDupeReqFilterStream();

    // setup connection
    const providerStream = createEngineStream({ engine });

    const connectionId = this.addConnection(origin, { engine });

    pipeline(
      outStream,
      dupeReqFilterStream,
      providerStream,
      outStream,
      (err) => {
        // handle any middleware cleanup
        engine._middleware.forEach((mid) => {
          if (mid.destroy && typeof mid.destroy === 'function') {
            mid.destroy();
          }
        });
        connectionId && this.removeConnection(origin, connectionId);
        if (err) {
          log.error(err);
        }
      },
    );

    // Used to show wallet liveliness to the provider
    if (subjectType !== SubjectType.Internal) {
      this._notifyChainChangeForConnection({ engine }, origin);
    }
  }

  /**
   * For snaps running in workers.
   *
   * @param snapId
   * @param connectionStream
   */
  setupSnapProvider(snapId, connectionStream) {
    this.setupUntrustedCommunicationEip1193({
      connectionStream,
      sender: { snapId },
      subjectType: SubjectType.Snap,
    });
  }

  /**
   * A method for creating an ethereum provider that is safely restricted for the requesting subject.
   *
   * @param {object} options - Provider engine options
   * @param {string} options.origin - The origin of the sender
   * @param {MessageSender | SnapSender} options.sender - The sender object.
   * @param {string} options.subjectType - The type of the sender subject.
   * @param {tabId} [options.tabId] - The tab ID of the sender - if the sender is within a tab
   */
  setupProviderEngineEip1193({ origin, subjectType, sender, tabId }) {
    const engine = new JsonRpcEngine();

    // Append origin to each request
    engine.push(createOriginMiddleware({ origin }));

    // Append selectedNetworkClientId to each request
    engine.push(createSelectedNetworkMiddleware(this.controllerMessenger));

    // Add a middleware that will switch chain on each request (as needed)
    const requestQueueMiddleware = createQueuedRequestMiddleware({
      enqueueRequest: this.queuedRequestController.enqueueRequest.bind(
        this.queuedRequestController,
      ),
      useRequestQueue: this.preferencesController.getUseRequestQueue.bind(
        this.preferencesController,
      ),
      shouldEnqueueRequest: (request) => {
        if (
          request.method === 'eth_requestAccounts' &&
          this.permissionController.hasPermission(
            request.origin,
            PermissionNames.eth_accounts,
          )
        ) {
          return false;
        }
        return methodsWithConfirmation.includes(request.method);
      },
    });
    engine.push(requestQueueMiddleware);

    // If the origin is not in the selectedNetworkController's `domains` state
    // when the provider engine is created, the selectedNetworkController will
    // fetch the globally selected networkClient from the networkController and wrap
    // it in a proxy which can be switched to use its own state if/when the origin
    // is added to the `domains` state
    const proxyClient =
      this.selectedNetworkController.getProviderAndBlockTracker(origin);

    // We create the filter and subscription manager middleware now, but they will
    // be inserted into the engine later.
    const filterMiddleware = createFilterMiddleware(proxyClient);
    const subscriptionManager = createSubscriptionManager(proxyClient);
    subscriptionManager.events.on('notification', (message) =>
      engine.emit('notification', message),
    );

    // Append tabId to each request if it exists
    if (tabId) {
      engine.push(createTabIdMiddleware({ tabId }));
    }

    engine.push(createLoggerMiddleware({ origin }));
    engine.push(this.permissionLogController.createMiddleware());

    if (origin === BaseUrl.Portfolio) {
      engine.push(createTxVerificationMiddleware(this.networkController));
    }

    engine.push(
      createPPOMMiddleware(
        this.ppomController,
        this.preferencesController,
        this.networkController,
        this.appStateController,
        this.accountsController,
        this.updateSecurityAlertResponse.bind(this),
      ),
    );

    const isConfirmationRedesignEnabled = () => {
      return this.preferencesController.store.getState().preferences
        .redesignedConfirmationsEnabled;
    };

    engine.push(
      createRPCMethodTrackingMiddleware({
        trackEvent: this.metaMetricsController.trackEvent.bind(
          this.metaMetricsController,
        ),
        getMetricsState: this.metaMetricsController.store.getState.bind(
          this.metaMetricsController.store,
        ),
        getAccountType: this.getAccountType.bind(this),
        getDeviceModel: this.getDeviceModel.bind(this),
        isConfirmationRedesignEnabled,
        snapAndHardwareMessenger: this.controllerMessenger.getRestricted({
          name: 'SnapAndHardwareMessenger',
          allowedActions: [
            'KeyringController:getKeyringForAccount',
            'SnapController:get',
            'AccountsController:getSelectedAccount',
          ],
        }),
        appStateController: this.appStateController,
      }),
    );

    engine.push(createUnsupportedMethodMiddleware());

    // Legacy RPC methods that need to be implemented _ahead of_ the permission
    // middleware.
    engine.push(
      createLegacyMethodMiddleware({
        getAccounts: this.getPermittedAccounts.bind(this, origin),
      }),
    );

    if (subjectType !== SubjectType.Internal) {
      engine.push(
        this.permissionController.createPermissionMiddleware({
          origin,
        }),
      );
    }

    if (subjectType === SubjectType.Website) {
      engine.push(
        createOnboardingMiddleware({
          location: sender.url,
          registerOnboarding: this.onboardingController.registerOnboarding,
        }),
      );
    }

    // EVM requests and eth permissions should not be passed to non-EVM accounts
    // this middleware intercepts these requests and returns an error.
    engine.push(
      createEvmMethodsToNonEvmAccountReqFilterMiddleware({
        messenger: this.controllerMessenger.getRestricted({
          name: 'EvmMethodsToNonEvmAccountFilterMessenger',
          allowedActions: ['AccountsController:getSelectedAccount'],
        }),
      }),
    );

    // Unrestricted/permissionless RPC method implementations.
    // They must nevertheless be placed _behind_ the permission middleware.
    engine.push(
      createMethodMiddleware({
        origin,

        subjectType,

        // Miscellaneous
        addSubjectMetadata:
          this.subjectMetadataController.addSubjectMetadata.bind(
            this.subjectMetadataController,
          ),
        metamaskState: this.getState(),
        getProviderState: this.getProviderState.bind(this),
        getUnlockPromise: this.appStateController.getUnlockPromise.bind(
          this.appStateController,
        ),
        handleWatchAssetRequest: this.handleWatchAssetRequest.bind(this),
        requestUserApproval:
          this.approvalController.addAndShowApprovalRequest.bind(
            this.approvalController,
          ),
        startApprovalFlow: this.approvalController.startFlow.bind(
          this.approvalController,
        ),
        endApprovalFlow: this.approvalController.endFlow.bind(
          this.approvalController,
        ),
        sendMetrics: this.metaMetricsController.trackEvent.bind(
          this.metaMetricsController,
        ),
        // Permission-related
        getAccounts: this.getPermittedAccounts.bind(this, origin),
        getPermissionsForOrigin: this.permissionController.getPermissions.bind(
          this.permissionController,
          origin,
        ),
        hasPermission: this.permissionController.hasPermission.bind(
          this.permissionController,
          origin,
        ),
        requestAccountsPermission:
          this.permissionController.requestPermissions.bind(
            this.permissionController,
            { origin },
            { eth_accounts: {} },
          ),
        requestPermittedChainsPermission: (chainIds) =>
          this.permissionController.requestPermissionsIncremental(
            { origin },
            {
              [PermissionNames.permittedChains]: {
                caveats: [
                  CaveatFactories[CaveatTypes.restrictNetworkSwitching](
                    chainIds,
                  ),
                ],
              },
            },
          ),
        requestPermissionsForOrigin:
          this.permissionController.requestPermissions.bind(
            this.permissionController,
            { origin },
          ),
        revokePermissionsForOrigin: (permissionKeys) => {
          try {
            this.permissionController.revokePermissions({
              [origin]: permissionKeys,
            });
          } catch (e) {
            // we dont want to handle errors here because
            // the revokePermissions api method should just
            // return `null` if the permissions were not
            // successfully revoked or if the permissions
            // for the origin do not exist
            console.log(e);
          }
        },
        getCaveat: ({ target, caveatType }) => {
          try {
            return this.permissionController.getCaveat(
              origin,
              target,
              caveatType,
            );
          } catch (e) {
            if (e instanceof PermissionDoesNotExistError) {
              // suppress expected error in case that the origin
              // does not have the target permission yet
            } else {
              throw e;
            }
          }

          return undefined;
        },
        getChainPermissionsFeatureFlag: () =>
          Boolean(process.env.CHAIN_PERMISSIONS),
        getCurrentRpcUrl: () =>
          getProviderConfig({
            metamask: this.networkController.state,
          }).rpcUrl,
        // network configuration-related
        setActiveNetwork: async (networkClientId) => {
          await this.networkController.setActiveNetwork(networkClientId);
          // if the origin has the eth_accounts permission
          // we set per dapp network selection state
          if (
            this.permissionController.hasPermission(
              origin,
              PermissionNames.eth_accounts,
            )
          ) {
            this.selectedNetworkController.setNetworkClientIdForDomain(
              origin,
              networkClientId,
            );
          }
        },
        addNetwork: this.networkController.addNetwork.bind(
          this.networkController,
        ),
        updateNetwork: this.networkController.updateNetwork.bind(
          this.networkController,
        ),
        getNetworkConfigurationByChainId:
          this.networkController.getNetworkConfigurationByChainId.bind(
            this.networkController,
          ),
        getCurrentChainId: () =>
          getCurrentChainId({ metamask: this.networkController.state }),
        getCurrentChainIdForDomain: (domain) => {
          const networkClientId =
            this.selectedNetworkController.getNetworkClientIdForDomain(domain);
          const { chainId } =
            this.networkController.getNetworkConfigurationByNetworkClientId(
              networkClientId,
            );
          return chainId;
        },

        // Web3 shim-related
        getWeb3ShimUsageState: this.alertController.getWeb3ShimUsageState.bind(
          this.alertController,
        ),
        setWeb3ShimUsageRecorded:
          this.alertController.setWeb3ShimUsageRecorded.bind(
            this.alertController,
          ),

        ///: BEGIN:ONLY_INCLUDE_IF(build-mmi)
        handleMmiAuthenticate:
          this.institutionalFeaturesController.handleMmiAuthenticate.bind(
            this.institutionalFeaturesController,
          ),
        handleMmiCheckIfTokenIsPresent:
          this.mmiController.handleMmiCheckIfTokenIsPresent.bind(
            this.mmiController,
          ),
        handleMmiDashboardData: this.mmiController.handleMmiDashboardData.bind(
          this.mmiController,
        ),
        handleMmiSetAccountAndNetwork:
          this.mmiController.setAccountAndNetwork.bind(this.mmiController),
        handleMmiOpenAddHardwareWallet:
          this.mmiController.handleMmiOpenAddHardwareWallet.bind(
            this.mmiController,
          ),
        ///: END:ONLY_INCLUDE_IF
      }),
    );

    engine.push(
      createSnapsMethodMiddleware(subjectType === SubjectType.Snap, {
        getUnlockPromise: this.appStateController.getUnlockPromise.bind(
          this.appStateController,
        ),
        getSnaps: this.controllerMessenger.call.bind(
          this.controllerMessenger,
          'SnapController:getPermitted',
          origin,
        ),
        requestPermissions: async (requestedPermissions) =>
          await this.permissionController.requestPermissions(
            { origin },
            requestedPermissions,
          ),
        getPermissions: this.permissionController.getPermissions.bind(
          this.permissionController,
          origin,
        ),
        getSnapFile: this.controllerMessenger.call.bind(
          this.controllerMessenger,
          'SnapController:getFile',
          origin,
        ),
        installSnaps: this.controllerMessenger.call.bind(
          this.controllerMessenger,
          'SnapController:install',
          origin,
        ),
        invokeSnap: this.permissionController.executeRestrictedMethod.bind(
          this.permissionController,
          origin,
          RestrictedMethods.wallet_snap,
        ),
        getIsLocked: () => {
          return !this.appStateController.isUnlocked();
        },
        getInterfaceState: (...args) =>
          this.controllerMessenger.call(
            'SnapInterfaceController:getInterface',
            origin,
            ...args,
          ).state,
        createInterface: this.controllerMessenger.call.bind(
          this.controllerMessenger,
          'SnapInterfaceController:createInterface',
          origin,
        ),
        updateInterface: this.controllerMessenger.call.bind(
          this.controllerMessenger,
          'SnapInterfaceController:updateInterface',
          origin,
        ),
        getSnap: this.controllerMessenger.call.bind(
          this.controllerMessenger,
          'SnapController:get',
        ),
        getAllSnaps: this.controllerMessenger.call.bind(
          this.controllerMessenger,
          'SnapController:getAll',
        ),
        ///: BEGIN:ONLY_INCLUDE_IF(keyring-snaps)
        hasPermission: this.permissionController.hasPermission.bind(
          this.permissionController,
          origin,
        ),
        handleSnapRpcRequest: (args) =>
          this.handleSnapRequest({ ...args, origin }),
        getAllowedKeyringMethods: keyringSnapPermissionsBuilder(
          this.subjectMetadataController,
          origin,
        ),
        ///: END:ONLY_INCLUDE_IF
      }),
    );

    engine.push(filterMiddleware);
    engine.push(subscriptionManager.middleware);

    engine.push(this.metamaskMiddleware);

    engine.push(providerAsMiddleware(proxyClient.provider));

    return engine;
  }

  /**
   * A method for creating a CAIP provider that is safely restricted for the requesting subject.
   *
   * @param {object} options - Provider engine options
   * @param {string} options.origin - The origin of the sender
   * @param {tabId} [options.tabId] - The tab ID of the sender - if the sender is within a tab
   */
  setupProviderEngineCaip({ origin, tabId }) {
    const engine = new JsonRpcEngine();

    engine.push((request, _res, _next, end) => {
      console.log('CAIP request received', { origin, tabId, request });
      return end(new Error('CAIP RPC Pipeline not yet implemented.'));
    });

    return engine;
  }

  /**
   * TODO:LegacyProvider: Delete
   * A method for providing our public config info over a stream.
   * This includes info we like to be synchronous if possible, like
   * the current selected account, and network ID.
   *
   * Since synchronous methods have been deprecated in web3,
   * this is a good candidate for deprecation.
   *
   * @param {*} outStream - The stream to provide public config over.
   */
  setupPublicConfig(outStream) {
    const configStream = storeAsStream(this.publicConfigStore);

    pipeline(configStream, outStream, (err) => {
      configStream.destroy();
      // For context and todos related to the error message match, see https://github.com/MetaMask/metamask-extension/issues/26337
      if (err && !err.message?.match('Premature close')) {
        log.error(err);
      }
    });
  }

  /**
   * Adds a reference to a connection by origin. Ignores the 'metamask' origin.
   * Caller must ensure that the returned id is stored such that the reference
   * can be deleted later.
   *
   * @param {string} origin - The connection's origin string.
   * @param {object} options - Data associated with the connection
   * @param {object} options.engine - The connection's JSON Rpc Engine
   * @returns {string} The connection's id (so that it can be deleted later)
   */
  addConnection(origin, { engine }) {
    if (origin === ORIGIN_METAMASK) {
      return null;
    }

    if (!this.connections[origin]) {
      this.connections[origin] = {};
    }

    const id = nanoid();
    this.connections[origin][id] = {
      engine,
    };

    return id;
  }

  /**
   * Deletes a reference to a connection, by origin and id.
   * Ignores unknown origins.
   *
   * @param {string} origin - The connection's origin string.
   * @param {string} id - The connection's id, as returned from addConnection.
   */
  removeConnection(origin, id) {
    const connections = this.connections[origin];
    if (!connections) {
      return;
    }

    delete connections[id];

    if (Object.keys(connections).length === 0) {
      delete this.connections[origin];
    }
  }

  /**
   * Closes all connections for the given origin, and removes the references
   * to them.
   * Ignores unknown origins.
   *
   * @param {string} origin - The origin string.
   */
  removeAllConnections(origin) {
    const connections = this.connections[origin];
    if (!connections) {
      return;
    }

    Object.keys(connections).forEach((id) => {
      this.removeConnection(origin, id);
    });
  }

  /**
   * Causes the RPC engines associated with the connections to the given origin
   * to emit a notification event with the given payload.
   *
   * The caller is responsible for ensuring that only permitted notifications
   * are sent.
   *
   * Ignores unknown origins.
   *
   * @param {string} origin - The connection's origin string.
   * @param {unknown} payload - The event payload.
   */
  notifyConnections(origin, payload) {
    const connections = this.connections[origin];

    if (connections) {
      Object.values(connections).forEach((conn) => {
        if (conn.engine) {
          conn.engine.emit('notification', payload);
        }
      });
    }
  }

  /**
   * Causes the RPC engines associated with all connections to emit a
   * notification event with the given payload.
   *
   * If the "payload" parameter is a function, the payload for each connection
   * will be the return value of that function called with the connection's
   * origin.
   *
   * The caller is responsible for ensuring that only permitted notifications
   * are sent.
   *
   * @param {unknown} payload - The event payload, or payload getter function.
   */
  notifyAllConnections(payload) {
    const getPayload =
      typeof payload === 'function'
        ? (origin) => payload(origin)
        : () => payload;

    Object.keys(this.connections).forEach((origin) => {
      Object.values(this.connections[origin]).forEach(async (conn) => {
        try {
          this.notifyConnection(conn, await getPayload(origin));
        } catch (err) {
          console.error(err);
        }
      });
    });
  }

  /**
   * Causes the RPC engine for passed connection to emit a
   * notification event with the given payload.
   *
   * The caller is responsible for ensuring that only permitted notifications
   * are sent.
   *
   * @param {object} connection - Data associated with the connection
   * @param {object} connection.engine - The connection's JSON Rpc Engine
   * @param {unknown} payload - The event payload
   */
  notifyConnection(connection, payload) {
    try {
      if (connection.engine) {
        connection.engine.emit('notification', payload);
      }
    } catch (err) {
      console.error(err);
    }
  }

  // handlers

  /**
   * Handle a KeyringController update
   *
   * @param {object} state - the KC state
   * @returns {Promise<void>}
   * @private
   */
  async _onKeyringControllerUpdate(state) {
    const { keyrings } = state;

    // The accounts tracker only supports EVM addresses and the keyring
    // controller may pass non-EVM addresses, so we filter them out
    const addresses = keyrings
      .reduce((acc, { accounts }) => acc.concat(accounts), [])
      .filter(isEthAddress);

    if (!addresses.length) {
      return;
    }

    this.accountTracker.syncWithAddresses(addresses);
  }

  /**
   * Handle global application unlock.
   * Notifies all connections that the extension is unlocked, and which
   * account(s) are currently accessible, if any.
   */
  _onUnlock() {
    this.notifyAllConnections(async (origin) => {
      return {
        method: NOTIFICATION_NAMES.unlockStateChanged,
        params: {
          isUnlocked: true,
          accounts: await this.getPermittedAccounts(origin),
        },
      };
    });

    this.unMarkPasswordForgotten();

    // In the current implementation, this handler is triggered by a
    // KeyringController event. Other controllers subscribe to the 'unlock'
    // event of the MetaMaskController itself.
    this.emit('unlock');
  }

  /**
   * Handle global application lock.
   * Notifies all connections that the extension is locked.
   */
  _onLock() {
    this.notifyAllConnections({
      method: NOTIFICATION_NAMES.unlockStateChanged,
      params: {
        isUnlocked: false,
      },
    });

    // In the current implementation, this handler is triggered by a
    // KeyringController event. Other controllers subscribe to the 'lock'
    // event of the MetaMaskController itself.
    this.emit('lock');
  }

  /**
   * Handle memory state updates.
   * - Ensure isClientOpenAndUnlocked is updated
   * - Notifies all connections with the new provider network state
   *   - The external providers handle diffing the state
   *
   * @param newState
   */
  _onStateUpdate(newState) {
    this.isClientOpenAndUnlocked = newState.isUnlocked && this._isClientOpen;
    this._notifyChainChange();
  }

  // misc

  /**
   * A method for emitting the full MetaMask state to all registered listeners.
   *
   * @private
   */
  privateSendUpdate() {
    this.emit('update', this.getState());
  }

  /**
   * @returns {boolean} Whether the extension is unlocked.
   */
  isUnlocked() {
    return this.keyringController.state.isUnlocked;
  }

  //=============================================================================
  // MISCELLANEOUS
  //=============================================================================

  getExternalPendingTransactions(address) {
    return this.smartTransactionsController.getTransactions({
      addressFrom: address,
      status: 'pending',
    });
  }

  /**
   * Returns the nonce that will be associated with a transaction once approved
   *
   * @param {string} address - The hex string address for the transaction
   * @param networkClientId - The optional networkClientId to get the nonce lock with
   * @returns {Promise<number>}
   */
  async getPendingNonce(address, networkClientId) {
    const { nonceDetails, releaseLock } = await this.txController.getNonceLock(
      address,
      process.env.TRANSACTION_MULTICHAIN ? networkClientId : undefined,
    );

    const pendingNonce = nonceDetails.params.highestSuggested;

    releaseLock();
    return pendingNonce;
  }

  /**
   * Returns the next nonce according to the nonce-tracker
   *
   * @param {string} address - The hex string address for the transaction
   * @param networkClientId - The optional networkClientId to get the nonce lock with
   * @returns {Promise<number>}
   */
  async getNextNonce(address, networkClientId) {
    const nonceLock = await this.txController.getNonceLock(
      address,
      process.env.TRANSACTION_MULTICHAIN ? networkClientId : undefined,
    );
    nonceLock.releaseLock();
    return nonceLock.nextNonce;
  }

  /**
   * Throw an artificial error in a timeout handler for testing purposes.
   *
   * @param message - The error message.
   * @deprecated This is only mean to facilitiate E2E testing. We should not
   * use this for handling errors.
   */
  throwTestError(message) {
    setTimeout(() => {
      const error = new Error(message);
      error.name = 'TestError';
      throw error;
    });
  }

  /**
   * A method for setting TransactionController event listeners
   */
  _addTransactionControllerListeners() {
    const transactionMetricsRequest = this.getTransactionMetricsRequest();

    this.controllerMessenger.subscribe(
      'TransactionController:postTransactionBalanceUpdated',
      handlePostTransactionBalanceUpdate.bind(null, transactionMetricsRequest),
    );

    this.controllerMessenger.subscribe(
      'TransactionController:unapprovedTransactionAdded',
      (transactionMeta) =>
        handleTransactionAdded(transactionMetricsRequest, { transactionMeta }),
    );

    this.controllerMessenger.subscribe(
      'TransactionController:transactionApproved',
      handleTransactionApproved.bind(null, transactionMetricsRequest),
    );

    this.controllerMessenger.subscribe(
      'TransactionController:transactionDropped',
      handleTransactionDropped.bind(null, transactionMetricsRequest),
    );

    this.controllerMessenger.subscribe(
      'TransactionController:transactionConfirmed',
      handleTransactionConfirmed.bind(null, transactionMetricsRequest),
    );

    this.controllerMessenger.subscribe(
      'TransactionController:transactionFailed',
      handleTransactionFailed.bind(null, transactionMetricsRequest),
    );

    this.controllerMessenger.subscribe(
      'TransactionController:transactionNewSwap',
      ({ transactionMeta }) =>
        // TODO: This can be called internally by the TransactionController
        // since Swaps Controller registers this action handler
        this.controllerMessenger.call(
          'SwapsController:setTradeTxId',
          transactionMeta.id,
        ),
    );

    this.controllerMessenger.subscribe(
      'TransactionController:transactionNewSwapApproval',
      ({ transactionMeta }) =>
        // TODO: This can be called internally by the TransactionController
        // since Swaps Controller registers this action handler
        this.controllerMessenger.call(
          'SwapsController:setApproveTxId',
          transactionMeta.id,
        ),
    );

    this.controllerMessenger.subscribe(
      'TransactionController:transactionRejected',
      handleTransactionRejected.bind(null, transactionMetricsRequest),
    );

    this.controllerMessenger.subscribe(
      'TransactionController:transactionSubmitted',
      handleTransactionSubmitted.bind(null, transactionMetricsRequest),
    );

    this.controllerMessenger.subscribe(
      'TransactionController:transactionStatusUpdated',
      ({ transactionMeta }) => {
        this._onFinishedTransaction(transactionMeta);
      },
    );
  }

  getTransactionMetricsRequest() {
    const controllerActions = {
      // Metametrics Actions
      createEventFragment: this.metaMetricsController.createEventFragment.bind(
        this.metaMetricsController,
      ),
      finalizeEventFragment:
        this.metaMetricsController.finalizeEventFragment.bind(
          this.metaMetricsController,
        ),
      getEventFragmentById:
        this.metaMetricsController.getEventFragmentById.bind(
          this.metaMetricsController,
        ),
      getParticipateInMetrics: () =>
        this.metaMetricsController.state.participateInMetaMetrics,
      trackEvent: this.metaMetricsController.trackEvent.bind(
        this.metaMetricsController,
      ),
      updateEventFragment: this.metaMetricsController.updateEventFragment.bind(
        this.metaMetricsController,
      ),
      // Other dependencies
      getAccountType: this.getAccountType.bind(this),
      getDeviceModel: this.getDeviceModel.bind(this),
      getEIP1559GasFeeEstimates:
        this.gasFeeController.fetchGasFeeEstimates.bind(this.gasFeeController),
      getSelectedAddress: () =>
        this.accountsController.getSelectedAccount().address,
      getTokenStandardAndDetails: this.getTokenStandardAndDetails.bind(this),
      getTransaction: (id) =>
        this.txController.state.transactions.find((tx) => tx.id === id),
      getIsSmartTransaction: () => {
        return getIsSmartTransaction(this._getMetaMaskState());
      },
      getSmartTransactionByMinedTxHash: (txHash) => {
        return this.smartTransactionsController.getSmartTransactionByMinedTxHash(
          txHash,
        );
      },
      getRedesignedConfirmationsEnabled: () => {
        return this.preferencesController.getRedesignedConfirmationsEnabled;
      },
      getRedesignedTransactionsEnabled: () => {
        return this.preferencesController.getRedesignedTransactionsEnabled;
      },
      getMethodData: (data) => {
        if (!data) {
          return null;
        }
        const { knownMethodData, use4ByteResolution } =
          this.preferencesController.store.getState();
        const prefixedData = addHexPrefix(data);
        return getMethodDataName(
          knownMethodData,
          use4ByteResolution,
          prefixedData,
          this.preferencesController.addKnownMethodData.bind(
            this.preferencesController,
          ),
          this.provider,
        );
      },
      getIsRedesignedConfirmationsDeveloperEnabled: () => {
        return this.preferencesController.store.getState().preferences
          .isRedesignedConfirmationsDeveloperEnabled;
      },
      getIsConfirmationAdvancedDetailsOpen: () => {
        return this.preferencesController.store.getState().preferences
          .showConfirmationAdvancedDetails;
      },
    };
    return {
      ...controllerActions,
      snapAndHardwareMessenger: this.controllerMessenger.getRestricted({
        name: 'SnapAndHardwareMessenger',
        allowedActions: [
          'KeyringController:getKeyringForAccount',
          'SnapController:get',
          'AccountsController:getSelectedAccount',
        ],
      }),
      provider: this.provider,
    };
  }

  toggleExternalServices(useExternal) {
    this.preferencesController.toggleExternalServices(useExternal);
    this.tokenListController.updatePreventPollingOnNetworkRestart(!useExternal);
    if (useExternal) {
      this.tokenDetectionController.enable();
      this.gasFeeController.enableNonRPCGasFeeApis();
    } else {
      this.tokenDetectionController.disable();
      this.gasFeeController.disableNonRPCGasFeeApis();
    }
  }

  //=============================================================================
  // CONFIG
  //=============================================================================

  /**
   * Sets the Ledger Live preference to use for Ledger hardware wallet support
   *
   * @param _keyring
   * @deprecated This method is deprecated and will be removed in the future.
   * Only webhid connections are supported in chrome and u2f in firefox.
   */
  async setLedgerTransportPreference(_keyring) {
    const transportType = window.navigator.hid
      ? LedgerTransportTypes.webhid
      : LedgerTransportTypes.u2f;
    const keyring =
      _keyring || (await this.getKeyringForDevice(HardwareDeviceNames.ledger));
    if (keyring?.updateTransportMethod) {
      return keyring.updateTransportMethod(transportType).catch((e) => {
        throw e;
      });
    }

    return undefined;
  }

  /**
   * A method for initializing storage the first time.
   *
   * @param {object} initState - The default state to initialize with.
   * @private
   */
  recordFirstTimeInfo(initState) {
    if (!('firstTimeInfo' in initState)) {
      const version = process.env.METAMASK_VERSION;
      initState.firstTimeInfo = {
        version,
        date: Date.now(),
      };
    }
  }

  // TODO: Replace isClientOpen methods with `controllerConnectionChanged` events.
  /* eslint-disable accessor-pairs */
  /**
   * A method for recording whether the MetaMask user interface is open or not.
   *
   * @param {boolean} open
   */
  set isClientOpen(open) {
    this._isClientOpen = open;
  }
  /* eslint-enable accessor-pairs */

  /**
   * A method that is called by the background when all instances of metamask are closed.
   * Currently used to stop polling in the gasFeeController.
   */
  onClientClosed() {
    try {
      this.gasFeeController.stopAllPolling();
      this.currencyRateController.stopAllPolling();
      this.appStateController.clearPollingTokens();
    } catch (error) {
      console.error(error);
    }
  }

  /**
   * A method that is called by the background when a particular environment type is closed (fullscreen, popup, notification).
   * Currently used to stop polling in the gasFeeController for only that environement type
   *
   * @param environmentType
   */
  onEnvironmentTypeClosed(environmentType) {
    const appStatePollingTokenType =
      POLLING_TOKEN_ENVIRONMENT_TYPES[environmentType];
    const pollingTokensToDisconnect =
      this.appStateController.store.getState()[appStatePollingTokenType];
    pollingTokensToDisconnect.forEach((pollingToken) => {
      this.gasFeeController.stopPollingByPollingToken(pollingToken);
      this.currencyRateController.stopPollingByPollingToken(pollingToken);
      this.appStateController.removePollingToken(
        pollingToken,
        appStatePollingTokenType,
      );
    });
  }

  /**
   * Adds a domain to the PhishingController safelist
   *
   * @param {string} hostname - the domain to safelist
   */
  safelistPhishingDomain(hostname) {
    return this.phishingController.bypass(hostname);
  }

  async backToSafetyPhishingWarning() {
    const extensionURL = this.platform.getExtensionURL();
    await this.platform.switchToAnotherURL(undefined, extensionURL);
  }

  /**
   * Locks MetaMask
   */
  setLocked() {
    return this.keyringController.setLocked();
  }

  removePermissionsFor = (subjects) => {
    try {
      this.permissionController.revokePermissions(subjects);
    } catch (exp) {
      if (!(exp instanceof PermissionsRequestNotFoundError)) {
        throw exp;
      }
    }
  };

  updateCaveat = (origin, target, caveatType, caveatValue) => {
    try {
      this.controllerMessenger.call(
        'PermissionController:updateCaveat',
        origin,
        target,
        caveatType,
        caveatValue,
      );
    } catch (exp) {
      if (!(exp instanceof PermissionsRequestNotFoundError)) {
        throw exp;
      }
    }
  };

  updateNetworksList = (chainIds) => {
    try {
      this.networkOrderController.updateNetworksList(chainIds);
    } catch (err) {
      log.error(err.message);
      throw err;
    }
  };

  updateAccountsList = (pinnedAccountList) => {
    try {
      this.accountOrderController.updateAccountsList(pinnedAccountList);
    } catch (err) {
      log.error(err.message);
      throw err;
    }
  };

  updateHiddenAccountsList = (hiddenAccountList) => {
    try {
      this.accountOrderController.updateHiddenAccountsList(hiddenAccountList);
    } catch (err) {
      log.error(err.message);
      throw err;
    }
  };

  rejectPermissionsRequest = (requestId) => {
    try {
      this.permissionController.rejectPermissionsRequest(requestId);
    } catch (exp) {
      if (!(exp instanceof PermissionsRequestNotFoundError)) {
        throw exp;
      }
    }
  };

  acceptPermissionsRequest = (request) => {
    try {
      this.permissionController.acceptPermissionsRequest(request);
    } catch (exp) {
      if (!(exp instanceof PermissionsRequestNotFoundError)) {
        throw exp;
      }
    }
  };

  resolvePendingApproval = async (id, value, options) => {
    try {
      await this.approvalController.accept(id, value, options);
    } catch (exp) {
      if (!(exp instanceof ApprovalRequestNotFoundError)) {
        throw exp;
      }
    }
  };

  rejectPendingApproval = (id, error) => {
    try {
      this.approvalController.reject(
        id,
        new EthereumRpcError(error.code, error.message, error.data),
      );
    } catch (exp) {
      if (!(exp instanceof ApprovalRequestNotFoundError)) {
        throw exp;
      }
    }
  };

  async _onAccountChange(newAddress) {
    const permittedAccountsMap = getPermittedAccountsByOrigin(
      this.permissionController.state,
    );

    for (const [origin, accounts] of permittedAccountsMap.entries()) {
      if (accounts.includes(newAddress)) {
        this._notifyAccountsChange(origin, accounts);
      }
    }

    await this.txController.updateIncomingTransactions();
  }

  async _notifyAccountsChange(origin, newAccounts) {
    if (this.isUnlocked()) {
      this.notifyConnections(origin, {
        method: NOTIFICATION_NAMES.accountsChanged,
        // This should be the same as the return value of `eth_accounts`,
        // namely an array of the current / most recently selected Ethereum
        // account.
        params:
          newAccounts.length < 2
            ? // If the length is 1 or 0, the accounts are sorted by definition.
              newAccounts
            : // If the length is 2 or greater, we have to execute
              // `eth_accounts` vi this method.
              await this.getPermittedAccounts(origin),
      });
    }

    this.permissionLogController.updateAccountsHistory(origin, newAccounts);
  }

  async _notifyChainChange() {
    if (this.preferencesController.getUseRequestQueue()) {
      this.notifyAllConnections(async (origin) => ({
        method: NOTIFICATION_NAMES.chainChanged,
        params: await this.getProviderNetworkState(origin),
      }));
    } else {
      this.notifyAllConnections({
        method: NOTIFICATION_NAMES.chainChanged,
        params: await this.getProviderNetworkState(),
      });
    }
  }

  async _notifyChainChangeForConnection(connection, origin) {
    if (this.preferencesController.getUseRequestQueue()) {
      this.notifyConnection(connection, {
        method: NOTIFICATION_NAMES.chainChanged,
        params: await this.getProviderNetworkState(origin),
      });
    } else {
      this.notifyConnection(connection, {
        method: NOTIFICATION_NAMES.chainChanged,
        params: await this.getProviderNetworkState(),
      });
    }
  }

  async _onFinishedTransaction(transactionMeta) {
    if (
      ![TransactionStatus.confirmed, TransactionStatus.failed].includes(
        transactionMeta.status,
      )
    ) {
      return;
    }

    await this._createTransactionNotifcation(transactionMeta);
    await this._updateNFTOwnership(transactionMeta);
    this._trackTransactionFailure(transactionMeta);
  }

  async _createTransactionNotifcation(transactionMeta) {
    const { chainId } = transactionMeta;
    let rpcPrefs = {};

    if (chainId) {
      const { networkConfigurationsByChainId } = this.networkController.state;

      const matchingNetworkConfig = Object.values(
        networkConfigurationsByChainId,
      ).find(
        (networkConfiguration) => networkConfiguration.chainId === chainId,
      );

      // todo
      rpcPrefs = matchingNetworkConfig?.rpcPrefs ?? {};
    }

    try {
      await this.platform.showTransactionNotification(
        transactionMeta,
        rpcPrefs,
      );
    } catch (error) {
      log.error('Failed to create transaction notification', error);
    }
  }

  async _updateNFTOwnership(transactionMeta) {
    // if this is a transferFrom method generated from within the app it may be an NFT transfer transaction
    // in which case we will want to check and update ownership status of the transferred NFT.

    const { type, txParams, chainId, txReceipt } = transactionMeta;
    const selectedAddress =
      this.accountsController.getSelectedAccount().address;

    const { allNfts } = this.nftController.state;
    const txReceiptLogs = txReceipt?.logs;

    const isContractInteractionTx =
      type === TransactionType.contractInteraction && txReceiptLogs;
    const isTransferFromTx =
      (type === TransactionType.tokenMethodTransferFrom ||
        type === TransactionType.tokenMethodSafeTransferFrom) &&
      txParams !== undefined;

    if (!isContractInteractionTx && !isTransferFromTx) {
      return;
    }

    if (isTransferFromTx) {
      const { data, to: contractAddress, from: userAddress } = txParams;
      const transactionData = parseStandardTokenTransactionData(data);
      // Sometimes the tokenId value is parsed as "_value" param. Not seeing this often any more, but still occasionally:
      // i.e. call approve() on BAYC contract - https://etherscan.io/token/0xbc4ca0eda7647a8ab7c2061c2e118a18a936f13d#writeContract, and tokenId shows up as _value,
      // not sure why since it doesn't match the ERC721 ABI spec we use to parse these transactions - https://github.com/MetaMask/metamask-eth-abis/blob/d0474308a288f9252597b7c93a3a8deaad19e1b2/src/abis/abiERC721.ts#L62.
      const transactionDataTokenId =
        getTokenIdParam(transactionData) ?? getTokenValueParam(transactionData);

      // check if its a known NFT
      const knownNft = allNfts?.[userAddress]?.[chainId]?.find(
        ({ address, tokenId }) =>
          isEqualCaseInsensitive(address, contractAddress) &&
          tokenId === transactionDataTokenId,
      );

      // if it is we check and update ownership status.
      if (knownNft) {
        this.nftController.checkAndUpdateSingleNftOwnershipStatus(
          knownNft,
          false,
          // TODO add networkClientId once it is available in the transactionMeta
          // the chainId previously passed here didn't actually allow us to check for ownership on a non globally selected network
          // because the check would use the provider for the globally selected network, not the chainId passed here.
          { userAddress },
        );
      }
    } else {
      // Else if contract interaction we will parse the logs

      const allNftTransferLog = txReceiptLogs.map((txReceiptLog) => {
        const isERC1155NftTransfer =
          txReceiptLog.topics &&
          txReceiptLog.topics[0] === TRANSFER_SINFLE_LOG_TOPIC_HASH;
        const isERC721NftTransfer =
          txReceiptLog.topics &&
          txReceiptLog.topics[0] === TOKEN_TRANSFER_LOG_TOPIC_HASH;
        let isTransferToSelectedAddress;

        if (isERC1155NftTransfer) {
          isTransferToSelectedAddress =
            txReceiptLog.topics &&
            txReceiptLog.topics[3] &&
            txReceiptLog.topics[3].match(selectedAddress?.slice(2));
        }

        if (isERC721NftTransfer) {
          isTransferToSelectedAddress =
            txReceiptLog.topics &&
            txReceiptLog.topics[2] &&
            txReceiptLog.topics[2].match(selectedAddress?.slice(2));
        }

        return {
          isERC1155NftTransfer,
          isERC721NftTransfer,
          isTransferToSelectedAddress,
          ...txReceiptLog,
        };
      });
      if (allNftTransferLog.length !== 0) {
        const allNftParsedLog = [];
        allNftTransferLog.forEach((singleLog) => {
          if (
            singleLog.isTransferToSelectedAddress &&
            (singleLog.isERC1155NftTransfer || singleLog.isERC721NftTransfer)
          ) {
            let iface;
            if (singleLog.isERC1155NftTransfer) {
              iface = new Interface(abiERC1155);
            } else {
              iface = new Interface(abiERC721);
            }
            try {
              const parsedLog = iface.parseLog({
                data: singleLog.data,
                topics: singleLog.topics,
              });
              allNftParsedLog.push({
                contract: singleLog.address,
                ...parsedLog,
              });
            } catch (err) {
              // ignore
            }
          }
        });
        // Filter known nfts and new Nfts
        const knownNFTs = [];
        const newNFTs = [];
        allNftParsedLog.forEach((single) => {
          const tokenIdFromLog = getTokenIdParam(single);
          const existingNft = allNfts?.[selectedAddress]?.[chainId]?.find(
            ({ address, tokenId }) => {
              return (
                isEqualCaseInsensitive(address, single.contract) &&
                tokenId === tokenIdFromLog
              );
            },
          );
          if (existingNft) {
            knownNFTs.push(existingNft);
          } else {
            newNFTs.push({
              tokenId: tokenIdFromLog,
              ...single,
            });
          }
        });
        // For known nfts only refresh ownership
        const refreshOwnershipNFts = knownNFTs.map(async (singleNft) => {
          return this.nftController.checkAndUpdateSingleNftOwnershipStatus(
            singleNft,
            false,
            // TODO add networkClientId once it is available in the transactionMeta
            // the chainId previously passed here didn't actually allow us to check for ownership on a non globally selected network
            // because the check would use the provider for the globally selected network, not the chainId passed here.
            { selectedAddress },
          );
        });
        await Promise.allSettled(refreshOwnershipNFts);
        // For new nfts, add them to state
        const addNftPromises = newNFTs.map(async (singleNft) => {
          return this.nftController.addNft(
            singleNft.contract,
            singleNft.tokenId,
          );
        });
        await Promise.allSettled(addNftPromises);
      }
    }
  }

  _trackTransactionFailure(transactionMeta) {
    const { txReceipt } = transactionMeta;
    const metamaskState = this.getState();

    if (!txReceipt || txReceipt.status !== '0x0') {
      return;
    }

    this.metaMetricsController.trackEvent(
      {
        event: 'Tx Status Update: On-Chain Failure',
        category: MetaMetricsEventCategory.Background,
        properties: {
          action: 'Transactions',
          errorMessage: transactionMeta.simulationFails?.reason,
          numberOfTokens: metamaskState.tokens.length,
          numberOfAccounts: Object.keys(metamaskState.accounts).length,
        },
      },
      {
        matomoEvent: true,
      },
    );
  }

  _onUserOperationAdded(userOperationMeta) {
    const transactionMeta = this.txController.state.transactions.find(
      (tx) => tx.id === userOperationMeta.id,
    );

    if (!transactionMeta) {
      return;
    }

    if (transactionMeta.type === TransactionType.swap) {
      this.controllerMessenger.publish(
        'TransactionController:transactionNewSwap',
        { transactionMeta },
      );
    } else if (transactionMeta.type === TransactionType.swapApproval) {
      this.controllerMessenger.publish(
        'TransactionController:transactionNewSwapApproval',
        { transactionMeta },
      );
    }
  }

  _onUserOperationTransactionUpdated(transactionMeta) {
    const updatedTransactionMeta = {
      ...transactionMeta,
      txParams: {
        ...transactionMeta.txParams,
        from: this.accountsController.getSelectedAccount().address,
      },
    };

    const transactionExists = this.txController.state.transactions.some(
      (tx) => tx.id === updatedTransactionMeta.id,
    );

    if (!transactionExists) {
      this.txController.update((state) => {
        state.transactions.push(updatedTransactionMeta);
      });
    }

    this.txController.updateTransaction(
      updatedTransactionMeta,
      'Generated from user operation',
    );

    this.controllerMessenger.publish(
      'TransactionController:transactionStatusUpdated',
      { transactionMeta: updatedTransactionMeta },
    );
  }

  _publishSmartTransactionHook(transactionMeta) {
    const state = this._getMetaMaskState();
    const isSmartTransaction = getIsSmartTransaction(state);
    if (!isSmartTransaction) {
      // Will cause TransactionController to publish to the RPC provider as normal.
      return { transactionHash: undefined };
    }
    const featureFlags = getFeatureFlagsByChainId(state);
    return submitSmartTransactionHook({
      transactionMeta,
      transactionController: this.txController,
      smartTransactionsController: this.smartTransactionsController,
      controllerMessenger: this.controllerMessenger,
      isSmartTransaction,
      isHardwareWallet: isHardwareWallet(state),
      featureFlags,
    });
  }

  _getMetaMaskState() {
    return {
      metamask: this.getState(),
    };
  }

  async #onPreferencesControllerStateChange(currentState, previousState) {
    const { currentLocale } = currentState;
    const chainId = getCurrentChainId({
      metamask: this.networkController.state,
    });

    await updateCurrentLocale(currentLocale);

    if (currentState.incomingTransactionsPreferences?.[chainId]) {
      this.txController.startIncomingTransactionPolling();
    } else {
      this.txController.stopIncomingTransactionPolling();
    }

    this.#checkTokenListPolling(currentState, previousState);

    // TODO: Remove once the preferences controller has been replaced with the core monorepo implementation
    this.controllerMessenger.publish(
      'PreferencesController:stateChange',
      currentState,
      [],
    );
  }

  #checkTokenListPolling(currentState, previousState) {
    const previousEnabled = this.#isTokenListPollingRequired(previousState);
    const newEnabled = this.#isTokenListPollingRequired(currentState);

    if (previousEnabled === newEnabled) {
      return;
    }

    this.tokenListController.updatePreventPollingOnNetworkRestart(!newEnabled);

    if (newEnabled) {
      log.debug('Started token list controller polling');
      this.tokenListController.start();
    } else {
      log.debug('Stopped token list controller polling');
      this.tokenListController.clearingTokenListData();
      this.tokenListController.stop();
    }
  }

  #isTokenListPollingRequired(preferencesControllerState) {
    const { useTokenDetection, useTransactionSimulations, preferences } =
      preferencesControllerState ?? {};

    const { petnamesEnabled } = preferences ?? {};

    return useTokenDetection || petnamesEnabled || useTransactionSimulations;
  }
}<|MERGE_RESOLUTION|>--- conflicted
+++ resolved
@@ -220,15 +220,7 @@
   TOKEN_TRANSFER_LOG_TOPIC_HASH,
   TRANSFER_SINFLE_LOG_TOPIC_HASH,
 } from '../../shared/lib/transactions-controller-utils';
-<<<<<<< HEAD
 import { getCurrentChainId } from '../../ui/selectors';
-=======
-import {
-  getCurrentChainId,
-  getCurrentNetwork,
-  getNetworkConfigurations,
-} from '../../ui/selectors';
->>>>>>> 74f6a416
 import { getProviderConfig } from '../../ui/ducks/metamask/metamask';
 import { BalancesController as MultichainBalancesController } from './lib/accounts/BalancesController';
 import {
@@ -498,35 +490,11 @@
 
     let initialNetworkControllerState = {};
     if (initState.NetworkController) {
-<<<<<<< HEAD
-      initialNetworkControllerState = initState.NetworkController;
-    } else if (process.env.IN_TEST) {
-      const networkConfig = {
-        chainId: CHAIN_IDS.LOCALHOST,
-        nickname: 'Localhost 8545',
-        rpcPrefs: {},
-        rpcUrl: 'http://localhost:8545',
-        ticker: 'ETH',
-        id: 'networkConfigurationId',
-      };
-      initialNetworkControllerState = {
-        selectedNetworkClientId: networkConfig.id,
-        networkConfigurations: {
-          [networkConfig.id]: networkConfig,
-        },
-      };
-    } else if (
-      process.env.METAMASK_DEBUG ||
-      process.env.METAMASK_ENVIRONMENT === 'test'
-    ) {
-      initialNetworkControllerState = {
-        selectedNetworkClientId: NETWORK_TYPES.SEPOLIA,
-      };
-=======
       // initialNetworkControllerState = initState.NetworkController;
 
       const defaultState = getDefaultNetworkControllerState();
 
+      // todo why
       initialNetworkControllerState = mergeWith(
         {},
         initState.NetworkController,
@@ -567,7 +535,6 @@
       ];
 
       console.log('HERE +++++++++++', initialNetworkControllerState);
->>>>>>> 74f6a416
     }
     // TODO: Craft these with new state format
     //
@@ -1637,17 +1604,11 @@
       getCurrentChainId: () =>
         getCurrentChainId({ metamask: this.networkController.state }),
       getNetworkIdentifier: (providerConfig) => {
-<<<<<<< HEAD
         const { type, rpcUrl } =
           providerConfig ??
           getProviderConfig({
             metamask: this.networkController.state,
           });
-=======
-        const { type, rpcUrl } = getProviderConfig({
-          metamask: this.networkController.state,
-        });
->>>>>>> 74f6a416
         return type === NETWORK_TYPES.RPC ? rpcUrl : type;
       },
       preferencesController: this.preferencesController,
@@ -3191,20 +3152,10 @@
       getUseRequestQueue: this.preferencesController.getUseRequestQueue.bind(
         this.preferencesController,
       ),
-<<<<<<< HEAD
       getProviderConfig: () =>
         getProviderConfig({
           metamask: this.networkController.state,
         }),
-=======
-      // getProviderConfig: () => this.networkController.state.providerConfig,
-      // todo
-      // getProviderConfig: () => this.networkController.state.providerConfig,
-      getProviderConfig: () => {
-        throw 'not implemented';
-      },
-
->>>>>>> 74f6a416
       setSecurityAlertsEnabled:
         preferencesController.setSecurityAlertsEnabled.bind(
           preferencesController,
@@ -4876,10 +4827,6 @@
       transactionOptions,
       transactionParams,
       userOperationController: this.userOperationController,
-<<<<<<< HEAD
-=======
-      // chainId: this.networkController.state.providerConfig.chainId,
->>>>>>> 74f6a416
       chainId: getCurrentChainId({ metamask: this.networkController.state }),
       ppomController: this.ppomController,
       securityAlertsEnabled:
