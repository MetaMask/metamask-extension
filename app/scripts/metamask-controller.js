--- conflicted
+++ resolved
@@ -1154,17 +1154,13 @@
       getCurrentAccountEIP1559Compatibility:
         this.getCurrentAccountEIP1559Compatibility.bind(this),
       getNetworkId: () => this.networkController.state.networkId,
-<<<<<<< HEAD
-      getNetworkStatus: () => this.networkController.state.networkStatus,
-      getNetworkState: () => this.networkController.state,
-      hasCompletedOnboarding: () =>
-        this.onboardingController.store.getState().completedOnboarding,
-=======
       getNetworkStatus: () =>
         this.networkController.state.networksMetadata?.[
           this.networkController.state.selectedNetworkClientId
         ]?.status,
->>>>>>> 66b4d7c9
+      getNetworkState: () => this.networkController.state,
+      hasCompletedOnboarding: () =>
+        this.onboardingController.store.getState().completedOnboarding,
       onNetworkStateChange: (listener) => {
         networkControllerMessenger.subscribe(
           'NetworkController:stateChange',
