import EventEmitter from 'events';
import { pipeline } from 'readable-stream';
import {
  AssetsContractController,
  CurrencyRateController,
  NftController,
  NftDetectionController,
  TokenDetectionController,
  TokenListController,
  TokenRatesController,
  TokensController,
  CodefiTokenPricesServiceV2,
  RatesController,
  fetchMultiExchangeRate,
} from '@metamask/assets-controllers';
import { ObservableStore } from '@metamask/obs-store';
import { storeAsStream } from '@metamask/obs-store/dist/asStream';
import { JsonRpcEngine } from 'json-rpc-engine';
import { createEngineStream } from 'json-rpc-middleware-stream';
import { providerAsMiddleware } from '@metamask/eth-json-rpc-middleware';
import {
  debounce,
  ///: BEGIN:ONLY_INCLUDE_IF(snaps)
  throttle,
  memoize,
  wrap,
  ///: END:ONLY_INCLUDE_IF
} from 'lodash';
import {
  KeyringController,
  keyringBuilderFactory,
} from '@metamask/keyring-controller';
import createFilterMiddleware from '@metamask/eth-json-rpc-filters';
import createSubscriptionManager from '@metamask/eth-json-rpc-filters/subscriptionManager';
import {
  errorCodes as rpcErrorCodes,
  EthereumRpcError,
  ethErrors,
} from 'eth-rpc-errors';

import { Mutex } from 'await-semaphore';
import log from 'loglevel';
import {
  TrezorConnectBridge,
  TrezorKeyring,
} from '@metamask/eth-trezor-keyring';
import {
  LedgerKeyring,
  LedgerIframeBridge,
} from '@metamask/eth-ledger-bridge-keyring';
import LatticeKeyring from 'eth-lattice-keyring';
import { MetaMaskKeyring as QRHardwareKeyring } from '@keystonehq/metamask-airgapped-keyring';
import EthQuery from '@metamask/eth-query';
import EthJSQuery from '@metamask/ethjs-query';
import nanoid from 'nanoid';
import { captureException } from '@sentry/browser';
import { AddressBookController } from '@metamask/address-book-controller';
import {
  ApprovalController,
  ApprovalRequestNotFoundError,
} from '@metamask/approval-controller';
import { ControllerMessenger } from '@metamask/base-controller';
import { EnsController } from '@metamask/ens-controller';
import { PhishingController } from '@metamask/phishing-controller';
import { AnnouncementController } from '@metamask/announcement-controller';
import { NetworkController } from '@metamask/network-controller';
import { GasFeeController } from '@metamask/gas-fee-controller';
import {
  PermissionController,
  PermissionDoesNotExistError,
  PermissionsRequestNotFoundError,
  SubjectMetadataController,
  SubjectType,
} from '@metamask/permission-controller';
import SmartTransactionsController from '@metamask/smart-transactions-controller';
import {
  METAMASK_DOMAIN,
  SelectedNetworkController,
  createSelectedNetworkMiddleware,
} from '@metamask/selected-network-controller';
import { LoggingController, LogType } from '@metamask/logging-controller';
import { PermissionLogController } from '@metamask/permission-log-controller';

///: BEGIN:ONLY_INCLUDE_IF(snaps)
import { RateLimitController } from '@metamask/rate-limit-controller';
import { NotificationController } from '@metamask/notification-controller';
import {
  CronjobController,
  JsonSnapsRegistry,
  SnapController,
  IframeExecutionService,
  SnapInterfaceController,
  OffscreenExecutionService,
} from '@metamask/snaps-controllers';
import {
  createSnapsMethodMiddleware,
  buildSnapEndowmentSpecifications,
  buildSnapRestrictedMethodSpecifications,
} from '@metamask/snaps-rpc-methods';
///: END:ONLY_INCLUDE_IF

import { AccountsController } from '@metamask/accounts-controller';

import { ChainController } from '@metamask/chain-controller';

///: BEGIN:ONLY_INCLUDE_IF(build-mmi)
import {
  CUSTODIAN_TYPES,
  MmiConfigurationController,
} from '@metamask-institutional/custody-keyring';
import { InstitutionalFeaturesController } from '@metamask-institutional/institutional-features';
import { CustodyController } from '@metamask-institutional/custody-controller';
import { TransactionUpdateController } from '@metamask-institutional/transaction-update';
///: END:ONLY_INCLUDE_IF
import { SignatureController } from '@metamask/signature-controller';
///: BEGIN:ONLY_INCLUDE_IF(blockaid)
import { PPOMController } from '@metamask/ppom-validator';
///: END:ONLY_INCLUDE_IF

///: BEGIN:ONLY_INCLUDE_IF(desktop)
// eslint-disable-next-line import/order
import { DesktopController } from '@metamask/desktop/dist/controllers/desktop';
///: END:ONLY_INCLUDE_IF

import {
  ApprovalType,
  ERC1155,
  ERC20,
  ERC721,
} from '@metamask/controller-utils';
import { wordlist } from '@metamask/scure-bip39/dist/wordlists/english';

import {
  NameController,
  ENSNameProvider,
  EtherscanNameProvider,
  TokenNameProvider,
  LensNameProvider,
} from '@metamask/name-controller';

import {
  QueuedRequestController,
  createQueuedRequestMiddleware,
} from '@metamask/queued-request-controller';

import { UserOperationController } from '@metamask/user-operation-controller';

import {
  TransactionController,
  TransactionStatus,
  TransactionType,
} from '@metamask/transaction-controller';

///: BEGIN:ONLY_INCLUDE_IF(keyring-snaps)
import {
  getLocalizedSnapManifest,
  stripSnapPrefix,
} from '@metamask/snaps-utils';
///: END:ONLY_INCLUDE_IF

import {
  methodsRequiringNetworkSwitch,
  methodsWithConfirmation,
} from '../../shared/constants/methods-tags';

///: BEGIN:ONLY_INCLUDE_IF(build-mmi)
import { toChecksumHexAddress } from '../../shared/modules/hexstring-utils';
///: END:ONLY_INCLUDE_IF

import {
  AssetType,
  TokenStandard,
  SIGNING_METHODS,
} from '../../shared/constants/transaction';
import { SWAPS_CLIENT_ID } from '../../shared/constants/swaps';
import {
  CHAIN_IDS,
  NETWORK_TYPES,
  TEST_NETWORK_TICKER_MAP,
  NetworkStatus,
} from '../../shared/constants/network';
import { getAllowedSmartTransactionsChainIds } from '../../shared/constants/smartTransactions';

import {
  HardwareDeviceNames,
  LedgerTransportTypes,
} from '../../shared/constants/hardware-wallets';
import { KeyringType } from '../../shared/constants/keyring';
import {
  CaveatTypes,
  RestrictedMethods,
  ///: BEGIN:ONLY_INCLUDE_IF(snaps)
  EndowmentPermissions,
  ExcludedSnapPermissions,
  ExcludedSnapEndowments,
  ///: END:ONLY_INCLUDE_IF
} from '../../shared/constants/permissions';
import { UI_NOTIFICATIONS } from '../../shared/notifications';
import { MILLISECOND, SECOND } from '../../shared/constants/time';
import {
  ORIGIN_METAMASK,
  ///: BEGIN:ONLY_INCLUDE_IF(snaps)
  SNAP_DIALOG_TYPES,
  ///: END:ONLY_INCLUDE_IF
  POLLING_TOKEN_ENVIRONMENT_TYPES,
} from '../../shared/constants/app';
import {
  MetaMetricsEventCategory,
  MetaMetricsEventName,
} from '../../shared/constants/metametrics';
import { LOG_EVENT } from '../../shared/constants/logs';

import {
  getTokenIdParam,
  fetchTokenBalance,
  fetchERC1155Balance,
} from '../../shared/lib/token-util';
import { isEqualCaseInsensitive } from '../../shared/modules/string-utils';
import { parseStandardTokenTransactionData } from '../../shared/modules/transaction.utils';
import { STATIC_MAINNET_TOKEN_LIST } from '../../shared/constants/tokens';
import { getTokenValueParam } from '../../shared/lib/metamask-controller-utils';
import { isManifestV3 } from '../../shared/modules/mv3.utils';
import { convertNetworkId } from '../../shared/modules/network.utils';
import {
  getIsSmartTransaction,
  getFeatureFlagsByChainId,
  getSmartTransactionsOptInStatus,
  getCurrentChainSupportsSmartTransactions,
} from '../../shared/modules/selectors';
import {
  ///: BEGIN:ONLY_INCLUDE_IF(build-mmi)
  handleMMITransactionUpdate,
  ///: END:ONLY_INCLUDE_IF
  handleTransactionAdded,
  handleTransactionApproved,
  handleTransactionFailed,
  handleTransactionConfirmed,
  handleTransactionDropped,
  handleTransactionRejected,
  handleTransactionSubmitted,
  handlePostTransactionBalanceUpdate,
  createTransactionEventFragmentWithTxId,
} from './lib/transaction/metrics';
///: BEGIN:ONLY_INCLUDE_IF(build-mmi)
import {
  afterTransactionSign as afterTransactionSignMMI,
  beforeCheckPendingTransaction as beforeCheckPendingTransactionMMI,
  beforeTransactionPublish as beforeTransactionPublishMMI,
  beforeTransactionApproveOnInit as beforeApproveOnInitMMI,
  getAdditionalSignArguments as getAdditionalSignArgumentsMMI,
} from './lib/transaction/mmi-hooks';
///: END:ONLY_INCLUDE_IF
import { submitSmartTransactionHook } from './lib/transaction/smart-transactions';
///: BEGIN:ONLY_INCLUDE_IF(keyring-snaps)
import { keyringSnapPermissionsBuilder } from './lib/keyring-snaps-permissions';
///: END:ONLY_INCLUDE_IF

import { SnapsNameProvider } from './lib/SnapsNameProvider';
import { AddressBookPetnamesBridge } from './lib/AddressBookPetnamesBridge';
import { AccountIdentitiesPetnamesBridge } from './lib/AccountIdentitiesPetnamesBridge';

///: BEGIN:ONLY_INCLUDE_IF(blockaid)
import { createPPOMMiddleware } from './lib/ppom/ppom-middleware';
import * as PPOMModule from './lib/ppom/ppom';
///: END:ONLY_INCLUDE_IF
import {
  onMessageReceived,
  checkForMultipleVersionsRunning,
} from './detect-multiple-instances';
///: BEGIN:ONLY_INCLUDE_IF(build-mmi)
import MMIController from './controllers/mmi-controller';
import { mmiKeyringBuilderFactory } from './mmi-keyring-builder-factory';
///: END:ONLY_INCLUDE_IF
import ComposableObservableStore from './lib/ComposableObservableStore';
import AccountTracker from './lib/account-tracker';
import createDupeReqFilterStream from './lib/createDupeReqFilterStream';
import createLoggerMiddleware from './lib/createLoggerMiddleware';
import {
  createLegacyMethodMiddleware,
  createMethodMiddleware,
  createUnsupportedMethodMiddleware,
} from './lib/rpc-method-middleware';
import createOriginMiddleware from './lib/createOriginMiddleware';
import createTabIdMiddleware from './lib/createTabIdMiddleware';
import { NetworkOrderController } from './controllers/network-order';
import { AccountOrderController } from './controllers/account-order';
import createOnboardingMiddleware from './lib/createOnboardingMiddleware';
import { isStreamWritable, setupMultiplex } from './lib/stream-utils';
import PreferencesController from './controllers/preferences';
import AppStateController from './controllers/app-state';
import AlertController from './controllers/alert';
import OnboardingController from './controllers/onboarding';
import Backup from './lib/backup';
import DecryptMessageController from './controllers/decrypt-message';
import SwapsController from './controllers/swaps';
import MetaMetricsController from './controllers/metametrics';
import { segment } from './lib/segment';
import createMetaRPCHandler from './lib/createMetaRPCHandler';
import { previousValueComparator } from './lib/util';
import createMetamaskMiddleware from './lib/createMetamaskMiddleware';
import { hardwareKeyringBuilderFactory } from './lib/hardware-keyring-builder-factory';
import EncryptionPublicKeyController from './controllers/encryption-public-key';
import AppMetadataController from './controllers/app-metadata';

import {
  CaveatFactories,
  CaveatMutatorFactories,
  getCaveatSpecifications,
  getChangedAccounts,
  getPermissionBackgroundApiMethods,
  getPermissionSpecifications,
  getPermittedAccountsByOrigin,
  NOTIFICATION_NAMES,
  PermissionNames,
  unrestrictedMethods,
} from './controllers/permissions';
import createRPCMethodTrackingMiddleware from './lib/createRPCMethodTrackingMiddleware';
///: BEGIN:ONLY_INCLUDE_IF(blockaid)
import { IndexedDBPPOMStorage } from './lib/ppom/indexed-db-backend';
///: END:ONLY_INCLUDE_IF
import { updateCurrentLocale } from './translate';
import { TrezorOffscreenBridge } from './lib/offscreen-bridge/trezor-offscreen-bridge';
import { LedgerOffscreenBridge } from './lib/offscreen-bridge/ledger-offscreen-bridge';
///: BEGIN:ONLY_INCLUDE_IF(keyring-snaps)
import { snapKeyringBuilder, getAccountsBySnapId } from './lib/snap-keyring';
///: END:ONLY_INCLUDE_IF
import { encryptorFactory } from './lib/encryptor-factory';
import { addDappTransaction, addTransaction } from './lib/transaction/util';
import { LatticeKeyringOffscreen } from './lib/offscreen-bridge/lattice-offscreen-keyring';
///: BEGIN:ONLY_INCLUDE_IF(snaps)
import PREINSTALLED_SNAPS from './snaps/preinstalled-snaps';
///: END:ONLY_INCLUDE_IF
import { WeakRefObjectMap } from './lib/WeakRefObjectMap';

// Notification controllers
import AuthenticationController from './controllers/authentication/authentication-controller';
import UserStorageController from './controllers/user-storage/user-storage-controller';
import { PushPlatformNotificationsController } from './controllers/push-platform-notifications/push-platform-notifications';
<<<<<<< HEAD
import createEvmMethodsToNonEvmAccountReqFilterMiddleware from './lib/createEvmMethodsToNonEvmAccountReqFilterMiddleware';
=======
import { MetamaskNotificationsController } from './controllers/metamask-notifications/metamask-notifications';
>>>>>>> 63851c9d

export const METAMASK_CONTROLLER_EVENTS = {
  // Fired after state changes that impact the extension badge (unapproved msg count)
  // The process of updating the badge happens in app/scripts/background.js.
  UPDATE_BADGE: 'updateBadge',
  // TODO: Add this and similar enums to the `controllers` repo and export them
  APPROVAL_STATE_CHANGE: 'ApprovalController:stateChange',
  QUEUED_REQUEST_STATE_CHANGE: 'QueuedRequestController:stateChange',
};

// stream channels
const PHISHING_SAFELIST = 'metamask-phishing-safelist';

export default class MetamaskController extends EventEmitter {
  /**
   * @param {object} opts
   */
  constructor(opts) {
    super();

    const { isFirstMetaMaskControllerSetup } = opts;

    this.defaultMaxListeners = 20;

    this.sendUpdate = debounce(
      this.privateSendUpdate.bind(this),
      MILLISECOND * 200,
    );
    this.opts = opts;
    this.extension = opts.browser;
    this.platform = opts.platform;
    this.notificationManager = opts.notificationManager;
    const initState = opts.initState || {};
    const version = this.platform.getVersion();
    this.recordFirstTimeInfo(initState);
    this.featureFlags = opts.featureFlags;

    // this keeps track of how many "controllerStream" connections are open
    // the only thing that uses controller connections are open metamask UI instances
    this.activeControllerConnections = 0;

    this.getRequestAccountTabIds = opts.getRequestAccountTabIds;
    this.getOpenMetamaskTabsIds = opts.getOpenMetamaskTabsIds;

    this.controllerMessenger = new ControllerMessenger();

    this.loggingController = new LoggingController({
      messenger: this.controllerMessenger.getRestricted({
        name: 'LoggingController',
      }),
      state: initState.LoggingController,
    });

    // instance of a class that wraps the extension's storage local API.
    this.localStoreApiWrapper = opts.localStore;

    this.currentMigrationVersion = opts.currentMigrationVersion;

    // observable state store
    this.store = new ComposableObservableStore({
      state: initState,
      controllerMessenger: this.controllerMessenger,
      persist: true,
    });

    // external connections by origin
    // Do not modify directly. Use the associated methods.
    this.connections = {};

    // lock to ensure only one vault created at once
    this.createVaultMutex = new Mutex();

    this.extension.runtime.onInstalled.addListener((details) => {
      if (details.reason === 'update') {
        if (version === '8.1.0') {
          this.platform.openExtensionInBrowser();
        }
        this.loggingController.add({
          type: LogType.GenericLog,
          data: {
            event: LOG_EVENT.VERSION_UPDATE,
            previousVersion: details.previousVersion,
            version,
          },
        });
      }
    });

    this.appMetadataController = new AppMetadataController({
      state: initState.AppMetadataController,
      currentMigrationVersion: this.currentMigrationVersion,
      currentAppVersion: version,
    });

    // next, we will initialize the controllers
    // controller initialization order matters
    const clearPendingConfirmations = () => {
      this.encryptionPublicKeyController.clearUnapproved();
      this.decryptMessageController.clearUnapproved();
      this.signatureController.clearUnapproved();
      this.approvalController.clear(ethErrors.provider.userRejectedRequest());
    };

    this.queuedRequestController = new QueuedRequestController({
      messenger: this.controllerMessenger.getRestricted({
        name: 'QueuedRequestController',
        allowedActions: [
          'NetworkController:getState',
          'NetworkController:setActiveNetwork',
          'SelectedNetworkController:getNetworkClientIdForDomain',
        ],
        allowedEvents: ['SelectedNetworkController:stateChange'],
      }),
      methodsRequiringNetworkSwitch,
      clearPendingConfirmations,
    });

    this.approvalController = new ApprovalController({
      messenger: this.controllerMessenger.getRestricted({
        name: 'ApprovalController',
      }),
      showApprovalRequest: opts.showUserConfirmation,
      typesExcludedFromRateLimiting: [
        ApprovalType.EthSign,
        ApprovalType.PersonalSign,
        ApprovalType.EthSignTypedData,
        ApprovalType.Transaction,
        ApprovalType.WatchAsset,
        ApprovalType.EthGetEncryptionPublicKey,
        ApprovalType.EthDecrypt,
      ],
    });

    ///: BEGIN:ONLY_INCLUDE_IF(build-mmi)
    this.mmiConfigurationController = new MmiConfigurationController({
      initState: initState.MmiConfigurationController,
      mmiConfigurationServiceUrl: process.env.MMI_CONFIGURATION_SERVICE_URL,
    });
    ///: END:ONLY_INCLUDE_IF

    const networkControllerMessenger = this.controllerMessenger.getRestricted({
      name: 'NetworkController',
    });

    let initialNetworkControllerState = {};
    if (initState.NetworkController) {
      initialNetworkControllerState = initState.NetworkController;
    } else if (process.env.IN_TEST) {
      const networkConfig = {
        chainId: CHAIN_IDS.LOCALHOST,
        nickname: 'Localhost 8545',
        rpcPrefs: {},
        rpcUrl: 'http://localhost:8545',
        ticker: 'ETH',
        id: 'networkConfigurationId',
      };
      initialNetworkControllerState = {
        providerConfig: {
          ...networkConfig,
          type: 'rpc',
        },
        networkConfigurations: {
          networkConfigurationId: {
            ...networkConfig,
          },
        },
      };
    } else if (
      process.env.METAMASK_DEBUG ||
      process.env.METAMASK_ENVIRONMENT === 'test'
    ) {
      initialNetworkControllerState = {
        providerConfig: {
          type: NETWORK_TYPES.SEPOLIA,
          chainId: CHAIN_IDS.SEPOLIA,
          ticker: TEST_NETWORK_TICKER_MAP[NETWORK_TYPES.SEPOLIA],
        },
      };
    }
    this.networkController = new NetworkController({
      messenger: networkControllerMessenger,
      state: initialNetworkControllerState,
      infuraProjectId: opts.infuraProjectId,
      trackMetaMetricsEvent: (...args) =>
        this.metaMetricsController.trackEvent(...args),
    });
    this.networkController.initializeProvider();
    this.provider =
      this.networkController.getProviderAndBlockTracker().provider;
    this.blockTracker =
      this.networkController.getProviderAndBlockTracker().blockTracker;
    this.deprecatedNetworkVersions = {};

    const tokenListMessenger = this.controllerMessenger.getRestricted({
      name: 'TokenListController',
      allowedEvents: ['NetworkController:stateChange'],
    });

    const preferencesMessenger = this.controllerMessenger.getRestricted({
      name: 'PreferencesController',
      allowedActions: ['AccountsController:getSelectedAccount'],
      allowedEvents: [],
    });

    this.preferencesController = new PreferencesController({
      initState: initState.PreferencesController,
      initLangCode: opts.initLangCode,
      messenger: preferencesMessenger,
      provider: this.provider,
      networkConfigurations: this.networkController.state.networkConfigurations,
      onKeyringStateChange: (listener) =>
        this.controllerMessenger.subscribe(
          'KeyringController:stateChange',
          listener,
        ),
    });

    const accountsControllerMessenger = this.controllerMessenger.getRestricted({
      name: 'AccountsController',
      allowedEvents: [
        'SnapController:stateChange',
        'KeyringController:accountRemoved',
        'KeyringController:stateChange',
      ],
      allowedActions: [
        'KeyringController:getAccounts',
        'KeyringController:getKeyringsByType',
        'KeyringController:getKeyringForAccount',
      ],
    });

    this.accountsController = new AccountsController({
      messenger: accountsControllerMessenger,
      state: initState.AccountsController,
    });

    this.tokenListController = new TokenListController({
      chainId: this.networkController.state.providerConfig.chainId,
      preventPollingOnNetworkRestart: !this.#isTokenListPollingRequired(
        this.preferencesController.store.getState(),
      ),
      messenger: tokenListMessenger,
      state: initState.TokenListController,
    });

    this.assetsContractController = new AssetsContractController(
      {
        chainId: this.networkController.state.providerConfig.chainId,
        onPreferencesStateChange: (listener) =>
          this.preferencesController.store.subscribe(listener),
        onNetworkDidChange: (cb) =>
          networkControllerMessenger.subscribe(
            'NetworkController:networkDidChange',
            () => {
              const networkState = this.networkController.state;
              return cb(networkState);
            },
          ),
        getNetworkClientById: this.networkController.getNetworkClientById.bind(
          this.networkController,
        ),
      },
      {
        provider: this.provider,
      },
      initState.AssetsContractController,
    );

    const tokensControllerMessenger = this.controllerMessenger.getRestricted({
      name: 'TokensController',
      allowedActions: [
        'ApprovalController:addRequest',
        'NetworkController:getNetworkClientById',
        'AccountsController:getAccount',
      ],
      allowedEvents: [
        'NetworkController:networkDidChange',
        'AccountsController:selectedEvmAccountChange',
        'PreferencesController:stateChange',
        'TokenListController:stateChange',
      ],
    });
    this.tokensController = new TokensController({
      messenger: tokensControllerMessenger,
      chainId: this.networkController.state.providerConfig.chainId,
      config: {
        provider: this.provider,
        selectedAccountId:
          this.accountsController.getSelectedAccount('eip155:*').id,
      },
      state: initState.TokensController,
    });

    const nftControllerMessenger = this.controllerMessenger.getRestricted({
      name: 'NftController',
      allowedActions: [
        `${this.approvalController.name}:addRequest`,
        `${this.accountsController.name}:getAccount`,
        `${this.accountsController.name}:getSelectedAccount`,
        `${this.networkController.name}:getNetworkClientById`,
      ],
      allowedEvents: [
        'AccountsController:selectedEvmAccountChange',
        'PreferencesController:stateChange',
        'NetworkController:networkDidChange',
      ],
    });
    this.nftController = new NftController({
      messenger: nftControllerMessenger,
      chainId: this.networkController.state.providerConfig.chainId,
      selectedAccountId: this.accountsController.getSelectedAccount(),
      getERC721AssetName: this.assetsContractController.getERC721AssetName.bind(
        this.assetsContractController,
      ),
      getERC721AssetSymbol:
        this.assetsContractController.getERC721AssetSymbol.bind(
          this.assetsContractController,
        ),
      getERC721TokenURI: this.assetsContractController.getERC721TokenURI.bind(
        this.assetsContractController,
      ),
      getERC721OwnerOf: this.assetsContractController.getERC721OwnerOf.bind(
        this.assetsContractController,
      ),
      getERC1155BalanceOf:
        this.assetsContractController.getERC1155BalanceOf.bind(
          this.assetsContractController,
        ),
      getERC1155TokenURI: this.assetsContractController.getERC1155TokenURI.bind(
        this.assetsContractController,
      ),
      onNftAdded: ({ address, symbol, tokenId, standard, source }) =>
        this.metaMetricsController.trackEvent({
          event: MetaMetricsEventName.NftAdded,
          category: MetaMetricsEventCategory.Wallet,
          sensitiveProperties: {
            token_contract_address: address,
            token_symbol: symbol,
            token_id: tokenId,
            token_standard: standard,
            asset_type: AssetType.NFT,
            source,
          },
        }),
      state: initState.NftController,
    });

    this.nftController.setApiKey(process.env.OPENSEA_KEY);

    const nftDetectionControllerMessenger =
      this.controllerMessenger.getRestricted({
        name: 'NftDetectionController',
        allowedActions: [
          'ApprovalController:addRequest',
          'NetworkController:getNetworkClientById',
          'NetworkController:getState',
          'AccountsController:getSelectedAccount',
          'NftController:stateChange',
          'PreferencesController:getState',
        ],
        allowedEvents: [
          'NetworkController:stateChange',
          'PreferencesController:stateChange',
        ],
      });

    this.nftDetectionController = new NftDetectionController({
      messenger: nftDetectionControllerMessenger,
      addNft: this.nftController.addNft.bind(this.nftController),
      getNftState: () => this.nftController.state,
      // added this to track previous value of useNftDetection, should be true on very first initializing of controller[]
      disabled:
        this.preferencesController.store.getState().useNftDetection ===
        undefined
          ? true
          : !this.preferencesController.store.getState().useNftDetection,
    });

    this.metaMetricsController = new MetaMetricsController({
      segment,
      preferencesStore: this.preferencesController.store,
      onNetworkDidChange: networkControllerMessenger.subscribe.bind(
        networkControllerMessenger,
        'NetworkController:networkDidChange',
      ),
      getNetworkIdentifier: () => {
        const { type, rpcUrl } = this.networkController.state.providerConfig;
        return type === NETWORK_TYPES.RPC ? rpcUrl : type;
      },
      getCurrentChainId: () =>
        this.networkController.state.providerConfig.chainId,
      version: this.platform.getVersion(),
      environment: process.env.METAMASK_ENVIRONMENT,
      extension: this.extension,
      initState: initState.MetaMetricsController,
      captureException,
    });

    this.on('update', (update) => {
      this.metaMetricsController.handleMetaMaskStateUpdate(update);
    });

    const gasFeeMessenger = this.controllerMessenger.getRestricted({
      name: 'GasFeeController',
      allowedActions: [
        'NetworkController:getEIP1559Compatibility',
        'NetworkController:getNetworkClientById',
        'NetworkController:getState',
      ],
      allowedEvents: ['NetworkController:stateChange'],
    });

    this.gasFeeController = new GasFeeController({
      state: initState.GasFeeController,
      interval: 10000,
      messenger: gasFeeMessenger,
      clientId: SWAPS_CLIENT_ID,
      getProvider: () =>
        this.networkController.getProviderAndBlockTracker().provider,
      onNetworkDidChange: (eventHandler) => {
        networkControllerMessenger.subscribe(
          'NetworkController:networkDidChange',
          () => eventHandler(this.networkController.state),
        );
      },
      getCurrentNetworkEIP1559Compatibility:
        this.networkController.getEIP1559Compatibility.bind(
          this.networkController,
        ),
      getCurrentAccountEIP1559Compatibility:
        this.getCurrentAccountEIP1559Compatibility.bind(this),
      getCurrentNetworkLegacyGasAPICompatibility: () => {
        const { chainId } = this.networkController.state.providerConfig;
        return chainId === CHAIN_IDS.BSC;
      },
      getChainId: () => this.networkController.state.providerConfig.chainId,
      infuraAPIKey: opts.infuraProjectId,
    });

    this.appStateController = new AppStateController({
      addUnlockListener: this.on.bind(this, 'unlock'),
      isUnlocked: this.isUnlocked.bind(this),
      initState: initState.AppStateController,
      onInactiveTimeout: () => this.setLocked(),
      preferencesStore: this.preferencesController.store,
      messenger: this.controllerMessenger.getRestricted({
        name: 'AppStateController',
        allowedActions: [
          `${this.approvalController.name}:addRequest`,
          `${this.approvalController.name}:acceptRequest`,
        ],
        allowedEvents: [`KeyringController:qrKeyringStateChange`],
      }),
      extension: this.extension,
    });

    const currencyRateMessenger = this.controllerMessenger.getRestricted({
      name: 'CurrencyRateController',
      allowedActions: [`${this.networkController.name}:getNetworkClientById`],
    });
    this.currencyRateController = new CurrencyRateController({
      includeUsdRate: true,
      messenger: currencyRateMessenger,
      state: initState.CurrencyController,
    });
    const initialFetchExchangeRate =
      this.currencyRateController.fetchExchangeRate.bind(
        this.currencyRateController,
      );
    this.currencyRateController.fetchExchangeRate = (...args) => {
      if (this.preferencesController.store.getState().useCurrencyRateCheck) {
        return initialFetchExchangeRate(...args);
      }
      return {
        conversionRate: null,
        usdConversionRate: null,
      };
    };

    const phishingControllerMessenger = this.controllerMessenger.getRestricted({
      name: 'PhishingController',
    });

    this.phishingController = new PhishingController({
      messenger: phishingControllerMessenger,
      state: initState.PhishingController,
      hotlistRefreshInterval: process.env.IN_TEST ? 5 * SECOND : undefined,
      stalelistRefreshInterval: process.env.IN_TEST ? 30 * SECOND : undefined,
    });

    this.phishingController.maybeUpdateState();

    ///: BEGIN:ONLY_INCLUDE_IF(blockaid)
    this.ppomController = new PPOMController({
      messenger: this.controllerMessenger.getRestricted({
        name: 'PPOMController',
        allowedEvents: ['NetworkController:stateChange'],
      }),
      storageBackend: new IndexedDBPPOMStorage('PPOMDB', 1),
      provider: this.provider,
      ppomProvider: { PPOM: PPOMModule.PPOM, ppomInit: PPOMModule.default },
      state: initState.PPOMController,
      chainId: this.networkController.state.providerConfig.chainId,
      securityAlertsEnabled:
        this.preferencesController.store.getState().securityAlertsEnabled,
      onPreferencesChange: this.preferencesController.store.subscribe.bind(
        this.preferencesController.store,
      ),
      cdnBaseUrl: process.env.BLOCKAID_FILE_CDN,
      blockaidPublicKey: process.env.BLOCKAID_PUBLIC_KEY,
    });
    ///: END:ONLY_INCLUDE_IF

    const announcementMessenger = this.controllerMessenger.getRestricted({
      name: 'AnnouncementController',
    });

    this.announcementController = new AnnouncementController({
      messenger: announcementMessenger,
      allAnnouncements: UI_NOTIFICATIONS,
      state: initState.AnnouncementController,
    });

    const networkOrderMessenger = this.controllerMessenger.getRestricted({
      name: 'NetworkOrderController',
      allowedEvents: ['NetworkController:stateChange'],
    });
    this.networkOrderController = new NetworkOrderController({
      messenger: networkOrderMessenger,
      state: initState.NetworkOrderController,
    });

    const accountOrderMessenger = this.controllerMessenger.getRestricted({
      name: 'AccountOrderController',
    });
    this.accountOrderController = new AccountOrderController({
      messenger: accountOrderMessenger,
      state: initState.AccountOrderController,
    });

    // token exchange rate tracker
    this.tokenRatesController = new TokenRatesController(
      {
        chainId: this.networkController.state.providerConfig.chainId,
        ticker: this.networkController.state.providerConfig.ticker,
        selectedAccountId:
          this.accountsController.getSelectedAccount('eip155:*').id,
        onTokensStateChange: (listener) =>
          this.controllerMessenger.subscribe(
            'TokensController:stateChange',
            listener,
          ),
        onNetworkStateChange: networkControllerMessenger.subscribe.bind(
          networkControllerMessenger,
          'NetworkController:stateChange',
        ),
        onSelectedAccountChange: (listener) =>
          this.controllerMessenger.subscribe(
            `AccountsController:selectedEvmAccountChange`,
            (newlySelectedInternalAccount) => {
              listener(newlySelectedInternalAccount);
            },
          ),
        getInternalAccount: this.accountsController.getAccount.bind(
          this.accountsController,
        ),
        tokenPricesService: new CodefiTokenPricesServiceV2(),
        getNetworkClientById: this.networkController.getNetworkClientById.bind(
          this.networkController,
        ),
      },
      {
        allTokens: this.tokensController.state.allTokens,
        allDetectedTokens: this.tokensController.state.allDetectedTokens,
      },
      initState.TokenRatesController,
    );

    this.preferencesController.store.subscribe(
      previousValueComparator((prevState, currState) => {
        const { useCurrencyRateCheck: prevUseCurrencyRateCheck } = prevState;
        const { useCurrencyRateCheck: currUseCurrencyRateCheck } = currState;
        if (currUseCurrencyRateCheck && !prevUseCurrencyRateCheck) {
          this.tokenRatesController.start();
        } else if (!currUseCurrencyRateCheck && prevUseCurrencyRateCheck) {
          this.tokenRatesController.stop();
        }
      }, this.preferencesController.store.getState()),
    );

    this.ensController = new EnsController({
      messenger: this.controllerMessenger.getRestricted({
        name: 'EnsController',
      }),
      provider: this.provider,
      onNetworkDidChange: networkControllerMessenger.subscribe.bind(
        networkControllerMessenger,
        'NetworkController:networkDidChange',
      ),
    });

    this.onboardingController = new OnboardingController({
      initState: initState.OnboardingController,
    });

    let additionalKeyrings = [keyringBuilderFactory(QRHardwareKeyring)];

    if (isManifestV3 === false) {
      const keyringOverrides = this.opts.overrides?.keyrings;

      const additionalKeyringTypes = [
        keyringOverrides?.lattice || LatticeKeyring,
        QRHardwareKeyring,
      ];

      const additionalBridgedKeyringTypes = [
        {
          keyring: keyringOverrides?.trezor || TrezorKeyring,
          bridge: keyringOverrides?.trezorBridge || TrezorConnectBridge,
        },
        {
          keyring: keyringOverrides?.ledger || LedgerKeyring,
          bridge: keyringOverrides?.ledgerBridge || LedgerIframeBridge,
        },
      ];

      additionalKeyrings = additionalKeyringTypes.map((keyringType) =>
        keyringBuilderFactory(keyringType),
      );

      additionalBridgedKeyringTypes.forEach((keyringType) =>
        additionalKeyrings.push(
          hardwareKeyringBuilderFactory(
            keyringType.keyring,
            keyringType.bridge,
          ),
        ),
      );
    } else {
      additionalKeyrings.push(
        hardwareKeyringBuilderFactory(TrezorKeyring, TrezorOffscreenBridge),
        hardwareKeyringBuilderFactory(LedgerKeyring, LedgerOffscreenBridge),
        keyringBuilderFactory(LatticeKeyringOffscreen),
      );
    }

    ///: BEGIN:ONLY_INCLUDE_IF(build-mmi)
    for (const custodianType of Object.keys(CUSTODIAN_TYPES)) {
      additionalKeyrings.push(
        mmiKeyringBuilderFactory(CUSTODIAN_TYPES[custodianType].keyringClass, {
          mmiConfigurationController: this.mmiConfigurationController,
          captureException,
        }),
      );
    }
    ///: END:ONLY_INCLUDE_IF

    ///: BEGIN:ONLY_INCLUDE_IF(keyring-snaps)
    const snapKeyringBuildMessenger = this.controllerMessenger.getRestricted({
      name: 'SnapKeyringBuilder',
      allowedActions: [
        'ApprovalController:addRequest',
        'ApprovalController:acceptRequest',
        'ApprovalController:rejectRequest',
        'ApprovalController:startFlow',
        'ApprovalController:endFlow',
        'ApprovalController:showSuccess',
        'ApprovalController:showError',
        'PhishingController:test',
        'PhishingController:maybeUpdateState',
        'KeyringController:getAccounts',
        'AccountsController:setSelectedAccount',
        'AccountsController:getAccountByAddress',
      ],
    });

    const getSnapController = () => this.snapController;

    // Necessary to persist the keyrings and update the accounts both within the keyring controller and accounts controller
    const persistAndUpdateAccounts = async () => {
      await this.keyringController.persistAllKeyrings();
      await this.accountsController.updateAccounts();
    };

    const getSnapName = (id) => {
      if (!id) {
        return null;
      }

      const currentLocale = this.getLocale();
      const { snaps } = this.snapController.state;
      const snap = snaps[id];

      if (!snap) {
        return stripSnapPrefix(id);
      }

      if (snap.localizationFiles) {
        const localizedManifest = getLocalizedSnapManifest(
          snap.manifest,
          currentLocale,
          snap.localizationFiles,
        );
        return localizedManifest.proposedName;
      }

      return snap.manifest.proposedName;
    };

    additionalKeyrings.push(
      snapKeyringBuilder(
        snapKeyringBuildMessenger,
        getSnapController,
        persistAndUpdateAccounts,
        (address) => this.preferencesController.setSelectedAddress(address),
        (address) => this.removeAccount(address),
        this.metaMetricsController.trackEvent.bind(this.metaMetricsController),
        getSnapName,
      ),
    );

    ///: END:ONLY_INCLUDE_IF

    const keyringControllerMessenger = this.controllerMessenger.getRestricted({
      name: 'KeyringController',
    });

    this.keyringController = new KeyringController({
      cacheEncryptionKey: true,
      keyringBuilders: additionalKeyrings,
      state: initState.KeyringController,
      encryptor: opts.encryptor || encryptorFactory(600_000),
      messenger: keyringControllerMessenger,
    });

    this.controllerMessenger.subscribe('KeyringController:unlock', () =>
      this._onUnlock(),
    );
    this.controllerMessenger.subscribe('KeyringController:lock', () =>
      this._onLock(),
    );

    this.controllerMessenger.subscribe(
      'KeyringController:stateChange',
      (state) => {
        this._onKeyringControllerUpdate(state);
      },
    );

    this.permissionController = new PermissionController({
      messenger: this.controllerMessenger.getRestricted({
        name: 'PermissionController',
        allowedActions: [
          `${this.approvalController.name}:addRequest`,
          `${this.approvalController.name}:hasRequest`,
          `${this.approvalController.name}:acceptRequest`,
          `${this.approvalController.name}:rejectRequest`,
          `SnapController:getPermitted`,
          `SnapController:install`,
          `SubjectMetadataController:getSubjectMetadata`,
        ],
      }),
      state: initState.PermissionController,
      caveatSpecifications: getCaveatSpecifications({
        getInternalAccounts: this.accountsController.listAccounts.bind(
          this.accountsController,
        ),
        findNetworkClientIdByChainId:
          this.networkController.findNetworkClientIdByChainId.bind(
            this.networkController,
          ),
      }),
      permissionSpecifications: {
        ...getPermissionSpecifications({
          getInternalAccounts: this.accountsController.listAccounts.bind(
            this.accountsController,
          ),
          getAllAccounts: this.keyringController.getAccounts.bind(
            this.keyringController,
          ),
          captureKeyringTypesWithMissingIdentities: (
            internalAccounts = [],
            accounts = [],
          ) => {
            const accountsMissingIdentities = accounts.filter(
              (address) =>
                !internalAccounts.some(
                  (account) =>
                    account.address.toLowerCase() === address.toLowerCase(),
                ),
            );
            const keyringTypesWithMissingIdentities =
              accountsMissingIdentities.map((address) =>
                this.keyringController.getAccountKeyringType(address),
              );

            const internalAccountCount = internalAccounts.length;

            const accountTrackerCount = Object.keys(
              this.accountTracker.store.getState().accounts || {},
            ).length;

            captureException(
              new Error(
                `Attempt to get permission specifications failed because their were ${accounts.length} accounts, but ${internalAccountCount} identities, and the ${keyringTypesWithMissingIdentities} keyrings included accounts with missing identities. Meanwhile, there are ${accountTrackerCount} accounts in the account tracker.`,
              ),
            );
          },
        }),
        ///: BEGIN:ONLY_INCLUDE_IF(snaps)
        ...this.getSnapPermissionSpecifications(),
        ///: END:ONLY_INCLUDE_IF
      },
      unrestrictedMethods,
    });

    this.selectedNetworkController = new SelectedNetworkController({
      messenger: this.controllerMessenger.getRestricted({
        name: 'SelectedNetworkController',
        allowedActions: [
          'NetworkController:getNetworkClientById',
          'NetworkController:getState',
          'NetworkController:getSelectedNetworkClient',
          'PermissionController:hasPermissions',
          'PermissionController:getSubjectNames',
        ],
        allowedEvents: [
          'NetworkController:stateChange',
          'PermissionController:stateChange',
        ],
      }),
      state: initState.SelectedNetworkController,
      useRequestQueuePreference:
        this.preferencesController.store.getState().useRequestQueue,
      onPreferencesStateChange: (listener) =>
        this.preferencesController.store.subscribe(listener),
      domainProxyMap: new WeakRefObjectMap(),
    });

    this.permissionLogController = new PermissionLogController({
      messenger: this.controllerMessenger.getRestricted({
        name: 'PermissionLogController',
      }),
      restrictedMethods: new Set(Object.keys(RestrictedMethods)),
      state: initState.PermissionLogController,
    });

    this.subjectMetadataController = new SubjectMetadataController({
      messenger: this.controllerMessenger.getRestricted({
        name: 'SubjectMetadataController',
        allowedActions: [`${this.permissionController.name}:hasPermissions`],
      }),
      state: initState.SubjectMetadataController,
      subjectCacheLimit: 100,
    });

    ///: BEGIN:ONLY_INCLUDE_IF(snaps)
    const shouldUseOffscreenExecutionService =
      isManifestV3 &&
      typeof chrome !== 'undefined' &&
      // eslint-disable-next-line no-undef
      typeof chrome.offscreen !== 'undefined';

    const snapExecutionServiceArgs = {
      messenger: this.controllerMessenger.getRestricted({
        name: 'ExecutionService',
      }),
      setupSnapProvider: this.setupSnapProvider.bind(this),
    };

    this.snapExecutionService =
      shouldUseOffscreenExecutionService === false
        ? new IframeExecutionService({
            ...snapExecutionServiceArgs,
            iframeUrl: new URL(process.env.IFRAME_EXECUTION_ENVIRONMENT_URL),
          })
        : new OffscreenExecutionService({
            // eslint-disable-next-line no-undef
            documentUrl: chrome.runtime.getURL('./offscreen.html'),
            ...snapExecutionServiceArgs,
          });

    const snapControllerMessenger = this.controllerMessenger.getRestricted({
      name: 'SnapController',
      allowedEvents: [
        'ExecutionService:unhandledError',
        'ExecutionService:outboundRequest',
        'ExecutionService:outboundResponse',
      ],
      allowedActions: [
        `${this.permissionController.name}:getEndowments`,
        `${this.permissionController.name}:getPermissions`,
        `${this.permissionController.name}:hasPermission`,
        `${this.permissionController.name}:hasPermissions`,
        `${this.permissionController.name}:requestPermissions`,
        `${this.permissionController.name}:revokeAllPermissions`,
        `${this.permissionController.name}:revokePermissions`,
        `${this.permissionController.name}:revokePermissionForAllSubjects`,
        `${this.permissionController.name}:getSubjectNames`,
        `${this.permissionController.name}:updateCaveat`,
        `${this.approvalController.name}:addRequest`,
        `${this.approvalController.name}:updateRequestState`,
        `${this.permissionController.name}:grantPermissions`,
        `${this.subjectMetadataController.name}:getSubjectMetadata`,
        `${this.subjectMetadataController.name}:addSubjectMetadata`,
        'ExecutionService:executeSnap',
        'ExecutionService:getRpcRequestHandler',
        'ExecutionService:terminateSnap',
        'ExecutionService:terminateAllSnaps',
        'ExecutionService:handleRpcRequest',
        'SnapsRegistry:get',
        'SnapsRegistry:getMetadata',
        'SnapsRegistry:update',
        'SnapsRegistry:resolveVersion',
        `SnapInterfaceController:createInterface`,
        `SnapInterfaceController:getInterface`,
      ],
    });

    const allowLocalSnaps = process.env.ALLOW_LOCAL_SNAPS;
    const requireAllowlist = process.env.REQUIRE_SNAPS_ALLOWLIST;

    this.snapController = new SnapController({
      environmentEndowmentPermissions: Object.values(EndowmentPermissions),
      excludedPermissions: {
        ...ExcludedSnapPermissions,
        ...ExcludedSnapEndowments,
      },
      closeAllConnections: this.removeAllConnections.bind(this),
      state: initState.SnapController,
      messenger: snapControllerMessenger,
      featureFlags: {
        dappsCanUpdateSnaps: true,
        allowLocalSnaps,
        requireAllowlist,
      },
      encryptor: encryptorFactory(600_000),
      getMnemonic: this.getPrimaryKeyringMnemonic.bind(this),
      preinstalledSnaps: PREINSTALLED_SNAPS,
      getFeatureFlags: () => {
        return {
          disableSnaps:
            this.preferencesController.store.getState().useExternalServices ===
            false,
        };
      },
    });

    this.notificationController = new NotificationController({
      messenger: this.controllerMessenger.getRestricted({
        name: 'NotificationController',
      }),
      state: initState.NotificationController,
    });

    this.rateLimitController = new RateLimitController({
      state: initState.RateLimitController,
      messenger: this.controllerMessenger.getRestricted({
        name: 'RateLimitController',
      }),
      implementations: {
        showNativeNotification: {
          method: (origin, message) => {
            const subjectMetadataState = this.controllerMessenger.call(
              'SubjectMetadataController:getState',
            );

            const originMetadata = subjectMetadataState.subjectMetadata[origin];

            this.platform
              ._showNotification(originMetadata?.name ?? origin, message)
              .catch((error) => {
                log.error('Failed to create notification', error);
              });

            return null;
          },
          // 2 calls per 5 minutes
          rateLimitCount: 2,
          rateLimitTimeout: 300000,
        },
        showInAppNotification: {
          method: (origin, message) => {
            this.controllerMessenger.call(
              'NotificationController:show',
              origin,
              message,
            );

            return null;
          },
          // 5 calls per minute
          rateLimitCount: 5,
          rateLimitTimeout: 60000,
        },
      },
    });
    const cronjobControllerMessenger = this.controllerMessenger.getRestricted({
      name: 'CronjobController',
      allowedEvents: [
        'SnapController:snapInstalled',
        'SnapController:snapUpdated',
        'SnapController:snapUninstalled',
        'SnapController:snapEnabled',
        'SnapController:snapDisabled',
      ],
      allowedActions: [
        `${this.permissionController.name}:getPermissions`,
        'SnapController:handleRequest',
        'SnapController:getAll',
      ],
    });
    this.cronjobController = new CronjobController({
      state: initState.CronjobController,
      messenger: cronjobControllerMessenger,
    });

    const snapsRegistryMessenger = this.controllerMessenger.getRestricted({
      name: 'SnapsRegistry',
      allowedEvents: [],
      allowedActions: [],
    });

    this.snapsRegistry = new JsonSnapsRegistry({
      state: initState.SnapsRegistry,
      messenger: snapsRegistryMessenger,
      refetchOnAllowlistMiss: requireAllowlist,
      failOnUnavailableRegistry: requireAllowlist,
      url: {
        registry: 'https://acl.execution.metamask.io/latest/registry.json',
        signature: 'https://acl.execution.metamask.io/latest/signature.json',
      },
      publicKey:
        '0x025b65308f0f0fb8bc7f7ff87bfc296e0330eee5d3c1d1ee4a048b2fd6a86fa0a6',
    });

    const snapInterfaceControllerMessenger =
      this.controllerMessenger.getRestricted({
        name: 'SnapInterfaceController',
        allowedActions: [
          `${this.phishingController.name}:maybeUpdateState`,
          `${this.phishingController.name}:testOrigin`,
        ],
      });

    this.snapInterfaceController = new SnapInterfaceController({
      state: initState.SnapInterfaceController,
      messenger: snapInterfaceControllerMessenger,
    });

    ///: END:ONLY_INCLUDE_IF

    // Notification Controllers
    this.authenticationController = new AuthenticationController({
      state: initState.AuthenticationController,
      messenger: this.controllerMessenger.getRestricted({
        name: 'AuthenticationController',
        allowedActions: [
          'SnapController:handleRequest',
          'UserStorageController:disableProfileSyncing',
        ],
      }),
      metametrics: {
        getMetaMetricsId: () => this.metaMetricsController.getMetaMetricsId(),
      },
    });

    this.userStorageController = new UserStorageController({
      getMetaMetricsState: () =>
        this.metaMetricsController.state.participateInMetaMetrics,
      state: initState.UserStorageController,
      messenger: this.controllerMessenger.getRestricted({
        name: 'UserStorageController',
        allowedActions: [
          'SnapController:handleRequest',
          'AuthenticationController:getBearerToken',
          'AuthenticationController:getSessionProfile',
          'AuthenticationController:isSignedIn',
          'AuthenticationController:performSignOut',
          'AuthenticationController:performSignIn',
          'MetamaskNotificationsController:disableMetamaskNotifications',
          'MetamaskNotificationsController:selectIsMetamaskNotificationsEnabled',
        ],
      }),
    });

    const pushPlatformNotificationsControllerMessenger =
      this.controllerMessenger.getRestricted({
        name: 'PushPlatformNotificationsController',
        allowedActions: ['AuthenticationController:getBearerToken'],
      });
    this.pushPlatformNotificationsController =
      new PushPlatformNotificationsController({
        state: initState.PushPlatformNotificationsController,
        messenger: pushPlatformNotificationsControllerMessenger,
      });
    pushPlatformNotificationsControllerMessenger.subscribe(
      'PushPlatformNotificationsController:onNewNotifications',
      (notification) => {
        this.metaMetricsController.trackEvent({
          event: MetaMetricsEventName.PushNotificationReceived,
          category: MetaMetricsEventCategory.PushNotifications,
          properties: {
            notification_type: notification.type,
            chain_id: notification?.chain_id,
          },
        });
      },
    );
    pushPlatformNotificationsControllerMessenger.subscribe(
      'PushPlatformNotificationsController:pushNotificationClicked',
      (notification) => {
        this.metaMetricsController.trackEvent({
          event: MetaMetricsEventName.PushNotificationClicked,
          category: MetaMetricsEventCategory.PushNotifications,
          properties: {
            notification_type: notification.type,
            chain_id: notification?.chain_id,
          },
        });
      },
    );

    this.metamaskNotificationsController = new MetamaskNotificationsController({
      messenger: this.controllerMessenger.getRestricted({
        name: 'MetamaskNotificationsController',
        allowedActions: [
          'KeyringController:getAccounts',
          'AuthenticationController:getBearerToken',
          'AuthenticationController:isSignedIn',
          'UserStorageController:enableProfileSyncing',
          'UserStorageController:getStorageKey',
          'UserStorageController:performGetStorage',
          'UserStorageController:performSetStorage',
          'PushPlatformNotificationsController:enablePushNotifications',
          'PushPlatformNotificationsController:disablePushNotifications',
          'PushPlatformNotificationsController:updateTriggerPushNotifications',
        ],
        allowedEvents: [
          'KeyringController:stateChange',
          'PushPlatformNotificationsController:onNewNotifications',
        ],
      }),
      state: initState.MetamaskNotificationsController,
    });

    // account tracker watches balances, nonces, and any code at their address
    this.accountTracker = new AccountTracker({
      provider: this.provider,
      blockTracker: this.blockTracker,
      getCurrentChainId: () =>
        this.networkController.state.providerConfig.chainId,
      getNetworkIdentifier: (providerConfig) => {
        const { type, rpcUrl } =
          providerConfig ?? this.networkController.state.providerConfig;
        return type === NETWORK_TYPES.RPC ? rpcUrl : type;
      },
      preferencesController: this.preferencesController,
      onboardingController: this.onboardingController,
      controllerMessenger: this.controllerMessenger.getRestricted({
        name: 'AccountTracker',
        allowedEvents: ['AccountsController:selectedEvmAccountChange'],
        allowedActions: ['AccountsController:getSelectedAccount'],
      }),
      initState: { accounts: {} },
      onAccountRemoved: this.controllerMessenger.subscribe.bind(
        this.controllerMessenger,
        'KeyringController:accountRemoved',
      ),
    });

    // start and stop polling for balances based on activeControllerConnections
    this.on('controllerConnectionChanged', (activeControllerConnections) => {
      const { completedOnboarding } =
        this.onboardingController.store.getState();
      if (activeControllerConnections > 0 && completedOnboarding) {
        this.triggerNetworkrequests();
      } else {
        this.stopNetworkRequests();
      }
    });

    this.onboardingController.store.subscribe(
      previousValueComparator(async (prevState, currState) => {
        const { completedOnboarding: prevCompletedOnboarding } = prevState;
        const { completedOnboarding: currCompletedOnboarding } = currState;
        if (!prevCompletedOnboarding && currCompletedOnboarding) {
          const { address } =
            this.accountsController.getSelectedAccount('eip155:*');

          this._addAccountsWithBalance();

          this.postOnboardingInitialization();
          this.triggerNetworkrequests();
          // execute once the token detection on the post-onboarding
          await this.tokenDetectionController.detectTokens({
            selectedAddress: address,
          });
        }
      }, this.onboardingController.store.getState()),
    );

    ///: BEGIN:ONLY_INCLUDE_IF(desktop)
    this.desktopController = new DesktopController({
      initState: initState.DesktopController,
    });
    ///: END:ONLY_INCLUDE_IF

    const tokenDetectionControllerMessenger =
      this.controllerMessenger.getRestricted({
        name: 'TokenDetectionController',
        allowedActions: [
          'AccountsController:getSelectedAccount',
          'AccountsController:getAccount',
          'KeyringController:getState',
          'NetworkController:getNetworkClientById',
          'NetworkController:getNetworkConfigurationByNetworkClientId',
          'NetworkController:getState',
          'PreferencesController:getState',
          'TokenListController:getState',
          'TokensController:getState',
          'TokensController:addDetectedTokens',
        ],
        allowedEvents: [
          'AccountsController:selectedEvmAccountChange',
          'KeyringController:lock',
          'KeyringController:unlock',
          'NetworkController:networkDidChange',
          'PreferencesController:stateChange',
          'TokenListController:stateChange',
        ],
      });

    this.tokenDetectionController = new TokenDetectionController({
      selectedAccountId:
        this.accountsController.getSelectedAccount('eip155:*').id,
      messenger: tokenDetectionControllerMessenger,
      getBalancesInSingleCall:
        this.assetsContractController.getBalancesInSingleCall.bind(
          this.assetsContractController,
        ),
      trackMetaMetricsEvent: this.metaMetricsController.trackEvent.bind(
        this.metaMetricsController,
      ),
    });

    this.addressBookController = new AddressBookController(
      undefined,
      initState.AddressBookController,
    );

    this.alertController = new AlertController({
      initState: initState.AlertController,
      preferencesStore: this.preferencesController.store,
      controllerMessenger: this.controllerMessenger.getRestricted({
        name: 'AlertController',
        allowedEvents: ['AccountsController:selectedAccountChange'],
        allowedActions: ['AccountsController:getSelectedAccount'],
      }),
    });

    ///: BEGIN:ONLY_INCLUDE_IF(build-mmi)
    this.custodyController = new CustodyController({
      initState: initState.CustodyController,
      captureException,
    });
    this.institutionalFeaturesController = new InstitutionalFeaturesController({
      initState: initState.InstitutionalFeaturesController,
      showConfirmRequest: opts.showUserConfirmation,
    });
    this.transactionUpdateController = new TransactionUpdateController({
      initState: initState.TransactionUpdateController,
      getCustodyKeyring: this.getCustodyKeyringIfExists.bind(this),
      mmiConfigurationController: this.mmiConfigurationController,
      captureException,
    });
    ///: END:ONLY_INCLUDE_IF

    this.backup = new Backup({
      preferencesController: this.preferencesController,
      addressBookController: this.addressBookController,
      accountsController: this.accountsController,
      networkController: this.networkController,
      trackMetaMetricsEvent: this.metaMetricsController.trackEvent.bind(
        this.metaMetricsController,
      ),
    });

    // This gets used as a ...spread parameter in two places: new TransactionController() and createRPCMethodTrackingMiddleware()
    this.snapAndHardwareMetricsParams = {
      getSelectedAccount: this.accountsController.getSelectedAccount.bind(
        this.accountsController,
      ),
      getAccountType: this.getAccountType.bind(this),
      getDeviceModel: this.getDeviceModel.bind(this),
      snapAndHardwareMessenger: this.controllerMessenger.getRestricted({
        name: 'SnapAndHardwareMessenger',
        allowedActions: [
          'KeyringController:getKeyringForAccount',
          'SnapController:get',
          'AccountsController:getSelectedAccount',
        ],
      }),
    };

    const transactionControllerMessenger =
      this.controllerMessenger.getRestricted({
        name: 'TransactionController',
        allowedActions: [
          `${this.approvalController.name}:addRequest`,
          'NetworkController:findNetworkClientIdByChainId',
          'NetworkController:getNetworkClientById',
        ],
        allowedEvents: [`NetworkController:stateChange`],
      });
    this.txController = new TransactionController({
      blockTracker: this.blockTracker,
      getCurrentNetworkEIP1559Compatibility:
        this.networkController.getEIP1559Compatibility.bind(
          this.networkController,
        ),
      getCurrentAccountEIP1559Compatibility:
        this.getCurrentAccountEIP1559Compatibility.bind(this),
      getExternalPendingTransactions:
        this.getExternalPendingTransactions.bind(this),
      getGasFeeEstimates: this.gasFeeController.fetchGasFeeEstimates.bind(
        this.gasFeeController,
      ),
      getNetworkClientRegistry:
        this.networkController.getNetworkClientRegistry.bind(
          this.networkController,
        ),
      getNetworkState: () => this.networkController.state,
      getPermittedAccounts: this.getPermittedAccounts.bind(this),
      getSavedGasFees: () =>
        this.preferencesController.store.getState().advancedGasFee[
          this.networkController.state.providerConfig.chainId
        ],
      getSelectedAccount: () =>
        this.accountsController.getSelectedAccount('eip155:*'),
      incomingTransactions: {
        includeTokenTransfers: false,
        isEnabled: () =>
          Boolean(
            this.preferencesController.store.getState()
              .incomingTransactionsPreferences?.[
              this.networkController.state.providerConfig.chainId
            ] && this.onboardingController.store.getState().completedOnboarding,
          ),
        queryEntireHistory: false,
        updateTransactions: false,
      },
      isMultichainEnabled: process.env.TRANSACTION_MULTICHAIN,
      isSimulationEnabled: () =>
        this.preferencesController.store.getState().useTransactionSimulations,
      messenger: transactionControllerMessenger,
      onNetworkStateChange: (listener) => {
        networkControllerMessenger.subscribe(
          'NetworkController:networkDidChange',
          () => listener(),
        );
      },
      pendingTransactions: {
        isResubmitEnabled: () => {
          const state = this._getMetaMaskState();
          return !(
            getSmartTransactionsOptInStatus(state) &&
            getCurrentChainSupportsSmartTransactions(state)
          );
        },
      },
      provider: this.provider,
      testGasFeeFlows: process.env.TEST_GAS_FEE_FLOWS,
      hooks: {
        ///: BEGIN:ONLY_INCLUDE_IF(build-mmi)
        afterSign: (txMeta, signedEthTx) =>
          afterTransactionSignMMI(
            txMeta,
            signedEthTx,
            this.transactionUpdateController.addTransactionToWatchList.bind(
              this.transactionUpdateController,
            ),
          ),
        beforeCheckPendingTransaction:
          beforeCheckPendingTransactionMMI.bind(this),
        beforeApproveOnInit: beforeApproveOnInitMMI.bind(this),
        beforePublish: beforeTransactionPublishMMI.bind(this),
        getAdditionalSignArguments: getAdditionalSignArgumentsMMI.bind(this),
        ///: END:ONLY_INCLUDE_IF
        publish: this._publishSmartTransactionHook.bind(this),
      },
      sign: (...args) => this.keyringController.signTransaction(...args),
      state: initState.TransactionController,
    });

    this._addTransactionControllerListeners();

    this.decryptMessageController = new DecryptMessageController({
      getState: this.getState.bind(this),
      messenger: this.controllerMessenger.getRestricted({
        name: 'DecryptMessageController',
        allowedActions: [
          `${this.approvalController.name}:addRequest`,
          `${this.approvalController.name}:acceptRequest`,
          `${this.approvalController.name}:rejectRequest`,
          `${this.keyringController.name}:decryptMessage`,
        ],
      }),
      metricsEvent: this.metaMetricsController.trackEvent.bind(
        this.metaMetricsController,
      ),
    });

    this.encryptionPublicKeyController = new EncryptionPublicKeyController({
      messenger: this.controllerMessenger.getRestricted({
        name: 'EncryptionPublicKeyController',
        allowedActions: [
          `${this.approvalController.name}:addRequest`,
          `${this.approvalController.name}:acceptRequest`,
          `${this.approvalController.name}:rejectRequest`,
        ],
      }),
      getEncryptionPublicKey:
        this.keyringController.getEncryptionPublicKey.bind(
          this.keyringController,
        ),
      getAccountKeyringType: this.keyringController.getAccountKeyringType.bind(
        this.keyringController,
      ),
      getState: this.getState.bind(this),
      metricsEvent: this.metaMetricsController.trackEvent.bind(
        this.metaMetricsController,
      ),
    });

    this.signatureController = new SignatureController({
      messenger: this.controllerMessenger.getRestricted({
        name: 'SignatureController',
        allowedActions: [
          `${this.approvalController.name}:addRequest`,
          `${this.keyringController.name}:signMessage`,
          `${this.keyringController.name}:signPersonalMessage`,
          `${this.keyringController.name}:signTypedMessage`,
          `${this.loggingController.name}:add`,
        ],
      }),
      isEthSignEnabled: () =>
        this.preferencesController.store.getState()
          ?.disabledRpcMethodPreferences?.eth_sign,
      getAllState: this.getState.bind(this),
      getCurrentChainId: () =>
        this.networkController.state.providerConfig.chainId,
    });

    this.signatureController.hub.on(
      'cancelWithReason',
      ({ message, reason }) => {
        this.metaMetricsController.trackEvent({
          event: reason,
          category: MetaMetricsEventCategory.Transactions,
          properties: {
            action: 'Sign Request',
            type: message.type,
          },
        });
      },
    );

    ///: BEGIN:ONLY_INCLUDE_IF(build-mmi)
    const transactionMetricsRequest = this.getTransactionMetricsRequest();

    const mmiControllerMessenger = this.controllerMessenger.getRestricted({
      name: 'MMIController',
      allowedActions: [
        'AccountsController:getAccountByAddress',
        'AccountsController:setAccountName',
        'AccountsController:listAccounts',
        'AccountsController:getSelectedAccount',
        'AccountsController:setSelectedAccount',
      ],
    });

    this.mmiController = new MMIController({
      messenger: mmiControllerMessenger,
      mmiConfigurationController: this.mmiConfigurationController,
      keyringController: this.keyringController,
      preferencesController: this.preferencesController,
      appStateController: this.appStateController,
      transactionUpdateController: this.transactionUpdateController,
      custodyController: this.custodyController,
      getState: this.getState.bind(this),
      getPendingNonce: this.getPendingNonce.bind(this),
      accountTracker: this.accountTracker,
      metaMetricsController: this.metaMetricsController,
      networkController: this.networkController,
      permissionController: this.permissionController,
      signatureController: this.signatureController,
      platform: this.platform,
      extension: this.extension,
      getTransactions: this.txController.getTransactions.bind(
        this.txController,
      ),
      setTxStatusSigned: (id) =>
        this.txController.updateCustodialTransaction(id, {
          status: TransactionStatus.signed,
        }),
      setTxStatusSubmitted: (id) =>
        this.txController.updateCustodialTransaction(id, {
          status: TransactionStatus.submitted,
        }),
      setTxStatusFailed: (id, reason) =>
        this.txController.updateCustodialTransaction(id, {
          status: TransactionStatus.failed,
          errorMessage: reason,
        }),
      trackTransactionEvents: handleMMITransactionUpdate.bind(
        null,
        transactionMetricsRequest,
      ),
      updateTransaction: (txMeta, note) =>
        this.txController.updateTransaction(txMeta, note),
      updateTransactionHash: (id, hash) =>
        this.txController.updateCustodialTransaction(id, { hash }),
      setChannelId: (channelId) =>
        this.institutionalFeaturesController.setChannelId(channelId),
      setConnectionRequest: (payload) =>
        this.institutionalFeaturesController.setConnectionRequest(payload),
    });
    ///: END:ONLY_INCLUDE_IF

    this.swapsController = new SwapsController(
      {
        getBufferedGasLimit: async (txMeta, multiplier) => {
          const { gas: gasLimit, simulationFails } =
            await this.txController.estimateGasBuffered(
              txMeta.txParams,
              multiplier,
            );

          return { gasLimit, simulationFails };
        },
        provider: this.provider,
        getProviderConfig: () => this.networkController.state.providerConfig,
        getTokenRatesState: () => this.tokenRatesController.state,
        getCurrentChainId: () =>
          this.networkController.state.providerConfig.chainId,
        getEIP1559GasFeeEstimates:
          this.gasFeeController.fetchGasFeeEstimates.bind(
            this.gasFeeController,
          ),
        getLayer1GasFee: this.txController.getLayer1GasFee.bind(
          this.txController,
        ),
        getNetworkClientId: () =>
          this.networkController.state.selectedNetworkClientId,
        trackMetaMetricsEvent: this.metaMetricsController.trackEvent.bind(
          this.metaMetricsController,
        ),
      },
      initState.SwapsController,
    );
    this.smartTransactionsController = new SmartTransactionsController(
      {
        getNetworkClientById: this.networkController.getNetworkClientById.bind(
          this.networkController,
        ),
        onNetworkStateChange: networkControllerMessenger.subscribe.bind(
          networkControllerMessenger,
          'NetworkController:stateChange',
        ),
        getNonceLock: this.txController.getNonceLock.bind(this.txController),
        confirmExternalTransaction:
          this.txController.confirmExternalTransaction.bind(this.txController),
        getTransactions: this.txController.getTransactions.bind(
          this.txController,
        ),
        provider: this.provider,
        trackMetaMetricsEvent: this.metaMetricsController.trackEvent.bind(
          this.metaMetricsController,
        ),
      },
      {
        supportedChainIds: getAllowedSmartTransactionsChainIds(),
      },
      initState.SmartTransactionsController,
    );

    const isExternalNameSourcesEnabled = () =>
      this.preferencesController.store.getState().useExternalNameSources;

    this.nameController = new NameController({
      messenger: this.controllerMessenger.getRestricted({
        name: 'NameController',
        allowedActions: [],
      }),
      providers: [
        new ENSNameProvider({
          reverseLookup: this.ensController.reverseResolveAddress.bind(
            this.ensController,
          ),
        }),
        new EtherscanNameProvider({ isEnabled: isExternalNameSourcesEnabled }),
        new TokenNameProvider({ isEnabled: isExternalNameSourcesEnabled }),
        new LensNameProvider({ isEnabled: isExternalNameSourcesEnabled }),
        new SnapsNameProvider({
          messenger: this.controllerMessenger.getRestricted({
            name: 'SnapsNameProvider',
            allowedActions: [
              'SnapController:getAll',
              'SnapController:get',
              'SnapController:handleRequest',
              'PermissionController:getState',
            ],
          }),
        }),
      ],
      state: initState.NameController,
    });

    const petnamesBridgeMessenger = this.controllerMessenger.getRestricted({
      name: 'PetnamesBridge',
      allowedEvents: [
        'NameController:stateChange',
        'AccountsController:stateChange',
      ],
      allowedActions: ['AccountsController:listAccounts'],
    });

    new AddressBookPetnamesBridge({
      addressBookController: this.addressBookController,
      nameController: this.nameController,
      messenger: petnamesBridgeMessenger,
    }).init();

    new AccountIdentitiesPetnamesBridge({
      nameController: this.nameController,
      messenger: petnamesBridgeMessenger,
    }).init();

    this.userOperationController = new UserOperationController({
      entrypoint: process.env.EIP_4337_ENTRYPOINT,
      getGasFeeEstimates: this.gasFeeController.fetchGasFeeEstimates.bind(
        this.gasFeeController,
      ),
      messenger: this.controllerMessenger.getRestricted({
        name: 'UserOperationController',
        allowedActions: [
          'ApprovalController:addRequest',
          'NetworkController:getNetworkClientById',
          'KeyringController:prepareUserOperation',
          'KeyringController:patchUserOperation',
          'KeyringController:signUserOperation',
        ],
      }),
      state: initState.UserOperationController,
    });

    this.userOperationController.hub.on(
      'user-operation-added',
      this._onUserOperationAdded.bind(this),
    );

    this.userOperationController.hub.on(
      'transaction-updated',
      this._onUserOperationTransactionUpdated.bind(this),
    );

    // ensure accountTracker updates balances after network change
    networkControllerMessenger.subscribe(
      'NetworkController:networkDidChange',
      () => {
        this.accountTracker.updateAccounts();
      },
    );

    // clear unapproved transactions and messages when the network will change
    networkControllerMessenger.subscribe(
      'NetworkController:networkWillChange',
      clearPendingConfirmations.bind(this),
    );

    this.chainController = new ChainController({
      messenger: this.controllerMessenger.getRestricted({
        name: 'ChainController',
        allowedActions: ['SnapController:handleRequest'],
      }),
      state: initState.ChainController,
    });

    const nonEvmRatesControllerMessenger =
      this.controllerMessenger.getRestricted({
        name: 'RatesController',
      });
    this.nonEvmRatesController = new RatesController({
      state: initState.nonEvmRatesController,
      messenger: nonEvmRatesControllerMessenger,
      interval: 2000,
      includeUsdRate: true,
      fetchMultiExchangeRate,
    });

    this.metamaskMiddleware = createMetamaskMiddleware({
      static: {
        eth_syncing: false,
        web3_clientVersion: `MetaMask/v${version}`,
      },
      version,
      // account mgmt
      getAccounts: async (
        { origin: innerOrigin },
        { suppressUnauthorizedError = true } = {},
      ) => {
        if (innerOrigin === ORIGIN_METAMASK) {
          const selectedAddress =
            this.accountsController.getSelectedAccount().address;
          return selectedAddress ? [selectedAddress] : [];
        } else if (this.isUnlocked()) {
          return await this.getPermittedAccounts(innerOrigin, {
            suppressUnauthorizedError,
          });
        }
        return []; // changing this is a breaking change
      },
      // tx signing
      processTransaction: (transactionParams, dappRequest) =>
        addDappTransaction(
          this.getAddTransactionRequest({ transactionParams, dappRequest }),
        ),
      // msg signing
      ///: BEGIN:ONLY_INCLUDE_IF(build-main,build-beta,build-flask)
      processEthSignMessage: this.signatureController.newUnsignedMessage.bind(
        this.signatureController,
      ),
      processTypedMessage:
        this.signatureController.newUnsignedTypedMessage.bind(
          this.signatureController,
        ),
      processTypedMessageV3:
        this.signatureController.newUnsignedTypedMessage.bind(
          this.signatureController,
        ),
      processTypedMessageV4:
        this.signatureController.newUnsignedTypedMessage.bind(
          this.signatureController,
        ),
      processPersonalMessage:
        this.signatureController.newUnsignedPersonalMessage.bind(
          this.signatureController,
        ),
      ///: END:ONLY_INCLUDE_IF

      ///: BEGIN:ONLY_INCLUDE_IF(build-mmi)
      /* eslint-disable no-dupe-keys */
      processEthSignMessage: this.mmiController.newUnsignedMessage.bind(
        this.mmiController,
      ),
      processTypedMessage: this.mmiController.newUnsignedMessage.bind(
        this.mmiController,
      ),
      processTypedMessageV3: this.mmiController.newUnsignedMessage.bind(
        this.mmiController,
      ),
      processTypedMessageV4: this.mmiController.newUnsignedMessage.bind(
        this.mmiController,
      ),
      processPersonalMessage: this.mmiController.newUnsignedMessage.bind(
        this.mmiController,
      ),
      setTypedMessageInProgress:
        this.signatureController.setTypedMessageInProgress.bind(
          this.signatureController,
        ),
      setPersonalMessageInProgress:
        this.signatureController.setPersonalMessageInProgress.bind(
          this.signatureController,
        ),
      /* eslint-enable no-dupe-keys */
      ///: END:ONLY_INCLUDE_IF

      processEncryptionPublicKey:
        this.encryptionPublicKeyController.newRequestEncryptionPublicKey.bind(
          this.encryptionPublicKeyController,
        ),
      processDecryptMessage:
        this.decryptMessageController.newRequestDecryptMessage.bind(
          this.decryptMessageController,
        ),
      getPendingNonce: this.getPendingNonce.bind(this),
      getPendingTransactionByHash: (hash) =>
        this.txController.state.transactions.find(
          (meta) =>
            meta.hash === hash && meta.status === TransactionStatus.submitted,
        ),
    });

    // ensure isClientOpenAndUnlocked is updated when memState updates
    this.on('update', (memState) => this._onStateUpdate(memState));

    /**
     * All controllers in Memstore but not in store. They are not persisted.
     * On chrome profile re-start, they will be re-initialized.
     */
    const resetOnRestartStore = {
      AccountTracker: this.accountTracker.store,
      TokenRatesController: this.tokenRatesController,
      DecryptMessageController: this.decryptMessageController,
      EncryptionPublicKeyController: this.encryptionPublicKeyController,
      SignatureController: this.signatureController,
      SwapsController: this.swapsController.store,
      EnsController: this.ensController,
      ApprovalController: this.approvalController,
      ///: BEGIN:ONLY_INCLUDE_IF(blockaid)
      PPOMController: this.ppomController,
      ///: END:ONLY_INCLUDE_IF
    };

    this.store.updateStructure({
      AccountsController: this.accountsController,
      AppStateController: this.appStateController.store,
      AppMetadataController: this.appMetadataController.store,
      TransactionController: this.txController,
      KeyringController: this.keyringController,
      PreferencesController: this.preferencesController.store,
      MetaMetricsController: this.metaMetricsController.store,
      AddressBookController: this.addressBookController,
      CurrencyController: this.currencyRateController,
      NetworkController: this.networkController,
      AlertController: this.alertController.store,
      OnboardingController: this.onboardingController.store,
      PermissionController: this.permissionController,
      PermissionLogController: this.permissionLogController,
      SubjectMetadataController: this.subjectMetadataController,
      AnnouncementController: this.announcementController,
      NetworkOrderController: this.networkOrderController,
      AccountOrderController: this.accountOrderController,
      GasFeeController: this.gasFeeController,
      TokenListController: this.tokenListController,
      TokensController: this.tokensController,
      SmartTransactionsController: this.smartTransactionsController,
      NftController: this.nftController,
      PhishingController: this.phishingController,
      SelectedNetworkController: this.selectedNetworkController,
      LoggingController: this.loggingController,
      ///: BEGIN:ONLY_INCLUDE_IF(snaps)
      SnapController: this.snapController,
      CronjobController: this.cronjobController,
      SnapsRegistry: this.snapsRegistry,
      NotificationController: this.notificationController,
      SnapInterfaceController: this.snapInterfaceController,
      ///: END:ONLY_INCLUDE_IF
      ///: BEGIN:ONLY_INCLUDE_IF(desktop)
      DesktopController: this.desktopController.store,
      ///: END:ONLY_INCLUDE_IF

      ///: BEGIN:ONLY_INCLUDE_IF(build-mmi)
      CustodyController: this.custodyController.store,
      InstitutionalFeaturesController:
        this.institutionalFeaturesController.store,
      MmiConfigurationController: this.mmiConfigurationController.store,
      ///: END:ONLY_INCLUDE_IF
      ///: BEGIN:ONLY_INCLUDE_IF(blockaid)
      PPOMController: this.ppomController,
      ///: END:ONLY_INCLUDE_IF
      NameController: this.nameController,
      UserOperationController: this.userOperationController,
<<<<<<< HEAD
      ChainController: this.chainController,
      NonEvmRatesController: this.nonEvmRatesController,
=======
      // Notification Controllers
      AuthenticationController: this.authenticationController,
      UserStorageController: this.userStorageController,
      MetamaskNotificationsController: this.metamaskNotificationsController,
      PushPlatformNotificationsController:
        this.pushPlatformNotificationsController,
>>>>>>> 63851c9d
      ...resetOnRestartStore,
    });

    this.memStore = new ComposableObservableStore({
      config: {
        AccountsController: this.accountsController,
        AppStateController: this.appStateController.store,
        AppMetadataController: this.appMetadataController.store,
        NetworkController: this.networkController,
        KeyringController: this.keyringController,
        PreferencesController: this.preferencesController.store,
        MetaMetricsController: this.metaMetricsController.store,
        AddressBookController: this.addressBookController,
        CurrencyController: this.currencyRateController,
        AlertController: this.alertController.store,
        OnboardingController: this.onboardingController.store,
        PermissionController: this.permissionController,
        PermissionLogController: this.permissionLogController,
        SubjectMetadataController: this.subjectMetadataController,
        AnnouncementController: this.announcementController,
        NetworkOrderController: this.networkOrderController,
        AccountOrderController: this.accountOrderController,
        GasFeeController: this.gasFeeController,
        TokenListController: this.tokenListController,
        TokensController: this.tokensController,
        SmartTransactionsController: this.smartTransactionsController,
        NftController: this.nftController,
        SelectedNetworkController: this.selectedNetworkController,
        LoggingController: this.loggingController,
        TxController: this.txController,
        ///: BEGIN:ONLY_INCLUDE_IF(snaps)
        SnapController: this.snapController,
        CronjobController: this.cronjobController,
        SnapsRegistry: this.snapsRegistry,
        NotificationController: this.notificationController,
        SnapInterfaceController: this.snapInterfaceController,
        ///: END:ONLY_INCLUDE_IF
        ///: BEGIN:ONLY_INCLUDE_IF(desktop)
        DesktopController: this.desktopController.store,
        ///: END:ONLY_INCLUDE_IF
        ///: BEGIN:ONLY_INCLUDE_IF(build-mmi)
        CustodyController: this.custodyController.store,
        InstitutionalFeaturesController:
          this.institutionalFeaturesController.store,
        MmiConfigurationController: this.mmiConfigurationController.store,
        ///: END:ONLY_INCLUDE_IF
        NameController: this.nameController,
        UserOperationController: this.userOperationController,
<<<<<<< HEAD
        ChainController: this.chainController,
        NonEvmRatesController: this.nonEvmRatesController,
=======
        // Notification Controllers
        AuthenticationController: this.authenticationController,
        UserStorageController: this.userStorageController,
        MetamaskNotificationsController: this.metamaskNotificationsController,
        PushPlatformNotificationsController:
          this.pushPlatformNotificationsController,
>>>>>>> 63851c9d
        ...resetOnRestartStore,
      },
      controllerMessenger: this.controllerMessenger,
    });

    // if this is the first time, clear the state of by calling these methods
    const resetMethods = [
      this.accountTracker.resetState,
      this.decryptMessageController.resetState.bind(
        this.decryptMessageController,
      ),
      this.encryptionPublicKeyController.resetState.bind(
        this.encryptionPublicKeyController,
      ),
      this.signatureController.resetState.bind(this.signatureController),
      this.swapsController.resetState,
      this.ensController.resetState.bind(this.ensController),
      this.approvalController.clear.bind(this.approvalController),
      // WE SHOULD ADD TokenListController.resetState here too. But it's not implemented yet.
    ];

    if (isManifestV3) {
      if (isFirstMetaMaskControllerSetup === true) {
        this.resetStates(resetMethods);
        this.extension.storage.session.set({
          isFirstMetaMaskControllerSetup: false,
        });
      }
    } else {
      // it's always the first time in MV2
      this.resetStates(resetMethods);
    }

    // Automatic login via config password
    const password = process.env.PASSWORD;
    if (
      !this.isUnlocked() &&
      this.onboardingController.store.getState().completedOnboarding &&
      password &&
      !process.env.IN_TEST
    ) {
      this._loginUser(password);
    } else {
      this._startUISync();
    }

    // Lazily update the store with the current extension environment
    this.extension.runtime.getPlatformInfo().then(({ os }) => {
      this.appStateController.setBrowserEnvironment(
        os,
        // This method is presently only supported by Firefox
        this.extension.runtime.getBrowserInfo === undefined
          ? 'chrome'
          : 'firefox',
      );
    });

    this.setupControllerEventSubscriptions();

    // For more information about these legacy streams, see here:
    // https://github.com/MetaMask/metamask-extension/issues/15491
    // TODO:LegacyProvider: Delete
    this.publicConfigStore = this.createPublicConfigStore();

    // Multiple MetaMask instances launched warning
    this.extension.runtime.onMessageExternal.addListener(onMessageReceived);
    // Fire a ping message to check if other extensions are running
    checkForMultipleVersionsRunning();

    if (this.onboardingController.store.getState().completedOnboarding) {
      this.postOnboardingInitialization();
    }
  }

  postOnboardingInitialization() {
    this.networkController.lookupNetwork();
  }

  triggerNetworkrequests() {
    this.accountTracker.start();
    this.txController.startIncomingTransactionPolling();
    this.tokenDetectionController.enable();

    const preferencesControllerState =
      this.preferencesController.store.getState();

    const { useCurrencyRateCheck, useNftDetection } =
      preferencesControllerState;

    if (useNftDetection) {
      this.nftDetectionController.start();
    }

    if (useCurrencyRateCheck) {
      this.tokenRatesController.start();
    }

    if (this.#isTokenListPollingRequired(preferencesControllerState)) {
      this.tokenListController.start();
    }

    this.nonEvmRatesController.start();
  }

  stopNetworkRequests() {
    this.accountTracker.stop();
    this.txController.stopIncomingTransactionPolling();
    this.tokenDetectionController.disable();
    this.nftDetectionController.stop();

    const preferencesControllerState =
      this.preferencesController.store.getState();

    const { useCurrencyRateCheck } = preferencesControllerState;

    if (useCurrencyRateCheck) {
      this.tokenRatesController.stop();
    }

    if (this.#isTokenListPollingRequired(preferencesControllerState)) {
      this.tokenListController.stop();
    }

    this.nonEvmRatesController.stop();
  }

  resetStates(resetMethods) {
    resetMethods.forEach((resetMethod) => {
      try {
        resetMethod();
      } catch (err) {
        console.error(err);
      }
    });
  }

  ///: BEGIN:ONLY_INCLUDE_IF(keyring-snaps)
  /**
   * Initialize the snap keyring if it is not present.
   *
   * @returns {SnapKeyring}
   */
  async getSnapKeyring() {
    let [snapKeyring] = this.keyringController.getKeyringsByType(
      KeyringType.snap,
    );
    if (!snapKeyring) {
      snapKeyring = await this.keyringController.addNewKeyring(
        KeyringType.snap,
      );
    }
    return snapKeyring;
  }
  ///: END:ONLY_INCLUDE_IF

  ///: BEGIN:ONLY_INCLUDE_IF(build-flask)
  trackInsightSnapView(snapId) {
    this.metaMetricsController.trackEvent({
      event: MetaMetricsEventName.InsightSnapViewed,
      category: MetaMetricsEventCategory.Snaps,
      properties: {
        snap_id: snapId,
      },
    });
  }
  ///: END:ONLY_INCLUDE_IF

  ///: BEGIN:ONLY_INCLUDE_IF(snaps)

  /**
   * Get snap metadata from the current state without refreshing the registry database.
   *
   * @param {string} snapId - A snap id.
   * @returns The available metadata for the snap, if any.
   */
  _getSnapMetadata(snapId) {
    return this.snapsRegistry.state.database?.verifiedSnaps?.[snapId]?.metadata;
  }

  /**
   * Tracks snaps export usage.
   * Note: This function is throttled to 1 call per 60 seconds per snap id + handler combination.
   *
   * @param {string} snapId - The ID of the snap the handler is being triggered on.
   * @param {string} handler - The handler to trigger on the snap for the request.
   * @param {boolean} success - Whether the invocation was successful or not.
   * @param {string} origin - The origin of the request.
   */
  _trackSnapExportUsage = wrap(
    memoize(
      () =>
        throttle(
          (snapId, handler, success, origin) =>
            this.metaMetricsController.trackEvent({
              event: MetaMetricsEventName.SnapExportUsed,
              category: MetaMetricsEventCategory.Snaps,
              properties: {
                snap_id: snapId,
                export: handler,
                snap_category: this._getSnapMetadata(snapId)?.category,
                success,
                origin,
              },
            }),
          SECOND * 60,
        ),
      (snapId, handler, _, origin) => `${snapId}${handler}${origin}`,
    ),
    (getFunc, ...args) => getFunc(...args)(...args),
  );

  /**
   * Passes a JSON-RPC request object to the SnapController for execution.
   *
   * @param {object} args - A bag of options.
   * @param {string} args.snapId - The ID of the recipient snap.
   * @param {string} args.origin - The origin of the RPC request.
   * @param {string} args.handler - The handler to trigger on the snap for the request.
   * @param {object} args.request - The JSON-RPC request object.
   * @returns The result of the JSON-RPC request.
   */
  async handleSnapRequest(args) {
    try {
      const response = await this.controllerMessenger.call(
        'SnapController:handleRequest',
        args,
      );
      this._trackSnapExportUsage(args.snapId, args.handler, true, args.origin);
      return response;
    } catch (error) {
      this._trackSnapExportUsage(args.snapId, args.handler, false, args.origin);
      throw error;
    }
  }

  /**
   * Gets the currently selected locale from the PreferencesController.
   *
   * @returns The currently selected locale.
   */
  getLocale() {
    const { currentLocale } = this.preferencesController.store.getState();

    return currentLocale;
  }

  /**
   * Constructor helper for getting Snap permission specifications.
   */
  getSnapPermissionSpecifications() {
    return {
      ...buildSnapEndowmentSpecifications(Object.keys(ExcludedSnapEndowments)),
      ...buildSnapRestrictedMethodSpecifications(
        Object.keys(ExcludedSnapPermissions),
        {
          getLocale: this.getLocale.bind(this),
          clearSnapState: this.controllerMessenger.call.bind(
            this.controllerMessenger,
            'SnapController:clearSnapState',
          ),
          getMnemonic: this.getPrimaryKeyringMnemonic.bind(this),
          getUnlockPromise: this.appStateController.getUnlockPromise.bind(
            this.appStateController,
          ),
          getSnap: this.controllerMessenger.call.bind(
            this.controllerMessenger,
            'SnapController:get',
          ),
          handleSnapRpcRequest: this.handleSnapRequest.bind(this),
          getSnapState: this.controllerMessenger.call.bind(
            this.controllerMessenger,
            'SnapController:getSnapState',
          ),
          showDialog: (origin, type, id, placeholder) =>
            this.approvalController.addAndShowApprovalRequest({
              origin,
              type: SNAP_DIALOG_TYPES[type],
              requestData: { id, placeholder },
            }),
          showNativeNotification: (origin, args) =>
            this.controllerMessenger.call(
              'RateLimitController:call',
              origin,
              'showNativeNotification',
              origin,
              args.message,
            ),
          showInAppNotification: (origin, args) =>
            this.controllerMessenger.call(
              'RateLimitController:call',
              origin,
              'showInAppNotification',
              origin,
              args.message,
            ),
          updateSnapState: this.controllerMessenger.call.bind(
            this.controllerMessenger,
            'SnapController:updateSnapState',
          ),
          maybeUpdatePhishingList: () => {
            const { usePhishDetect } =
              this.preferencesController.store.getState();

            if (!usePhishDetect) {
              return;
            }

            this.controllerMessenger.call(
              'PhishingController:maybeUpdateState',
            );
          },
          isOnPhishingList: (origin) => {
            const { usePhishDetect } =
              this.preferencesController.store.getState();

            if (!usePhishDetect) {
              return false;
            }

            return this.controllerMessenger.call(
              'PhishingController:testOrigin',
              origin,
            ).result;
          },
          createInterface: this.controllerMessenger.call.bind(
            this.controllerMessenger,
            'SnapInterfaceController:createInterface',
          ),
          getInterface: this.controllerMessenger.call.bind(
            this.controllerMessenger,
            'SnapInterfaceController:getInterface',
          ),
          ///: END:ONLY_INCLUDE_IF
          ///: BEGIN:ONLY_INCLUDE_IF(keyring-snaps)
          getSnapKeyring: this.getSnapKeyring.bind(this),
          ///: END:ONLY_INCLUDE_IF
          ///: BEGIN:ONLY_INCLUDE_IF(snaps)
        },
      ),
    };
  }

  /**
   * Deletes the specified notifications from state.
   *
   * @param {string[]} ids - The notifications ids to delete.
   */
  dismissNotifications(ids) {
    this.notificationController.dismiss(ids);
  }

  /**
   * Updates the readDate attribute of the specified notifications.
   *
   * @param {string[]} ids - The notifications ids to mark as read.
   */
  markNotificationsAsRead(ids) {
    this.notificationController.markRead(ids);
  }

  ///: END:ONLY_INCLUDE_IF

  /**
   * Sets up BaseController V2 event subscriptions. Currently, this includes
   * the subscriptions necessary to notify permission subjects of account
   * changes.
   *
   * Some of the subscriptions in this method are ControllerMessenger selector
   * event subscriptions. See the relevant documentation for
   * `@metamask/base-controller` for more information.
   *
   * Note that account-related notifications emitted when the extension
   * becomes unlocked are handled in MetaMaskController._onUnlock.
   */
  setupControllerEventSubscriptions() {
    let lastSelectedAddress;

    this.preferencesController.store.subscribe(
      previousValueComparator((prevState, currState) => {
        this.#onPreferencesControllerStateChange(currState, prevState);
      }, this.preferencesController.store.getState()),
    );

    this.controllerMessenger.subscribe(
      `${this.accountsController.name}:selectedAccountChange`,
      async (account) => {
        if (account.address && account.address !== lastSelectedAddress) {
          lastSelectedAddress = account.address;
          await this._onAccountChange(account.address);
        }
      },
    );

    // This handles account changes every time relevant permission state
    // changes, for any reason.
    this.controllerMessenger.subscribe(
      `${this.permissionController.name}:stateChange`,
      async (currentValue, previousValue) => {
        const changedAccounts = getChangedAccounts(currentValue, previousValue);

        for (const [origin, accounts] of changedAccounts.entries()) {
          this._notifyAccountsChange(origin, accounts);
        }
      },
      getPermittedAccountsByOrigin,
    );

    this.controllerMessenger.subscribe(
      'NetworkController:networkDidChange',
      async () => {
        await this.txController.updateIncomingTransactions();
      },
    );

    ///: BEGIN:ONLY_INCLUDE_IF(snaps)

    this.controllerMessenger.subscribe(
      `${this.snapController.name}:snapInstallStarted`,
      (snapId, origin, isUpdate) => {
        const snapCategory = this._getSnapMetadata(snapId)?.category;
        this.metaMetricsController.trackEvent({
          event: isUpdate
            ? MetaMetricsEventName.SnapUpdateStarted
            : MetaMetricsEventName.SnapInstallStarted,
          category: MetaMetricsEventCategory.Snaps,
          properties: {
            snap_id: snapId,
            origin,
            snap_category: snapCategory,
          },
        });
      },
    );

    this.controllerMessenger.subscribe(
      `${this.snapController.name}:snapInstallFailed`,
      (snapId, origin, isUpdate, error) => {
        const isRejected = error.includes('User rejected the request.');
        const failedEvent = isUpdate
          ? MetaMetricsEventName.SnapUpdateFailed
          : MetaMetricsEventName.SnapInstallFailed;
        const rejectedEvent = isUpdate
          ? MetaMetricsEventName.SnapUpdateRejected
          : MetaMetricsEventName.SnapInstallRejected;

        const snapCategory = this._getSnapMetadata(snapId)?.category;
        this.metaMetricsController.trackEvent({
          event: isRejected ? rejectedEvent : failedEvent,
          category: MetaMetricsEventCategory.Snaps,
          properties: {
            snap_id: snapId,
            origin,
            snap_category: snapCategory,
          },
        });
      },
    );

    this.controllerMessenger.subscribe(
      `${this.snapController.name}:snapInstalled`,
      (truncatedSnap, origin) => {
        const snapId = truncatedSnap.id;
        const snapCategory = this._getSnapMetadata(snapId)?.category;
        this.metaMetricsController.trackEvent({
          event: MetaMetricsEventName.SnapInstalled,
          category: MetaMetricsEventCategory.Snaps,
          properties: {
            snap_id: snapId,
            version: truncatedSnap.version,
            origin,
            snap_category: snapCategory,
          },
        });
      },
    );

    this.controllerMessenger.subscribe(
      `${this.snapController.name}:snapUpdated`,
      (newSnap, oldVersion, origin) => {
        const snapId = newSnap.id;
        const snapCategory = this._getSnapMetadata(snapId)?.category;
        this.metaMetricsController.trackEvent({
          event: MetaMetricsEventName.SnapUpdated,
          category: MetaMetricsEventCategory.Snaps,
          properties: {
            snap_id: snapId,
            old_version: oldVersion,
            new_version: newSnap.version,
            origin,
            snap_category: snapCategory,
          },
        });
      },
    );

    this.controllerMessenger.subscribe(
      `${this.snapController.name}:snapTerminated`,
      (truncatedSnap) => {
        const approvals = Object.values(
          this.approvalController.state.pendingApprovals,
        ).filter(
          (approval) =>
            approval.origin === truncatedSnap.id &&
            approval.type.startsWith(RestrictedMethods.snap_dialog),
        );
        for (const approval of approvals) {
          this.approvalController.reject(
            approval.id,
            new Error('Snap was terminated.'),
          );
        }
      },
    );

    this.controllerMessenger.subscribe(
      `${this.snapController.name}:snapUninstalled`,
      (truncatedSnap) => {
        const notificationIds = Object.values(
          this.notificationController.state.notifications,
        ).reduce((idList, notification) => {
          if (notification.origin === truncatedSnap.id) {
            idList.push(notification.id);
          }
          return idList;
        }, []);

        this.dismissNotifications(notificationIds);

        const snapId = truncatedSnap.id;
        const snapCategory = this._getSnapMetadata(snapId)?.category;
        this.metaMetricsController.trackEvent({
          event: MetaMetricsEventName.SnapUninstalled,
          category: MetaMetricsEventCategory.Snaps,
          properties: {
            snap_id: snapId,
            version: truncatedSnap.version,
            snap_category: snapCategory,
          },
        });
      },
    );

    ///: END:ONLY_INCLUDE_IF
  }

  /**
   * TODO:LegacyProvider: Delete
   * Constructor helper: initialize a public config store.
   * This store is used to make some config info available to Dapps synchronously.
   */
  createPublicConfigStore() {
    // subset of state for metamask inpage provider
    const publicConfigStore = new ObservableStore();

    const selectPublicState = async ({ isUnlocked }) => {
      const { chainId, networkVersion } = await this.getProviderNetworkState();

      return {
        isUnlocked,
        chainId,
        networkVersion: networkVersion ?? 'loading',
      };
    };

    const updatePublicConfigStore = async (memState) => {
      const networkStatus =
        memState.networksMetadata[memState.selectedNetworkClientId]?.status;
      if (networkStatus === NetworkStatus.Available) {
        publicConfigStore.putState(await selectPublicState(memState));
      }
    };

    // setup memStore subscription hooks
    this.on('update', updatePublicConfigStore);
    updatePublicConfigStore(this.getState());

    return publicConfigStore;
  }

  /**
   * Gets relevant state for the provider of an external origin.
   *
   * @param {string} origin - The origin to get the provider state for.
   * @returns {Promise<{ isUnlocked: boolean, networkVersion: string, chainId: string, accounts: string[] }>} An object with relevant state properties.
   */
  async getProviderState(origin) {
    const providerNetworkState = await this.getProviderNetworkState(
      this.preferencesController.getUseRequestQueue() ? origin : undefined,
    );

    return {
      isUnlocked: this.isUnlocked(),
      accounts: await this.getPermittedAccounts(origin),
      ...providerNetworkState,
    };
  }

  /**
   * Retrieves network state information relevant for external providers.
   *
   * @param {string} origin - The origin identifier for which network state is requested (default: 'metamask').
   * @returns {object} An object containing important network state properties, including chainId and networkVersion.
   */
  async getProviderNetworkState(origin = METAMASK_DOMAIN) {
    const networkClientId = this.controllerMessenger.call(
      'SelectedNetworkController:getNetworkClientIdForDomain',
      origin,
    );

    const networkClient = this.controllerMessenger.call(
      'NetworkController:getNetworkClientById',
      networkClientId,
    );

    const { chainId } = networkClient.configuration;

    const { completedOnboarding } = this.onboardingController.store.getState();

    let networkVersion = this.deprecatedNetworkVersions[networkClientId];
    if (!networkVersion && completedOnboarding) {
      const ethQuery = new EthQuery(networkClient.provider);
      networkVersion = await new Promise((resolve) => {
        ethQuery.sendAsync({ method: 'net_version' }, (error, result) => {
          if (error) {
            console.error(error);
            resolve(null);
          } else {
            resolve(convertNetworkId(result));
          }
        });
      });
      this.deprecatedNetworkVersions[networkClientId] = networkVersion;
    }

    return {
      chainId,
      networkVersion: networkVersion ?? 'loading',
    };
  }

  //=============================================================================
  // EXPOSED TO THE UI SUBSYSTEM
  //=============================================================================

  /**
   * The metamask-state of the various controllers, made available to the UI
   *
   * @returns {object} status
   */
  getState() {
    const { vault } = this.keyringController.state;
    const isInitialized = Boolean(vault);

    const flatState = this.memStore.getFlatState();

    // The vault should not be exposed to the UI
    delete flatState.vault;

    return {
      isInitialized,
      ...flatState,
      ///: BEGIN:ONLY_INCLUDE_IF(snaps)
      // Snap state, source code and other files are stripped out to prevent piping to the MetaMask UI.
      snapStates: {},
      unencryptedSnapStates: {},
      snaps: Object.values(flatState.snaps ?? {}).reduce((acc, snap) => {
        // eslint-disable-next-line no-unused-vars
        const { sourceCode, auxiliaryFiles, ...rest } = snap;
        acc[snap.id] = rest;
        return acc;
      }, {}),
      ///: END:ONLY_INCLUDE_IF
    };
  }

  /**
   * Returns an Object containing API Callback Functions.
   * These functions are the interface for the UI.
   * The API object can be transmitted over a stream via JSON-RPC.
   *
   * @returns {object} Object containing API functions.
   */
  getApi() {
    const {
      accountsController,
      addressBookController,
      alertController,
      appStateController,
      keyringController,
      nftController,
      nftDetectionController,
      currencyRateController,
      tokenDetectionController,
      ensController,
      gasFeeController,
      metaMetricsController,
      networkController,
      announcementController,
      onboardingController,
      appMetadataController,
      permissionController,
      preferencesController,
      swapsController,
      tokensController,
      smartTransactionsController,
      txController,
      assetsContractController,
      backup,
      approvalController,
      phishingController,
      // Notification Controllers
      authenticationController,
      userStorageController,
      metamaskNotificationsController,
      pushPlatformNotificationsController,
    } = this;

    return {
      // etc
      getState: this.getState.bind(this),
      setCurrentCurrency: currencyRateController.setCurrentCurrency.bind(
        currencyRateController,
      ),
      setUseBlockie: preferencesController.setUseBlockie.bind(
        preferencesController,
      ),
      setUseNonceField: preferencesController.setUseNonceField.bind(
        preferencesController,
      ),
      setUsePhishDetect: preferencesController.setUsePhishDetect.bind(
        preferencesController,
      ),
      setUseMultiAccountBalanceChecker:
        preferencesController.setUseMultiAccountBalanceChecker.bind(
          preferencesController,
        ),
      dismissOpenSeaToBlockaidBanner:
        preferencesController.dismissOpenSeaToBlockaidBanner.bind(
          preferencesController,
        ),
      setUseSafeChainsListValidation:
        preferencesController.setUseSafeChainsListValidation.bind(
          preferencesController,
        ),
      setUseTokenDetection: preferencesController.setUseTokenDetection.bind(
        preferencesController,
      ),
      setUseNftDetection: preferencesController.setUseNftDetection.bind(
        preferencesController,
      ),
      setUse4ByteResolution: preferencesController.setUse4ByteResolution.bind(
        preferencesController,
      ),
      setUseCurrencyRateCheck:
        preferencesController.setUseCurrencyRateCheck.bind(
          preferencesController,
        ),
      setOpenSeaEnabled: preferencesController.setOpenSeaEnabled.bind(
        preferencesController,
      ),
      getUseRequestQueue: this.preferencesController.getUseRequestQueue.bind(
        this.preferencesController,
      ),
      getProviderConfig: () => this.networkController.state.providerConfig,

      ///: BEGIN:ONLY_INCLUDE_IF(blockaid)
      setSecurityAlertsEnabled:
        preferencesController.setSecurityAlertsEnabled.bind(
          preferencesController,
        ),
      ///: END:ONLY_INCLUDE_IF
      ///: BEGIN:ONLY_INCLUDE_IF(keyring-snaps)
      setAddSnapAccountEnabled:
        preferencesController.setAddSnapAccountEnabled.bind(
          preferencesController,
        ),
      ///: END:ONLY_INCLUDE_IF
      setUseExternalNameSources:
        preferencesController.setUseExternalNameSources.bind(
          preferencesController,
        ),
      setUseTransactionSimulations:
        preferencesController.setUseTransactionSimulations.bind(
          preferencesController,
        ),
      setUseRequestQueue: this.setUseRequestQueue.bind(this),
      setIpfsGateway: preferencesController.setIpfsGateway.bind(
        preferencesController,
      ),
      setIsIpfsGatewayEnabled:
        preferencesController.setIsIpfsGatewayEnabled.bind(
          preferencesController,
        ),
      setUseAddressBarEnsResolution:
        preferencesController.setUseAddressBarEnsResolution.bind(
          preferencesController,
        ),
      setParticipateInMetaMetrics:
        metaMetricsController.setParticipateInMetaMetrics.bind(
          metaMetricsController,
        ),
      setCurrentLocale: preferencesController.setCurrentLocale.bind(
        preferencesController,
      ),
      setIncomingTransactionsPreferences:
        preferencesController.setIncomingTransactionsPreferences.bind(
          preferencesController,
        ),
      setServiceWorkerKeepAlivePreference:
        preferencesController.setServiceWorkerKeepAlivePreference.bind(
          preferencesController,
        ),
      markPasswordForgotten: this.markPasswordForgotten.bind(this),
      unMarkPasswordForgotten: this.unMarkPasswordForgotten.bind(this),
      getRequestAccountTabIds: this.getRequestAccountTabIds,
      getOpenMetamaskTabsIds: this.getOpenMetamaskTabsIds,
      markNotificationPopupAsAutomaticallyClosed: () =>
        this.notificationManager.markAsAutomaticallyClosed(),

      // approval
      requestUserApproval:
        approvalController.addAndShowApprovalRequest.bind(approvalController),

      // primary keyring management
      addNewAccount: this.addNewAccount.bind(this),
      getSeedPhrase: this.getSeedPhrase.bind(this),
      resetAccount: this.resetAccount.bind(this),
      removeAccount: this.removeAccount.bind(this),
      importAccountWithStrategy: this.importAccountWithStrategy.bind(this),
      ///: BEGIN:ONLY_INCLUDE_IF(keyring-snaps)
      getAccountsBySnapId: (snapId) => getAccountsBySnapId(this, snapId),
      ///: END:ONLY_INCLUDE_IF

      // hardware wallets
      connectHardware: this.connectHardware.bind(this),
      forgetDevice: this.forgetDevice.bind(this),
      checkHardwareStatus: this.checkHardwareStatus.bind(this),
      unlockHardwareWalletAccount: this.unlockHardwareWalletAccount.bind(this),
      attemptLedgerTransportCreation:
        this.attemptLedgerTransportCreation.bind(this),

      // qr hardware devices
      submitQRHardwareCryptoHDKey:
        keyringController.submitQRCryptoHDKey.bind(keyringController),
      submitQRHardwareCryptoAccount:
        keyringController.submitQRCryptoAccount.bind(keyringController),
      cancelSyncQRHardware:
        keyringController.cancelQRSynchronization.bind(keyringController),
      submitQRHardwareSignature:
        keyringController.submitQRSignature.bind(keyringController),
      cancelQRHardwareSignRequest:
        keyringController.cancelQRSignRequest.bind(keyringController),

      // vault management
      submitPassword: this.submitPassword.bind(this),
      verifyPassword: this.verifyPassword.bind(this),

      // network management
      setProviderType: (type) => {
        return this.networkController.setProviderType(type);
      },
      setActiveNetwork: (networkConfigurationId) => {
        return this.networkController.setActiveNetwork(networkConfigurationId);
      },
      setNetworkClientIdForDomain: (origin, networkClientId) => {
        return this.selectedNetworkController.setNetworkClientIdForDomain(
          origin,
          networkClientId,
        );
      },
      rollbackToPreviousProvider:
        networkController.rollbackToPreviousProvider.bind(networkController),
      removeNetworkConfiguration: this.removeNetworkConfiguration.bind(this),
      upsertNetworkConfiguration:
        this.networkController.upsertNetworkConfiguration.bind(
          this.networkController,
        ),
      getCurrentNetworkEIP1559Compatibility:
        this.networkController.getEIP1559Compatibility.bind(
          this.networkController,
        ),
      getNetworkConfigurationByNetworkClientId:
        this.networkController.getNetworkConfigurationByNetworkClientId.bind(
          this.networkController,
        ),
      // PreferencesController
      setSelectedAddress: (address) => {
        const account = this.accountsController.getAccountByAddress(address);
        if (account) {
          this.accountsController.setSelectedAccount(account.id);
          this.preferencesController.setSelectedAddress(address);
        } else {
          throw new Error(`No account found for address: ${address}`);
        }
      },
      toggleExternalServices: this.toggleExternalServices.bind(this),
      addToken: tokensController.addToken.bind(tokensController),
      updateTokenType: tokensController.updateTokenType.bind(tokensController),
      setFeatureFlag: preferencesController.setFeatureFlag.bind(
        preferencesController,
      ),
      setPreference: preferencesController.setPreference.bind(
        preferencesController,
      ),

      addKnownMethodData: preferencesController.addKnownMethodData.bind(
        preferencesController,
      ),
      setDismissSeedBackUpReminder:
        preferencesController.setDismissSeedBackUpReminder.bind(
          preferencesController,
        ),
      setDisabledRpcMethodPreference:
        preferencesController.setDisabledRpcMethodPreference.bind(
          preferencesController,
        ),
      getRpcMethodPreferences:
        preferencesController.getRpcMethodPreferences.bind(
          preferencesController,
        ),
      setAdvancedGasFee: preferencesController.setAdvancedGasFee.bind(
        preferencesController,
      ),
      setTheme: preferencesController.setTheme.bind(preferencesController),
      ///: BEGIN:ONLY_INCLUDE_IF(keyring-snaps)
      setSnapsAddSnapAccountModalDismissed:
        preferencesController.setSnapsAddSnapAccountModalDismissed.bind(
          preferencesController,
        ),
      ///: END:ONLY_INCLUDE_IF
      getBalanceFromChain: async (accountId) => {
        const account = this.accountsController.getAccount(accountId);
        // TODO: Move this to a proper module
        const scope = ((network) => {
          switch (network) {
            case undefined:
            case 'mainnet':
              return 'bip122:000000000019d6689c085ae165831e93';

            case 'testnet':
              return 'bip122:000000000933ea01ad0ee984209779ba';

            default:
              throw new Error('Unsupported network');
          }
        })(account.options.network);
        const asset = `${scope}/slip44:0`;

        // HACK: Right now our Snap is not pre-bundled, so register it as a provider here
        // NOTE: This is required before calling any methods from the ChainController
        const snapId = account.metadata?.snap.id;
        if (!this.chainController.hasProviderFor(scope)) {
          console.log(
            `-- HACK: Registering "${snapId}" as Chain provider for scope: "${scope}"`,
          );
          this.chainController.registerProvider(scope, snapId);
        }

        const result = await this.chainController.getBalancesFromAccount(
          scope,
          account,
          [asset],
        );

        return result.balances[account.address][asset];
      },

      // AccountsController
      setSelectedInternalAccount: (id) => {
        const account = this.accountsController.getAccount(id);
        if (account) {
          this.preferencesController.setSelectedAddress(account.address);
          this.accountsController.setSelectedAccount(id);
        }
      },

      setAccountName:
        accountsController.setAccountName.bind(accountsController),

      setAccountLabel: (address, label) => {
        this.preferencesController.setAccountLabel(address, label);
        const account = this.accountsController.getAccountByAddress(address);
        if (account === undefined) {
          throw new Error(`No account found for address: ${address}`);
        }
        this.accountsController.setAccountName(account.id, label);
      },

      // AssetsContractController
      getTokenStandardAndDetails: this.getTokenStandardAndDetails.bind(this),
      getTokenSymbol: this.getTokenSymbol.bind(this),

      // NftController
      addNft: nftController.addNft.bind(nftController),

      addNftVerifyOwnership:
        nftController.addNftVerifyOwnership.bind(nftController),

      removeAndIgnoreNft: nftController.removeAndIgnoreNft.bind(nftController),

      removeNft: nftController.removeNft.bind(nftController),

      checkAndUpdateAllNftsOwnershipStatus:
        nftController.checkAndUpdateAllNftsOwnershipStatus.bind(nftController),

      checkAndUpdateSingleNftOwnershipStatus:
        nftController.checkAndUpdateSingleNftOwnershipStatus.bind(
          nftController,
        ),

      isNftOwner: nftController.isNftOwner.bind(nftController),

      // AddressController
      setAddressBook: addressBookController.set.bind(addressBookController),
      removeFromAddressBook: addressBookController.delete.bind(
        addressBookController,
      ),

      // AppStateController
      setLastActiveTime:
        appStateController.setLastActiveTime.bind(appStateController),
      setCurrentExtensionPopupId:
        appStateController.setCurrentExtensionPopupId.bind(appStateController),
      setDefaultHomeActiveTabName:
        appStateController.setDefaultHomeActiveTabName.bind(appStateController),
      setConnectedStatusPopoverHasBeenShown:
        appStateController.setConnectedStatusPopoverHasBeenShown.bind(
          appStateController,
        ),
      setRecoveryPhraseReminderHasBeenShown:
        appStateController.setRecoveryPhraseReminderHasBeenShown.bind(
          appStateController,
        ),
      setRecoveryPhraseReminderLastShown:
        appStateController.setRecoveryPhraseReminderLastShown.bind(
          appStateController,
        ),
      setTermsOfUseLastAgreed:
        appStateController.setTermsOfUseLastAgreed.bind(appStateController),
      setSurveyLinkLastClickedOrClosed:
        appStateController.setSurveyLinkLastClickedOrClosed.bind(
          appStateController,
        ),
      setNewPrivacyPolicyToastClickedOrClosed:
        appStateController.setNewPrivacyPolicyToastClickedOrClosed.bind(
          appStateController,
        ),
      setNewPrivacyPolicyToastShownDate:
        appStateController.setNewPrivacyPolicyToastShownDate.bind(
          appStateController,
        ),
      ///: BEGIN:ONLY_INCLUDE_IF(snaps)
      setSnapsInstallPrivacyWarningShownStatus:
        appStateController.setSnapsInstallPrivacyWarningShownStatus.bind(
          appStateController,
        ),
      ///: END:ONLY_INCLUDE_IF
      setOutdatedBrowserWarningLastShown:
        appStateController.setOutdatedBrowserWarningLastShown.bind(
          appStateController,
        ),
      setShowTestnetMessageInDropdown:
        appStateController.setShowTestnetMessageInDropdown.bind(
          appStateController,
        ),
      setShowBetaHeader:
        appStateController.setShowBetaHeader.bind(appStateController),
      setShowPermissionsTour:
        appStateController.setShowPermissionsTour.bind(appStateController),
      setShowAccountBanner:
        appStateController.setShowAccountBanner.bind(appStateController),
      setShowNetworkBanner:
        appStateController.setShowNetworkBanner.bind(appStateController),
      updateNftDropDownState:
        appStateController.updateNftDropDownState.bind(appStateController),
      setFirstTimeUsedNetwork:
        appStateController.setFirstTimeUsedNetwork.bind(appStateController),
      setSwitchedNetworkDetails:
        appStateController.setSwitchedNetworkDetails.bind(appStateController),
      clearSwitchedNetworkDetails:
        appStateController.clearSwitchedNetworkDetails.bind(appStateController),
      setSwitchedNetworkNeverShowMessage:
        appStateController.setSwitchedNetworkNeverShowMessage.bind(
          appStateController,
        ),

      // EnsController
      tryReverseResolveAddress:
        ensController.reverseResolveAddress.bind(ensController),

      // KeyringController
      setLocked: this.setLocked.bind(this),
      createNewVaultAndKeychain: this.createNewVaultAndKeychain.bind(this),
      createNewVaultAndRestore: this.createNewVaultAndRestore.bind(this),
      exportAccount: this.exportAccount.bind(this),

      // txController
      updateTransaction: txController.updateTransaction.bind(txController),
      approveTransactionsWithSameNonce:
        txController.approveTransactionsWithSameNonce.bind(txController),
      createCancelTransaction: this.createCancelTransaction.bind(this),
      createSpeedUpTransaction: this.createSpeedUpTransaction.bind(this),
      estimateGas: this.estimateGas.bind(this),
      getNextNonce: this.getNextNonce.bind(this),
      addTransaction: (transactionParams, transactionOptions) =>
        addTransaction(
          this.getAddTransactionRequest({
            transactionParams,
            transactionOptions,
            waitForSubmit: false,
          }),
          this.updateSecurityAlertResponseByTxId.bind(this),
        ),
      addTransactionAndWaitForPublish: (
        transactionParams,
        transactionOptions,
      ) =>
        addTransaction(
          this.getAddTransactionRequest({
            transactionParams,
            transactionOptions,
            waitForSubmit: true,
          }),
          this.updateSecurityAlertResponseByTxId.bind(this),
        ),
      createTransactionEventFragment:
        createTransactionEventFragmentWithTxId.bind(
          null,
          this.getTransactionMetricsRequest(),
        ),
      getTransactions: this.txController.getTransactions.bind(
        this.txController,
      ),
      updateEditableParams: this.txController.updateEditableParams.bind(
        this.txController,
      ),
      updateTransactionGasFees:
        txController.updateTransactionGasFees.bind(txController),
      updateTransactionSendFlowHistory:
        txController.updateTransactionSendFlowHistory.bind(txController),
      updatePreviousGasParams:
        txController.updatePreviousGasParams.bind(txController),
      abortTransactionSigning:
        txController.abortTransactionSigning.bind(txController),
      getLayer1GasFee: txController.getLayer1GasFee.bind(txController),

      // decryptMessageController
      decryptMessage: this.decryptMessageController.decryptMessage.bind(
        this.decryptMessageController,
      ),
      decryptMessageInline:
        this.decryptMessageController.decryptMessageInline.bind(
          this.decryptMessageController,
        ),
      cancelDecryptMessage:
        this.decryptMessageController.cancelDecryptMessage.bind(
          this.decryptMessageController,
        ),

      // EncryptionPublicKeyController
      encryptionPublicKey:
        this.encryptionPublicKeyController.encryptionPublicKey.bind(
          this.encryptionPublicKeyController,
        ),
      cancelEncryptionPublicKey:
        this.encryptionPublicKeyController.cancelEncryptionPublicKey.bind(
          this.encryptionPublicKeyController,
        ),

      // AppMetadataController
      setShowTokenAutodetectModalOnUpgrade:
        appMetadataController.setShowTokenAutodetectModalOnUpgrade.bind(
          appMetadataController,
        ),

      // onboarding controller
      setSeedPhraseBackedUp:
        onboardingController.setSeedPhraseBackedUp.bind(onboardingController),
      completeOnboarding:
        onboardingController.completeOnboarding.bind(onboardingController),
      setFirstTimeFlowType:
        onboardingController.setFirstTimeFlowType.bind(onboardingController),

      // alert controller
      setAlertEnabledness:
        alertController.setAlertEnabledness.bind(alertController),
      setUnconnectedAccountAlertShown:
        alertController.setUnconnectedAccountAlertShown.bind(alertController),
      setWeb3ShimUsageAlertDismissed:
        alertController.setWeb3ShimUsageAlertDismissed.bind(alertController),

      // permissions
      removePermissionsFor: this.removePermissionsFor,
      approvePermissionsRequest: this.acceptPermissionsRequest,
      rejectPermissionsRequest: this.rejectPermissionsRequest,
      ...getPermissionBackgroundApiMethods(permissionController),

      ///: BEGIN:ONLY_INCLUDE_IF(build-mmi)
      connectCustodyAddresses: this.mmiController.connectCustodyAddresses.bind(
        this.mmiController,
      ),
      getCustodianAccounts: this.mmiController.getCustodianAccounts.bind(
        this.mmiController,
      ),
      getCustodianAccountsByAddress:
        this.mmiController.getCustodianAccountsByAddress.bind(
          this.mmiController,
        ),
      getCustodianTransactionDeepLink:
        this.mmiController.getCustodianTransactionDeepLink.bind(
          this.mmiController,
        ),
      getCustodianConfirmDeepLink:
        this.mmiController.getCustodianConfirmDeepLink.bind(this.mmiController),
      getCustodianSignMessageDeepLink:
        this.mmiController.getCustodianSignMessageDeepLink.bind(
          this.mmiController,
        ),
      getCustodianToken: this.mmiController.getCustodianToken.bind(
        this.mmiController,
      ),
      getCustodianJWTList: this.mmiController.getCustodianJWTList.bind(
        this.mmiController,
      ),
      getAllCustodianAccountsWithToken:
        this.mmiController.getAllCustodianAccountsWithToken.bind(
          this.mmiController,
        ),
      setCustodianNewRefreshToken:
        this.mmiController.setCustodianNewRefreshToken.bind(this.mmiController),
      setWaitForConfirmDeepLinkDialog:
        this.custodyController.setWaitForConfirmDeepLinkDialog.bind(
          this.custodyController,
        ),
      getMmiConfiguration:
        this.mmiConfigurationController.getConfiguration.bind(
          this.mmiConfigurationController,
        ),
      removeAddTokenConnectRequest:
        this.institutionalFeaturesController.removeAddTokenConnectRequest.bind(
          this.institutionalFeaturesController,
        ),
      setConnectionRequest:
        this.institutionalFeaturesController.setConnectionRequest.bind(
          this.institutionalFeaturesController,
        ),
      showInteractiveReplacementTokenBanner:
        appStateController.showInteractiveReplacementTokenBanner.bind(
          appStateController,
        ),
      setCustodianDeepLink:
        appStateController.setCustodianDeepLink.bind(appStateController),
      ///: END:ONLY_INCLUDE_IF

      ///: BEGIN:ONLY_INCLUDE_IF(snaps)
      // snaps
      disableSnap: this.controllerMessenger.call.bind(
        this.controllerMessenger,
        'SnapController:disable',
      ),
      enableSnap: this.controllerMessenger.call.bind(
        this.controllerMessenger,
        'SnapController:enable',
      ),
      updateSnap: (origin, requestedSnaps) => {
        // We deliberately do not await this promise as that would mean waiting for the update to complete
        // Instead we return null to signal to the UI that it is safe to redirect to the update flow
        this.controllerMessenger.call(
          'SnapController:install',
          origin,
          requestedSnaps,
        );
        return null;
      },
      removeSnap: this.controllerMessenger.call.bind(
        this.controllerMessenger,
        'SnapController:remove',
      ),
      handleSnapRequest: this.handleSnapRequest.bind(this),
      revokeDynamicSnapPermissions: this.controllerMessenger.call.bind(
        this.controllerMessenger,
        'SnapController:revokeDynamicPermissions',
      ),
      dismissNotifications: this.dismissNotifications.bind(this),
      markNotificationsAsRead: this.markNotificationsAsRead.bind(this),
      disconnectOriginFromSnap: this.controllerMessenger.call.bind(
        this.controllerMessenger,
        'SnapController:disconnectOrigin',
      ),
      updateNetworksList: this.updateNetworksList.bind(this),
      updateAccountsList: this.updateAccountsList.bind(this),
      updateHiddenAccountsList: this.updateHiddenAccountsList.bind(this),
      getPhishingResult: async (website) => {
        await phishingController.maybeUpdateState();

        return phishingController.test(website);
      },
      deleteInterface: this.controllerMessenger.call.bind(
        this.controllerMessenger,
        'SnapInterfaceController:deleteInterface',
      ),
      updateInterfaceState: this.controllerMessenger.call.bind(
        this.controllerMessenger,
        'SnapInterfaceController:updateInterfaceState',
      ),
      ///: END:ONLY_INCLUDE_IF
      ///: BEGIN:ONLY_INCLUDE_IF(desktop)
      // Desktop
      getDesktopEnabled: this.desktopController.getDesktopEnabled.bind(
        this.desktopController,
      ),
      setDesktopEnabled: this.desktopController.setDesktopEnabled.bind(
        this.desktopController,
      ),
      generateDesktopOtp: this.desktopController.generateOtp.bind(
        this.desktopController,
      ),
      testDesktopConnection: this.desktopController.testDesktopConnection.bind(
        this.desktopController,
      ),
      disableDesktop: this.desktopController.disableDesktop.bind(
        this.desktopController,
      ),
      ///: END:ONLY_INCLUDE_IF

      // swaps
      fetchAndSetQuotes:
        swapsController.fetchAndSetQuotes.bind(swapsController),
      setSelectedQuoteAggId:
        swapsController.setSelectedQuoteAggId.bind(swapsController),
      resetSwapsState: swapsController.resetSwapsState.bind(swapsController),
      setSwapsTokens: swapsController.setSwapsTokens.bind(swapsController),
      clearSwapsQuotes: swapsController.clearSwapsQuotes.bind(swapsController),
      setApproveTxId: swapsController.setApproveTxId.bind(swapsController),
      setTradeTxId: swapsController.setTradeTxId.bind(swapsController),
      setSwapsTxGasPrice:
        swapsController.setSwapsTxGasPrice.bind(swapsController),
      setSwapsTxGasLimit:
        swapsController.setSwapsTxGasLimit.bind(swapsController),
      setSwapsTxMaxFeePerGas:
        swapsController.setSwapsTxMaxFeePerGas.bind(swapsController),
      setSwapsTxMaxFeePriorityPerGas:
        swapsController.setSwapsTxMaxFeePriorityPerGas.bind(swapsController),
      safeRefetchQuotes:
        swapsController.safeRefetchQuotes.bind(swapsController),
      stopPollingForQuotes:
        swapsController.stopPollingForQuotes.bind(swapsController),
      setBackgroundSwapRouteState:
        swapsController.setBackgroundSwapRouteState.bind(swapsController),
      resetPostFetchState:
        swapsController.resetPostFetchState.bind(swapsController),
      setSwapsErrorKey: swapsController.setSwapsErrorKey.bind(swapsController),
      setInitialGasEstimate:
        swapsController.setInitialGasEstimate.bind(swapsController),
      setCustomApproveTxData:
        swapsController.setCustomApproveTxData.bind(swapsController),
      setSwapsLiveness: swapsController.setSwapsLiveness.bind(swapsController),
      setSwapsFeatureFlags:
        swapsController.setSwapsFeatureFlags.bind(swapsController),
      setSwapsUserFeeLevel:
        swapsController.setSwapsUserFeeLevel.bind(swapsController),
      setSwapsQuotesPollingLimitEnabled:
        swapsController.setSwapsQuotesPollingLimitEnabled.bind(swapsController),

      // Smart Transactions
      fetchSmartTransactionFees: smartTransactionsController.getFees.bind(
        smartTransactionsController,
      ),
      clearSmartTransactionFees: smartTransactionsController.clearFees.bind(
        smartTransactionsController,
      ),
      submitSignedTransactions:
        smartTransactionsController.submitSignedTransactions.bind(
          smartTransactionsController,
        ),
      cancelSmartTransaction:
        smartTransactionsController.cancelSmartTransaction.bind(
          smartTransactionsController,
        ),
      fetchSmartTransactionsLiveness:
        smartTransactionsController.fetchLiveness.bind(
          smartTransactionsController,
        ),
      updateSmartTransaction:
        smartTransactionsController.updateSmartTransaction.bind(
          smartTransactionsController,
        ),
      setStatusRefreshInterval:
        smartTransactionsController.setStatusRefreshInterval.bind(
          smartTransactionsController,
        ),

      // MetaMetrics
      trackMetaMetricsEvent: metaMetricsController.trackEvent.bind(
        metaMetricsController,
      ),
      trackMetaMetricsPage: metaMetricsController.trackPage.bind(
        metaMetricsController,
      ),
      createEventFragment: metaMetricsController.createEventFragment.bind(
        metaMetricsController,
      ),
      updateEventFragment: metaMetricsController.updateEventFragment.bind(
        metaMetricsController,
      ),
      finalizeEventFragment: metaMetricsController.finalizeEventFragment.bind(
        metaMetricsController,
      ),
      ///: BEGIN:ONLY_INCLUDE_IF(build-flask)
      trackInsightSnapView: this.trackInsightSnapView.bind(this),
      ///: END:ONLY_INCLUDE_IF
      // approval controller
      resolvePendingApproval: this.resolvePendingApproval,
      rejectPendingApproval: this.rejectPendingApproval,

      // Notifications
      resetViewedNotifications: announcementController.resetViewed.bind(
        announcementController,
      ),
      updateViewedNotifications: announcementController.updateViewed.bind(
        announcementController,
      ),

      // CurrencyRateController
      currencyRateStartPollingByNetworkClientId:
        currencyRateController.startPollingByNetworkClientId.bind(
          currencyRateController,
        ),
      currencyRateStopPollingByPollingToken:
        currencyRateController.stopPollingByPollingToken.bind(
          currencyRateController,
        ),

      // GasFeeController
      gasFeeStartPollingByNetworkClientId:
        gasFeeController.startPollingByNetworkClientId.bind(gasFeeController),
      gasFeeStopPollingByPollingToken:
        gasFeeController.stopPollingByPollingToken.bind(gasFeeController),

      getGasFeeTimeEstimate:
        gasFeeController.getTimeEstimate.bind(gasFeeController),

      addPollingTokenToAppState:
        appStateController.addPollingToken.bind(appStateController),

      removePollingTokenFromAppState:
        appStateController.removePollingToken.bind(appStateController),

      // Backup
      backupUserData: backup.backupUserData.bind(backup),
      restoreUserData: backup.restoreUserData.bind(backup),

      // TokenDetectionController
      detectTokens: tokenDetectionController.detectTokens.bind(
        tokenDetectionController,
      ),

      // DetectCollectibleController
      detectNfts: nftDetectionController.detectNfts.bind(
        nftDetectionController,
      ),

      /** Token Detection V2 */
      addDetectedTokens:
        tokensController.addDetectedTokens.bind(tokensController),
      addImportedTokens: tokensController.addTokens.bind(tokensController),
      ignoreTokens: tokensController.ignoreTokens.bind(tokensController),
      getBalancesInSingleCall:
        assetsContractController.getBalancesInSingleCall.bind(
          assetsContractController,
        ),

      // Authentication Controller
      performSignIn: authenticationController.performSignIn.bind(
        authenticationController,
      ),
      performSignOut: authenticationController.performSignOut.bind(
        authenticationController,
      ),

      // UserStorageController
      enableProfileSyncing: userStorageController.enableProfileSyncing.bind(
        userStorageController,
      ),
      disableProfileSyncing: userStorageController.disableProfileSyncing.bind(
        userStorageController,
      ),
      setIsProfileSyncingEnabled:
        userStorageController.setIsProfileSyncingEnabled.bind(
          userStorageController,
        ),

      // MetamaskNotificationsController
      checkAccountsPresence:
        metamaskNotificationsController.checkAccountsPresence.bind(
          metamaskNotificationsController,
        ),
      createOnChainTriggers:
        metamaskNotificationsController.createOnChainTriggers.bind(
          metamaskNotificationsController,
        ),
      deleteOnChainTriggersByAccount:
        metamaskNotificationsController.deleteOnChainTriggersByAccount.bind(
          metamaskNotificationsController,
        ),
      updateOnChainTriggersByAccount:
        metamaskNotificationsController.updateOnChainTriggersByAccount.bind(
          metamaskNotificationsController,
        ),
      fetchAndUpdateMetamaskNotifications:
        metamaskNotificationsController.fetchAndUpdateMetamaskNotifications.bind(
          metamaskNotificationsController,
        ),
      markMetamaskNotificationsAsRead:
        metamaskNotificationsController.markMetamaskNotificationsAsRead.bind(
          metamaskNotificationsController,
        ),
      setFeatureAnnouncementsEnabled:
        metamaskNotificationsController.setFeatureAnnouncementsEnabled.bind(
          metamaskNotificationsController,
        ),
      enablePushNotifications:
        pushPlatformNotificationsController.enablePushNotifications.bind(
          pushPlatformNotificationsController,
        ),
      disablePushNotifications:
        pushPlatformNotificationsController.disablePushNotifications.bind(
          pushPlatformNotificationsController,
        ),
      updateTriggerPushNotifications:
        pushPlatformNotificationsController.updateTriggerPushNotifications.bind(
          pushPlatformNotificationsController,
        ),
      enableMetamaskNotifications:
        metamaskNotificationsController.enableMetamaskNotifications.bind(
          metamaskNotificationsController,
        ),
      disableMetamaskNotifications:
        metamaskNotificationsController.disableMetamaskNotifications.bind(
          metamaskNotificationsController,
        ),

      // E2E testing
      throwTestError: this.throwTestError.bind(this),

      updateProposedNames: this.nameController.updateProposedNames.bind(
        this.nameController,
      ),
      setName: this.nameController.setName.bind(this.nameController),
    };
  }

  async exportAccount(address, password) {
    await this.verifyPassword(password);
    return this.keyringController.exportAccount(password, address);
  }

  async getTokenStandardAndDetails(address, userAddress, tokenId) {
    const { tokenList } = this.tokenListController.state;
    const { tokens } = this.tokensController.state;

    const staticTokenListDetails =
      STATIC_MAINNET_TOKEN_LIST[address.toLowerCase()] || {};
    const tokenListDetails = tokenList[address.toLowerCase()] || {};
    const userDefinedTokenDetails =
      tokens.find(({ address: _address }) =>
        isEqualCaseInsensitive(_address, address),
      ) || {};

    const tokenDetails = {
      ...staticTokenListDetails,
      ...tokenListDetails,
      ...userDefinedTokenDetails,
    };

    const tokenDetailsStandardIsERC20 =
      isEqualCaseInsensitive(tokenDetails.standard, TokenStandard.ERC20) ||
      tokenDetails.erc20 === true;

    const noEvidenceThatTokenIsAnNFT =
      !tokenId &&
      !isEqualCaseInsensitive(tokenDetails.standard, TokenStandard.ERC1155) &&
      !isEqualCaseInsensitive(tokenDetails.standard, TokenStandard.ERC721) &&
      !tokenDetails.erc721;

    const otherDetailsAreERC20Like =
      tokenDetails.decimals !== undefined && tokenDetails.symbol;

    const tokenCanBeTreatedAsAnERC20 =
      tokenDetailsStandardIsERC20 ||
      (noEvidenceThatTokenIsAnNFT && otherDetailsAreERC20Like);

    let details;
    if (tokenCanBeTreatedAsAnERC20) {
      try {
        const balance = userAddress
          ? await fetchTokenBalance(address, userAddress, this.provider)
          : undefined;

        details = {
          address,
          balance,
          standard: TokenStandard.ERC20,
          decimals: tokenDetails.decimals,
          symbol: tokenDetails.symbol,
        };
      } catch (e) {
        // If the `fetchTokenBalance` call failed, `details` remains undefined, and we
        // fall back to the below `assetsContractController.getTokenStandardAndDetails` call
        log.warn(`Failed to get token balance. Error: ${e}`);
      }
    }

    // `details`` will be undefined if `tokenCanBeTreatedAsAnERC20`` is false,
    // or if it is true but the `fetchTokenBalance`` call failed. In either case, we should
    // attempt to retrieve details from `assetsContractController.getTokenStandardAndDetails`
    if (details === undefined) {
      details = await this.assetsContractController.getTokenStandardAndDetails(
        address,
        userAddress,
        tokenId,
      );
    }

    const tokenDetailsStandardIsERC1155 = isEqualCaseInsensitive(
      details.standard,
      TokenStandard.ERC1155,
    );

    if (tokenDetailsStandardIsERC1155) {
      try {
        const balance = await fetchERC1155Balance(
          address,
          userAddress,
          tokenId,
          this.provider,
        );

        const balanceToUse = balance?._hex
          ? parseInt(balance._hex, 16).toString()
          : null;

        details = {
          ...details,
          balance: balanceToUse,
        };
      } catch (e) {
        // If the `fetchTokenBalance` call failed, `details` remains undefined, and we
        // fall back to the below `assetsContractController.getTokenStandardAndDetails` call
        log.warn('Failed to get token balance. Error:', e);
      }
    }

    return {
      ...details,
      decimals: details?.decimals?.toString(10),
      balance: details?.balance?.toString(10),
    };
  }

  async getTokenSymbol(address) {
    try {
      const details =
        await this.assetsContractController.getTokenStandardAndDetails(address);
      return details?.symbol;
    } catch (e) {
      return null;
    }
  }

  //=============================================================================
  // VAULT / KEYRING RELATED METHODS
  //=============================================================================

  /**
   * Creates a new Vault and create a new keychain.
   *
   * A vault, or KeyringController, is a controller that contains
   * many different account strategies, currently called Keyrings.
   * Creating it new means wiping all previous keyrings.
   *
   * A keychain, or keyring, controls many accounts with a single backup and signing strategy.
   * For example, a mnemonic phrase can generate many accounts, and is a keyring.
   *
   * @param {string} password
   * @returns {object} vault
   */
  async createNewVaultAndKeychain(password) {
    const releaseLock = await this.createVaultMutex.acquire();
    try {
      return await this.keyringController.createNewVaultAndKeychain(password);
    } finally {
      releaseLock();
    }
  }

  /**
   * Create a new Vault and restore an existent keyring.
   *
   * @param {string} password
   * @param {number[]} encodedSeedPhrase - The seed phrase, encoded as an array
   * of UTF-8 bytes.
   */
  async createNewVaultAndRestore(password, encodedSeedPhrase) {
    const releaseLock = await this.createVaultMutex.acquire();
    try {
      const { completedOnboarding } =
        this.onboardingController.store.getState();

      const seedPhraseAsBuffer = Buffer.from(encodedSeedPhrase);

      // clear permissions
      this.permissionController.clearState();

      ///: BEGIN:ONLY_INCLUDE_IF(snaps)
      // Clear snap state
      this.snapController.clearState();
      // Clear notification state
      this.notificationController.clear();
      ///: END:ONLY_INCLUDE_IF

      // clear accounts in accountTracker
      this.accountTracker.clearAccounts();

      this.txController.clearUnapprovedTransactions();

      if (completedOnboarding) {
        this.tokenDetectionController.enable();
      }

      // create new vault
      const vault = await this.keyringController.createNewVaultAndRestore(
        password,
        this._convertMnemonicToWordlistIndices(seedPhraseAsBuffer),
      );

      if (completedOnboarding) {
        await this._addAccountsWithBalance();

        // This must be set as soon as possible to communicate to the
        // keyring's iframe and have the setting initialized properly
        // Optimistically called to not block MetaMask login due to
        // Ledger Keyring GitHub downtime
        this.setLedgerTransportPreference();
      }

      return vault;
    } finally {
      releaseLock();
    }
  }

  async _addAccountsWithBalance() {
    // Scan accounts until we find an empty one
    const { chainId } = this.networkController.state.providerConfig;
    const ethQuery = new EthQuery(this.provider);
    const accounts = await this.keyringController.getAccounts();
    let address = accounts[accounts.length - 1];

    for (let count = accounts.length; ; count++) {
      const balance = await this.getBalance(address, ethQuery);

      if (balance === '0x0') {
        // This account has no balance, so check for tokens
        await this.tokenDetectionController.detectTokens({
          selectedAddress: address,
        });

        const tokens =
          this.tokensController.state.allTokens?.[chainId]?.[address];
        const detectedTokens =
          this.tokensController.state.allDetectedTokens?.[chainId]?.[address];

        if (
          (tokens?.length ?? 0) === 0 &&
          (detectedTokens?.length ?? 0) === 0
        ) {
          // This account has no balance or tokens
          if (count !== 1) {
            await this.removeAccount(address);
          }
          break;
        }
<<<<<<< HEAD

        // This account has assets, so check the next one
        address = await this.keyringController.addNewAccount(count);
=======
>>>>>>> 63851c9d
      }

      // This account has assets, so check the next one
      ({ addedAccountAddress: address } =
        await this.keyringController.addNewAccount(count));
    }
  }

  /**
   * Encodes a BIP-39 mnemonic as the indices of words in the English BIP-39 wordlist.
   *
   * @param {Buffer} mnemonic - The BIP-39 mnemonic.
   * @returns {Buffer} The Unicode code points for the seed phrase formed from the words in the wordlist.
   */
  _convertMnemonicToWordlistIndices(mnemonic) {
    const indices = mnemonic
      .toString()
      .split(' ')
      .map((word) => wordlist.indexOf(word));
    return new Uint8Array(new Uint16Array(indices).buffer);
  }

  /**
   * Converts a BIP-39 mnemonic stored as indices of words in the English wordlist to a buffer of Unicode code points.
   *
   * @param {Uint8Array} wordlistIndices - Indices to specific words in the BIP-39 English wordlist.
   * @returns {Buffer} The BIP-39 mnemonic formed from the words in the English wordlist, encoded as a list of Unicode code points.
   */
  _convertEnglishWordlistIndicesToCodepoints(wordlistIndices) {
    return Buffer.from(
      Array.from(new Uint16Array(wordlistIndices.buffer))
        .map((i) => wordlist[i])
        .join(' '),
    );
  }

  /**
   * Get an account balance from the AccountTracker or request it directly from the network.
   *
   * @param {string} address - The account address
   * @param {EthQuery} ethQuery - The EthQuery instance to use when asking the network
   */
  getBalance(address, ethQuery) {
    return new Promise((resolve, reject) => {
      const cached = this.accountTracker.store.getState().accounts[address];

      if (cached && cached.balance) {
        resolve(cached.balance);
      } else {
        ethQuery.getBalance(address, (error, balance) => {
          if (error) {
            reject(error);
            log.error(error);
          } else {
            resolve(balance || '0x0');
          }
        });
      }
    });
  }

  /**
   * Submits the user's password and attempts to unlock the vault.
   * Also synchronizes the preferencesController, to ensure its schema
   * is up to date with known accounts once the vault is decrypted.
   *
   * @param {string} password - The user's password
   */
  async submitPassword(password) {
    const { completedOnboarding } = this.onboardingController.store.getState();
    await this.keyringController.submitPassword(password);

    ///: BEGIN:ONLY_INCLUDE_IF(build-mmi)
    this.mmiController.onSubmitPassword();
    ///: END:ONLY_INCLUDE_IF

    try {
      await this.blockTracker.checkForLatestBlock();
    } catch (error) {
      log.error('Error while unlocking extension.', error);
    }

    await this.accountsController.updateAccounts();

    // This must be set as soon as possible to communicate to the
    // keyring's iframe and have the setting initialized properly
    // Optimistically called to not block MetaMask login due to
    // Ledger Keyring GitHub downtime
    if (completedOnboarding) {
      this.setLedgerTransportPreference();
    }
  }

  async _loginUser(password) {
    try {
      // Automatic login via config password
      await this.submitPassword(password);

      // Updating accounts in this.accountTracker before starting UI syncing ensure that
      // state has account balance before it is synced with UI
      await this.accountTracker.updateAccountsAllActiveNetworks();
    } finally {
      this._startUISync();
    }
  }

  _startUISync() {
    // Message startUISync is used to start syncing state with UI
    // Sending this message after login is completed helps to ensure that incomplete state without
    // account details are not flushed to UI.
    this.emit('startUISync');
    this.startUISync = true;
    this.memStore.subscribe(this.sendUpdate.bind(this));
  }

  /**
   * Submits a user's encryption key to log the user in via login token
   */
  async submitEncryptionKey() {
    try {
      const { loginToken, loginSalt } =
        await this.extension.storage.session.get(['loginToken', 'loginSalt']);
      if (loginToken && loginSalt) {
        const { vault } = this.keyringController.state;

        const jsonVault = JSON.parse(vault);

        if (jsonVault.salt !== loginSalt) {
          console.warn(
            'submitEncryptionKey: Stored salt and vault salt do not match',
          );
          await this.clearLoginArtifacts();
          return;
        }

        await this.keyringController.submitEncryptionKey(loginToken, loginSalt);
      }
    } catch (e) {
      // If somehow this login token doesn't work properly,
      // remove it and the user will get shown back to the unlock screen
      await this.clearLoginArtifacts();
      throw e;
    }
  }

  async clearLoginArtifacts() {
    await this.extension.storage.session.remove(['loginToken', 'loginSalt']);
  }

  /**
   * Submits a user's password to check its validity.
   *
   * @param {string} password - The user's password
   */
  async verifyPassword(password) {
    await this.keyringController.verifyPassword(password);
  }

  /**
   * @type Identity
   * @property {string} name - The account nickname.
   * @property {string} address - The account's ethereum address, in lower case.
   * receiving funds from our automatic Ropsten faucet.
   */

  /**
   * Gets the mnemonic of the user's primary keyring.
   */
  getPrimaryKeyringMnemonic() {
    const [keyring] = this.keyringController.getKeyringsByType(
      KeyringType.hdKeyTree,
    );
    if (!keyring.mnemonic) {
      throw new Error('Primary keyring mnemonic unavailable.');
    }

    return keyring.mnemonic;
  }

  ///: BEGIN:ONLY_INCLUDE_IF(build-mmi)
  async getCustodyKeyringIfExists(address) {
    const custodyType = this.custodyController.getCustodyTypeByAddress(
      toChecksumHexAddress(address),
    );
    const keyring = this.keyringController.getKeyringsByType(custodyType)[0];
    return keyring?.getAccountDetails(address) ? keyring : undefined;
  }
  ///: END:ONLY_INCLUDE_IF

  //
  // Hardware
  //

  async getKeyringForDevice(deviceName, hdPath = null) {
    const keyringOverrides = this.opts.overrides?.keyrings;
    let keyringName = null;
    switch (deviceName) {
      case HardwareDeviceNames.trezor:
        keyringName = keyringOverrides?.trezor?.type || TrezorKeyring.type;
        break;
      case HardwareDeviceNames.ledger:
        keyringName = keyringOverrides?.ledger?.type || LedgerKeyring.type;
        break;
      case HardwareDeviceNames.qr:
        keyringName = QRHardwareKeyring.type;
        break;
      case HardwareDeviceNames.lattice:
        keyringName = keyringOverrides?.lattice?.type || LatticeKeyring.type;
        break;
      default:
        throw new Error(
          'MetamaskController:getKeyringForDevice - Unknown device',
        );
    }
    let [keyring] = await this.keyringController.getKeyringsByType(keyringName);
    if (!keyring) {
      keyring = await this.keyringController.addNewKeyring(keyringName);
    }
    if (hdPath && keyring.setHdPath) {
      keyring.setHdPath(hdPath);
    }
    if (deviceName === HardwareDeviceNames.lattice) {
      keyring.appName = 'MetaMask';
    }
    if (deviceName === HardwareDeviceNames.trezor) {
      const model = keyring.getModel();
      this.appStateController.setTrezorModel(model);
    }

    keyring.network = this.networkController.state.providerConfig.type;

    return keyring;
  }

  async attemptLedgerTransportCreation() {
    const keyring = await this.getKeyringForDevice(HardwareDeviceNames.ledger);
    return await keyring.attemptMakeApp();
  }

  /**
   * Fetch account list from a hardware device.
   *
   * @param deviceName
   * @param page
   * @param hdPath
   * @returns [] accounts
   */
  async connectHardware(deviceName, page, hdPath) {
    const keyring = await this.getKeyringForDevice(deviceName, hdPath);

    if (deviceName === HardwareDeviceNames.ledger) {
      await this.setLedgerTransportPreference(keyring);
    }

    let accounts = [];
    switch (page) {
      case -1:
        accounts = await keyring.getPreviousPage();
        break;
      case 1:
        accounts = await keyring.getNextPage();
        break;
      default:
        accounts = await keyring.getFirstPage();
    }

    // Merge with existing accounts
    // and make sure addresses are not repeated
    const oldAccounts = await this.keyringController.getAccounts();
    const accountsToTrack = [
      ...new Set(
        oldAccounts.concat(accounts.map((a) => a.address.toLowerCase())),
      ),
    ];
    this.accountTracker.syncWithAddresses(accountsToTrack);
    return accounts;
  }

  /**
   * Check if the device is unlocked
   *
   * @param deviceName
   * @param hdPath
   * @returns {Promise<boolean>}
   */
  async checkHardwareStatus(deviceName, hdPath) {
    const keyring = await this.getKeyringForDevice(deviceName, hdPath);
    return keyring.isUnlocked();
  }

  /**
   * Clear
   *
   * @param deviceName
   * @returns {Promise<boolean>}
   */
  async forgetDevice(deviceName) {
    const keyring = await this.getKeyringForDevice(deviceName);

    for (const address of keyring.accounts) {
      await this.removeAccount(address);
    }

    keyring.forgetDevice();
    return true;
  }

  /**
   * Retrieves the keyring for the selected address and using the .type returns
   * a subtype for the account. Either 'hardware', 'imported', 'snap', or 'MetaMask'.
   *
   * @param {string} address - Address to retrieve keyring for
   * @returns {'hardware' | 'imported' | 'snap' | 'MetaMask'}
   */
  async getAccountType(address) {
    const keyringType = await this.keyringController.getAccountKeyringType(
      address,
    );
    switch (keyringType) {
      case KeyringType.trezor:
      case KeyringType.lattice:
      case KeyringType.qr:
      case KeyringType.ledger:
        return 'hardware';
      case KeyringType.imported:
        return 'imported';
      case KeyringType.snap:
        return 'snap';
      default:
        return 'MetaMask';
    }
  }

  /**
   * Retrieves the keyring for the selected address and using the .type
   * determines if a more specific name for the device is available. Returns
   * undefined for non hardware wallets.
   *
   * @param {string} address - Address to retrieve keyring for
   * @returns {'ledger' | 'lattice' | string | undefined}
   */
  async getDeviceModel(address) {
    const keyring = await this.keyringController.getKeyringForAccount(address);
    switch (keyring.type) {
      case KeyringType.trezor:
        return keyring.getModel();
      case KeyringType.qr:
        return keyring.getName();
      case KeyringType.ledger:
        // TODO: get model after ledger keyring exposes method
        return HardwareDeviceNames.ledger;
      case KeyringType.lattice:
        // TODO: get model after lattice keyring exposes method
        return HardwareDeviceNames.lattice;
      default:
        return undefined;
    }
  }

  /**
   * get hardware account label
   *
   * @returns string label
   */

  getAccountLabel(name, index, hdPathDescription) {
    return `${name[0].toUpperCase()}${name.slice(1)} ${
      parseInt(index, 10) + 1
    } ${hdPathDescription || ''}`.trim();
  }

  /**
   * Imports an account from a Trezor or Ledger device.
   *
   * @param index
   * @param deviceName
   * @param hdPath
   * @param hdPathDescription
   * @returns {} keyState
   */
  async unlockHardwareWalletAccount(
    index,
    deviceName,
    hdPath,
    hdPathDescription,
  ) {
    const keyring = await this.getKeyringForDevice(deviceName, hdPath);

    keyring.setAccountToUnlock(index);
    const oldAccounts = await this.keyringController.getAccounts();
    const keyState = await this.keyringController.addNewAccountForKeyring(
      keyring,
    );
    const newAccounts = await this.keyringController.getAccounts();
    newAccounts.forEach((address) => {
      if (!oldAccounts.includes(address)) {
        const label = this.getAccountLabel(
          deviceName === HardwareDeviceNames.qr
            ? keyring.getName()
            : deviceName,
          index,
          hdPathDescription,
        );
        // Set the account label to Trezor 1 /  Ledger 1 / QR Hardware 1, etc
        this.preferencesController.setAccountLabel(address, label);
        // Select the account
        this.preferencesController.setSelectedAddress(address);

        // It is expected that the account also exist in the accounts-controller
        // in other case, an error shall be thrown
        const account = this.accountsController.getAccountByAddress(address);
        this.accountsController.setAccountName(account.id, label);
      }
    });

    const accounts = this.accountsController.listAccounts();

    const { identities } = this.preferencesController.store.getState();
    return { ...keyState, identities, accounts };
  }

  //
  // Account Management
  //

  /**
   * Adds a new account to the default (first) HD seed phrase Keyring.
   *
   * @param accountCount
   * @returns {Promise<string>} The address of the newly-created account.
   */
  async addNewAccount(accountCount) {
    const oldAccounts = await this.keyringController.getAccounts();

    const addedAccountAddress = await this.keyringController.addNewAccount(
      accountCount,
    );

    if (!oldAccounts.includes(addedAccountAddress)) {
      this.preferencesController.setSelectedAddress(addedAccountAddress);
    }

    return addedAccountAddress;
  }

  /**
   * Verifies the validity of the current vault's seed phrase.
   *
   * Validity: seed phrase restores the accounts belonging to the current vault.
   *
   * Called when the first account is created and on unlocking the vault.
   *
   * @param password
   * @returns {Promise<number[]>} The seed phrase to be confirmed by the user,
   * encoded as an array of UTF-8 bytes.
   */
  async getSeedPhrase(password) {
    return this._convertEnglishWordlistIndicesToCodepoints(
      await this.keyringController.exportSeedPhrase(password),
    );
  }

  /**
   * Clears the transaction history, to allow users to force-reset their nonces.
   * Mostly used in development environments, when networks are restarted with
   * the same network ID.
   *
   * @returns {Promise<string>} The current selected address.
   */
  async resetAccount() {
    const selectedAddress =
      this.accountsController.getSelectedAccount('eip155:*').address;
    this.txController.wipeTransactions(false, selectedAddress);
    this.smartTransactionsController.wipeSmartTransactions({
      address: selectedAddress,
      ignoreNetwork: false,
    });
    this.networkController.resetConnection();

    return selectedAddress;
  }

  /**
   * Gets the permitted accounts for the specified origin. Returns an empty
   * array if no accounts are permitted.
   *
   * @param {string} origin - The origin whose exposed accounts to retrieve.
   * @param {boolean} [suppressUnauthorizedError] - Suppresses the unauthorized error.
   * @returns {Promise<string[]>} The origin's permitted accounts, or an empty
   * array.
   */
  async getPermittedAccounts(
    origin,
    { suppressUnauthorizedError = true } = {},
  ) {
    try {
      return await this.permissionController.executeRestrictedMethod(
        origin,
        RestrictedMethods.eth_accounts,
      );
    } catch (error) {
      if (
        suppressUnauthorizedError &&
        error.code === rpcErrorCodes.provider.unauthorized
      ) {
        return [];
      }
      throw error;
    }
  }

  /**
   * Stops exposing the specified chain ID to all third parties.
   * Exposed chain IDs are stored in caveats of the permittedChains permission. This
   * method uses `PermissionController.updatePermissionsByCaveat` to
   * remove the specified chain ID from every permittedChains permission. If a
   * permission only included this chain ID, the permission is revoked entirely.
   *
   * @param {string} targetChainId - The chain ID to stop exposing
   * to third parties.
   */
  removeAllChainIdPermissions(targetChainId) {
    this.permissionController.updatePermissionsByCaveat(
      CaveatTypes.restrictNetworkSwitching,
      (existingChainIds) =>
        CaveatMutatorFactories[
          CaveatTypes.restrictNetworkSwitching
        ].removeChainId(targetChainId, existingChainIds),
    );
  }

  removeNetworkConfiguration(networkConfigurationId) {
    const { networkConfigurations } = this.networkController.state;
    const { chainId } = networkConfigurations[networkConfigurationId] ?? {};
    if (!chainId) {
      throw new Error('Network configuration not found');
    }
    const hasOtherConfigsForChainId = Object.values(networkConfigurations).some(
      (config) =>
        config.chainId === chainId &&
        config.id !== networkConfigurationId &&
        config.type !== networkConfigurationId,
    );

    // if this network configuration is only one for a given chainId
    // remove all permissions for that chainId
    if (!hasOtherConfigsForChainId) {
      this.removeAllChainIdPermissions(chainId);
    }

    this.networkController.removeNetworkConfiguration(networkConfigurationId);
  }

  /**
   * Stops exposing the account with the specified address to all third parties.
   * Exposed accounts are stored in caveats of the eth_accounts permission. This
   * method uses `PermissionController.updatePermissionsByCaveat` to
   * remove the specified address from every eth_accounts permission. If a
   * permission only included this address, the permission is revoked entirely.
   *
   * @param {string} targetAccount - The address of the account to stop exposing
   * to third parties.
   */
  removeAllAccountPermissions(targetAccount) {
    this.permissionController.updatePermissionsByCaveat(
      CaveatTypes.restrictReturnedAccounts,
      (existingAccounts) =>
        CaveatMutatorFactories[
          CaveatTypes.restrictReturnedAccounts
        ].removeAccount(targetAccount, existingAccounts),
    );
  }

  /**
   * Removes an account from state / storage.
   *
   * @param {string[]} address - A hex address
   */
  async removeAccount(address) {
    // Remove all associated permissions
    this.removeAllAccountPermissions(address);

    ///: BEGIN:ONLY_INCLUDE_IF(build-mmi)
    this.custodyController.removeAccount(address);
    ///: END:ONLY_INCLUDE_IF(build-mmi)

    const keyring = await this.keyringController.getKeyringForAccount(address);
    // Remove account from the keyring
    await this.keyringController.removeAccount(address);
    const updatedKeyringAccounts = keyring ? await keyring.getAccounts() : {};
    if (updatedKeyringAccounts?.length === 0) {
      keyring.destroy?.();
    }

    return address;
  }

  /**
   * Imports an account with the specified import strategy.
   * These are defined in @metamask/keyring-controller
   * Each strategy represents a different way of serializing an Ethereum key pair.
   *
   * @param {'privateKey' | 'json'} strategy - A unique identifier for an account import strategy.
   * @param {any} args - The data required by that strategy to import an account.
   */
  async importAccountWithStrategy(strategy, args) {
    const importedAccountAddress =
      await this.keyringController.importAccountWithStrategy(strategy, args);
    // set new account as selected
    this.preferencesController.setSelectedAddress(importedAccountAddress);
  }

  // ---------------------------------------------------------------------------
  // Identity Management (signature operations)

  getAddTransactionRequest({
    transactionParams,
    transactionOptions,
    dappRequest,
  }) {
    return {
      dappRequest,
      networkClientId:
        dappRequest?.networkClientId ??
        this.networkController.state.selectedNetworkClientId,
      selectedAccount: this.accountsController.getAccountByAddress(
        transactionParams.from,
      ),
      transactionController: this.txController,
      transactionOptions,
      transactionParams,
      userOperationController: this.userOperationController,
      ///: BEGIN:ONLY_INCLUDE_IF(blockaid)
      ppomController: this.ppomController,
      securityAlertsEnabled:
        this.preferencesController.store.getState()?.securityAlertsEnabled,
      chainId: this.networkController.state.providerConfig.chainId,
      ///: END:ONLY_INCLUDE_IF
    };
  }

  /**
   * @returns {boolean} true if the keyring type supports EIP-1559
   */
  async getCurrentAccountEIP1559Compatibility() {
    return true;
  }

  //=============================================================================
  // END (VAULT / KEYRING RELATED METHODS)
  //=============================================================================

  /**
   * Allows a user to attempt to cancel a previously submitted transaction
   * by creating a new transaction.
   *
   * @param {number} originalTxId - the id of the txMeta that you want to
   *  attempt to cancel
   * @param {import(
   *  './controllers/transactions'
   * ).CustomGasSettings} [customGasSettings] - overrides to use for gas params
   *  instead of allowing this method to generate them
   * @param options
   * @returns {object} MetaMask state
   */
  async createCancelTransaction(originalTxId, customGasSettings, options) {
    await this.txController.stopTransaction(
      originalTxId,
      customGasSettings,
      options,
    );
    const state = this.getState();
    return state;
  }

  /**
   * Allows a user to attempt to speed up a previously submitted transaction
   * by creating a new transaction.
   *
   * @param {number} originalTxId - the id of the txMeta that you want to
   *  attempt to speed up
   * @param {import(
   *  './controllers/transactions'
   * ).CustomGasSettings} [customGasSettings] - overrides to use for gas params
   *  instead of allowing this method to generate them
   * @param options
   * @returns {object} MetaMask state
   */
  async createSpeedUpTransaction(originalTxId, customGasSettings, options) {
    await this.txController.speedUpTransaction(
      originalTxId,
      customGasSettings,
      options,
    );
    const state = this.getState();
    return state;
  }

  async estimateGas(estimateGasParams) {
    return new Promise((resolve, reject) => {
      return new EthJSQuery(this.provider).estimateGas(
        estimateGasParams,
        (err, res) => {
          if (err) {
            return reject(err);
          }

          return resolve(res.toString(16));
        },
      );
    });
  }

  handleWatchAssetRequest = ({ asset, type, origin, networkClientId }) => {
    switch (type) {
      case ERC20:
        return this.tokensController.watchAsset({
          asset,
          type,
          networkClientId,
        });
      case ERC721:
      case ERC1155:
        return this.nftController.watchNft(asset, type, origin);
      default:
        throw new Error(`Asset type ${type} not supported`);
    }
  };

  async updateSecurityAlertResponseByTxId(req, securityAlertResponse) {
    let foundConfirmation = false;

    while (!foundConfirmation) {
      if (SIGNING_METHODS.includes(req.method)) {
        foundConfirmation = Object.values(
          this.signatureController.messages,
        ).find(
          (message) =>
            message.securityAlertResponse?.securityAlertId ===
            req.securityAlertResponse.securityAlertId,
        );
      } else {
        foundConfirmation = this.txController.state.transactions.find(
          (meta) =>
            meta.securityAlertResponse?.securityAlertId ===
            req.securityAlertResponse.securityAlertId,
        );
      }
      if (!foundConfirmation) {
        await new Promise((resolve) => setTimeout(resolve, 100));
      }
    }

    if (SIGNING_METHODS.includes(req.method)) {
      this.appStateController.addSignatureSecurityAlertResponse(
        securityAlertResponse,
      );
    } else {
      this.txController.updateSecurityAlertResponse(
        foundConfirmation.id,
        securityAlertResponse,
      );
    }
  }

  //=============================================================================
  // PASSWORD MANAGEMENT
  //=============================================================================

  /**
   * Allows a user to begin the seed phrase recovery process.
   */
  markPasswordForgotten() {
    this.preferencesController.setPasswordForgotten(true);
    this.sendUpdate();
  }

  /**
   * Allows a user to end the seed phrase recovery process.
   */
  unMarkPasswordForgotten() {
    this.preferencesController.setPasswordForgotten(false);
    this.sendUpdate();
  }

  //=============================================================================
  // REQUEST QUEUE
  //=============================================================================

  setUseRequestQueue(value) {
    this.preferencesController.setUseRequestQueue(value);
  }

  //=============================================================================
  // SETUP
  //=============================================================================

  /**
   * A runtime.MessageSender object, as provided by the browser:
   *
   * @see https://developer.mozilla.org/en-US/docs/Mozilla/Add-ons/WebExtensions/API/runtime/MessageSender
   * @typedef {object} MessageSender
   * @property {string} - The URL of the page or frame hosting the script that sent the message.
   */

  /**
   * A Snap sender object.
   *
   * @typedef {object} SnapSender
   * @property {string} snapId - The ID of the snap.
   */

  /**
   * Used to create a multiplexed stream for connecting to an untrusted context
   * like a Dapp or other extension.
   *
   * @param options - Options bag.
   * @param {ReadableStream} options.connectionStream - The Duplex stream to connect to.
   * @param {MessageSender | SnapSender} options.sender - The sender of the messages on this stream.
   * @param {string} [options.subjectType] - The type of the sender, i.e. subject.
   */
  setupUntrustedCommunication({ connectionStream, sender, subjectType }) {
    const { completedOnboarding } = this.onboardingController.store.getState();
    const { usePhishDetect } = this.preferencesController.store.getState();

    let _subjectType;
    if (subjectType) {
      _subjectType = subjectType;
    } else if (sender.id && sender.id !== this.extension.runtime.id) {
      _subjectType = SubjectType.Extension;
    } else {
      _subjectType = SubjectType.Website;
    }

    if (usePhishDetect && completedOnboarding && sender.url) {
      const { hostname } = new URL(sender.url);
      this.phishingController.maybeUpdateState();
      // Check if new connection is blocked if phishing detection is on
      const phishingTestResponse = this.phishingController.test(hostname);
      if (phishingTestResponse?.result) {
        this.sendPhishingWarning(connectionStream, hostname);
        this.metaMetricsController.trackEvent({
          event: MetaMetricsEventName.PhishingPageDisplayed,
          category: MetaMetricsEventCategory.Phishing,
          properties: {
            url: hostname,
          },
        });
        return;
      }
    }

    // setup multiplexing
    const mux = setupMultiplex(connectionStream);

    // messages between inpage and background
    this.setupProviderConnection(
      mux.createStream('metamask-provider'),
      sender,
      _subjectType,
    );

    // TODO:LegacyProvider: Delete
    if (sender.url) {
      // legacy streams
      this.setupPublicConfig(mux.createStream('publicConfig'));
    }
  }

  /**
   * Used to create a multiplexed stream for connecting to a trusted context,
   * like our own user interfaces, which have the provider APIs, but also
   * receive the exported API from this controller, which includes trusted
   * functions, like the ability to approve transactions or sign messages.
   *
   * @param {*} connectionStream - The duplex stream to connect to.
   * @param {MessageSender} sender - The sender of the messages on this stream
   */
  setupTrustedCommunication(connectionStream, sender) {
    // setup multiplexing
    const mux = setupMultiplex(connectionStream);
    // connect features
    this.setupControllerConnection(mux.createStream('controller'));
    this.setupProviderConnection(
      mux.createStream('provider'),
      sender,
      SubjectType.Internal,
    );
  }

  /**
   * Used to create a multiplexed stream for connecting to the phishing warning page.
   *
   * @param options - Options bag.
   * @param {ReadableStream} options.connectionStream - The Duplex stream to connect to.
   */
  setupPhishingCommunication({ connectionStream }) {
    const { usePhishDetect } = this.preferencesController.store.getState();

    if (!usePhishDetect) {
      return;
    }

    // setup multiplexing
    const mux = setupMultiplex(connectionStream);
    const phishingStream = mux.createStream(PHISHING_SAFELIST);

    // set up postStream transport
    phishingStream.on(
      'data',
      createMetaRPCHandler(
        {
          safelistPhishingDomain: this.safelistPhishingDomain.bind(this),
          backToSafetyPhishingWarning:
            this.backToSafetyPhishingWarning.bind(this),
        },
        phishingStream,
      ),
    );
  }

  /**
   * Called when we detect a suspicious domain. Requests the browser redirects
   * to our anti-phishing page.
   *
   * @private
   * @param {*} connectionStream - The duplex stream to the per-page script,
   * for sending the reload attempt to.
   * @param {string} hostname - The hostname that triggered the suspicion.
   */
  sendPhishingWarning(connectionStream, hostname) {
    const mux = setupMultiplex(connectionStream);
    const phishingStream = mux.createStream('phishing');
    phishingStream.write({ hostname });
  }

  /**
   * A method for providing our API over a stream using JSON-RPC.
   *
   * @param {*} outStream - The stream to provide our API over.
   */
  setupControllerConnection(outStream) {
    const api = this.getApi();

    // report new active controller connection
    this.activeControllerConnections += 1;
    this.emit('controllerConnectionChanged', this.activeControllerConnections);

    // set up postStream transport
    outStream.on('data', createMetaRPCHandler(api, outStream));
    const handleUpdate = (update) => {
      if (!isStreamWritable(outStream)) {
        return;
      }
      // send notification to client-side
      outStream.write({
        jsonrpc: '2.0',
        method: 'sendUpdate',
        params: [update],
      });
    };
    this.on('update', handleUpdate);
    const startUISync = () => {
      if (!isStreamWritable(outStream)) {
        return;
      }
      // send notification to client-side
      outStream.write({
        jsonrpc: '2.0',
        method: 'startUISync',
      });
    };

    if (this.startUISync) {
      startUISync();
    } else {
      this.once('startUISync', startUISync);
    }

    outStream.on('end', () => {
      this.activeControllerConnections -= 1;
      this.emit(
        'controllerConnectionChanged',
        this.activeControllerConnections,
      );
      this.removeListener('update', handleUpdate);
    });
  }

  /**
   * A method for serving our ethereum provider over a given stream.
   *
   * @param {*} outStream - The stream to provide over.
   * @param {MessageSender | SnapSender} sender - The sender of the messages on this stream
   * @param {SubjectType} subjectType - The type of the sender, i.e. subject.
   */
  setupProviderConnection(outStream, sender, subjectType) {
    let origin;
    if (subjectType === SubjectType.Internal) {
      origin = ORIGIN_METAMASK;
    }
    ///: BEGIN:ONLY_INCLUDE_IF(snaps)
    else if (subjectType === SubjectType.Snap) {
      origin = sender.snapId;
    }
    ///: END:ONLY_INCLUDE_IF
    else {
      origin = new URL(sender.url).origin;
    }

    if (sender.id && sender.id !== this.extension.runtime.id) {
      this.subjectMetadataController.addSubjectMetadata({
        origin,
        extensionId: sender.id,
        subjectType: SubjectType.Extension,
      });
    }

    let tabId;
    if (sender.tab && sender.tab.id) {
      tabId = sender.tab.id;
    }

    const engine = this.setupProviderEngine({
      origin,
      sender,
      subjectType,
      tabId,
    });

    const dupeReqFilterStream = createDupeReqFilterStream();

    // setup connection
    const providerStream = createEngineStream({ engine });

    const connectionId = this.addConnection(origin, { engine });

    pipeline(
      outStream,
      dupeReqFilterStream,
      providerStream,
      outStream,
      (err) => {
        // handle any middleware cleanup
        engine._middleware.forEach((mid) => {
          if (mid.destroy && typeof mid.destroy === 'function') {
            mid.destroy();
          }
        });
        connectionId && this.removeConnection(origin, connectionId);
        if (err) {
          log.error(err);
        }
      },
    );
  }

  ///: BEGIN:ONLY_INCLUDE_IF(snaps)
  /**
   * For snaps running in workers.
   *
   * @param snapId
   * @param connectionStream
   */
  setupSnapProvider(snapId, connectionStream) {
    this.setupUntrustedCommunication({
      connectionStream,
      sender: { snapId },
      subjectType: SubjectType.Snap,
    });
  }
  ///: END:ONLY_INCLUDE_IF

  /**
   * A method for creating a provider that is safely restricted for the requesting subject.
   *
   * @param {object} options - Provider engine options
   * @param {string} options.origin - The origin of the sender
   * @param {MessageSender | SnapSender} options.sender - The sender object.
   * @param {string} options.subjectType - The type of the sender subject.
   * @param {tabId} [options.tabId] - The tab ID of the sender - if the sender is within a tab
   */
  setupProviderEngine({ origin, subjectType, sender, tabId }) {
    const engine = new JsonRpcEngine();

    // Append origin to each request
    engine.push(createOriginMiddleware({ origin }));

    // Append selectedNetworkClientId to each request
    engine.push(createSelectedNetworkMiddleware(this.controllerMessenger));

    // Add a middleware that will switch chain on each request (as needed)
    const requestQueueMiddleware = createQueuedRequestMiddleware({
      enqueueRequest: this.queuedRequestController.enqueueRequest.bind(
        this.queuedRequestController,
      ),
      useRequestQueue: this.preferencesController.getUseRequestQueue.bind(
        this.preferencesController,
      ),
      methodsWithConfirmation,
    });
    engine.push(requestQueueMiddleware);

    // If the origin is not in the selectedNetworkController's `domains` state
    // when the provider engine is created, the selectedNetworkController will
    // fetch the globally selected networkClient from the networkController and wrap
    // it in a proxy which can be switched to use its own state if/when the origin
    // is added to the `domains` state
    const proxyClient =
      this.selectedNetworkController.getProviderAndBlockTracker(origin);

    // We create the filter and subscription manager middleware now, but they will
    // be inserted into the engine later.
    const filterMiddleware = createFilterMiddleware(proxyClient);
    const subscriptionManager = createSubscriptionManager(proxyClient);
    subscriptionManager.events.on('notification', (message) =>
      engine.emit('notification', message),
    );

    // Append tabId to each request if it exists
    if (tabId) {
      engine.push(createTabIdMiddleware({ tabId }));
    }

    engine.push(createLoggerMiddleware({ origin }));
    engine.push(this.permissionLogController.createMiddleware());

    ///: BEGIN:ONLY_INCLUDE_IF(blockaid)
    engine.push(
      createPPOMMiddleware(
        this.ppomController,
        this.preferencesController,
        this.networkController,
        this.appStateController,
        this.updateSecurityAlertResponseByTxId.bind(this),
      ),
    );
    ///: END:ONLY_INCLUDE_IF

    const isConfirmationRedesignEnabled = () => {
      return this.preferencesController.store.getState().preferences
        .redesignedConfirmationsEnabled;
    };

    engine.push(
      createRPCMethodTrackingMiddleware({
        trackEvent: this.metaMetricsController.trackEvent.bind(
          this.metaMetricsController,
        ),
        getMetricsState: this.metaMetricsController.store.getState.bind(
          this.metaMetricsController.store,
        ),
        getAccountType: this.getAccountType.bind(this),
        getDeviceModel: this.getDeviceModel.bind(this),
        isConfirmationRedesignEnabled,
        snapAndHardwareMessenger: this.controllerMessenger.getRestricted({
          name: 'SnapAndHardwareMessenger',
          allowedActions: [
            'KeyringController:getKeyringForAccount',
            'SnapController:get',
            'AccountsController:getSelectedAccount',
          ],
        }),
        ///: BEGIN:ONLY_INCLUDE_IF(blockaid)
        appStateController: this.appStateController,
        ///: END:ONLY_INCLUDE_IF
      }),
    );

    engine.push(createUnsupportedMethodMiddleware());

    // Legacy RPC methods that need to be implemented _ahead of_ the permission
    // middleware.
    engine.push(
      createLegacyMethodMiddleware({
        getAccounts: this.getPermittedAccounts.bind(this, origin),
      }),
    );

    if (subjectType !== SubjectType.Internal) {
      engine.push(
        this.permissionController.createPermissionMiddleware({
          origin,
        }),
      );
    }

    if (subjectType === SubjectType.Website) {
      engine.push(
        createOnboardingMiddleware({
          location: sender.url,
          registerOnboarding: this.onboardingController.registerOnboarding,
        }),
      );
    }

<<<<<<< HEAD
    // Evm request and ethpermissions should not be passed to non-evm accounts
    // this middleware intecepts these requests and returns an error.
    engine.push(
      createEvmMethodsToNonEvmAccountReqFilterMiddleware({
        messenger: this.controllerMessenger,
      }),
    );

    // Unrestricted/permissionless RPC method implementations
=======
    // Unrestricted/permissionless RPC method implementations.
    // They must nevertheless be placed _behind_ the permission middleware.
>>>>>>> 63851c9d
    engine.push(
      createMethodMiddleware({
        origin,

        subjectType,

        // Miscellaneous
        addSubjectMetadata:
          this.subjectMetadataController.addSubjectMetadata.bind(
            this.subjectMetadataController,
          ),
        metamaskState: this.getState(),
        getProviderState: this.getProviderState.bind(this),
        getUnlockPromise: this.appStateController.getUnlockPromise.bind(
          this.appStateController,
        ),
        handleWatchAssetRequest: this.handleWatchAssetRequest.bind(this),
        requestUserApproval:
          this.approvalController.addAndShowApprovalRequest.bind(
            this.approvalController,
          ),
        startApprovalFlow: this.approvalController.startFlow.bind(
          this.approvalController,
        ),
        endApprovalFlow: this.approvalController.endFlow.bind(
          this.approvalController,
        ),
        sendMetrics: this.metaMetricsController.trackEvent.bind(
          this.metaMetricsController,
        ),
        // Permission-related
        getAccounts: this.getPermittedAccounts.bind(this, origin),
        getPermissionsForOrigin: this.permissionController.getPermissions.bind(
          this.permissionController,
          origin,
        ),
        hasPermission: this.permissionController.hasPermission.bind(
          this.permissionController,
          origin,
        ),
        requestAccountsPermission:
          this.permissionController.requestPermissions.bind(
            this.permissionController,
            { origin },
            { eth_accounts: {} },
          ),
        requestPermittedChainsPermission: (chainIds) =>
          this.permissionController.requestPermissions(
            { origin },
            {
              [PermissionNames.permittedChains]: {
                caveats: [
                  CaveatFactories[CaveatTypes.restrictNetworkSwitching](
                    chainIds,
                  ),
                ],
              },
            },
          ),
        requestPermissionsForOrigin:
          this.permissionController.requestPermissions.bind(
            this.permissionController,
            { origin },
          ),
        revokePermissionsForOrigin: (permissionKeys) => {
          try {
            this.permissionController.revokePermissions({
              [origin]: permissionKeys,
            });
          } catch (e) {
            // we dont want to handle errors here because
            // the revokePermissions api method should just
            // return `null` if the permissions were not
            // successfully revoked or if the permissions
            // for the origin do not exist
            console.log(e);
          }
        },
        getCaveat: ({ target, caveatType }) => {
          try {
            return this.permissionController.getCaveat(
              origin,
              target,
              caveatType,
            );
          } catch (e) {
            if (e instanceof PermissionDoesNotExistError) {
              // suppress expected error in case that the origin
              // does not have the target permission yet
            } else {
              throw e;
            }
          }

          return undefined;
        },
        getChainPermissionsFeatureFlag: () =>
          Boolean(process.env.CHAIN_PERMISSIONS),
        getCurrentRpcUrl: () =>
          this.networkController.state.providerConfig.rpcUrl,
        // network configuration-related
        upsertNetworkConfiguration:
          this.networkController.upsertNetworkConfiguration.bind(
            this.networkController,
          ),
        setActiveNetwork: async (networkClientId) => {
          await this.networkController.setActiveNetwork(networkClientId);
          // if the origin has the eth_accounts permission
          // we set per dapp network selection state
          if (
            this.permissionController.hasPermission(
              origin,
              PermissionNames.eth_accounts,
            )
          ) {
            this.selectedNetworkController.setNetworkClientIdForDomain(
              origin,
              networkClientId,
            );
          }
        },
        findNetworkConfigurationBy: this.findNetworkConfigurationBy.bind(this),
        getCurrentChainIdForDomain: (domain) => {
          const networkClientId =
            this.selectedNetworkController.getNetworkClientIdForDomain(domain);
          const { chainId } =
            this.networkController.getNetworkConfigurationByNetworkClientId(
              networkClientId,
            );
          return chainId;
        },

        // Web3 shim-related
        getWeb3ShimUsageState: this.alertController.getWeb3ShimUsageState.bind(
          this.alertController,
        ),
        setWeb3ShimUsageRecorded:
          this.alertController.setWeb3ShimUsageRecorded.bind(
            this.alertController,
          ),

        ///: BEGIN:ONLY_INCLUDE_IF(build-mmi)
        handleMmiAuthenticate:
          this.institutionalFeaturesController.handleMmiAuthenticate.bind(
            this.institutionalFeaturesController,
          ),
        handleMmiCheckIfTokenIsPresent:
          this.mmiController.handleMmiCheckIfTokenIsPresent.bind(
            this.mmiController,
          ),
        handleMmiDashboardData: this.mmiController.handleMmiDashboardData.bind(
          this.mmiController,
        ),
        handleMmiSetAccountAndNetwork:
          this.mmiController.setAccountAndNetwork.bind(this.mmiController),
        handleMmiOpenAddHardwareWallet:
          this.mmiController.handleMmiOpenAddHardwareWallet.bind(
            this.mmiController,
          ),
        ///: END:ONLY_INCLUDE_IF
      }),
    );

    ///: BEGIN:ONLY_INCLUDE_IF(snaps)
    engine.push(
      createSnapsMethodMiddleware(subjectType === SubjectType.Snap, {
        getUnlockPromise: this.appStateController.getUnlockPromise.bind(
          this.appStateController,
        ),
        getSnaps: this.controllerMessenger.call.bind(
          this.controllerMessenger,
          'SnapController:getPermitted',
          origin,
        ),
        requestPermissions: async (requestedPermissions) =>
          await this.permissionController.requestPermissions(
            { origin },
            requestedPermissions,
          ),
        getPermissions: this.permissionController.getPermissions.bind(
          this.permissionController,
          origin,
        ),
        getSnapFile: this.controllerMessenger.call.bind(
          this.controllerMessenger,
          'SnapController:getFile',
          origin,
        ),
        installSnaps: this.controllerMessenger.call.bind(
          this.controllerMessenger,
          'SnapController:install',
          origin,
        ),
        invokeSnap: this.permissionController.executeRestrictedMethod.bind(
          this.permissionController,
          origin,
          RestrictedMethods.wallet_snap,
        ),
        getIsLocked: () => {
          return !this.appStateController.isUnlocked();
        },
        ///: END:ONLY_INCLUDE_IF
        ///: BEGIN:ONLY_INCLUDE_IF(keyring-snaps)
        hasPermission: this.permissionController.hasPermission.bind(
          this.permissionController,
          origin,
        ),
        getSnap: this.controllerMessenger.call.bind(
          this.controllerMessenger,
          'SnapController:get',
        ),
        getAllSnaps: this.controllerMessenger.call.bind(
          this.controllerMessenger,
          'SnapController:getAll',
        ),
        handleSnapRpcRequest: (args) =>
          this.handleSnapRequest({ ...args, origin }),
        getAllowedKeyringMethods: keyringSnapPermissionsBuilder(
          this.subjectMetadataController,
          origin,
        ),
        createInterface: this.controllerMessenger.call.bind(
          this.controllerMessenger,
          'SnapInterfaceController:createInterface',
          origin,
        ),
        getInterfaceState: (...args) =>
          this.controllerMessenger.call(
            'SnapInterfaceController:getInterface',
            origin,
            ...args,
          ).state,
        updateInterface: this.controllerMessenger.call.bind(
          this.controllerMessenger,
          'SnapInterfaceController:updateInterface',
          origin,
        ),
        ///: END:ONLY_INCLUDE_IF
        ///: BEGIN:ONLY_INCLUDE_IF(snaps)
      }),
    );
    ///: END:ONLY_INCLUDE_IF

    engine.push(filterMiddleware);
    engine.push(subscriptionManager.middleware);

    engine.push(this.metamaskMiddleware);

    engine.push(providerAsMiddleware(proxyClient.provider));

    return engine;
  }

  /**
   * TODO:LegacyProvider: Delete
   * A method for providing our public config info over a stream.
   * This includes info we like to be synchronous if possible, like
   * the current selected account, and network ID.
   *
   * Since synchronous methods have been deprecated in web3,
   * this is a good candidate for deprecation.
   *
   * @param {*} outStream - The stream to provide public config over.
   */
  setupPublicConfig(outStream) {
    const configStream = storeAsStream(this.publicConfigStore);

    pipeline(configStream, outStream, (err) => {
      configStream.destroy();
      if (err) {
        log.error(err);
      }
    });
  }

  /**
   * Adds a reference to a connection by origin. Ignores the 'metamask' origin.
   * Caller must ensure that the returned id is stored such that the reference
   * can be deleted later.
   *
   * @param {string} origin - The connection's origin string.
   * @param {object} options - Data associated with the connection
   * @param {object} options.engine - The connection's JSON Rpc Engine
   * @returns {string} The connection's id (so that it can be deleted later)
   */
  addConnection(origin, { engine }) {
    if (origin === ORIGIN_METAMASK) {
      return null;
    }

    if (!this.connections[origin]) {
      this.connections[origin] = {};
    }

    const id = nanoid();
    this.connections[origin][id] = {
      engine,
    };

    return id;
  }

  /**
   * Deletes a reference to a connection, by origin and id.
   * Ignores unknown origins.
   *
   * @param {string} origin - The connection's origin string.
   * @param {string} id - The connection's id, as returned from addConnection.
   */
  removeConnection(origin, id) {
    const connections = this.connections[origin];
    if (!connections) {
      return;
    }

    delete connections[id];

    if (Object.keys(connections).length === 0) {
      delete this.connections[origin];
    }
  }

  /**
   * Closes all connections for the given origin, and removes the references
   * to them.
   * Ignores unknown origins.
   *
   * @param {string} origin - The origin string.
   */
  removeAllConnections(origin) {
    const connections = this.connections[origin];
    if (!connections) {
      return;
    }

    Object.keys(connections).forEach((id) => {
      this.removeConnection(origin, id);
    });
  }

  /**
   * Causes the RPC engines associated with the connections to the given origin
   * to emit a notification event with the given payload.
   *
   * The caller is responsible for ensuring that only permitted notifications
   * are sent.
   *
   * Ignores unknown origins.
   *
   * @param {string} origin - The connection's origin string.
   * @param {unknown} payload - The event payload.
   */
  notifyConnections(origin, payload) {
    const connections = this.connections[origin];

    if (connections) {
      Object.values(connections).forEach((conn) => {
        if (conn.engine) {
          conn.engine.emit('notification', payload);
        }
      });
    }
  }

  /**
   * Causes the RPC engines associated with all connections to emit a
   * notification event with the given payload.
   *
   * If the "payload" parameter is a function, the payload for each connection
   * will be the return value of that function called with the connection's
   * origin.
   *
   * The caller is responsible for ensuring that only permitted notifications
   * are sent.
   *
   * @param {unknown} payload - The event payload, or payload getter function.
   */
  notifyAllConnections(payload) {
    const getPayload =
      typeof payload === 'function'
        ? (origin) => payload(origin)
        : () => payload;

    Object.keys(this.connections).forEach((origin) => {
      Object.values(this.connections[origin]).forEach(async (conn) => {
        try {
          if (conn.engine) {
            conn.engine.emit('notification', await getPayload(origin));
          }
        } catch (err) {
          console.error(err);
        }
      });
    });
  }

  // handlers

  /**
   * Handle a KeyringController update
   *
   * @param {object} state - the KC state
   * @returns {Promise<void>}
   * @private
   */
  async _onKeyringControllerUpdate(state) {
    const { keyrings } = state;
    const addresses = keyrings.reduce(
      (acc, { accounts }) => acc.concat(accounts),
      [],
    );

    if (!addresses.length) {
      return;
    }

    this.accountTracker.syncWithAddresses(addresses);
  }

  /**
   * Handle global application unlock.
   * Notifies all connections that the extension is unlocked, and which
   * account(s) are currently accessible, if any.
   */
  _onUnlock() {
    this.notifyAllConnections(async (origin) => {
      return {
        method: NOTIFICATION_NAMES.unlockStateChanged,
        params: {
          isUnlocked: true,
          accounts: await this.getPermittedAccounts(origin),
        },
      };
    });

    this.unMarkPasswordForgotten();

    // In the current implementation, this handler is triggered by a
    // KeyringController event. Other controllers subscribe to the 'unlock'
    // event of the MetaMaskController itself.
    this.emit('unlock');
  }

  /**
   * Handle global application lock.
   * Notifies all connections that the extension is locked.
   */
  _onLock() {
    this.notifyAllConnections({
      method: NOTIFICATION_NAMES.unlockStateChanged,
      params: {
        isUnlocked: false,
      },
    });

    // In the current implementation, this handler is triggered by a
    // KeyringController event. Other controllers subscribe to the 'lock'
    // event of the MetaMaskController itself.
    this.emit('lock');
  }

  /**
   * Handle memory state updates.
   * - Ensure isClientOpenAndUnlocked is updated
   * - Notifies all connections with the new provider network state
   *   - The external providers handle diffing the state
   *
   * @param newState
   */
  _onStateUpdate(newState) {
    this.isClientOpenAndUnlocked = newState.isUnlocked && this._isClientOpen;
    this._notifyChainChange();
  }

  // misc

  /**
   * A method for emitting the full MetaMask state to all registered listeners.
   *
   * @private
   */
  privateSendUpdate() {
    this.emit('update', this.getState());
  }

  /**
   * @returns {boolean} Whether the extension is unlocked.
   */
  isUnlocked() {
    return this.keyringController.state.isUnlocked;
  }

  //=============================================================================
  // MISCELLANEOUS
  //=============================================================================

  getExternalPendingTransactions(address) {
    return this.smartTransactionsController.getTransactions({
      addressFrom: address,
      status: 'pending',
    });
  }

  /**
   * Returns the nonce that will be associated with a transaction once approved
   *
   * @param {string} address - The hex string address for the transaction
   * @param networkClientId - The optional networkClientId to get the nonce lock with
   * @returns {Promise<number>}
   */
  async getPendingNonce(address, networkClientId) {
    const { nonceDetails, releaseLock } = await this.txController.getNonceLock(
      address,
      process.env.TRANSACTION_MULTICHAIN ? networkClientId : undefined,
    );

    const pendingNonce = nonceDetails.params.highestSuggested;

    releaseLock();
    return pendingNonce;
  }

  /**
   * Returns the next nonce according to the nonce-tracker
   *
   * @param {string} address - The hex string address for the transaction
   * @param networkClientId - The optional networkClientId to get the nonce lock with
   * @returns {Promise<number>}
   */
  async getNextNonce(address, networkClientId) {
    const nonceLock = await this.txController.getNonceLock(
      address,
      process.env.TRANSACTION_MULTICHAIN ? networkClientId : undefined,
    );
    nonceLock.releaseLock();
    return nonceLock.nextNonce;
  }

  /**
   * Throw an artificial error in a timeout handler for testing purposes.
   *
   * @param message - The error message.
   * @deprecated This is only mean to facilitiate E2E testing. We should not
   * use this for handling errors.
   */
  throwTestError(message) {
    setTimeout(() => {
      const error = new Error(message);
      error.name = 'TestError';
      throw error;
    });
  }

  /**
   * A method for setting TransactionController event listeners
   */
  _addTransactionControllerListeners() {
    const transactionMetricsRequest = this.getTransactionMetricsRequest();

    this.controllerMessenger.subscribe(
      'TransactionController:postTransactionBalanceUpdated',
      handlePostTransactionBalanceUpdate.bind(null, transactionMetricsRequest),
    );

    this.controllerMessenger.subscribe(
      'TransactionController:unapprovedTransactionAdded',
      (transactionMeta) =>
        handleTransactionAdded(transactionMetricsRequest, { transactionMeta }),
    );

    this.controllerMessenger.subscribe(
      'TransactionController:transactionApproved',
      handleTransactionApproved.bind(null, transactionMetricsRequest),
    );

    this.controllerMessenger.subscribe(
      'TransactionController:transactionDropped',
      handleTransactionDropped.bind(null, transactionMetricsRequest),
    );

    this.controllerMessenger.subscribe(
      'TransactionController:transactionConfirmed',
      handleTransactionConfirmed.bind(null, transactionMetricsRequest),
    );

    this.controllerMessenger.subscribe(
      'TransactionController:transactionFailed',
      handleTransactionFailed.bind(null, transactionMetricsRequest),
    );

    this.controllerMessenger.subscribe(
      'TransactionController:transactionNewSwap',
      ({ transactionMeta }) =>
        this.swapsController.setTradeTxId(transactionMeta.id),
    );

    this.controllerMessenger.subscribe(
      'TransactionController:transactionNewSwapApproval',
      ({ transactionMeta }) =>
        this.swapsController.setApproveTxId(transactionMeta.id),
    );

    this.controllerMessenger.subscribe(
      'TransactionController:transactionRejected',
      handleTransactionRejected.bind(null, transactionMetricsRequest),
    );

    this.controllerMessenger.subscribe(
      'TransactionController:transactionSubmitted',
      handleTransactionSubmitted.bind(null, transactionMetricsRequest),
    );

    this.controllerMessenger.subscribe(
      'TransactionController:transactionStatusUpdated',
      ({ transactionMeta }) => {
        this._onFinishedTransaction(transactionMeta);
      },
    );
  }

  getTransactionMetricsRequest() {
    const controllerActions = {
      // Metametrics Actions
      createEventFragment: this.metaMetricsController.createEventFragment.bind(
        this.metaMetricsController,
      ),
      finalizeEventFragment:
        this.metaMetricsController.finalizeEventFragment.bind(
          this.metaMetricsController,
        ),
      getEventFragmentById:
        this.metaMetricsController.getEventFragmentById.bind(
          this.metaMetricsController,
        ),
      getParticipateInMetrics: () =>
        this.metaMetricsController.state.participateInMetaMetrics,
      trackEvent: this.metaMetricsController.trackEvent.bind(
        this.metaMetricsController,
      ),
      updateEventFragment: this.metaMetricsController.updateEventFragment.bind(
        this.metaMetricsController,
      ),
      // Other dependencies
      getAccountType: this.getAccountType.bind(this),
      getDeviceModel: this.getDeviceModel.bind(this),
      getEIP1559GasFeeEstimates:
        this.gasFeeController.fetchGasFeeEstimates.bind(this.gasFeeController),
      getSelectedAddress: () =>
        this.accountsController.getSelectedAccount('eip155:*').address,
      getTokenStandardAndDetails: this.getTokenStandardAndDetails.bind(this),
      getTransaction: (id) =>
        this.txController.state.transactions.find((tx) => tx.id === id),
      getIsSmartTransaction: () => {
        return getIsSmartTransaction(this._getMetaMaskState());
      },
      getSmartTransactionByMinedTxHash: (txHash) => {
        return this.smartTransactionsController.getSmartTransactionByMinedTxHash(
          txHash,
        );
      },
    };
    return {
      ...controllerActions,
      snapAndHardwareMessenger: this.controllerMessenger.getRestricted({
        name: 'SnapAndHardwareMessenger',
        allowedActions: [
          'KeyringController:getKeyringForAccount',
          'SnapController:get',
          'AccountsController:getSelectedAccount',
        ],
      }),
      provider: this.provider,
    };
  }

  toggleExternalServices(useExternal) {
    this.preferencesController.toggleExternalServices(useExternal);
    this.tokenListController.updatePreventPollingOnNetworkRestart(!useExternal);
    if (useExternal) {
      this.tokenDetectionController.enable();
      this.gasFeeController.enableNonRPCGasFeeApis();
    } else {
      this.tokenDetectionController.disable();
      this.gasFeeController.disableNonRPCGasFeeApis();
    }
  }

  //=============================================================================
  // CONFIG
  //=============================================================================

  /**
   * Returns the first network configuration object that matches at least one field of the
   * provided search criteria. Returns null if no match is found
   *
   * @param {object} rpcInfo - The RPC endpoint properties and values to check.
   * @returns {object} rpcInfo found in the network configurations list
   */
  findNetworkConfigurationBy(rpcInfo) {
    const { networkConfigurations } = this.networkController.state;
    const networkConfiguration = Object.values(networkConfigurations).find(
      (configuration) => {
        return Object.keys(rpcInfo).some((key) => {
          return configuration[key] === rpcInfo[key];
        });
      },
    );

    return networkConfiguration || null;
  }

  /**
   * Sets the Ledger Live preference to use for Ledger hardware wallet support
   *
   * @param _keyring
   * @deprecated This method is deprecated and will be removed in the future.
   * Only webhid connections are supported in chrome and u2f in firefox.
   */
  async setLedgerTransportPreference(_keyring) {
    const transportType = window.navigator.hid
      ? LedgerTransportTypes.webhid
      : LedgerTransportTypes.u2f;
    const keyring =
      _keyring || (await this.getKeyringForDevice(HardwareDeviceNames.ledger));
    if (keyring?.updateTransportMethod) {
      return keyring.updateTransportMethod(transportType).catch((e) => {
        throw e;
      });
    }

    return undefined;
  }

  /**
   * A method for initializing storage the first time.
   *
   * @param {object} initState - The default state to initialize with.
   * @private
   */
  recordFirstTimeInfo(initState) {
    if (!('firstTimeInfo' in initState)) {
      const version = this.platform.getVersion();
      initState.firstTimeInfo = {
        version,
        date: Date.now(),
      };
    }
  }

  // TODO: Replace isClientOpen methods with `controllerConnectionChanged` events.
  /* eslint-disable accessor-pairs */
  /**
   * A method for recording whether the MetaMask user interface is open or not.
   *
   * @param {boolean} open
   */
  set isClientOpen(open) {
    this._isClientOpen = open;
  }
  /* eslint-enable accessor-pairs */

  /**
   * A method that is called by the background when all instances of metamask are closed.
   * Currently used to stop polling in the gasFeeController.
   */
  onClientClosed() {
    try {
      this.gasFeeController.stopAllPolling();
      this.currencyRateController.stopAllPolling();
      this.appStateController.clearPollingTokens();
    } catch (error) {
      console.error(error);
    }
  }

  /**
   * A method that is called by the background when a particular environment type is closed (fullscreen, popup, notification).
   * Currently used to stop polling in the gasFeeController for only that environement type
   *
   * @param environmentType
   */
  onEnvironmentTypeClosed(environmentType) {
    const appStatePollingTokenType =
      POLLING_TOKEN_ENVIRONMENT_TYPES[environmentType];
    const pollingTokensToDisconnect =
      this.appStateController.store.getState()[appStatePollingTokenType];
    pollingTokensToDisconnect.forEach((pollingToken) => {
      this.gasFeeController.stopPollingByPollingToken(pollingToken);
      this.currencyRateController.stopPollingByPollingToken(pollingToken);
      this.appStateController.removePollingToken(
        pollingToken,
        appStatePollingTokenType,
      );
    });
  }

  /**
   * Adds a domain to the PhishingController safelist
   *
   * @param {string} hostname - the domain to safelist
   */
  safelistPhishingDomain(hostname) {
    return this.phishingController.bypass(hostname);
  }

  async backToSafetyPhishingWarning() {
    const extensionURL = this.platform.getExtensionURL();
    await this.platform.switchToAnotherURL(undefined, extensionURL);
  }

  /**
   * Locks MetaMask
   */
  setLocked() {
    return this.keyringController.setLocked();
  }

  removePermissionsFor = (subjects) => {
    try {
      this.permissionController.revokePermissions(subjects);
    } catch (exp) {
      if (!(exp instanceof PermissionsRequestNotFoundError)) {
        throw exp;
      }
    }
  };

  ///: BEGIN:ONLY_INCLUDE_IF(snaps)
  updateCaveat = (origin, target, caveatType, caveatValue) => {
    try {
      this.controllerMessenger.call(
        'PermissionController:updateCaveat',
        origin,
        target,
        caveatType,
        caveatValue,
      );
    } catch (exp) {
      if (!(exp instanceof PermissionsRequestNotFoundError)) {
        throw exp;
      }
    }
  };
  ///: END:ONLY_INCLUDE_IF

  updateNetworksList = (sortedNetworkList) => {
    try {
      this.networkOrderController.updateNetworksList(sortedNetworkList);
    } catch (err) {
      log.error(err.message);
      throw err;
    }
  };

  updateAccountsList = (pinnedAccountList) => {
    try {
      this.accountOrderController.updateAccountsList(pinnedAccountList);
    } catch (err) {
      log.error(err.message);
      throw err;
    }
  };

  updateHiddenAccountsList = (hiddenAccountList) => {
    try {
      this.accountOrderController.updateHiddenAccountsList(hiddenAccountList);
    } catch (err) {
      log.error(err.message);
      throw err;
    }
  };

  rejectPermissionsRequest = (requestId) => {
    try {
      this.permissionController.rejectPermissionsRequest(requestId);
    } catch (exp) {
      if (!(exp instanceof PermissionsRequestNotFoundError)) {
        throw exp;
      }
    }
  };

  acceptPermissionsRequest = (request) => {
    try {
      this.permissionController.acceptPermissionsRequest(request);
    } catch (exp) {
      if (!(exp instanceof PermissionsRequestNotFoundError)) {
        throw exp;
      }
    }
  };

  resolvePendingApproval = async (id, value, options) => {
    try {
      await this.approvalController.accept(id, value, options);
    } catch (exp) {
      if (!(exp instanceof ApprovalRequestNotFoundError)) {
        throw exp;
      }
    }
  };

  rejectPendingApproval = (id, error) => {
    try {
      this.approvalController.reject(
        id,
        new EthereumRpcError(error.code, error.message, error.data),
      );
    } catch (exp) {
      if (!(exp instanceof ApprovalRequestNotFoundError)) {
        throw exp;
      }
    }
  };

  async _onAccountChange(newAddress) {
    const permittedAccountsMap = getPermittedAccountsByOrigin(
      this.permissionController.state,
    );

    for (const [origin, accounts] of permittedAccountsMap.entries()) {
      if (accounts.includes(newAddress)) {
        this._notifyAccountsChange(origin, accounts);
      }
    }

    await this.txController.updateIncomingTransactions();
  }

  async _notifyAccountsChange(origin, newAccounts) {
    if (this.isUnlocked()) {
      this.notifyConnections(origin, {
        method: NOTIFICATION_NAMES.accountsChanged,
        // This should be the same as the return value of `eth_accounts`,
        // namely an array of the current / most recently selected Ethereum
        // account.
        params:
          newAccounts.length < 2
            ? // If the length is 1 or 0, the accounts are sorted by definition.
              newAccounts
            : // If the length is 2 or greater, we have to execute
              // `eth_accounts` vi this method.
              await this.getPermittedAccounts(origin),
      });
    }

    this.permissionLogController.updateAccountsHistory(origin, newAccounts);
  }

  async _notifyChainChange() {
    if (this.preferencesController.getUseRequestQueue()) {
      this.notifyAllConnections(async (origin) => ({
        method: NOTIFICATION_NAMES.chainChanged,
        params: await this.getProviderNetworkState(origin),
      }));
    } else {
      this.notifyAllConnections({
        method: NOTIFICATION_NAMES.chainChanged,
        params: await this.getProviderNetworkState(),
      });
    }
  }

  async _onFinishedTransaction(transactionMeta) {
    if (
      ![TransactionStatus.confirmed, TransactionStatus.failed].includes(
        transactionMeta.status,
      )
    ) {
      return;
    }

    await this._createTransactionNotifcation(transactionMeta);
    this._updateNFTOwnership(transactionMeta);
    this._trackTransactionFailure(transactionMeta);
  }

  async _createTransactionNotifcation(transactionMeta) {
    const { chainId } = transactionMeta;
    let rpcPrefs = {};

    if (chainId) {
      const { networkConfigurations } = this.networkController.state;

      const matchingNetworkConfig = Object.values(networkConfigurations).find(
        (networkConfiguration) => networkConfiguration.chainId === chainId,
      );

      rpcPrefs = matchingNetworkConfig?.rpcPrefs ?? {};
    }

    try {
      await this.platform.showTransactionNotification(
        transactionMeta,
        rpcPrefs,
      );
    } catch (error) {
      log.error('Failed to create transaction notification', error);
    }
  }

  _updateNFTOwnership(transactionMeta) {
    // if this is a transferFrom method generated from within the app it may be an NFT transfer transaction
    // in which case we will want to check and update ownership status of the transferred NFT.

    const { type, txParams, chainId } = transactionMeta;

    if (
      type !== TransactionType.tokenMethodTransferFrom ||
      txParams === undefined
    ) {
      return;
    }

    const { data, to: contractAddress, from: userAddress } = txParams;
    const transactionData = parseStandardTokenTransactionData(data);

    // Sometimes the tokenId value is parsed as "_value" param. Not seeing this often any more, but still occasionally:
    // i.e. call approve() on BAYC contract - https://etherscan.io/token/0xbc4ca0eda7647a8ab7c2061c2e118a18a936f13d#writeContract, and tokenId shows up as _value,
    // not sure why since it doesn't match the ERC721 ABI spec we use to parse these transactions - https://github.com/MetaMask/metamask-eth-abis/blob/d0474308a288f9252597b7c93a3a8deaad19e1b2/src/abis/abiERC721.ts#L62.
    const transactionDataTokenId =
      getTokenIdParam(transactionData) ?? getTokenValueParam(transactionData);

    const { allNfts } = this.nftController.state;

    // check if its a known NFT
    const knownNft = allNfts?.[userAddress]?.[chainId]?.find(
      ({ address, tokenId }) =>
        isEqualCaseInsensitive(address, contractAddress) &&
        tokenId === transactionDataTokenId,
    );

    // if it is we check and update ownership status.
    if (knownNft) {
      this.nftController.checkAndUpdateSingleNftOwnershipStatus(
        knownNft,
        false,
        // TODO add networkClientId once it is available in the transactionMeta
        // the chainId previously passed here didn't actually allow us to check for ownership on a non globally selected network
        // because the check would use the provider for the globally selected network, not the chainId passed here.
        { userAddress },
      );
    }
  }

  _trackTransactionFailure(transactionMeta) {
    const { txReceipt } = transactionMeta;
    const metamaskState = this.getState();

    if (!txReceipt || txReceipt.status !== '0x0') {
      return;
    }

    this.metaMetricsController.trackEvent(
      {
        event: 'Tx Status Update: On-Chain Failure',
        category: MetaMetricsEventCategory.Background,
        properties: {
          action: 'Transactions',
          errorMessage: transactionMeta.simulationFails?.reason,
          numberOfTokens: metamaskState.tokens.length,
          numberOfAccounts: Object.keys(metamaskState.accounts).length,
        },
      },
      {
        matomoEvent: true,
      },
    );
  }

  _onUserOperationAdded(userOperationMeta) {
    const transactionMeta = this.txController.state.transactions.find(
      (tx) => tx.id === userOperationMeta.id,
    );

    if (!transactionMeta) {
      return;
    }

    if (transactionMeta.type === TransactionType.swap) {
      this.controllerMessenger.publish(
        'TransactionController:transactionNewSwap',
        { transactionMeta },
      );
    } else if (transactionMeta.type === TransactionType.swapApproval) {
      this.controllerMessenger.publish(
        'TransactionController:transactionNewSwapApproval',
        { transactionMeta },
      );
    }
  }

  _onUserOperationTransactionUpdated(transactionMeta) {
    const updatedTransactionMeta = {
      ...transactionMeta,
      txParams: {
        ...transactionMeta.txParams,
        from: this.accountsController.getSelectedAccount('eip155:*').address,
      },
    };

    const transactionExists = this.txController.state.transactions.some(
      (tx) => tx.id === updatedTransactionMeta.id,
    );

    if (!transactionExists) {
      this.txController.update((state) => {
        state.transactions.push(updatedTransactionMeta);
      });
    }

    this.txController.updateTransaction(
      updatedTransactionMeta,
      'Generated from user operation',
    );

    this.controllerMessenger.publish(
      'TransactionController:transactionStatusUpdated',
      { transactionMeta: updatedTransactionMeta },
    );
  }

  _publishSmartTransactionHook(transactionMeta) {
    const state = this._getMetaMaskState();
    const isSmartTransaction = getIsSmartTransaction(state);
    if (!isSmartTransaction) {
      // Will cause TransactionController to publish to the RPC provider as normal.
      return { transactionHash: undefined };
    }
    const featureFlags = getFeatureFlagsByChainId(state);
    return submitSmartTransactionHook({
      transactionMeta,
      transactionController: this.txController,
      smartTransactionsController: this.smartTransactionsController,
      controllerMessenger: this.controllerMessenger,
      isSmartTransaction,
      featureFlags,
    });
  }

  _getMetaMaskState() {
    return {
      metamask: this.getState(),
    };
  }

  async #onPreferencesControllerStateChange(currentState, previousState) {
    const { currentLocale } = currentState;
    const { chainId } = this.networkController.state.providerConfig;

    await updateCurrentLocale(currentLocale);

    if (currentState.incomingTransactionsPreferences?.[chainId]) {
      this.txController.startIncomingTransactionPolling();
    } else {
      this.txController.stopIncomingTransactionPolling();
    }

    this.#checkTokenListPolling(currentState, previousState);

    // TODO: Remove once the preferences controller has been replaced with the core monorepo implementation
    this.controllerMessenger.publish(
      'PreferencesController:stateChange',
      currentState,
      [],
    );
  }

  #checkTokenListPolling(currentState, previousState) {
    const previousEnabled = this.#isTokenListPollingRequired(previousState);
    const newEnabled = this.#isTokenListPollingRequired(currentState);

    if (previousEnabled === newEnabled) {
      return;
    }

    this.tokenListController.updatePreventPollingOnNetworkRestart(!newEnabled);

    if (newEnabled) {
      log.debug('Started token list controller polling');
      this.tokenListController.start();
    } else {
      log.debug('Stopped token list controller polling');
      this.tokenListController.clearingTokenListData();
      this.tokenListController.stop();
    }
  }

  #isTokenListPollingRequired(preferencesControllerState) {
    const { useTokenDetection, useTransactionSimulations, preferences } =
      preferencesControllerState ?? {};

    const { petnamesEnabled } = preferences ?? {};

    return useTokenDetection || petnamesEnabled || useTransactionSimulations;
  }
}<|MERGE_RESOLUTION|>--- conflicted
+++ resolved
@@ -336,11 +336,8 @@
 import AuthenticationController from './controllers/authentication/authentication-controller';
 import UserStorageController from './controllers/user-storage/user-storage-controller';
 import { PushPlatformNotificationsController } from './controllers/push-platform-notifications/push-platform-notifications';
-<<<<<<< HEAD
 import createEvmMethodsToNonEvmAccountReqFilterMiddleware from './lib/createEvmMethodsToNonEvmAccountReqFilterMiddleware';
-=======
 import { MetamaskNotificationsController } from './controllers/metamask-notifications/metamask-notifications';
->>>>>>> 63851c9d
 
 export const METAMASK_CONTROLLER_EVENTS = {
   // Fired after state changes that impact the extension badge (unapproved msg count)
@@ -1478,6 +1475,7 @@
           'PushPlatformNotificationsController:enablePushNotifications',
           'PushPlatformNotificationsController:disablePushNotifications',
           'PushPlatformNotificationsController:updateTriggerPushNotifications',
+          'AccountsController:listAccounts',
         ],
         allowedEvents: [
           'KeyringController:stateChange',
@@ -2206,17 +2204,14 @@
       ///: END:ONLY_INCLUDE_IF
       NameController: this.nameController,
       UserOperationController: this.userOperationController,
-<<<<<<< HEAD
       ChainController: this.chainController,
       NonEvmRatesController: this.nonEvmRatesController,
-=======
       // Notification Controllers
       AuthenticationController: this.authenticationController,
       UserStorageController: this.userStorageController,
       MetamaskNotificationsController: this.metamaskNotificationsController,
       PushPlatformNotificationsController:
         this.pushPlatformNotificationsController,
->>>>>>> 63851c9d
       ...resetOnRestartStore,
     });
 
@@ -2265,17 +2260,14 @@
         ///: END:ONLY_INCLUDE_IF
         NameController: this.nameController,
         UserOperationController: this.userOperationController,
-<<<<<<< HEAD
         ChainController: this.chainController,
         NonEvmRatesController: this.nonEvmRatesController,
-=======
         // Notification Controllers
         AuthenticationController: this.authenticationController,
         UserStorageController: this.userStorageController,
         MetamaskNotificationsController: this.metamaskNotificationsController,
         PushPlatformNotificationsController:
           this.pushPlatformNotificationsController,
->>>>>>> 63851c9d
         ...resetOnRestartStore,
       },
       controllerMessenger: this.controllerMessenger,
@@ -4059,17 +4051,10 @@
           }
           break;
         }
-<<<<<<< HEAD
-
-        // This account has assets, so check the next one
-        address = await this.keyringController.addNewAccount(count);
-=======
->>>>>>> 63851c9d
       }
 
       // This account has assets, so check the next one
-      ({ addedAccountAddress: address } =
-        await this.keyringController.addNewAccount(count));
+      address = await this.keyringController.addNewAccount(count);
     }
   }
 
@@ -4536,7 +4521,7 @@
    */
   async resetAccount() {
     const selectedAddress =
-      this.accountsController.getSelectedAccount('eip155:*').address;
+      this.accountsController.getSelectedAccount().address;
     this.txController.wipeTransactions(false, selectedAddress);
     this.smartTransactionsController.wipeSmartTransactions({
       address: selectedAddress,
@@ -5261,7 +5246,6 @@
       );
     }
 
-<<<<<<< HEAD
     // Evm request and ethpermissions should not be passed to non-evm accounts
     // this middleware intecepts these requests and returns an error.
     engine.push(
@@ -5270,11 +5254,8 @@
       }),
     );
 
-    // Unrestricted/permissionless RPC method implementations
-=======
     // Unrestricted/permissionless RPC method implementations.
     // They must nevertheless be placed _behind_ the permission middleware.
->>>>>>> 63851c9d
     engine.push(
       createMethodMiddleware({
         origin,
@@ -5923,7 +5904,7 @@
       getEIP1559GasFeeEstimates:
         this.gasFeeController.fetchGasFeeEstimates.bind(this.gasFeeController),
       getSelectedAddress: () =>
-        this.accountsController.getSelectedAccount('eip155:*').address,
+        this.accountsController.getSelectedAccount().address,
       getTokenStandardAndDetails: this.getTokenStandardAndDetails.bind(this),
       getTransaction: (id) =>
         this.txController.state.transactions.find((tx) => tx.id === id),
@@ -6372,7 +6353,7 @@
       ...transactionMeta,
       txParams: {
         ...transactionMeta.txParams,
-        from: this.accountsController.getSelectedAccount('eip155:*').address,
+        from: this.accountsController.getSelectedAccount().address,
       },
     };
 
