/**
 * @file      The central metamask controller. Aggregates other controllers and exports an api.
 * @copyright Copyright (c) 2018 MetaMask
 * @license   MIT
 */

const EventEmitter = require('events')
const pump = require('pump')
const Dnode = require('dnode')
const ObservableStore = require('obs-store')
const ComposableObservableStore = require('./lib/ComposableObservableStore')
const asStream = require('obs-store/lib/asStream')
const AccountTracker = require('./lib/account-tracker')
const RpcEngine = require('json-rpc-engine')
const debounce = require('debounce')
const createEngineStream = require('json-rpc-middleware-stream/engineStream')
const createFilterMiddleware = require('eth-json-rpc-filters')
const createOriginMiddleware = require('./lib/createOriginMiddleware')
const createLoggerMiddleware = require('./lib/createLoggerMiddleware')
const createProviderMiddleware = require('./lib/createProviderMiddleware')
const setupMultiplex = require('./lib/stream-utils.js').setupMultiplex
const KeyringController = require('eth-keychain-controller')
const NetworkController = require('./controllers/network')
const PreferencesController = require('./controllers/preferences')
const CurrencyController = require('./controllers/currency')
const NoticeController = require('./notice-controller')
const ShapeShiftController = require('./controllers/shapeshift')
const AddressBookController = require('./controllers/address-book')
const InfuraController = require('./controllers/infura')
const BlacklistController = require('./controllers/blacklist')
const RecentBlocksController = require('./controllers/recent-blocks')
const MessageManager = require('./lib/message-manager')
const PersonalMessageManager = require('./lib/personal-message-manager')
const TypedMessageManager = require('./lib/typed-message-manager')
const TransactionController = require('./controllers/transactions')
const BalancesController = require('./controllers/computed-balances')
const TokenRatesController = require('./controllers/token-rates')
const DetectTokensController = require('./controllers/detect-tokens')
const nodeify = require('./lib/nodeify')
const accountImporter = require('./account-import-strategies')
const getBuyEthUrl = require('./lib/buy-eth-url')
const Mutex = require('await-semaphore').Mutex
const version = require('../manifest.json').version
const BN = require('ethereumjs-util').BN
const GWEI_BN = new BN('1000000000')
const percentile = require('percentile')
const seedPhraseVerifier = require('./lib/seed-phrase-verifier')
const log = require('loglevel')
const TrezorKeyring = require('eth-trezor-keyring')
const LedgerBridgeKeyring = require('eth-ledger-bridge-keyring')
const EthQuery = require('eth-query')
const ethUtil = require('ethereumjs-util')
const sigUtil = require('eth-sig-util')

module.exports = class MetamaskController extends EventEmitter {

  /**
   * @constructor
   * @param {Object} opts
   */
   constructor (opts) {
    super()

    this.defaultMaxListeners = 20

    this.sendUpdate = debounce(this.privateSendUpdate.bind(this), 200)
    this.opts = opts
    const initState = opts.initState || {}
    this.recordFirstTimeInfo(initState)

    // this keeps track of how many "controllerStream" connections are open
    // the only thing that uses controller connections are open metamask UI instances
    this.activeControllerConnections = 0

    // platform-specific api
    this.platform = opts.platform

    // observable state store
    this.store = new ComposableObservableStore(initState)

    // lock to ensure only one vault created at once
    this.createVaultMutex = new Mutex()

    // network store
    this.networkController = new NetworkController(initState.NetworkController)

    // preferences controller
    this.preferencesController = new PreferencesController({
      initState: initState.PreferencesController,
      initLangCode: opts.initLangCode,
      showWatchAssetUi: opts.showWatchAssetUi,
      network: this.networkController,
    })

    // currency controller
    this.currencyController = new CurrencyController({
      initState: initState.CurrencyController,
    })
    this.currencyController.updateConversionRate()
    this.currencyController.scheduleConversionInterval()

    // infura controller
    this.infuraController = new InfuraController({
      initState: initState.InfuraController,
    })
    this.infuraController.scheduleInfuraNetworkCheck()

    this.blacklistController = new BlacklistController()
    this.blacklistController.scheduleUpdates()

    // rpc provider
    this.initializeProvider()
    this.provider = this.networkController.getProviderAndBlockTracker().provider
    this.blockTracker = this.networkController.getProviderAndBlockTracker().blockTracker

    // token exchange rate tracker
    this.tokenRatesController = new TokenRatesController({
      preferences: this.preferencesController.store,
    })

    this.recentBlocksController = new RecentBlocksController({
      blockTracker: this.blockTracker,
      provider: this.provider,
    })

    // account tracker watches balances, nonces, and any code at their address.
    this.accountTracker = new AccountTracker({
      provider: this.provider,
      blockTracker: this.blockTracker,
    })
    // start and stop polling for balances based on activeControllerConnections
    this.on('controllerConnectionChanged', (activeControllerConnections) => {
      if (activeControllerConnections > 0) {
        this.accountTracker.start()
      } else {
        this.accountTracker.stop()
      }
    })

    // key mgmt
    const additionalKeyrings = [TrezorKeyring, LedgerBridgeKeyring]
    this.keyringController = new KeyringController({
      keyringTypes: additionalKeyrings,
      initState: initState.KeyringController,
      getNetwork: this.networkController.getNetworkState.bind(this.networkController),
      encryptor: opts.encryptor || undefined,
    })

    this.keyringController.memStore.subscribe((s) => this._onKeyringControllerUpdate(s))

    // detect tokens controller
    this.detectTokensController = new DetectTokensController({
      preferences: this.preferencesController,
      network: this.networkController,
      keyringMemStore: this.keyringController.memStore,
    })

    // address book controller
    this.addressBookController = new AddressBookController({
      initState: initState.AddressBookController,
      preferencesStore: this.preferencesController.store,
    })

    // tx mgmt
    this.txController = new TransactionController({
      initState: initState.TransactionController || initState.TransactionManager,
      networkStore: this.networkController.networkStore,
      preferencesStore: this.preferencesController.store,
      txHistoryLimit: 40,
      getNetwork: this.networkController.getNetworkState.bind(this),
      signTransaction: this.keyringController.signTransaction.bind(this.keyringController),
      provider: this.provider,
      blockTracker: this.blockTracker,
      getGasPrice: this.getGasPrice.bind(this),
    })
    this.txController.on('newUnapprovedTx', () => opts.showUnapprovedTx())

    this.txController.on(`tx:status-update`, (txId, status) => {
      if (status === 'confirmed' || status === 'failed') {
        const txMeta = this.txController.txStateManager.getTx(txId)
        this.platform.showTransactionNotification(txMeta)
      }
    })

    // computed balances (accounting for pending transactions)
    this.balancesController = new BalancesController({
      accountTracker: this.accountTracker,
      txController: this.txController,
      blockTracker: this.blockTracker,
    })
    this.networkController.on('networkDidChange', () => {
      this.balancesController.updateAllBalances()
    })
    this.balancesController.updateAllBalances()

    // notices
    this.noticeController = new NoticeController({
      initState: initState.NoticeController,
      version,
      firstVersion: initState.firstTimeInfo.version,
    })

    this.shapeshiftController = new ShapeShiftController({
      initState: initState.ShapeShiftController,
    })

    this.networkController.lookupNetwork()
    this.messageManager = new MessageManager()
    this.personalMessageManager = new PersonalMessageManager()
    this.typedMessageManager = new TypedMessageManager({ networkController: this.networkController })
    this.publicConfigStore = this.initPublicConfigStore()

    this.store.updateStructure({
      TransactionController: this.txController.store,
      KeyringController: this.keyringController.store,
      PreferencesController: this.preferencesController.store,
      AddressBookController: this.addressBookController.store,
      CurrencyController: this.currencyController.store,
      NoticeController: this.noticeController.store,
      ShapeShiftController: this.shapeshiftController.store,
      NetworkController: this.networkController.store,
      InfuraController: this.infuraController.store,
    })

    this.memStore = new ComposableObservableStore(null, {
      NetworkController: this.networkController.store,
      AccountTracker: this.accountTracker.store,
      TxController: this.txController.memStore,
      BalancesController: this.balancesController.store,
      TokenRatesController: this.tokenRatesController.store,
      MessageManager: this.messageManager.memStore,
      PersonalMessageManager: this.personalMessageManager.memStore,
      TypesMessageManager: this.typedMessageManager.memStore,
      KeyringController: this.keyringController.memStore,
      PreferencesController: this.preferencesController.store,
      RecentBlocksController: this.recentBlocksController.store,
      AddressBookController: this.addressBookController.store,
      CurrencyController: this.currencyController.store,
      NoticeController: this.noticeController.memStore,
      ShapeshiftController: this.shapeshiftController.store,
      InfuraController: this.infuraController.store,
    })
    this.memStore.subscribe(this.sendUpdate.bind(this))
  }

  /**
   * Constructor helper: initialize a provider.
   */
  initializeProvider () {
    const providerOpts = {
      static: {
        eth_syncing: false,
        web3_clientVersion: `MetaMask/v${version}`,
      },
      // account mgmt
      getAccounts: async () => {
        const isUnlocked = this.keyringController.memStore.getState().isUnlocked
        const selectedAddress = this.preferencesController.getSelectedAddress()
        // only show address if account is unlocked
        if (isUnlocked && selectedAddress) {
          return [selectedAddress]
        } else {
          return []
        }
      },
      // tx signing
      processTransaction: this.newUnapprovedTransaction.bind(this),
      // msg signing
      processEthSignMessage: this.newUnsignedMessage.bind(this),
      processPersonalMessage: this.newUnsignedPersonalMessage.bind(this),
    }
    const providerProxy = this.networkController.initializeProvider(providerOpts)
    return providerProxy
  }

  /**
   * Constructor helper: initialize a public config store.
   * This store is used to make some config info available to Dapps synchronously.
   */
  initPublicConfigStore () {
    // get init state
    const publicConfigStore = new ObservableStore()

    // memStore -> transform -> publicConfigStore
    this.on('update', (memState) => {
      this.isClientOpenAndUnlocked = memState.isUnlocked && this._isClientOpen
      const publicState = selectPublicState(memState)
      publicConfigStore.putState(publicState)
    })

    function selectPublicState (memState) {
      const result = {
        selectedAddress: memState.isUnlocked ? memState.selectedAddress : undefined,
        networkVersion: memState.network,
      }
      return result
    }

    return publicConfigStore
  }

//=============================================================================
// EXPOSED TO THE UI SUBSYSTEM
//=============================================================================

  /**
   * The metamask-state of the various controllers, made available to the UI
   *
   * @returns {Object} status
   */
  getState () {
    const vault = this.keyringController.store.getState().vault
    const isInitialized = !!vault

    return {
      ...{ isInitialized },
<<<<<<< HEAD
      ...this.memStore.getFilteredFlatState(),
      ...this.configManager.getConfig(),
=======
      ...this.memStore.getFlatState(),
>>>>>>> 0c97fc1d
      ...{
        // TODO: Remove usages of lost accounts
        lostAccounts: [],
      },
    }
  }

  /**
   * Returns an Object containing API Callback Functions.
   * These functions are the interface for the UI.
   * The API object can be transmitted over a stream with dnode.
   *
   * @returns {Object} Object containing API functions.
   */
  getApi () {
    const keyringController = this.keyringController
    const preferencesController = this.preferencesController
    const txController = this.txController
    const noticeController = this.noticeController
    const addressBookController = this.addressBookController
    const networkController = this.networkController

    return {
      // etc
      getState: (cb) => cb(null, this.getState()),
      setCurrentCurrency: this.setCurrentCurrency.bind(this),
      setCurrentCoin: this.setCurrentCoin.bind(this),
      setUseBlockie: this.setUseBlockie.bind(this),
      setCurrentLocale: this.setCurrentLocale.bind(this),
      markAccountsFound: this.markAccountsFound.bind(this),
      markPasswordForgotten: this.markPasswordForgotten.bind(this),
      unMarkPasswordForgotten: this.unMarkPasswordForgotten.bind(this),
      getGasPrice: (cb) => cb(null, this.getGasPrice()),

      // coinbase
      buyEth: this.buyEth.bind(this),
      // shapeshift
      createShapeShiftTx: this.createShapeShiftTx.bind(this),

      // primary HD keyring management
      addNewAccount: nodeify(this.addNewAccount, this),
      placeSeedWords: this.placeSeedWords.bind(this),
      verifySeedPhrase: nodeify(this.verifySeedPhrase, this),
      clearSeedWordCache: this.clearSeedWordCache.bind(this),
      resetAccount: nodeify(this.resetAccount, this),
      changePassword: nodeify(this.changePassword, this),
      removeAccount: nodeify(this.removeAccount, this),
      importAccountWithStrategy: nodeify(this.importAccountWithStrategy, this),

      // hardware wallets
      connectHardware: nodeify(this.connectHardware, this),
      forgetDevice: nodeify(this.forgetDevice, this),
      checkHardwareStatus: nodeify(this.checkHardwareStatus, this),
      unlockHardwareWalletAccount: nodeify(this.unlockHardwareWalletAccount, this),

      // vault management
      submitPassword: nodeify(this.submitPassword, this),

      // network management
      setProviderType: nodeify(networkController.setProviderType, networkController),
      setCustomRpc: nodeify(this.setCustomRpc, this),

      // PreferencesController
      setSelectedAddress: nodeify(preferencesController.setSelectedAddress, preferencesController),
      addToken: nodeify(preferencesController.addToken, preferencesController),
      removeToken: nodeify(preferencesController.removeToken, preferencesController),
<<<<<<< HEAD
      removeRpcUrl: nodeify(preferencesController.removeRpcUrl, preferencesController),
=======
      removeSuggestedTokens: nodeify(preferencesController.removeSuggestedTokens, preferencesController),
>>>>>>> 0c97fc1d
      setCurrentAccountTab: nodeify(preferencesController.setCurrentAccountTab, preferencesController),
      setAccountLabel: nodeify(preferencesController.setAccountLabel, preferencesController),
      setFeatureFlag: nodeify(preferencesController.setFeatureFlag, preferencesController),

      // AddressController
      setAddressBook: nodeify(addressBookController.setAddressBook, addressBookController),

      // KeyringController
      setLocked: nodeify(keyringController.setLocked, keyringController),
      createNewVaultAndKeychain: nodeify(this.createNewVaultAndKeychain, this),
      createNewVaultAndRestore: nodeify(this.createNewVaultAndRestore, this),
      addNewKeyring: nodeify(keyringController.addNewKeyring, keyringController),
      exportAccount: nodeify(keyringController.exportAccount, keyringController),

      // txController
      cancelTransaction: nodeify(txController.cancelTransaction, txController),
      updateTransaction: nodeify(txController.updateTransaction, txController),
      updateAndApproveTransaction: nodeify(txController.updateAndApproveTransaction, txController),
      retryTransaction: nodeify(this.retryTransaction, this),
      createCancelTransaction: nodeify(this.createCancelTransaction, this),
      getFilteredTxList: nodeify(txController.getFilteredTxList, txController),
      isNonceTaken: nodeify(txController.isNonceTaken, txController),
      estimateGas: nodeify(this.estimateGas, this),

      // messageManager
      signMessage: nodeify(this.signMessage, this),
      cancelMessage: this.cancelMessage.bind(this),

      // personalMessageManager
      signPersonalMessage: nodeify(this.signPersonalMessage, this),
      cancelPersonalMessage: this.cancelPersonalMessage.bind(this),

      // personalMessageManager
      signTypedMessage: nodeify(this.signTypedMessage, this),
      cancelTypedMessage: this.cancelTypedMessage.bind(this),

      // notices
      checkNotices: noticeController.updateNoticesList.bind(noticeController),
      markNoticeRead: noticeController.markNoticeRead.bind(noticeController),
    }
  }


//=============================================================================
// VAULT / KEYRING RELATED METHODS
//=============================================================================

  /**
   * Creates a new Vault and create a new keychain.
   *
   * A vault, or KeyringController, is a controller that contains
   * many different account strategies, currently called Keyrings.
   * Creating it new means wiping all previous keyrings.
   *
   * A keychain, or keyring, controls many accounts with a single backup and signing strategy.
   * For example, a mnemonic phrase can generate many accounts, and is a keyring.
   *
   * @param  {string} password
   *
   * @returns {Object} vault
   */
  async createNewVaultAndKeychain (password) {
    const releaseLock = await this.createVaultMutex.acquire()
    try {
      let vault
      const accounts = await this.keyringController.getAccounts()
      if (accounts.length > 0) {
        vault = await this.keyringController.fullUpdate()
      } else {
        vault = await this.keyringController.createNewVaultAndKeychain(password)
        const accounts = await this.keyringController.getAccounts()
        this.preferencesController.setAddresses(accounts)
        this.selectFirstIdentity()
      }
      releaseLock()
      return vault
    } catch (err) {
      releaseLock()
      throw err
    }
  }

  /**
   * Create a new Vault and restore an existent keyring.
   * @param  {} password
   * @param  {} seed
   */
  async createNewVaultAndRestore (password, seed) {
    const releaseLock = await this.createVaultMutex.acquire()
    try {
      let accounts, lastBalance

      const keyringController = this.keyringController

      // clear known identities
      this.preferencesController.setAddresses([])
      // create new vault
      const vault = await keyringController.createNewVaultAndRestore(password, seed)

      const ethQuery = new EthQuery(this.provider)
      accounts = await keyringController.getAccounts()
      lastBalance = await this.getBalance(accounts[accounts.length - 1], ethQuery)

      const primaryKeyring = keyringController.getKeyringsByType('HD Key Tree')[0]
      if (!primaryKeyring) {
        throw new Error('MetamaskController - No HD Key Tree found')
      }

      // seek out the first zero balance
      while (lastBalance !== '0x0') {
        await keyringController.addNewAccount(primaryKeyring)
        accounts = await keyringController.getAccounts()
        lastBalance = await this.getBalance(accounts[accounts.length - 1], ethQuery)
      }

      // set new identities
      this.preferencesController.setAddresses(accounts)
      this.selectFirstIdentity()
      releaseLock()
      return vault
    } catch (err) {
      releaseLock()
      throw err
    }
  }

  /**
   * Get an account balance from the AccountTracker or request it directly from the network.
   * @param {string} address - The account address
   * @param {EthQuery} ethQuery - The EthQuery instance to use when asking the network
   */
  getBalance (address, ethQuery) {
    return new Promise((resolve, reject) => {
      const cached = this.accountTracker.store.getState().accounts[address]

      if (cached && cached.balance) {
        resolve(cached.balance)
      } else {
        ethQuery.getBalance(address, (error, balance) => {
          if (error) {
            reject(error)
            log.error(error)
          } else {
            resolve(balance || '0x0')
          }
        })
      }
    })
  }

  /*
   * Submits the user's password and attempts to unlock the vault.
   * Also synchronizes the preferencesController, to ensure its schema
   * is up to date with known accounts once the vault is decrypted.
   *
   * @param {string} password - The user's password
   * @returns {Promise<object>} - The keyringController update.
   */
  async submitPassword (password) {
    await this.keyringController.submitPassword(password)
    const accounts = await this.keyringController.getAccounts()

    // verify keyrings
    const nonSimpleKeyrings = this.keyringController.keyrings.filter(keyring => keyring.type !== 'Simple Key Pair')
    if (nonSimpleKeyrings.length > 1 && this.diagnostics) {
      await this.diagnostics.reportMultipleKeyrings(nonSimpleKeyrings)
    }

    await this.preferencesController.syncAddresses(accounts)
    return this.keyringController.fullUpdate()
  }

  /**
   * @type Identity
   * @property {string} name - The account nickname.
   * @property {string} address - The account's ethereum address, in lower case.
   * @property {boolean} mayBeFauceting - Whether this account is currently
   * receiving funds from our automatic Ropsten faucet.
   */

  /**
   * Sets the first address in the state to the selected address
   */
  selectFirstIdentity () {
    const { identities } = this.preferencesController.store.getState()
    const address = Object.keys(identities)[0]
    this.preferencesController.setSelectedAddress(address)
  }

  //
  // Hardware
  //

  async getKeyringForDevice (deviceName, hdPath = null) {
    let keyringName = null
    switch (deviceName) {
      case 'trezor':
        keyringName = TrezorKeyring.type
        break
      case 'ledger':
        keyringName = LedgerBridgeKeyring.type
        break
      default:
        throw new Error('MetamaskController:getKeyringForDevice - Unknown device')
    }
    let keyring = await this.keyringController.getKeyringsByType(keyringName)[0]
    if (!keyring) {
      keyring = await this.keyringController.addNewKeyring(keyringName)
    }
    if (hdPath && keyring.setHdPath) {
      keyring.setHdPath(hdPath)
    }

    keyring.network = this.networkController.getProviderConfig().type

    return keyring

  }

  /**
   * Fetch account list from a trezor device.
   *
   * @returns [] accounts
   */
  async connectHardware (deviceName, page, hdPath) {
    const keyring = await this.getKeyringForDevice(deviceName, hdPath)
    let accounts = []
    switch (page) {
        case -1:
          accounts = await keyring.getPreviousPage()
          break
        case 1:
          accounts = await keyring.getNextPage()
          break
        default:
          accounts = await keyring.getFirstPage()
    }

    // Merge with existing accounts
    // and make sure addresses are not repeated
    const oldAccounts = await this.keyringController.getAccounts()
    const accountsToTrack = [...new Set(oldAccounts.concat(accounts.map(a => a.address.toLowerCase())))]
    this.accountTracker.syncWithAddresses(accountsToTrack)
    return accounts
  }

  /**
   * Check if the device is unlocked
   *
   * @returns {Promise<boolean>}
   */
  async checkHardwareStatus (deviceName, hdPath) {
    const keyring = await this.getKeyringForDevice(deviceName, hdPath)
    return keyring.isUnlocked()
  }

  /**
   * Clear
   *
   * @returns {Promise<boolean>}
   */
  async forgetDevice (deviceName) {

    const keyring = await this.getKeyringForDevice(deviceName)
    keyring.forgetDevice()
    return true
  }

  /**
   * Imports an account from a trezor device.
   *
   * @returns {} keyState
   */
  async unlockHardwareWalletAccount (index, deviceName, hdPath) {
    const keyring = await this.getKeyringForDevice(deviceName, hdPath)

    keyring.setAccountToUnlock(index)
    const oldAccounts = await this.keyringController.getAccounts()
    const keyState = await this.keyringController.addNewAccount(keyring)
    const newAccounts = await this.keyringController.getAccounts()
    this.preferencesController.setAddresses(newAccounts)
    newAccounts.forEach(address => {
      if (!oldAccounts.includes(address)) {
        // Set the account label to Trezor 1 /  Ledger 1, etc
        this.preferencesController.setAccountLabel(address, `${deviceName[0].toUpperCase()}${deviceName.slice(1)} ${parseInt(index, 10) + 1}`)
        // Select the account
        this.preferencesController.setSelectedAddress(address)
      }
    })

    const { identities } = this.preferencesController.store.getState()
    return { ...keyState, identities }
   }


  //
  // Account Management
  //

  /**
   * Adds a new account to the default (first) HD seed phrase Keyring.
   *
   * @returns {} keyState
   */
  async addNewAccount () {
    const primaryKeyring = this.keyringController.getKeyringsByType('HD Key Tree')[0]
    if (!primaryKeyring) {
      throw new Error('MetamaskController - No HD Key Tree found')
    }
    const keyringController = this.keyringController
    const oldAccounts = await keyringController.getAccounts()
    const keyState = await keyringController.addNewAccount(primaryKeyring)
    const newAccounts = await keyringController.getAccounts()

    await this.verifySeedPhrase()

    this.preferencesController.setAddresses(newAccounts)
    newAccounts.forEach((address) => {
      if (!oldAccounts.includes(address)) {
        this.preferencesController.setSelectedAddress(address)
      }
    })

    const {identities} = this.preferencesController.store.getState()
    return {...keyState, identities}
  }

  /**
   * Adds the current vault's seed words to the UI's state tree.
   *
   * Used when creating a first vault, to allow confirmation.
   * Also used when revealing the seed words in the confirmation view.
   *
   * @param {Function} cb - A callback called on completion.
   */
  placeSeedWords (cb) {

    this.verifySeedPhrase()
      .then((seedWords) => {
        this.preferencesController.setSeedWords(seedWords)
        return cb(null, seedWords)
      })
      .catch((err) => {
        return cb(err)
      })
  }

  /**
   * Verifies the validity of the current vault's seed phrase.
   *
   * Validity: seed phrase restores the accounts belonging to the current vault.
   *
   * Called when the first account is created and on unlocking the vault.
   *
   * @returns {Promise<string>} Seed phrase to be confirmed by the user.
   */
  async verifySeedPhrase () {

    const primaryKeyring = this.keyringController.getKeyringsByType('HD Key Tree')[0]
    if (!primaryKeyring) {
      throw new Error('MetamaskController - No HD Key Tree found')
    }

    const serialized = await primaryKeyring.serialize()
    const seedWords = serialized.mnemonic

    const accounts = await primaryKeyring.getAccounts()
    if (accounts.length < 1) {
      throw new Error('MetamaskController - No accounts found')
    }

    try {
      await seedPhraseVerifier.verifyAccounts(accounts, seedWords)
      return seedWords
    } catch (err) {
      log.error(err.message)
      throw err
    }
  }

  /**
   * Remove the primary account seed phrase from the UI's state tree.
   *
   * The seed phrase remains available in the background process.
   *
   * @param {function} cb Callback function called with the current address.
   */
  clearSeedWordCache (cb) {
    this.preferencesController.setSeedWords(null)
    cb(null, this.preferencesController.getSelectedAddress())
  }

  /**
   * Clears the transaction history, to allow users to force-reset their nonces.
   * Mostly used in development environments, when networks are restarted with
   * the same network ID.
   *
   * @returns Promise<string> The current selected address.
   */
  async resetAccount () {
    const selectedAddress = this.preferencesController.getSelectedAddress()
    this.txController.wipeTransactions(selectedAddress)
    this.networkController.resetConnection()

    return selectedAddress
  }

  async changePassword (oldPassword, newPassword) {
    await this.keyringController.changePassword(oldPassword, newPassword)
  }

  /**
   * Removes an account from state / storage.
   *
   * @param {string[]} address A hex address
   *
   */
  async removeAccount (address) {
    // Remove account from the preferences controller
    this.preferencesController.removeAddress(address)
    // Remove account from the account tracker controller
    this.accountTracker.removeAccount([address])

    // Remove account from the keyring
    await this.keyringController.removeAccount(address)
    return address
  }


  /**
   * Imports an account with the specified import strategy.
   * These are defined in app/scripts/account-import-strategies
   * Each strategy represents a different way of serializing an Ethereum key pair.
   *
   * @param  {string} strategy - A unique identifier for an account import strategy.
   * @param  {any} args - The data required by that strategy to import an account.
   * @param  {Function} cb - A callback function called with a state update on success.
   */
  async importAccountWithStrategy (strategy, args) {
    const privateKey = await accountImporter.importAccount(strategy, args)
    const keyring = await this.keyringController.addNewKeyring('Simple Key Pair', [ privateKey ])
    const accounts = await keyring.getAccounts()
    // update accounts in preferences controller
    const allAccounts = await this.keyringController.getAccounts()
    this.preferencesController.setAddresses(allAccounts)
    // set new account as selected
    await this.preferencesController.setSelectedAddress(accounts[0])
  }

  // ---------------------------------------------------------------------------
  // Identity Management (signature operations)

  /**
   * Called when a Dapp suggests a new tx to be signed.
   * this wrapper needs to exist so we can provide a reference to
   *  "newUnapprovedTransaction" before "txController" is instantiated
   *
   * @param {Object} msgParams - The params passed to eth_sign.
   * @param {Object} req - (optional) the original request, containing the origin
   */
  async newUnapprovedTransaction (txParams, req) {
    return await this.txController.newUnapprovedTransaction(txParams, req)
  }

  // eth_sign methods:

  /**
   * Called when a Dapp uses the eth_sign method, to request user approval.
   * eth_sign is a pure signature of arbitrary data. It is on a deprecation
   * path, since this data can be a transaction, or can leak private key
   * information.
   *
   * @param {Object} msgParams - The params passed to eth_sign.
   * @param {Function} cb = The callback function called with the signature.
   */
  newUnsignedMessage (msgParams, req) {
    const promise = this.messageManager.addUnapprovedMessageAsync(msgParams, req)
    this.sendUpdate()
    this.opts.showUnconfirmedMessage()
<<<<<<< HEAD
    this.messageManager.once(`${msgId}:finished`, (data) => {
      switch (data.status) {
        case 'signed':
          return cb(null, data.rawSig)
        case 'rejected':
          return cb(cleanErrorStack(new Error('Nifty Wallet Message Signature: User denied message signature.')))
        default:
          return cb(cleanErrorStack(new Error(`Nifty Wallet Message Signature: Unknown problem: ${JSON.stringify(msgParams)}`)))
      }
    })
=======
    return promise
>>>>>>> 0c97fc1d
  }

  /**
   * Signifies user intent to complete an eth_sign method.
   *
   * @param  {Object} msgParams The params passed to eth_call.
   * @returns {Promise<Object>} Full state update.
   */
  signMessage (msgParams) {
    log.info('MetaMaskController - signMessage')
    const msgId = msgParams.metamaskId

    // sets the status op the message to 'approved'
    // and removes the metamaskId for signing
    return this.messageManager.approveMessage(msgParams)
    .then((cleanMsgParams) => {
      // signs the message
      return this.keyringController.signMessage(cleanMsgParams)
    })
    .then((rawSig) => {
      // tells the listener that the message has been signed
      // and can be returned to the dapp
      this.messageManager.setMsgStatusSigned(msgId, rawSig)
      return this.getState()
    })
  }

  /**
   * Used to cancel a message submitted via eth_sign.
   *
   * @param {string} msgId - The id of the message to cancel.
   */
  cancelMessage (msgId, cb) {
    const messageManager = this.messageManager
    messageManager.rejectMsg(msgId)
    if (cb && typeof cb === 'function') {
      cb(null, this.getState())
    }
  }

  // personal_sign methods:

  /**
   * Called when a dapp uses the personal_sign method.
   * This is identical to the Geth eth_sign method, and may eventually replace
   * eth_sign.
   *
   * We currently define our eth_sign and personal_sign mostly for legacy Dapps.
   *
   * @param {Object} msgParams - The params of the message to sign & return to the Dapp.
   * @param {Function} cb - The callback function called with the signature.
   * Passed back to the requesting Dapp.
   */
<<<<<<< HEAD
  newUnsignedPersonalMessage (msgParams, cb) {
    if (!msgParams.from) {
      return cb(cleanErrorStack(new Error('Nifty Wallet Message Signature: from field is required.')))
    }

    const msgId = this.personalMessageManager.addUnapprovedMessage(msgParams)
    this.sendUpdate()
    this.opts.showUnconfirmedMessage()
    this.personalMessageManager.once(`${msgId}:finished`, (data) => {
      switch (data.status) {
        case 'signed':
          return cb(null, data.rawSig)
        case 'rejected':
          return cb(cleanErrorStack(new Error('Nifty Wallet Message Signature: User denied message signature.')))
        default:
          return cb(cleanErrorStack(new Error(`Nifty Wallet Message Signature: Unknown problem: ${JSON.stringify(msgParams)}`)))
      }
    })
=======
  async newUnsignedPersonalMessage (msgParams, req) {
    const promise = this.personalMessageManager.addUnapprovedMessageAsync(msgParams, req)
    this.sendUpdate()
    this.opts.showUnconfirmedMessage()
    return promise
>>>>>>> 0c97fc1d
  }

  /**
   * Signifies a user's approval to sign a personal_sign message in queue.
   * Triggers signing, and the callback function from newUnsignedPersonalMessage.
   *
   * @param {Object} msgParams - The params of the message to sign & return to the Dapp.
   * @returns {Promise<Object>} - A full state update.
   */
  signPersonalMessage (msgParams) {
    log.info('MetaMaskController - signPersonalMessage')
    const msgId = msgParams.metamaskId
    // sets the status op the message to 'approved'
    // and removes the metamaskId for signing
    return this.personalMessageManager.approveMessage(msgParams)
    .then((cleanMsgParams) => {
      // signs the message
      return this.keyringController.signPersonalMessage(cleanMsgParams)
    })
    .then((rawSig) => {
      // tells the listener that the message has been signed
      // and can be returned to the dapp
      this.personalMessageManager.setMsgStatusSigned(msgId, rawSig)
      return this.getState()
    })
  }

  /**
   * Used to cancel a personal_sign type message.
   * @param {string} msgId - The ID of the message to cancel.
   * @param {Function} cb - The callback function called with a full state update.
   */
  cancelPersonalMessage (msgId, cb) {
    const messageManager = this.personalMessageManager
    messageManager.rejectMsg(msgId)
    if (cb && typeof cb === 'function') {
      cb(null, this.getState())
    }
  }

  // eth_signTypedData methods

  /**
   * Called when a dapp uses the eth_signTypedData method, per EIP 712.
   *
   * @param {Object} msgParams - The params passed to eth_signTypedData.
   * @param {Function} cb - The callback function, called with the signature.
   */
<<<<<<< HEAD
  newUnsignedTypedMessage (msgParams, cb) {
    let msgId
    try {
      msgId = this.typedMessageManager.addUnapprovedMessage(msgParams)
      this.sendUpdate()
      this.opts.showUnconfirmedMessage()
    } catch (e) {
      return cb(e)
    }

    this.typedMessageManager.once(`${msgId}:finished`, (data) => {
      switch (data.status) {
        case 'signed':
          return cb(null, data.rawSig)
        case 'rejected':
          return cb(cleanErrorStack(new Error('Nifty Wallet Message Signature: User denied message signature.')))
        default:
          return cb(cleanErrorStack(new Error(`Nifty Wallet Message Signature: Unknown problem: ${JSON.stringify(msgParams)}`)))
      }
    })
=======
  newUnsignedTypedMessage (msgParams, req) {
    const promise = this.typedMessageManager.addUnapprovedMessageAsync(msgParams, req)
    this.sendUpdate()
    this.opts.showUnconfirmedMessage()
    return promise
>>>>>>> 0c97fc1d
  }

  /**
   * The method for a user approving a call to eth_signTypedData, per EIP 712.
   * Triggers the callback in newUnsignedTypedMessage.
   *
   * @param  {Object} msgParams - The params passed to eth_signTypedData.
   * @returns {Object} Full state update.
   */
  async signTypedMessage (msgParams) {
    log.info('MetaMaskController - eth_signTypedData')
    const msgId = msgParams.metamaskId
    const version = msgParams.version
    try {
      const cleanMsgParams = await this.typedMessageManager.approveMessage(msgParams)
      const address = sigUtil.normalize(cleanMsgParams.from)
      const keyring = await this.keyringController.getKeyringForAccount(address)
      const wallet = keyring._getWalletForAccount(address)
      const privKey = ethUtil.toBuffer(wallet.getPrivateKey())
      let signature
      switch (version) {
        case 'V1':
          signature = sigUtil.signTypedDataLegacy(privKey, { data: cleanMsgParams.data })
          break
        case 'V3':
          signature = sigUtil.signTypedData(privKey, { data: JSON.parse(cleanMsgParams.data) })
          break
      }
      this.typedMessageManager.setMsgStatusSigned(msgId, signature)
      return this.getState()
    } catch (error) {
      log.info('MetaMaskController - eth_signTypedData failed.', error)
      this.typedMessageManager.errorMessage(msgId, error)
    }
  }

  /**
   * Used to cancel a eth_signTypedData type message.
   * @param {string} msgId - The ID of the message to cancel.
   * @param {Function} cb - The callback function called with a full state update.
   */
  cancelTypedMessage (msgId, cb) {
    const messageManager = this.typedMessageManager
    messageManager.rejectMsg(msgId)
    if (cb && typeof cb === 'function') {
      cb(null, this.getState())
    }
  }

  // ---------------------------------------------------------------------------
  // MetaMask Version 3 Migration Account Restauration Methods

  /**
   * A legacy method (probably dead code) that was used when we swapped out our
   * key management library that we depended on.
   *
   * Described in:
   * https://medium.com/metamask/metamask-3-migration-guide-914b79533cdd
   *
   * @deprecated
   * @param  {} migratorOutput
   */
  restoreOldVaultAccounts (migratorOutput) {
    const { serialized } = migratorOutput
    return this.keyringController.restoreKeyring(serialized)
    .then(() => migratorOutput)
  }

  /**
   * A legacy method used to record user confirmation that they understand
   * that some of their accounts have been recovered but should be backed up.
   * This function no longer does anything and will be removed.
   *
   * @deprecated
   * @param {Function} cb - A callback function called with a full state update.
   */
  markAccountsFound (cb) {
    // TODO Remove me
    cb(null, this.getState())
  }

  /**
   * An account object
   * @typedef Account
   * @property string privateKey - The private key of the account.
   */

  /**
   * Probably no longer needed, related to the Version 3 migration.
   * Imports a hash of accounts to private keys into the vault.
   *
   * Described in:
   * https://medium.com/metamask/metamask-3-migration-guide-914b79533cdd
   *
   * Uses the array's private keys to create a new Simple Key Pair keychain
   * and add it to the keyring controller.
   * @deprecated
   * @param  {Account[]} lostAccounts -
   * @returns {Keyring[]} An array of the restored keyrings.
   */
  importLostAccounts ({ lostAccounts }) {
    const privKeys = lostAccounts.map(acct => acct.privateKey)
    return this.keyringController.restoreKeyring({
      type: 'Simple Key Pair',
      data: privKeys,
    })
  }

//=============================================================================
// END (VAULT / KEYRING RELATED METHODS)
//=============================================================================

  /**
   * Allows a user to try to speed up a transaction by retrying it
   * with higher gas.
   *
   * @param {string} txId - The ID of the transaction to speed up.
   * @param {Function} cb - The callback function called with a full state update.
   */
  async retryTransaction (txId, cb) {
    await this.txController.retryTransaction(txId)
    const state = await this.getState()
    return state
  }

  /**
   * Allows a user to attempt to cancel a previously submitted transaction by creating a new
   * transaction.
   * @param {number} originalTxId - the id of the txMeta that you want to attempt to cancel
   * @param {string=} customGasPrice - the hex value to use for the cancel transaction
   * @returns {object} MetaMask state
   */
  async createCancelTransaction (originalTxId, customGasPrice, cb) {
    await this.txController.createCancelTransaction(originalTxId, customGasPrice)
    const state = await this.getState()
    return state
  }

  estimateGas (estimateGasParams) {
    return new Promise((resolve, reject) => {
      return this.txController.txGasUtil.query.estimateGas(estimateGasParams, (err, res) => {
        if (err) {
          return reject(err)
        }

        return resolve(res)
      })
    })
  }

//=============================================================================
// PASSWORD MANAGEMENT
//=============================================================================

  /**
   * Allows a user to begin the seed phrase recovery process.
   * @param {Function} cb - A callback function called when complete.
   */
  markPasswordForgotten (cb) {
    this.preferencesController.setPasswordForgotten(true)
    this.sendUpdate()
    cb()
  }

  /**
   * Allows a user to end the seed phrase recovery process.
   * @param {Function} cb - A callback function called when complete.
   */
  unMarkPasswordForgotten (cb) {
    this.preferencesController.setPasswordForgotten(false)
    this.sendUpdate()
    cb()
  }

//=============================================================================
// SETUP
//=============================================================================

  /**
   * Used to create a multiplexed stream for connecting to an untrusted context
   * like a Dapp or other extension.
   * @param {*} connectionStream - The Duplex stream to connect to.
   * @param {string} originDomain - The domain requesting the stream, which
   * may trigger a blacklist reload.
   */
  setupUntrustedCommunication (connectionStream, originDomain) {
    // Check if new connection is blacklisted
    if (this.blacklistController.checkForPhishing(originDomain)) {
      log.debug('Nifty Wallet - sending phishing warning for', originDomain)
      this.sendPhishingWarning(connectionStream, originDomain)
      return
    }

    // setup multiplexing
    const mux = setupMultiplex(connectionStream)
    // connect features
    this.setupProviderConnection(mux.createStream('provider'), originDomain)
    this.setupPublicConfig(mux.createStream('publicConfig'))
  }

  /**
   * Used to create a multiplexed stream for connecting to a trusted context,
   * like our own user interfaces, which have the provider APIs, but also
   * receive the exported API from this controller, which includes trusted
   * functions, like the ability to approve transactions or sign messages.
   *
   * @param {*} connectionStream - The duplex stream to connect to.
   * @param {string} originDomain - The domain requesting the connection,
   * used in logging and error reporting.
   */
  setupTrustedCommunication (connectionStream, originDomain) {
    // setup multiplexing
    const mux = setupMultiplex(connectionStream)
    // connect features
    this.setupControllerConnection(mux.createStream('controller'))
    this.setupProviderConnection(mux.createStream('provider'), originDomain)
  }

  /**
   * Called when we detect a suspicious domain. Requests the browser redirects
   * to our anti-phishing page.
   *
   * @private
   * @param {*} connectionStream - The duplex stream to the per-page script,
   * for sending the reload attempt to.
   * @param {string} hostname - The URL that triggered the suspicion.
   */
  sendPhishingWarning (connectionStream, hostname) {
    const mux = setupMultiplex(connectionStream)
    const phishingStream = mux.createStream('phishing')
    phishingStream.write({ hostname })
  }

  /**
   * A method for providing our API over a stream using Dnode.
   * @param {*} outStream - The stream to provide our API over.
   */
  setupControllerConnection (outStream) {
    const api = this.getApi()
    const dnode = Dnode(api)
    // report new active controller connection
    this.activeControllerConnections++
    this.emit('controllerConnectionChanged', this.activeControllerConnections)
    // connect dnode api to remote connection
    pump(
      outStream,
      dnode,
      outStream,
      (err) => {
        // report new active controller connection
        this.activeControllerConnections--
        this.emit('controllerConnectionChanged', this.activeControllerConnections)
        // report any error
        if (err) log.error(err)
      }
    )
    dnode.on('remote', (remote) => {
      // push updates to popup
      const sendUpdate = (update) => remote.sendUpdate(update)
      this.on('update', sendUpdate)
      // remove update listener once the connection ends
      dnode.on('end', () => this.removeListener('update', sendUpdate))
    })
  }

  /**
   * A method for serving our ethereum provider over a given stream.
   * @param {*} outStream - The stream to provide over.
   * @param {string} origin - The URI of the requesting resource.
   */
  setupProviderConnection (outStream, origin) {
    // setup json rpc engine stack
    const engine = new RpcEngine()

    // create filter polyfill middleware
    const filterMiddleware = createFilterMiddleware({
      provider: this.provider,
      blockTracker: this.blockTracker,
    })

    engine.push(createOriginMiddleware({ origin }))
    engine.push(createLoggerMiddleware({ origin }))
    engine.push(filterMiddleware)
    engine.push(this.preferencesController.requestWatchAsset.bind(this.preferencesController))
    engine.push(this.createTypedDataMiddleware('eth_signTypedData', 'V1').bind(this))
    engine.push(this.createTypedDataMiddleware('eth_signTypedData_v1', 'V1').bind(this))
    engine.push(this.createTypedDataMiddleware('eth_signTypedData_v3', 'V3').bind(this))
    engine.push(createProviderMiddleware({ provider: this.provider }))

    // setup connection
    const providerStream = createEngineStream({ engine })
    pump(
      outStream,
      providerStream,
      outStream,
      (err) => {
        // cleanup filter polyfill middleware
        filterMiddleware.destroy()
        if (err) log.error(err)
      }
    )
  }

  /**
   * A method for providing our public config info over a stream.
   * This includes info we like to be synchronous if possible, like
   * the current selected account, and network ID.
   *
   * Since synchronous methods have been deprecated in web3,
   * this is a good candidate for deprecation.
   *
   * @param {*} outStream - The stream to provide public config over.
   */
  setupPublicConfig (outStream) {
    const configStream = asStream(this.publicConfigStore)
    pump(
      configStream,
      outStream,
      (err) => {
        configStream.destroy()
        if (err) log.error(err)
      }
    )
  }

  /**
   * Handle a KeyringController update
   * @param {object} state the KC state
   * @return {Promise<void>}
   * @private
   */
  async _onKeyringControllerUpdate (state) {
    const {isUnlocked, keyrings} = state
    const addresses = keyrings.reduce((acc, {accounts}) => acc.concat(accounts), [])

    if (!addresses.length) {
      return
    }

    // Ensure preferences + identities controller know about all addresses
    this.preferencesController.addAddresses(addresses)
    this.accountTracker.syncWithAddresses(addresses)

    const wasLocked = !isUnlocked
    if (wasLocked) {
      const oldSelectedAddress = this.preferencesController.getSelectedAddress()
      if (!addresses.includes(oldSelectedAddress)) {
        const address = addresses[0]
        await this.preferencesController.setSelectedAddress(address)
      }
    }
  }

  /**
   * A method for emitting the full MetaMask state to all registered listeners.
   * @private
   */
  privateSendUpdate () {
    this.emit('update', this.getState())
  }

  /**
   * A method for estimating a good gas price at recent prices.
   * Returns the lowest price that would have been included in
   * 50% of recent blocks.
   *
   * @returns {string} A hex representation of the suggested wei gas price.
   */
  getGasPrice () {
    const { networkController, recentBlocksController } = this
    const { recentBlocks } = recentBlocksController.store.getState()

    const networkIdStr = networkController.store.getState().network
    const networkId = parseInt(networkIdStr)
    const isPOA = networkId === 77 || networkId === 99

    // Return 1 gwei if using a POA network of if there are no blocks have been observed:
    if (isPOA || recentBlocks.length === 0) {
      return '0x' + GWEI_BN.toString(16)
    }

    const lowestPrices = recentBlocks.map((block) => {
      if (!block.gasPrices || block.gasPrices.length < 1) {
        return GWEI_BN
      }
      return block.gasPrices
      .map(hexPrefix => hexPrefix.substr(2))
      .map(hex => new BN(hex, 16))
      .sort((a, b) => {
        return a.gt(b) ? 1 : -1
      })[0]
    })
    .map(number => number.div(GWEI_BN).toNumber())

    const percentileNum = percentile(50, lowestPrices)
    const percentileNumBn = new BN(percentileNum)
    return '0x' + percentileNumBn.mul(GWEI_BN).toString(16)
  }

//=============================================================================
// CONFIG
//=============================================================================

  // Log blocks

  /**
   * A method for setting the user's preferred display currency.
   * @param {string} currencyCode - The code of the preferred currency.
   * @param {Function} cb - A callback function returning currency info.
   */
  setCurrentCurrency (currencyCode, cb) {
    try {
      this.currencyController.setCurrentCurrency(currencyCode)
      this.currencyController.updateConversionRate()
      const data = {
        conversionRate: this.currencyController.getConversionRate(),
        currentCurrency: this.currencyController.getCurrentCurrency(),
        conversionDate: this.currencyController.getConversionDate(),
      }
      cb(null, data)
    } catch (err) {
      cb(err)
    }
  }

  /**
   * A method for setting the network coin.
   * @param {string} coinCode - The code of the coin.
   * @param {Function} cb - A callback function returning currency info.
   */
  async setCurrentCoin (coinCode, cb) {
    try {
      this.currencyController.setCurrentCoin(coinCode)
      await this.currencyController.updateConversionRate()
      const data = {
        conversionRate: this.currencyController.getConversionRate(),
        currentCoin: this.currencyController.getCurrentCoin(),
        currentCurrency: this.currencyController.getCurrentCurrency(),
        conversionDate: this.currencyController.getConversionDate(),
      }
      cb(null, data)
    } catch (err) {
      cb(err)
    }
  }

  /**
   * A method for forwarding the user to the easiest way to obtain ether,
   * or the network "gas" currency, for the current selected network.
   *
   * @param {string} address - The address to fund.
   * @param {string} amount - The amount of ether desired, as a base 10 string.
   */
  buyEth (address, amount, exchange) {
    if (!amount) amount = '5'
    const network = this.networkController.getNetworkState()
    const url = getBuyEthUrl({ network, address, amount, exchange })
    if (url) this.platform.openWindow({ url })
  }

  /**
   * A method for triggering a shapeshift currency transfer.
   * @param {string} depositAddress - The address to deposit to.
   * @property {string} depositType - An abbreviation of the type of crypto currency to be deposited.
   */
  createShapeShiftTx (depositAddress, depositType) {
    this.shapeshiftController.createShapeShiftTx(depositAddress, depositType)
  }

  // network

  /**
   * A method for selecting a custom URL for an ethereum RPC provider.
   * @param {string} rpcTarget - A URL for a valid Ethereum RPC API.
   * @returns {Promise<String>} - The RPC Target URL confirmed.
   */
  async setCustomRpc (rpcTarget) {
    this.networkController.setRpcTarget(rpcTarget)
    await this.preferencesController.updateFrequentRpcList(rpcTarget)
    return rpcTarget
  }

  /**
   * Sets whether or not to use the blockie identicon format.
   * @param {boolean} val - True for bockie, false for jazzicon.
   * @param {Function} cb - A callback function called when complete.
   */
  setUseBlockie (val, cb) {
    try {
      this.preferencesController.setUseBlockie(val)
      cb(null)
    } catch (err) {
      cb(err)
    }
  }

  /**
   * A method for setting a user's current locale, affecting the language rendered.
   * @param {string} key - Locale identifier.
   * @param {Function} cb - A callback function called when complete.
   */
  setCurrentLocale (key, cb) {
    try {
      this.preferencesController.setCurrentLocale(key)
      cb(null)
    } catch (err) {
      cb(err)
    }
  }

  /**
   * A method for initializing storage the first time.
   * @param {Object} initState - The default state to initialize with.
   * @private
   */
  recordFirstTimeInfo (initState) {
    if (!('firstTimeInfo' in initState)) {
      initState.firstTimeInfo = {
        version,
        date: Date.now(),
      }
    }
  }

  // TODO: Replace isClientOpen methods with `controllerConnectionChanged` events.
  /**
   * A method for recording whether the MetaMask user interface is open or not.
   * @private
   * @param {boolean} open
   */
  set isClientOpen (open) {
    this._isClientOpen = open
    this.isClientOpenAndUnlocked = this.getState().isUnlocked && open
    this.detectTokensController.isOpen = open
  }

  /**
   * A method for activating the retrieval of price data,
   * which should only be fetched when the UI is visible.
   * @private
   * @param {boolean} active - True if price data should be getting fetched.
   */
  set isClientOpenAndUnlocked (active) {
    this.tokenRatesController.isActive = active
  }

 /**
  * Creates RPC engine middleware for processing eth_signTypedData requests
  *
  * @param {Object} req - request object
  * @param {Object} res - response object
  * @param {Function} - next
  * @param {Function} - end
  */
  createTypedDataMiddleware (methodName, version) {
    return async (req, res, next, end) => {
      const { method, params } = req
      if (method === methodName) {
        const promise = this.typedMessageManager.addUnapprovedMessageAsync({
          data: params.length >= 1 && params[0],
          from: params.length >= 2 && params[1],
        }, req, version)
        this.sendUpdate()
        this.opts.showUnconfirmedMessage()
        try {
          res.result = await promise
          end()
        } catch (error) {
          end(error)
        }
      } else {
        next()
      }
    }
  }
}<|MERGE_RESOLUTION|>--- conflicted
+++ resolved
@@ -314,12 +314,7 @@
 
     return {
       ...{ isInitialized },
-<<<<<<< HEAD
       ...this.memStore.getFilteredFlatState(),
-      ...this.configManager.getConfig(),
-=======
-      ...this.memStore.getFlatState(),
->>>>>>> 0c97fc1d
       ...{
         // TODO: Remove usages of lost accounts
         lostAccounts: [],
@@ -386,11 +381,8 @@
       setSelectedAddress: nodeify(preferencesController.setSelectedAddress, preferencesController),
       addToken: nodeify(preferencesController.addToken, preferencesController),
       removeToken: nodeify(preferencesController.removeToken, preferencesController),
-<<<<<<< HEAD
       removeRpcUrl: nodeify(preferencesController.removeRpcUrl, preferencesController),
-=======
       removeSuggestedTokens: nodeify(preferencesController.removeSuggestedTokens, preferencesController),
->>>>>>> 0c97fc1d
       setCurrentAccountTab: nodeify(preferencesController.setCurrentAccountTab, preferencesController),
       setAccountLabel: nodeify(preferencesController.setAccountLabel, preferencesController),
       setFeatureFlag: nodeify(preferencesController.setFeatureFlag, preferencesController),
@@ -870,20 +862,7 @@
     const promise = this.messageManager.addUnapprovedMessageAsync(msgParams, req)
     this.sendUpdate()
     this.opts.showUnconfirmedMessage()
-<<<<<<< HEAD
-    this.messageManager.once(`${msgId}:finished`, (data) => {
-      switch (data.status) {
-        case 'signed':
-          return cb(null, data.rawSig)
-        case 'rejected':
-          return cb(cleanErrorStack(new Error('Nifty Wallet Message Signature: User denied message signature.')))
-        default:
-          return cb(cleanErrorStack(new Error(`Nifty Wallet Message Signature: Unknown problem: ${JSON.stringify(msgParams)}`)))
-      }
-    })
-=======
     return promise
->>>>>>> 0c97fc1d
   }
 
   /**
@@ -937,32 +916,11 @@
    * @param {Function} cb - The callback function called with the signature.
    * Passed back to the requesting Dapp.
    */
-<<<<<<< HEAD
-  newUnsignedPersonalMessage (msgParams, cb) {
-    if (!msgParams.from) {
-      return cb(cleanErrorStack(new Error('Nifty Wallet Message Signature: from field is required.')))
-    }
-
-    const msgId = this.personalMessageManager.addUnapprovedMessage(msgParams)
-    this.sendUpdate()
-    this.opts.showUnconfirmedMessage()
-    this.personalMessageManager.once(`${msgId}:finished`, (data) => {
-      switch (data.status) {
-        case 'signed':
-          return cb(null, data.rawSig)
-        case 'rejected':
-          return cb(cleanErrorStack(new Error('Nifty Wallet Message Signature: User denied message signature.')))
-        default:
-          return cb(cleanErrorStack(new Error(`Nifty Wallet Message Signature: Unknown problem: ${JSON.stringify(msgParams)}`)))
-      }
-    })
-=======
   async newUnsignedPersonalMessage (msgParams, req) {
     const promise = this.personalMessageManager.addUnapprovedMessageAsync(msgParams, req)
     this.sendUpdate()
     this.opts.showUnconfirmedMessage()
     return promise
->>>>>>> 0c97fc1d
   }
 
   /**
@@ -1011,34 +969,11 @@
    * @param {Object} msgParams - The params passed to eth_signTypedData.
    * @param {Function} cb - The callback function, called with the signature.
    */
-<<<<<<< HEAD
-  newUnsignedTypedMessage (msgParams, cb) {
-    let msgId
-    try {
-      msgId = this.typedMessageManager.addUnapprovedMessage(msgParams)
-      this.sendUpdate()
-      this.opts.showUnconfirmedMessage()
-    } catch (e) {
-      return cb(e)
-    }
-
-    this.typedMessageManager.once(`${msgId}:finished`, (data) => {
-      switch (data.status) {
-        case 'signed':
-          return cb(null, data.rawSig)
-        case 'rejected':
-          return cb(cleanErrorStack(new Error('Nifty Wallet Message Signature: User denied message signature.')))
-        default:
-          return cb(cleanErrorStack(new Error(`Nifty Wallet Message Signature: Unknown problem: ${JSON.stringify(msgParams)}`)))
-      }
-    })
-=======
   newUnsignedTypedMessage (msgParams, req) {
     const promise = this.typedMessageManager.addUnapprovedMessageAsync(msgParams, req)
     this.sendUpdate()
     this.opts.showUnconfirmedMessage()
     return promise
->>>>>>> 0c97fc1d
   }
 
   /**
