--- conflicted
+++ resolved
@@ -1349,7 +1349,6 @@
       ),
     });
 
-<<<<<<< HEAD
     // This gets used as a ...spread parameter in two places: new TransactionController() and createRPCMethodTrackingMiddleware()
     this.snapAndHardwareMetricsParams = {
       getSelectedAccount: this.accountsController.getSelectedAccount.bind(
@@ -1367,8 +1366,6 @@
       }),
     };
 
-=======
->>>>>>> 224123eb
     this.txController = new TransactionController({
       initState:
         initState.TransactionController || initState.TransactionManager,
