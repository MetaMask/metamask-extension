--- conflicted
+++ resolved
@@ -1051,7 +1051,6 @@
       ),
     });
 
-<<<<<<< HEAD
     const {
       setIsBlocked: setIsEip7715RequestInProgress,
       middleware: eip7715BlockingMiddleware,
@@ -1062,7 +1061,6 @@
 
     this.eip7715BlockingMiddleware = eip7715BlockingMiddleware;
 
-=======
     this.eip7702Middleware = createScaffoldMiddleware({
       wallet_upgradeAccount: createAsyncMiddleware(async (req, res) => {
         await walletUpgradeAccount(req, res, {
@@ -1092,7 +1090,6 @@
       ),
     });
 
->>>>>>> a123783a
     this.metamaskMiddleware = createMetamaskMiddleware({
       static: {
         eth_syncing: false,
