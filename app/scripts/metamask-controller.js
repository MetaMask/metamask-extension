import EventEmitter from 'events';
import { pipeline } from 'readable-stream';
import {
  AssetsContractController,
  CurrencyRateController,
  NftController,
  NftDetectionController,
  TokenDetectionController,
  TokenListController,
  TokenRatesController,
  TokensController,
  CodefiTokenPricesServiceV2,
} from '@metamask/assets-controllers';
import { ObservableStore } from '@metamask/obs-store';
import { storeAsStream } from '@metamask/obs-store/dist/asStream';
import { JsonRpcEngine } from 'json-rpc-engine';
import { createEngineStream } from 'json-rpc-middleware-stream';
import { providerAsMiddleware } from '@metamask/eth-json-rpc-middleware';
import {
  debounce,
  ///: BEGIN:ONLY_INCLUDE_IF(snaps)
  throttle,
  memoize,
  wrap,
  ///: END:ONLY_INCLUDE_IF
} from 'lodash';
import {
  KeyringController,
  keyringBuilderFactory,
} from '@metamask/keyring-controller';
import createFilterMiddleware from '@metamask/eth-json-rpc-filters';
import createSubscriptionManager from '@metamask/eth-json-rpc-filters/subscriptionManager';
import {
  errorCodes as rpcErrorCodes,
  EthereumRpcError,
  ethErrors,
} from 'eth-rpc-errors';

import { Mutex } from 'await-semaphore';
import log from 'loglevel';
import {
  TrezorConnectBridge,
  TrezorKeyring,
} from '@metamask/eth-trezor-keyring';
import {
  LedgerKeyring,
  LedgerIframeBridge,
} from '@metamask/eth-ledger-bridge-keyring';
import LatticeKeyring from 'eth-lattice-keyring';
import { MetaMaskKeyring as QRHardwareKeyring } from '@keystonehq/metamask-airgapped-keyring';
import EthQuery from '@metamask/eth-query';
import EthJSQuery from '@metamask/ethjs-query';
import nanoid from 'nanoid';
import { captureException } from '@sentry/browser';
import { AddressBookController } from '@metamask/address-book-controller';
import {
  ApprovalController,
  ApprovalRequestNotFoundError,
} from '@metamask/approval-controller';
import { ControllerMessenger } from '@metamask/base-controller';
import { EnsController } from '@metamask/ens-controller';
import { PhishingController } from '@metamask/phishing-controller';
import { AnnouncementController } from '@metamask/announcement-controller';
import { NetworkController } from '@metamask/network-controller';
import { GasFeeController } from '@metamask/gas-fee-controller';
import {
  PermissionController,
  PermissionDoesNotExistError,
  PermissionsRequestNotFoundError,
  SubjectMetadataController,
  SubjectType,
} from '@metamask/permission-controller';
import SmartTransactionsController from '@metamask/smart-transactions-controller';
import {
  METAMASK_DOMAIN,
  SelectedNetworkController,
  createSelectedNetworkMiddleware,
} from '@metamask/selected-network-controller';
import { LoggingController, LogType } from '@metamask/logging-controller';
import { PermissionLogController } from '@metamask/permission-log-controller';

///: BEGIN:ONLY_INCLUDE_IF(snaps)
import { RateLimitController } from '@metamask/rate-limit-controller';
import { NotificationController } from '@metamask/notification-controller';
import {
  CronjobController,
  JsonSnapsRegistry,
  SnapController,
  IframeExecutionService,
  SnapInterfaceController,
  OffscreenExecutionService,
} from '@metamask/snaps-controllers';
import {
  createSnapsMethodMiddleware,
  buildSnapEndowmentSpecifications,
  buildSnapRestrictedMethodSpecifications,
} from '@metamask/snaps-rpc-methods';
///: END:ONLY_INCLUDE_IF

import { AccountsController } from '@metamask/accounts-controller';

///: BEGIN:ONLY_INCLUDE_IF(build-mmi)
import {
  CUSTODIAN_TYPES,
  MmiConfigurationController,
} from '@metamask-institutional/custody-keyring';
import { InstitutionalFeaturesController } from '@metamask-institutional/institutional-features';
import { CustodyController } from '@metamask-institutional/custody-controller';
import { TransactionUpdateController } from '@metamask-institutional/transaction-update';
///: END:ONLY_INCLUDE_IF
import { SignatureController } from '@metamask/signature-controller';
///: BEGIN:ONLY_INCLUDE_IF(blockaid)
import { PPOMController } from '@metamask/ppom-validator';
///: END:ONLY_INCLUDE_IF

///: BEGIN:ONLY_INCLUDE_IF(desktop)
// eslint-disable-next-line import/order
import { DesktopController } from '@metamask/desktop/dist/controllers/desktop';
///: END:ONLY_INCLUDE_IF

import {
  ApprovalType,
  ERC1155,
  ERC20,
  ERC721,
} from '@metamask/controller-utils';
import { wordlist } from '@metamask/scure-bip39/dist/wordlists/english';

import {
  NameController,
  ENSNameProvider,
  EtherscanNameProvider,
  TokenNameProvider,
  LensNameProvider,
} from '@metamask/name-controller';

import {
  QueuedRequestController,
  createQueuedRequestMiddleware,
} from '@metamask/queued-request-controller';

import { UserOperationController } from '@metamask/user-operation-controller';

import {
  TransactionController,
  TransactionStatus,
  TransactionType,
} from '@metamask/transaction-controller';

///: BEGIN:ONLY_INCLUDE_IF(keyring-snaps)
import {
  getLocalizedSnapManifest,
  stripSnapPrefix,
} from '@metamask/snaps-utils';
///: END:ONLY_INCLUDE_IF

import {
  methodsRequiringNetworkSwitch,
  methodsWithConfirmation,
} from '../../shared/constants/methods-tags';

///: BEGIN:ONLY_INCLUDE_IF(build-mmi)
import { toChecksumHexAddress } from '../../shared/modules/hexstring-utils';
///: END:ONLY_INCLUDE_IF

import {
  AssetType,
  TokenStandard,
  SIGNING_METHODS,
} from '../../shared/constants/transaction';
import { SWAPS_CLIENT_ID } from '../../shared/constants/swaps';
import {
  CHAIN_IDS,
  NETWORK_TYPES,
  TEST_NETWORK_TICKER_MAP,
  NetworkStatus,
} from '../../shared/constants/network';
import { getAllowedSmartTransactionsChainIds } from '../../shared/constants/smartTransactions';

import {
  HardwareDeviceNames,
  LedgerTransportTypes,
} from '../../shared/constants/hardware-wallets';
import { KeyringType } from '../../shared/constants/keyring';
import {
  CaveatTypes,
  RestrictedMethods,
  ///: BEGIN:ONLY_INCLUDE_IF(snaps)
  EndowmentPermissions,
  ExcludedSnapPermissions,
  ExcludedSnapEndowments,
  ///: END:ONLY_INCLUDE_IF
} from '../../shared/constants/permissions';
import { UI_NOTIFICATIONS } from '../../shared/notifications';
import { MILLISECOND, SECOND } from '../../shared/constants/time';
import {
  ORIGIN_METAMASK,
  ///: BEGIN:ONLY_INCLUDE_IF(snaps)
  SNAP_DIALOG_TYPES,
  ///: END:ONLY_INCLUDE_IF
  POLLING_TOKEN_ENVIRONMENT_TYPES,
} from '../../shared/constants/app';
import {
  MetaMetricsEventCategory,
  MetaMetricsEventName,
} from '../../shared/constants/metametrics';
import { LOG_EVENT } from '../../shared/constants/logs';

import {
  getTokenIdParam,
  fetchTokenBalance,
  fetchERC1155Balance,
} from '../../shared/lib/token-util';
import { isEqualCaseInsensitive } from '../../shared/modules/string-utils';
import { parseStandardTokenTransactionData } from '../../shared/modules/transaction.utils';
import { STATIC_MAINNET_TOKEN_LIST } from '../../shared/constants/tokens';
import { getTokenValueParam } from '../../shared/lib/metamask-controller-utils';
import { isManifestV3 } from '../../shared/modules/mv3.utils';
import { convertNetworkId } from '../../shared/modules/network.utils';
import {
  getIsSmartTransaction,
  getFeatureFlagsByChainId,
  getSmartTransactionsOptInStatus,
  getCurrentChainSupportsSmartTransactions,
} from '../../shared/modules/selectors';
import {
  ///: BEGIN:ONLY_INCLUDE_IF(build-mmi)
  handleMMITransactionUpdate,
  ///: END:ONLY_INCLUDE_IF
  handleTransactionAdded,
  handleTransactionApproved,
  handleTransactionFailed,
  handleTransactionConfirmed,
  handleTransactionDropped,
  handleTransactionRejected,
  handleTransactionSubmitted,
  handlePostTransactionBalanceUpdate,
  createTransactionEventFragmentWithTxId,
} from './lib/transaction/metrics';
///: BEGIN:ONLY_INCLUDE_IF(build-mmi)
import {
  afterTransactionSign as afterTransactionSignMMI,
  beforeCheckPendingTransaction as beforeCheckPendingTransactionMMI,
  beforeTransactionPublish as beforeTransactionPublishMMI,
  beforeTransactionApproveOnInit as beforeApproveOnInitMMI,
  getAdditionalSignArguments as getAdditionalSignArgumentsMMI,
} from './lib/transaction/mmi-hooks';
///: END:ONLY_INCLUDE_IF
import { submitSmartTransactionHook } from './lib/transaction/smart-transactions';
///: BEGIN:ONLY_INCLUDE_IF(keyring-snaps)
import { keyringSnapPermissionsBuilder } from './lib/keyring-snaps-permissions';
///: END:ONLY_INCLUDE_IF

import { SnapsNameProvider } from './lib/SnapsNameProvider';
import { AddressBookPetnamesBridge } from './lib/AddressBookPetnamesBridge';
import { AccountIdentitiesPetnamesBridge } from './lib/AccountIdentitiesPetnamesBridge';

///: BEGIN:ONLY_INCLUDE_IF(blockaid)
import { createPPOMMiddleware } from './lib/ppom/ppom-middleware';
import * as PPOMModule from './lib/ppom/ppom';
///: END:ONLY_INCLUDE_IF
import {
  onMessageReceived,
  checkForMultipleVersionsRunning,
} from './detect-multiple-instances';
///: BEGIN:ONLY_INCLUDE_IF(build-mmi)
import MMIController from './controllers/mmi-controller';
import { mmiKeyringBuilderFactory } from './mmi-keyring-builder-factory';
///: END:ONLY_INCLUDE_IF
import ComposableObservableStore from './lib/ComposableObservableStore';
import AccountTracker from './lib/account-tracker';
import createDupeReqFilterStream from './lib/createDupeReqFilterStream';
import createLoggerMiddleware from './lib/createLoggerMiddleware';
import {
  createLegacyMethodMiddleware,
  createMethodMiddleware,
  createUnsupportedMethodMiddleware,
} from './lib/rpc-method-middleware';
import createOriginMiddleware from './lib/createOriginMiddleware';
import createTabIdMiddleware from './lib/createTabIdMiddleware';
import { NetworkOrderController } from './controllers/network-order';
import { AccountOrderController } from './controllers/account-order';
import createOnboardingMiddleware from './lib/createOnboardingMiddleware';
import { isStreamWritable, setupMultiplex } from './lib/stream-utils';
import PreferencesController from './controllers/preferences';
import AppStateController from './controllers/app-state';
import AlertController from './controllers/alert';
import OnboardingController from './controllers/onboarding';
import Backup from './lib/backup';
import DecryptMessageController from './controllers/decrypt-message';
import SwapsController from './controllers/swaps';
import MetaMetricsController from './controllers/metametrics';
import { segment } from './lib/segment';
import createMetaRPCHandler from './lib/createMetaRPCHandler';
import { previousValueComparator } from './lib/util';
import createMetamaskMiddleware from './lib/createMetamaskMiddleware';
import { hardwareKeyringBuilderFactory } from './lib/hardware-keyring-builder-factory';
import EncryptionPublicKeyController from './controllers/encryption-public-key';
import AppMetadataController from './controllers/app-metadata';

import {
  CaveatFactories,
  CaveatMutatorFactories,
  getCaveatSpecifications,
  getChangedAccounts,
  getPermissionBackgroundApiMethods,
  getPermissionSpecifications,
  getPermittedAccountsByOrigin,
  NOTIFICATION_NAMES,
  PermissionNames,
  unrestrictedMethods,
} from './controllers/permissions';
import createRPCMethodTrackingMiddleware from './lib/createRPCMethodTrackingMiddleware';
///: BEGIN:ONLY_INCLUDE_IF(blockaid)
import { IndexedDBPPOMStorage } from './lib/ppom/indexed-db-backend';
///: END:ONLY_INCLUDE_IF
import { updateCurrentLocale } from './translate';
import { TrezorOffscreenBridge } from './lib/offscreen-bridge/trezor-offscreen-bridge';
import { LedgerOffscreenBridge } from './lib/offscreen-bridge/ledger-offscreen-bridge';
///: BEGIN:ONLY_INCLUDE_IF(keyring-snaps)
import { snapKeyringBuilder, getAccountsBySnapId } from './lib/snap-keyring';
///: END:ONLY_INCLUDE_IF
import { encryptorFactory } from './lib/encryptor-factory';
import { addDappTransaction, addTransaction } from './lib/transaction/util';
import { LatticeKeyringOffscreen } from './lib/offscreen-bridge/lattice-offscreen-keyring';
///: BEGIN:ONLY_INCLUDE_IF(snaps)
import PREINSTALLED_SNAPS from './snaps/preinstalled-snaps';
///: END:ONLY_INCLUDE_IF
<<<<<<< HEAD
import AuthenticationController from './controllers/authentication/authentication-controller';
import UserStorageController from './controllers/user-storage/user-storage-controller';
import { WeakRefObjectMap } from './lib/WeakRefObjectMap';
=======
import { WeakRefObjectMap } from './lib/WeakRefObjectMap';

// Notification controllers
import AuthenticationController from './controllers/authentication/authentication-controller';
import UserStorageController from './controllers/user-storage/user-storage-controller';
import { PushPlatformNotificationsController } from './controllers/push-platform-notifications/push-platform-notifications';
import { MetamaskNotificationsController } from './controllers/metamask-notifications/metamask-notifications';
>>>>>>> cf417bb2

export const METAMASK_CONTROLLER_EVENTS = {
  // Fired after state changes that impact the extension badge (unapproved msg count)
  // The process of updating the badge happens in app/scripts/background.js.
  UPDATE_BADGE: 'updateBadge',
  // TODO: Add this and similar enums to the `controllers` repo and export them
  APPROVAL_STATE_CHANGE: 'ApprovalController:stateChange',
  QUEUED_REQUEST_STATE_CHANGE: 'QueuedRequestController:stateChange',
};

// stream channels
const PHISHING_SAFELIST = 'metamask-phishing-safelist';

export default class MetamaskController extends EventEmitter {
  /**
   * @param {object} opts
   */
  constructor(opts) {
    super();

    const { isFirstMetaMaskControllerSetup } = opts;

    this.defaultMaxListeners = 20;

    this.sendUpdate = debounce(
      this.privateSendUpdate.bind(this),
      MILLISECOND * 200,
    );
    this.opts = opts;
    this.extension = opts.browser;
    this.platform = opts.platform;
    this.notificationManager = opts.notificationManager;
    const initState = opts.initState || {};
    const version = this.platform.getVersion();
    this.recordFirstTimeInfo(initState);
    this.featureFlags = opts.featureFlags;

    // this keeps track of how many "controllerStream" connections are open
    // the only thing that uses controller connections are open metamask UI instances
    this.activeControllerConnections = 0;

    this.getRequestAccountTabIds = opts.getRequestAccountTabIds;
    this.getOpenMetamaskTabsIds = opts.getOpenMetamaskTabsIds;

    this.controllerMessenger = new ControllerMessenger();

    this.loggingController = new LoggingController({
      messenger: this.controllerMessenger.getRestricted({
        name: 'LoggingController',
      }),
      state: initState.LoggingController,
    });

    // instance of a class that wraps the extension's storage local API.
    this.localStoreApiWrapper = opts.localStore;

    this.currentMigrationVersion = opts.currentMigrationVersion;

    // observable state store
    this.store = new ComposableObservableStore({
      state: initState,
      controllerMessenger: this.controllerMessenger,
      persist: true,
    });

    // external connections by origin
    // Do not modify directly. Use the associated methods.
    this.connections = {};

    // lock to ensure only one vault created at once
    this.createVaultMutex = new Mutex();

    this.extension.runtime.onInstalled.addListener((details) => {
      if (details.reason === 'update') {
        if (version === '8.1.0') {
          this.platform.openExtensionInBrowser();
        }
        this.loggingController.add({
          type: LogType.GenericLog,
          data: {
            event: LOG_EVENT.VERSION_UPDATE,
            previousVersion: details.previousVersion,
            version,
          },
        });
      }
    });

    this.appMetadataController = new AppMetadataController({
      state: initState.AppMetadataController,
      currentMigrationVersion: this.currentMigrationVersion,
      currentAppVersion: version,
    });

    // next, we will initialize the controllers
    // controller initialization order matters
    const clearPendingConfirmations = () => {
      this.encryptionPublicKeyController.clearUnapproved();
      this.decryptMessageController.clearUnapproved();
      this.signatureController.clearUnapproved();
      this.approvalController.clear(ethErrors.provider.userRejectedRequest());
    };

    this.queuedRequestController = new QueuedRequestController({
      messenger: this.controllerMessenger.getRestricted({
        name: 'QueuedRequestController',
        allowedActions: [
          'NetworkController:getState',
          'NetworkController:setActiveNetwork',
          'SelectedNetworkController:getNetworkClientIdForDomain',
        ],
        allowedEvents: ['SelectedNetworkController:stateChange'],
      }),
      methodsRequiringNetworkSwitch,
      clearPendingConfirmations,
    });

    this.approvalController = new ApprovalController({
      messenger: this.controllerMessenger.getRestricted({
        name: 'ApprovalController',
      }),
      showApprovalRequest: opts.showUserConfirmation,
      typesExcludedFromRateLimiting: [
        ApprovalType.EthSign,
        ApprovalType.PersonalSign,
        ApprovalType.EthSignTypedData,
        ApprovalType.Transaction,
        ApprovalType.WatchAsset,
        ApprovalType.EthGetEncryptionPublicKey,
        ApprovalType.EthDecrypt,
      ],
    });

    ///: BEGIN:ONLY_INCLUDE_IF(build-mmi)
    this.mmiConfigurationController = new MmiConfigurationController({
      initState: initState.MmiConfigurationController,
      mmiConfigurationServiceUrl: process.env.MMI_CONFIGURATION_SERVICE_URL,
    });
    ///: END:ONLY_INCLUDE_IF

    const networkControllerMessenger = this.controllerMessenger.getRestricted({
      name: 'NetworkController',
    });

    let initialNetworkControllerState = {};
    if (initState.NetworkController) {
      initialNetworkControllerState = initState.NetworkController;
    } else if (process.env.IN_TEST) {
      const networkConfig = {
        chainId: CHAIN_IDS.LOCALHOST,
        nickname: 'Localhost 8545',
        rpcPrefs: {},
        rpcUrl: 'http://localhost:8545',
        ticker: 'ETH',
        id: 'networkConfigurationId',
      };
      initialNetworkControllerState = {
        providerConfig: {
          ...networkConfig,
          type: 'rpc',
        },
        networkConfigurations: {
          networkConfigurationId: {
            ...networkConfig,
          },
        },
      };
    } else if (
      process.env.METAMASK_DEBUG ||
      process.env.METAMASK_ENVIRONMENT === 'test'
    ) {
      initialNetworkControllerState = {
        providerConfig: {
          type: NETWORK_TYPES.SEPOLIA,
          chainId: CHAIN_IDS.SEPOLIA,
          ticker: TEST_NETWORK_TICKER_MAP[NETWORK_TYPES.SEPOLIA],
        },
      };
    }
    this.networkController = new NetworkController({
      messenger: networkControllerMessenger,
      state: initialNetworkControllerState,
      infuraProjectId: opts.infuraProjectId,
      trackMetaMetricsEvent: (...args) =>
        this.metaMetricsController.trackEvent(...args),
    });
    this.networkController.initializeProvider();
    this.provider =
      this.networkController.getProviderAndBlockTracker().provider;
    this.blockTracker =
      this.networkController.getProviderAndBlockTracker().blockTracker;
    this.deprecatedNetworkVersions = {};

    const tokenListMessenger = this.controllerMessenger.getRestricted({
      name: 'TokenListController',
      allowedEvents: ['NetworkController:stateChange'],
    });

    const preferencesMessenger = this.controllerMessenger.getRestricted({
      name: 'PreferencesController',
      allowedActions: [],
      allowedEvents: [],
    });

    this.preferencesController = new PreferencesController({
      initState: initState.PreferencesController,
      initLangCode: opts.initLangCode,
      messenger: preferencesMessenger,
      provider: this.provider,
      networkConfigurations: this.networkController.state.networkConfigurations,
      onKeyringStateChange: (listener) =>
        this.controllerMessenger.subscribe(
          'KeyringController:stateChange',
          listener,
        ),
    });

    this.tokenListController = new TokenListController({
      chainId: this.networkController.state.providerConfig.chainId,
      preventPollingOnNetworkRestart: !this.#isTokenListPollingRequired(
        this.preferencesController.store.getState(),
      ),
      messenger: tokenListMessenger,
      state: initState.TokenListController,
    });

    this.assetsContractController = new AssetsContractController(
      {
        chainId: this.networkController.state.providerConfig.chainId,
        onPreferencesStateChange: (listener) =>
          this.preferencesController.store.subscribe(listener),
        onNetworkDidChange: (cb) =>
          networkControllerMessenger.subscribe(
            'NetworkController:networkDidChange',
            () => {
              const networkState = this.networkController.state;
              return cb(networkState);
            },
          ),
        getNetworkClientById: this.networkController.getNetworkClientById.bind(
          this.networkController,
        ),
      },
      {
        provider: this.provider,
      },
      initState.AssetsContractController,
    );

    const tokensControllerMessenger = this.controllerMessenger.getRestricted({
      name: 'TokensController',
      allowedActions: [
        'ApprovalController:addRequest',
        'NetworkController:getNetworkClientById',
      ],
      allowedEvents: [
        'NetworkController:networkDidChange',
        'AccountsController:selectedAccountChange',
        'PreferencesController:stateChange',
        'TokenListController:stateChange',
      ],
    });
    this.tokensController = new TokensController({
      messenger: tokensControllerMessenger,
      chainId: this.networkController.state.providerConfig.chainId,
      // TODO: The tokens controller currently does not support internalAccounts. This is done to match the behavior of the previous tokens controller subscription.
      onPreferencesStateChange: (listener) =>
        this.controllerMessenger.subscribe(
          `AccountsController:selectedAccountChange`,
          (newlySelectedInternalAccount) => {
            listener({ selectedAddress: newlySelectedInternalAccount.address });
          },
        ),
      onNetworkDidChange: (cb) =>
        networkControllerMessenger.subscribe(
          'NetworkController:networkDidChange',
          () => {
            const networkState = this.networkController.state;
            return cb(networkState);
          },
        ),
      onTokenListStateChange: (listener) =>
        this.controllerMessenger.subscribe(
          `${this.tokenListController.name}:stateChange`,
          listener,
        ),
      getNetworkClientById: this.networkController.getNetworkClientById.bind(
        this.networkController,
      ),
      config: {
        provider: this.provider,
        selectedAddress:
          initState.AccountsController?.internalAccounts?.accounts[
            initState.AccountsController?.internalAccounts?.selectedAccount
          ]?.address ?? '',
      },
      state: initState.TokensController,
    });
    // TODO: Remove once `TokensController` is upgraded to extend from `BaseControllerV2`
    this.controllerMessenger.registerActionHandler(
      'TokensController:getState',
      () => this.tokensController.state,
    );

    const nftControllerMessenger = this.controllerMessenger.getRestricted({
      name: 'NftController',
      allowedActions: [`${this.approvalController.name}:addRequest`],
    });
    this.nftController = new NftController(
      {
        messenger: nftControllerMessenger,
        chainId: this.networkController.state.providerConfig.chainId,
        onPreferencesStateChange:
          this.preferencesController.store.subscribe.bind(
            this.preferencesController.store,
          ),
        onNetworkStateChange: networkControllerMessenger.subscribe.bind(
          networkControllerMessenger,
          'NetworkController:stateChange',
        ),
        getERC721AssetName:
          this.assetsContractController.getERC721AssetName.bind(
            this.assetsContractController,
          ),
        getERC721AssetSymbol:
          this.assetsContractController.getERC721AssetSymbol.bind(
            this.assetsContractController,
          ),
        getERC721TokenURI: this.assetsContractController.getERC721TokenURI.bind(
          this.assetsContractController,
        ),
        getERC721OwnerOf: this.assetsContractController.getERC721OwnerOf.bind(
          this.assetsContractController,
        ),
        getERC1155BalanceOf:
          this.assetsContractController.getERC1155BalanceOf.bind(
            this.assetsContractController,
          ),
        getERC1155TokenURI:
          this.assetsContractController.getERC1155TokenURI.bind(
            this.assetsContractController,
          ),
        onNftAdded: ({ address, symbol, tokenId, standard, source }) =>
          this.metaMetricsController.trackEvent({
            event: MetaMetricsEventName.NftAdded,
            category: MetaMetricsEventCategory.Wallet,
            sensitiveProperties: {
              token_contract_address: address,
              token_symbol: symbol,
              token_id: tokenId,
              token_standard: standard,
              asset_type: AssetType.NFT,
              source,
            },
          }),
        getNetworkClientById: this.networkController.getNetworkClientById.bind(
          this.networkController,
        ),
      },
      {},
      initState.NftController,
    );

    this.nftController.setApiKey(process.env.OPENSEA_KEY);

    this.nftDetectionController = new NftDetectionController({
      chainId: this.networkController.state.providerConfig.chainId,
      onNftsStateChange: (listener) => this.nftController.subscribe(listener),
      onPreferencesStateChange: this.preferencesController.store.subscribe.bind(
        this.preferencesController.store,
      ),
      onNetworkStateChange: networkControllerMessenger.subscribe.bind(
        networkControllerMessenger,
        'NetworkController:stateChange',
      ),
      getOpenSeaApiKey: () => this.nftController.openSeaApiKey,
      getBalancesInSingleCall:
        this.assetsContractController.getBalancesInSingleCall.bind(
          this.assetsContractController,
        ),
      addNft: this.nftController.addNft.bind(this.nftController),
      getNftApi: this.nftController.getNftApi.bind(this.nftController),
      getNftState: () => this.nftController.state,
      // added this to track previous value of useNftDetection, should be true on very first initializing of controller[]
      disabled:
        this.preferencesController.store.getState().useNftDetection ===
        undefined
          ? true
          : !this.preferencesController.store.getState().useNftDetection,
      selectedAddress:
        this.preferencesController.store.getState().selectedAddress,
    });

    this.metaMetricsController = new MetaMetricsController({
      segment,
      preferencesStore: this.preferencesController.store,
      onNetworkDidChange: networkControllerMessenger.subscribe.bind(
        networkControllerMessenger,
        'NetworkController:networkDidChange',
      ),
      getNetworkIdentifier: () => {
        const { type, rpcUrl } = this.networkController.state.providerConfig;
        return type === NETWORK_TYPES.RPC ? rpcUrl : type;
      },
      getCurrentChainId: () =>
        this.networkController.state.providerConfig.chainId,
      version: this.platform.getVersion(),
      environment: process.env.METAMASK_ENVIRONMENT,
      extension: this.extension,
      initState: initState.MetaMetricsController,
      captureException,
    });

    this.on('update', (update) => {
      this.metaMetricsController.handleMetaMaskStateUpdate(update);
    });

    const gasFeeMessenger = this.controllerMessenger.getRestricted({
      name: 'GasFeeController',
      allowedActions: [
        'NetworkController:getEIP1559Compatibility',
        'NetworkController:getNetworkClientById',
        'NetworkController:getState',
      ],
      allowedEvents: ['NetworkController:stateChange'],
    });

    this.gasFeeController = new GasFeeController({
      state: initState.GasFeeController,
      interval: 10000,
      messenger: gasFeeMessenger,
      clientId: SWAPS_CLIENT_ID,
      getProvider: () =>
        this.networkController.getProviderAndBlockTracker().provider,
      onNetworkDidChange: (eventHandler) => {
        networkControllerMessenger.subscribe(
          'NetworkController:networkDidChange',
          () => eventHandler(this.networkController.state),
        );
      },
      getCurrentNetworkEIP1559Compatibility:
        this.networkController.getEIP1559Compatibility.bind(
          this.networkController,
        ),
      getCurrentAccountEIP1559Compatibility:
        this.getCurrentAccountEIP1559Compatibility.bind(this),
      getCurrentNetworkLegacyGasAPICompatibility: () => {
        const { chainId } = this.networkController.state.providerConfig;
        return chainId === CHAIN_IDS.BSC;
      },
      getChainId: () => this.networkController.state.providerConfig.chainId,
      infuraAPIKey: opts.infuraProjectId,
    });

    this.appStateController = new AppStateController({
      addUnlockListener: this.on.bind(this, 'unlock'),
      isUnlocked: this.isUnlocked.bind(this),
      initState: initState.AppStateController,
      onInactiveTimeout: () => this.setLocked(),
      preferencesStore: this.preferencesController.store,
      messenger: this.controllerMessenger.getRestricted({
        name: 'AppStateController',
        allowedActions: [
          `${this.approvalController.name}:addRequest`,
          `${this.approvalController.name}:acceptRequest`,
        ],
        allowedEvents: [`KeyringController:qrKeyringStateChange`],
      }),
      extension: this.extension,
    });

    const currencyRateMessenger = this.controllerMessenger.getRestricted({
      name: 'CurrencyRateController',
      allowedActions: [`${this.networkController.name}:getNetworkClientById`],
    });
    this.currencyRateController = new CurrencyRateController({
      includeUsdRate: true,
      messenger: currencyRateMessenger,
      state: initState.CurrencyController,
    });
    const initialFetchExchangeRate =
      this.currencyRateController.fetchExchangeRate.bind(
        this.currencyRateController,
      );
    this.currencyRateController.fetchExchangeRate = (...args) => {
      if (this.preferencesController.store.getState().useCurrencyRateCheck) {
        return initialFetchExchangeRate(...args);
      }
      return {
        conversionRate: null,
        usdConversionRate: null,
      };
    };

    const phishingControllerMessenger = this.controllerMessenger.getRestricted({
      name: 'PhishingController',
    });

    this.phishingController = new PhishingController({
      messenger: phishingControllerMessenger,
      state: initState.PhishingController,
      hotlistRefreshInterval: process.env.IN_TEST ? 5 * SECOND : undefined,
      stalelistRefreshInterval: process.env.IN_TEST ? 30 * SECOND : undefined,
    });

    this.phishingController.maybeUpdateState();

    ///: BEGIN:ONLY_INCLUDE_IF(blockaid)
    this.ppomController = new PPOMController({
      messenger: this.controllerMessenger.getRestricted({
        name: 'PPOMController',
        allowedEvents: ['NetworkController:stateChange'],
      }),
      storageBackend: new IndexedDBPPOMStorage('PPOMDB', 1),
      provider: this.provider,
      ppomProvider: { PPOM: PPOMModule.PPOM, ppomInit: PPOMModule.default },
      state: initState.PPOMController,
      chainId: this.networkController.state.providerConfig.chainId,
      securityAlertsEnabled:
        this.preferencesController.store.getState().securityAlertsEnabled,
      onPreferencesChange: this.preferencesController.store.subscribe.bind(
        this.preferencesController.store,
      ),
      cdnBaseUrl: process.env.BLOCKAID_FILE_CDN,
      blockaidPublicKey: process.env.BLOCKAID_PUBLIC_KEY,
    });
    ///: END:ONLY_INCLUDE_IF

    const announcementMessenger = this.controllerMessenger.getRestricted({
      name: 'AnnouncementController',
    });

    this.announcementController = new AnnouncementController({
      messenger: announcementMessenger,
      allAnnouncements: UI_NOTIFICATIONS,
      state: initState.AnnouncementController,
    });

    const networkOrderMessenger = this.controllerMessenger.getRestricted({
      name: 'NetworkOrderController',
      allowedEvents: ['NetworkController:stateChange'],
    });
    this.networkOrderController = new NetworkOrderController({
      messenger: networkOrderMessenger,
      state: initState.NetworkOrderController,
    });

    const accountOrderMessenger = this.controllerMessenger.getRestricted({
      name: 'AccountOrderController',
    });
    this.accountOrderController = new AccountOrderController({
      messenger: accountOrderMessenger,
      state: initState.AccountOrderController,
    });

    const accountsControllerMessenger = this.controllerMessenger.getRestricted({
      name: 'AccountsController',
      allowedEvents: [
        'SnapController:stateChange',
        'KeyringController:accountRemoved',
        'KeyringController:stateChange',
        'AccountsController:selectedAccountChange',
      ],
      allowedActions: [
        'AccountsController:setCurrentAccount',
        'AccountsController:setAccountName',
        'AccountsController:listAccounts',
        'AccountsController:getSelectedAccount',
        'AccountsController:getAccountByAddress',
        'AccountsController:updateAccounts',
        'KeyringController:getAccounts',
        'KeyringController:getKeyringsByType',
        'KeyringController:getKeyringForAccount',
      ],
    });

    this.accountsController = new AccountsController({
      messenger: accountsControllerMessenger,
      state: initState.AccountsController,
    });

    // token exchange rate tracker
    this.tokenRatesController = new TokenRatesController(
      {
        chainId: this.networkController.state.providerConfig.chainId,
        ticker: this.networkController.state.providerConfig.ticker,
        selectedAddress: this.accountsController.getSelectedAccount().address,
        onTokensStateChange: (listener) =>
          this.tokensController.subscribe(listener),
        onNetworkStateChange: networkControllerMessenger.subscribe.bind(
          networkControllerMessenger,
          'NetworkController:stateChange',
        ),
        onPreferencesStateChange: (listener) =>
          this.controllerMessenger.subscribe(
            `AccountsController:selectedAccountChange`,
            (newlySelectedInternalAccount) => {
              listener({
                selectedAddress: newlySelectedInternalAccount.address,
              });
            },
          ),
        tokenPricesService: new CodefiTokenPricesServiceV2(),
        getNetworkClientById: this.networkController.getNetworkClientById.bind(
          this.networkController,
        ),
      },
      {
        allTokens: this.tokensController.state.allTokens,
        allDetectedTokens: this.tokensController.state.allDetectedTokens,
      },
      initState.TokenRatesController,
    );

    this.preferencesController.store.subscribe(
      previousValueComparator((prevState, currState) => {
        const { useCurrencyRateCheck: prevUseCurrencyRateCheck } = prevState;
        const { useCurrencyRateCheck: currUseCurrencyRateCheck } = currState;
        if (currUseCurrencyRateCheck && !prevUseCurrencyRateCheck) {
          this.tokenRatesController.start();
        } else if (!currUseCurrencyRateCheck && prevUseCurrencyRateCheck) {
          this.tokenRatesController.stop();
        }
      }, this.preferencesController.store.getState()),
    );

    this.ensController = new EnsController({
      messenger: this.controllerMessenger.getRestricted({
        name: 'EnsController',
      }),
      provider: this.provider,
      onNetworkDidChange: networkControllerMessenger.subscribe.bind(
        networkControllerMessenger,
        'NetworkController:networkDidChange',
      ),
    });

    this.onboardingController = new OnboardingController({
      initState: initState.OnboardingController,
    });

    let additionalKeyrings = [keyringBuilderFactory(QRHardwareKeyring)];

    if (isManifestV3 === false) {
      const keyringOverrides = this.opts.overrides?.keyrings;

      const additionalKeyringTypes = [
        keyringOverrides?.lattice || LatticeKeyring,
        QRHardwareKeyring,
      ];

      const additionalBridgedKeyringTypes = [
        {
          keyring: keyringOverrides?.trezor || TrezorKeyring,
          bridge: keyringOverrides?.trezorBridge || TrezorConnectBridge,
        },
        {
          keyring: keyringOverrides?.ledger || LedgerKeyring,
          bridge: keyringOverrides?.ledgerBridge || LedgerIframeBridge,
        },
      ];

      additionalKeyrings = additionalKeyringTypes.map((keyringType) =>
        keyringBuilderFactory(keyringType),
      );

      additionalBridgedKeyringTypes.forEach((keyringType) =>
        additionalKeyrings.push(
          hardwareKeyringBuilderFactory(
            keyringType.keyring,
            keyringType.bridge,
          ),
        ),
      );
    } else {
      additionalKeyrings.push(
        hardwareKeyringBuilderFactory(TrezorKeyring, TrezorOffscreenBridge),
        hardwareKeyringBuilderFactory(LedgerKeyring, LedgerOffscreenBridge),
        keyringBuilderFactory(LatticeKeyringOffscreen),
      );
    }

    ///: BEGIN:ONLY_INCLUDE_IF(build-mmi)
    for (const custodianType of Object.keys(CUSTODIAN_TYPES)) {
      additionalKeyrings.push(
        mmiKeyringBuilderFactory(CUSTODIAN_TYPES[custodianType].keyringClass, {
          mmiConfigurationController: this.mmiConfigurationController,
          captureException,
        }),
      );
    }
    ///: END:ONLY_INCLUDE_IF

    ///: BEGIN:ONLY_INCLUDE_IF(keyring-snaps)
    const snapKeyringBuildMessenger = this.controllerMessenger.getRestricted({
      name: 'SnapKeyringBuilder',
      allowedActions: [
        'ApprovalController:addRequest',
        'ApprovalController:acceptRequest',
        'ApprovalController:rejectRequest',
        'ApprovalController:startFlow',
        'ApprovalController:endFlow',
        'ApprovalController:showSuccess',
        'ApprovalController:showError',
        'PhishingController:test',
        'PhishingController:maybeUpdateState',
        'KeyringController:getAccounts',
        'AccountsController:setSelectedAccount',
        'AccountsController:getAccountByAddress',
      ],
    });

    const getSnapController = () => this.snapController;

    // Necessary to persist the keyrings and update the accounts both within the keyring controller and accounts controller
    const persistAndUpdateAccounts = async () => {
      await this.keyringController.persistAllKeyrings();
      await this.accountsController.updateAccounts();
    };

    const getSnapName = (id) => {
      if (!id) {
        return null;
      }

      const currentLocale = this.getLocale();
      const { snaps } = this.snapController.state;
      const snap = snaps[id];

      if (!snap) {
        return stripSnapPrefix(id);
      }

      if (snap.localizationFiles) {
        const localizedManifest = getLocalizedSnapManifest(
          snap.manifest,
          currentLocale,
          snap.localizationFiles,
        );
        return localizedManifest.proposedName;
      }

      return snap.manifest.proposedName;
    };

    additionalKeyrings.push(
      snapKeyringBuilder(
        snapKeyringBuildMessenger,
        getSnapController,
        persistAndUpdateAccounts,
        (address) => this.preferencesController.setSelectedAddress(address),
        (address) => this.removeAccount(address),
        this.metaMetricsController.trackEvent.bind(this.metaMetricsController),
        getSnapName,
      ),
    );

    ///: END:ONLY_INCLUDE_IF

    const keyringControllerMessenger = this.controllerMessenger.getRestricted({
      name: 'KeyringController',
    });

    this.keyringController = new KeyringController({
      cacheEncryptionKey: true,
      keyringBuilders: additionalKeyrings,
      state: initState.KeyringController,
      encryptor: opts.encryptor || encryptorFactory(600_000),
      messenger: keyringControllerMessenger,
    });

    this.controllerMessenger.subscribe('KeyringController:unlock', () =>
      this._onUnlock(),
    );
    this.controllerMessenger.subscribe('KeyringController:lock', () =>
      this._onLock(),
    );

    this.controllerMessenger.subscribe(
      'KeyringController:stateChange',
      (state) => {
        this._onKeyringControllerUpdate(state);
      },
    );

    this.permissionController = new PermissionController({
      messenger: this.controllerMessenger.getRestricted({
        name: 'PermissionController',
        allowedActions: [
          `${this.approvalController.name}:addRequest`,
          `${this.approvalController.name}:hasRequest`,
          `${this.approvalController.name}:acceptRequest`,
          `${this.approvalController.name}:rejectRequest`,
          `SnapController:getPermitted`,
          `SnapController:install`,
          `SubjectMetadataController:getSubjectMetadata`,
        ],
      }),
      state: initState.PermissionController,
      caveatSpecifications: getCaveatSpecifications({
        getInternalAccounts: this.accountsController.listAccounts.bind(
          this.accountsController,
        ),
        findNetworkClientIdByChainId:
          this.networkController.findNetworkClientIdByChainId.bind(
            this.networkController,
          ),
      }),
      permissionSpecifications: {
        ...getPermissionSpecifications({
          getInternalAccounts: this.accountsController.listAccounts.bind(
            this.accountsController,
          ),
          getAllAccounts: this.keyringController.getAccounts.bind(
            this.keyringController,
          ),
          captureKeyringTypesWithMissingIdentities: (
            internalAccounts = [],
            accounts = [],
          ) => {
            const accountsMissingIdentities = accounts.filter(
              (address) =>
                !internalAccounts.some(
                  (account) =>
                    account.address.toLowerCase() === address.toLowerCase(),
                ),
            );
            const keyringTypesWithMissingIdentities =
              accountsMissingIdentities.map((address) =>
                this.keyringController.getAccountKeyringType(address),
              );

            const internalAccountCount = internalAccounts.length;

            const accountTrackerCount = Object.keys(
              this.accountTracker.store.getState().accounts || {},
            ).length;

            captureException(
              new Error(
                `Attempt to get permission specifications failed because their were ${accounts.length} accounts, but ${internalAccountCount} identities, and the ${keyringTypesWithMissingIdentities} keyrings included accounts with missing identities. Meanwhile, there are ${accountTrackerCount} accounts in the account tracker.`,
              ),
            );
          },
        }),
        ///: BEGIN:ONLY_INCLUDE_IF(snaps)
        ...this.getSnapPermissionSpecifications(),
        ///: END:ONLY_INCLUDE_IF
      },
      unrestrictedMethods,
    });

    this.selectedNetworkController = new SelectedNetworkController({
      messenger: this.controllerMessenger.getRestricted({
        name: 'SelectedNetworkController',
        allowedActions: [
          'NetworkController:getNetworkClientById',
          'NetworkController:getState',
          'NetworkController:getSelectedNetworkClient',
          'PermissionController:hasPermissions',
          'PermissionController:getSubjectNames',
        ],
        allowedEvents: [
          'NetworkController:stateChange',
          'PermissionController:stateChange',
        ],
      }),
      state: initState.SelectedNetworkController,
      useRequestQueuePreference:
        this.preferencesController.store.getState().useRequestQueue,
      onPreferencesStateChange: (listener) =>
        this.preferencesController.store.subscribe(listener),
      domainProxyMap: new WeakRefObjectMap(),
    });

    this.permissionLogController = new PermissionLogController({
      messenger: this.controllerMessenger.getRestricted({
        name: 'PermissionLogController',
      }),
      restrictedMethods: new Set(Object.keys(RestrictedMethods)),
      state: initState.PermissionLogController,
    });

    this.subjectMetadataController = new SubjectMetadataController({
      messenger: this.controllerMessenger.getRestricted({
        name: 'SubjectMetadataController',
        allowedActions: [`${this.permissionController.name}:hasPermissions`],
      }),
      state: initState.SubjectMetadataController,
      subjectCacheLimit: 100,
    });

    ///: BEGIN:ONLY_INCLUDE_IF(snaps)
    const shouldUseOffscreenExecutionService =
      isManifestV3 &&
      typeof chrome !== 'undefined' &&
      // eslint-disable-next-line no-undef
      typeof chrome.offscreen !== 'undefined';

    const snapExecutionServiceArgs = {
      messenger: this.controllerMessenger.getRestricted({
        name: 'ExecutionService',
      }),
      setupSnapProvider: this.setupSnapProvider.bind(this),
    };

    this.snapExecutionService =
      shouldUseOffscreenExecutionService === false
        ? new IframeExecutionService({
            ...snapExecutionServiceArgs,
            iframeUrl: new URL(process.env.IFRAME_EXECUTION_ENVIRONMENT_URL),
          })
        : new OffscreenExecutionService({
            // eslint-disable-next-line no-undef
            documentUrl: chrome.runtime.getURL('./offscreen.html'),
            ...snapExecutionServiceArgs,
          });

    const snapControllerMessenger = this.controllerMessenger.getRestricted({
      name: 'SnapController',
      allowedEvents: [
        'ExecutionService:unhandledError',
        'ExecutionService:outboundRequest',
        'ExecutionService:outboundResponse',
      ],
      allowedActions: [
        `${this.permissionController.name}:getEndowments`,
        `${this.permissionController.name}:getPermissions`,
        `${this.permissionController.name}:hasPermission`,
        `${this.permissionController.name}:hasPermissions`,
        `${this.permissionController.name}:requestPermissions`,
        `${this.permissionController.name}:revokeAllPermissions`,
        `${this.permissionController.name}:revokePermissions`,
        `${this.permissionController.name}:revokePermissionForAllSubjects`,
        `${this.permissionController.name}:getSubjectNames`,
        `${this.permissionController.name}:updateCaveat`,
        `${this.approvalController.name}:addRequest`,
        `${this.approvalController.name}:updateRequestState`,
        `${this.permissionController.name}:grantPermissions`,
        `${this.subjectMetadataController.name}:getSubjectMetadata`,
        `${this.subjectMetadataController.name}:addSubjectMetadata`,
        'ExecutionService:executeSnap',
        'ExecutionService:getRpcRequestHandler',
        'ExecutionService:terminateSnap',
        'ExecutionService:terminateAllSnaps',
        'ExecutionService:handleRpcRequest',
        'SnapsRegistry:get',
        'SnapsRegistry:getMetadata',
        'SnapsRegistry:update',
        'SnapsRegistry:resolveVersion',
        `SnapInterfaceController:createInterface`,
        `SnapInterfaceController:getInterface`,
      ],
    });

    const allowLocalSnaps = process.env.ALLOW_LOCAL_SNAPS;
    const requireAllowlist = process.env.REQUIRE_SNAPS_ALLOWLIST;

    this.snapController = new SnapController({
      environmentEndowmentPermissions: Object.values(EndowmentPermissions),
      excludedPermissions: {
        ...ExcludedSnapPermissions,
        ...ExcludedSnapEndowments,
      },
      closeAllConnections: this.removeAllConnections.bind(this),
      state: initState.SnapController,
      messenger: snapControllerMessenger,
      featureFlags: {
        dappsCanUpdateSnaps: true,
        allowLocalSnaps,
        requireAllowlist,
      },
      encryptor: encryptorFactory(600_000),
      getMnemonic: this.getPrimaryKeyringMnemonic.bind(this),
      preinstalledSnaps: PREINSTALLED_SNAPS,
<<<<<<< HEAD
=======
      getFeatureFlags: () => {
        return {
          disableSnaps:
            this.preferencesController.store.getState().useExternalServices ===
            false,
        };
      },
>>>>>>> cf417bb2
    });

    this.notificationController = new NotificationController({
      messenger: this.controllerMessenger.getRestricted({
        name: 'NotificationController',
      }),
      state: initState.NotificationController,
    });

    this.rateLimitController = new RateLimitController({
      state: initState.RateLimitController,
      messenger: this.controllerMessenger.getRestricted({
        name: 'RateLimitController',
      }),
      implementations: {
        showNativeNotification: {
          method: (origin, message) => {
            const subjectMetadataState = this.controllerMessenger.call(
              'SubjectMetadataController:getState',
            );

            const originMetadata = subjectMetadataState.subjectMetadata[origin];

            this.platform
              ._showNotification(originMetadata?.name ?? origin, message)
              .catch((error) => {
                log.error('Failed to create notification', error);
              });

            return null;
          },
          // 2 calls per 5 minutes
          rateLimitCount: 2,
          rateLimitTimeout: 300000,
        },
        showInAppNotification: {
          method: (origin, message) => {
            this.controllerMessenger.call(
              'NotificationController:show',
              origin,
              message,
            );

            return null;
          },
          // 5 calls per minute
          rateLimitCount: 5,
          rateLimitTimeout: 60000,
        },
      },
    });
    const cronjobControllerMessenger = this.controllerMessenger.getRestricted({
      name: 'CronjobController',
      allowedEvents: [
        'SnapController:snapInstalled',
        'SnapController:snapUpdated',
        'SnapController:snapUninstalled',
        'SnapController:snapEnabled',
        'SnapController:snapDisabled',
      ],
      allowedActions: [
        `${this.permissionController.name}:getPermissions`,
        'SnapController:handleRequest',
        'SnapController:getAll',
      ],
    });
    this.cronjobController = new CronjobController({
      state: initState.CronjobController,
      messenger: cronjobControllerMessenger,
    });

    const snapsRegistryMessenger = this.controllerMessenger.getRestricted({
      name: 'SnapsRegistry',
      allowedEvents: [],
      allowedActions: [],
    });

    this.snapsRegistry = new JsonSnapsRegistry({
      state: initState.SnapsRegistry,
      messenger: snapsRegistryMessenger,
      refetchOnAllowlistMiss: requireAllowlist,
      failOnUnavailableRegistry: requireAllowlist,
      url: {
        registry: 'https://acl.execution.metamask.io/latest/registry.json',
        signature: 'https://acl.execution.metamask.io/latest/signature.json',
      },
      publicKey:
        '0x025b65308f0f0fb8bc7f7ff87bfc296e0330eee5d3c1d1ee4a048b2fd6a86fa0a6',
    });

    const snapInterfaceControllerMessenger =
      this.controllerMessenger.getRestricted({
        name: 'SnapInterfaceController',
        allowedActions: [
          `${this.phishingController.name}:maybeUpdateState`,
          `${this.phishingController.name}:testOrigin`,
        ],
      });

    this.snapInterfaceController = new SnapInterfaceController({
      state: initState.SnapInterfaceController,
      messenger: snapInterfaceControllerMessenger,
    });

    ///: END:ONLY_INCLUDE_IF

    // Notification Controllers
    this.authenticationController = new AuthenticationController({
      state: initState.AuthenticationController,
      messenger: this.controllerMessenger.getRestricted({
        name: 'AuthenticationController',
<<<<<<< HEAD
        allowedActions: ['SnapController:handleRequest'],
      }),
    });
    this.userStorageController = new UserStorageController({
=======
        allowedActions: [
          'SnapController:handleRequest',
          'UserStorageController:disableProfileSyncing',
        ],
      }),
      metametrics: {
        getMetaMetricsId: () => this.metaMetricsController.getMetaMetricsId(),
      },
    });

    this.userStorageController = new UserStorageController({
      getMetaMetricsState: () =>
        this.metaMetricsController.state.participateInMetaMetrics,
>>>>>>> cf417bb2
      state: initState.UserStorageController,
      messenger: this.controllerMessenger.getRestricted({
        name: 'UserStorageController',
        allowedActions: [
          'SnapController:handleRequest',
          'AuthenticationController:getBearerToken',
          'AuthenticationController:getSessionProfile',
          'AuthenticationController:isSignedIn',
<<<<<<< HEAD
          'AuthenticationController:performSignIn',
        ],
      }),
=======
          'AuthenticationController:performSignOut',
          'AuthenticationController:performSignIn',
          'MetamaskNotificationsController:disableMetamaskNotifications',
          'MetamaskNotificationsController:selectIsMetamaskNotificationsEnabled',
        ],
      }),
    });

    const pushPlatformNotificationsControllerMessenger =
      this.controllerMessenger.getRestricted({
        name: 'PushPlatformNotificationsController',
        allowedActions: ['AuthenticationController:getBearerToken'],
      });
    this.pushPlatformNotificationsController =
      new PushPlatformNotificationsController({
        state: initState.PushPlatformNotificationsController,
        messenger: pushPlatformNotificationsControllerMessenger,
      });
    pushPlatformNotificationsControllerMessenger.subscribe(
      'PushPlatformNotificationsController:onNewNotifications',
      (notification) => {
        this.metaMetricsController.trackEvent({
          event: MetaMetricsEventName.PushNotificationReceived,
          category: MetaMetricsEventCategory.PushNotifications,
          properties: {
            notification_type: notification.type,
            chain_id: notification?.chain_id,
          },
        });
      },
    );
    pushPlatformNotificationsControllerMessenger.subscribe(
      'PushPlatformNotificationsController:pushNotificationClicked',
      (notification) => {
        this.metaMetricsController.trackEvent({
          event: MetaMetricsEventName.PushNotificationClicked,
          category: MetaMetricsEventCategory.PushNotifications,
          properties: {
            notification_type: notification.type,
            chain_id: notification?.chain_id,
          },
        });
      },
    );

    this.metamaskNotificationsController = new MetamaskNotificationsController({
      messenger: this.controllerMessenger.getRestricted({
        name: 'MetamaskNotificationsController',
        allowedActions: [
          'KeyringController:getAccounts',
          'AuthenticationController:getBearerToken',
          'AuthenticationController:isSignedIn',
          'UserStorageController:enableProfileSyncing',
          'UserStorageController:getStorageKey',
          'UserStorageController:performGetStorage',
          'UserStorageController:performSetStorage',
          'PushPlatformNotificationsController:enablePushNotifications',
          'PushPlatformNotificationsController:disablePushNotifications',
          'PushPlatformNotificationsController:updateTriggerPushNotifications',
        ],
        allowedEvents: [
          'KeyringController:stateChange',
          'PushPlatformNotificationsController:onNewNotifications',
        ],
      }),
      state: initState.MetamaskNotificationsController,
>>>>>>> cf417bb2
    });

    // account tracker watches balances, nonces, and any code at their address
    this.accountTracker = new AccountTracker({
      provider: this.provider,
      blockTracker: this.blockTracker,
      getCurrentChainId: () =>
        this.networkController.state.providerConfig.chainId,
      getNetworkIdentifier: (providerConfig) => {
        const { type, rpcUrl } =
          providerConfig ?? this.networkController.state.providerConfig;
        return type === NETWORK_TYPES.RPC ? rpcUrl : type;
      },
      preferencesController: this.preferencesController,
      onboardingController: this.onboardingController,
      controllerMessenger: this.controllerMessenger.getRestricted({
        name: 'AccountTracker',
        allowedEvents: ['AccountsController:selectedAccountChange'],
        allowedActions: ['AccountsController:getSelectedAccount'],
      }),
      initState: { accounts: {} },
      onAccountRemoved: this.controllerMessenger.subscribe.bind(
        this.controllerMessenger,
        'KeyringController:accountRemoved',
      ),
    });

    // start and stop polling for balances based on activeControllerConnections
    this.on('controllerConnectionChanged', (activeControllerConnections) => {
      const { completedOnboarding } =
        this.onboardingController.store.getState();
      if (activeControllerConnections > 0 && completedOnboarding) {
        this.triggerNetworkrequests();
      } else {
        this.stopNetworkRequests();
      }
    });

    this.onboardingController.store.subscribe(
      previousValueComparator(async (prevState, currState) => {
        const { completedOnboarding: prevCompletedOnboarding } = prevState;
        const { completedOnboarding: currCompletedOnboarding } = currState;
        if (!prevCompletedOnboarding && currCompletedOnboarding) {
          const { address } = this.accountsController.getSelectedAccount();

<<<<<<< HEAD
=======
          this._addAccountsWithBalance();

>>>>>>> cf417bb2
          this.postOnboardingInitialization();
          this.triggerNetworkrequests();
          // execute once the token detection on the post-onboarding
          await this.tokenDetectionController.detectTokens({
            selectedAddress: address,
          });
        }
      }, this.onboardingController.store.getState()),
    );

    ///: BEGIN:ONLY_INCLUDE_IF(desktop)
    this.desktopController = new DesktopController({
      initState: initState.DesktopController,
    });
    ///: END:ONLY_INCLUDE_IF

    const tokenDetectionControllerMessenger =
      this.controllerMessenger.getRestricted({
        name: 'TokenDetectionController',
        allowedActions: [
          'AccountsController:getSelectedAccount',
          'KeyringController:getState',
          'NetworkController:getNetworkClientById',
          'NetworkController:getNetworkConfigurationByNetworkClientId',
          'NetworkController:getState',
          'PreferencesController:getState',
          'TokenListController:getState',
          'TokensController:getState',
          'TokensController:addDetectedTokens',
        ],
        allowedEvents: [
          'AccountsController:selectedAccountChange',
          'KeyringController:lock',
          'KeyringController:unlock',
          'NetworkController:networkDidChange',
          'PreferencesController:stateChange',
          'TokenListController:stateChange',
        ],
      });

    this.tokenDetectionController = new TokenDetectionController({
      messenger: tokenDetectionControllerMessenger,
      getBalancesInSingleCall:
        this.assetsContractController.getBalancesInSingleCall.bind(
          this.assetsContractController,
        ),
      trackMetaMetricsEvent: this.metaMetricsController.trackEvent.bind(
        this.metaMetricsController,
      ),
    });

    this.addressBookController = new AddressBookController(
      undefined,
      initState.AddressBookController,
    );

    this.alertController = new AlertController({
      initState: initState.AlertController,
      preferencesStore: this.preferencesController.store,
      controllerMessenger: this.controllerMessenger.getRestricted({
        name: 'AlertController',
        allowedEvents: ['AccountsController:selectedAccountChange'],
        allowedActions: ['AccountsController:getSelectedAccount'],
      }),
    });

    ///: BEGIN:ONLY_INCLUDE_IF(build-mmi)
    this.custodyController = new CustodyController({
      initState: initState.CustodyController,
      captureException,
    });
    this.institutionalFeaturesController = new InstitutionalFeaturesController({
      initState: initState.InstitutionalFeaturesController,
      showConfirmRequest: opts.showUserConfirmation,
    });
    this.transactionUpdateController = new TransactionUpdateController({
      initState: initState.TransactionUpdateController,
      getCustodyKeyring: this.getCustodyKeyringIfExists.bind(this),
      mmiConfigurationController: this.mmiConfigurationController,
      captureException,
    });
    ///: END:ONLY_INCLUDE_IF

    this.backup = new Backup({
      preferencesController: this.preferencesController,
      addressBookController: this.addressBookController,
      accountsController: this.accountsController,
      networkController: this.networkController,
      trackMetaMetricsEvent: this.metaMetricsController.trackEvent.bind(
        this.metaMetricsController,
      ),
    });

    // This gets used as a ...spread parameter in two places: new TransactionController() and createRPCMethodTrackingMiddleware()
    this.snapAndHardwareMetricsParams = {
      getSelectedAccount: this.accountsController.getSelectedAccount.bind(
        this.accountsController,
      ),
      getAccountType: this.getAccountType.bind(this),
      getDeviceModel: this.getDeviceModel.bind(this),
      snapAndHardwareMessenger: this.controllerMessenger.getRestricted({
        name: 'SnapAndHardwareMessenger',
        allowedActions: [
          'KeyringController:getKeyringForAccount',
          'SnapController:get',
          'AccountsController:getSelectedAccount',
        ],
      }),
    };

    const transactionControllerMessenger =
      this.controllerMessenger.getRestricted({
        name: 'TransactionController',
        allowedActions: [
          `${this.approvalController.name}:addRequest`,
          'NetworkController:findNetworkClientIdByChainId',
          'NetworkController:getNetworkClientById',
        ],
        allowedEvents: [`NetworkController:stateChange`],
      });
    this.txController = new TransactionController({
      blockTracker: this.blockTracker,
      getCurrentNetworkEIP1559Compatibility:
        this.networkController.getEIP1559Compatibility.bind(
          this.networkController,
        ),
      getCurrentAccountEIP1559Compatibility:
        this.getCurrentAccountEIP1559Compatibility.bind(this),
      getExternalPendingTransactions:
        this.getExternalPendingTransactions.bind(this),
      getGasFeeEstimates: this.gasFeeController.fetchGasFeeEstimates.bind(
        this.gasFeeController,
      ),
      getNetworkClientRegistry:
        this.networkController.getNetworkClientRegistry.bind(
          this.networkController,
        ),
      getNetworkState: () => this.networkController.state,
      getPermittedAccounts: this.getPermittedAccounts.bind(this),
      getSavedGasFees: () =>
        this.preferencesController.store.getState().advancedGasFee[
          this.networkController.state.providerConfig.chainId
        ],
      getSelectedAddress: () =>
        this.accountsController.getSelectedAccount().address,
      incomingTransactions: {
        includeTokenTransfers: false,
        isEnabled: () =>
          Boolean(
            this.preferencesController.store.getState()
              .incomingTransactionsPreferences?.[
              this.networkController.state.providerConfig.chainId
            ] && this.onboardingController.store.getState().completedOnboarding,
          ),
        queryEntireHistory: false,
        updateTransactions: false,
      },
      isMultichainEnabled: process.env.TRANSACTION_MULTICHAIN,
      isSimulationEnabled: () =>
        this.preferencesController.store.getState().useTransactionSimulations,
      messenger: transactionControllerMessenger,
      onNetworkStateChange: (listener) => {
        networkControllerMessenger.subscribe(
          'NetworkController:networkDidChange',
          () => listener(),
        );
      },
      pendingTransactions: {
        isResubmitEnabled: () => {
          const state = this._getMetaMaskState();
          return !(
            getSmartTransactionsOptInStatus(state) &&
            getCurrentChainSupportsSmartTransactions(state)
          );
        },
      },
      provider: this.provider,
      testGasFeeFlows: process.env.TEST_GAS_FEE_FLOWS,
      hooks: {
        ///: BEGIN:ONLY_INCLUDE_IF(build-mmi)
        afterSign: (txMeta, signedEthTx) =>
          afterTransactionSignMMI(
            txMeta,
            signedEthTx,
            this.transactionUpdateController.addTransactionToWatchList.bind(
              this.transactionUpdateController,
            ),
          ),
        beforeCheckPendingTransaction:
          beforeCheckPendingTransactionMMI.bind(this),
        beforeApproveOnInit: beforeApproveOnInitMMI.bind(this),
        beforePublish: beforeTransactionPublishMMI.bind(this),
        getAdditionalSignArguments: getAdditionalSignArgumentsMMI.bind(this),
        ///: END:ONLY_INCLUDE_IF
        publish: this._publishSmartTransactionHook.bind(this),
      },
      sign: (...args) => this.keyringController.signTransaction(...args),
      state: initState.TransactionController,
    });

    this._addTransactionControllerListeners();

    this.decryptMessageController = new DecryptMessageController({
      getState: this.getState.bind(this),
      messenger: this.controllerMessenger.getRestricted({
        name: 'DecryptMessageController',
        allowedActions: [
          `${this.approvalController.name}:addRequest`,
          `${this.approvalController.name}:acceptRequest`,
          `${this.approvalController.name}:rejectRequest`,
          `${this.keyringController.name}:decryptMessage`,
        ],
      }),
      metricsEvent: this.metaMetricsController.trackEvent.bind(
        this.metaMetricsController,
      ),
    });

    this.encryptionPublicKeyController = new EncryptionPublicKeyController({
      messenger: this.controllerMessenger.getRestricted({
        name: 'EncryptionPublicKeyController',
        allowedActions: [
          `${this.approvalController.name}:addRequest`,
          `${this.approvalController.name}:acceptRequest`,
          `${this.approvalController.name}:rejectRequest`,
        ],
      }),
      getEncryptionPublicKey:
        this.keyringController.getEncryptionPublicKey.bind(
          this.keyringController,
        ),
      getAccountKeyringType: this.keyringController.getAccountKeyringType.bind(
        this.keyringController,
      ),
      getState: this.getState.bind(this),
      metricsEvent: this.metaMetricsController.trackEvent.bind(
        this.metaMetricsController,
      ),
    });

    this.signatureController = new SignatureController({
      messenger: this.controllerMessenger.getRestricted({
        name: 'SignatureController',
        allowedActions: [
          `${this.approvalController.name}:addRequest`,
          `${this.keyringController.name}:signMessage`,
          `${this.keyringController.name}:signPersonalMessage`,
          `${this.keyringController.name}:signTypedMessage`,
          `${this.loggingController.name}:add`,
        ],
      }),
      isEthSignEnabled: () =>
        this.preferencesController.store.getState()
          ?.disabledRpcMethodPreferences?.eth_sign,
      getAllState: this.getState.bind(this),
      getCurrentChainId: () =>
        this.networkController.state.providerConfig.chainId,
    });

    this.signatureController.hub.on(
      'cancelWithReason',
      ({ message, reason }) => {
        this.metaMetricsController.trackEvent({
          event: reason,
          category: MetaMetricsEventCategory.Transactions,
          properties: {
            action: 'Sign Request',
            type: message.type,
          },
        });
      },
    );

    ///: BEGIN:ONLY_INCLUDE_IF(build-mmi)
    const transactionMetricsRequest = this.getTransactionMetricsRequest();

    const mmiControllerMessenger = this.controllerMessenger.getRestricted({
      name: 'MMIController',
      allowedActions: [
        'AccountsController:getAccountByAddress',
        'AccountsController:setAccountName',
        'AccountsController:listAccounts',
        'AccountsController:getSelectedAccount',
        'AccountsController:setSelectedAccount',
      ],
    });

    this.mmiController = new MMIController({
      messenger: mmiControllerMessenger,
      mmiConfigurationController: this.mmiConfigurationController,
      keyringController: this.keyringController,
      preferencesController: this.preferencesController,
      appStateController: this.appStateController,
      transactionUpdateController: this.transactionUpdateController,
      custodyController: this.custodyController,
      getState: this.getState.bind(this),
      getPendingNonce: this.getPendingNonce.bind(this),
      accountTracker: this.accountTracker,
      metaMetricsController: this.metaMetricsController,
      networkController: this.networkController,
      permissionController: this.permissionController,
      signatureController: this.signatureController,
      platform: this.platform,
      extension: this.extension,
      getTransactions: this.txController.getTransactions.bind(
        this.txController,
      ),
      setTxStatusSigned: (id) =>
        this.txController.updateCustodialTransaction(id, {
          status: TransactionStatus.signed,
        }),
      setTxStatusSubmitted: (id) =>
        this.txController.updateCustodialTransaction(id, {
          status: TransactionStatus.submitted,
        }),
      setTxStatusFailed: (id, reason) =>
        this.txController.updateCustodialTransaction(id, {
          status: TransactionStatus.failed,
          errorMessage: reason,
        }),
      trackTransactionEvents: handleMMITransactionUpdate.bind(
        null,
        transactionMetricsRequest,
      ),
      updateTransaction: (txMeta, note) =>
        this.txController.updateTransaction(txMeta, note),
      updateTransactionHash: (id, hash) =>
        this.txController.updateCustodialTransaction(id, { hash }),
      setChannelId: (channelId) =>
        this.institutionalFeaturesController.setChannelId(channelId),
      setConnectionRequest: (payload) =>
        this.institutionalFeaturesController.setConnectionRequest(payload),
    });
    ///: END:ONLY_INCLUDE_IF

    this.swapsController = new SwapsController(
      {
        getBufferedGasLimit: async (txMeta, multiplier) => {
          const { gas: gasLimit, simulationFails } =
            await this.txController.estimateGasBuffered(
              txMeta.txParams,
              multiplier,
            );

          return { gasLimit, simulationFails };
        },
        provider: this.provider,
        getProviderConfig: () => this.networkController.state.providerConfig,
        getTokenRatesState: () => this.tokenRatesController.state,
        getCurrentChainId: () =>
          this.networkController.state.providerConfig.chainId,
        getEIP1559GasFeeEstimates:
          this.gasFeeController.fetchGasFeeEstimates.bind(
            this.gasFeeController,
          ),
        getLayer1GasFee: this.txController.getLayer1GasFee.bind(
          this.txController,
        ),
        getNetworkClientId: () =>
          this.networkController.state.selectedNetworkClientId,
        trackMetaMetricsEvent: this.metaMetricsController.trackEvent.bind(
          this.metaMetricsController,
        ),
      },
      initState.SwapsController,
    );
    this.smartTransactionsController = new SmartTransactionsController(
      {
        getNetworkClientById: this.networkController.getNetworkClientById.bind(
          this.networkController,
        ),
        onNetworkStateChange: networkControllerMessenger.subscribe.bind(
          networkControllerMessenger,
          'NetworkController:stateChange',
        ),
        getNonceLock: this.txController.getNonceLock.bind(this.txController),
        confirmExternalTransaction:
          this.txController.confirmExternalTransaction.bind(this.txController),
        getTransactions: this.txController.getTransactions.bind(
          this.txController,
        ),
        provider: this.provider,
        trackMetaMetricsEvent: this.metaMetricsController.trackEvent.bind(
          this.metaMetricsController,
        ),
      },
      {
        supportedChainIds: getAllowedSmartTransactionsChainIds(),
      },
      initState.SmartTransactionsController,
    );

    const isExternalNameSourcesEnabled = () =>
      this.preferencesController.store.getState().useExternalNameSources;

    this.nameController = new NameController({
      messenger: this.controllerMessenger.getRestricted({
        name: 'NameController',
        allowedActions: [],
      }),
      providers: [
        new ENSNameProvider({
          reverseLookup: this.ensController.reverseResolveAddress.bind(
            this.ensController,
          ),
        }),
        new EtherscanNameProvider({ isEnabled: isExternalNameSourcesEnabled }),
        new TokenNameProvider({ isEnabled: isExternalNameSourcesEnabled }),
        new LensNameProvider({ isEnabled: isExternalNameSourcesEnabled }),
        new SnapsNameProvider({
          messenger: this.controllerMessenger.getRestricted({
            name: 'SnapsNameProvider',
            allowedActions: [
              'SnapController:getAll',
              'SnapController:get',
              'SnapController:handleRequest',
              'PermissionController:getState',
            ],
          }),
        }),
      ],
      state: initState.NameController,
    });

    const petnamesBridgeMessenger = this.controllerMessenger.getRestricted({
      name: 'PetnamesBridge',
      allowedEvents: [
        'NameController:stateChange',
        'AccountsController:stateChange',
      ],
      allowedActions: ['AccountsController:listAccounts'],
    });

    new AddressBookPetnamesBridge({
      addressBookController: this.addressBookController,
      nameController: this.nameController,
      messenger: petnamesBridgeMessenger,
    }).init();

    new AccountIdentitiesPetnamesBridge({
      nameController: this.nameController,
      messenger: petnamesBridgeMessenger,
    }).init();

    this.userOperationController = new UserOperationController({
      entrypoint: process.env.EIP_4337_ENTRYPOINT,
      getGasFeeEstimates: this.gasFeeController.fetchGasFeeEstimates.bind(
        this.gasFeeController,
      ),
      messenger: this.controllerMessenger.getRestricted({
        name: 'UserOperationController',
        allowedActions: [
          'ApprovalController:addRequest',
          'NetworkController:getNetworkClientById',
          'KeyringController:prepareUserOperation',
          'KeyringController:patchUserOperation',
          'KeyringController:signUserOperation',
        ],
      }),
      state: initState.UserOperationController,
    });

    this.userOperationController.hub.on(
      'user-operation-added',
      this._onUserOperationAdded.bind(this),
    );

    this.userOperationController.hub.on(
      'transaction-updated',
      this._onUserOperationTransactionUpdated.bind(this),
    );

    // ensure accountTracker updates balances after network change
    networkControllerMessenger.subscribe(
      'NetworkController:networkDidChange',
      () => {
        this.accountTracker.updateAccounts();
      },
    );

    // clear unapproved transactions and messages when the network will change
    networkControllerMessenger.subscribe(
      'NetworkController:networkWillChange',
      clearPendingConfirmations.bind(this),
    );

    this.metamaskMiddleware = createMetamaskMiddleware({
      static: {
        eth_syncing: false,
        web3_clientVersion: `MetaMask/v${version}`,
      },
      version,
      // account mgmt
      getAccounts: async (
        { origin: innerOrigin },
        { suppressUnauthorizedError = true } = {},
      ) => {
        if (innerOrigin === ORIGIN_METAMASK) {
          const selectedAddress =
            this.accountsController.getSelectedAccount().address;
          return selectedAddress ? [selectedAddress] : [];
        } else if (this.isUnlocked()) {
          return await this.getPermittedAccounts(innerOrigin, {
            suppressUnauthorizedError,
          });
        }
        return []; // changing this is a breaking change
      },
      // tx signing
      processTransaction: (transactionParams, dappRequest) =>
        addDappTransaction(
          this.getAddTransactionRequest({ transactionParams, dappRequest }),
        ),
      // msg signing
      ///: BEGIN:ONLY_INCLUDE_IF(build-main,build-beta,build-flask)
      processEthSignMessage: this.signatureController.newUnsignedMessage.bind(
        this.signatureController,
      ),
      processTypedMessage:
        this.signatureController.newUnsignedTypedMessage.bind(
          this.signatureController,
        ),
      processTypedMessageV3:
        this.signatureController.newUnsignedTypedMessage.bind(
          this.signatureController,
        ),
      processTypedMessageV4:
        this.signatureController.newUnsignedTypedMessage.bind(
          this.signatureController,
        ),
      processPersonalMessage:
        this.signatureController.newUnsignedPersonalMessage.bind(
          this.signatureController,
        ),
      ///: END:ONLY_INCLUDE_IF

      ///: BEGIN:ONLY_INCLUDE_IF(build-mmi)
      /* eslint-disable no-dupe-keys */
      processEthSignMessage: this.mmiController.newUnsignedMessage.bind(
        this.mmiController,
      ),
      processTypedMessage: this.mmiController.newUnsignedMessage.bind(
        this.mmiController,
      ),
      processTypedMessageV3: this.mmiController.newUnsignedMessage.bind(
        this.mmiController,
      ),
      processTypedMessageV4: this.mmiController.newUnsignedMessage.bind(
        this.mmiController,
      ),
      processPersonalMessage: this.mmiController.newUnsignedMessage.bind(
        this.mmiController,
      ),
      setTypedMessageInProgress:
        this.signatureController.setTypedMessageInProgress.bind(
          this.signatureController,
        ),
      setPersonalMessageInProgress:
        this.signatureController.setPersonalMessageInProgress.bind(
          this.signatureController,
        ),
      /* eslint-enable no-dupe-keys */
      ///: END:ONLY_INCLUDE_IF

      processEncryptionPublicKey:
        this.encryptionPublicKeyController.newRequestEncryptionPublicKey.bind(
          this.encryptionPublicKeyController,
        ),
      processDecryptMessage:
        this.decryptMessageController.newRequestDecryptMessage.bind(
          this.decryptMessageController,
        ),
      getPendingNonce: this.getPendingNonce.bind(this),
      getPendingTransactionByHash: (hash) =>
        this.txController.state.transactions.find(
          (meta) =>
            meta.hash === hash && meta.status === TransactionStatus.submitted,
        ),
    });

    // ensure isClientOpenAndUnlocked is updated when memState updates
    this.on('update', (memState) => this._onStateUpdate(memState));

    /**
     * All controllers in Memstore but not in store. They are not persisted.
     * On chrome profile re-start, they will be re-initialized.
     */
    const resetOnRestartStore = {
      AccountTracker: this.accountTracker.store,
      TokenRatesController: this.tokenRatesController,
      DecryptMessageController: this.decryptMessageController,
      EncryptionPublicKeyController: this.encryptionPublicKeyController,
      SignatureController: this.signatureController,
      SwapsController: this.swapsController.store,
      EnsController: this.ensController,
      ApprovalController: this.approvalController,
      ///: BEGIN:ONLY_INCLUDE_IF(blockaid)
      PPOMController: this.ppomController,
      ///: END:ONLY_INCLUDE_IF
    };

    this.store.updateStructure({
      AccountsController: this.accountsController,
      AppStateController: this.appStateController.store,
      AppMetadataController: this.appMetadataController.store,
      TransactionController: this.txController,
      KeyringController: this.keyringController,
      PreferencesController: this.preferencesController.store,
      MetaMetricsController: this.metaMetricsController.store,
      AddressBookController: this.addressBookController,
      CurrencyController: this.currencyRateController,
      NetworkController: this.networkController,
      AlertController: this.alertController.store,
      OnboardingController: this.onboardingController.store,
      PermissionController: this.permissionController,
      PermissionLogController: this.permissionLogController,
      SubjectMetadataController: this.subjectMetadataController,
      AnnouncementController: this.announcementController,
      NetworkOrderController: this.networkOrderController,
      AccountOrderController: this.accountOrderController,
      GasFeeController: this.gasFeeController,
      TokenListController: this.tokenListController,
      TokensController: this.tokensController,
      SmartTransactionsController: this.smartTransactionsController,
      NftController: this.nftController,
      PhishingController: this.phishingController,
      SelectedNetworkController: this.selectedNetworkController,
      LoggingController: this.loggingController,
      ///: BEGIN:ONLY_INCLUDE_IF(snaps)
      SnapController: this.snapController,
      CronjobController: this.cronjobController,
      SnapsRegistry: this.snapsRegistry,
      NotificationController: this.notificationController,
      SnapInterfaceController: this.snapInterfaceController,
      ///: END:ONLY_INCLUDE_IF
      ///: BEGIN:ONLY_INCLUDE_IF(desktop)
      DesktopController: this.desktopController.store,
      ///: END:ONLY_INCLUDE_IF

      ///: BEGIN:ONLY_INCLUDE_IF(build-mmi)
      CustodyController: this.custodyController.store,
      InstitutionalFeaturesController:
        this.institutionalFeaturesController.store,
      MmiConfigurationController: this.mmiConfigurationController.store,
      ///: END:ONLY_INCLUDE_IF
      ///: BEGIN:ONLY_INCLUDE_IF(blockaid)
      PPOMController: this.ppomController,
      ///: END:ONLY_INCLUDE_IF
      NameController: this.nameController,
      UserOperationController: this.userOperationController,
      // Notification Controllers
      AuthenticationController: this.authenticationController,
      UserStorageController: this.userStorageController,
      MetamaskNotificationsController: this.metamaskNotificationsController,
      PushPlatformNotificationsController:
        this.pushPlatformNotificationsController,
      ...resetOnRestartStore,
    });

    this.memStore = new ComposableObservableStore({
      config: {
        AccountsController: this.accountsController,
        AppStateController: this.appStateController.store,
        AppMetadataController: this.appMetadataController.store,
        NetworkController: this.networkController,
        KeyringController: this.keyringController,
        PreferencesController: this.preferencesController.store,
        MetaMetricsController: this.metaMetricsController.store,
        AddressBookController: this.addressBookController,
        CurrencyController: this.currencyRateController,
        AlertController: this.alertController.store,
        OnboardingController: this.onboardingController.store,
        PermissionController: this.permissionController,
        PermissionLogController: this.permissionLogController,
        SubjectMetadataController: this.subjectMetadataController,
        AnnouncementController: this.announcementController,
        NetworkOrderController: this.networkOrderController,
        AccountOrderController: this.accountOrderController,
        GasFeeController: this.gasFeeController,
        TokenListController: this.tokenListController,
        TokensController: this.tokensController,
        SmartTransactionsController: this.smartTransactionsController,
        NftController: this.nftController,
        SelectedNetworkController: this.selectedNetworkController,
        LoggingController: this.loggingController,
        TxController: this.txController,
        ///: BEGIN:ONLY_INCLUDE_IF(snaps)
        SnapController: this.snapController,
        CronjobController: this.cronjobController,
        SnapsRegistry: this.snapsRegistry,
        NotificationController: this.notificationController,
        SnapInterfaceController: this.snapInterfaceController,
        ///: END:ONLY_INCLUDE_IF
        ///: BEGIN:ONLY_INCLUDE_IF(desktop)
        DesktopController: this.desktopController.store,
        ///: END:ONLY_INCLUDE_IF
        ///: BEGIN:ONLY_INCLUDE_IF(build-mmi)
        CustodyController: this.custodyController.store,
        InstitutionalFeaturesController:
          this.institutionalFeaturesController.store,
        MmiConfigurationController: this.mmiConfigurationController.store,
        ///: END:ONLY_INCLUDE_IF
        NameController: this.nameController,
        UserOperationController: this.userOperationController,
        // Notification Controllers
        AuthenticationController: this.authenticationController,
        UserStorageController: this.userStorageController,
        MetamaskNotificationsController: this.metamaskNotificationsController,
        PushPlatformNotificationsController:
          this.pushPlatformNotificationsController,
        ...resetOnRestartStore,
      },
      controllerMessenger: this.controllerMessenger,
    });

    // if this is the first time, clear the state of by calling these methods
    const resetMethods = [
      this.accountTracker.resetState,
      this.decryptMessageController.resetState.bind(
        this.decryptMessageController,
      ),
      this.encryptionPublicKeyController.resetState.bind(
        this.encryptionPublicKeyController,
      ),
      this.signatureController.resetState.bind(this.signatureController),
      this.swapsController.resetState,
      this.ensController.resetState.bind(this.ensController),
      this.approvalController.clear.bind(this.approvalController),
      // WE SHOULD ADD TokenListController.resetState here too. But it's not implemented yet.
    ];

    if (isManifestV3) {
      if (isFirstMetaMaskControllerSetup === true) {
        this.resetStates(resetMethods);
        this.extension.storage.session.set({
          isFirstMetaMaskControllerSetup: false,
        });
      }
    } else {
      // it's always the first time in MV2
      this.resetStates(resetMethods);
    }

    // Automatic login via config password
    const password = process.env.PASSWORD;
    if (
      !this.isUnlocked() &&
      this.onboardingController.store.getState().completedOnboarding &&
      password &&
      !process.env.IN_TEST
    ) {
      this._loginUser(password);
    } else {
      this._startUISync();
    }

    // Lazily update the store with the current extension environment
    this.extension.runtime.getPlatformInfo().then(({ os }) => {
      this.appStateController.setBrowserEnvironment(
        os,
        // This method is presently only supported by Firefox
        this.extension.runtime.getBrowserInfo === undefined
          ? 'chrome'
          : 'firefox',
      );
    });

    this.setupControllerEventSubscriptions();

    // For more information about these legacy streams, see here:
    // https://github.com/MetaMask/metamask-extension/issues/15491
    // TODO:LegacyProvider: Delete
    this.publicConfigStore = this.createPublicConfigStore();

    // Multiple MetaMask instances launched warning
    this.extension.runtime.onMessageExternal.addListener(onMessageReceived);
    // Fire a ping message to check if other extensions are running
    checkForMultipleVersionsRunning();

    if (this.onboardingController.store.getState().completedOnboarding) {
      this.postOnboardingInitialization();
    }
  }

  postOnboardingInitialization() {
    this.networkController.lookupNetwork();
  }

  triggerNetworkrequests() {
    this.accountTracker.start();
    this.txController.startIncomingTransactionPolling();
    this.tokenDetectionController.enable();

    const preferencesControllerState =
      this.preferencesController.store.getState();

    const { useCurrencyRateCheck, useNftDetection } =
      preferencesControllerState;

    if (useNftDetection) {
      this.nftDetectionController.start();
    }

    if (useCurrencyRateCheck) {
      this.tokenRatesController.start();
    }

    if (this.#isTokenListPollingRequired(preferencesControllerState)) {
      this.tokenListController.start();
    }
  }

  stopNetworkRequests() {
    this.accountTracker.stop();
    this.txController.stopIncomingTransactionPolling();
    this.tokenDetectionController.disable();
    this.nftDetectionController.stop();

    const preferencesControllerState =
      this.preferencesController.store.getState();

    const { useCurrencyRateCheck } = preferencesControllerState;

    if (useCurrencyRateCheck) {
      this.tokenRatesController.stop();
    }

    if (this.#isTokenListPollingRequired(preferencesControllerState)) {
      this.tokenListController.stop();
    }
  }

  resetStates(resetMethods) {
    resetMethods.forEach((resetMethod) => {
      try {
        resetMethod();
      } catch (err) {
        console.error(err);
      }
    });
  }

  ///: BEGIN:ONLY_INCLUDE_IF(keyring-snaps)
  /**
   * Initialize the snap keyring if it is not present.
   *
   * @returns {SnapKeyring}
   */
  async getSnapKeyring() {
    let [snapKeyring] = this.keyringController.getKeyringsByType(
      KeyringType.snap,
    );
    if (!snapKeyring) {
      snapKeyring = await this.keyringController.addNewKeyring(
        KeyringType.snap,
      );
    }
    return snapKeyring;
  }
  ///: END:ONLY_INCLUDE_IF

  ///: BEGIN:ONLY_INCLUDE_IF(build-flask)
  trackInsightSnapView(snapId) {
    this.metaMetricsController.trackEvent({
      event: MetaMetricsEventName.InsightSnapViewed,
      category: MetaMetricsEventCategory.Snaps,
      properties: {
        snap_id: snapId,
      },
    });
  }
  ///: END:ONLY_INCLUDE_IF

  ///: BEGIN:ONLY_INCLUDE_IF(snaps)

  /**
   * Get snap metadata from the current state without refreshing the registry database.
   *
   * @param {string} snapId - A snap id.
   * @returns The available metadata for the snap, if any.
   */
  _getSnapMetadata(snapId) {
    return this.snapsRegistry.state.database?.verifiedSnaps?.[snapId]?.metadata;
  }

  /**
   * Tracks snaps export usage.
   * Note: This function is throttled to 1 call per 60 seconds per snap id + handler combination.
   *
   * @param {string} snapId - The ID of the snap the handler is being triggered on.
   * @param {string} handler - The handler to trigger on the snap for the request.
   * @param {boolean} success - Whether the invocation was successful or not.
   * @param {string} origin - The origin of the request.
   */
  _trackSnapExportUsage = wrap(
    memoize(
      () =>
        throttle(
          (snapId, handler, success, origin) =>
            this.metaMetricsController.trackEvent({
              event: MetaMetricsEventName.SnapExportUsed,
              category: MetaMetricsEventCategory.Snaps,
              properties: {
                snap_id: snapId,
                export: handler,
                snap_category: this._getSnapMetadata(snapId)?.category,
                success,
                origin,
              },
            }),
          SECOND * 60,
        ),
      (snapId, handler, _, origin) => `${snapId}${handler}${origin}`,
    ),
    (getFunc, ...args) => getFunc(...args)(...args),
  );

  /**
   * Passes a JSON-RPC request object to the SnapController for execution.
   *
   * @param {object} args - A bag of options.
   * @param {string} args.snapId - The ID of the recipient snap.
   * @param {string} args.origin - The origin of the RPC request.
   * @param {string} args.handler - The handler to trigger on the snap for the request.
   * @param {object} args.request - The JSON-RPC request object.
   * @returns The result of the JSON-RPC request.
   */
  async handleSnapRequest(args) {
    try {
      const response = await this.controllerMessenger.call(
        'SnapController:handleRequest',
        args,
      );
      this._trackSnapExportUsage(args.snapId, args.handler, true, args.origin);
      return response;
    } catch (error) {
      this._trackSnapExportUsage(args.snapId, args.handler, false, args.origin);
      throw error;
    }
  }

  /**
   * Gets the currently selected locale from the PreferencesController.
   *
   * @returns The currently selected locale.
   */
  getLocale() {
    const { currentLocale } = this.preferencesController.store.getState();

    return currentLocale;
  }

  /**
   * Constructor helper for getting Snap permission specifications.
   */
  getSnapPermissionSpecifications() {
    return {
      ...buildSnapEndowmentSpecifications(Object.keys(ExcludedSnapEndowments)),
      ...buildSnapRestrictedMethodSpecifications(
        Object.keys(ExcludedSnapPermissions),
        {
          getLocale: this.getLocale.bind(this),
          clearSnapState: this.controllerMessenger.call.bind(
            this.controllerMessenger,
            'SnapController:clearSnapState',
          ),
          getMnemonic: this.getPrimaryKeyringMnemonic.bind(this),
          getUnlockPromise: this.appStateController.getUnlockPromise.bind(
            this.appStateController,
          ),
          getSnap: this.controllerMessenger.call.bind(
            this.controllerMessenger,
            'SnapController:get',
          ),
          handleSnapRpcRequest: this.handleSnapRequest.bind(this),
          getSnapState: this.controllerMessenger.call.bind(
            this.controllerMessenger,
            'SnapController:getSnapState',
          ),
          showDialog: (origin, type, id, placeholder) =>
            this.approvalController.addAndShowApprovalRequest({
              origin,
              type: SNAP_DIALOG_TYPES[type],
              requestData: { id, placeholder },
            }),
          showNativeNotification: (origin, args) =>
            this.controllerMessenger.call(
              'RateLimitController:call',
              origin,
              'showNativeNotification',
              origin,
              args.message,
            ),
          showInAppNotification: (origin, args) =>
            this.controllerMessenger.call(
              'RateLimitController:call',
              origin,
              'showInAppNotification',
              origin,
              args.message,
            ),
          updateSnapState: this.controllerMessenger.call.bind(
            this.controllerMessenger,
            'SnapController:updateSnapState',
          ),
          maybeUpdatePhishingList: () => {
            const { usePhishDetect } =
              this.preferencesController.store.getState();

            if (!usePhishDetect) {
              return;
            }

            this.controllerMessenger.call(
              'PhishingController:maybeUpdateState',
            );
          },
          isOnPhishingList: (origin) => {
            const { usePhishDetect } =
              this.preferencesController.store.getState();

            if (!usePhishDetect) {
              return false;
            }

            return this.controllerMessenger.call(
              'PhishingController:testOrigin',
              origin,
            ).result;
          },
          createInterface: this.controllerMessenger.call.bind(
            this.controllerMessenger,
            'SnapInterfaceController:createInterface',
          ),
          getInterface: this.controllerMessenger.call.bind(
            this.controllerMessenger,
            'SnapInterfaceController:getInterface',
          ),
          ///: END:ONLY_INCLUDE_IF
          ///: BEGIN:ONLY_INCLUDE_IF(keyring-snaps)
          getSnapKeyring: this.getSnapKeyring.bind(this),
          ///: END:ONLY_INCLUDE_IF
          ///: BEGIN:ONLY_INCLUDE_IF(snaps)
        },
      ),
    };
  }

  /**
   * Deletes the specified notifications from state.
   *
   * @param {string[]} ids - The notifications ids to delete.
   */
  dismissNotifications(ids) {
    this.notificationController.dismiss(ids);
  }

  /**
   * Updates the readDate attribute of the specified notifications.
   *
   * @param {string[]} ids - The notifications ids to mark as read.
   */
  markNotificationsAsRead(ids) {
    this.notificationController.markRead(ids);
  }

  ///: END:ONLY_INCLUDE_IF

  /**
   * Sets up BaseController V2 event subscriptions. Currently, this includes
   * the subscriptions necessary to notify permission subjects of account
   * changes.
   *
   * Some of the subscriptions in this method are ControllerMessenger selector
   * event subscriptions. See the relevant documentation for
   * `@metamask/base-controller` for more information.
   *
   * Note that account-related notifications emitted when the extension
   * becomes unlocked are handled in MetaMaskController._onUnlock.
   */
  setupControllerEventSubscriptions() {
    let lastSelectedAddress;

    this.preferencesController.store.subscribe(
      previousValueComparator((prevState, currState) => {
        this.#onPreferencesControllerStateChange(currState, prevState);
      }, this.preferencesController.store.getState()),
    );

    this.controllerMessenger.subscribe(
      `${this.accountsController.name}:selectedAccountChange`,
      async (account) => {
        if (account.address && account.address !== lastSelectedAddress) {
          lastSelectedAddress = account.address;
          await this._onAccountChange(account.address);
        }
      },
    );

    // This handles account changes every time relevant permission state
    // changes, for any reason.
    this.controllerMessenger.subscribe(
      `${this.permissionController.name}:stateChange`,
      async (currentValue, previousValue) => {
        const changedAccounts = getChangedAccounts(currentValue, previousValue);

        for (const [origin, accounts] of changedAccounts.entries()) {
          this._notifyAccountsChange(origin, accounts);
        }
      },
      getPermittedAccountsByOrigin,
    );

    this.controllerMessenger.subscribe(
      'NetworkController:networkDidChange',
      async () => {
        await this.txController.updateIncomingTransactions();
      },
    );

    ///: BEGIN:ONLY_INCLUDE_IF(snaps)

    this.controllerMessenger.subscribe(
      `${this.snapController.name}:snapInstallStarted`,
      (snapId, origin, isUpdate) => {
        const snapCategory = this._getSnapMetadata(snapId)?.category;
        this.metaMetricsController.trackEvent({
          event: isUpdate
            ? MetaMetricsEventName.SnapUpdateStarted
            : MetaMetricsEventName.SnapInstallStarted,
          category: MetaMetricsEventCategory.Snaps,
          properties: {
            snap_id: snapId,
            origin,
            snap_category: snapCategory,
          },
        });
      },
    );

    this.controllerMessenger.subscribe(
      `${this.snapController.name}:snapInstallFailed`,
      (snapId, origin, isUpdate, error) => {
        const isRejected = error.includes('User rejected the request.');
        const failedEvent = isUpdate
          ? MetaMetricsEventName.SnapUpdateFailed
          : MetaMetricsEventName.SnapInstallFailed;
        const rejectedEvent = isUpdate
          ? MetaMetricsEventName.SnapUpdateRejected
          : MetaMetricsEventName.SnapInstallRejected;

        const snapCategory = this._getSnapMetadata(snapId)?.category;
        this.metaMetricsController.trackEvent({
          event: isRejected ? rejectedEvent : failedEvent,
          category: MetaMetricsEventCategory.Snaps,
          properties: {
            snap_id: snapId,
            origin,
            snap_category: snapCategory,
          },
        });
      },
    );

    this.controllerMessenger.subscribe(
      `${this.snapController.name}:snapInstalled`,
      (truncatedSnap, origin) => {
        const snapId = truncatedSnap.id;
        const snapCategory = this._getSnapMetadata(snapId)?.category;
        this.metaMetricsController.trackEvent({
          event: MetaMetricsEventName.SnapInstalled,
          category: MetaMetricsEventCategory.Snaps,
          properties: {
            snap_id: snapId,
            version: truncatedSnap.version,
            origin,
            snap_category: snapCategory,
          },
        });
      },
    );

    this.controllerMessenger.subscribe(
      `${this.snapController.name}:snapUpdated`,
      (newSnap, oldVersion, origin) => {
        const snapId = newSnap.id;
        const snapCategory = this._getSnapMetadata(snapId)?.category;
        this.metaMetricsController.trackEvent({
          event: MetaMetricsEventName.SnapUpdated,
          category: MetaMetricsEventCategory.Snaps,
          properties: {
            snap_id: snapId,
            old_version: oldVersion,
            new_version: newSnap.version,
            origin,
            snap_category: snapCategory,
          },
        });
      },
    );

    this.controllerMessenger.subscribe(
      `${this.snapController.name}:snapTerminated`,
      (truncatedSnap) => {
        const approvals = Object.values(
          this.approvalController.state.pendingApprovals,
        ).filter(
          (approval) =>
            approval.origin === truncatedSnap.id &&
            approval.type.startsWith(RestrictedMethods.snap_dialog),
        );
        for (const approval of approvals) {
          this.approvalController.reject(
            approval.id,
            new Error('Snap was terminated.'),
          );
        }
      },
    );

    this.controllerMessenger.subscribe(
      `${this.snapController.name}:snapUninstalled`,
      (truncatedSnap) => {
        const notificationIds = Object.values(
          this.notificationController.state.notifications,
        ).reduce((idList, notification) => {
          if (notification.origin === truncatedSnap.id) {
            idList.push(notification.id);
          }
          return idList;
        }, []);

        this.dismissNotifications(notificationIds);

        const snapId = truncatedSnap.id;
        const snapCategory = this._getSnapMetadata(snapId)?.category;
        this.metaMetricsController.trackEvent({
          event: MetaMetricsEventName.SnapUninstalled,
          category: MetaMetricsEventCategory.Snaps,
          properties: {
            snap_id: snapId,
            version: truncatedSnap.version,
            snap_category: snapCategory,
          },
        });
      },
    );

    ///: END:ONLY_INCLUDE_IF
  }

  /**
   * TODO:LegacyProvider: Delete
   * Constructor helper: initialize a public config store.
   * This store is used to make some config info available to Dapps synchronously.
   */
  createPublicConfigStore() {
    // subset of state for metamask inpage provider
    const publicConfigStore = new ObservableStore();

    const selectPublicState = async ({ isUnlocked }) => {
      const { chainId, networkVersion } = await this.getProviderNetworkState();

      return {
        isUnlocked,
        chainId,
        networkVersion: networkVersion ?? 'loading',
      };
    };

    const updatePublicConfigStore = async (memState) => {
      const networkStatus =
        memState.networksMetadata[memState.selectedNetworkClientId]?.status;
      if (networkStatus === NetworkStatus.Available) {
        publicConfigStore.putState(await selectPublicState(memState));
      }
    };

    // setup memStore subscription hooks
    this.on('update', updatePublicConfigStore);
    updatePublicConfigStore(this.getState());

    return publicConfigStore;
  }

  /**
   * Gets relevant state for the provider of an external origin.
   *
   * @param {string} origin - The origin to get the provider state for.
   * @returns {Promise<{ isUnlocked: boolean, networkVersion: string, chainId: string, accounts: string[] }>} An object with relevant state properties.
   */
  async getProviderState(origin) {
    const providerNetworkState = await this.getProviderNetworkState(
      this.preferencesController.getUseRequestQueue() ? origin : undefined,
    );

    return {
      isUnlocked: this.isUnlocked(),
      accounts: await this.getPermittedAccounts(origin),
      ...providerNetworkState,
    };
  }

  /**
   * Retrieves network state information relevant for external providers.
   *
   * @param {string} origin - The origin identifier for which network state is requested (default: 'metamask').
   * @returns {object} An object containing important network state properties, including chainId and networkVersion.
   */
  async getProviderNetworkState(origin = METAMASK_DOMAIN) {
    const networkClientId = this.controllerMessenger.call(
      'SelectedNetworkController:getNetworkClientIdForDomain',
      origin,
    );
<<<<<<< HEAD

    const networkClient = this.controllerMessenger.call(
      'NetworkController:getNetworkClientById',
      networkClientId,
    );

    const { chainId } = networkClient.configuration;

=======

    const networkClient = this.controllerMessenger.call(
      'NetworkController:getNetworkClientById',
      networkClientId,
    );

    const { chainId } = networkClient.configuration;

>>>>>>> cf417bb2
    const { completedOnboarding } = this.onboardingController.store.getState();

    let networkVersion = this.deprecatedNetworkVersions[networkClientId];
    if (!networkVersion && completedOnboarding) {
      const ethQuery = new EthQuery(networkClient.provider);
      networkVersion = await new Promise((resolve) => {
        ethQuery.sendAsync({ method: 'net_version' }, (error, result) => {
          if (error) {
            console.error(error);
            resolve(null);
          } else {
            resolve(convertNetworkId(result));
          }
        });
      });
      this.deprecatedNetworkVersions[networkClientId] = networkVersion;
    }

    return {
      chainId,
      networkVersion: networkVersion ?? 'loading',
    };
  }

  //=============================================================================
  // EXPOSED TO THE UI SUBSYSTEM
  //=============================================================================

  /**
   * The metamask-state of the various controllers, made available to the UI
   *
   * @returns {object} status
   */
  getState() {
    const { vault } = this.keyringController.state;
    const isInitialized = Boolean(vault);

    const flatState = this.memStore.getFlatState();

    // The vault should not be exposed to the UI
    delete flatState.vault;

    return {
      isInitialized,
      ...flatState,
      ///: BEGIN:ONLY_INCLUDE_IF(snaps)
      // Snap state, source code and other files are stripped out to prevent piping to the MetaMask UI.
      snapStates: {},
      unencryptedSnapStates: {},
      snaps: Object.values(flatState.snaps ?? {}).reduce((acc, snap) => {
        // eslint-disable-next-line no-unused-vars
        const { sourceCode, auxiliaryFiles, ...rest } = snap;
        acc[snap.id] = rest;
        return acc;
      }, {}),
      ///: END:ONLY_INCLUDE_IF
    };
  }

  /**
   * Returns an Object containing API Callback Functions.
   * These functions are the interface for the UI.
   * The API object can be transmitted over a stream via JSON-RPC.
   *
   * @returns {object} Object containing API functions.
   */
  getApi() {
    const {
      accountsController,
      addressBookController,
      alertController,
      appStateController,
      keyringController,
      nftController,
      nftDetectionController,
      currencyRateController,
      tokenDetectionController,
      ensController,
      gasFeeController,
      metaMetricsController,
      networkController,
      announcementController,
      onboardingController,
      appMetadataController,
      permissionController,
      preferencesController,
      swapsController,
      tokensController,
      smartTransactionsController,
      txController,
      assetsContractController,
      backup,
      approvalController,
      phishingController,
      // Notification Controllers
      authenticationController,
      userStorageController,
      metamaskNotificationsController,
      pushPlatformNotificationsController,
    } = this;

    return {
      // etc
      getState: this.getState.bind(this),
      setCurrentCurrency: currencyRateController.setCurrentCurrency.bind(
        currencyRateController,
      ),
      setUseBlockie: preferencesController.setUseBlockie.bind(
        preferencesController,
      ),
      setUseNonceField: preferencesController.setUseNonceField.bind(
        preferencesController,
      ),
      setUsePhishDetect: preferencesController.setUsePhishDetect.bind(
        preferencesController,
      ),
      setUseMultiAccountBalanceChecker:
        preferencesController.setUseMultiAccountBalanceChecker.bind(
          preferencesController,
        ),
      dismissOpenSeaToBlockaidBanner:
        preferencesController.dismissOpenSeaToBlockaidBanner.bind(
          preferencesController,
        ),
      setUseSafeChainsListValidation:
        preferencesController.setUseSafeChainsListValidation.bind(
          preferencesController,
        ),
      setUseTokenDetection: preferencesController.setUseTokenDetection.bind(
        preferencesController,
      ),
      setUseNftDetection: preferencesController.setUseNftDetection.bind(
        preferencesController,
      ),
      setUse4ByteResolution: preferencesController.setUse4ByteResolution.bind(
        preferencesController,
      ),
      setUseCurrencyRateCheck:
        preferencesController.setUseCurrencyRateCheck.bind(
          preferencesController,
        ),
      setOpenSeaEnabled: preferencesController.setOpenSeaEnabled.bind(
        preferencesController,
      ),
      getUseRequestQueue: this.preferencesController.getUseRequestQueue.bind(
        this.preferencesController,
      ),
      getProviderConfig: () => this.networkController.state.providerConfig,

      ///: BEGIN:ONLY_INCLUDE_IF(blockaid)
      setSecurityAlertsEnabled:
        preferencesController.setSecurityAlertsEnabled.bind(
          preferencesController,
        ),
      ///: END:ONLY_INCLUDE_IF
      ///: BEGIN:ONLY_INCLUDE_IF(keyring-snaps)
      setAddSnapAccountEnabled:
        preferencesController.setAddSnapAccountEnabled.bind(
          preferencesController,
        ),
      ///: END:ONLY_INCLUDE_IF
      setUseExternalNameSources:
        preferencesController.setUseExternalNameSources.bind(
          preferencesController,
        ),
      setUseTransactionSimulations:
        preferencesController.setUseTransactionSimulations.bind(
          preferencesController,
        ),
      setUseRequestQueue: this.setUseRequestQueue.bind(this),
      setIpfsGateway: preferencesController.setIpfsGateway.bind(
        preferencesController,
      ),
      setIsIpfsGatewayEnabled:
        preferencesController.setIsIpfsGatewayEnabled.bind(
          preferencesController,
        ),
      setUseAddressBarEnsResolution:
        preferencesController.setUseAddressBarEnsResolution.bind(
          preferencesController,
        ),
      setParticipateInMetaMetrics:
        metaMetricsController.setParticipateInMetaMetrics.bind(
          metaMetricsController,
        ),
      setCurrentLocale: preferencesController.setCurrentLocale.bind(
        preferencesController,
      ),
      setIncomingTransactionsPreferences:
        preferencesController.setIncomingTransactionsPreferences.bind(
          preferencesController,
        ),
      setServiceWorkerKeepAlivePreference:
        preferencesController.setServiceWorkerKeepAlivePreference.bind(
          preferencesController,
        ),
      markPasswordForgotten: this.markPasswordForgotten.bind(this),
      unMarkPasswordForgotten: this.unMarkPasswordForgotten.bind(this),
      getRequestAccountTabIds: this.getRequestAccountTabIds,
      getOpenMetamaskTabsIds: this.getOpenMetamaskTabsIds,
      markNotificationPopupAsAutomaticallyClosed: () =>
        this.notificationManager.markAsAutomaticallyClosed(),

      // approval
      requestUserApproval:
        approvalController.addAndShowApprovalRequest.bind(approvalController),

      // primary keyring management
      addNewAccount: this.addNewAccount.bind(this),
      getSeedPhrase: this.getSeedPhrase.bind(this),
      resetAccount: this.resetAccount.bind(this),
      removeAccount: this.removeAccount.bind(this),
      importAccountWithStrategy: this.importAccountWithStrategy.bind(this),
      ///: BEGIN:ONLY_INCLUDE_IF(keyring-snaps)
      getAccountsBySnapId: (snapId) => getAccountsBySnapId(this, snapId),
      ///: END:ONLY_INCLUDE_IF

      // hardware wallets
      connectHardware: this.connectHardware.bind(this),
      forgetDevice: this.forgetDevice.bind(this),
      checkHardwareStatus: this.checkHardwareStatus.bind(this),
      unlockHardwareWalletAccount: this.unlockHardwareWalletAccount.bind(this),
      attemptLedgerTransportCreation:
        this.attemptLedgerTransportCreation.bind(this),

      // qr hardware devices
      submitQRHardwareCryptoHDKey:
        keyringController.submitQRCryptoHDKey.bind(keyringController),
      submitQRHardwareCryptoAccount:
        keyringController.submitQRCryptoAccount.bind(keyringController),
      cancelSyncQRHardware:
        keyringController.cancelQRSynchronization.bind(keyringController),
      submitQRHardwareSignature:
        keyringController.submitQRSignature.bind(keyringController),
      cancelQRHardwareSignRequest:
        keyringController.cancelQRSignRequest.bind(keyringController),

      // vault management
      submitPassword: this.submitPassword.bind(this),
      verifyPassword: this.verifyPassword.bind(this),

      // network management
      setProviderType: (type) => {
        return this.networkController.setProviderType(type);
      },
      setActiveNetwork: (networkConfigurationId) => {
        return this.networkController.setActiveNetwork(networkConfigurationId);
      },
      setNetworkClientIdForDomain: (origin, networkClientId) => {
        return this.selectedNetworkController.setNetworkClientIdForDomain(
          origin,
          networkClientId,
        );
      },
      rollbackToPreviousProvider:
        networkController.rollbackToPreviousProvider.bind(networkController),
      removeNetworkConfiguration: this.removeNetworkConfiguration.bind(this),
      upsertNetworkConfiguration:
        this.networkController.upsertNetworkConfiguration.bind(
          this.networkController,
        ),
      getCurrentNetworkEIP1559Compatibility:
        this.networkController.getEIP1559Compatibility.bind(
          this.networkController,
        ),
      getNetworkConfigurationByNetworkClientId:
        this.networkController.getNetworkConfigurationByNetworkClientId.bind(
          this.networkController,
        ),
      // PreferencesController
      setSelectedAddress: (address) => {
        const account = this.accountsController.getAccountByAddress(address);
        if (account) {
          this.accountsController.setSelectedAccount(account.id);
          this.preferencesController.setSelectedAddress(address);
        } else {
          throw new Error(`No account found for address: ${address}`);
        }
      },
      toggleExternalServices: this.toggleExternalServices.bind(this),
      addToken: tokensController.addToken.bind(tokensController),
      updateTokenType: tokensController.updateTokenType.bind(tokensController),
      setFeatureFlag: preferencesController.setFeatureFlag.bind(
        preferencesController,
      ),
      setPreference: preferencesController.setPreference.bind(
        preferencesController,
      ),

      addKnownMethodData: preferencesController.addKnownMethodData.bind(
        preferencesController,
      ),
      setDismissSeedBackUpReminder:
        preferencesController.setDismissSeedBackUpReminder.bind(
          preferencesController,
        ),
      setDisabledRpcMethodPreference:
        preferencesController.setDisabledRpcMethodPreference.bind(
          preferencesController,
        ),
      getRpcMethodPreferences:
        preferencesController.getRpcMethodPreferences.bind(
          preferencesController,
        ),
      setAdvancedGasFee: preferencesController.setAdvancedGasFee.bind(
        preferencesController,
      ),
      setTheme: preferencesController.setTheme.bind(preferencesController),
      ///: BEGIN:ONLY_INCLUDE_IF(keyring-snaps)
      setSnapsAddSnapAccountModalDismissed:
        preferencesController.setSnapsAddSnapAccountModalDismissed.bind(
          preferencesController,
        ),
      ///: END:ONLY_INCLUDE_IF

      // AccountsController
      setSelectedInternalAccount: (id) => {
        const account = this.accountsController.getAccount(id);
        if (account) {
          this.preferencesController.setSelectedAddress(account.address);
          this.accountsController.setSelectedAccount(id);
        }
      },

      setAccountName:
        accountsController.setAccountName.bind(accountsController),

      setAccountLabel: (address, label) => {
        this.preferencesController.setAccountLabel(address, label);
        const account = this.accountsController.getAccountByAddress(address);
        if (account === undefined) {
          throw new Error(`No account found for address: ${address}`);
        }
        this.accountsController.setAccountName(account.id, label);
      },

      // AssetsContractController
      getTokenStandardAndDetails: this.getTokenStandardAndDetails.bind(this),
      getTokenSymbol: this.getTokenSymbol.bind(this),

      // NftController
      addNft: nftController.addNft.bind(nftController),

      addNftVerifyOwnership:
        nftController.addNftVerifyOwnership.bind(nftController),

      removeAndIgnoreNft: nftController.removeAndIgnoreNft.bind(nftController),

      removeNft: nftController.removeNft.bind(nftController),

      checkAndUpdateAllNftsOwnershipStatus:
        nftController.checkAndUpdateAllNftsOwnershipStatus.bind(nftController),

      checkAndUpdateSingleNftOwnershipStatus:
        nftController.checkAndUpdateSingleNftOwnershipStatus.bind(
          nftController,
        ),

      isNftOwner: nftController.isNftOwner.bind(nftController),

      // AddressController
      setAddressBook: addressBookController.set.bind(addressBookController),
      removeFromAddressBook: addressBookController.delete.bind(
        addressBookController,
      ),

      // AppStateController
      setLastActiveTime:
        appStateController.setLastActiveTime.bind(appStateController),
      setCurrentExtensionPopupId:
        appStateController.setCurrentExtensionPopupId.bind(appStateController),
      setDefaultHomeActiveTabName:
        appStateController.setDefaultHomeActiveTabName.bind(appStateController),
      setConnectedStatusPopoverHasBeenShown:
        appStateController.setConnectedStatusPopoverHasBeenShown.bind(
          appStateController,
        ),
      setRecoveryPhraseReminderHasBeenShown:
        appStateController.setRecoveryPhraseReminderHasBeenShown.bind(
          appStateController,
        ),
      setRecoveryPhraseReminderLastShown:
        appStateController.setRecoveryPhraseReminderLastShown.bind(
          appStateController,
        ),
      setTermsOfUseLastAgreed:
        appStateController.setTermsOfUseLastAgreed.bind(appStateController),
      setSurveyLinkLastClickedOrClosed:
        appStateController.setSurveyLinkLastClickedOrClosed.bind(
          appStateController,
        ),
      setNewPrivacyPolicyToastClickedOrClosed:
        appStateController.setNewPrivacyPolicyToastClickedOrClosed.bind(
          appStateController,
        ),
      setNewPrivacyPolicyToastShownDate:
        appStateController.setNewPrivacyPolicyToastShownDate.bind(
          appStateController,
        ),
      ///: BEGIN:ONLY_INCLUDE_IF(snaps)
      setSnapsInstallPrivacyWarningShownStatus:
        appStateController.setSnapsInstallPrivacyWarningShownStatus.bind(
          appStateController,
        ),
      ///: END:ONLY_INCLUDE_IF
      setOutdatedBrowserWarningLastShown:
        appStateController.setOutdatedBrowserWarningLastShown.bind(
          appStateController,
        ),
      setShowTestnetMessageInDropdown:
        appStateController.setShowTestnetMessageInDropdown.bind(
          appStateController,
        ),
      setShowBetaHeader:
        appStateController.setShowBetaHeader.bind(appStateController),
      setShowPermissionsTour:
        appStateController.setShowPermissionsTour.bind(appStateController),
      setShowAccountBanner:
        appStateController.setShowAccountBanner.bind(appStateController),
      setShowNetworkBanner:
        appStateController.setShowNetworkBanner.bind(appStateController),
      updateNftDropDownState:
        appStateController.updateNftDropDownState.bind(appStateController),
      setFirstTimeUsedNetwork:
        appStateController.setFirstTimeUsedNetwork.bind(appStateController),
      setSwitchedNetworkDetails:
        appStateController.setSwitchedNetworkDetails.bind(appStateController),
      clearSwitchedNetworkDetails:
        appStateController.clearSwitchedNetworkDetails.bind(appStateController),
      setSwitchedNetworkNeverShowMessage:
        appStateController.setSwitchedNetworkNeverShowMessage.bind(
          appStateController,
        ),

      // EnsController
      tryReverseResolveAddress:
        ensController.reverseResolveAddress.bind(ensController),

      // KeyringController
      setLocked: this.setLocked.bind(this),
      createNewVaultAndKeychain: this.createNewVaultAndKeychain.bind(this),
      createNewVaultAndRestore: this.createNewVaultAndRestore.bind(this),
      exportAccount: this.exportAccount.bind(this),

      // txController
      updateTransaction: txController.updateTransaction.bind(txController),
      approveTransactionsWithSameNonce:
        txController.approveTransactionsWithSameNonce.bind(txController),
      createCancelTransaction: this.createCancelTransaction.bind(this),
      createSpeedUpTransaction: this.createSpeedUpTransaction.bind(this),
      estimateGas: this.estimateGas.bind(this),
      getNextNonce: this.getNextNonce.bind(this),
      addTransaction: (transactionParams, transactionOptions) =>
        addTransaction(
          this.getAddTransactionRequest({
            transactionParams,
            transactionOptions,
            waitForSubmit: false,
          }),
          this.updateSecurityAlertResponseByTxId.bind(this),
        ),
      addTransactionAndWaitForPublish: (
        transactionParams,
        transactionOptions,
      ) =>
        addTransaction(
          this.getAddTransactionRequest({
            transactionParams,
            transactionOptions,
            waitForSubmit: true,
          }),
          this.updateSecurityAlertResponseByTxId.bind(this),
        ),
      createTransactionEventFragment:
        createTransactionEventFragmentWithTxId.bind(
          null,
          this.getTransactionMetricsRequest(),
        ),
      getTransactions: this.txController.getTransactions.bind(
        this.txController,
      ),
      updateEditableParams: this.txController.updateEditableParams.bind(
        this.txController,
      ),
      updateTransactionGasFees:
        txController.updateTransactionGasFees.bind(txController),
      updateTransactionSendFlowHistory:
        txController.updateTransactionSendFlowHistory.bind(txController),
      updatePreviousGasParams:
        txController.updatePreviousGasParams.bind(txController),
      abortTransactionSigning:
        txController.abortTransactionSigning.bind(txController),
      getLayer1GasFee: txController.getLayer1GasFee.bind(txController),

      // decryptMessageController
      decryptMessage: this.decryptMessageController.decryptMessage.bind(
        this.decryptMessageController,
      ),
      decryptMessageInline:
        this.decryptMessageController.decryptMessageInline.bind(
          this.decryptMessageController,
        ),
      cancelDecryptMessage:
        this.decryptMessageController.cancelDecryptMessage.bind(
          this.decryptMessageController,
        ),

      // EncryptionPublicKeyController
      encryptionPublicKey:
        this.encryptionPublicKeyController.encryptionPublicKey.bind(
          this.encryptionPublicKeyController,
        ),
      cancelEncryptionPublicKey:
        this.encryptionPublicKeyController.cancelEncryptionPublicKey.bind(
          this.encryptionPublicKeyController,
        ),

      // AppMetadataController
      setShowTokenAutodetectModalOnUpgrade:
        appMetadataController.setShowTokenAutodetectModalOnUpgrade.bind(
          appMetadataController,
        ),

      // onboarding controller
      setSeedPhraseBackedUp:
        onboardingController.setSeedPhraseBackedUp.bind(onboardingController),
      completeOnboarding:
        onboardingController.completeOnboarding.bind(onboardingController),
      setFirstTimeFlowType:
        onboardingController.setFirstTimeFlowType.bind(onboardingController),

      // alert controller
      setAlertEnabledness:
        alertController.setAlertEnabledness.bind(alertController),
      setUnconnectedAccountAlertShown:
        alertController.setUnconnectedAccountAlertShown.bind(alertController),
      setWeb3ShimUsageAlertDismissed:
        alertController.setWeb3ShimUsageAlertDismissed.bind(alertController),

      // permissions
      removePermissionsFor: this.removePermissionsFor,
      approvePermissionsRequest: this.acceptPermissionsRequest,
      rejectPermissionsRequest: this.rejectPermissionsRequest,
      ...getPermissionBackgroundApiMethods(permissionController),

      ///: BEGIN:ONLY_INCLUDE_IF(build-mmi)
      connectCustodyAddresses: this.mmiController.connectCustodyAddresses.bind(
        this.mmiController,
      ),
      getCustodianAccounts: this.mmiController.getCustodianAccounts.bind(
        this.mmiController,
      ),
      getCustodianAccountsByAddress:
        this.mmiController.getCustodianAccountsByAddress.bind(
          this.mmiController,
        ),
      getCustodianTransactionDeepLink:
        this.mmiController.getCustodianTransactionDeepLink.bind(
          this.mmiController,
        ),
      getCustodianConfirmDeepLink:
        this.mmiController.getCustodianConfirmDeepLink.bind(this.mmiController),
      getCustodianSignMessageDeepLink:
        this.mmiController.getCustodianSignMessageDeepLink.bind(
          this.mmiController,
        ),
      getCustodianToken: this.mmiController.getCustodianToken.bind(
        this.mmiController,
      ),
      getCustodianJWTList: this.mmiController.getCustodianJWTList.bind(
        this.mmiController,
      ),
      getAllCustodianAccountsWithToken:
        this.mmiController.getAllCustodianAccountsWithToken.bind(
          this.mmiController,
        ),
      setCustodianNewRefreshToken:
        this.mmiController.setCustodianNewRefreshToken.bind(this.mmiController),
      setWaitForConfirmDeepLinkDialog:
        this.custodyController.setWaitForConfirmDeepLinkDialog.bind(
          this.custodyController,
        ),
      getMmiConfiguration:
        this.mmiConfigurationController.getConfiguration.bind(
          this.mmiConfigurationController,
        ),
      removeAddTokenConnectRequest:
        this.institutionalFeaturesController.removeAddTokenConnectRequest.bind(
          this.institutionalFeaturesController,
        ),
      setConnectionRequest:
        this.institutionalFeaturesController.setConnectionRequest.bind(
          this.institutionalFeaturesController,
        ),
      showInteractiveReplacementTokenBanner:
        appStateController.showInteractiveReplacementTokenBanner.bind(
          appStateController,
        ),
      setCustodianDeepLink:
        appStateController.setCustodianDeepLink.bind(appStateController),
      ///: END:ONLY_INCLUDE_IF

      ///: BEGIN:ONLY_INCLUDE_IF(snaps)
      // snaps
      disableSnap: this.controllerMessenger.call.bind(
        this.controllerMessenger,
        'SnapController:disable',
      ),
      enableSnap: this.controllerMessenger.call.bind(
        this.controllerMessenger,
        'SnapController:enable',
      ),
      updateSnap: (origin, requestedSnaps) => {
        // We deliberately do not await this promise as that would mean waiting for the update to complete
        // Instead we return null to signal to the UI that it is safe to redirect to the update flow
        this.controllerMessenger.call(
          'SnapController:install',
          origin,
          requestedSnaps,
        );
        return null;
      },
      removeSnap: this.controllerMessenger.call.bind(
        this.controllerMessenger,
        'SnapController:remove',
      ),
      handleSnapRequest: this.handleSnapRequest.bind(this),
      revokeDynamicSnapPermissions: this.controllerMessenger.call.bind(
        this.controllerMessenger,
        'SnapController:revokeDynamicPermissions',
      ),
      dismissNotifications: this.dismissNotifications.bind(this),
      markNotificationsAsRead: this.markNotificationsAsRead.bind(this),
      disconnectOriginFromSnap: this.controllerMessenger.call.bind(
        this.controllerMessenger,
        'SnapController:disconnectOrigin',
      ),
      updateNetworksList: this.updateNetworksList.bind(this),
      updateAccountsList: this.updateAccountsList.bind(this),
      updateHiddenAccountsList: this.updateHiddenAccountsList.bind(this),
      getPhishingResult: async (website) => {
        await phishingController.maybeUpdateState();

        return phishingController.test(website);
      },
      deleteInterface: this.controllerMessenger.call.bind(
        this.controllerMessenger,
        'SnapInterfaceController:deleteInterface',
      ),
      updateInterfaceState: this.controllerMessenger.call.bind(
        this.controllerMessenger,
        'SnapInterfaceController:updateInterfaceState',
      ),
      ///: END:ONLY_INCLUDE_IF
      ///: BEGIN:ONLY_INCLUDE_IF(desktop)
      // Desktop
      getDesktopEnabled: this.desktopController.getDesktopEnabled.bind(
        this.desktopController,
      ),
      setDesktopEnabled: this.desktopController.setDesktopEnabled.bind(
        this.desktopController,
      ),
      generateDesktopOtp: this.desktopController.generateOtp.bind(
        this.desktopController,
      ),
      testDesktopConnection: this.desktopController.testDesktopConnection.bind(
        this.desktopController,
      ),
      disableDesktop: this.desktopController.disableDesktop.bind(
        this.desktopController,
      ),
      ///: END:ONLY_INCLUDE_IF

      // swaps
      fetchAndSetQuotes:
        swapsController.fetchAndSetQuotes.bind(swapsController),
      setSelectedQuoteAggId:
        swapsController.setSelectedQuoteAggId.bind(swapsController),
      resetSwapsState: swapsController.resetSwapsState.bind(swapsController),
      setSwapsTokens: swapsController.setSwapsTokens.bind(swapsController),
      clearSwapsQuotes: swapsController.clearSwapsQuotes.bind(swapsController),
      setApproveTxId: swapsController.setApproveTxId.bind(swapsController),
      setTradeTxId: swapsController.setTradeTxId.bind(swapsController),
      setSwapsTxGasPrice:
        swapsController.setSwapsTxGasPrice.bind(swapsController),
      setSwapsTxGasLimit:
        swapsController.setSwapsTxGasLimit.bind(swapsController),
      setSwapsTxMaxFeePerGas:
        swapsController.setSwapsTxMaxFeePerGas.bind(swapsController),
      setSwapsTxMaxFeePriorityPerGas:
        swapsController.setSwapsTxMaxFeePriorityPerGas.bind(swapsController),
      safeRefetchQuotes:
        swapsController.safeRefetchQuotes.bind(swapsController),
      stopPollingForQuotes:
        swapsController.stopPollingForQuotes.bind(swapsController),
      setBackgroundSwapRouteState:
        swapsController.setBackgroundSwapRouteState.bind(swapsController),
      resetPostFetchState:
        swapsController.resetPostFetchState.bind(swapsController),
      setSwapsErrorKey: swapsController.setSwapsErrorKey.bind(swapsController),
      setInitialGasEstimate:
        swapsController.setInitialGasEstimate.bind(swapsController),
      setCustomApproveTxData:
        swapsController.setCustomApproveTxData.bind(swapsController),
      setSwapsLiveness: swapsController.setSwapsLiveness.bind(swapsController),
      setSwapsFeatureFlags:
        swapsController.setSwapsFeatureFlags.bind(swapsController),
      setSwapsUserFeeLevel:
        swapsController.setSwapsUserFeeLevel.bind(swapsController),
      setSwapsQuotesPollingLimitEnabled:
        swapsController.setSwapsQuotesPollingLimitEnabled.bind(swapsController),

      // Smart Transactions
      fetchSmartTransactionFees: smartTransactionsController.getFees.bind(
        smartTransactionsController,
      ),
      clearSmartTransactionFees: smartTransactionsController.clearFees.bind(
        smartTransactionsController,
      ),
      submitSignedTransactions:
        smartTransactionsController.submitSignedTransactions.bind(
          smartTransactionsController,
        ),
      cancelSmartTransaction:
        smartTransactionsController.cancelSmartTransaction.bind(
          smartTransactionsController,
        ),
      fetchSmartTransactionsLiveness:
        smartTransactionsController.fetchLiveness.bind(
          smartTransactionsController,
        ),
      updateSmartTransaction:
        smartTransactionsController.updateSmartTransaction.bind(
          smartTransactionsController,
        ),
      setStatusRefreshInterval:
        smartTransactionsController.setStatusRefreshInterval.bind(
          smartTransactionsController,
        ),

      // MetaMetrics
      trackMetaMetricsEvent: metaMetricsController.trackEvent.bind(
        metaMetricsController,
      ),
      trackMetaMetricsPage: metaMetricsController.trackPage.bind(
        metaMetricsController,
      ),
      createEventFragment: metaMetricsController.createEventFragment.bind(
        metaMetricsController,
      ),
      updateEventFragment: metaMetricsController.updateEventFragment.bind(
        metaMetricsController,
      ),
      finalizeEventFragment: metaMetricsController.finalizeEventFragment.bind(
        metaMetricsController,
      ),
      ///: BEGIN:ONLY_INCLUDE_IF(build-flask)
      trackInsightSnapView: this.trackInsightSnapView.bind(this),
      ///: END:ONLY_INCLUDE_IF
      // approval controller
      resolvePendingApproval: this.resolvePendingApproval,
      rejectPendingApproval: this.rejectPendingApproval,

      // Notifications
      resetViewedNotifications: announcementController.resetViewed.bind(
        announcementController,
      ),
      updateViewedNotifications: announcementController.updateViewed.bind(
        announcementController,
      ),

      // CurrencyRateController
      currencyRateStartPollingByNetworkClientId:
        currencyRateController.startPollingByNetworkClientId.bind(
          currencyRateController,
        ),
      currencyRateStopPollingByPollingToken:
        currencyRateController.stopPollingByPollingToken.bind(
          currencyRateController,
        ),

      // GasFeeController
      gasFeeStartPollingByNetworkClientId:
        gasFeeController.startPollingByNetworkClientId.bind(gasFeeController),
      gasFeeStopPollingByPollingToken:
        gasFeeController.stopPollingByPollingToken.bind(gasFeeController),

      getGasFeeTimeEstimate:
        gasFeeController.getTimeEstimate.bind(gasFeeController),

      addPollingTokenToAppState:
        appStateController.addPollingToken.bind(appStateController),

      removePollingTokenFromAppState:
        appStateController.removePollingToken.bind(appStateController),

      // Backup
      backupUserData: backup.backupUserData.bind(backup),
      restoreUserData: backup.restoreUserData.bind(backup),

      // TokenDetectionController
      detectTokens: tokenDetectionController.detectTokens.bind(
        tokenDetectionController,
      ),

      // DetectCollectibleController
      detectNfts: nftDetectionController.detectNfts.bind(
        nftDetectionController,
      ),

      /** Token Detection V2 */
      addDetectedTokens:
        tokensController.addDetectedTokens.bind(tokensController),
      addImportedTokens: tokensController.addTokens.bind(tokensController),
      ignoreTokens: tokensController.ignoreTokens.bind(tokensController),
      getBalancesInSingleCall:
        assetsContractController.getBalancesInSingleCall.bind(
          assetsContractController,
        ),

      // Authentication Controller
      performSignIn: authenticationController.performSignIn.bind(
        authenticationController,
      ),
      performSignOut: authenticationController.performSignOut.bind(
        authenticationController,
      ),

      // UserStorageController
      enableProfileSyncing: userStorageController.enableProfileSyncing.bind(
        userStorageController,
      ),
      disableProfileSyncing: userStorageController.disableProfileSyncing.bind(
        userStorageController,
      ),
      setIsProfileSyncingEnabled:
        userStorageController.setIsProfileSyncingEnabled.bind(
          userStorageController,
        ),

      // MetamaskNotificationsController
      checkAccountsPresence:
        metamaskNotificationsController.checkAccountsPresence.bind(
          metamaskNotificationsController,
        ),
      createOnChainTriggers:
        metamaskNotificationsController.createOnChainTriggers.bind(
          metamaskNotificationsController,
        ),
      deleteOnChainTriggersByAccount:
        metamaskNotificationsController.deleteOnChainTriggersByAccount.bind(
          metamaskNotificationsController,
        ),
      updateOnChainTriggersByAccount:
        metamaskNotificationsController.updateOnChainTriggersByAccount.bind(
          metamaskNotificationsController,
        ),
      fetchAndUpdateMetamaskNotifications:
        metamaskNotificationsController.fetchAndUpdateMetamaskNotifications.bind(
          metamaskNotificationsController,
        ),
      markMetamaskNotificationsAsRead:
        metamaskNotificationsController.markMetamaskNotificationsAsRead.bind(
          metamaskNotificationsController,
        ),
      setFeatureAnnouncementsEnabled:
        metamaskNotificationsController.setFeatureAnnouncementsEnabled.bind(
          metamaskNotificationsController,
        ),
      enablePushNotifications:
        pushPlatformNotificationsController.enablePushNotifications.bind(
          pushPlatformNotificationsController,
        ),
      disablePushNotifications:
        pushPlatformNotificationsController.disablePushNotifications.bind(
          pushPlatformNotificationsController,
        ),
      updateTriggerPushNotifications:
        pushPlatformNotificationsController.updateTriggerPushNotifications.bind(
          pushPlatformNotificationsController,
        ),
      enableMetamaskNotifications:
        metamaskNotificationsController.enableMetamaskNotifications.bind(
          metamaskNotificationsController,
        ),
      disableMetamaskNotifications:
        metamaskNotificationsController.disableMetamaskNotifications.bind(
          metamaskNotificationsController,
        ),

      // E2E testing
      throwTestError: this.throwTestError.bind(this),

      updateProposedNames: this.nameController.updateProposedNames.bind(
        this.nameController,
      ),
      setName: this.nameController.setName.bind(this.nameController),
    };
  }

  async exportAccount(address, password) {
    await this.verifyPassword(password);
    return this.keyringController.exportAccount(password, address);
  }

  async getTokenStandardAndDetails(address, userAddress, tokenId) {
    const { tokenList } = this.tokenListController.state;
    const { tokens } = this.tokensController.state;

    const staticTokenListDetails =
      STATIC_MAINNET_TOKEN_LIST[address.toLowerCase()] || {};
    const tokenListDetails = tokenList[address.toLowerCase()] || {};
    const userDefinedTokenDetails =
      tokens.find(({ address: _address }) =>
        isEqualCaseInsensitive(_address, address),
      ) || {};

    const tokenDetails = {
      ...staticTokenListDetails,
      ...tokenListDetails,
      ...userDefinedTokenDetails,
    };

    const tokenDetailsStandardIsERC20 =
      isEqualCaseInsensitive(tokenDetails.standard, TokenStandard.ERC20) ||
      tokenDetails.erc20 === true;

    const noEvidenceThatTokenIsAnNFT =
      !tokenId &&
      !isEqualCaseInsensitive(tokenDetails.standard, TokenStandard.ERC1155) &&
      !isEqualCaseInsensitive(tokenDetails.standard, TokenStandard.ERC721) &&
      !tokenDetails.erc721;

    const otherDetailsAreERC20Like =
      tokenDetails.decimals !== undefined && tokenDetails.symbol;

    const tokenCanBeTreatedAsAnERC20 =
      tokenDetailsStandardIsERC20 ||
      (noEvidenceThatTokenIsAnNFT && otherDetailsAreERC20Like);

    let details;
    if (tokenCanBeTreatedAsAnERC20) {
      try {
        const balance = userAddress
          ? await fetchTokenBalance(address, userAddress, this.provider)
          : undefined;

        details = {
          address,
          balance,
          standard: TokenStandard.ERC20,
          decimals: tokenDetails.decimals,
          symbol: tokenDetails.symbol,
        };
      } catch (e) {
        // If the `fetchTokenBalance` call failed, `details` remains undefined, and we
        // fall back to the below `assetsContractController.getTokenStandardAndDetails` call
        log.warn(`Failed to get token balance. Error: ${e}`);
      }
    }

    // `details`` will be undefined if `tokenCanBeTreatedAsAnERC20`` is false,
    // or if it is true but the `fetchTokenBalance`` call failed. In either case, we should
    // attempt to retrieve details from `assetsContractController.getTokenStandardAndDetails`
    if (details === undefined) {
      details = await this.assetsContractController.getTokenStandardAndDetails(
        address,
        userAddress,
        tokenId,
      );
    }

    const tokenDetailsStandardIsERC1155 = isEqualCaseInsensitive(
      details.standard,
      TokenStandard.ERC1155,
    );

    if (tokenDetailsStandardIsERC1155) {
      try {
        const balance = await fetchERC1155Balance(
          address,
          userAddress,
          tokenId,
          this.provider,
        );

        const balanceToUse = balance?._hex
          ? parseInt(balance._hex, 16).toString()
          : null;

        details = {
          ...details,
          balance: balanceToUse,
        };
      } catch (e) {
        // If the `fetchTokenBalance` call failed, `details` remains undefined, and we
        // fall back to the below `assetsContractController.getTokenStandardAndDetails` call
        log.warn('Failed to get token balance. Error:', e);
      }
    }

    return {
      ...details,
      decimals: details?.decimals?.toString(10),
      balance: details?.balance?.toString(10),
    };
  }

  async getTokenSymbol(address) {
    try {
      const details =
        await this.assetsContractController.getTokenStandardAndDetails(address);
      return details?.symbol;
    } catch (e) {
      return null;
    }
  }

  //=============================================================================
  // VAULT / KEYRING RELATED METHODS
  //=============================================================================

  /**
   * Creates a new Vault and create a new keychain.
   *
   * A vault, or KeyringController, is a controller that contains
   * many different account strategies, currently called Keyrings.
   * Creating it new means wiping all previous keyrings.
   *
   * A keychain, or keyring, controls many accounts with a single backup and signing strategy.
   * For example, a mnemonic phrase can generate many accounts, and is a keyring.
   *
   * @param {string} password
   * @returns {object} vault
   */
  async createNewVaultAndKeychain(password) {
    const releaseLock = await this.createVaultMutex.acquire();
    try {
      return await this.keyringController.createNewVaultAndKeychain(password);
    } finally {
      releaseLock();
    }
  }

  /**
   * Create a new Vault and restore an existent keyring.
   *
   * @param {string} password
   * @param {number[]} encodedSeedPhrase - The seed phrase, encoded as an array
   * of UTF-8 bytes.
   */
  async createNewVaultAndRestore(password, encodedSeedPhrase) {
    const releaseLock = await this.createVaultMutex.acquire();
    try {
      const { completedOnboarding } =
        this.onboardingController.store.getState();

      const seedPhraseAsBuffer = Buffer.from(encodedSeedPhrase);

      // clear permissions
      this.permissionController.clearState();

      ///: BEGIN:ONLY_INCLUDE_IF(snaps)
      // Clear snap state
      this.snapController.clearState();
      // Clear notification state
      this.notificationController.clear();
      ///: END:ONLY_INCLUDE_IF

      // clear accounts in accountTracker
      this.accountTracker.clearAccounts();

      this.txController.clearUnapprovedTransactions();

      if (completedOnboarding) {
        this.tokenDetectionController.enable();
      }

      // create new vault
      const vault = await this.keyringController.createNewVaultAndRestore(
        password,
        this._convertMnemonicToWordlistIndices(seedPhraseAsBuffer),
      );

      if (completedOnboarding) {
        await this._addAccountsWithBalance();

        // This must be set as soon as possible to communicate to the
        // keyring's iframe and have the setting initialized properly
        // Optimistically called to not block MetaMask login due to
        // Ledger Keyring GitHub downtime
        this.setLedgerTransportPreference();
      }

      return vault;
    } finally {
      releaseLock();
    }
  }

  async _addAccountsWithBalance() {
    // Scan accounts until we find an empty one
    const { chainId } = this.networkController.state.providerConfig;
    const ethQuery = new EthQuery(this.provider);
    const accounts = await this.keyringController.getAccounts();
    let address = accounts[accounts.length - 1];

    for (let count = accounts.length; ; count++) {
      const balance = await this.getBalance(address, ethQuery);

      if (balance === '0x0') {
        // This account has no balance, so check for tokens
        await this.tokenDetectionController.detectTokens({
          selectedAddress: address,
        });

        const tokens =
          this.tokensController.state.allTokens?.[chainId]?.[address];
        const detectedTokens =
          this.tokensController.state.allDetectedTokens?.[chainId]?.[address];

        if (
          (tokens?.length ?? 0) === 0 &&
          (detectedTokens?.length ?? 0) === 0
        ) {
          // This account has no balance or tokens
          if (count !== 1) {
            await this.removeAccount(address);
          }
          break;
        }
      }

      // This account has assets, so check the next one
      ({ addedAccountAddress: address } =
        await this.keyringController.addNewAccount(count));
    }
  }

  /**
   * Encodes a BIP-39 mnemonic as the indices of words in the English BIP-39 wordlist.
   *
   * @param {Buffer} mnemonic - The BIP-39 mnemonic.
   * @returns {Buffer} The Unicode code points for the seed phrase formed from the words in the wordlist.
   */
  _convertMnemonicToWordlistIndices(mnemonic) {
    const indices = mnemonic
      .toString()
      .split(' ')
      .map((word) => wordlist.indexOf(word));
    return new Uint8Array(new Uint16Array(indices).buffer);
  }

  /**
   * Converts a BIP-39 mnemonic stored as indices of words in the English wordlist to a buffer of Unicode code points.
   *
   * @param {Uint8Array} wordlistIndices - Indices to specific words in the BIP-39 English wordlist.
   * @returns {Buffer} The BIP-39 mnemonic formed from the words in the English wordlist, encoded as a list of Unicode code points.
   */
  _convertEnglishWordlistIndicesToCodepoints(wordlistIndices) {
    return Buffer.from(
      Array.from(new Uint16Array(wordlistIndices.buffer))
        .map((i) => wordlist[i])
        .join(' '),
    );
  }

  /**
   * Get an account balance from the AccountTracker or request it directly from the network.
   *
   * @param {string} address - The account address
   * @param {EthQuery} ethQuery - The EthQuery instance to use when asking the network
   */
  getBalance(address, ethQuery) {
    return new Promise((resolve, reject) => {
      const cached = this.accountTracker.store.getState().accounts[address];

      if (cached && cached.balance) {
        resolve(cached.balance);
      } else {
        ethQuery.getBalance(address, (error, balance) => {
          if (error) {
            reject(error);
            log.error(error);
          } else {
            resolve(balance || '0x0');
          }
        });
      }
    });
  }

  /**
   * Submits the user's password and attempts to unlock the vault.
   * Also synchronizes the preferencesController, to ensure its schema
   * is up to date with known accounts once the vault is decrypted.
   *
   * @param {string} password - The user's password
   */
  async submitPassword(password) {
    const { completedOnboarding } = this.onboardingController.store.getState();
    await this.keyringController.submitPassword(password);

    ///: BEGIN:ONLY_INCLUDE_IF(build-mmi)
    this.mmiController.onSubmitPassword();
    ///: END:ONLY_INCLUDE_IF

    try {
      await this.blockTracker.checkForLatestBlock();
    } catch (error) {
      log.error('Error while unlocking extension.', error);
    }

    await this.accountsController.updateAccounts();

    // This must be set as soon as possible to communicate to the
    // keyring's iframe and have the setting initialized properly
    // Optimistically called to not block MetaMask login due to
    // Ledger Keyring GitHub downtime
    if (completedOnboarding) {
      this.setLedgerTransportPreference();
    }
  }

  async _loginUser(password) {
    try {
      // Automatic login via config password
      await this.submitPassword(password);

      // Updating accounts in this.accountTracker before starting UI syncing ensure that
      // state has account balance before it is synced with UI
      await this.accountTracker.updateAccountsAllActiveNetworks();
    } finally {
      this._startUISync();
    }
  }

  _startUISync() {
    // Message startUISync is used to start syncing state with UI
    // Sending this message after login is completed helps to ensure that incomplete state without
    // account details are not flushed to UI.
    this.emit('startUISync');
    this.startUISync = true;
    this.memStore.subscribe(this.sendUpdate.bind(this));
  }

  /**
   * Submits a user's encryption key to log the user in via login token
   */
  async submitEncryptionKey() {
    try {
      const { loginToken, loginSalt } =
        await this.extension.storage.session.get(['loginToken', 'loginSalt']);
      if (loginToken && loginSalt) {
        const { vault } = this.keyringController.state;

        const jsonVault = JSON.parse(vault);

        if (jsonVault.salt !== loginSalt) {
          console.warn(
            'submitEncryptionKey: Stored salt and vault salt do not match',
          );
          await this.clearLoginArtifacts();
          return;
        }

        await this.keyringController.submitEncryptionKey(loginToken, loginSalt);
      }
    } catch (e) {
      // If somehow this login token doesn't work properly,
      // remove it and the user will get shown back to the unlock screen
      await this.clearLoginArtifacts();
      throw e;
    }
  }

  async clearLoginArtifacts() {
    await this.extension.storage.session.remove(['loginToken', 'loginSalt']);
  }

  /**
   * Submits a user's password to check its validity.
   *
   * @param {string} password - The user's password
   */
  async verifyPassword(password) {
    await this.keyringController.verifyPassword(password);
  }

  /**
   * @type Identity
   * @property {string} name - The account nickname.
   * @property {string} address - The account's ethereum address, in lower case.
   * receiving funds from our automatic Ropsten faucet.
   */

  /**
   * Gets the mnemonic of the user's primary keyring.
   */
  getPrimaryKeyringMnemonic() {
    const [keyring] = this.keyringController.getKeyringsByType(
      KeyringType.hdKeyTree,
    );
    if (!keyring.mnemonic) {
      throw new Error('Primary keyring mnemonic unavailable.');
    }

    return keyring.mnemonic;
  }

  ///: BEGIN:ONLY_INCLUDE_IF(build-mmi)
  async getCustodyKeyringIfExists(address) {
    const custodyType = this.custodyController.getCustodyTypeByAddress(
      toChecksumHexAddress(address),
    );
    const keyring = this.keyringController.getKeyringsByType(custodyType)[0];
    return keyring?.getAccountDetails(address) ? keyring : undefined;
  }
  ///: END:ONLY_INCLUDE_IF

  //
  // Hardware
  //

  async getKeyringForDevice(deviceName, hdPath = null) {
    const keyringOverrides = this.opts.overrides?.keyrings;
    let keyringName = null;
    switch (deviceName) {
      case HardwareDeviceNames.trezor:
        keyringName = keyringOverrides?.trezor?.type || TrezorKeyring.type;
        break;
      case HardwareDeviceNames.ledger:
        keyringName = keyringOverrides?.ledger?.type || LedgerKeyring.type;
        break;
      case HardwareDeviceNames.qr:
        keyringName = QRHardwareKeyring.type;
        break;
      case HardwareDeviceNames.lattice:
        keyringName = keyringOverrides?.lattice?.type || LatticeKeyring.type;
        break;
      default:
        throw new Error(
          'MetamaskController:getKeyringForDevice - Unknown device',
        );
    }
    let [keyring] = await this.keyringController.getKeyringsByType(keyringName);
    if (!keyring) {
      keyring = await this.keyringController.addNewKeyring(keyringName);
    }
    if (hdPath && keyring.setHdPath) {
      keyring.setHdPath(hdPath);
    }
    if (deviceName === HardwareDeviceNames.lattice) {
      keyring.appName = 'MetaMask';
    }
    if (deviceName === HardwareDeviceNames.trezor) {
      const model = keyring.getModel();
      this.appStateController.setTrezorModel(model);
    }

    keyring.network = this.networkController.state.providerConfig.type;

    return keyring;
  }

  async attemptLedgerTransportCreation() {
    const keyring = await this.getKeyringForDevice(HardwareDeviceNames.ledger);
    return await keyring.attemptMakeApp();
  }

  /**
   * Fetch account list from a hardware device.
   *
   * @param deviceName
   * @param page
   * @param hdPath
   * @returns [] accounts
   */
  async connectHardware(deviceName, page, hdPath) {
    const keyring = await this.getKeyringForDevice(deviceName, hdPath);

    if (deviceName === HardwareDeviceNames.ledger) {
      await this.setLedgerTransportPreference(keyring);
    }

    let accounts = [];
    switch (page) {
      case -1:
        accounts = await keyring.getPreviousPage();
        break;
      case 1:
        accounts = await keyring.getNextPage();
        break;
      default:
        accounts = await keyring.getFirstPage();
    }

    // Merge with existing accounts
    // and make sure addresses are not repeated
    const oldAccounts = await this.keyringController.getAccounts();
    const accountsToTrack = [
      ...new Set(
        oldAccounts.concat(accounts.map((a) => a.address.toLowerCase())),
      ),
    ];
    this.accountTracker.syncWithAddresses(accountsToTrack);
    return accounts;
  }

  /**
   * Check if the device is unlocked
   *
   * @param deviceName
   * @param hdPath
   * @returns {Promise<boolean>}
   */
  async checkHardwareStatus(deviceName, hdPath) {
    const keyring = await this.getKeyringForDevice(deviceName, hdPath);
    return keyring.isUnlocked();
  }

  /**
   * Clear
   *
   * @param deviceName
   * @returns {Promise<boolean>}
   */
  async forgetDevice(deviceName) {
    const keyring = await this.getKeyringForDevice(deviceName);

    for (const address of keyring.accounts) {
      await this.removeAccount(address);
    }

    keyring.forgetDevice();
    return true;
  }

  /**
   * Retrieves the keyring for the selected address and using the .type returns
   * a subtype for the account. Either 'hardware', 'imported', 'snap', or 'MetaMask'.
   *
   * @param {string} address - Address to retrieve keyring for
   * @returns {'hardware' | 'imported' | 'snap' | 'MetaMask'}
   */
  async getAccountType(address) {
    const keyringType = await this.keyringController.getAccountKeyringType(
      address,
    );
    switch (keyringType) {
      case KeyringType.trezor:
      case KeyringType.lattice:
      case KeyringType.qr:
      case KeyringType.ledger:
        return 'hardware';
      case KeyringType.imported:
        return 'imported';
      case KeyringType.snap:
        return 'snap';
      default:
        return 'MetaMask';
    }
  }

  /**
   * Retrieves the keyring for the selected address and using the .type
   * determines if a more specific name for the device is available. Returns
   * undefined for non hardware wallets.
   *
   * @param {string} address - Address to retrieve keyring for
   * @returns {'ledger' | 'lattice' | string | undefined}
   */
  async getDeviceModel(address) {
    const keyring = await this.keyringController.getKeyringForAccount(address);
    switch (keyring.type) {
      case KeyringType.trezor:
        return keyring.getModel();
      case KeyringType.qr:
        return keyring.getName();
      case KeyringType.ledger:
        // TODO: get model after ledger keyring exposes method
        return HardwareDeviceNames.ledger;
      case KeyringType.lattice:
        // TODO: get model after lattice keyring exposes method
        return HardwareDeviceNames.lattice;
      default:
        return undefined;
    }
  }

  /**
   * get hardware account label
   *
   * @returns string label
   */

  getAccountLabel(name, index, hdPathDescription) {
    return `${name[0].toUpperCase()}${name.slice(1)} ${
      parseInt(index, 10) + 1
    } ${hdPathDescription || ''}`.trim();
  }

  /**
   * Imports an account from a Trezor or Ledger device.
   *
   * @param index
   * @param deviceName
   * @param hdPath
   * @param hdPathDescription
   * @returns {} keyState
   */
  async unlockHardwareWalletAccount(
    index,
    deviceName,
    hdPath,
    hdPathDescription,
  ) {
    const keyring = await this.getKeyringForDevice(deviceName, hdPath);

    keyring.setAccountToUnlock(index);
    const oldAccounts = await this.keyringController.getAccounts();
    const keyState = await this.keyringController.addNewAccountForKeyring(
      keyring,
    );
    const newAccounts = await this.keyringController.getAccounts();
    newAccounts.forEach((address) => {
      if (!oldAccounts.includes(address)) {
        const label = this.getAccountLabel(
          deviceName === HardwareDeviceNames.qr
            ? keyring.getName()
            : deviceName,
          index,
          hdPathDescription,
        );
        // Set the account label to Trezor 1 /  Ledger 1 / QR Hardware 1, etc
        this.preferencesController.setAccountLabel(address, label);
        // Select the account
        this.preferencesController.setSelectedAddress(address);

        // It is expected that the account also exist in the accounts-controller
        // in other case, an error shall be thrown
        const account = this.accountsController.getAccountByAddress(address);
        this.accountsController.setAccountName(account.id, label);
      }
    });

    const accounts = this.accountsController.listAccounts();

    const { identities } = this.preferencesController.store.getState();
    return { ...keyState, identities, accounts };
  }

  //
  // Account Management
  //

  /**
   * Adds a new account to the default (first) HD seed phrase Keyring.
   *
   * @param accountCount
   * @returns {Promise<string>} The address of the newly-created account.
   */
  async addNewAccount(accountCount) {
    const oldAccounts = await this.keyringController.getAccounts();

    const { addedAccountAddress } = await this.keyringController.addNewAccount(
      accountCount,
    );

    if (!oldAccounts.includes(addedAccountAddress)) {
      this.preferencesController.setSelectedAddress(addedAccountAddress);
    }

    return addedAccountAddress;
  }

  /**
   * Verifies the validity of the current vault's seed phrase.
   *
   * Validity: seed phrase restores the accounts belonging to the current vault.
   *
   * Called when the first account is created and on unlocking the vault.
   *
   * @param password
   * @returns {Promise<number[]>} The seed phrase to be confirmed by the user,
   * encoded as an array of UTF-8 bytes.
   */
  async getSeedPhrase(password) {
    return this._convertEnglishWordlistIndicesToCodepoints(
      await this.keyringController.exportSeedPhrase(password),
    );
  }

  /**
   * Clears the transaction history, to allow users to force-reset their nonces.
   * Mostly used in development environments, when networks are restarted with
   * the same network ID.
   *
   * @returns {Promise<string>} The current selected address.
   */
  async resetAccount() {
    const selectedAddress =
      this.accountsController.getSelectedAccount().address;
    this.txController.wipeTransactions(false, selectedAddress);
    this.smartTransactionsController.wipeSmartTransactions({
      address: selectedAddress,
      ignoreNetwork: false,
    });
    this.networkController.resetConnection();

    return selectedAddress;
  }

  /**
   * Gets the permitted accounts for the specified origin. Returns an empty
   * array if no accounts are permitted.
   *
   * @param {string} origin - The origin whose exposed accounts to retrieve.
   * @param {boolean} [suppressUnauthorizedError] - Suppresses the unauthorized error.
   * @returns {Promise<string[]>} The origin's permitted accounts, or an empty
   * array.
   */
  async getPermittedAccounts(
    origin,
    { suppressUnauthorizedError = true } = {},
  ) {
    try {
      return await this.permissionController.executeRestrictedMethod(
        origin,
        RestrictedMethods.eth_accounts,
      );
    } catch (error) {
      if (
        suppressUnauthorizedError &&
        error.code === rpcErrorCodes.provider.unauthorized
      ) {
        return [];
      }
      throw error;
    }
  }

  /**
   * Stops exposing the specified chain ID to all third parties.
   * Exposed chain IDs are stored in caveats of the permittedChains permission. This
   * method uses `PermissionController.updatePermissionsByCaveat` to
   * remove the specified chain ID from every permittedChains permission. If a
   * permission only included this chain ID, the permission is revoked entirely.
   *
   * @param {string} targetChainId - The chain ID to stop exposing
   * to third parties.
   */
  removeAllChainIdPermissions(targetChainId) {
    this.permissionController.updatePermissionsByCaveat(
      CaveatTypes.restrictNetworkSwitching,
      (existingChainIds) =>
        CaveatMutatorFactories[
          CaveatTypes.restrictNetworkSwitching
        ].removeChainId(targetChainId, existingChainIds),
    );
  }

  removeNetworkConfiguration(networkConfigurationId) {
    const { networkConfigurations } = this.networkController.state;
    const { chainId } = networkConfigurations[networkConfigurationId] ?? {};
    if (!chainId) {
      throw new Error('Network configuration not found');
    }
    const hasOtherConfigsForChainId = Object.values(networkConfigurations).some(
      (config) =>
        config.chainId === chainId &&
        config.id !== networkConfigurationId &&
        config.type !== networkConfigurationId,
    );

    // if this network configuration is only one for a given chainId
    // remove all permissions for that chainId
    if (!hasOtherConfigsForChainId) {
      this.removeAllChainIdPermissions(chainId);
    }

    this.networkController.removeNetworkConfiguration(networkConfigurationId);
  }

  /**
   * Stops exposing the account with the specified address to all third parties.
   * Exposed accounts are stored in caveats of the eth_accounts permission. This
   * method uses `PermissionController.updatePermissionsByCaveat` to
   * remove the specified address from every eth_accounts permission. If a
   * permission only included this address, the permission is revoked entirely.
   *
   * @param {string} targetAccount - The address of the account to stop exposing
   * to third parties.
   */
  removeAllAccountPermissions(targetAccount) {
    this.permissionController.updatePermissionsByCaveat(
      CaveatTypes.restrictReturnedAccounts,
      (existingAccounts) =>
        CaveatMutatorFactories[
          CaveatTypes.restrictReturnedAccounts
        ].removeAccount(targetAccount, existingAccounts),
    );
  }

  /**
   * Removes an account from state / storage.
   *
   * @param {string[]} address - A hex address
   */
  async removeAccount(address) {
    // Remove all associated permissions
    this.removeAllAccountPermissions(address);

    ///: BEGIN:ONLY_INCLUDE_IF(build-mmi)
    this.custodyController.removeAccount(address);
    ///: END:ONLY_INCLUDE_IF(build-mmi)

    const keyring = await this.keyringController.getKeyringForAccount(address);
    // Remove account from the keyring
    await this.keyringController.removeAccount(address);
    const updatedKeyringAccounts = keyring ? await keyring.getAccounts() : {};
    if (updatedKeyringAccounts?.length === 0) {
      keyring.destroy?.();
    }

    return address;
  }

  /**
   * Imports an account with the specified import strategy.
   * These are defined in @metamask/keyring-controller
   * Each strategy represents a different way of serializing an Ethereum key pair.
   *
   * @param {'privateKey' | 'json'} strategy - A unique identifier for an account import strategy.
   * @param {any} args - The data required by that strategy to import an account.
   */
  async importAccountWithStrategy(strategy, args) {
    const { importedAccountAddress } =
      await this.keyringController.importAccountWithStrategy(strategy, args);
    // set new account as selected
    this.preferencesController.setSelectedAddress(importedAccountAddress);
  }

  // ---------------------------------------------------------------------------
  // Identity Management (signature operations)

  getAddTransactionRequest({
    transactionParams,
    transactionOptions,
    dappRequest,
  }) {
    return {
      dappRequest,
      networkClientId:
        dappRequest?.networkClientId ??
        this.networkController.state.selectedNetworkClientId,
      selectedAccount: this.accountsController.getAccountByAddress(
        transactionParams.from,
      ),
      transactionController: this.txController,
      transactionOptions,
      transactionParams,
      userOperationController: this.userOperationController,
      ///: BEGIN:ONLY_INCLUDE_IF(blockaid)
      ppomController: this.ppomController,
      securityAlertsEnabled:
        this.preferencesController.store.getState()?.securityAlertsEnabled,
      chainId: this.networkController.state.providerConfig.chainId,
      ///: END:ONLY_INCLUDE_IF
    };
  }

  /**
   * @returns {boolean} true if the keyring type supports EIP-1559
   */
  async getCurrentAccountEIP1559Compatibility() {
    return true;
  }

  //=============================================================================
  // END (VAULT / KEYRING RELATED METHODS)
  //=============================================================================

  /**
   * Allows a user to attempt to cancel a previously submitted transaction
   * by creating a new transaction.
   *
   * @param {number} originalTxId - the id of the txMeta that you want to
   *  attempt to cancel
   * @param {import(
   *  './controllers/transactions'
   * ).CustomGasSettings} [customGasSettings] - overrides to use for gas params
   *  instead of allowing this method to generate them
   * @param options
   * @returns {object} MetaMask state
   */
  async createCancelTransaction(originalTxId, customGasSettings, options) {
    await this.txController.stopTransaction(
      originalTxId,
      customGasSettings,
      options,
    );
    const state = this.getState();
    return state;
  }

  /**
   * Allows a user to attempt to speed up a previously submitted transaction
   * by creating a new transaction.
   *
   * @param {number} originalTxId - the id of the txMeta that you want to
   *  attempt to speed up
   * @param {import(
   *  './controllers/transactions'
   * ).CustomGasSettings} [customGasSettings] - overrides to use for gas params
   *  instead of allowing this method to generate them
   * @param options
   * @returns {object} MetaMask state
   */
  async createSpeedUpTransaction(originalTxId, customGasSettings, options) {
    await this.txController.speedUpTransaction(
      originalTxId,
      customGasSettings,
      options,
    );
    const state = this.getState();
    return state;
  }

  async estimateGas(estimateGasParams) {
    return new Promise((resolve, reject) => {
      return new EthJSQuery(this.provider).estimateGas(
        estimateGasParams,
        (err, res) => {
          if (err) {
            return reject(err);
          }

          return resolve(res.toString(16));
        },
      );
    });
  }

  handleWatchAssetRequest = ({ asset, type, origin, networkClientId }) => {
    switch (type) {
      case ERC20:
        return this.tokensController.watchAsset({
          asset,
          type,
          networkClientId,
        });
      case ERC721:
      case ERC1155:
        return this.nftController.watchNft(asset, type, origin);
      default:
        throw new Error(`Asset type ${type} not supported`);
    }
  };

  async updateSecurityAlertResponseByTxId(req, securityAlertResponse) {
    let foundConfirmation = false;

    while (!foundConfirmation) {
      if (SIGNING_METHODS.includes(req.method)) {
        foundConfirmation = Object.values(
          this.signatureController.messages,
        ).find(
          (message) =>
            message.securityAlertResponse?.securityAlertId ===
            req.securityAlertResponse.securityAlertId,
        );
      } else {
        foundConfirmation = this.txController.state.transactions.find(
          (meta) =>
            meta.securityAlertResponse?.securityAlertId ===
            req.securityAlertResponse.securityAlertId,
        );
      }
      if (!foundConfirmation) {
        await new Promise((resolve) => setTimeout(resolve, 100));
      }
    }

    if (SIGNING_METHODS.includes(req.method)) {
      this.appStateController.addSignatureSecurityAlertResponse(
        securityAlertResponse,
      );
    } else {
      this.txController.updateSecurityAlertResponse(
        foundConfirmation.id,
        securityAlertResponse,
      );
    }
  }

  //=============================================================================
  // PASSWORD MANAGEMENT
  //=============================================================================

  /**
   * Allows a user to begin the seed phrase recovery process.
   */
  markPasswordForgotten() {
    this.preferencesController.setPasswordForgotten(true);
    this.sendUpdate();
  }

  /**
   * Allows a user to end the seed phrase recovery process.
   */
  unMarkPasswordForgotten() {
    this.preferencesController.setPasswordForgotten(false);
    this.sendUpdate();
  }

  //=============================================================================
  // REQUEST QUEUE
  //=============================================================================

  setUseRequestQueue(value) {
    this.preferencesController.setUseRequestQueue(value);
  }

  //=============================================================================
  // SETUP
  //=============================================================================

  /**
   * A runtime.MessageSender object, as provided by the browser:
   *
   * @see https://developer.mozilla.org/en-US/docs/Mozilla/Add-ons/WebExtensions/API/runtime/MessageSender
   * @typedef {object} MessageSender
   * @property {string} - The URL of the page or frame hosting the script that sent the message.
   */

  /**
   * A Snap sender object.
   *
   * @typedef {object} SnapSender
   * @property {string} snapId - The ID of the snap.
   */

  /**
   * Used to create a multiplexed stream for connecting to an untrusted context
   * like a Dapp or other extension.
   *
   * @param options - Options bag.
   * @param {ReadableStream} options.connectionStream - The Duplex stream to connect to.
   * @param {MessageSender | SnapSender} options.sender - The sender of the messages on this stream.
   * @param {string} [options.subjectType] - The type of the sender, i.e. subject.
   */
  setupUntrustedCommunication({ connectionStream, sender, subjectType }) {
    const { completedOnboarding } = this.onboardingController.store.getState();
    const { usePhishDetect } = this.preferencesController.store.getState();

    let _subjectType;
    if (subjectType) {
      _subjectType = subjectType;
    } else if (sender.id && sender.id !== this.extension.runtime.id) {
      _subjectType = SubjectType.Extension;
    } else {
      _subjectType = SubjectType.Website;
    }

    if (usePhishDetect && completedOnboarding && sender.url) {
      const { hostname } = new URL(sender.url);
      this.phishingController.maybeUpdateState();
      // Check if new connection is blocked if phishing detection is on
      const phishingTestResponse = this.phishingController.test(hostname);
      if (phishingTestResponse?.result) {
        this.sendPhishingWarning(connectionStream, hostname);
        this.metaMetricsController.trackEvent({
          event: MetaMetricsEventName.PhishingPageDisplayed,
          category: MetaMetricsEventCategory.Phishing,
          properties: {
            url: hostname,
          },
        });
        return;
      }
    }

    // setup multiplexing
    const mux = setupMultiplex(connectionStream);

    // messages between inpage and background
    this.setupProviderConnection(
      mux.createStream('metamask-provider'),
      sender,
      _subjectType,
    );

    // TODO:LegacyProvider: Delete
    if (sender.url) {
      // legacy streams
      this.setupPublicConfig(mux.createStream('publicConfig'));
    }
  }

  /**
   * Used to create a multiplexed stream for connecting to a trusted context,
   * like our own user interfaces, which have the provider APIs, but also
   * receive the exported API from this controller, which includes trusted
   * functions, like the ability to approve transactions or sign messages.
   *
   * @param {*} connectionStream - The duplex stream to connect to.
   * @param {MessageSender} sender - The sender of the messages on this stream
   */
  setupTrustedCommunication(connectionStream, sender) {
    // setup multiplexing
    const mux = setupMultiplex(connectionStream);
    // connect features
    this.setupControllerConnection(mux.createStream('controller'));
    this.setupProviderConnection(
      mux.createStream('provider'),
      sender,
      SubjectType.Internal,
    );
  }

  /**
   * Used to create a multiplexed stream for connecting to the phishing warning page.
   *
   * @param options - Options bag.
   * @param {ReadableStream} options.connectionStream - The Duplex stream to connect to.
   */
  setupPhishingCommunication({ connectionStream }) {
    const { usePhishDetect } = this.preferencesController.store.getState();

    if (!usePhishDetect) {
      return;
    }

    // setup multiplexing
    const mux = setupMultiplex(connectionStream);
    const phishingStream = mux.createStream(PHISHING_SAFELIST);

    // set up postStream transport
    phishingStream.on(
      'data',
      createMetaRPCHandler(
        {
          safelistPhishingDomain: this.safelistPhishingDomain.bind(this),
          backToSafetyPhishingWarning:
            this.backToSafetyPhishingWarning.bind(this),
        },
        phishingStream,
      ),
    );
  }

  /**
   * Called when we detect a suspicious domain. Requests the browser redirects
   * to our anti-phishing page.
   *
   * @private
   * @param {*} connectionStream - The duplex stream to the per-page script,
   * for sending the reload attempt to.
   * @param {string} hostname - The hostname that triggered the suspicion.
   */
  sendPhishingWarning(connectionStream, hostname) {
    const mux = setupMultiplex(connectionStream);
    const phishingStream = mux.createStream('phishing');
    phishingStream.write({ hostname });
  }

  /**
   * A method for providing our API over a stream using JSON-RPC.
   *
   * @param {*} outStream - The stream to provide our API over.
   */
  setupControllerConnection(outStream) {
    const api = this.getApi();

    // report new active controller connection
    this.activeControllerConnections += 1;
    this.emit('controllerConnectionChanged', this.activeControllerConnections);

    // set up postStream transport
    outStream.on('data', createMetaRPCHandler(api, outStream));
    const handleUpdate = (update) => {
      if (!isStreamWritable(outStream)) {
        return;
      }
      // send notification to client-side
      outStream.write({
        jsonrpc: '2.0',
        method: 'sendUpdate',
        params: [update],
      });
    };
    this.on('update', handleUpdate);
    const startUISync = () => {
      if (!isStreamWritable(outStream)) {
        return;
      }
      // send notification to client-side
      outStream.write({
        jsonrpc: '2.0',
        method: 'startUISync',
      });
    };

    if (this.startUISync) {
      startUISync();
    } else {
      this.once('startUISync', startUISync);
    }

    outStream.on('end', () => {
      this.activeControllerConnections -= 1;
      this.emit(
        'controllerConnectionChanged',
        this.activeControllerConnections,
      );
      this.removeListener('update', handleUpdate);
    });
  }

  /**
   * A method for serving our ethereum provider over a given stream.
   *
   * @param {*} outStream - The stream to provide over.
   * @param {MessageSender | SnapSender} sender - The sender of the messages on this stream
   * @param {SubjectType} subjectType - The type of the sender, i.e. subject.
   */
  setupProviderConnection(outStream, sender, subjectType) {
    let origin;
    if (subjectType === SubjectType.Internal) {
      origin = ORIGIN_METAMASK;
    }
    ///: BEGIN:ONLY_INCLUDE_IF(snaps)
    else if (subjectType === SubjectType.Snap) {
      origin = sender.snapId;
    }
    ///: END:ONLY_INCLUDE_IF
    else {
      origin = new URL(sender.url).origin;
    }

    if (sender.id && sender.id !== this.extension.runtime.id) {
      this.subjectMetadataController.addSubjectMetadata({
        origin,
        extensionId: sender.id,
        subjectType: SubjectType.Extension,
      });
    }

    let tabId;
    if (sender.tab && sender.tab.id) {
      tabId = sender.tab.id;
    }

    const engine = this.setupProviderEngine({
      origin,
      sender,
      subjectType,
      tabId,
    });

    const dupeReqFilterStream = createDupeReqFilterStream();

    // setup connection
    const providerStream = createEngineStream({ engine });

    const connectionId = this.addConnection(origin, { engine });

    pipeline(
      outStream,
      dupeReqFilterStream,
      providerStream,
      outStream,
      (err) => {
        // handle any middleware cleanup
        engine._middleware.forEach((mid) => {
          if (mid.destroy && typeof mid.destroy === 'function') {
            mid.destroy();
          }
        });
        connectionId && this.removeConnection(origin, connectionId);
        if (err) {
          log.error(err);
        }
      },
    );
  }

  ///: BEGIN:ONLY_INCLUDE_IF(snaps)
  /**
   * For snaps running in workers.
   *
   * @param snapId
   * @param connectionStream
   */
  setupSnapProvider(snapId, connectionStream) {
    this.setupUntrustedCommunication({
      connectionStream,
      sender: { snapId },
      subjectType: SubjectType.Snap,
    });
  }
  ///: END:ONLY_INCLUDE_IF

  /**
   * A method for creating a provider that is safely restricted for the requesting subject.
   *
   * @param {object} options - Provider engine options
   * @param {string} options.origin - The origin of the sender
   * @param {MessageSender | SnapSender} options.sender - The sender object.
   * @param {string} options.subjectType - The type of the sender subject.
   * @param {tabId} [options.tabId] - The tab ID of the sender - if the sender is within a tab
   */
  setupProviderEngine({ origin, subjectType, sender, tabId }) {
    const engine = new JsonRpcEngine();

    // Append origin to each request
    engine.push(createOriginMiddleware({ origin }));

    // Append selectedNetworkClientId to each request
    engine.push(createSelectedNetworkMiddleware(this.controllerMessenger));

<<<<<<< HEAD
    // if the origin is not in the selectedNetworkController's `domains` state
    // when the provider engine is created, the selectedNetworkController will
    // fetch the globally selected networkClient from the networkController and wrap
    // it in a proxy which can be switched to use its own state if/when the origin
    // is added to the `domains` state
    const proxyClient =
      this.selectedNetworkController.getProviderAndBlockTracker(origin);

=======
    // Add a middleware that will switch chain on each request (as needed)
>>>>>>> cf417bb2
    const requestQueueMiddleware = createQueuedRequestMiddleware({
      enqueueRequest: this.queuedRequestController.enqueueRequest.bind(
        this.queuedRequestController,
      ),
      useRequestQueue: this.preferencesController.getUseRequestQueue.bind(
        this.preferencesController,
      ),
      methodsWithConfirmation,
    });
    engine.push(requestQueueMiddleware);

    // If the origin is not in the selectedNetworkController's `domains` state
    // when the provider engine is created, the selectedNetworkController will
    // fetch the globally selected networkClient from the networkController and wrap
    // it in a proxy which can be switched to use its own state if/when the origin
    // is added to the `domains` state
    const proxyClient =
      this.selectedNetworkController.getProviderAndBlockTracker(origin);

    // We create the filter and subscription manager middleware now, but they will
    // be inserted into the engine later.
    const filterMiddleware = createFilterMiddleware(proxyClient);
    const subscriptionManager = createSubscriptionManager(proxyClient);
    subscriptionManager.events.on('notification', (message) =>
      engine.emit('notification', message),
    );

    // Append tabId to each request if it exists
    if (tabId) {
      engine.push(createTabIdMiddleware({ tabId }));
    }

    engine.push(createLoggerMiddleware({ origin }));
    engine.push(this.permissionLogController.createMiddleware());

    ///: BEGIN:ONLY_INCLUDE_IF(blockaid)
    engine.push(
      createPPOMMiddleware(
        this.ppomController,
        this.preferencesController,
        this.networkController,
        this.appStateController,
        this.updateSecurityAlertResponseByTxId.bind(this),
      ),
    );
    ///: END:ONLY_INCLUDE_IF

    const isConfirmationRedesignEnabled = () => {
      return this.preferencesController.store.getState().preferences
        .redesignedConfirmationsEnabled;
    };

    engine.push(
      createRPCMethodTrackingMiddleware({
        trackEvent: this.metaMetricsController.trackEvent.bind(
          this.metaMetricsController,
        ),
        getMetricsState: this.metaMetricsController.store.getState.bind(
          this.metaMetricsController.store,
        ),
        getAccountType: this.getAccountType.bind(this),
        getDeviceModel: this.getDeviceModel.bind(this),
        isConfirmationRedesignEnabled,
        snapAndHardwareMessenger: this.controllerMessenger.getRestricted({
          name: 'SnapAndHardwareMessenger',
          allowedActions: [
            'KeyringController:getKeyringForAccount',
            'SnapController:get',
            'AccountsController:getSelectedAccount',
          ],
        }),
        ///: BEGIN:ONLY_INCLUDE_IF(blockaid)
        appStateController: this.appStateController,
        ///: END:ONLY_INCLUDE_IF
      }),
    );

    engine.push(createUnsupportedMethodMiddleware());

    // Legacy RPC methods that need to be implemented _ahead of_ the permission
    // middleware.
    engine.push(
      createLegacyMethodMiddleware({
        getAccounts: this.getPermittedAccounts.bind(this, origin),
      }),
    );

    if (subjectType !== SubjectType.Internal) {
      engine.push(
        this.permissionController.createPermissionMiddleware({
          origin,
        }),
      );
    }

    if (subjectType === SubjectType.Website) {
      engine.push(
        createOnboardingMiddleware({
          location: sender.url,
          registerOnboarding: this.onboardingController.registerOnboarding,
        }),
      );
    }

    // Unrestricted/permissionless RPC method implementations.
    // They must nevertheless be placed _behind_ the permission middleware.
    engine.push(
      createMethodMiddleware({
        origin,

        subjectType,

        // Miscellaneous
        addSubjectMetadata:
          this.subjectMetadataController.addSubjectMetadata.bind(
            this.subjectMetadataController,
          ),
        metamaskState: this.getState(),
        getProviderState: this.getProviderState.bind(this),
        getUnlockPromise: this.appStateController.getUnlockPromise.bind(
          this.appStateController,
        ),
        handleWatchAssetRequest: this.handleWatchAssetRequest.bind(this),
        requestUserApproval:
          this.approvalController.addAndShowApprovalRequest.bind(
            this.approvalController,
          ),
        startApprovalFlow: this.approvalController.startFlow.bind(
          this.approvalController,
        ),
        endApprovalFlow: this.approvalController.endFlow.bind(
          this.approvalController,
        ),
        sendMetrics: this.metaMetricsController.trackEvent.bind(
          this.metaMetricsController,
        ),
        // Permission-related
        getAccounts: this.getPermittedAccounts.bind(this, origin),
        getPermissionsForOrigin: this.permissionController.getPermissions.bind(
          this.permissionController,
          origin,
        ),
        hasPermission: this.permissionController.hasPermission.bind(
          this.permissionController,
          origin,
        ),
        requestAccountsPermission:
          this.permissionController.requestPermissions.bind(
            this.permissionController,
            { origin },
            { eth_accounts: {} },
          ),
        requestPermittedChainsPermission: (chainIds) =>
          this.permissionController.requestPermissions(
            { origin },
            {
              [PermissionNames.permittedChains]: {
                caveats: [
                  CaveatFactories[CaveatTypes.restrictNetworkSwitching](
                    chainIds,
                  ),
                ],
              },
            },
          ),
        requestPermissionsForOrigin:
          this.permissionController.requestPermissions.bind(
            this.permissionController,
            { origin },
          ),
        revokePermissionsForOrigin: (permissionKeys) => {
          try {
            this.permissionController.revokePermissions({
              [origin]: permissionKeys,
            });
          } catch (e) {
            // we dont want to handle errors here because
            // the revokePermissions api method should just
            // return `null` if the permissions were not
            // successfully revoked or if the permissions
            // for the origin do not exist
            console.log(e);
          }
        },
        getCaveat: ({ target, caveatType }) => {
          try {
            return this.permissionController.getCaveat(
              origin,
              target,
              caveatType,
            );
          } catch (e) {
            if (e instanceof PermissionDoesNotExistError) {
              // suppress expected error in case that the origin
              // does not have the target permission yet
            } else {
              throw e;
            }
          }

          return undefined;
        },
        getChainPermissionsFeatureFlag: () =>
          Boolean(process.env.CHAIN_PERMISSIONS),
        getCurrentRpcUrl: () =>
          this.networkController.state.providerConfig.rpcUrl,
        // network configuration-related
        upsertNetworkConfiguration:
          this.networkController.upsertNetworkConfiguration.bind(
            this.networkController,
          ),
        setActiveNetwork: async (networkClientId) => {
          await this.networkController.setActiveNetwork(networkClientId);
          // if the origin has the eth_accounts permission
          // we set per dapp network selection state
          if (
            this.permissionController.hasPermission(
              origin,
              PermissionNames.eth_accounts,
            )
          ) {
            this.selectedNetworkController.setNetworkClientIdForDomain(
              origin,
              networkClientId,
            );
          }
        },
        findNetworkConfigurationBy: this.findNetworkConfigurationBy.bind(this),
        getCurrentChainIdForDomain: (domain) => {
          const networkClientId =
            this.selectedNetworkController.getNetworkClientIdForDomain(domain);
          const { chainId } =
            this.networkController.getNetworkConfigurationByNetworkClientId(
              networkClientId,
            );
          return chainId;
        },

        // Web3 shim-related
        getWeb3ShimUsageState: this.alertController.getWeb3ShimUsageState.bind(
          this.alertController,
        ),
        setWeb3ShimUsageRecorded:
          this.alertController.setWeb3ShimUsageRecorded.bind(
            this.alertController,
          ),

        ///: BEGIN:ONLY_INCLUDE_IF(build-mmi)
        handleMmiAuthenticate:
          this.institutionalFeaturesController.handleMmiAuthenticate.bind(
            this.institutionalFeaturesController,
          ),
        handleMmiCheckIfTokenIsPresent:
          this.mmiController.handleMmiCheckIfTokenIsPresent.bind(
            this.mmiController,
          ),
        handleMmiDashboardData: this.mmiController.handleMmiDashboardData.bind(
          this.mmiController,
        ),
        handleMmiSetAccountAndNetwork:
          this.mmiController.setAccountAndNetwork.bind(this.mmiController),
        handleMmiOpenAddHardwareWallet:
          this.mmiController.handleMmiOpenAddHardwareWallet.bind(
            this.mmiController,
          ),
        ///: END:ONLY_INCLUDE_IF
      }),
    );

    ///: BEGIN:ONLY_INCLUDE_IF(snaps)
    engine.push(
      createSnapsMethodMiddleware(subjectType === SubjectType.Snap, {
        getUnlockPromise: this.appStateController.getUnlockPromise.bind(
          this.appStateController,
        ),
        getSnaps: this.controllerMessenger.call.bind(
          this.controllerMessenger,
          'SnapController:getPermitted',
          origin,
        ),
        requestPermissions: async (requestedPermissions) =>
          await this.permissionController.requestPermissions(
            { origin },
            requestedPermissions,
          ),
        getPermissions: this.permissionController.getPermissions.bind(
          this.permissionController,
          origin,
        ),
        getSnapFile: this.controllerMessenger.call.bind(
          this.controllerMessenger,
          'SnapController:getFile',
          origin,
        ),
        installSnaps: this.controllerMessenger.call.bind(
          this.controllerMessenger,
          'SnapController:install',
          origin,
        ),
        invokeSnap: this.permissionController.executeRestrictedMethod.bind(
          this.permissionController,
          origin,
          RestrictedMethods.wallet_snap,
        ),
        getIsLocked: () => {
          return !this.appStateController.isUnlocked();
        },
        ///: END:ONLY_INCLUDE_IF
        ///: BEGIN:ONLY_INCLUDE_IF(keyring-snaps)
        hasPermission: this.permissionController.hasPermission.bind(
          this.permissionController,
          origin,
        ),
        getSnap: this.controllerMessenger.call.bind(
          this.controllerMessenger,
          'SnapController:get',
        ),
        getAllSnaps: this.controllerMessenger.call.bind(
          this.controllerMessenger,
          'SnapController:getAll',
        ),
        handleSnapRpcRequest: (args) =>
          this.handleSnapRequest({ ...args, origin }),
        getAllowedKeyringMethods: keyringSnapPermissionsBuilder(
          this.subjectMetadataController,
          origin,
        ),
        createInterface: this.controllerMessenger.call.bind(
          this.controllerMessenger,
          'SnapInterfaceController:createInterface',
          origin,
        ),
        getInterfaceState: (...args) =>
          this.controllerMessenger.call(
            'SnapInterfaceController:getInterface',
            origin,
            ...args,
          ).state,
        updateInterface: this.controllerMessenger.call.bind(
          this.controllerMessenger,
          'SnapInterfaceController:updateInterface',
          origin,
        ),
        ///: END:ONLY_INCLUDE_IF
        ///: BEGIN:ONLY_INCLUDE_IF(snaps)
      }),
    );
    ///: END:ONLY_INCLUDE_IF

    engine.push(filterMiddleware);
    engine.push(subscriptionManager.middleware);

    engine.push(this.metamaskMiddleware);

    engine.push(providerAsMiddleware(proxyClient.provider));

    return engine;
  }

  /**
   * TODO:LegacyProvider: Delete
   * A method for providing our public config info over a stream.
   * This includes info we like to be synchronous if possible, like
   * the current selected account, and network ID.
   *
   * Since synchronous methods have been deprecated in web3,
   * this is a good candidate for deprecation.
   *
   * @param {*} outStream - The stream to provide public config over.
   */
  setupPublicConfig(outStream) {
    const configStream = storeAsStream(this.publicConfigStore);

    pipeline(configStream, outStream, (err) => {
      configStream.destroy();
      if (err) {
        log.error(err);
      }
    });
  }

  /**
   * Adds a reference to a connection by origin. Ignores the 'metamask' origin.
   * Caller must ensure that the returned id is stored such that the reference
   * can be deleted later.
   *
   * @param {string} origin - The connection's origin string.
   * @param {object} options - Data associated with the connection
   * @param {object} options.engine - The connection's JSON Rpc Engine
   * @returns {string} The connection's id (so that it can be deleted later)
   */
  addConnection(origin, { engine }) {
    if (origin === ORIGIN_METAMASK) {
      return null;
    }

    if (!this.connections[origin]) {
      this.connections[origin] = {};
    }

    const id = nanoid();
    this.connections[origin][id] = {
      engine,
    };

    return id;
  }

  /**
   * Deletes a reference to a connection, by origin and id.
   * Ignores unknown origins.
   *
   * @param {string} origin - The connection's origin string.
   * @param {string} id - The connection's id, as returned from addConnection.
   */
  removeConnection(origin, id) {
    const connections = this.connections[origin];
    if (!connections) {
      return;
    }

    delete connections[id];

    if (Object.keys(connections).length === 0) {
      delete this.connections[origin];
    }
  }

  /**
   * Closes all connections for the given origin, and removes the references
   * to them.
   * Ignores unknown origins.
   *
   * @param {string} origin - The origin string.
   */
  removeAllConnections(origin) {
    const connections = this.connections[origin];
    if (!connections) {
      return;
    }

    Object.keys(connections).forEach((id) => {
      this.removeConnection(origin, id);
    });
  }

  /**
   * Causes the RPC engines associated with the connections to the given origin
   * to emit a notification event with the given payload.
   *
   * The caller is responsible for ensuring that only permitted notifications
   * are sent.
   *
   * Ignores unknown origins.
   *
   * @param {string} origin - The connection's origin string.
   * @param {unknown} payload - The event payload.
   */
  notifyConnections(origin, payload) {
    const connections = this.connections[origin];

    if (connections) {
      Object.values(connections).forEach((conn) => {
        if (conn.engine) {
          conn.engine.emit('notification', payload);
        }
      });
    }
  }

  /**
   * Causes the RPC engines associated with all connections to emit a
   * notification event with the given payload.
   *
   * If the "payload" parameter is a function, the payload for each connection
   * will be the return value of that function called with the connection's
   * origin.
   *
   * The caller is responsible for ensuring that only permitted notifications
   * are sent.
   *
   * @param {unknown} payload - The event payload, or payload getter function.
   */
  notifyAllConnections(payload) {
    const getPayload =
      typeof payload === 'function'
        ? (origin) => payload(origin)
        : () => payload;

    Object.keys(this.connections).forEach((origin) => {
      Object.values(this.connections[origin]).forEach(async (conn) => {
        try {
          if (conn.engine) {
            conn.engine.emit('notification', await getPayload(origin));
          }
        } catch (err) {
          console.error(err);
        }
      });
    });
  }

  // handlers

  /**
   * Handle a KeyringController update
   *
   * @param {object} state - the KC state
   * @returns {Promise<void>}
   * @private
   */
  async _onKeyringControllerUpdate(state) {
    const { keyrings } = state;
    const addresses = keyrings.reduce(
      (acc, { accounts }) => acc.concat(accounts),
      [],
    );

    if (!addresses.length) {
      return;
    }

    this.accountTracker.syncWithAddresses(addresses);
  }

  /**
   * Handle global application unlock.
   * Notifies all connections that the extension is unlocked, and which
   * account(s) are currently accessible, if any.
   */
  _onUnlock() {
    this.notifyAllConnections(async (origin) => {
      return {
        method: NOTIFICATION_NAMES.unlockStateChanged,
        params: {
          isUnlocked: true,
          accounts: await this.getPermittedAccounts(origin),
        },
      };
    });

    this.unMarkPasswordForgotten();

    // In the current implementation, this handler is triggered by a
    // KeyringController event. Other controllers subscribe to the 'unlock'
    // event of the MetaMaskController itself.
    this.emit('unlock');
  }

  /**
   * Handle global application lock.
   * Notifies all connections that the extension is locked.
   */
  _onLock() {
    this.notifyAllConnections({
      method: NOTIFICATION_NAMES.unlockStateChanged,
      params: {
        isUnlocked: false,
      },
    });

    // In the current implementation, this handler is triggered by a
    // KeyringController event. Other controllers subscribe to the 'lock'
    // event of the MetaMaskController itself.
    this.emit('lock');
  }

  /**
   * Handle memory state updates.
   * - Ensure isClientOpenAndUnlocked is updated
   * - Notifies all connections with the new provider network state
   *   - The external providers handle diffing the state
   *
   * @param newState
   */
  _onStateUpdate(newState) {
    this.isClientOpenAndUnlocked = newState.isUnlocked && this._isClientOpen;
    this._notifyChainChange();
  }

  // misc

  /**
   * A method for emitting the full MetaMask state to all registered listeners.
   *
   * @private
   */
  privateSendUpdate() {
    this.emit('update', this.getState());
  }

  /**
   * @returns {boolean} Whether the extension is unlocked.
   */
  isUnlocked() {
    return this.keyringController.state.isUnlocked;
  }

  //=============================================================================
  // MISCELLANEOUS
  //=============================================================================

  getExternalPendingTransactions(address) {
    return this.smartTransactionsController.getTransactions({
      addressFrom: address,
      status: 'pending',
    });
  }

  /**
   * Returns the nonce that will be associated with a transaction once approved
   *
   * @param {string} address - The hex string address for the transaction
   * @param networkClientId - The optional networkClientId to get the nonce lock with
   * @returns {Promise<number>}
   */
  async getPendingNonce(address, networkClientId) {
    const { nonceDetails, releaseLock } = await this.txController.getNonceLock(
      address,
      process.env.TRANSACTION_MULTICHAIN ? networkClientId : undefined,
    );

    const pendingNonce = nonceDetails.params.highestSuggested;

    releaseLock();
    return pendingNonce;
  }

  /**
   * Returns the next nonce according to the nonce-tracker
   *
   * @param {string} address - The hex string address for the transaction
   * @param networkClientId - The optional networkClientId to get the nonce lock with
   * @returns {Promise<number>}
   */
  async getNextNonce(address, networkClientId) {
    const nonceLock = await this.txController.getNonceLock(
      address,
      process.env.TRANSACTION_MULTICHAIN ? networkClientId : undefined,
    );
    nonceLock.releaseLock();
    return nonceLock.nextNonce;
  }

  /**
   * Throw an artificial error in a timeout handler for testing purposes.
   *
   * @param message - The error message.
   * @deprecated This is only mean to facilitiate E2E testing. We should not
   * use this for handling errors.
   */
  throwTestError(message) {
    setTimeout(() => {
      const error = new Error(message);
      error.name = 'TestError';
      throw error;
    });
  }

  /**
   * A method for setting TransactionController event listeners
   */
  _addTransactionControllerListeners() {
    const transactionMetricsRequest = this.getTransactionMetricsRequest();

    this.controllerMessenger.subscribe(
      'TransactionController:postTransactionBalanceUpdated',
      handlePostTransactionBalanceUpdate.bind(null, transactionMetricsRequest),
    );

    this.controllerMessenger.subscribe(
      'TransactionController:unapprovedTransactionAdded',
      (transactionMeta) =>
        handleTransactionAdded(transactionMetricsRequest, { transactionMeta }),
    );

    this.controllerMessenger.subscribe(
      'TransactionController:transactionApproved',
      handleTransactionApproved.bind(null, transactionMetricsRequest),
    );

    this.controllerMessenger.subscribe(
      'TransactionController:transactionDropped',
      handleTransactionDropped.bind(null, transactionMetricsRequest),
    );

    this.controllerMessenger.subscribe(
      'TransactionController:transactionConfirmed',
      handleTransactionConfirmed.bind(null, transactionMetricsRequest),
    );

    this.controllerMessenger.subscribe(
      'TransactionController:transactionFailed',
      handleTransactionFailed.bind(null, transactionMetricsRequest),
    );

    this.controllerMessenger.subscribe(
      'TransactionController:transactionNewSwap',
      ({ transactionMeta }) =>
        this.swapsController.setTradeTxId(transactionMeta.id),
    );

    this.controllerMessenger.subscribe(
      'TransactionController:transactionNewSwapApproval',
      ({ transactionMeta }) =>
        this.swapsController.setApproveTxId(transactionMeta.id),
    );

    this.controllerMessenger.subscribe(
      'TransactionController:transactionRejected',
      handleTransactionRejected.bind(null, transactionMetricsRequest),
    );

    this.controllerMessenger.subscribe(
      'TransactionController:transactionSubmitted',
      handleTransactionSubmitted.bind(null, transactionMetricsRequest),
    );

    this.controllerMessenger.subscribe(
      'TransactionController:transactionStatusUpdated',
      ({ transactionMeta }) => {
        this._onFinishedTransaction(transactionMeta);
      },
    );
  }

  getTransactionMetricsRequest() {
    const controllerActions = {
      // Metametrics Actions
      createEventFragment: this.metaMetricsController.createEventFragment.bind(
        this.metaMetricsController,
      ),
      finalizeEventFragment:
        this.metaMetricsController.finalizeEventFragment.bind(
          this.metaMetricsController,
        ),
      getEventFragmentById:
        this.metaMetricsController.getEventFragmentById.bind(
          this.metaMetricsController,
        ),
      getParticipateInMetrics: () =>
        this.metaMetricsController.state.participateInMetaMetrics,
      trackEvent: this.metaMetricsController.trackEvent.bind(
        this.metaMetricsController,
      ),
      updateEventFragment: this.metaMetricsController.updateEventFragment.bind(
        this.metaMetricsController,
      ),
      // Other dependencies
      getAccountType: this.getAccountType.bind(this),
      getDeviceModel: this.getDeviceModel.bind(this),
      getEIP1559GasFeeEstimates:
        this.gasFeeController.fetchGasFeeEstimates.bind(this.gasFeeController),
      getSelectedAddress: () =>
        this.preferencesController.store.getState().selectedAddress,
      getTokenStandardAndDetails: this.getTokenStandardAndDetails.bind(this),
      getTransaction: (id) =>
        this.txController.state.transactions.find((tx) => tx.id === id),
      getIsSmartTransaction: () => {
        return getIsSmartTransaction(this._getMetaMaskState());
      },
      getSmartTransactionByMinedTxHash: (txHash) => {
        return this.smartTransactionsController.getSmartTransactionByMinedTxHash(
          txHash,
        );
      },
    };
    return {
      ...controllerActions,
      snapAndHardwareMessenger: this.controllerMessenger.getRestricted({
        name: 'SnapAndHardwareMessenger',
        allowedActions: [
          'KeyringController:getKeyringForAccount',
          'SnapController:get',
          'AccountsController:getSelectedAccount',
        ],
      }),
      provider: this.provider,
    };
  }

  toggleExternalServices(useExternal) {
    this.preferencesController.toggleExternalServices(useExternal);
    this.tokenListController.updatePreventPollingOnNetworkRestart(!useExternal);
    if (useExternal) {
      this.tokenDetectionController.enable();
      this.gasFeeController.enableNonRPCGasFeeApis();
    } else {
      this.tokenDetectionController.disable();
      this.gasFeeController.disableNonRPCGasFeeApis();
    }
  }

  //=============================================================================
  // CONFIG
  //=============================================================================

  /**
   * Returns the first network configuration object that matches at least one field of the
   * provided search criteria. Returns null if no match is found
   *
   * @param {object} rpcInfo - The RPC endpoint properties and values to check.
   * @returns {object} rpcInfo found in the network configurations list
   */
  findNetworkConfigurationBy(rpcInfo) {
    const { networkConfigurations } = this.networkController.state;
    const networkConfiguration = Object.values(networkConfigurations).find(
      (configuration) => {
        return Object.keys(rpcInfo).some((key) => {
          return configuration[key] === rpcInfo[key];
        });
      },
    );

    return networkConfiguration || null;
  }

  /**
   * Sets the Ledger Live preference to use for Ledger hardware wallet support
   *
   * @param _keyring
   * @deprecated This method is deprecated and will be removed in the future.
   * Only webhid connections are supported in chrome and u2f in firefox.
   */
  async setLedgerTransportPreference(_keyring) {
    const transportType = window.navigator.hid
      ? LedgerTransportTypes.webhid
      : LedgerTransportTypes.u2f;
    const keyring =
      _keyring || (await this.getKeyringForDevice(HardwareDeviceNames.ledger));
    if (keyring?.updateTransportMethod) {
      return keyring.updateTransportMethod(transportType).catch((e) => {
        throw e;
      });
    }

    return undefined;
  }

  /**
   * A method for initializing storage the first time.
   *
   * @param {object} initState - The default state to initialize with.
   * @private
   */
  recordFirstTimeInfo(initState) {
    if (!('firstTimeInfo' in initState)) {
      const version = this.platform.getVersion();
      initState.firstTimeInfo = {
        version,
        date: Date.now(),
      };
    }
  }

  // TODO: Replace isClientOpen methods with `controllerConnectionChanged` events.
  /* eslint-disable accessor-pairs */
  /**
   * A method for recording whether the MetaMask user interface is open or not.
   *
   * @param {boolean} open
   */
  set isClientOpen(open) {
    this._isClientOpen = open;
  }
  /* eslint-enable accessor-pairs */

  /**
   * A method that is called by the background when all instances of metamask are closed.
   * Currently used to stop polling in the gasFeeController.
   */
  onClientClosed() {
    try {
      this.gasFeeController.stopAllPolling();
      this.currencyRateController.stopAllPolling();
      this.appStateController.clearPollingTokens();
    } catch (error) {
      console.error(error);
    }
  }

  /**
   * A method that is called by the background when a particular environment type is closed (fullscreen, popup, notification).
   * Currently used to stop polling in the gasFeeController for only that environement type
   *
   * @param environmentType
   */
  onEnvironmentTypeClosed(environmentType) {
    const appStatePollingTokenType =
      POLLING_TOKEN_ENVIRONMENT_TYPES[environmentType];
    const pollingTokensToDisconnect =
      this.appStateController.store.getState()[appStatePollingTokenType];
    pollingTokensToDisconnect.forEach((pollingToken) => {
      this.gasFeeController.stopPollingByPollingToken(pollingToken);
      this.currencyRateController.stopPollingByPollingToken(pollingToken);
      this.appStateController.removePollingToken(
        pollingToken,
        appStatePollingTokenType,
      );
    });
  }

  /**
   * Adds a domain to the PhishingController safelist
   *
   * @param {string} hostname - the domain to safelist
   */
  safelistPhishingDomain(hostname) {
    return this.phishingController.bypass(hostname);
  }

  async backToSafetyPhishingWarning() {
    const extensionURL = this.platform.getExtensionURL();
    await this.platform.switchToAnotherURL(undefined, extensionURL);
  }

  /**
   * Locks MetaMask
   */
  setLocked() {
    return this.keyringController.setLocked();
  }

  removePermissionsFor = (subjects) => {
    try {
      this.permissionController.revokePermissions(subjects);
    } catch (exp) {
      if (!(exp instanceof PermissionsRequestNotFoundError)) {
        throw exp;
      }
    }
  };

  ///: BEGIN:ONLY_INCLUDE_IF(snaps)
  updateCaveat = (origin, target, caveatType, caveatValue) => {
    try {
      this.controllerMessenger.call(
        'PermissionController:updateCaveat',
        origin,
        target,
        caveatType,
        caveatValue,
      );
    } catch (exp) {
      if (!(exp instanceof PermissionsRequestNotFoundError)) {
        throw exp;
      }
    }
  };
  ///: END:ONLY_INCLUDE_IF

  updateNetworksList = (sortedNetworkList) => {
    try {
      this.networkOrderController.updateNetworksList(sortedNetworkList);
    } catch (err) {
      log.error(err.message);
      throw err;
    }
  };

  updateAccountsList = (pinnedAccountList) => {
    try {
      this.accountOrderController.updateAccountsList(pinnedAccountList);
    } catch (err) {
      log.error(err.message);
      throw err;
    }
  };

  updateHiddenAccountsList = (hiddenAccountList) => {
    try {
      this.accountOrderController.updateHiddenAccountsList(hiddenAccountList);
    } catch (err) {
      log.error(err.message);
      throw err;
    }
  };

  rejectPermissionsRequest = (requestId) => {
    try {
      this.permissionController.rejectPermissionsRequest(requestId);
    } catch (exp) {
      if (!(exp instanceof PermissionsRequestNotFoundError)) {
        throw exp;
      }
    }
  };

  acceptPermissionsRequest = (request) => {
    try {
      this.permissionController.acceptPermissionsRequest(request);
    } catch (exp) {
      if (!(exp instanceof PermissionsRequestNotFoundError)) {
        throw exp;
      }
    }
  };

  resolvePendingApproval = async (id, value, options) => {
    try {
      await this.approvalController.accept(id, value, options);
    } catch (exp) {
      if (!(exp instanceof ApprovalRequestNotFoundError)) {
        throw exp;
      }
    }
  };

  rejectPendingApproval = (id, error) => {
    try {
      this.approvalController.reject(
        id,
        new EthereumRpcError(error.code, error.message, error.data),
      );
    } catch (exp) {
      if (!(exp instanceof ApprovalRequestNotFoundError)) {
        throw exp;
      }
    }
  };

  async _onAccountChange(newAddress) {
    const permittedAccountsMap = getPermittedAccountsByOrigin(
      this.permissionController.state,
    );

    for (const [origin, accounts] of permittedAccountsMap.entries()) {
      if (accounts.includes(newAddress)) {
        this._notifyAccountsChange(origin, accounts);
      }
    }

    await this.txController.updateIncomingTransactions();
  }

  async _notifyAccountsChange(origin, newAccounts) {
    if (this.isUnlocked()) {
      this.notifyConnections(origin, {
        method: NOTIFICATION_NAMES.accountsChanged,
        // This should be the same as the return value of `eth_accounts`,
        // namely an array of the current / most recently selected Ethereum
        // account.
        params:
          newAccounts.length < 2
            ? // If the length is 1 or 0, the accounts are sorted by definition.
              newAccounts
            : // If the length is 2 or greater, we have to execute
              // `eth_accounts` vi this method.
              await this.getPermittedAccounts(origin),
      });
    }

    this.permissionLogController.updateAccountsHistory(origin, newAccounts);
  }

  async _notifyChainChange() {
    if (this.preferencesController.getUseRequestQueue()) {
      this.notifyAllConnections(async (origin) => ({
        method: NOTIFICATION_NAMES.chainChanged,
        params: await this.getProviderNetworkState(origin),
      }));
    } else {
      this.notifyAllConnections({
        method: NOTIFICATION_NAMES.chainChanged,
        params: await this.getProviderNetworkState(),
      });
    }
  }

  async _onFinishedTransaction(transactionMeta) {
    if (
      ![TransactionStatus.confirmed, TransactionStatus.failed].includes(
        transactionMeta.status,
      )
    ) {
      return;
    }

    await this._createTransactionNotifcation(transactionMeta);
    this._updateNFTOwnership(transactionMeta);
    this._trackTransactionFailure(transactionMeta);
  }

  async _createTransactionNotifcation(transactionMeta) {
    const { chainId } = transactionMeta;
    let rpcPrefs = {};

    if (chainId) {
      const { networkConfigurations } = this.networkController.state;

      const matchingNetworkConfig = Object.values(networkConfigurations).find(
        (networkConfiguration) => networkConfiguration.chainId === chainId,
      );

      rpcPrefs = matchingNetworkConfig?.rpcPrefs ?? {};
    }

    try {
      await this.platform.showTransactionNotification(
        transactionMeta,
        rpcPrefs,
      );
    } catch (error) {
      log.error('Failed to create transaction notification', error);
    }
  }

  _updateNFTOwnership(transactionMeta) {
    // if this is a transferFrom method generated from within the app it may be an NFT transfer transaction
    // in which case we will want to check and update ownership status of the transferred NFT.

    const { type, txParams, chainId } = transactionMeta;

    if (
      type !== TransactionType.tokenMethodTransferFrom ||
      txParams === undefined
    ) {
      return;
    }

    const { data, to: contractAddress, from: userAddress } = txParams;
    const transactionData = parseStandardTokenTransactionData(data);

    // Sometimes the tokenId value is parsed as "_value" param. Not seeing this often any more, but still occasionally:
    // i.e. call approve() on BAYC contract - https://etherscan.io/token/0xbc4ca0eda7647a8ab7c2061c2e118a18a936f13d#writeContract, and tokenId shows up as _value,
    // not sure why since it doesn't match the ERC721 ABI spec we use to parse these transactions - https://github.com/MetaMask/metamask-eth-abis/blob/d0474308a288f9252597b7c93a3a8deaad19e1b2/src/abis/abiERC721.ts#L62.
    const transactionDataTokenId =
      getTokenIdParam(transactionData) ?? getTokenValueParam(transactionData);

    const { allNfts } = this.nftController.state;

    // check if its a known NFT
    const knownNft = allNfts?.[userAddress]?.[chainId]?.find(
      ({ address, tokenId }) =>
        isEqualCaseInsensitive(address, contractAddress) &&
        tokenId === transactionDataTokenId,
    );

    // if it is we check and update ownership status.
    if (knownNft) {
      this.nftController.checkAndUpdateSingleNftOwnershipStatus(
        knownNft,
        false,
        // TODO add networkClientId once it is available in the transactionMeta
        // the chainId previously passed here didn't actually allow us to check for ownership on a non globally selected network
        // because the check would use the provider for the globally selected network, not the chainId passed here.
        { userAddress },
      );
    }
  }

  _trackTransactionFailure(transactionMeta) {
    const { txReceipt } = transactionMeta;
    const metamaskState = this.getState();

    if (!txReceipt || txReceipt.status !== '0x0') {
      return;
    }

    this.metaMetricsController.trackEvent(
      {
        event: 'Tx Status Update: On-Chain Failure',
        category: MetaMetricsEventCategory.Background,
        properties: {
          action: 'Transactions',
          errorMessage: transactionMeta.simulationFails?.reason,
          numberOfTokens: metamaskState.tokens.length,
          numberOfAccounts: Object.keys(metamaskState.accounts).length,
        },
      },
      {
        matomoEvent: true,
      },
    );
  }

  _onUserOperationAdded(userOperationMeta) {
    const transactionMeta = this.txController.state.transactions.find(
      (tx) => tx.id === userOperationMeta.id,
    );

    if (!transactionMeta) {
      return;
    }

    if (transactionMeta.type === TransactionType.swap) {
      this.controllerMessenger.publish(
        'TransactionController:transactionNewSwap',
        { transactionMeta },
      );
    } else if (transactionMeta.type === TransactionType.swapApproval) {
      this.controllerMessenger.publish(
        'TransactionController:transactionNewSwapApproval',
        { transactionMeta },
      );
    }
  }

  _onUserOperationTransactionUpdated(transactionMeta) {
    const updatedTransactionMeta = {
      ...transactionMeta,
      txParams: {
        ...transactionMeta.txParams,
        from: this.preferencesController.getSelectedAddress(),
      },
    };

    const transactionExists = this.txController.state.transactions.some(
      (tx) => tx.id === updatedTransactionMeta.id,
    );

    if (!transactionExists) {
      this.txController.update((state) => {
        state.transactions.push(updatedTransactionMeta);
      });
    }

    this.txController.updateTransaction(
      updatedTransactionMeta,
      'Generated from user operation',
    );

    this.controllerMessenger.publish(
      'TransactionController:transactionStatusUpdated',
      { transactionMeta: updatedTransactionMeta },
    );
  }

  _publishSmartTransactionHook(transactionMeta) {
    const state = this._getMetaMaskState();
    const isSmartTransaction = getIsSmartTransaction(state);
    if (!isSmartTransaction) {
      // Will cause TransactionController to publish to the RPC provider as normal.
      return { transactionHash: undefined };
    }
    const featureFlags = getFeatureFlagsByChainId(state);
    return submitSmartTransactionHook({
      transactionMeta,
      transactionController: this.txController,
      smartTransactionsController: this.smartTransactionsController,
      controllerMessenger: this.controllerMessenger,
      isSmartTransaction,
      featureFlags,
    });
  }

  _getMetaMaskState() {
    return {
      metamask: this.getState(),
    };
  }

  async #onPreferencesControllerStateChange(currentState, previousState) {
    const { currentLocale } = currentState;
    const { chainId } = this.networkController.state.providerConfig;

    await updateCurrentLocale(currentLocale);

    if (currentState.incomingTransactionsPreferences?.[chainId]) {
      this.txController.startIncomingTransactionPolling();
    } else {
      this.txController.stopIncomingTransactionPolling();
    }

    this.#checkTokenListPolling(currentState, previousState);

    // TODO: Remove once the preferences controller has been replaced with the core monorepo implementation
    this.controllerMessenger.publish(
      'PreferencesController:stateChange',
      currentState,
      [],
    );
  }

  #checkTokenListPolling(currentState, previousState) {
    const previousEnabled = this.#isTokenListPollingRequired(previousState);
    const newEnabled = this.#isTokenListPollingRequired(currentState);

    if (previousEnabled === newEnabled) {
      return;
    }

    this.tokenListController.updatePreventPollingOnNetworkRestart(!newEnabled);

    if (newEnabled) {
      log.debug('Started token list controller polling');
      this.tokenListController.start();
    } else {
      log.debug('Stopped token list controller polling');
      this.tokenListController.clearingTokenListData();
      this.tokenListController.stop();
    }
  }

  #isTokenListPollingRequired(preferencesControllerState) {
    const { useTokenDetection, useTransactionSimulations, preferences } =
      preferencesControllerState ?? {};

    const { petnamesEnabled } = preferences ?? {};

    return useTokenDetection || petnamesEnabled || useTransactionSimulations;
  }
}<|MERGE_RESOLUTION|>--- conflicted
+++ resolved
@@ -326,11 +326,6 @@
 ///: BEGIN:ONLY_INCLUDE_IF(snaps)
 import PREINSTALLED_SNAPS from './snaps/preinstalled-snaps';
 ///: END:ONLY_INCLUDE_IF
-<<<<<<< HEAD
-import AuthenticationController from './controllers/authentication/authentication-controller';
-import UserStorageController from './controllers/user-storage/user-storage-controller';
-import { WeakRefObjectMap } from './lib/WeakRefObjectMap';
-=======
 import { WeakRefObjectMap } from './lib/WeakRefObjectMap';
 
 // Notification controllers
@@ -338,7 +333,6 @@
 import UserStorageController from './controllers/user-storage/user-storage-controller';
 import { PushPlatformNotificationsController } from './controllers/push-platform-notifications/push-platform-notifications';
 import { MetamaskNotificationsController } from './controllers/metamask-notifications/metamask-notifications';
->>>>>>> cf417bb2
 
 export const METAMASK_CONTROLLER_EVENTS = {
   // Fired after state changes that impact the extension badge (unapproved msg count)
@@ -1314,8 +1308,6 @@
       encryptor: encryptorFactory(600_000),
       getMnemonic: this.getPrimaryKeyringMnemonic.bind(this),
       preinstalledSnaps: PREINSTALLED_SNAPS,
-<<<<<<< HEAD
-=======
       getFeatureFlags: () => {
         return {
           disableSnaps:
@@ -1323,7 +1315,6 @@
             false,
         };
       },
->>>>>>> cf417bb2
     });
 
     this.notificationController = new NotificationController({
@@ -1435,12 +1426,6 @@
       state: initState.AuthenticationController,
       messenger: this.controllerMessenger.getRestricted({
         name: 'AuthenticationController',
-<<<<<<< HEAD
-        allowedActions: ['SnapController:handleRequest'],
-      }),
-    });
-    this.userStorageController = new UserStorageController({
-=======
         allowedActions: [
           'SnapController:handleRequest',
           'UserStorageController:disableProfileSyncing',
@@ -1454,7 +1439,6 @@
     this.userStorageController = new UserStorageController({
       getMetaMetricsState: () =>
         this.metaMetricsController.state.participateInMetaMetrics,
->>>>>>> cf417bb2
       state: initState.UserStorageController,
       messenger: this.controllerMessenger.getRestricted({
         name: 'UserStorageController',
@@ -1463,11 +1447,6 @@
           'AuthenticationController:getBearerToken',
           'AuthenticationController:getSessionProfile',
           'AuthenticationController:isSignedIn',
-<<<<<<< HEAD
-          'AuthenticationController:performSignIn',
-        ],
-      }),
-=======
           'AuthenticationController:performSignOut',
           'AuthenticationController:performSignIn',
           'MetamaskNotificationsController:disableMetamaskNotifications',
@@ -1534,7 +1513,6 @@
         ],
       }),
       state: initState.MetamaskNotificationsController,
->>>>>>> cf417bb2
     });
 
     // account tracker watches balances, nonces, and any code at their address
@@ -1580,11 +1558,8 @@
         if (!prevCompletedOnboarding && currCompletedOnboarding) {
           const { address } = this.accountsController.getSelectedAccount();
 
-<<<<<<< HEAD
-=======
           this._addAccountsWithBalance();
 
->>>>>>> cf417bb2
           this.postOnboardingInitialization();
           this.triggerNetworkrequests();
           // execute once the token detection on the post-onboarding
@@ -2899,7 +2874,6 @@
       'SelectedNetworkController:getNetworkClientIdForDomain',
       origin,
     );
-<<<<<<< HEAD
 
     const networkClient = this.controllerMessenger.call(
       'NetworkController:getNetworkClientById',
@@ -2908,16 +2882,6 @@
 
     const { chainId } = networkClient.configuration;
 
-=======
-
-    const networkClient = this.controllerMessenger.call(
-      'NetworkController:getNetworkClientById',
-      networkClientId,
-    );
-
-    const { chainId } = networkClient.configuration;
-
->>>>>>> cf417bb2
     const { completedOnboarding } = this.onboardingController.store.getState();
 
     let networkVersion = this.deprecatedNetworkVersions[networkClientId];
@@ -5140,18 +5104,7 @@
     // Append selectedNetworkClientId to each request
     engine.push(createSelectedNetworkMiddleware(this.controllerMessenger));
 
-<<<<<<< HEAD
-    // if the origin is not in the selectedNetworkController's `domains` state
-    // when the provider engine is created, the selectedNetworkController will
-    // fetch the globally selected networkClient from the networkController and wrap
-    // it in a proxy which can be switched to use its own state if/when the origin
-    // is added to the `domains` state
-    const proxyClient =
-      this.selectedNetworkController.getProviderAndBlockTracker(origin);
-
-=======
     // Add a middleware that will switch chain on each request (as needed)
->>>>>>> cf417bb2
     const requestQueueMiddleware = createQueuedRequestMiddleware({
       enqueueRequest: this.queuedRequestController.enqueueRequest.bind(
         this.queuedRequestController,
