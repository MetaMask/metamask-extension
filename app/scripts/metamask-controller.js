--- conflicted
+++ resolved
@@ -650,15 +650,12 @@
         `${this.permissionController.name}:revokeAllPermissions`,
         `${this.permissionController.name}:revokePermissions`,
         `${this.permissionController.name}:revokePermissionForAllSubjects`,
-<<<<<<< HEAD
         `${this.approvalController.name}:addRequest`,
         `${this.permissionController.name}:grantPermissions`,
-=======
         'ExecutionService:executeSnap',
         'ExecutionService:getRpcRequestHandler',
         'ExecutionService:terminateSnap',
         'ExecutionService:terminateAllSnaps',
->>>>>>> df646a03
       ],
     });
 
