--- conflicted
+++ resolved
@@ -1478,7 +1478,10 @@
       signatureController: this.signatureController,
       platform: this.platform,
       extension: this.extension,
-<<<<<<< HEAD
+      trackTransactionEvents: handleMMITransactionUpdate.bind(
+        null,
+        transactionMetricsRequest,
+      ),
       hooks: {
         getTransactions: this.txController.getTransactions.bind(this),
         updateTransactionHash: this.txController.setTxHash.bind(this),
@@ -1494,12 +1497,6 @@
             this.txController.txStateManager.updateTransaction.bind(this),
         },
       },
-=======
-      trackTransactionEvents: handleMMITransactionUpdate.bind(
-        null,
-        transactionMetricsRequest,
-      ),
->>>>>>> 31c67294
     });
     ///: END:ONLY_INCLUDE_IN
 
