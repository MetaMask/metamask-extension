--- conflicted
+++ resolved
@@ -3548,15 +3548,6 @@
         userStorageController.syncContactsWithUserStorage.bind(
           userStorageController,
         ),
-<<<<<<< HEAD
-      // AccountTreeController backup and sync
-      syncAccountTreeWithUserStorage: async () => {
-        await this.getSnapKeyring();
-        await this.accountTreeController.syncWithUserStorage();
-      },
-
-=======
->>>>>>> 8f4f09bf
       // NotificationServicesController
       checkAccountsPresence:
         notificationServicesController.checkAccountsPresence.bind(
