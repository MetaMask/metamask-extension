import EventEmitter from 'events';
import { finished, pipeline } from 'readable-stream';
import browser from 'webextension-polyfill';
import {
  createAsyncMiddleware,
  createScaffoldMiddleware,
  JsonRpcEngine,
} from '@metamask/json-rpc-engine';
import { createEngineStream } from '@metamask/json-rpc-middleware-stream';
import { ObservableStore } from '@metamask/obs-store';
import { storeAsStream } from '@metamask/obs-store/dist/asStream';
import { providerAsMiddleware } from '@metamask/eth-json-rpc-middleware';
import { debounce, uniq } from 'lodash';
import { KeyringTypes } from '@metamask/keyring-controller';
import createFilterMiddleware from '@metamask/eth-json-rpc-filters';
import createSubscriptionManager from '@metamask/eth-json-rpc-filters/subscriptionManager';
import { errorCodes, JsonRpcError, rpcErrors } from '@metamask/rpc-errors';
import { Mutex } from 'await-semaphore';
import log from 'loglevel';
import { OneKeyKeyring, TrezorKeyring } from '@metamask/eth-trezor-keyring';
import { LedgerKeyring } from '@metamask/eth-ledger-bridge-keyring';
import LatticeKeyring from 'eth-lattice-keyring';
import { rawChainData } from 'eth-chainlist';
import { QrKeyring } from '@metamask/eth-qr-keyring';
import { nanoid } from 'nanoid';
import { ApprovalRequestNotFoundError } from '@metamask/approval-controller';
import { Messenger } from '@metamask/messenger';
import {
  MethodNames,
  PermissionDoesNotExistError,
  PermissionsRequestNotFoundError,
  SubjectType,
} from '@metamask/permission-controller';
import {
  METAMASK_DOMAIN,
  createSelectedNetworkMiddleware,
} from '@metamask/selected-network-controller';

import {
  createPreinstalledSnapsMiddleware,
  createSnapsMethodMiddleware,
} from '@metamask/snaps-rpc-methods';
import { ERC1155, ERC20, ERC721, toHex } from '@metamask/controller-utils';

import { wordlist } from '@metamask/scure-bip39/dist/wordlists/english';

import {
  BRIDGE_CONTROLLER_NAME,
  BridgeUserAction,
  BridgeBackgroundAction,
} from '@metamask/bridge-controller';

import {
  TransactionStatus,
  TransactionType,
} from '@metamask/transaction-controller';
import { Interface } from '@ethersproject/abi';
import { abiERC1155, abiERC721 } from '@metamask/metamask-eth-abis';
import {
  isEvmAccountType,
  SolAccountType,
  ///: BEGIN:ONLY_INCLUDE_IF(bitcoin)
  BtcScope,
  ///: END:ONLY_INCLUDE_IF
  SolScope,
  ///: BEGIN:ONLY_INCLUDE_IF(tron)
  TrxScope,
  TrxAccountType,
  ///: END:ONLY_INCLUDE_IF
  BtcAccountType,
} from '@metamask/keyring-api';
import {
  hexToBigInt,
  toCaipChainId,
  parseCaipAccountId,
  add0x,
  hexToBytes,
  bytesToHex,
} from '@metamask/utils';
import { normalize } from '@metamask/eth-sig-util';

import { TRIGGER_TYPES } from '@metamask/notification-services-controller/notification-services';

import {
  multichainMethodCallValidatorMiddleware,
  MultichainSubscriptionManager,
  MultichainMiddlewareManager,
  walletGetSession,
  walletRevokeSession,
  walletInvokeMethod,
  MultichainApiNotifications,
  walletCreateSession,
} from '@metamask/multichain-api-middleware';

import {
  getCallsStatus,
  getCapabilities,
  processSendCalls,
  walletGetCallsStatus,
  walletGetCapabilities,
  walletSendCalls,
} from '@metamask/eip-5792-middleware';

import {
  walletUpgradeAccount,
  walletGetAccountUpgradeStatus,
} from '@metamask/eip-7702-internal-rpc-middleware';

import {
  Caip25CaveatMutators,
  Caip25CaveatType,
  Caip25EndowmentPermissionName,
  getEthAccounts,
  getSessionScopes,
  setPermittedEthChainIds,
  getPermittedAccountsForScopes,
  KnownSessionProperties,
  getAllScopesFromCaip25CaveatValue,
  requestPermittedChainsPermissionIncremental,
  getCaip25PermissionFromLegacyPermissions,
} from '@metamask/chain-agnostic-permission';
import {
  BRIDGE_STATUS_CONTROLLER_NAME,
  BridgeStatusAction,
} from '@metamask/bridge-status-controller';

import {
  SeedlessOnboardingControllerErrorMessage,
  SecretType,
  RecoveryError,
} from '@metamask/seedless-onboarding-controller';
import { COHORT_NAMES, PRODUCT_TYPES } from '@metamask/subscription-controller';
import { isSnapId } from '@metamask/snaps-utils';
import {
  findAtomicBatchSupportForChain,
  checkEip7702Support,
} from '../../shared/lib/eip7702-support-utils';
import { createEIP7702UpgradeTransaction } from '../../shared/lib/eip7702-utils';
import {
  FEATURE_VERSION_2,
  isMultichainAccountsFeatureEnabled,
} from '../../shared/lib/multichain-accounts/remote-feature-flag';
import { captureException } from '../../shared/lib/sentry';
import { TokenStandard } from '../../shared/constants/transaction';
import {
  CHAIN_IDS,
  CHAIN_SPEC_URL,
  NetworkStatus,
  UNSUPPORTED_RPC_METHODS,
} from '../../shared/constants/network';

import {
  HardwareDeviceNames,
  HardwareKeyringType,
  LedgerTransportTypes,
} from '../../shared/constants/hardware-wallets';
import { KeyringType } from '../../shared/constants/keyring';
import { RestrictedMethods } from '../../shared/constants/permissions';
import { MILLISECOND, MINUTE, SECOND } from '../../shared/constants/time';
import {
  HYPERLIQUID_APPROVAL_TYPE,
  ORIGIN_METAMASK,
  POLLING_TOKEN_ENVIRONMENT_TYPES,
  MESSAGE_TYPE,
  PLATFORM_FIREFOX,
} from '../../shared/constants/app';
import {
  MetaMetricsEventCategory,
  MetaMetricsEventName,
  MetaMetricsRequestedThrough,
} from '../../shared/constants/metametrics';

import {
  getStorageItem,
  setStorageItem,
} from '../../shared/lib/storage-helpers';
import {
  getTokenIdParam,
  fetchTokenBalance,
  fetchERC1155Balance,
} from '../../shared/lib/token-util';
import { isEqualCaseInsensitive } from '../../shared/modules/string-utils';
import { parseStandardTokenTransactionData } from '../../shared/modules/transaction.utils';
import { STATIC_MAINNET_TOKEN_LIST } from '../../shared/constants/tokens';
import { getTokenValueParam } from '../../shared/lib/metamask-controller-utils';
import { isManifestV3 } from '../../shared/modules/mv3.utils';
import { convertNetworkId } from '../../shared/modules/network.utils';
import { getIsSmartTransaction } from '../../shared/modules/selectors';
import {
  TOKEN_TRANSFER_LOG_TOPIC_HASH,
  TRANSFER_SINFLE_LOG_TOPIC_HASH,
} from '../../shared/lib/transactions-controller-utils';
import { getProviderConfig } from '../../shared/modules/selectors/networks';
import { selectAllEnabledNetworkClientIds } from '../../shared/modules/selectors/multichain';
import {
  trace,
  endTrace,
  TraceName,
  TraceOperation,
} from '../../shared/lib/trace';
import fetchWithCache from '../../shared/lib/fetch-with-cache';
import { MultichainNetworks } from '../../shared/constants/multichain/networks';
import { ALLOWED_BRIDGE_CHAIN_IDS } from '../../shared/constants/bridge';
///: BEGIN:ONLY_INCLUDE_IF(multichain)
import { MultichainWalletSnapClient } from '../../shared/lib/accounts';
///: END:ONLY_INCLUDE_IF
///: BEGIN:ONLY_INCLUDE_IF(bitcoin)
import { BITCOIN_WALLET_SNAP_ID } from '../../shared/lib/accounts/bitcoin-wallet-snap';
///: END:ONLY_INCLUDE_IF
import { SOLANA_WALLET_SNAP_ID } from '../../shared/lib/accounts/solana-wallet-snap';
///: BEGIN:ONLY_INCLUDE_IF(tron)
import { TRON_WALLET_SNAP_ID } from '../../shared/lib/accounts/tron-wallet-snap';
///: END:ONLY_INCLUDE_IF
import { FirstTimeFlowType } from '../../shared/constants/onboarding';
import { updateCurrentLocale } from '../../shared/lib/translate';
import {
  getIsSeedlessOnboardingFeatureEnabled,
  isGatorPermissionsFeatureEnabled,
} from '../../shared/modules/environment';
import { isSnapPreinstalled } from '../../shared/lib/snaps/snaps';
import { toChecksumHexAddress } from '../../shared/modules/hexstring-utils';
import {
  getShieldGatewayConfig,
  updatePreferencesAndMetricsForShieldSubscription,
} from '../../shared/modules/shield';
import {
  HYPERLIQUID_ORIGIN,
  METAMASK_REFERRAL_CODE,
} from '../../shared/constants/referrals';
import { getIsShieldSubscriptionActive } from '../../shared/lib/shield';
import { createTransactionEventFragmentWithTxId } from './lib/transaction/metrics';
///: BEGIN:ONLY_INCLUDE_IF(keyring-snaps)
import { keyringSnapPermissionsBuilder } from './lib/snap-keyring/keyring-snaps-permissions';
///: END:ONLY_INCLUDE_IF

import { AddressBookPetnamesBridge } from './lib/AddressBookPetnamesBridge';
import { AccountIdentitiesPetnamesBridge } from './lib/AccountIdentitiesPetnamesBridge';
import { WalletFundsObtainedMonitor } from './lib/WalletFundsObtainedMonitor';
import { createPPOMMiddleware } from './lib/ppom/ppom-middleware';
import { createDappSwapMiddleware } from './lib/dapp-swap/dapp-swap-middleware';
import { createTrustSignalsMiddleware } from './lib/trust-signals/trust-signals-middleware';
import {
  onMessageReceived,
  checkForMultipleVersionsRunning,
} from './detect-multiple-instances';
import ComposableObservableStore from './lib/ComposableObservableStore';
import createDupeReqFilterStream from './lib/createDupeReqFilterStream';
import createLoggerMiddleware from './lib/createLoggerMiddleware';
import {
  createEthAccountsMethodMiddleware,
  createEip1193MethodMiddleware,
  createUnsupportedMethodMiddleware,
  createMultichainMethodMiddleware,
  makeMethodMiddlewareMaker,
} from './lib/rpc-method-middleware';
import createOriginMiddleware from './lib/createOriginMiddleware';
import createMainFrameOriginMiddleware from './lib/createMainFrameOriginMiddleware';
import createTabIdMiddleware from './lib/createTabIdMiddleware';
import createOnboardingMiddleware from './lib/createOnboardingMiddleware';
import { isStreamWritable, setupMultiplex } from './lib/stream-utils';
import { ReferralStatus } from './controllers/preferences-controller';
import Backup from './lib/backup';
import createMetaRPCHandler from './lib/createMetaRPCHandler';
import {
  addHexPrefix,
  getMethodDataName,
  previousValueComparator,
  initializeRpcProviderDomains,
  getPlatform,
  getBooleanFlag,
} from './lib/util';
import createMetamaskMiddleware from './lib/createMetamaskMiddleware';
import {
  createHyperliquidReferralMiddleware,
  HyperliquidPermissionTriggerType,
} from './lib/createHyperliquidReferralMiddleware';

import {
  diffMap,
  getPermissionBackgroundApiMethods,
  getPermittedAccountsByOrigin,
  getPermittedChainsByOrigin,
  NOTIFICATION_NAMES,
  getRemovedAuthorizations,
  getChangedAuthorizations,
  getAuthorizedScopesByOrigin,
  getPermittedAccountsForScopesByOrigin,
  getOriginsWithSessionProperty,
} from './controllers/permissions';
import createRPCMethodTrackingMiddleware from './lib/createRPCMethodTrackingMiddleware';
///: BEGIN:ONLY_INCLUDE_IF(keyring-snaps)
import { getAccountsBySnapId } from './lib/snap-keyring';
///: END:ONLY_INCLUDE_IF
import { addDappTransaction, addTransaction } from './lib/transaction/util';
import { addTypedMessage, addPersonalMessage } from './lib/signature/util';
import {
  METAMASK_CAIP_MULTICHAIN_PROVIDER,
  METAMASK_COOKIE_HANDLER,
  METAMASK_EIP_1193_PROVIDER,
} from './constants/stream';

// Notification controllers
import {
  updateSecurityAlertResponse,
  validateRequestWithPPOM,
} from './lib/ppom/ppom-util';
import createEvmMethodsToNonEvmAccountReqFilterMiddleware from './lib/createEvmMethodsToNonEvmAccountReqFilterMiddleware';

import { decodeTransactionData } from './lib/transaction/decode/util';
import createTracingMiddleware from './lib/createTracingMiddleware';
import createOriginThrottlingMiddleware from './lib/createOriginThrottlingMiddleware';
import { PatchStore } from './lib/PatchStore';
import { sanitizeUIState } from './lib/state-utils';
import {
  rejectAllApprovals,
  rejectOriginApprovals,
} from './lib/approval/utils';
import { InstitutionalSnapControllerInit } from './controller-init/institutional-snap/institutional-snap-controller-init';
import {
  ///: BEGIN:ONLY_INCLUDE_IF(multichain)
  MultichainAssetsControllerInit,
  MultichainTransactionsControllerInit,
  MultichainBalancesControllerInit,
  MultichainAssetsRatesControllerInit,
  ///: END:ONLY_INCLUDE_IF
  MultichainNetworkControllerInit,
} from './controller-init/multichain';
import {
  AssetsContractControllerInit,
  NetworkOrderControllerInit,
  NftControllerInit,
  NftDetectionControllerInit,
  TokenRatesControllerInit,
} from './controller-init/assets';
import { TransactionControllerInit } from './controller-init/confirmations/transaction-controller-init';
import { PPOMControllerInit } from './controller-init/confirmations/ppom-controller-init';
import { SmartTransactionsControllerInit } from './controller-init/smart-transactions/smart-transactions-controller-init';
import { initControllers } from './controller-init/utils';
import {
  CronjobControllerInit,
  ExecutionServiceInit,
  RateLimitControllerInit,
  SnapControllerInit,
  SnapInsightsControllerInit,
  SnapInterfaceControllerInit,
  SnapsNameProviderInit,
  SnapsRegistryInit,
  WebSocketServiceInit,
  ///: BEGIN:ONLY_INCLUDE_IF(keyring-snaps)
  MultichainRouterInit,
  ///: END:ONLY_INCLUDE_IF
} from './controller-init/snaps';
import {
  BackendWebSocketServiceInit,
  AccountActivityServiceInit,
} from './controller-init/core-backend';
import { AuthenticationControllerInit } from './controller-init/identity/authentication-controller-init';
import { UserStorageControllerInit } from './controller-init/identity/user-storage-controller-init';
import { DeFiPositionsControllerInit } from './controller-init/defi-positions/defi-positions-controller-init';
import { NotificationServicesControllerInit } from './controller-init/notifications/notification-services-controller-init';
import { NotificationServicesPushControllerInit } from './controller-init/notifications/notification-services-push-controller-init';
import { DelegationControllerInit } from './controller-init/delegation/delegation-controller-init';
import { isRelaySupported } from './lib/transaction/transaction-relay';
import { openUpdateTabAndReload } from './lib/open-update-tab-and-reload';
import { AccountTreeControllerInit } from './controller-init/accounts/account-tree-controller-init';
import { MultichainAccountServiceInit } from './controller-init/multichain/multichain-account-service-init';
import {
  OAuthServiceInit,
  SeedlessOnboardingControllerInit,
} from './controller-init/seedless-onboarding';
import { applyTransactionContainersExisting } from './lib/transaction/containers/util';
import {
  getSendBundleSupportedChains,
  isSendBundleSupported,
} from './lib/transaction/sentinel-api';
import { ShieldControllerInit } from './controller-init/shield/shield-controller-init';
import { GatorPermissionsControllerInit } from './controller-init/gator-permissions/gator-permissions-controller-init';

import { forwardRequestToSnap } from './lib/forwardRequestToSnap';
import { MetaMetricsControllerInit } from './controller-init/metametrics-controller-init';
import { TokenListControllerInit } from './controller-init/token-list-controller-init';
import { TokenDetectionControllerInit } from './controller-init/token-detection-controller-init';
import { TokensControllerInit } from './controller-init/tokens-controller-init';
import { TokenBalancesControllerInit } from './controller-init/token-balances-controller-init';
import { RatesControllerInit } from './controller-init/rates-controller-init';
import { CurrencyRateControllerInit } from './controller-init/currency-rate-controller-init';
import { EnsControllerInit } from './controller-init/confirmations/ens-controller-init';
import { NameControllerInit } from './controller-init/confirmations/name-controller-init';
import { GasFeeControllerInit } from './controller-init/confirmations/gas-fee-controller-init';
import { SelectedNetworkControllerInit } from './controller-init/selected-network-controller-init';
import {
  SubscriptionControllerInit,
  SubscriptionServiceInit,
} from './controller-init/subscription';
import { AccountTrackerControllerInit } from './controller-init/account-tracker-controller-init';
import { OnboardingControllerInit } from './controller-init/onboarding-controller-init';
import { RemoteFeatureFlagControllerInit } from './controller-init/remote-feature-flag-controller-init';
import { SwapsControllerInit } from './controller-init/swaps-controller-init';
import { BridgeControllerInit } from './controller-init/bridge-controller-init';
import { BridgeStatusControllerInit } from './controller-init/bridge-status-controller-init';
import { PreferencesControllerInit } from './controller-init/preferences-controller-init';
import { AppStateControllerInit } from './controller-init/app-state-controller-init';
import { PermissionControllerInit } from './controller-init/permission-controller-init';
import { SubjectMetadataControllerInit } from './controller-init/subject-metadata-controller-init';
import { NetworkEnablementControllerInit } from './controller-init/assets/network-enablement-controller-init';
import { KeyringControllerInit } from './controller-init/keyring-controller-init';
import { SnapKeyringBuilderInit } from './controller-init/accounts/snap-keyring-builder-init';
import { PermissionLogControllerInit } from './controller-init/permission-log-controller-init';
import { NetworkControllerInit } from './controller-init/network-controller-init';
import { AnnouncementControllerInit } from './controller-init/announcement-controller-init';
import { AccountOrderControllerInit } from './controller-init/account-order-controller-init';
import { AccountsControllerInit } from './controller-init/accounts-controller-init';
import { PhishingControllerInit } from './controller-init/phishing-controller-init';
import { AlertControllerInit } from './controller-init/alert-controller-init';
import { MetaMetricsDataDeletionControllerInit } from './controller-init/metametrics-data-deletion-controller-init';
import { LoggingControllerInit } from './controller-init/logging-controller-init';
import { AppMetadataControllerInit } from './controller-init/app-metadata-controller-init';
import { ErrorReportingServiceInit } from './controller-init/error-reporting-service-init';
import { ApprovalControllerInit } from './controller-init/confirmations/approval-controller-init';
import { AddressBookControllerInit } from './controller-init/confirmations/address-book-controller-init';
import { DecryptMessageManagerInit } from './controller-init/confirmations/decrypt-message-manager-init';
import { DecryptMessageControllerInit } from './controller-init/confirmations/decrypt-message-controller-init';
import { EncryptionPublicKeyControllerInit } from './controller-init/confirmations/encryption-public-key-controller-init';
import { EncryptionPublicKeyManagerInit } from './controller-init/confirmations/encryption-public-key-message-manager-init';
import { SignatureControllerInit } from './controller-init/confirmations/signature-controller-init';
import { UserOperationControllerInit } from './controller-init/confirmations/user-operation-controller-init';
import { RewardsDataServiceInit } from './controller-init/rewards-data-service-init';
import { RewardsControllerInit } from './controller-init/rewards-controller-init';
import { getRootMessenger } from './lib/messenger';
import {
  ClaimsControllerInit,
  ClaimsServiceInit,
} from './controller-init/claims';
import { getQuotesForConfirmation } from './lib/dapp-swap/dapp-swap-util';

export const METAMASK_CONTROLLER_EVENTS = {
  // Fired after state changes that impact the extension badge (unapproved msg count)
  // The process of updating the badge happens in app/scripts/background.js.
  UPDATE_BADGE: 'updateBadge',
  DECRYPT_MESSAGE_MANAGER_UPDATE_BADGE: 'DecryptMessageManager:updateBadge',
  ENCRYPTION_PUBLIC_KEY_MANAGER_UPDATE_BADGE:
    'EncryptionPublicKeyManager:updateBadge',
  // TODO: Add this and similar enums to the `controllers` repo and export them
  APPROVAL_STATE_CHANGE: 'ApprovalController:stateChange',
  APP_STATE_UNLOCK_CHANGE: 'AppStateController:unlockChange',
  METAMASK_NOTIFICATIONS_LIST_UPDATED:
    'NotificationServicesController:notificationsListUpdated',
  METAMASK_NOTIFICATIONS_MARK_AS_READ:
    'NotificationServicesController:markNotificationsAsRead',
};

/**
 * @typedef {import('../../ui/store/store').MetaMaskReduxState} MetaMaskReduxState
 */

// Types of APIs
const API_TYPE = {
  EIP1193: 'eip-1193',
  CAIP_MULTICHAIN: 'caip-multichain',
};

// stream channels
const PHISHING_SAFELIST = 'metamask-phishing-safelist';

export default class MetamaskController extends EventEmitter {
  /**
   * @param {object} opts
   */
  constructor(opts) {
    super();

    const {
      isFirstMetaMaskControllerSetup,
      controllerMessenger = getRootMessenger(),
    } = opts;

    this.defaultMaxListeners = 20;

    this.sendUpdate = debounce(
      this.privateSendUpdate.bind(this),
      MILLISECOND * 200,
    );
    this.opts = opts;
    this.requestSafeReload =
      opts.requestSafeReload ?? (() => Promise.resolve());
    this.extension = opts.browser;
    this.platform = opts.platform;
    this.notificationManager = opts.notificationManager;
    const initState = opts.initState || {};
    const version = process.env.METAMASK_VERSION;
    this.recordFirstTimeInfo(initState);
    this.featureFlags = opts.featureFlags;

    // this keeps track of how many "controllerStream" connections are open
    // the only thing that uses controller connections are open metamask UI instances
    this.activeControllerConnections = 0;

    this.offscreenPromise = opts.offscreenPromise ?? Promise.resolve();

    this.getRequestAccountTabIds = opts.getRequestAccountTabIds;
    this.getOpenMetamaskTabsIds = opts.getOpenMetamaskTabsIds;

    this.initializeChainlist();

    this.controllerMessenger = controllerMessenger;
    this.currentMigrationVersion = opts.currentMigrationVersion;

    // observable state store
    this.store = new ComposableObservableStore({
      state: initState,
      controllerMessenger: this.controllerMessenger,
      persist: true,
    });

    // external connections by origin
    // Do not modify directly. Use the associated methods.
    this.connections = {};

    // lock to ensure only one vault created at once
    this.createVaultMutex = new Mutex();

    // lock to ensure only one seedless onboarding operation is running at once
    this.seedlessOperationMutex = new Mutex();

    this.extension.runtime.onInstalled.addListener((details) => {
      if (details.reason === 'update') {
        if (version === '8.1.0') {
          this.platform.openExtensionInBrowser();
        }
      }
    });

    this.multichainSubscriptionManager = new MultichainSubscriptionManager({
      getNetworkClientById: this.controllerMessenger.call.bind(
        this.controllerMessenger,
        'NetworkController:getNetworkClientById',
      ),
      findNetworkClientIdByChainId: this.controllerMessenger.call.bind(
        this.controllerMessenger,
        'NetworkController:findNetworkClientIdByChainId',
      ),
    });
    this.multichainMiddlewareManager = new MultichainMiddlewareManager();
    this.deprecatedNetworkVersions = {};

    // start and stop polling for balances based on activeControllerConnections
    this.on('controllerConnectionChanged', (activeControllerConnections) => {
      const { completedOnboarding } = this.onboardingController.state;
      if (activeControllerConnections > 0 && completedOnboarding) {
        this.triggerNetworkrequests();
      } else {
        this.stopNetworkRequests();
      }
    });

    // Monitor for first wallet funding event based on activeControllerConnections
    this.on('controllerConnectionChanged', (activeControllerConnections) => {
      const { completedOnboarding } = this.onboardingController.state;
      if (
        activeControllerConnections > 0 &&
        completedOnboarding &&
        this.appStateController.state.canTrackWalletFundsObtained
      ) {
        this.walletFundsObtainedMonitor.setupMonitoring();
      }
    });

    /** @type {import('./controller-init/utils').InitFunctions} */
    const controllerInitFunctions = {
      ApprovalController: ApprovalControllerInit,
      LoggingController: LoggingControllerInit,
      ErrorReportingService: ErrorReportingServiceInit,
      AppMetadataController: AppMetadataControllerInit,
      PreferencesController: PreferencesControllerInit,
      SnapKeyringBuilder: SnapKeyringBuilderInit,
      KeyringController: KeyringControllerInit,
      AccountsController: AccountsControllerInit,
      AddressBookController: AddressBookControllerInit,
      AlertController: AlertControllerInit,
      DecryptMessageManager: DecryptMessageManagerInit,
      DecryptMessageController: DecryptMessageControllerInit,
      EncryptionPublicKeyManager: EncryptionPublicKeyManagerInit,
      EncryptionPublicKeyController: EncryptionPublicKeyControllerInit,
      SignatureController: SignatureControllerInit,
      PermissionController: PermissionControllerInit,
      PermissionLogController: PermissionLogControllerInit,
      SubjectMetadataController: SubjectMetadataControllerInit,
      AppStateController: AppStateControllerInit,
      OnboardingController: OnboardingControllerInit,
      RemoteFeatureFlagController: RemoteFeatureFlagControllerInit,
      NetworkController: NetworkControllerInit,
      MetaMetricsController: MetaMetricsControllerInit,
      MetaMetricsDataDeletionController: MetaMetricsDataDeletionControllerInit,
      GasFeeController: GasFeeControllerInit,
      UserOperationController: UserOperationControllerInit,
      ExecutionService: ExecutionServiceInit,
      InstitutionalSnapController: InstitutionalSnapControllerInit,
      RateLimitController: RateLimitControllerInit,
      SnapsRegistry: SnapsRegistryInit,
      CronjobController: CronjobControllerInit,
      SelectedNetworkController: SelectedNetworkControllerInit,
      SnapController: SnapControllerInit,
      SnapInsightsController: SnapInsightsControllerInit,
      SnapInterfaceController: SnapInterfaceControllerInit,
      WebSocketService: WebSocketServiceInit,
      BackendWebSocketService: BackendWebSocketServiceInit,
      AccountActivityService: AccountActivityServiceInit,
      PPOMController: PPOMControllerInit,
      PhishingController: PhishingControllerInit,
      AccountTrackerController: AccountTrackerControllerInit,
      TransactionController: TransactionControllerInit,
      SmartTransactionsController: SmartTransactionsControllerInit,
      SwapsController: SwapsControllerInit,
      BridgeController: BridgeControllerInit,
      BridgeStatusController: BridgeStatusControllerInit,
      NftController: NftControllerInit,
      AssetsContractController: AssetsContractControllerInit,
      NftDetectionController: NftDetectionControllerInit,
      CurrencyRateController: CurrencyRateControllerInit,
      RatesController: RatesControllerInit,
      TokenListController: TokenListControllerInit,
      TokenDetectionController: TokenDetectionControllerInit,
      TokensController: TokensControllerInit,
      TokenBalancesController: TokenBalancesControllerInit,
      TokenRatesController: TokenRatesControllerInit,
      // Must be init before `AccountTreeController` to migrate existing pinned and hidden state to the new account tree controller.
      AccountOrderController: AccountOrderControllerInit,
      // FIXME: Must be init before `MultichainAccountService` to make sure account-tree is updated before
      // reacting to any `:multichainAccountGroup*` events.
      AccountTreeController: AccountTreeControllerInit,
      ///: BEGIN:ONLY_INCLUDE_IF(multichain)
      MultichainAssetsController: MultichainAssetsControllerInit,
      MultichainAssetsRatesController: MultichainAssetsRatesControllerInit,
      MultichainBalancesController: MultichainBalancesControllerInit,
      MultichainTransactionsController: MultichainTransactionsControllerInit,
      MultichainAccountService: MultichainAccountServiceInit,
      ///: END:ONLY_INCLUDE_IF
      ///: BEGIN:ONLY_INCLUDE_IF(keyring-snaps)
      MultichainRouter: MultichainRouterInit,
      ///: END:ONLY_INCLUDE_IF
      MultichainNetworkController: MultichainNetworkControllerInit,
      AuthenticationController: AuthenticationControllerInit,
      UserStorageController: UserStorageControllerInit,
      NotificationServicesController: NotificationServicesControllerInit,
      NotificationServicesPushController:
        NotificationServicesPushControllerInit,
      DeFiPositionsController: DeFiPositionsControllerInit,
      DelegationController: DelegationControllerInit,
      OAuthService: OAuthServiceInit,
      SeedlessOnboardingController: SeedlessOnboardingControllerInit,
      SubscriptionController: SubscriptionControllerInit,
      SubscriptionService: SubscriptionServiceInit,
      NetworkOrderController: NetworkOrderControllerInit,
      ShieldController: ShieldControllerInit,
      ClaimsController: ClaimsControllerInit,
      ClaimsService: ClaimsServiceInit,
      GatorPermissionsController: GatorPermissionsControllerInit,
      SnapsNameProvider: SnapsNameProviderInit,
      EnsController: EnsControllerInit,
      NameController: NameControllerInit,
      NetworkEnablementController: NetworkEnablementControllerInit,
      AnnouncementController: AnnouncementControllerInit,
      RewardsDataService: RewardsDataServiceInit,
      RewardsController: RewardsControllerInit,
    };

    const {
      controllerApi,
      controllerMemState,
      controllerPersistedState,
      controllersByName,
    } = this.#initControllers({
      initFunctions: controllerInitFunctions,
      initState,
    });

    this.controllerApi = controllerApi;
    this.controllerMemState = controllerMemState;
    this.controllerPersistedState = controllerPersistedState;
    this.controllersByName = controllersByName;

    // Backwards compatibility for existing references
    this.approvalController = controllersByName.ApprovalController;
    this.loggingController = controllersByName.LoggingController;
    this.appMetadataController = controllersByName.AppMetadataController;
    this.preferencesController = controllersByName.PreferencesController;
    this.keyringController = controllersByName.KeyringController;
    this.accountsController = controllersByName.AccountsController;
    this.addressBookController = controllersByName.AddressBookController;
    this.alertController = controllersByName.AlertController;
    this.decryptMessageController = controllersByName.DecryptMessageController;
    this.encryptionPublicKeyController =
      controllersByName.EncryptionPublicKeyController;
    this.signatureController = controllersByName.SignatureController;
    this.permissionController = controllersByName.PermissionController;
    this.permissionLogController = controllersByName.PermissionLogController;
    this.subjectMetadataController =
      controllersByName.SubjectMetadataController;
    this.appStateController = controllersByName.AppStateController;
    this.networkController = controllersByName.NetworkController;
    this.metaMetricsController = controllersByName.MetaMetricsController;
    this.metaMetricsDataDeletionController =
      controllersByName.MetaMetricsDataDeletionController;
    this.remoteFeatureFlagController =
      controllersByName.RemoteFeatureFlagController;
    this.gasFeeController = controllersByName.GasFeeController;
    this.userOperationController = controllersByName.UserOperationController;
    this.cronjobController = controllersByName.CronjobController;
    this.rateLimitController = controllersByName.RateLimitController;
    this.selectedNetworkController =
      controllersByName.SelectedNetworkController;
    this.snapController = controllersByName.SnapController;
    this.snapInsightsController = controllersByName.SnapInsightsController;
    this.snapInterfaceController = controllersByName.SnapInterfaceController;
    this.snapsRegistry = controllersByName.SnapsRegistry;
    this.ppomController = controllersByName.PPOMController;
    this.phishingController = controllersByName.PhishingController;
    this.onboardingController = controllersByName.OnboardingController;
    this.accountTrackerController = controllersByName.AccountTrackerController;
    this.txController = controllersByName.TransactionController;
    this.smartTransactionsController =
      controllersByName.SmartTransactionsController;
    this.swapsController = controllersByName.SwapsController;
    this.bridgeController = controllersByName.BridgeController;
    this.bridgeStatusController = controllersByName.BridgeStatusController;
    this.backendWebSocketService = controllersByName.BackendWebSocketService;
    this.accountActivityService = controllersByName.AccountActivityService;
    this.nftController = controllersByName.NftController;
    this.nftDetectionController = controllersByName.NftDetectionController;
    this.assetsContractController = controllersByName.AssetsContractController;
    ///: BEGIN:ONLY_INCLUDE_IF(multichain)
    this.multichainAssetsController =
      controllersByName.MultichainAssetsController;
    this.multichainBalancesController =
      controllersByName.MultichainBalancesController;
    this.multichainTransactionsController =
      controllersByName.MultichainTransactionsController;
    this.multichainAssetsRatesController =
      controllersByName.MultichainAssetsRatesController;
    this.multichainAccountService = controllersByName.MultichainAccountService;
    ///: END:ONLY_INCLUDE_IF
    this.tokenBalancesController = controllersByName.TokenBalancesController;
    this.tokenListController = controllersByName.TokenListController;
    this.tokenDetectionController = controllersByName.TokenDetectionController;
    this.tokensController = controllersByName.TokensController;
    this.tokenRatesController = controllersByName.TokenRatesController;
    this.currencyRateController = controllersByName.CurrencyRateController;
    this.multichainNetworkController =
      controllersByName.MultichainNetworkController;
    this.multichainRatesController = controllersByName.RatesController;
    this.authenticationController = controllersByName.AuthenticationController;
    this.userStorageController = controllersByName.UserStorageController;
    this.delegationController = controllersByName.DelegationController;
    this.notificationServicesController =
      controllersByName.NotificationServicesController;
    this.notificationServicesPushController =
      controllersByName.NotificationServicesPushController;
    this.deFiPositionsController = controllersByName.DeFiPositionsController;
    this.accountTreeController = controllersByName.AccountTreeController;
    this.oauthService = controllersByName.OAuthService;
    this.subscriptionService = controllersByName.SubscriptionService;
    this.seedlessOnboardingController =
      controllersByName.SeedlessOnboardingController;
    this.subscriptionController = controllersByName.SubscriptionController;
    this.networkOrderController = controllersByName.NetworkOrderController;
    this.networkEnablementController =
      controllersByName.NetworkEnablementController;
    this.shieldController = controllersByName.ShieldController;
    this.gatorPermissionsController =
      controllersByName.GatorPermissionsController;
    this.ensController = controllersByName.EnsController;
    this.nameController = controllersByName.NameController;
    this.announcementController = controllersByName.AnnouncementController;
    this.accountOrderController = controllersByName.AccountOrderController;
    this.rewardsController = controllersByName.RewardsController;
    this.claimsController = controllersByName.ClaimsController;
    this.claimsService = controllersByName.ClaimsService;
    this.backup = new Backup({
      preferencesController: this.preferencesController,
      addressBookController: this.addressBookController,
      accountsController: this.accountsController,
      networkController: this.networkController,
      trackMetaMetricsEvent: this.controllerMessenger.call.bind(
        this.controllerMessenger,
        'MetaMetricsController:trackEvent',
      ),
    });

    this.provider =
      this.networkController.getProviderAndBlockTracker().provider;
    this.blockTracker =
      this.networkController.getProviderAndBlockTracker().blockTracker;

    this.on('update', (update) => {
      this.metaMetricsController.handleMetaMaskStateUpdate(update);
    });

    this.controllerMessenger.subscribe('KeyringController:unlock', () =>
      this._onUnlock(),
    );

    this.controllerMessenger.subscribe('KeyringController:lock', () =>
      this._onLock(),
    );

    // on/off shield controller based on shield subscription
    this.controllerMessenger.subscribe(
      'SubscriptionController:stateChange',
      (state) => {
        const { useExternalServices: hasBasicFunctionalityEnabled } =
          this.preferencesController.state;
        // shield coverage use security alerts, phish detect and transaction simulations, which is only available when basic functionality is enabled
        if (!hasBasicFunctionalityEnabled) {
          return;
        }

        // check if the shield subscription is active after the state change
        const hasActiveShieldSubscription = getIsShieldSubscriptionActive(
          state.subscriptions,
        );
        if (hasActiveShieldSubscription) {
          // fetch claims configurations when shield subscription is active
          this.claimsController.fetchClaimsConfigurations().catch((err) => {
            log.error('Error fetching claims configurations', err);
          });

          // update preferences and metrics optin status after shield subscription is active
          updatePreferencesAndMetricsForShieldSubscription(
            this.metaMetricsController,
            this.preferencesController,
          );
          this.shieldController.start();
        } else {
          this.shieldController.stop();
        }
      },
    );

    const petnamesBridgeMessenger = new Messenger({
      namespace: 'PetnamesBridge',
      parent: this.controllerMessenger,
    });
    this.controllerMessenger.delegate({
      messenger: petnamesBridgeMessenger,
      events: [
        'NameController:stateChange',
        'AccountsController:stateChange',
        'AddressBookController:stateChange',
      ],
      actions: ['AccountsController:listAccounts'],
    });

    new AddressBookPetnamesBridge({
      addressBookController: this.addressBookController,
      nameController: this.nameController,
      messenger: petnamesBridgeMessenger,
    }).init();

    new AccountIdentitiesPetnamesBridge({
      nameController: this.nameController,
      messenger: petnamesBridgeMessenger,
    }).init();

    const walletFundsObtainedMonitorMessenger = new Messenger({
      namespace: 'WalletFundsObtainedMonitor',
      parent: this.controllerMessenger,
    });
    this.controllerMessenger.delegate({
      messenger: walletFundsObtainedMonitorMessenger,
      events: ['NotificationServicesController:notificationsListUpdated'],
      actions: [
        'MetaMetricsController:trackEvent',
        'AppStateController:setCanTrackWalletFundsObtained',
        'OnboardingController:getState',
        'NotificationServicesController:getState',
        'TokenBalancesController:getState',
        'MultichainBalancesController:getState',
      ],
    });

    this.walletFundsObtainedMonitor = new WalletFundsObtainedMonitor({
      messenger: walletFundsObtainedMonitorMessenger,
    });

    this.getSecurityAlertsConfig = async (url) => {
      const getShieldSubscription = () =>
        this.controllerMessenger.call(
          'SubscriptionController:getSubscriptionByProduct',
          PRODUCT_TYPES.SHIELD,
        );
      const getToken = () =>
        this.controllerMessenger.call(
          'AuthenticationController:getBearerToken',
        );
      return getShieldGatewayConfig(getToken, getShieldSubscription, url);
    };

    this.notificationServicesController.init();
    this.snapController.init();
    this.cronjobController.init();

    this.controllerMessenger.subscribe(
      'TransactionController:transactionStatusUpdated',
      ({ transactionMeta }) => {
        this._onFinishedTransaction(transactionMeta);
      },
    );

    this.controllerMessenger.subscribe(
      'TransactionController:transactionSubmitted',
      ({ transactionMeta }) => {
        this._onShieldSubscriptionApprovalTransaction(transactionMeta).catch(
          (err) => {
            console.error('Error onShieldSubscriptionApprovalTransaction', err);
          },
        );
      },
    );

    this.controllerMessenger.subscribe(
      `OnboardingController:stateChange`,
      previousValueComparator(async (prevState, currState) => {
        const { completedOnboarding: prevCompletedOnboarding } = prevState;
        const {
          completedOnboarding: currCompletedOnboarding,
          firstTimeFlowType,
        } = currState;
        if (!prevCompletedOnboarding && currCompletedOnboarding) {
          const { address } = this.accountsController.getSelectedAccount();

          if (this.isMultichainAccountsFeatureState2Enabled()) {
            ///: BEGIN:ONLY_INCLUDE_IF(keyring-snaps)
            await this.getSnapKeyring();
            ///: END:ONLY_INCLUDE_IF

            await this.accountTreeController.syncWithUserStorageAtLeastOnce();
          }

          if (firstTimeFlowType === FirstTimeFlowType.socialImport) {
            // importing multiple SRPs on social login rehydration
            await this._importAccountsWithBalances();
          } else if (this.isMultichainAccountsFeatureState2Enabled()) {
            await this.discoverAndCreateAccounts();
          } else {
            await this._addAccountsWithBalance();
          }

          this.postOnboardingInitialization();
          this.triggerNetworkrequests();

          // execute once the token detection on the post-onboarding
          await this.tokenDetectionController.detectTokens({
            selectedAddress: address,
          });
        }
      }, this.onboardingController.state),
    );

    const getAccounts = ({ origin: innerOrigin }) => {
      if (innerOrigin === ORIGIN_METAMASK) {
        const selectedAddress =
          this.accountsController.getSelectedAccount().address;
        return selectedAddress ? [selectedAddress] : [];
      }
      return this.getPermittedAccounts(innerOrigin);
    };

    this.eip5792Middleware = createScaffoldMiddleware({
      wallet_getCapabilities: createAsyncMiddleware(async (req, res) =>
        walletGetCapabilities(req, res, {
          getAccounts,
          getCapabilities: getCapabilities.bind(
            null,
            {
              getDismissSmartAccountSuggestionEnabled: () =>
                this.preferencesController.state.preferences
                  .dismissSmartAccountSuggestionEnabled,
              getIsSmartTransaction: (chainId) =>
                getIsSmartTransaction(this._getMetaMaskState(), chainId),
              isAtomicBatchSupported:
                this.txController.isAtomicBatchSupported.bind(
                  this.txController,
                ),
              isRelaySupported,
              getSendBundleSupportedChains,
              isAuxiliaryFundsSupported: (chainId) =>
                ALLOWED_BRIDGE_CHAIN_IDS.includes(chainId),
            },
            this.controllerMessenger,
          ),
        }),
      ),
      wallet_sendCalls: createAsyncMiddleware(async (req, res) => {
        return await walletSendCalls(req, res, {
          getAccounts,
          processSendCalls: processSendCalls.bind(
            null,
            {
              addTransaction: this.txController.addTransaction.bind(
                this.txController,
              ),
              addTransactionBatch: this.txController.addTransactionBatch.bind(
                this.txController,
              ),
              getDismissSmartAccountSuggestionEnabled: () =>
                this.preferencesController.state.preferences
                  .dismissSmartAccountSuggestionEnabled,
              isAtomicBatchSupported:
                this.txController.isAtomicBatchSupported.bind(
                  this.txController,
                ),
              validateSecurity: (securityAlertId, request, chainId) => {
                // Code below to get quote is placed here as securityAlertId is not available in the middleware
                // this needs to be cleaned up
                // https://github.com/MetaMask/MetaMask-planning/issues/6345
                getQuotesForConfirmation({
                  req,
                  fetchQuotes: this.controllerMessenger.call.bind(
                    this.controllerMessenger,
                    `${BRIDGE_CONTROLLER_NAME}:${BridgeBackgroundAction.FETCH_QUOTES}`,
                  ),
                  setDappSwapComparisonData:
                    this.appStateController.setDappSwapComparisonData.bind(
                      this.appStateController,
                    ),
                  getNetworkConfigurationByNetworkClientId:
                    this.networkController.getNetworkConfigurationByNetworkClientId.bind(
                      this.networkController,
                    ),
                  dappSwapMetricsFlag:
                    this.remoteFeatureFlagController?.state?.remoteFeatureFlags
                      ?.dappSwapMetrics,
                  securityAlertId,
                });
                return validateRequestWithPPOM({
                  chainId,
                  ppomController: this.ppomController,
                  request,
                  securityAlertId,
                  updateSecurityAlertResponse:
                    this.updateSecurityAlertResponse.bind(this),
                  getSecurityAlertsConfig:
                    this.getSecurityAlertsConfig.bind(this),
                });
              },
              isAuxiliaryFundsSupported: (chainId) =>
                ALLOWED_BRIDGE_CHAIN_IDS.includes(chainId),
            },
            this.controllerMessenger,
          ),
        });
      }),
      wallet_getCallsStatus: createAsyncMiddleware(async (req, res) =>
        walletGetCallsStatus(req, res, {
          getCallsStatus: getCallsStatus.bind(null, this.controllerMessenger),
        }),
      ),
    });

    this.eip7702Middleware = createScaffoldMiddleware({
      wallet_upgradeAccount: createAsyncMiddleware(async (req, res) => {
        await walletUpgradeAccount(req, res, {
          upgradeAccount: this.upgradeAccount.bind(this),
          getCurrentChainIdForDomain:
            this.getCurrentChainIdForDomain.bind(this),
          isEip7702Supported: this.isEip7702Supported.bind(this),
          getPermittedAccountsForOrigin: async () => {
            return getAccounts({ origin: req.origin });
          },
        });
      }),
      wallet_getAccountUpgradeStatus: createAsyncMiddleware(
        async (req, res) => {
          await walletGetAccountUpgradeStatus(req, res, {
            getCurrentChainIdForDomain:
              this.getCurrentChainIdForDomain.bind(this),
            getCode: this.getCode.bind(this),
            getSelectedNetworkClientIdForChain:
              this.getSelectedNetworkClientIdForChain.bind(this),
            getPermittedAccountsForOrigin: async () => {
              return getAccounts({ origin: req.origin });
            },
            isEip7702Supported: this.isEip7702Supported.bind(this),
          });
        },
      ),
    });

    this.metamaskMiddleware = createMetamaskMiddleware({
      static: {
        eth_syncing: false,
        web3_clientVersion: `MetaMask/v${version}`,
      },
      version,
      // account mgmt
      getAccounts,
      // tx signing
      processTransaction: (transactionParams, dappRequest) =>
        addDappTransaction(
          this.getAddTransactionRequest({ transactionParams, dappRequest }),
        ),
      // msg signing

      processTypedMessage: (...args) =>
        addTypedMessage({
          signatureController: this.signatureController,
          signatureParams: args,
        }),
      processTypedMessageV3: (...args) =>
        addTypedMessage({
          signatureController: this.signatureController,
          signatureParams: args,
        }),
      processTypedMessageV4: (...args) =>
        addTypedMessage({
          signatureController: this.signatureController,
          signatureParams: args,
        }),
      processPersonalMessage: (...args) =>
        addPersonalMessage({
          signatureController: this.signatureController,
          signatureParams: args,
        }),

      processEncryptionPublicKey:
        this.encryptionPublicKeyController.newRequestEncryptionPublicKey.bind(
          this.encryptionPublicKeyController,
        ),

      processDecryptMessage:
        this.decryptMessageController.newRequestDecryptMessage.bind(
          this.decryptMessageController,
        ),
      getPendingNonce: this.getPendingNonce.bind(this),
      getPendingTransactionByHash: (hash) =>
        this.txController.state.transactions.find(
          (meta) =>
            meta.hash === hash && meta.status === TransactionStatus.submitted,
        ),
      processRequestExecutionPermissions: isGatorPermissionsFeatureEnabled()
        ? forwardRequestToSnap.bind(null, {
            snapId: process.env.PERMISSIONS_KERNEL_SNAP_ID,
            handleRequest: this.handleSnapRequest.bind(this),
          })
        : undefined,
    });

    // ensure isClientOpenAndUnlocked is updated when memState updates
    this.on('update', (memState) => this._onStateUpdate(memState));

    /**
     * All controllers in Memstore but not in store. They are not persisted.
     * On chrome profile re-start, they will be re-initialized.
     */
    const resetOnRestartStore = {
      AccountTracker: this.accountTrackerController,
      TokenRatesController: this.tokenRatesController,
      DecryptMessageController: this.decryptMessageController,
      EncryptionPublicKeyController: this.encryptionPublicKeyController,
      SignatureController: this.signatureController,
      SwapsController: this.swapsController,
      BridgeController: this.bridgeController,
      BridgeStatusController: this.bridgeStatusController,
      EnsController: this.ensController,
      ApprovalController: this.approvalController,
    };

    this.store.updateStructure({
      AccountsController: this.accountsController,
      AppStateController: this.appStateController,
      AppMetadataController: this.appMetadataController,
      KeyringController: this.keyringController,
      PreferencesController: this.preferencesController,
      MetaMetricsController: this.metaMetricsController,
      MetaMetricsDataDeletionController: this.metaMetricsDataDeletionController,
      AddressBookController: this.addressBookController,
      CurrencyController: this.currencyRateController,
      MultichainNetworkController: this.multichainNetworkController,
      NetworkController: this.networkController,
      AlertController: this.alertController,
      OnboardingController: this.onboardingController,
      SeedlessOnboardingController: this.seedlessOnboardingController,
      PermissionController: this.permissionController,
      PermissionLogController: this.permissionLogController,
      SubjectMetadataController: this.subjectMetadataController,
      AnnouncementController: this.announcementController,
      NetworkOrderController: this.networkOrderController,
      NetworkEnablementController: this.networkEnablementController,
      AccountOrderController: this.accountOrderController,
      GasFeeController: this.gasFeeController,
      GatorPermissionsController: this.gatorPermissionsController,
      TokenListController: this.tokenListController,
      TokensController: this.tokensController,
      TokenBalancesController: this.tokenBalancesController,
      SmartTransactionsController: this.smartTransactionsController,
      NftController: this.nftController,
      PhishingController: this.phishingController,
      SelectedNetworkController: this.selectedNetworkController,
      LoggingController: this.loggingController,
      MultichainRatesController: this.multichainRatesController,
      NameController: this.nameController,
      UserOperationController: this.userOperationController,
      // Notification Controllers
      AuthenticationController: this.authenticationController,
      UserStorageController: this.userStorageController,
      NotificationServicesController: this.notificationServicesController,
      NotificationServicesPushController:
        this.notificationServicesPushController,
      RemoteFeatureFlagController: this.remoteFeatureFlagController,
      DeFiPositionsController: this.deFiPositionsController,
      ...resetOnRestartStore,
      ...controllerPersistedState,
    });

    this.memStore = new ComposableObservableStore({
      config: {
        AccountsController: this.accountsController,
        AppStateController: this.appStateController,
        AppMetadataController: this.appMetadataController,
        ///: BEGIN:ONLY_INCLUDE_IF(multichain)
        MultichainAssetsController: this.multichainAssetsController,
        MultichainBalancesController: this.multichainBalancesController,
        MultichainTransactionsController: this.multichainTransactionsController,
        MultichainAssetsRatesController: this.multichainAssetsRatesController,
        ///: END:ONLY_INCLUDE_IF
        TokenRatesController: this.tokenRatesController,
        MultichainNetworkController: this.multichainNetworkController,
        NetworkController: this.networkController,
        KeyringController: this.keyringController,
        PreferencesController: this.preferencesController,
        MetaMetricsController: this.metaMetricsController,
        MetaMetricsDataDeletionController:
          this.metaMetricsDataDeletionController,
        AddressBookController: this.addressBookController,
        CurrencyController: this.currencyRateController,
        AlertController: this.alertController,
        OnboardingController: this.onboardingController,
        SeedlessOnboardingController: this.seedlessOnboardingController,
        SubscriptionController: this.subscriptionController,
        PermissionController: this.permissionController,
        PermissionLogController: this.permissionLogController,
        SubjectMetadataController: this.subjectMetadataController,
        AnnouncementController: this.announcementController,
        NetworkOrderController: this.networkOrderController,
        NetworkEnablementController: this.networkEnablementController,
        AccountOrderController: this.accountOrderController,
        GasFeeController: this.gasFeeController,
        TokenListController: this.tokenListController,
        TokensController: this.tokensController,
        TokenBalancesController: this.tokenBalancesController,
        SmartTransactionsController: this.smartTransactionsController,
        NftController: this.nftController,
        SelectedNetworkController: this.selectedNetworkController,
        LoggingController: this.loggingController,
        MultichainRatesController: this.multichainRatesController,
        SnapController: this.snapController,
        CronjobController: this.cronjobController,
        SnapsRegistry: this.snapsRegistry,
        SnapInterfaceController: this.snapInterfaceController,
        SnapInsightsController: this.snapInsightsController,
        NameController: this.nameController,
        UserOperationController: this.userOperationController,
        // Notification Controllers
        AuthenticationController: this.authenticationController,
        UserStorageController: this.userStorageController,
        NotificationServicesController: this.notificationServicesController,
        NotificationServicesPushController:
          this.notificationServicesPushController,
        RemoteFeatureFlagController: this.remoteFeatureFlagController,
        DeFiPositionsController: this.deFiPositionsController,
        PhishingController: this.phishingController,
        ShieldController: this.shieldController,
        ClaimsController: this.claimsController,
        ClaimsService: this.claimsService,
        ...resetOnRestartStore,
        ...controllerMemState,
      },
      controllerMessenger: this.controllerMessenger,
    });

    // if this is the first time, clear the state of by calling these methods
    const resetMethods = [
      this.decryptMessageController.resetState.bind(
        this.decryptMessageController,
      ),
      this.encryptionPublicKeyController.resetState.bind(
        this.encryptionPublicKeyController,
      ),
      this.signatureController.resetState.bind(this.signatureController),
      this.swapsController.resetState.bind(this.swapsController),
      this.bridgeController.resetState.bind(this.bridgeController),
      this.ensController.resetState.bind(this.ensController),
      this.approvalController.clear.bind(this.approvalController),
      // WE SHOULD ADD TokenListController.resetState here too. But it's not implemented yet.
    ];

    if (isManifestV3) {
      if (isFirstMetaMaskControllerSetup === true) {
        this.resetStates(resetMethods);
        this.extension.storage.session.set({
          isFirstMetaMaskControllerSetup: false,
        });
      }
    } else {
      // it's always the first time in MV2
      this.resetStates(resetMethods);
    }

    // Automatic login via config password
    const password = process.env.PASSWORD;
    if (
      !this.isUnlocked() &&
      this.onboardingController.state.completedOnboarding &&
      password &&
      !process.env.IN_TEST
    ) {
      this._loginUser(password);
    } else {
      this._startUISync();
    }

    // Lazily update the store with the current extension environment
    this.extension.runtime.getPlatformInfo().then(({ os }) => {
      this.appStateController.setBrowserEnvironment(
        os,
        // This method is presently only supported by Firefox
        this.extension.runtime.getBrowserInfo === undefined
          ? 'chrome'
          : 'firefox',
      );
    });

    this.setupControllerEventSubscriptions();
    this.setupMultichainDataAndSubscriptions();

    // For more information about these legacy streams, see here:
    // https://github.com/MetaMask/metamask-extension/issues/15491
    // TODO:LegacyProvider: Delete
    this.publicConfigStore = this.createPublicConfigStore();

    // Multiple MetaMask instances launched warning
    this.extension.runtime.onMessageExternal.addListener(onMessageReceived);
    // Fire a ping message to check if other extensions are running
    checkForMultipleVersionsRunning();

    if (this.onboardingController.state.completedOnboarding) {
      this.postOnboardingInitialization();
    }
  }

  /**
   * Returns the current chainId (hex string) for a given domain/origin.
   *
   * @param {string} domain
   * @returns {string | undefined}
   */
  getCurrentChainIdForDomain(domain) {
    const networkClientId =
      this.selectedNetworkController.getNetworkClientIdForDomain(domain);
    const networkConfig =
      this.networkController.getNetworkConfigurationByNetworkClientId(
        networkClientId,
      );

    if (!networkConfig) {
      log.warn(
        `No network configuration found for clientId: ${networkClientId}`,
      );
      return undefined;
    }

    return networkConfig.chainId;
  }

  /**
   * Returns the network client ID for a given chain ID.
   * Used by EIP-7702 middleware hooks.
   *
   * @param {string} chainId - The chain ID to get the network client ID for
   * @returns {string | null} The network client ID or null if not found
   */
  getSelectedNetworkClientIdForChain(chainId) {
    const networkConfiguration =
      this.networkController.getNetworkConfigurationByChainId(chainId);
    if (!networkConfiguration) {
      return null;
    }

    const { rpcEndpoints, defaultRpcEndpointIndex } = networkConfiguration;
    if (
      !rpcEndpoints ||
      defaultRpcEndpointIndex === undefined ||
      defaultRpcEndpointIndex < 0 ||
      defaultRpcEndpointIndex >= rpcEndpoints.length
    ) {
      return null;
    }

    return rpcEndpoints[defaultRpcEndpointIndex].networkClientId;
  }

  // Provides a method for getting feature flags for the multichain
  // initial rollout, such that we can remotely modify polling interval
  getInfuraFeatureFlags() {
    fetchWithCache({
      url: 'https://bridge.api.cx.metamask.io/featureFlags',
      cacheRefreshTime: MINUTE * 20,
    })
      .then(this.onFeatureFlagResponseReceived)
      .catch((e) => {
        // API unreachable (?)
        log.warn('Feature flag endpoint is unreachable', e);
      });
  }

  onFeatureFlagResponseReceived(response) {
    const { multiChainAssets = {} } = response;
    const { pollInterval } = multiChainAssets;
    // Polling interval is provided in seconds
    if (pollInterval > 0) {
      this.tokenBalancesController.setIntervalLength(pollInterval * SECOND);
    }
  }

  isMultichainAccountsFeatureState2Enabled() {
    const featureFlag =
      this.remoteFeatureFlagController?.state?.remoteFeatureFlags
        ?.enableMultichainAccountsState2;
    return isMultichainAccountsFeatureEnabled(featureFlag, FEATURE_VERSION_2);
  }

  postOnboardingInitialization() {
    const { usePhishDetect } = this.preferencesController.state;

    if (usePhishDetect) {
      this.phishingController.maybeUpdateState();
    }

    if (
      getBooleanFlag(process.env.AUTO_UPDATE_PREINSTALLED_SNAPS) ||
      // Check for newly blocked snaps to block if the user has at least one snap installed that isn't preinstalled.
      Object.values(this.snapController.state.snaps).some(
        (snap) => !snap.preinstalled,
      )
    ) {
      try {
        this.snapController.updateRegistry();
      } catch {
        // Ignore
      }
    }
  }

  /**
   * Gathers metadata (primarily connectivity status) about the globally selected
   * network as well as each enabled network and persists it to state.
   */
  async lookupSelectedNetworks() {
    const enabledNetworkClientIds = selectAllEnabledNetworkClientIds(
      this._getMetaMaskState(),
    );

    await Promise.allSettled([
      this.networkController.lookupNetwork(),
      ...enabledNetworkClientIds.map(async (networkClientId) => {
        return await this.networkController.lookupNetwork(networkClientId);
      }),
    ]);
  }

  triggerNetworkrequests() {
    this.tokenDetectionController.enable();
    this.getInfuraFeatureFlags();
    if (
      !isEvmAccountType(
        this.accountsController.getSelectedMultichainAccount().type,
      )
    ) {
      this.multichainRatesController.start();
    }
  }

  stopNetworkRequests() {
    this.txController.stopIncomingTransactionPolling();
    this.tokenDetectionController.disable();
    this.multichainRatesController.stop();
  }

  resetStates(resetMethods) {
    resetMethods.forEach((resetMethod) => {
      try {
        resetMethod();
      } catch (err) {
        console.error(err);
      }
    });
  }

  ///: BEGIN:ONLY_INCLUDE_IF(keyring-snaps)
  /**
   * Initialize the snap keyring if it is not present.
   *
   * @returns {SnapKeyring}
   */
  async getSnapKeyring() {
    // TODO: Use `withKeyring` instead
    let [snapKeyring] = this.keyringController.getKeyringsByType(
      KeyringType.snap,
    );
    if (!snapKeyring) {
      await this.keyringController.addNewKeyring(KeyringType.snap);
      // TODO: Use `withKeyring` instead
      [snapKeyring] = this.keyringController.getKeyringsByType(
        KeyringType.snap,
      );
    }
    return snapKeyring;
  }

  /**
   * Get the snap keyring instance if available.
   *
   * @returns {SnapKeyring}
   */
  getSnapKeyringIfAvailable() {
    // Check if the controller has been unlocked, otherwise this will throw.
    if (this.keyringController.isUnlocked()) {
      // TODO: Use `withKeyring` instead
      const [snapKeyring] = this.keyringController.getKeyringsByType(
        KeyringType.snap,
      );

      return snapKeyring;
    }
    return undefined;
  }

  /**
   * Forward currently selected account group to the Snap keyring.
   *
   * @param snapKeyring - Snap keyring instance or undefined if not available.
   * @param groupId - Currently selected account group.
   */
  async forwardSelectedAccountGroupToSnapKeyring(snapKeyring, groupId) {
    if (!snapKeyring) {
      // Nothing to forward if the Snap keyring is not available.
      return;
    }

    if (groupId) {
      const group = this.accountTreeController.getAccountGroupObject(groupId);
      if (group) {
        // FIXME: For now, only our non-EVM Snaps support this `keyring_setSelectedAccounts`
        // method. There's also no way to know which optional method is supported on an
        // account management Snap for now.
        // Calling this on the SSK has an undesired side-effect on the Snap itself, to avoid
        // making it fail, we ONLY scope this call to "multichain account groups" which are
        // backed by non-EVM Snaps.
        const hasNonEvmAccounts = group.accounts.some((id) => {
          const account = this.accountsController.getAccount(id);

          return Boolean(account) && !isEvmAccountType(account.type);
        });

        if (hasNonEvmAccounts) {
          await snapKeyring.setSelectedAccounts(group.accounts);
        }
      }
    }
  }
  ///: END:ONLY_INCLUDE_IF

  trackInsightSnapView(snapId) {
    this.metaMetricsController.trackEvent({
      event: MetaMetricsEventName.InsightSnapViewed,
      category: MetaMetricsEventCategory.Snaps,
      properties: {
        snap_id: snapId,
      },
    });
  }

  /**
   * Get snap metadata from the current state without refreshing the registry database.
   *
   * @param {string} snapId - A snap id.
   * @returns The available metadata for the snap, if any.
   */
  _getSnapMetadata(snapId) {
    return this.snapsRegistry.state.database?.verifiedSnaps?.[snapId]?.metadata;
  }

  /**
   * Passes a JSON-RPC request object to the SnapController for execution.
   *
   * @param {object} args - A bag of options.
   * @param {string} args.snapId - The ID of the recipient snap.
   * @param {string} args.origin - The origin of the RPC request.
   * @param {string} args.handler - The handler to trigger on the snap for the request.
   * @param {object} args.request - The JSON-RPC request object.
   * @returns The result of the JSON-RPC request.
   */
  async handleSnapRequest(args) {
    return await this.controllerMessenger.call(
      'SnapController:handleRequest',
      args,
    );
  }

  /**
   * Sets up BaseController V2 event subscriptions. Currently, this includes
   * the subscriptions necessary to notify permission subjects of account
   * changes.
   *
   * Some of the subscriptions in this method are Messenger selector
   * event subscriptions. See the relevant documentation for
   * `@metamask/base-controller` for more information.
   *
   * Note that account-related notifications emitted when the extension
   * becomes unlocked are handled in MetaMaskController._onUnlock.
   */
  setupControllerEventSubscriptions() {
    let lastSelectedAddress;
    let lastSelectedSolanaAccountAddress;

    // this throws if there is no solana account... perhaps we should handle this better at the controller level
    try {
      lastSelectedSolanaAccountAddress =
        this.accountsController.getSelectedMultichainAccount(
          MultichainNetworks.SOLANA,
        )?.address;
    } catch {
      // noop
    }

    this.controllerMessenger.subscribe(
      'PreferencesController:stateChange',
      previousValueComparator(async (_, currState) => {
        const { currentLocale } = currState;

        await updateCurrentLocale(currentLocale);
      }, this.preferencesController.state),
    );

    this.controllerMessenger.subscribe(
      `${this.accountsController.name}:selectedAccountChange`,
      async (account) => {
        if (account.address && account.address !== lastSelectedAddress) {
          lastSelectedAddress = account.address;
          await this._onAccountChange(account.address);
        }
      },
    );

    // This handles account changes every time relevant permission state
    // changes, for any reason.
    this.controllerMessenger.subscribe(
      `${this.permissionController.name}:stateChange`,
      async (currentValue, previousValue) => {
        const changedAccounts = diffMap(currentValue, previousValue);

        for (const [origin, accounts] of changedAccounts.entries()) {
          this._notifyAccountsChange(origin, accounts);
        }
      },
      getPermittedAccountsByOrigin,
    );

    // This handles CAIP-25 authorization changes every time relevant permission state
    // changes, for any reason.
    // wallet_sessionChanged and eth_subscription setup/teardown
    this.controllerMessenger.subscribe(
      `${this.permissionController.name}:stateChange`,
      async (currentValue, previousValue) => {
        const changedAuthorizations = getChangedAuthorizations(
          currentValue,
          previousValue,
        );

        const removedAuthorizations = getRemovedAuthorizations(
          currentValue,
          previousValue,
        );

        // remove any existing notification subscriptions for removed authorizations
        for (const [origin, authorization] of removedAuthorizations.entries()) {
          const sessionScopes = getSessionScopes(authorization, {
            getNonEvmSupportedMethods:
              this.getNonEvmSupportedMethods.bind(this),
          });
          // if the eth_subscription notification is in the scope and eth_subscribe is in the methods
          // then remove middleware and unsubscribe
          Object.entries(sessionScopes).forEach(([scope, scopeObject]) => {
            if (
              scopeObject.notifications.includes('eth_subscription') &&
              scopeObject.methods.includes('eth_subscribe')
            ) {
              this.removeMultichainApiEthSubscriptionMiddleware({
                scope,
                origin,
              });
            }
          });
        }

        // add new notification subscriptions for added/changed authorizations
        for (const [origin, authorization] of changedAuthorizations.entries()) {
          const sessionScopes = getSessionScopes(authorization, {
            getNonEvmSupportedMethods:
              this.getNonEvmSupportedMethods.bind(this),
          });

          // if the eth_subscription notification is in the scope and eth_subscribe is in the methods
          // then get the subscriptionManager going for that scope
          Object.entries(sessionScopes).forEach(([scope, scopeObject]) => {
            if (
              scopeObject.notifications.includes('eth_subscription') &&
              scopeObject.methods.includes('eth_subscribe')
            ) {
              // for each tabId
              Object.values(this.connections[origin] ?? {}).forEach(
                ({ tabId }) => {
                  this.addMultichainApiEthSubscriptionMiddleware({
                    scope,
                    origin,
                    tabId,
                  });
                },
              );
            } else {
              this.removeMultichainApiEthSubscriptionMiddleware({
                scope,
                origin,
              });
            }
          });
          this._notifyAuthorizationChange(origin, authorization);
        }
      },
      getAuthorizedScopesByOrigin,
    );

    // wallet_notify for solana accountChanged when permission changes
    this.controllerMessenger.subscribe(
      `${this.permissionController.name}:stateChange`,
      async (currentValue, previousValue) => {
        const origins = uniq([...previousValue.keys(), ...currentValue.keys()]);
        origins.forEach((origin) => {
          const previousCaveatValue = previousValue.get(origin);
          const currentCaveatValue = currentValue.get(origin);

          const previousSolanaAccountChangedNotificationsEnabled = Boolean(
            previousCaveatValue?.sessionProperties?.[
              KnownSessionProperties.SolanaAccountChangedNotifications
            ],
          );
          const currentSolanaAccountChangedNotificationsEnabled = Boolean(
            currentCaveatValue?.sessionProperties?.[
              KnownSessionProperties.SolanaAccountChangedNotifications
            ],
          );

          if (
            !previousSolanaAccountChangedNotificationsEnabled &&
            !currentSolanaAccountChangedNotificationsEnabled
          ) {
            return;
          }

          const previousSolanaCaipAccountIds = previousCaveatValue
            ? getPermittedAccountsForScopes(previousCaveatValue, [
                MultichainNetworks.SOLANA,
                MultichainNetworks.SOLANA_DEVNET,
                MultichainNetworks.SOLANA_TESTNET,
              ])
            : [];
          const previousNonUniqueSolanaHexAccountAddresses =
            previousSolanaCaipAccountIds.map((caipAccountId) => {
              const { address } = parseCaipAccountId(caipAccountId);
              return address;
            });
          const previousSolanaHexAccountAddresses = uniq(
            previousNonUniqueSolanaHexAccountAddresses,
          );
          const [previousSelectedSolanaAccountAddress] =
            this.sortMultichainAccountsByLastSelected(
              previousSolanaHexAccountAddresses,
            );

          const currentSolanaCaipAccountIds = currentCaveatValue
            ? getPermittedAccountsForScopes(currentCaveatValue, [
                MultichainNetworks.SOLANA,
                MultichainNetworks.SOLANA_DEVNET,
                MultichainNetworks.SOLANA_TESTNET,
              ])
            : [];
          const currentNonUniqueSolanaHexAccountAddresses =
            currentSolanaCaipAccountIds.map((caipAccountId) => {
              const { address } = parseCaipAccountId(caipAccountId);
              return address;
            });
          const currentSolanaHexAccountAddresses = uniq(
            currentNonUniqueSolanaHexAccountAddresses,
          );
          const [currentSelectedSolanaAccountAddress] =
            this.sortMultichainAccountsByLastSelected(
              currentSolanaHexAccountAddresses,
            );

          if (
            previousSelectedSolanaAccountAddress !==
            currentSelectedSolanaAccountAddress
          ) {
            this._notifySolanaAccountChange(
              origin,
              currentSelectedSolanaAccountAddress
                ? [currentSelectedSolanaAccountAddress]
                : [],
            );
          }
        });
      },
      getAuthorizedScopesByOrigin,
    );

    // TODO: To be removed when state 2 is fully transitioned.
    // wallet_notify for solana accountChanged when selected account changes
    this.controllerMessenger.subscribe(
      `${this.accountsController.name}:selectedAccountChange`,
      async (account) => {
        if (
          account.type === SolAccountType.DataAccount &&
          account.address !== lastSelectedSolanaAccountAddress
        ) {
          lastSelectedSolanaAccountAddress = account.address;

          const originsWithSolanaAccountChangedNotifications =
            getOriginsWithSessionProperty(
              this.permissionController.state,
              KnownSessionProperties.SolanaAccountChangedNotifications,
            );

          // returns a map of origins to permitted solana accounts
          const solanaAccounts = getPermittedAccountsForScopesByOrigin(
            this.permissionController.state,
            [
              MultichainNetworks.SOLANA,
              MultichainNetworks.SOLANA_DEVNET,
              MultichainNetworks.SOLANA_TESTNET,
            ],
          );

          if (solanaAccounts.size > 0) {
            for (const [origin, accounts] of solanaAccounts.entries()) {
              const parsedSolanaAddresses = accounts.map((caipAccountId) => {
                const { address } = parseCaipAccountId(caipAccountId);
                return address;
              });

              if (
                parsedSolanaAddresses.includes(account.address) &&
                originsWithSolanaAccountChangedNotifications[origin]
              ) {
                this._notifySolanaAccountChange(origin, [account.address]);
              }
            }
          }
        }
      },
    );

    // wallet_notify for solana accountChanged when selected account group changes
    this.controllerMessenger.subscribe(
      `${this.accountTreeController.name}:selectedAccountGroupChange`,
      (groupId) => {
        // TODO: Move this logic to the SnapKeyring directly.
        // Forward selected accounts to the Snap keyring, so each Snaps can fetch those accounts.
        // eslint-disable-next-line no-void
        void this.forwardSelectedAccountGroupToSnapKeyring(
          this.getSnapKeyringIfAvailable(),
          groupId,
        );

        const [account] =
          this.accountTreeController.getAccountsFromSelectedAccountGroup({
            scopes: [SolScope.Mainnet],
          });
        if (
          account &&
          account.type === SolAccountType.DataAccount &&
          account.address !== lastSelectedSolanaAccountAddress
        ) {
          lastSelectedSolanaAccountAddress = account.address;

          const originsWithSolanaAccountChangedNotifications =
            getOriginsWithSessionProperty(
              this.permissionController.state,
              KnownSessionProperties.SolanaAccountChangedNotifications,
            );

          // returns a map of origins to permitted solana accounts
          const solanaAccounts = getPermittedAccountsForScopesByOrigin(
            this.permissionController.state,
            [
              MultichainNetworks.SOLANA,
              MultichainNetworks.SOLANA_DEVNET,
              MultichainNetworks.SOLANA_TESTNET,
            ],
          );

          if (solanaAccounts.size > 0) {
            for (const [origin, accounts] of solanaAccounts.entries()) {
              const parsedSolanaAddresses = accounts.map((caipAccountId) => {
                const { address } = parseCaipAccountId(caipAccountId);
                return address;
              });

              if (
                parsedSolanaAddresses.includes(account.address) &&
                originsWithSolanaAccountChangedNotifications[origin]
              ) {
                this._notifySolanaAccountChange(origin, [account.address]);
              }
            }
          }
        }
      },
    );

    // TODO: Move this logic to the SnapKeyring directly.
    // Forward selected accounts to the Snap keyring, so each Snaps can fetch those accounts.
    this.controllerMessenger.subscribe(
      `${this.multichainAccountService.name}:multichainAccountGroupUpdated`,
      (group) => {
        // If the current group gets updated, then maybe there are more accounts being "selected"
        // now, so we have to forward them to the Snap keyring too!
        if (this.accountTreeController.getSelectedAccountGroup() === group.id) {
          // eslint-disable-next-line no-void
          void this.forwardSelectedAccountGroupToSnapKeyring(
            this.getSnapKeyringIfAvailable(),
            group.id,
          );
        }
      },
    );

    this.controllerMessenger.subscribe(
      `${this.permissionController.name}:stateChange`,
      async (currentValue, previousValue) => {
        const changedChains = diffMap(currentValue, previousValue);

        // This operates under the assumption that there will be at maximum
        // one origin permittedChains value change per event handler call
        for (const [origin, chains] of changedChains.entries()) {
          const currentNetworkClientIdForOrigin =
            this.selectedNetworkController.getNetworkClientIdForDomain(origin);

          const networkConfig =
            this.networkController.getNetworkConfigurationByNetworkClientId(
              currentNetworkClientIdForOrigin,
            );

          // Guard clause: skip this iteration or handle the case if networkConfig is undefined.
          if (!networkConfig) {
            log.warn(
              `No network configuration found for clientId: ${currentNetworkClientIdForOrigin}`,
            );
            continue;
          }

          const { chainId: currentChainIdForOrigin } = networkConfig;

          if (chains.length > 0 && !chains.includes(currentChainIdForOrigin)) {
            const networkClientId =
              this.networkController.findNetworkClientIdByChainId(chains[0]);

            // setActiveNetwork should be called before setNetworkClientIdForDomain
            // to ensure that the isConnected value can be accurately inferred from
            // NetworkController.state.networksMetadata in return value of
            // `metamask_getProviderState` requests and `metamask_chainChanged` events.
            if (!isSnapId(origin)) {
              this.networkController.setActiveNetwork(networkClientId);
            }

            this.selectedNetworkController.setNetworkClientIdForDomain(
              origin,
              networkClientId,
            );
          }
        }
      },
      getPermittedChainsByOrigin,
    );

    this.controllerMessenger.subscribe(
      'NetworkController:networkRemoved',
      ({ chainId }) => {
        const scopeString = toCaipChainId(
          'eip155',
          hexToBigInt(chainId).toString(10),
        );
        this.removeAllScopePermissions(scopeString);
      },
    );

    this.controllerMessenger.subscribe(
      `${this.snapController.name}:snapInstallStarted`,
      (snapId, origin, isUpdate) => {
        const snapCategory = this._getSnapMetadata(snapId)?.category;
        this.metaMetricsController.trackEvent({
          event: isUpdate
            ? MetaMetricsEventName.SnapUpdateStarted
            : MetaMetricsEventName.SnapInstallStarted,
          category: MetaMetricsEventCategory.Snaps,
          properties: {
            snap_id: snapId,
            origin,
            snap_category: snapCategory,
          },
        });
      },
    );

    this.controllerMessenger.subscribe(
      `${this.snapController.name}:snapInstallFailed`,
      (snapId, origin, isUpdate, error) => {
        const isRejected = error.includes('User rejected the request.');
        const failedEvent = isUpdate
          ? MetaMetricsEventName.SnapUpdateFailed
          : MetaMetricsEventName.SnapInstallFailed;
        const rejectedEvent = isUpdate
          ? MetaMetricsEventName.SnapUpdateRejected
          : MetaMetricsEventName.SnapInstallRejected;

        const snapCategory = this._getSnapMetadata(snapId)?.category;
        this.metaMetricsController.trackEvent({
          event: isRejected ? rejectedEvent : failedEvent,
          category: MetaMetricsEventCategory.Snaps,
          properties: {
            snap_id: snapId,
            origin,
            snap_category: snapCategory,
          },
        });
      },
    );

    this.controllerMessenger.subscribe(
      `${this.snapController.name}:snapInstalled`,
      (truncatedSnap, origin, preinstalled) => {
        if (preinstalled) {
          return;
        }

        const snapId = truncatedSnap.id;
        const snapCategory = this._getSnapMetadata(snapId)?.category;
        this.metaMetricsController.trackEvent({
          event: MetaMetricsEventName.SnapInstalled,
          category: MetaMetricsEventCategory.Snaps,
          properties: {
            snap_id: snapId,
            version: truncatedSnap.version,
            origin,
            snap_category: snapCategory,
          },
        });
      },
    );

    this.controllerMessenger.subscribe(
      `${this.snapController.name}:snapUpdated`,
      (newSnap, oldVersion, origin, preinstalled) => {
        if (preinstalled) {
          return;
        }

        const snapId = newSnap.id;
        const snapCategory = this._getSnapMetadata(snapId)?.category;
        this.metaMetricsController.trackEvent({
          event: MetaMetricsEventName.SnapUpdated,
          category: MetaMetricsEventCategory.Snaps,
          properties: {
            snap_id: snapId,
            old_version: oldVersion,
            new_version: newSnap.version,
            origin,
            snap_category: snapCategory,
          },
        });
      },
    );

    this.controllerMessenger.subscribe(
      `${this.snapController.name}:snapTerminated`,
      (truncatedSnap) => {
        const approvals = Object.values(
          this.approvalController.state.pendingApprovals,
        ).filter(
          (approval) =>
            approval.origin === truncatedSnap.id &&
            approval.type.startsWith(RestrictedMethods.snap_dialog),
        );
        for (const approval of approvals) {
          this.approvalController.reject(
            approval.id,
            new Error('Snap was terminated.'),
          );
        }
      },
    );

    this.controllerMessenger.subscribe(
      `${this.snapController.name}:snapUninstalled`,
      (truncatedSnap) => {
        const notificationIds = this.notificationServicesController
          .getNotificationsByType(TRIGGER_TYPES.SNAP)
          .filter(
            (notification) => notification.data.origin === truncatedSnap.id,
          )
          .map((notification) => notification.id);

        this.notificationServicesController.deleteNotificationsById(
          notificationIds,
        );

        const snapId = truncatedSnap.id;
        const snapCategory = this._getSnapMetadata(snapId)?.category;
        this.metaMetricsController.trackEvent({
          event: MetaMetricsEventName.SnapUninstalled,
          category: MetaMetricsEventCategory.Snaps,
          properties: {
            snap_id: snapId,
            version: truncatedSnap.version,
            snap_category: snapCategory,
          },
        });
      },
    );
  }

  /**
   * Sets up multichain data and subscriptions.
   * This method is called during the MetaMaskController constructor.
   * It starts the MultichainRatesController if selected account is non-EVM
   * and subscribes to account changes.
   */
  setupMultichainDataAndSubscriptions() {
    this.controllerMessenger.subscribe(
      'AccountsController:selectedAccountChange',
      (selectedAccount) => {
        if (
          this.activeControllerConnections === 0 ||
          isEvmAccountType(selectedAccount.type)
        ) {
          this.multichainRatesController.stop();
          return;
        }
        this.multichainRatesController.start();
      },
    );

    this.controllerMessenger.subscribe(
      'CurrencyRateController:stateChange',
      ({ currentCurrency }) => {
        if (
          currentCurrency !== this.multichainRatesController.state.fiatCurrency
        ) {
          this.multichainRatesController.setFiatCurrency(currentCurrency);
        }
      },
    );
  }

  /**
   * If it does not already exist, creates and inserts middleware to handle eth
   * subscriptions for a particular evm scope on a specific Multichain API
   * JSON-RPC pipeline by origin and tabId.
   *
   * @param {object} options - The options object.
   * @param {string} options.scope - The evm scope to handle eth susbcriptions for.
   * @param {string} options.origin - The origin to handle eth subscriptions for.
   * @param {string} options.tabId - The tabId to handle eth subscriptions for.
   */
  addMultichainApiEthSubscriptionMiddleware({ scope, origin, tabId }) {
    const subscriptionManager = this.multichainSubscriptionManager.subscribe({
      scope,
      origin,
      tabId,
    });
    this.multichainMiddlewareManager.addMiddleware({
      scope,
      origin,
      tabId,
      middleware: subscriptionManager.middleware,
    });
  }

  /**
   * If it does exist, removes all middleware that were handling eth
   * subscriptions for a particular evm scope for all Multichain API
   * JSON-RPC pipelines for an origin.
   *
   * @param {object} options - The options object.
   * @param {string} options.scope - The evm scope to handle eth susbcriptions for.
   * @param {string} options.origin - The origin to handle eth subscriptions for.
   */

  removeMultichainApiEthSubscriptionMiddleware({ scope, origin }) {
    this.multichainMiddlewareManager.removeMiddlewareByScopeAndOrigin(
      scope,
      origin,
    );
    this.multichainSubscriptionManager.unsubscribeByScopeAndOrigin(
      scope,
      origin,
    );
  }

  /**
   * TODO:LegacyProvider: Delete
   * Constructor helper: initialize a public config store.
   * This store is used to make some config info available to Dapps synchronously.
   */
  createPublicConfigStore() {
    // subset of state for metamask inpage provider
    const publicConfigStore = new ObservableStore();

    const selectPublicState = async ({ isUnlocked }) => {
      const { chainId, networkVersion, isConnected } =
        await this.getProviderNetworkState();

      return {
        isUnlocked,
        chainId,
        networkVersion: isConnected ? networkVersion : 'loading',
      };
    };

    const updatePublicConfigStore = async (memState) => {
      const networkStatus =
        memState.networksMetadata[memState.selectedNetworkClientId]?.status;
      if (networkStatus === NetworkStatus.Available) {
        publicConfigStore.putState(await selectPublicState(memState));
      }
    };

    // setup memStore subscription hooks
    this.on('update', updatePublicConfigStore);
    // Update the store asynchronously, out-of-band
    updatePublicConfigStore(this.getState());

    return publicConfigStore;
  }

  /**
   * Gets relevant state for the provider of an external origin.
   *
   * @param {string} origin - The origin to get the provider state for.
   * @param {object} [options] - Options.
   * @param {boolean} [options.isInitializingStreamProvider] - Whether this method is being used to initialize the StreamProvider (default: false).
   * @returns {Promise<{ isUnlocked: boolean, networkVersion: string, chainId: string, accounts: string[], extensionId: string | undefined }>} An object with relevant state properties.
   */
  async getProviderState(
    origin,
    { isInitializingStreamProvider = false } = {},
  ) {
    const providerNetworkState = await this.getProviderNetworkState({
      origin,
      isInitializingStreamProvider,
    });
    const metadata = {};
    if (isManifestV3) {
      const { chrome } = globalThis;
      metadata.extensionId = chrome?.runtime?.id;
    }
    return {
      /**
       * We default `isUnlocked` to `true` because even though we no longer emit events depending on this,
       * embedded dapp providers might listen directly to our streams, and therefore depend on it, so we leave it here.
       */
      isUnlocked: true,
      accounts: this.getPermittedAccounts(origin),
      ...metadata,
      ...providerNetworkState,
    };
  }

  /**
   * Retrieves network state information relevant for external providers.
   *
   * @param {object} [args] - The arguments to this function.
   * @param {string} [args.origin] - The origin identifier for which network state is requested (default: 'metamask').
   * @param {boolean} [args.isInitializingStreamProvider] - Whether this method is being used to initialize the StreamProvider (default: false).
   * @returns {object} An object containing important network state properties, including chainId and networkVersion.
   */
  async getProviderNetworkState({
    origin = METAMASK_DOMAIN,
    isInitializingStreamProvider = false,
  } = {}) {
    const networkClientId = this.controllerMessenger.call(
      'SelectedNetworkController:getNetworkClientIdForDomain',
      origin,
    );

    const networkClient = this.controllerMessenger.call(
      'NetworkController:getNetworkClientById',
      networkClientId,
    );

    const { chainId } = networkClient.configuration;

    const { completedOnboarding } = this.onboardingController.state;

    let networkVersion = this.deprecatedNetworkVersions[networkClientId];
    // We use `metamask_getProviderState` to set the initial state of the
    // StreamProvider. The StreamProvider allows the UI to make network requests
    // through the background connection, and it must be initialized before we
    // can show the UI. However, this creates a problem if the selected network
    // is slow or unresponsive, because then the network request will hang and
    // thus we will be unable to show the UI. To get around this, we prevent a
    // request from occurring during initialization
    // (`isInitializingStreamProvider` = true). `metamask_getProviderState` is
    // called each time the memState is updated, so eventually we _will_ make
    // this request (`isInitializingStreamProvider` = false), and if the network
    // recovers, the network version will be properly retrieved at that time.
    if (
      networkVersion === undefined &&
      completedOnboarding &&
      !isInitializingStreamProvider
    ) {
      try {
        const result = await networkClient.provider.request({
          method: 'net_version',
        });
        networkVersion = convertNetworkId(result);
      } catch (error) {
        console.error(error);
        networkVersion = null;
      }

      this.deprecatedNetworkVersions[networkClientId] = networkVersion;
    }

    const metadata =
      this.networkController.state.networksMetadata[networkClientId];

    return {
      chainId,
      networkVersion: networkVersion ?? 'loading',
      isConnected: metadata?.status === NetworkStatus.Available,
    };
  }

  //=============================================================================
  // EXPOSED TO THE UI SUBSYSTEM
  //=============================================================================

  /**
   * The metamask-state of the various controllers, made available to the UI
   *
   * @returns {MetaMaskReduxState["metamask"]} status
   */
  getState() {
    const { vault } = this.keyringController.state;
    const isInitialized = Boolean(vault);
    const flatState = this.memStore.getFlatState();

    return {
      isInitialized,
      ...sanitizeUIState(flatState),
    };
  }

  /**
   * Adds a network and sets it as the active network.
   *
   * @param {object} networkConfiguration - The network configuration to add.
   * @returns {Promise<object>} The added network configuration.
   */
  async _addNetworkAndSetActive(networkConfiguration) {
    const addedNetwork =
      await this.networkController.addNetwork(networkConfiguration);
    const { networkClientId } =
      addedNetwork?.rpcEndpoints?.[addedNetwork.defaultRpcEndpointIndex] ?? {};
    await this.networkController.setActiveNetwork(networkClientId);
    return addedNetwork;
  }

  /**
   * Returns an Object containing API Callback Functions.
   * These functions are the interface for the UI.
   * The API object can be transmitted over a stream via JSON-RPC.
   *
   * @returns {object} Object containing API functions.
   */
  getApi() {
    const {
      accountsController,
      addressBookController,
      alertController,
      appStateController,
      nftController,
      nftDetectionController,
      currencyRateController,
      tokenBalancesController,
      tokenDetectionController,
      ensController,
      tokenListController,
      gasFeeController,
      gatorPermissionsController,
      metaMetricsController,
      networkController,
      multichainNetworkController,
      announcementController,
      onboardingController,
      permissionController,
      preferencesController,
      tokensController,
      smartTransactionsController,
      txController,
      backup,
      approvalController,
      phishingController,
      tokenRatesController,
      // Notification Controllers
      authenticationController,
      userStorageController,
      notificationServicesController,
      notificationServicesPushController,
      deFiPositionsController,
      ///: BEGIN:ONLY_INCLUDE_IF(multichain)
      multichainAssetsRatesController,
      ///: END:ONLY_INCLUDE_IF
    } = this;

    return {
      // etc
      getState: this.getState.bind(this),
      setCurrentCurrency: currencyRateController.setCurrentCurrency.bind(
        currencyRateController,
      ),
      // @deprecated Use setAvatarType instead
      setUseBlockie: preferencesController.setUseBlockie.bind(
        preferencesController,
      ),
      setAvatarType: (avatarType) =>
        preferencesController.setPreference('avatarType', avatarType),
      setUsePhishDetect: preferencesController.setUsePhishDetect.bind(
        preferencesController,
      ),
      setUseMultiAccountBalanceChecker:
        preferencesController.setUseMultiAccountBalanceChecker.bind(
          preferencesController,
        ),
      setUseSafeChainsListValidation:
        preferencesController.setUseSafeChainsListValidation.bind(
          preferencesController,
        ),
      setUseTokenDetection: preferencesController.setUseTokenDetection.bind(
        preferencesController,
      ),
      setUseNftDetection: preferencesController.setUseNftDetection.bind(
        preferencesController,
      ),
      setUse4ByteResolution: preferencesController.setUse4ByteResolution.bind(
        preferencesController,
      ),
      setUseCurrencyRateCheck:
        preferencesController.setUseCurrencyRateCheck.bind(
          preferencesController,
        ),
      setOpenSeaEnabled: preferencesController.setOpenSeaEnabled.bind(
        preferencesController,
      ),
      getProviderConfig: () =>
        getProviderConfig({
          metamask: this.networkController.state,
        }),
      grantPermissionsIncremental:
        this.permissionController.grantPermissionsIncremental.bind(
          this.permissionController,
        ),
      grantPermissions: this.permissionController.grantPermissions.bind(
        this.permissionController,
      ),
      setSecurityAlertsEnabled:
        preferencesController.setSecurityAlertsEnabled.bind(
          preferencesController,
        ),
      ///: BEGIN:ONLY_INCLUDE_IF(keyring-snaps)
      setAddSnapAccountEnabled:
        preferencesController.setAddSnapAccountEnabled.bind(
          preferencesController,
        ),
      ///: END:ONLY_INCLUDE_IF
      ///: BEGIN:ONLY_INCLUDE_IF(build-flask,build-experimental)
      setWatchEthereumAccountEnabled:
        preferencesController.setWatchEthereumAccountEnabled.bind(
          preferencesController,
        ),
      ///: END:ONLY_INCLUDE_IF
      setUseExternalNameSources:
        preferencesController.setUseExternalNameSources.bind(
          preferencesController,
        ),
      setUseTransactionSimulations:
        preferencesController.setUseTransactionSimulations.bind(
          preferencesController,
        ),
      setIpfsGateway: preferencesController.setIpfsGateway.bind(
        preferencesController,
      ),
      setIsIpfsGatewayEnabled:
        preferencesController.setIsIpfsGatewayEnabled.bind(
          preferencesController,
        ),
      setUseAddressBarEnsResolution:
        preferencesController.setUseAddressBarEnsResolution.bind(
          preferencesController,
        ),
      setParticipateInMetaMetrics:
        metaMetricsController.setParticipateInMetaMetrics.bind(
          metaMetricsController,
        ),
      setDataCollectionForMarketing:
        metaMetricsController.setDataCollectionForMarketing.bind(
          metaMetricsController,
        ),
      setMarketingCampaignCookieId:
        metaMetricsController.setMarketingCampaignCookieId.bind(
          metaMetricsController,
        ),
      setCurrentLocale: preferencesController.setCurrentLocale.bind(
        preferencesController,
      ),
      setServiceWorkerKeepAlivePreference:
        preferencesController.setServiceWorkerKeepAlivePreference.bind(
          preferencesController,
        ),
      markPasswordForgotten: this.markPasswordForgotten.bind(this),
      unMarkPasswordForgotten: this.unMarkPasswordForgotten.bind(this),
      getRequestAccountTabIds: this.getRequestAccountTabIds,
      getOpenMetamaskTabsIds: this.getOpenMetamaskTabsIds,
      markNotificationPopupAsAutomaticallyClosed: () =>
        this.notificationManager.markAsAutomaticallyClosed(),
      getCode: this.getCode.bind(this),

      // primary keyring management
      addNewAccount: this.addNewAccount.bind(this),
      getSeedPhrase: this.getSeedPhrase.bind(this),
      resetAccount: this.resetAccount.bind(this),
      removeAccount: this.removeAccount.bind(this),
      importAccountWithStrategy: this.importAccountWithStrategy.bind(this),
      getNextAvailableAccountName:
        accountsController.getNextAvailableAccountName.bind(accountsController),
      ///: BEGIN:ONLY_INCLUDE_IF(keyring-snaps)
      getAccountsBySnapId: (snapId) =>
        getAccountsBySnapId(this.getSnapKeyring.bind(this), snapId),
      ///: END:ONLY_INCLUDE_IF
      checkIsSeedlessPasswordOutdated:
        this.checkIsSeedlessPasswordOutdated.bind(this),
      syncPasswordAndUnlockWallet: this.syncPasswordAndUnlockWallet.bind(this),

      // subscription
      subscriptionsStartPolling: this.subscriptionController.startPolling.bind(
        this.subscriptionController,
      ),
      getSubscriptionsEligibilities:
        this.subscriptionController.getSubscriptionsEligibilities.bind(
          this.subscriptionController,
        ),
      assignUserToCohort: this.subscriptionController.assignUserToCohort.bind(
        this.subscriptionController,
      ),
      getSubscriptions: this.subscriptionController.getSubscriptions.bind(
        this.subscriptionController,
      ),
      getSubscriptionPricing: this.subscriptionController.getPricing.bind(
        this.subscriptionController,
      ),
      cacheLastSelectedPaymentMethod:
        this.subscriptionController.cacheLastSelectedPaymentMethod.bind(
          this.subscriptionController,
        ),
      getSubscriptionCryptoApprovalAmount:
        this.subscriptionController.getCryptoApproveTransactionParams.bind(
          this.subscriptionController,
        ),
      cancelSubscription: this.subscriptionController.cancelSubscription.bind(
        this.subscriptionController,
      ),
      unCancelSubscription:
        this.subscriptionController.unCancelSubscription.bind(
          this.subscriptionController,
        ),
      getSubscriptionBillingPortalUrl:
        this.subscriptionController.getBillingPortalUrl.bind(
          this.subscriptionController,
        ),
      startSubscriptionWithCard:
        this.subscriptionService.startSubscriptionWithCard.bind(
          this.subscriptionService,
        ),
      updateSubscriptionCardPaymentMethod:
        this.subscriptionService.updateSubscriptionCardPaymentMethod.bind(
          this.subscriptionService,
        ),
      startSubscriptionWithCrypto:
        this.subscriptionController.startSubscriptionWithCrypto.bind(
          this.subscriptionController,
        ),
      updateSubscriptionCryptoPaymentMethod:
        this.subscriptionService.updateSubscriptionCryptoPaymentMethod.bind(
          this.subscriptionService,
        ),
      submitSubscriptionUserEvents:
        this.subscriptionController.submitUserEvent.bind(
          this.subscriptionController,
        ),

      // rewards
      getRewardsCandidateSubscriptionId:
        this.rewardsController.getCandidateSubscriptionId.bind(
          this.rewardsController,
        ),
      getRewardsSeasonMetadata: this.rewardsController.getSeasonMetadata.bind(
        this.rewardsController,
      ),
      getRewardsSeasonStatus: this.rewardsController.getSeasonStatus.bind(
        this.rewardsController,
      ),
      getRewardsHasAccountOptedIn:
        this.rewardsController.getHasAccountOptedIn.bind(
          this.rewardsController,
        ),
      estimateRewardsPoints: this.rewardsController.estimatePoints.bind(
        this.rewardsController,
      ),
      validateRewardsReferralCode:
        this.rewardsController.validateReferralCode.bind(
          this.rewardsController,
        ),
      getRewardsGeoMetadata: this.rewardsController.getRewardsGeoMetadata.bind(
        this.rewardsController,
      ),
      rewardsOptIn: this.rewardsController.optIn.bind(this.rewardsController),
      rewardsIsOptInSupported: this.rewardsController.isOptInSupported.bind(
        this.rewardsController,
      ),
      rewardsGetOptInStatus: this.rewardsController.getOptInStatus.bind(
        this.rewardsController,
      ),
      rewardsLinkAccountsToSubscriptionCandidate:
        this.rewardsController.linkAccountsToSubscriptionCandidate.bind(
          this.rewardsController,
        ),

      // claims
      getSubmitClaimConfig: this.claimsController.getSubmitClaimConfig.bind(
        this.claimsController,
      ),
      generateClaimSignature: this.claimsController.generateClaimSignature.bind(
        this.claimsController,
      ),
      getClaims: this.claimsController.getClaims.bind(this.claimsController),

      // hardware wallets
      connectHardware: this.connectHardware.bind(this),
      forgetDevice: this.forgetDevice.bind(this),
      checkHardwareStatus: this.checkHardwareStatus.bind(this),
      unlockHardwareWalletAccount: this.unlockHardwareWalletAccount.bind(this),
      attemptLedgerTransportCreation:
        this.attemptLedgerTransportCreation.bind(this),

      // qr hardware devices
      completeQrCodeScan:
        appStateController.completeQrCodeScan.bind(appStateController),
      cancelQrCodeScan:
        appStateController.cancelQrCodeScan.bind(appStateController),

      // vault management
      submitPassword: this.submitPassword.bind(this),
      verifyPassword: this.verifyPassword.bind(this),

      // network management
      setActiveNetwork: async (id) => {
        // The multichain network controller will proxy the call to the network controller
        // in the case that the ID is an EVM network client ID.
        return await this.multichainNetworkController.setActiveNetwork(id);
      },
      findNetworkClientIdByChainId:
        this.networkController.findNetworkClientIdByChainId.bind(
          this.networkController,
        ),

      // active networks by accounts
      getNetworksWithTransactionActivityByAccounts:
        this.multichainNetworkController.getNetworksWithTransactionActivityByAccounts.bind(
          this.multichainNetworkController,
        ),
      // Avoids returning the promise so that initial call to switch network
      // doesn't block on the network lookup step
      setActiveNetworkConfigurationId: (networkConfigurationId) => {
        this.networkController.setActiveNetwork(networkConfigurationId);
      },
      setNetworkClientIdForDomain: (origin, networkClientId) => {
        return this.selectedNetworkController.setNetworkClientIdForDomain(
          origin,
          networkClientId,
        );
      },
      rollbackToPreviousProvider:
        networkController.rollbackToPreviousProvider.bind(networkController),
      addNetwork: this._addNetworkAndSetActive.bind(this),
      updateNetwork: this.networkController.updateNetwork.bind(
        this.networkController,
      ),
      removeNetwork: this.multichainNetworkController.removeNetwork.bind(
        this.multichainNetworkController,
      ),
      getCurrentNetworkEIP1559Compatibility:
        this.networkController.getEIP1559Compatibility.bind(
          this.networkController,
        ),
      getNetworkConfigurationByNetworkClientId:
        this.networkController.getNetworkConfigurationByNetworkClientId.bind(
          this.networkController,
        ),
      // PreferencesController
      setSelectedAddress: (address) => {
        const account = this.accountsController.getAccountByAddress(address);
        if (account) {
          this.accountsController.setSelectedAccount(account.id);
        } else {
          throw new Error(`No account found for address: ${address}`);
        }
      },
      toggleExternalServices: this.toggleExternalServices.bind(this),
      addToken: tokensController.addToken.bind(tokensController),
      updateTokenType: tokensController.updateTokenType.bind(tokensController),
      setFeatureFlag: preferencesController.setFeatureFlag.bind(
        preferencesController,
      ),
      setPreference: preferencesController.setPreference.bind(
        preferencesController,
      ),

      addKnownMethodData: preferencesController.addKnownMethodData.bind(
        preferencesController,
      ),
      setDismissSeedBackUpReminder:
        preferencesController.setDismissSeedBackUpReminder.bind(
          preferencesController,
        ),
      setOverrideContentSecurityPolicyHeader:
        preferencesController.setOverrideContentSecurityPolicyHeader.bind(
          preferencesController,
        ),
      setAdvancedGasFee: preferencesController.setAdvancedGasFee.bind(
        preferencesController,
      ),
      setTheme: preferencesController.setTheme.bind(preferencesController),
      ///: BEGIN:ONLY_INCLUDE_IF(keyring-snaps)
      setSnapsAddSnapAccountModalDismissed:
        preferencesController.setSnapsAddSnapAccountModalDismissed.bind(
          preferencesController,
        ),
      ///: END:ONLY_INCLUDE_IF

      setManageInstitutionalWallets:
        preferencesController.setManageInstitutionalWallets.bind(
          preferencesController,
        ),

      // AccountsController
      setSelectedInternalAccount: (id) => {
        const account = this.accountsController.getAccount(id);
        if (account) {
          this.accountsController.setSelectedAccount(id);
        }
      },

      setAccountName:
        accountsController.setAccountName.bind(accountsController),

      setAccountLabel: (address, label) => {
        const account = this.accountsController.getAccountByAddress(address);
        if (account === undefined) {
          throw new Error(`No account found for address: ${address}`);
        }
        this.accountsController.setAccountName(account.id, label);
      },

      // AccountTreeController
      setSelectedMultichainAccount: (accountGroupId) => {
        this.accountTreeController.setSelectedAccountGroup(accountGroupId);
      },
      setAccountGroupName: (accountGroupId, accountGroupName) => {
        this.accountTreeController.setAccountGroupName(
          accountGroupId,
          accountGroupName,
        );
      },
      setAccountGroupPinned:
        this.accountTreeController.setAccountGroupPinned.bind(
          this.accountTreeController,
        ),
      setAccountGroupHidden:
        this.accountTreeController.setAccountGroupHidden.bind(
          this.accountTreeController,
        ),
      syncAccountTreeWithUserStorage: async () => {
        ///: BEGIN:ONLY_INCLUDE_IF(keyring-snaps)
        await this.getSnapKeyring();
        ///: END:ONLY_INCLUDE_IF
        await this.accountTreeController.syncWithUserStorage();
      },

      // MultichainAccountService
      createNextMultichainAccountGroup: async (walletId) => {
        await this.multichainAccountService.createNextMultichainAccountGroup({
          entropySource: walletId,
        });
      },

      alignMultichainWallets: async () => {
        if (this.multichainAccountService) {
          await this.multichainAccountService.alignWallets();
        }
      },

      // AssetsContractController
      getTokenStandardAndDetails: this.getTokenStandardAndDetails.bind(this),
      getTokenSymbol: this.getTokenSymbol.bind(this),
      getTokenStandardAndDetailsByChain:
        this.getTokenStandardAndDetailsByChain.bind(this),
      getERC1155BalanceOf:
        this.assetsContractController.getERC1155BalanceOf.bind(
          this.assetsContractController,
        ),

      // NftController
      addNft: nftController.addNft.bind(nftController),

      addNftVerifyOwnership:
        nftController.addNftVerifyOwnership.bind(nftController),

      removeAndIgnoreNft: nftController.removeAndIgnoreNft.bind(nftController),

      removeNft: nftController.removeNft.bind(nftController),

      checkAndUpdateAllNftsOwnershipStatus:
        nftController.checkAndUpdateAllNftsOwnershipStatus.bind(nftController),

      checkAndUpdateSingleNftOwnershipStatus:
        nftController.checkAndUpdateSingleNftOwnershipStatus.bind(
          nftController,
        ),

      getNFTContractInfo: nftController.getNFTContractInfo.bind(nftController),

      isNftOwner: nftController.isNftOwner.bind(nftController),

      // AddressController
      setAddressBook: addressBookController.set.bind(addressBookController),
      removeFromAddressBook: addressBookController.delete.bind(
        addressBookController,
      ),

      // AppStateController
      setLastActiveTime:
        appStateController.setLastActiveTime.bind(appStateController),
      setCurrentExtensionPopupId:
        appStateController.setCurrentExtensionPopupId.bind(appStateController),
      setBrowserEnvironment:
        appStateController.setBrowserEnvironment.bind(appStateController),
      setDefaultHomeActiveTabName:
        appStateController.setDefaultHomeActiveTabName.bind(appStateController),
      setConnectedStatusPopoverHasBeenShown:
        appStateController.setConnectedStatusPopoverHasBeenShown.bind(
          appStateController,
        ),
      setRecoveryPhraseReminderHasBeenShown:
        appStateController.setRecoveryPhraseReminderHasBeenShown.bind(
          appStateController,
        ),
      setRecoveryPhraseReminderLastShown:
        appStateController.setRecoveryPhraseReminderLastShown.bind(
          appStateController,
        ),
      setTermsOfUseLastAgreed:
        appStateController.setTermsOfUseLastAgreed.bind(appStateController),
      setSurveyLinkLastClickedOrClosed:
        appStateController.setSurveyLinkLastClickedOrClosed.bind(
          appStateController,
        ),
      setOnboardingDate:
        appStateController.setOnboardingDate.bind(appStateController),
      setLastViewedUserSurvey:
        appStateController.setLastViewedUserSurvey.bind(appStateController),
      setRampCardClosed:
        appStateController.setRampCardClosed.bind(appStateController),
      setNewPrivacyPolicyToastClickedOrClosed:
        appStateController.setNewPrivacyPolicyToastClickedOrClosed.bind(
          appStateController,
        ),
      setNewPrivacyPolicyToastShownDate:
        appStateController.setNewPrivacyPolicyToastShownDate.bind(
          appStateController,
        ),
      setSnapsInstallPrivacyWarningShownStatus:
        appStateController.setSnapsInstallPrivacyWarningShownStatus.bind(
          appStateController,
        ),
      setOutdatedBrowserWarningLastShown:
        appStateController.setOutdatedBrowserWarningLastShown.bind(
          appStateController,
        ),
      setIsUpdateAvailable:
        appStateController.setIsUpdateAvailable.bind(appStateController),
      setUpdateModalLastDismissedAt:
        appStateController.setUpdateModalLastDismissedAt.bind(
          appStateController,
        ),
      setLastUpdatedAt:
        appStateController.setLastUpdatedAt.bind(appStateController),
      setShowTestnetMessageInDropdown:
        appStateController.setShowTestnetMessageInDropdown.bind(
          appStateController,
        ),
      setShowBetaHeader:
        appStateController.setShowBetaHeader.bind(appStateController),
      setShowPermissionsTour:
        appStateController.setShowPermissionsTour.bind(appStateController),
      setShowAccountBanner:
        appStateController.setShowAccountBanner.bind(appStateController),
      setProductTour:
        appStateController.setProductTour.bind(appStateController),
      setShowNetworkBanner:
        appStateController.setShowNetworkBanner.bind(appStateController),
      updateNftDropDownState:
        appStateController.updateNftDropDownState.bind(appStateController),
      getLastInteractedConfirmationInfo:
        appStateController.getLastInteractedConfirmationInfo.bind(
          appStateController,
        ),
      deleteDappSwapComparisonData:
        appStateController.deleteDappSwapComparisonData.bind(
          appStateController,
        ),
      setLastInteractedConfirmationInfo:
        appStateController.setLastInteractedConfirmationInfo.bind(
          appStateController,
        ),
      updateSlides: appStateController.updateSlides.bind(appStateController),
      removeSlide: appStateController.removeSlide.bind(appStateController),
      setEnableEnforcedSimulations:
        appStateController.setEnableEnforcedSimulations.bind(
          appStateController,
        ),
      setEnableEnforcedSimulationsForTransaction:
        appStateController.setEnableEnforcedSimulationsForTransaction.bind(
          appStateController,
        ),
      setEnforcedSimulationsSlippageForTransaction:
        appStateController.setEnforcedSimulationsSlippageForTransaction.bind(
          appStateController,
        ),
      setHasShownMultichainAccountsIntroModal:
        appStateController.setHasShownMultichainAccountsIntroModal.bind(
          appStateController,
        ),
      updateNetworkConnectionBanner:
        appStateController.updateNetworkConnectionBanner.bind(
          appStateController,
        ),
      setShowShieldEntryModalOnce:
        appStateController.setShowShieldEntryModalOnce.bind(appStateController),
      setPendingShieldCohort:
        appStateController.setPendingShieldCohort.bind(appStateController),
      setShieldPausedToastLastClickedOrClosed:
        appStateController.setShieldPausedToastLastClickedOrClosed.bind(
          appStateController,
        ),
      setShieldEndingToastLastClickedOrClosed:
        appStateController.setShieldEndingToastLastClickedOrClosed.bind(
          appStateController,
        ),
      setAppActiveTab:
        appStateController.setAppActiveTab.bind(appStateController),
      setDefaultSubscriptionPaymentOptions:
        appStateController.setDefaultSubscriptionPaymentOptions.bind(
          appStateController,
        ),
      setShieldSubscriptionMetricsProps:
        appStateController.setShieldSubscriptionMetricsProps.bind(
          appStateController,
        ),

      // EnsController
      tryReverseResolveAddress:
        ensController.reverseResolveAddress.bind(ensController),

      // OAuthService
      startOAuthLogin: this.oauthService.startOAuthLogin.bind(
        this.oauthService,
      ),
      setMarketingConsent: this.oauthService.setMarketingConsent.bind(
        this.oauthService,
      ),
      getMarketingConsent: this.oauthService.getMarketingConsent.bind(
        this.oauthService,
      ),

      // SeedlessOnboardingController
      authenticate: this.seedlessOnboardingController.authenticate.bind(
        this.seedlessOnboardingController,
      ),
      resetOAuthLoginState: this.seedlessOnboardingController.clearState.bind(
        this.seedlessOnboardingController,
      ),
      createSeedPhraseBackup: this.createSeedPhraseBackup.bind(this),
      storeKeyringEncryptionKey:
        this.seedlessOnboardingController.storeKeyringEncryptionKey.bind(
          this.seedlessOnboardingController,
        ),
      restoreSocialBackupAndGetSeedPhrase:
        this.restoreSocialBackupAndGetSeedPhrase.bind(this),
      syncSeedPhrases: this.syncSeedPhrases.bind(this),
      changePassword: this.changePassword.bind(this),
      getIsSeedlessOnboardingUserAuthenticated:
        this.seedlessOnboardingController.getIsUserAuthenticated.bind(
          this.seedlessOnboardingController,
        ),

      // GatorPermissionsController
      fetchAndUpdateGatorPermissions:
        gatorPermissionsController.fetchAndUpdateGatorPermissions.bind(
          gatorPermissionsController,
        ),
      addPendingRevocation:
        gatorPermissionsController.addPendingRevocation.bind(
          gatorPermissionsController,
        ),
      submitRevocation: gatorPermissionsController.submitRevocation.bind(
        gatorPermissionsController,
      ),
      checkDelegationDisabled: this.checkDelegationDisabled.bind(this),

      // KeyringController
      setLocked: this.setLocked.bind(this),
      createNewVaultAndKeychain: this.createNewVaultAndKeychain.bind(this),
      createNewVaultAndRestore: this.createNewVaultAndRestore.bind(this),
      generateNewMnemonicAndAddToVault:
        this.generateNewMnemonicAndAddToVault.bind(this),
      importMnemonicToVault: this.importMnemonicToVault.bind(this),
      exportAccount: this.exportAccount.bind(this),

      // txController
      updateTransaction: txController.updateTransaction.bind(txController),
      approveTransactionsWithSameNonce:
        txController.approveTransactionsWithSameNonce.bind(txController),
      createCancelTransaction: this.createCancelTransaction.bind(this),
      createSpeedUpTransaction: this.createSpeedUpTransaction.bind(this),
      estimateGas: this.estimateGas.bind(this),
      estimateGasFee: txController.estimateGasFee.bind(txController),
      getNextNonce: this.getNextNonce.bind(this),
      addTransaction: (transactionParams, transactionOptions) =>
        addTransaction(
          this.getAddTransactionRequest({
            transactionParams,
            transactionOptions,
            waitForSubmit: false,
          }),
        ),
      addTransactionAndWaitForPublish: (
        transactionParams,
        transactionOptions,
      ) =>
        addTransaction(
          this.getAddTransactionRequest({
            transactionParams,
            transactionOptions,
            waitForSubmit: true,
          }),
        ),
      createTransactionEventFragment:
        createTransactionEventFragmentWithTxId.bind(
          null,
          this.getTransactionMetricsRequest(),
        ),
      setTransactionActive:
        txController.setTransactionActive.bind(txController),
      // decryptMessageController
      decryptMessage: this.decryptMessageController.decryptMessage.bind(
        this.decryptMessageController,
      ),
      decryptMessageInline:
        this.decryptMessageController.decryptMessageInline.bind(
          this.decryptMessageController,
        ),
      cancelDecryptMessage:
        this.decryptMessageController.cancelDecryptMessage.bind(
          this.decryptMessageController,
        ),

      // EncryptionPublicKeyController
      encryptionPublicKey:
        this.encryptionPublicKeyController.encryptionPublicKey.bind(
          this.encryptionPublicKeyController,
        ),
      cancelEncryptionPublicKey:
        this.encryptionPublicKeyController.cancelEncryptionPublicKey.bind(
          this.encryptionPublicKeyController,
        ),

      // onboarding controller
      setSeedPhraseBackedUp:
        onboardingController.setSeedPhraseBackedUp.bind(onboardingController),
      completeOnboarding:
        onboardingController.completeOnboarding.bind(onboardingController),
      setFirstTimeFlowType:
        onboardingController.setFirstTimeFlowType.bind(onboardingController),

      // alert controller
      setAlertEnabledness:
        alertController.setAlertEnabledness.bind(alertController),
      setUnconnectedAccountAlertShown:
        alertController.setUnconnectedAccountAlertShown.bind(alertController),
      setWeb3ShimUsageAlertDismissed:
        alertController.setWeb3ShimUsageAlertDismissed.bind(alertController),

      // permissions
      removePermissionsFor: this.removePermissionsFor,
      approvePermissionsRequest: this.acceptPermissionsRequest,
      rejectPermissionsRequest: this.rejectPermissionsRequest,
      ...getPermissionBackgroundApiMethods({
        permissionController,
        approvalController,
        accountsController,
        networkController,
        multichainNetworkController,
      }),

      // snaps
      disableSnap: this.controllerMessenger.call.bind(
        this.controllerMessenger,
        'SnapController:disable',
      ),
      enableSnap: this.controllerMessenger.call.bind(
        this.controllerMessenger,
        'SnapController:enable',
      ),
      updateSnap: (origin, requestedSnaps) => {
        // We deliberately do not await this promise as that would mean waiting for the update to complete
        // Instead we return null to signal to the UI that it is safe to redirect to the update flow
        this.controllerMessenger.call(
          'SnapController:install',
          origin,
          requestedSnaps,
        );
        return null;
      },
      removeSnap: this.controllerMessenger.call.bind(
        this.controllerMessenger,
        'SnapController:remove',
      ),
      handleSnapRequest: this.handleSnapRequest.bind(this),
      revokeDynamicSnapPermissions: this.controllerMessenger.call.bind(
        this.controllerMessenger,
        'SnapController:revokeDynamicPermissions',
      ),
      disconnectOriginFromSnap: this.controllerMessenger.call.bind(
        this.controllerMessenger,
        'SnapController:disconnectOrigin',
      ),
      updateNetworksList: this.updateNetworksList.bind(this),
      updateAccountsList: this.updateAccountsList.bind(this),
      setEnabledNetworks: this.setEnabledNetworks.bind(this),
      setEnabledAllPopularNetworks:
        this.setEnabledAllPopularNetworks.bind(this),
      updateHiddenAccountsList: this.updateHiddenAccountsList.bind(this),
      getPhishingResult: async (website) => {
        await phishingController.maybeUpdateState();

        return phishingController.test(website);
      },
      deleteInterface: this.controllerMessenger.call.bind(
        this.controllerMessenger,
        'SnapInterfaceController:deleteInterface',
      ),
      updateInterfaceState: this.controllerMessenger.call.bind(
        this.controllerMessenger,
        'SnapInterfaceController:updateInterfaceState',
      ),

      // swaps
      fetchAndSetQuotes: this.controllerMessenger.call.bind(
        this.controllerMessenger,
        'SwapsController:fetchAndSetQuotes',
      ),
      setSelectedQuoteAggId: this.controllerMessenger.call.bind(
        this.controllerMessenger,
        'SwapsController:setSelectedQuoteAggId',
      ),
      resetSwapsState: this.controllerMessenger.call.bind(
        this.controllerMessenger,
        'SwapsController:resetSwapsState',
      ),
      setSwapsTokens: this.controllerMessenger.call.bind(
        this.controllerMessenger,
        'SwapsController:setSwapsTokens',
      ),
      clearSwapsQuotes: this.controllerMessenger.call.bind(
        this.controllerMessenger,
        'SwapsController:clearSwapsQuotes',
      ),
      setApproveTxId: this.controllerMessenger.call.bind(
        this.controllerMessenger,
        'SwapsController:setApproveTxId',
      ),
      setTradeTxId: this.controllerMessenger.call.bind(
        this.controllerMessenger,
        'SwapsController:setTradeTxId',
      ),
      setSwapsTxGasPrice: this.controllerMessenger.call.bind(
        this.controllerMessenger,
        'SwapsController:setSwapsTxGasPrice',
      ),
      setSwapsTxGasLimit: this.controllerMessenger.call.bind(
        this.controllerMessenger,
        'SwapsController:setSwapsTxGasLimit',
      ),
      setSwapsTxMaxFeePerGas: this.controllerMessenger.call.bind(
        this.controllerMessenger,
        'SwapsController:setSwapsTxMaxFeePerGas',
      ),
      setSwapsTxMaxFeePriorityPerGas: this.controllerMessenger.call.bind(
        this.controllerMessenger,
        'SwapsController:setSwapsTxMaxFeePriorityPerGas',
      ),
      safeRefetchQuotes: this.controllerMessenger.call.bind(
        this.controllerMessenger,
        'SwapsController:safeRefetchQuotes',
      ),
      stopPollingForQuotes: this.controllerMessenger.call.bind(
        this.controllerMessenger,
        'SwapsController:stopPollingForQuotes',
      ),
      setBackgroundSwapRouteState: this.controllerMessenger.call.bind(
        this.controllerMessenger,
        'SwapsController:setBackgroundSwapRouteState',
      ),
      resetPostFetchState: this.controllerMessenger.call.bind(
        this.controllerMessenger,
        'SwapsController:resetPostFetchState',
      ),
      setSwapsErrorKey: this.controllerMessenger.call.bind(
        this.controllerMessenger,
        'SwapsController:setSwapsErrorKey',
      ),
      setInitialGasEstimate: this.controllerMessenger.call.bind(
        this.controllerMessenger,
        'SwapsController:setInitialGasEstimate',
      ),
      setCustomApproveTxData: this.controllerMessenger.call.bind(
        this.controllerMessenger,
        'SwapsController:setCustomApproveTxData',
      ),
      setSwapsLiveness: this.controllerMessenger.call.bind(
        this.controllerMessenger,
        'SwapsController:setSwapsLiveness',
      ),
      setSwapsFeatureFlags: this.controllerMessenger.call.bind(
        this.controllerMessenger,
        'SwapsController:setSwapsFeatureFlags',
      ),
      setSwapsUserFeeLevel: this.controllerMessenger.call.bind(
        this.controllerMessenger,
        'SwapsController:setSwapsUserFeeLevel',
      ),
      setSwapsQuotesPollingLimitEnabled: this.controllerMessenger.call.bind(
        this.controllerMessenger,
        'SwapsController:setSwapsQuotesPollingLimitEnabled',
      ),

      // Bridge
      [BridgeBackgroundAction.RESET_STATE]: this.controllerMessenger.call.bind(
        this.controllerMessenger,
        `${BRIDGE_CONTROLLER_NAME}:${BridgeBackgroundAction.RESET_STATE}`,
      ),
      [BridgeUserAction.UPDATE_QUOTE_PARAMS]:
        this.controllerMessenger.call.bind(
          this.controllerMessenger,
          `${BRIDGE_CONTROLLER_NAME}:${BridgeUserAction.UPDATE_QUOTE_PARAMS}`,
        ),
      [BridgeBackgroundAction.TRACK_METAMETRICS_EVENT]:
        this.controllerMessenger.call.bind(
          this.controllerMessenger,
          `${BRIDGE_CONTROLLER_NAME}:${BridgeBackgroundAction.TRACK_METAMETRICS_EVENT}`,
        ),
      [BridgeBackgroundAction.FETCH_QUOTES]: this.controllerMessenger.call.bind(
        this.controllerMessenger,
        `${BRIDGE_CONTROLLER_NAME}:${BridgeBackgroundAction.FETCH_QUOTES}`,
      ),

      // Bridge Tx submission
      [BridgeStatusAction.SUBMIT_TX]: this.controllerMessenger.call.bind(
        this.controllerMessenger,
        `${BRIDGE_STATUS_CONTROLLER_NAME}:${BridgeStatusAction.SUBMIT_TX}`,
      ),

      // Smart Transactions
      fetchSmartTransactionFees: smartTransactionsController.getFees.bind(
        smartTransactionsController,
      ),
      clearSmartTransactionFees: smartTransactionsController.clearFees.bind(
        smartTransactionsController,
      ),
      submitSignedTransactions:
        smartTransactionsController.submitSignedTransactions.bind(
          smartTransactionsController,
        ),
      cancelSmartTransaction:
        smartTransactionsController.cancelSmartTransaction.bind(
          smartTransactionsController,
        ),
      fetchSmartTransactionsLiveness:
        smartTransactionsController.fetchLiveness.bind(
          smartTransactionsController,
        ),
      updateSmartTransaction:
        smartTransactionsController.updateSmartTransaction.bind(
          smartTransactionsController,
        ),
      setStatusRefreshInterval:
        smartTransactionsController.setStatusRefreshInterval.bind(
          smartTransactionsController,
        ),

      // MetaMetrics
      trackMetaMetricsEvent: metaMetricsController.trackEvent.bind(
        metaMetricsController,
      ),
      trackMetaMetricsPage: metaMetricsController.trackPage.bind(
        metaMetricsController,
      ),
      createEventFragment: metaMetricsController.createEventFragment.bind(
        metaMetricsController,
      ),
      updateEventFragment: metaMetricsController.updateEventFragment.bind(
        metaMetricsController,
      ),
      finalizeEventFragment: metaMetricsController.finalizeEventFragment.bind(
        metaMetricsController,
      ),
      trackInsightSnapView: this.trackInsightSnapView.bind(this),
      updateMetaMetricsTraits: metaMetricsController.updateTraits.bind(
        metaMetricsController,
      ),

      // MetaMetrics buffering for onboarding
      addEventBeforeMetricsOptIn:
        metaMetricsController.addEventBeforeMetricsOptIn.bind(
          metaMetricsController,
        ),

      // Buffered Trace API that checks consent and handles buffering/immediate execution
      bufferedTrace: metaMetricsController.bufferedTrace.bind(
        metaMetricsController,
      ),
      bufferedEndTrace: metaMetricsController.bufferedEndTrace.bind(
        metaMetricsController,
      ),

      // ApprovalController
      rejectAllPendingApprovals: this.rejectAllPendingApprovals.bind(this),
      rejectPendingApproval: this.rejectPendingApproval,
      requestUserApproval:
        approvalController.addAndShowApprovalRequest.bind(approvalController),
      resolvePendingApproval: this.resolvePendingApproval,

      // Notifications
      resetViewedNotifications: announcementController.resetViewed.bind(
        announcementController,
      ),
      updateViewedNotifications: announcementController.updateViewed.bind(
        announcementController,
      ),

      // CurrencyRateController
      currencyRateStartPolling: currencyRateController.startPolling.bind(
        currencyRateController,
      ),
      currencyRateStopPollingByPollingToken:
        currencyRateController.stopPollingByPollingToken.bind(
          currencyRateController,
        ),
      ///: BEGIN:ONLY_INCLUDE_IF(multichain)
      multichainAssetsRatesStartPolling:
        multichainAssetsRatesController.startPolling.bind(
          multichainAssetsRatesController,
        ),
      multichainAssetsRatesStopPollingByPollingToken:
        multichainAssetsRatesController.stopPollingByPollingToken.bind(
          multichainAssetsRatesController,
        ),
      ///: END:ONLY_INCLUDE_IF

      tokenRatesStartPolling:
        tokenRatesController.startPolling.bind(tokenRatesController),
      tokenRatesStopPollingByPollingToken:
        tokenRatesController.stopPollingByPollingToken.bind(
          tokenRatesController,
        ),

      tokenDetectionStartPolling: tokenDetectionController.startPolling.bind(
        tokenDetectionController,
      ),
      tokenDetectionStopPollingByPollingToken:
        tokenDetectionController.stopPollingByPollingToken.bind(
          tokenDetectionController,
        ),

      tokenListStartPolling:
        tokenListController.startPolling.bind(tokenListController),
      tokenListStopPollingByPollingToken:
        tokenListController.stopPollingByPollingToken.bind(tokenListController),

      tokenBalancesStartPolling: tokenBalancesController.startPolling.bind(
        tokenBalancesController,
      ),
      tokenBalancesStopPollingByPollingToken:
        tokenBalancesController.stopPollingByPollingToken.bind(
          tokenBalancesController,
        ),

      updateBalances: tokenBalancesController.updateBalances.bind(
        tokenBalancesController,
      ),

      deFiStartPolling: deFiPositionsController.startPolling.bind(
        deFiPositionsController,
      ),
      deFiStopPolling: deFiPositionsController.stopPollingByPollingToken.bind(
        deFiPositionsController,
      ),

      // GasFeeController
      gasFeeStartPolling: gasFeeController.startPolling.bind(gasFeeController),
      gasFeeStopPollingByPollingToken:
        gasFeeController.stopPollingByPollingToken.bind(gasFeeController),

      getGasFeeTimeEstimate:
        gasFeeController.getTimeEstimate.bind(gasFeeController),

      addPollingTokenToAppState:
        appStateController.addPollingToken.bind(appStateController),

      removePollingTokenFromAppState:
        appStateController.removePollingToken.bind(appStateController),

      updateThrottledOriginState:
        appStateController.updateThrottledOriginState.bind(appStateController),

      // Backup
      backupUserData: backup.backupUserData.bind(backup),
      restoreUserData: backup.restoreUserData.bind(backup),

      // TokenDetectionController
      detectTokens: tokenDetectionController.detectTokens.bind(
        tokenDetectionController,
      ),

      // MultichainAssetsRatesController
      fetchHistoricalPricesForAsset: (...args) =>
        this.multichainAssetsRatesController.fetchHistoricalPricesForAsset(
          ...args,
        ),

      // DetectCollectibleController
      detectNfts: nftDetectionController.detectNfts.bind(
        nftDetectionController,
      ),

      /** Token Detection V2 */
      addDetectedTokens:
        tokensController.addDetectedTokens.bind(tokensController),
      addImportedTokens: tokensController.addTokens.bind(tokensController),
      ignoreTokens: tokensController.ignoreTokens.bind(tokensController),
      getBalancesInSingleCall: (...args) =>
        this.assetsContractController.getBalancesInSingleCall(...args),

      // Authentication Controller
      performSignIn: authenticationController.performSignIn.bind(
        authenticationController,
      ),
      performSignOut: authenticationController.performSignOut.bind(
        authenticationController,
      ),
      getUserProfileLineage:
        authenticationController.getUserProfileLineage.bind(
          authenticationController,
        ),
      getBearerToken: authenticationController.getBearerToken.bind(
        authenticationController,
      ),

      // UserStorageController
      setIsBackupAndSyncFeatureEnabled:
        userStorageController.setIsBackupAndSyncFeatureEnabled.bind(
          userStorageController,
        ),
      deleteAccountSyncingDataFromUserStorage:
        userStorageController.performDeleteStorageAllFeatureEntries.bind(
          userStorageController,
        ),
      syncContactsWithUserStorage:
        userStorageController.syncContactsWithUserStorage.bind(
          userStorageController,
        ),
      // NotificationServicesController
      checkAccountsPresence:
        notificationServicesController.checkAccountsPresence.bind(
          notificationServicesController,
        ),
      createOnChainTriggers:
        notificationServicesController.createOnChainTriggers.bind(
          notificationServicesController,
        ),
      disableAccounts: notificationServicesController.disableAccounts.bind(
        notificationServicesController,
      ),
      enableAccounts: notificationServicesController.enableAccounts.bind(
        notificationServicesController,
      ),
      fetchAndUpdateMetamaskNotifications:
        notificationServicesController.fetchAndUpdateMetamaskNotifications.bind(
          notificationServicesController,
        ),
      deleteNotificationsById:
        notificationServicesController.deleteNotificationsById.bind(
          notificationServicesController,
        ),
      getNotificationsByType:
        notificationServicesController.getNotificationsByType.bind(
          notificationServicesController,
        ),
      markMetamaskNotificationsAsRead:
        notificationServicesController.markMetamaskNotificationsAsRead.bind(
          notificationServicesController,
        ),
      setFeatureAnnouncementsEnabled:
        notificationServicesController.setFeatureAnnouncementsEnabled.bind(
          notificationServicesController,
        ),
      enablePushNotifications:
        notificationServicesPushController.enablePushNotifications.bind(
          notificationServicesPushController,
        ),
      disablePushNotifications:
        notificationServicesPushController.disablePushNotifications.bind(
          notificationServicesPushController,
        ),
      enableMetamaskNotifications:
        notificationServicesController.enableMetamaskNotifications.bind(
          notificationServicesController,
        ),
      disableMetamaskNotifications:
        notificationServicesController.disableNotificationServices.bind(
          notificationServicesController,
        ),

      // Testing
      throwTestError: this.throwTestError.bind(this),
      captureTestError: this.captureTestError.bind(this),

      // NameController
      updateProposedNames: this.nameController.updateProposedNames.bind(
        this.nameController,
      ),
      setName: this.nameController.setName.bind(this.nameController),

      ///: BEGIN:ONLY_INCLUDE_IF(keyring-snaps)
      // SnapKeyring
      createSnapAccount: async (snapId, options, internalOptions) => {
        // NOTE: We should probably start using `withKeyring` with `createIfMissing: true`
        // in this case.
        const keyring = await this.getSnapKeyring();

        return await keyring.createAccount(snapId, options, internalOptions);
      },
      ///: END:ONLY_INCLUDE_IF

      ///: BEGIN:ONLY_INCLUDE_IF(multichain)
      // Multichain Assets Controller
      multichainAddAssets: (assetIds, accountId) =>
        this.multichainAssetsController.addAssets(assetIds, accountId),

      multichainIgnoreAssets: (assetIds, accountId) =>
        this.multichainAssetsController.ignoreAssets(assetIds, accountId),

      // MultichainBalancesController
      multichainUpdateBalance: (accountId) =>
        this.multichainBalancesController.updateBalance(accountId),

      // MultichainTransactionsController
      multichainUpdateTransactions: (accountId) =>
        this.multichainTransactionsController.updateTransactionsForAccount(
          accountId,
        ),
      ///: END:ONLY_INCLUDE_IF
      // Transaction Decode
      decodeTransactionData: (request) =>
        decodeTransactionData({
          ...request,
          provider: this.provider,
        }),
      // metrics data deleteion
      createMetaMetricsDataDeletionTask:
        this.metaMetricsDataDeletionController.createMetaMetricsDataDeletionTask.bind(
          this.metaMetricsDataDeletionController,
        ),
      updateDataDeletionTaskStatus:
        this.metaMetricsDataDeletionController.updateDataDeletionTaskStatus.bind(
          this.metaMetricsDataDeletionController,
        ),

      // Other
      endTrace,
      isRelaySupported,
      isSendBundleSupported,
      openUpdateTabAndReload: () =>
        openUpdateTabAndReload(this.requestSafeReload.bind(this)),
      requestSafeReload: this.requestSafeReload.bind(this),
      applyTransactionContainersExisting: (transactionId, containerTypes) =>
        applyTransactionContainersExisting({
          containerTypes,
          messenger: this.controllerMessenger,
          transactionId,
          updateEditableParams: this.txController.updateEditableParams.bind(
            this.txController,
          ),
        }),
      lookupSelectedNetworks: this.lookupSelectedNetworks.bind(this),
      resetWallet: this.resetWallet.bind(this),
    };
  }

  rejectOriginPendingApprovals(origin) {
    const deleteInterface = (id) =>
      this.controllerMessenger.call(
        'SnapInterfaceController:deleteInterface',
        id,
      );

    rejectOriginApprovals({
      approvalController: this.approvalController,
      deleteInterface,
      origin,
    });
  }

  async resetWallet() {
    // clear SeedlessOnboardingController state
    this.seedlessOnboardingController.clearState();

    // reset onboarding state
    this.onboardingController.resetOnboarding();

    this.appStateController.setIsWalletResetInProgress(true);
  }

  async exportAccount(address, password) {
    await this.verifyPassword(password);
    return this.keyringController.exportAccount(password, address);
  }

  async getTokenStandardAndDetails(address, userAddress, tokenId) {
    const currentChainId = this.#getGlobalChainId();

    const { tokensChainsCache } = this.tokenListController.state;
    const tokenList = tokensChainsCache?.[currentChainId]?.data || {};
    const { allTokens } = this.tokensController.state;

    const tokens = allTokens?.[currentChainId]?.[userAddress] || [];

    const staticTokenListDetails =
      STATIC_MAINNET_TOKEN_LIST[address?.toLowerCase()] || {};
    const tokenListDetails = tokenList[address?.toLowerCase()] || {};
    const userDefinedTokenDetails =
      tokens.find(({ address: _address }) =>
        isEqualCaseInsensitive(_address, address),
      ) || {};

    const tokenDetails = {
      ...staticTokenListDetails,
      ...tokenListDetails,
      ...userDefinedTokenDetails,
    };

    // boolean to check if the token is an ERC20
    const tokenDetailsStandardIsERC20 =
      isEqualCaseInsensitive(tokenDetails.standard, TokenStandard.ERC20) ||
      tokenDetails.erc20 === true;

    // boolean to check if the token is an NFT
    const noEvidenceThatTokenIsAnNFT =
      !tokenId &&
      !isEqualCaseInsensitive(tokenDetails.standard, TokenStandard.ERC1155) &&
      !isEqualCaseInsensitive(tokenDetails.standard, TokenStandard.ERC721) &&
      !tokenDetails.erc721;

    // boolean to check if the token is an ERC20 like
    const otherDetailsAreERC20Like =
      tokenDetails.decimals !== undefined && tokenDetails.symbol;

    // boolean to check if the token can be treated as an ERC20
    const tokenCanBeTreatedAsAnERC20 =
      tokenDetailsStandardIsERC20 ||
      (noEvidenceThatTokenIsAnNFT && otherDetailsAreERC20Like);

    let details;
    if (tokenCanBeTreatedAsAnERC20) {
      try {
        const balance = userAddress
          ? await fetchTokenBalance(address, userAddress, this.provider)
          : undefined;

        details = {
          address,
          balance,
          standard: TokenStandard.ERC20,
          decimals: tokenDetails.decimals,
          symbol: tokenDetails.symbol,
        };
      } catch (e) {
        // If the `fetchTokenBalance` call failed, `details` remains undefined, and we
        // fall back to the below `assetsContractController.getTokenStandardAndDetails` call
        log.warn(`Failed to get token balance. Error: ${e}`);
      }
    }

    // `details`` will be undefined if `tokenCanBeTreatedAsAnERC20`` is false,
    // or if it is true but the `fetchTokenBalance`` call failed. In either case, we should
    // attempt to retrieve details from `assetsContractController.getTokenStandardAndDetails`
    if (details === undefined) {
      try {
        details =
          await this.assetsContractController.getTokenStandardAndDetails(
            address,
            userAddress,
            tokenId,
          );
      } catch (e) {
        log.warn(`Failed to get token standard and details. Error: ${e}`);
      }
    }

    if (details) {
      const tokenDetailsStandardIsERC1155 = isEqualCaseInsensitive(
        details.standard,
        TokenStandard.ERC1155,
      );

      if (tokenDetailsStandardIsERC1155) {
        try {
          const balance = await fetchERC1155Balance(
            address,
            userAddress,
            tokenId,
            this.provider,
          );

          const balanceToUse = balance?._hex
            ? parseInt(balance._hex, 16).toString()
            : null;

          details = {
            ...details,
            balance: balanceToUse,
          };
        } catch (e) {
          // If the `fetchTokenBalance` call failed, `details` remains undefined, and we
          // fall back to the below `assetsContractController.getTokenStandardAndDetails` call
          log.warn('Failed to get token balance. Error:', e);
        }
      }
    }

    return {
      ...details,
      decimals: details?.decimals?.toString(10),
      balance: details?.balance?.toString(10),
    };
  }

  async getTokenStandardAndDetailsByChain(
    address,
    userAddress,
    tokenId,
    chainId,
  ) {
    const { tokensChainsCache } = this.tokenListController.state;
    const tokenList = tokensChainsCache?.[chainId]?.data || {};

    const { allTokens } = this.tokensController.state;
    const selectedAccount = this.accountsController.getSelectedAccount();
    const tokens = allTokens?.[chainId]?.[selectedAccount.address] || [];

    let staticTokenListDetails = {};
    if (chainId === CHAIN_IDS.MAINNET) {
      staticTokenListDetails =
        STATIC_MAINNET_TOKEN_LIST[address?.toLowerCase()] || {};
    }

    const tokenListDetails = tokenList[address?.toLowerCase()] || {};
    const userDefinedTokenDetails =
      tokens.find(({ address: _address }) =>
        isEqualCaseInsensitive(_address, address),
      ) || {};
    const tokenDetails = {
      ...staticTokenListDetails,
      ...tokenListDetails,
      ...userDefinedTokenDetails,
    };

    const tokenDetailsStandardIsERC20 =
      isEqualCaseInsensitive(tokenDetails.standard, TokenStandard.ERC20) ||
      tokenDetails.erc20 === true;

    const noEvidenceThatTokenIsAnNFT =
      !tokenId &&
      !isEqualCaseInsensitive(tokenDetails.standard, TokenStandard.ERC1155) &&
      !isEqualCaseInsensitive(tokenDetails.standard, TokenStandard.ERC721) &&
      !tokenDetails.erc721;

    const otherDetailsAreERC20Like =
      tokenDetails.decimals !== undefined && tokenDetails.symbol;

    // boolean to check if the token can be treated as an ERC20
    const tokenCanBeTreatedAsAnERC20 =
      tokenDetailsStandardIsERC20 ||
      (noEvidenceThatTokenIsAnNFT && otherDetailsAreERC20Like);

    let details;
    if (tokenCanBeTreatedAsAnERC20) {
      try {
        let balance = 0;
        if (this.#getGlobalChainId() === chainId) {
          balance = await fetchTokenBalance(
            address,
            userAddress,
            this.provider,
          );
        }

        details = {
          address,
          balance,
          standard: TokenStandard.ERC20,
          decimals: tokenDetails.decimals,
          symbol: tokenDetails.symbol,
        };
      } catch (e) {
        // If the `fetchTokenBalance` call failed, `details` remains undefined, and we
        // fall back to the below `assetsContractController.getTokenStandardAndDetails` call
        log.warn(`Failed to get token balance. Error: ${e}`);
      }
    }

    // `details`` will be undefined if `tokenCanBeTreatedAsAnERC20`` is false,
    // or if it is true but the `fetchTokenBalance`` call failed. In either case, we should
    // attempt to retrieve details from `assetsContractController.getTokenStandardAndDetails`
    if (details === undefined) {
      try {
        const networkClientId =
          this.networkController?.state?.networkConfigurationsByChainId?.[
            chainId
          ]?.rpcEndpoints[
            this.networkController?.state?.networkConfigurationsByChainId?.[
              chainId
            ]?.defaultRpcEndpointIndex
          ]?.networkClientId;

        details =
          await this.assetsContractController.getTokenStandardAndDetails(
            address,
            userAddress,
            tokenId,
            networkClientId,
          );
      } catch (e) {
        log.warn(`Failed to get token standard and details. Error: ${e}`);
      }
    }

    if (details) {
      const tokenDetailsStandardIsERC1155 = isEqualCaseInsensitive(
        details.standard,
        TokenStandard.ERC1155,
      );

      if (tokenDetailsStandardIsERC1155) {
        try {
          const balance = await fetchERC1155Balance(
            address,
            userAddress,
            tokenId,
            this.provider,
          );

          const balanceToUse = balance?._hex
            ? parseInt(balance._hex, 16).toString()
            : null;

          details = {
            ...details,
            balance: balanceToUse,
          };
        } catch (e) {
          // If the `fetchTokenBalance` call failed, `details` remains undefined, and we
          // fall back to the below `assetsContractController.getTokenStandardAndDetails` call
          log.warn('Failed to get token balance. Error:', e);
        }
      }
    }

    return {
      ...details,
      decimals: details?.decimals?.toString(10),
      balance: details?.balance?.toString(10),
    };
  }

  async getTokenSymbol(address) {
    try {
      const details =
        await this.assetsContractController.getTokenStandardAndDetails(address);
      return details?.symbol;
    } catch (e) {
      return null;
    }
  }

  /**
   * Creates a PRIMARY seed phrase backup for the user.
   *
   * Generate Encryption Key from the password using the Threshold OPRF and encrypt the seed phrase with the key.
   * Save the encrypted seed phrase in the metadata store.
   *
   * @param {string} password - The user's password.
   * @param {number[]} encodedSeedPhrase - The seed phrase to backup.
   * @param {string} keyringId - The keyring id of the backup seed phrase.
   */
  async createSeedPhraseBackup(password, encodedSeedPhrase, keyringId) {
    let createSeedPhraseBackupSuccess = false;
    try {
      this.metaMetricsController.bufferedTrace?.({
        name: TraceName.OnboardingCreateKeyAndBackupSrp,
        op: TraceOperation.OnboardingSecurityOp,
      });
      const seedPhraseAsBuffer = Buffer.from(encodedSeedPhrase);

      const seedPhrase =
        this._convertMnemonicToWordlistIndices(seedPhraseAsBuffer);

      await this.seedlessOnboardingController.createToprfKeyAndBackupSeedPhrase(
        password,
        seedPhrase,
        keyringId,
      );
      createSeedPhraseBackupSuccess = true;

      await this.syncKeyringEncryptionKey();
    } catch (error) {
      const errorMessage =
        error instanceof Error ? error.message : 'Unknown error';

      this.metaMetricsController.bufferedTrace?.({
        name: TraceName.OnboardingCreateKeyAndBackupSrpError,
        op: TraceOperation.OnboardingError,
        tags: { errorMessage },
      });
      this.metaMetricsController.bufferedEndTrace?.({
        name: TraceName.OnboardingCreateKeyAndBackupSrpError,
      });

      log.error('[createSeedPhraseBackup] error', error);
      throw error;
    } finally {
      this.metaMetricsController.bufferedEndTrace?.({
        name: TraceName.OnboardingCreateKeyAndBackupSrp,
        data: { success: createSeedPhraseBackupSuccess },
      });
    }
  }

  /**
   * Fetches and restores all the backed-up Secret Data (SRPs and Private keys)
   *
   * @param {string} password - The user's password.
   * @returns {Promise<Buffer[]>} The seed phrase.
   */
  async fetchAllSecretData(password) {
    let fetchAllSeedPhrasesSuccess = false;
    try {
      this.metaMetricsController.bufferedTrace?.({
        name: TraceName.OnboardingFetchSrps,
        op: TraceOperation.OnboardingSecurityOp,
      });
      const allSeedPhrases =
        await this.seedlessOnboardingController.fetchAllSecretData(password);
      fetchAllSeedPhrasesSuccess = true;

      return allSeedPhrases;
    } catch (error) {
      const errorMessage =
        error instanceof Error ? error.message : 'Unknown error';

      this.metaMetricsController.bufferedTrace?.({
        name: TraceName.OnboardingFetchSrpsError,
        op: TraceOperation.OnboardingError,
        tags: { errorMessage },
      });
      this.metaMetricsController.bufferedEndTrace?.({
        name: TraceName.OnboardingFetchSrpsError,
      });

      throw error;
    } finally {
      this.metaMetricsController.bufferedEndTrace?.({
        name: TraceName.OnboardingFetchSrps,
        data: { success: fetchAllSeedPhrasesSuccess },
      });
    }
  }

  /**
   * Sync latest global seedless password and override the current device password with latest global password.
   * Unlock the vault with the latest global password.
   *
   * @param {string} password - latest global seedless password
   * @returns {void}
   */
  async syncPasswordAndUnlockWallet(password) {
    const isSocialLoginFlow = this.onboardingController.getIsSocialLoginFlow();
    // check if the password is outdated
    let isPasswordOutdated = false;
    if (isSocialLoginFlow) {
      try {
        isPasswordOutdated =
          await this.seedlessOnboardingController.checkIsPasswordOutdated({
            skipCache: false,
          });
      } catch (error) {
        // we don't want to block the unlock flow if the password outdated check fails
        log.error('error while checking if password is outdated', error);
      }
    }

    // if the flow is not social login or the password is not outdated,
    // we will proceed with the normal flow and use the password to unlock the vault
    if (!isSocialLoginFlow || !isPasswordOutdated) {
      await this.submitPassword(password);
      if (isSocialLoginFlow) {
        // renew seedless refresh token asynchronously
        this.seedlessOnboardingController
          .renewRefreshToken(password)
          .catch((err) => {
            log.error('error while revoking seedless refresh token', err);
          })
          .finally(() => {
            // try to revoke pending refresh tokens asynchronously
            this.seedlessOnboardingController
              .revokePendingRefreshTokens()
              .catch((err) => {
                log.error('error while revoking pending refresh tokens', err);
              });
          });
      }
      return;
    }
    const releaseLock = await this.seedlessOperationMutex.acquire();

    try {
      const isKeyringPasswordValid = await this.keyringController
        .verifyPassword(password)
        .then(() => true)
        .catch((err) => {
          if (err.message.includes('Incorrect password')) {
            return false;
          }
          log.error('error while verifying keyring password', err.message);
          throw err;
        });

      // here e could be invalid password or outdated password error, which can result in following cases:
      // 1. Seedless controller password verification succeeded.
      // 2. Seedless controller failed but Keyring controller password verification succeeded.
      // 3. Both keyring and seedless controller password verification failed.
      await this.seedlessOnboardingController
        .submitGlobalPassword({
          globalPassword: password,
          maxKeyChainLength: 20,
        })
        .catch((err) => {
          log.error(`error while submitting global password: ${err.message}`);
          if (err instanceof RecoveryError) {
            // Keyring controller password verification succeeds and seedless controller failed.
            if (
              err?.message ===
                SeedlessOnboardingControllerErrorMessage.IncorrectPassword &&
              isKeyringPasswordValid
            ) {
              throw new Error(
                SeedlessOnboardingControllerErrorMessage.OutdatedPassword,
              );
            }
            throw new JsonRpcError(-32603, err.message, err.data);
          }
          throw err;
        });

      // re-encrypt the old vault data with the latest global password
      const keyringEncryptionKey =
        await this.seedlessOnboardingController.loadKeyringEncryptionKey();
      // use encryption key to unlock the keyring vault
      await this.submitEncryptionKey(keyringEncryptionKey);

      let changePasswordSuccess = false;
      try {
        // update seedlessOnboardingController to use latest global password
        await this.seedlessOnboardingController.syncLatestGlobalPassword({
          globalPassword: password,
        });

        this.metaMetricsController.bufferedTrace?.({
          name: TraceName.OnboardingResetPassword,
          op: TraceOperation.OnboardingSecurityOp,
        });
        // update vault password to global password
        await this.keyringController.changePassword(password);
        changePasswordSuccess = true;
        // sync the new keyring encryption key after keyring changePassword to the seedless onboarding controller
        await this.syncKeyringEncryptionKey();

        // check password outdated again skip cache to reset the cache after successful syncing
        await this.seedlessOnboardingController.checkIsPasswordOutdated({
          skipCache: true,
        });

        // revoke seedless refresh token asynchronously
        this.seedlessOnboardingController
          .renewRefreshToken(password)
          .catch((err) => {
            log.error('error while revoking seedless refresh token', err);
          })
          .finally(() => {
            // try to revoke pending refresh tokens asynchronously
            this.seedlessOnboardingController
              .revokePendingRefreshTokens()
              .catch((err) => {
                log.error('error while revoking pending refresh tokens', err);
              });
          });
      } catch (err) {
        const errorMessage =
          err instanceof Error ? err.message : 'Unknown error';

        this.metaMetricsController.bufferedTrace?.({
          name: TraceName.OnboardingResetPasswordError,
          op: TraceOperation.OnboardingError,
          tags: { errorMessage },
        });
        this.metaMetricsController.bufferedEndTrace?.({
          name: TraceName.OnboardingResetPasswordError,
        });

        // lock app again on error after submitPassword succeeded
        // here we skip the seedless operation lock as we are already in the seedless operation lock
        await this.setLocked({ skipSeedlessOperationLock: true });
        throw err;
      } finally {
        this.metaMetricsController.bufferedEndTrace?.({
          name: TraceName.OnboardingResetPassword,
          data: { success: changePasswordSuccess },
        });
      }
    } finally {
      releaseLock();
    }
  }

  /**
   * Syncs the keyring encryption key with the seedless onboarding controller.
   *
   * @returns {Promise<void>}
   */
  async syncKeyringEncryptionKey() {
    // store the keyring encryption key in the seedless onboarding controller
    const keyringEncryptionKey =
      await this.keyringController.exportEncryptionKey();
    await this.seedlessOnboardingController.storeKeyringEncryptionKey(
      keyringEncryptionKey,
    );
  }

  /**
   * Checks if the seedless password is outdated.
   *
   * @param {boolean} skipCache - whether to skip the cache
   * @returns {Promise<boolean | undefined>} true if the password is outdated, false otherwise, undefined if the flow is not seedless
   */
  async checkIsSeedlessPasswordOutdated(skipCache = false) {
    const isSocialLoginFlow = this.onboardingController.getIsSocialLoginFlow();
    const { completedOnboarding } = this.onboardingController.state;

    if (!isSocialLoginFlow || !completedOnboarding) {
      // this is only available for seedless onboarding flow and completed onboarding
      return false;
    }

    const isPasswordOutdated =
      await this.seedlessOnboardingController.checkIsPasswordOutdated({
        skipCache,
      });
    return isPasswordOutdated;
  }

  /**
   * Syncs the seed phrases with the social login flow.
   *
   * @returns {Promise<void>}
   */
  async syncSeedPhrases() {
    const isSocialLoginFlow = this.onboardingController.getIsSocialLoginFlow();

    if (!isSocialLoginFlow) {
      throw new Error(
        'Syncing seed phrases is only available for social login flow',
      );
    }

    // 1. fetch all seed phrases
    const [rootSecret, ...otherSecrets] = await this.fetchAllSecretData();
    if (!rootSecret) {
      throw new Error('No root SRP found');
    }

    for (const secret of otherSecrets) {
      // import SRP secret
      // Get the SRP hash, and find the hash in the local state
      const srpHash =
        this.seedlessOnboardingController.getSecretDataBackupState(
          secret.data,
          secret.type,
        );

      if (!srpHash) {
        // import private key secret
        if (secret.type === SecretType.PrivateKey) {
          await this.importAccountWithStrategy(
            'privateKey',
            [bytesToHex(secret.data)],
            {
              shouldCreateSocialBackup: false,
              shouldSelectAccount: false,
            },
          );
          continue;
        }

        // If SRP is not in the local state, import it to the vault
        // convert the seed phrase to a mnemonic (string)
        const encodedSrp = this._convertEnglishWordlistIndicesToCodepoints(
          secret.data,
        );
        const mnemonicToRestore = Buffer.from(encodedSrp).toString('utf8');

        // import the new mnemonic to the current vault
        await this.importMnemonicToVault(mnemonicToRestore, {
          shouldCreateSocialBackup: false,
          shouldSelectAccount: false,
          shouldImportSolanaAccount: true,
        });
      }
    }
  }

  /**
   * Adds a new seed phrase backup for the user.
   *
   * If `syncWithSocial` is false, it will only update the local state,
   * and not sync the seed phrase to the server.
   *
   * @param {string} mnemonic - The mnemonic to derive the seed phrase from.
   * @param {string} keyringId - The keyring id of the backup seed phrase.
   * @param {boolean} syncWithSocial - whether to skip syncing with social login
   */
  async addNewSeedPhraseBackup(mnemonic, keyringId, syncWithSocial = true) {
    const seedPhraseAsBuffer = Buffer.from(mnemonic, 'utf8');

    const seedPhraseAsUint8Array =
      this._convertMnemonicToWordlistIndices(seedPhraseAsBuffer);

    if (syncWithSocial) {
      const releaseLock = await this.seedlessOperationMutex.acquire();
      let addNewSeedPhraseBackupSuccess = false;
      try {
        this.metaMetricsController.bufferedTrace?.({
          name: TraceName.OnboardingAddSrp,
          op: TraceOperation.OnboardingSecurityOp,
        });
        await this.seedlessOnboardingController.addNewSecretData(
          seedPhraseAsUint8Array,
          SecretType.Mnemonic,
          {
            keyringId,
          },
        );
        addNewSeedPhraseBackupSuccess = true;
      } catch (err) {
        const errorMessage =
          err instanceof Error ? err.message : 'Unknown error';

        this.metaMetricsController.bufferedTrace?.({
          name: TraceName.OnboardingAddSrpError,
          op: TraceOperation.OnboardingError,
          tags: { errorMessage },
        });
        this.metaMetricsController.bufferedEndTrace?.({
          name: TraceName.OnboardingAddSrpError,
        });

        throw err;
      } finally {
        this.metaMetricsController.bufferedEndTrace?.({
          name: TraceName.OnboardingAddSrp,
          data: { success: addNewSeedPhraseBackupSuccess },
        });
        releaseLock();
      }
    } else {
      // Do not sync the seed phrase to the server, only update the local state
      this.seedlessOnboardingController.updateBackupMetadataState({
        keyringId,
        data: seedPhraseAsUint8Array,
        type: SecretType.Mnemonic,
      });
    }
  }

  /**
   * Changes the password for the wallet.
   *
   * If the flow is social login flow, it will also change the password for the seedless onboarding controller.
   *
   * @param {string} newPassword - The new password.
   * @param {string} oldPassword - The old password.
   */
  async changePassword(newPassword, oldPassword) {
    const releaseLock = await this.seedlessOperationMutex.acquire();
    const isSocialLoginFlow = this.onboardingController.getIsSocialLoginFlow();
    try {
      await this.keyringController.changePassword(newPassword);

      if (isSocialLoginFlow) {
        try {
          await this.seedlessOnboardingController.changePassword(
            newPassword,
            oldPassword,
          );
          // store the new keyring encryption key in the seedless onboarding controller
          const keyringEncKey =
            await this.keyringController.exportEncryptionKey();
          await this.seedlessOnboardingController.storeKeyringEncryptionKey(
            keyringEncKey,
          );
        } catch (err) {
          log.error('error while changing seedless-onboarding password', err);
          log.error('reverting keyring password change');
          // revert the keyring password change by changing the password back to the old password
          await this.keyringController.changePassword(oldPassword);
          // store the old keyring encryption key in the seedless onboarding controller
          const revertedKeyringEncKey =
            await this.keyringController.exportEncryptionKey();
          await this.seedlessOnboardingController.storeKeyringEncryptionKey(
            revertedKeyringEncKey,
          );
          throw err;
        }
      }
    } catch (error) {
      log.error('error while changing password', error);
      throw error;
    } finally {
      releaseLock();
    }
  }

  //=============================================================================
  // VAULT / KEYRING RELATED METHODS
  //=============================================================================

  /**
   * Creates a new Vault and create a new keychain.
   *
   * A vault, or KeyringController, is a controller that contains
   * many different account strategies, currently called Keyrings.
   * Creating it new means wiping all previous keyrings.
   *
   * A keychain, or keyring, controls many accounts with a single backup and signing strategy.
   * For example, a mnemonic phrase can generate many accounts, and is a keyring.
   *
   * @param {string} password
   * @returns {object} created keyring object
   */
  async createNewVaultAndKeychain(password) {
    const releaseLock = await this.createVaultMutex.acquire();
    const isWalletResetInProgress =
      this.appStateController.getIsWalletResetInProgress();
    try {
      if (isWalletResetInProgress) {
        // clear permissions
        this.permissionController.clearState();

        // Clear snap state
        await this.snapController.clearState();

        // Clear account tree state
        this.accountTreeController.clearState();

        // Currently, the account-order-controller is not in sync with
        // the accounts-controller. To properly persist the hidden state
        // of accounts, we should add a new flag to the account struct
        // to indicate if it is hidden or not.
        // TODO: Update @metamask/accounts-controller to support this.
        this.accountOrderController.updateHiddenAccountsList([]);

        this.txController.clearUnapprovedTransactions();
      }

      await this.keyringController.createNewVaultAndKeychain(password);

      // set is resetting wallet in progress to false, after new vault and keychain are created
      this.appStateController.setIsWalletResetInProgress(false);

      const primaryKeyring = this.keyringController.state.keyrings[0];

      // Once we have our first HD keyring available, we re-create the internal list of
      // accounts (they should be up-to-date already, but we still run `updateAccounts` as
      // there are some account migration happening in that function).
      await this.accountsController.updateAccounts();
      // Then we can build the initial tree.
      this.accountTreeController.reinit();
      // TODO: Move this logic to the SnapKeyring directly.
      // Forward selected accounts to the Snap keyring, so each Snaps can fetch those accounts.
      await this.forwardSelectedAccountGroupToSnapKeyring(
        await this.getSnapKeyring(),
        this.accountTreeController.getSelectedAccountGroup(),
      );

      return primaryKeyring;
    } finally {
      releaseLock();
    }
  }

  /**
   * Counts the number of accounts discovered by provider.
   *
   * @param {Array} accounts - The discovered accounts to count by provider.
   */
  getDiscoveryCountByProvider(accounts) {
    // count includes Bitcoin to maintain return type for the ImportSRP component
    const counts = {
      Bitcoin: 0,
      Solana: 0,
      Tron: 0,
    };

    const solanaAccountTypes = Object.values(SolAccountType);
    const bitcoinAccountTypes = Object.values(BtcAccountType);
    const tronAccountTypes = Object.values(TrxAccountType);

    for (const account of accounts) {
      // Newly supported account types should be added here
      // No BTC discovery/account creation until the provider is added to the MultichainAccountsService
      if (solanaAccountTypes.includes(account.type)) {
        counts.Solana += 1;
      }
      if (bitcoinAccountTypes.includes(account.type)) {
        counts.Bitcoin += 1;
      }
      if (tronAccountTypes.includes(account.type)) {
        counts.Tron += 1;
      }
    }

    return counts;
  }

  /**
   * Discovers and creates accounts for the given keyring id.
   *
   * @param {string} id - The keyring id to discover and create accounts for.
   * @returns {Promise<Record<string, number>>} Discovered account counts by chain.
   */
  async discoverAndCreateAccounts(id) {
    try {
      // If no keyring id is provided, we assume one keyring was added to the vault
      const keyringIdToDiscover =
        id || this.keyringController.state.keyrings[0]?.metadata.id;

      if (!keyringIdToDiscover) {
        throw new Error('No keyring id to discover accounts for');
      }

      // Ensure the snap keyring is initialized
      await this.getSnapKeyring();

      const wallet = this.controllerMessenger.call(
        'MultichainAccountService:getMultichainAccountWallet',
        { entropySource: keyringIdToDiscover },
      );

      const result = await wallet.discoverAccounts();

      const counts = this.getDiscoveryCountByProvider(result);

      return counts;
    } catch (error) {
      log.warn(`Failed to add accounts with balance. ${error}`);
      return {
        Bitcoin: 0,
        Solana: 0,
        Tron: 0,
      };
    }
  }

  /**
   * Imports a new mnemonic to the vault.
   *
   * @param {string} mnemonic - The mnemonic to import.
   * @param {object} options - The options for the import.
   * @param {boolean} options.shouldCreateSocialBackup - whether to create a backup for the seedless onboarding flow
   * @param {boolean} options.shouldSelectAccount - whether to select the new account in the wallet
   * @param {boolean} options.shouldImportSolanaAccount - whether to import a Solana account
   * @returns {Promise<void>}
   */
  async importMnemonicToVault(
    mnemonic,
    options = {
      shouldCreateSocialBackup: true,
      shouldSelectAccount: true,
      shouldImportSolanaAccount: true,
    },
  ) {
    const {
      shouldCreateSocialBackup,
      shouldSelectAccount,
      shouldImportSolanaAccount,
    } = options;
    const releaseLock = await this.createVaultMutex.acquire();
    try {
      // TODO: `getKeyringsByType` is deprecated, this logic should probably be moved to the `KeyringController`.
      // FIXME: The `KeyringController` does not check yet for duplicated accounts with HD keyrings, see: https://github.com/MetaMask/core/issues/5411
      const alreadyImportedSrp = this.keyringController
        .getKeyringsByType(KeyringTypes.hd)
        .some((keyring) => {
          return (
            Buffer.from(
              this._convertEnglishWordlistIndicesToCodepoints(keyring.mnemonic),
            ).toString('utf8') === mnemonic
          );
        });

      if (alreadyImportedSrp) {
        throw new Error(
          'This Secret Recovery Phrase has already been imported.',
        );
      }

      const { id } = await this.keyringController.addNewKeyring(
        KeyringTypes.hd,
        {
          mnemonic,
          numberOfAccounts: 1,
        },
      );

      const [newAccountAddress] = await this.keyringController.withKeyring(
        { id },
        async ({ keyring }) => keyring.getAccounts(),
      );

      if (this.onboardingController.getIsSocialLoginFlow()) {
        try {
          // if social backup is requested, add the seed phrase backup
          await this.addNewSeedPhraseBackup(
            mnemonic,
            id,
            shouldCreateSocialBackup,
          );
        } catch (err) {
          // handle seedless controller import error by reverting keyring controller mnemonic import
          // KeyringController.removeAccount will remove keyring when it's emptied, currently there are no other method in keyring controller to remove keyring
          await this.keyringController.removeAccount(newAccountAddress);
          throw err;
        }
      }

      if (shouldSelectAccount) {
        const account =
          this.accountsController.getAccountByAddress(newAccountAddress);
        this.accountsController.setSelectedAccount(account.id);
      }

      const syncAndDiscoverAccounts = async () => {
        if (this.isMultichainAccountsFeatureState2Enabled()) {
          // We want to trigger a full sync of the account tree after importing a new SRP
          // because `hasAccountTreeSyncingSyncedAtLeastOnce` is already true
          await this.accountTreeController.syncWithUserStorage();
        }

        let discoveredAccounts;

        if (
          this.isMultichainAccountsFeatureState2Enabled() &&
          shouldImportSolanaAccount
        ) {
          // We check if shouldImportSolanaAccount is true, because if it's false, we are in the middle of the onboarding flow.
          // We just create the accounts at the end of the onboarding flow (including EVM).
          discoveredAccounts = await this.discoverAndCreateAccounts(id);
        } else {
          discoveredAccounts = await this._addAccountsWithBalance(
            id,
            shouldImportSolanaAccount,
          );
        }

        const newHdEntropyIndex = this.getHDEntropyIndex();

        this.metaMetricsController.trackEvent({
          event: MetaMetricsEventName.ImportSecretRecoveryPhrase,
          properties: {
            status: 'completed',
            // eslint-disable-next-line @typescript-eslint/naming-convention
            hd_entropy_index: newHdEntropyIndex,
            // eslint-disable-next-line @typescript-eslint/naming-convention
            number_of_solana_accounts_discovered: discoveredAccounts?.Solana,
            // eslint-disable-next-line @typescript-eslint/naming-convention
            number_of_bitcoin_accounts_discovered: discoveredAccounts?.Bitcoin,
          },
        });
      };

      // In order to avoid blocking the UI thread, we don't await for the sync and discover accounts to complete.
      // eslint-disable-next-line no-void
      void syncAndDiscoverAccounts();
    } finally {
      releaseLock();
    }
  }

  /**
   * Restores an array of seed phrases to the vault and updates the SocialBackupMetadataState if import is successful.
   *
   * This method is used to restore seed phrases from the Social Backup.
   *
   * @param {{data: Uint8Array, type: SecretType, timestamp: number, version: number}[]} secretDatas - The seed phrases to restore.
   * @returns {Promise<void>}
   */
  async restoreSeedPhrasesToVault(secretDatas) {
    const isSocialLoginFlow = this.onboardingController.getIsSocialLoginFlow();

    if (!isSocialLoginFlow) {
      // import the restored seed phrase (mnemonics) to the vault
      // this is only available for social login flow
      return; // or throw error here?
    }

    // These mnemonics are restored from the Social Backup, so we don't need to do it again
    const shouldCreateSocialBackup = false;
    // This is used to select the new account in the wallet.
    // During the restore seed phrases, we just do the import, but don't change the selected account.
    // Just let the user select the account manually after the restore.
    const shouldSetSelectedAccount = false;

    // This method is called during the social login rehydration.
    // At that point, we won't import the Solana account yet, since the wallet onboarding is not completed yet.
    // Solana accounts will be imported after the wallet onboarding is completed.
    const shouldImportSolanaAccount = false;

    for (const secret of secretDatas) {
      // import SRP secret
      // Get the SRP hash, and find the hash in the local state
      const srpHash =
        this.seedlessOnboardingController.getSecretDataBackupState(
          secret.data,
          secret.type,
        );
      if (srpHash) {
        // If SRP is in the local state, skip it
        continue;
      }

      if (secret.type === SecretType.PrivateKey) {
        await this.importAccountWithStrategy(
          'privateKey',
          [bytesToHex(secret.data)],
          {
            shouldCreateSocialBackup,
            shouldSelectAccount: shouldSetSelectedAccount,
          },
        );
        continue;
      }

      // If SRP is not in the local state, import it to the vault
      // convert the seed phrase to a mnemonic (string)
      const encodedSrp = this._convertEnglishWordlistIndicesToCodepoints(
        secret.data,
      );
      const mnemonicToRestore = Buffer.from(encodedSrp).toString('utf8');

      // import the new mnemonic to the vault
      await this.importMnemonicToVault(mnemonicToRestore, {
        shouldCreateSocialBackup,
        shouldSelectAccount: shouldSetSelectedAccount,
        shouldImportSolanaAccount,
      });
    }
  }

  /**
   * Fetches and restores the seed phrase from the metadata store using the social login and restore the vault using the seed phrase.
   *
   * @param {string} password - The password.
   * @returns The seed phrase.
   */
  async restoreSocialBackupAndGetSeedPhrase(password) {
    try {
      // get the first seed phrase from the array, this is the oldest seed phrase
      // and we will use it to create the initial vault
      const [firstSecretData, ...remainingSecretData] =
        await this.fetchAllSecretData(password);

      const firstSeedPhrase = this._convertEnglishWordlistIndicesToCodepoints(
        firstSecretData.data,
      );
      const mnemonic = Buffer.from(firstSeedPhrase).toString('utf8');
      const encodedSeedPhrase = Array.from(
        Buffer.from(mnemonic, 'utf8').values(),
      );
      // restore the vault using the root seed phrase
      await this.createNewVaultAndRestore(password, encodedSeedPhrase);

      // restore the remaining Mnemonics/SeedPhrases/PrivateKeys to the vault
      if (remainingSecretData.length > 0) {
        await this.restoreSeedPhrasesToVault(remainingSecretData);
      }

      return mnemonic;
    } catch (error) {
      if (error instanceof RecoveryError) {
        throw new JsonRpcError(-32603, error.message, error.data);
      }
      throw error;
    }
  }

  /**
   * Generates a new mnemonic phrase and adds it to the vault, creating a new HD keyring.
   * This method automatically creates one account associated with the new keyring.
   * The method is protected by a mutex to prevent concurrent vault modifications.
   *
   * @async
   * @returns {Promise<string>} The address of the newly created account
   * @throws Will throw an error if keyring creation fails
   */
  async generateNewMnemonicAndAddToVault() {
    const releaseLock = await this.createVaultMutex.acquire();
    try {
      // addNewKeyring auto creates 1 account.
      const { id } = await this.keyringController.addNewKeyring(
        KeyringTypes.hd,
      );
      const [newAccount] = await this.keyringController.withKeyring(
        { id },
        async ({ keyring }) => keyring.getAccounts(),
      );
      const account = this.accountsController.getAccountByAddress(newAccount);
      this.accountsController.setSelectedAccount(account.id);

      // NOTE: No need to update balances here since we're generating a fresh seed.

      return newAccount;
    } finally {
      releaseLock();
    }
  }

  /**
   * Create a new Vault and restore an existent keyring.
   *
   * @param {string} password
   * @param {number[]} encodedSeedPhrase - The seed phrase, encoded as an array
   * of UTF-8 bytes.
   */
  async createNewVaultAndRestore(password, encodedSeedPhrase) {
    const releaseLock = await this.createVaultMutex.acquire();
    try {
      const { completedOnboarding } = this.onboardingController.state;

      const seedPhraseAsBuffer = Buffer.from(encodedSeedPhrase);

      // clear permissions
      this.permissionController.clearState();

      // Clear snap state
      await this.snapController.clearState();

      // Clear account tree state
      this.accountTreeController.clearState();

      // Currently, the account-order-controller is not in sync with
      // the accounts-controller. To properly persist the hidden state
      // of accounts, we should add a new flag to the account struct
      // to indicate if it is hidden or not.
      // TODO: Update @metamask/accounts-controller to support this.
      this.accountOrderController.updateHiddenAccountsList([]);

      this.txController.clearUnapprovedTransactions();

      if (completedOnboarding) {
        this.tokenDetectionController.enable();
      }

      // create new vault
      const seedPhraseAsUint8Array =
        this._convertMnemonicToWordlistIndices(seedPhraseAsBuffer);
      await this.keyringController.createNewVaultAndRestore(
        password,
        seedPhraseAsUint8Array,
      );

      // set is resetting wallet in progress to false, after new vault and keychain are created
      this.appStateController.setIsWalletResetInProgress(false);

      // We re-created the vault, meaning we only have 1 new HD keyring
      // now. We re-create the internal list of accounts (which is
      // not an expensive operation, since we should only have 1 HD
      // keyring that has one default account.
      // TODO: Remove this once the `accounts-controller` once only
      // depends only on keyrings `:stateChange`.
      await this.accountsController.updateAccounts();

      ///: BEGIN:ONLY_INCLUDE_IF(multichain)
      // Init multichain accounts after creating internal accounts.
      await this.multichainAccountService.init();
      ///: END:ONLY_INCLUDE_IF

      // And we re-init the account tree controller too, to use the
      // newly created accounts.
      // TODO: Remove this once the `accounts-controller` once only
      // depends only on keyrings `:stateChange`.
      this.accountTreeController.reinit();
      // TODO: Move this logic to the SnapKeyring directly.
      // Forward selected accounts to the Snap keyring, so each Snaps can fetch those accounts.
      await this.forwardSelectedAccountGroupToSnapKeyring(
        await this.getSnapKeyring(),
        this.accountTreeController.getSelectedAccountGroup(),
      );

      if (completedOnboarding) {
        // check if external services are enabled
        const { useExternalServices } = this.preferencesController.state;
        if (
          this.isMultichainAccountsFeatureState2Enabled() &&
          useExternalServices // skip the account sync if external services are disabled
        ) {
          ///: BEGIN:ONLY_INCLUDE_IF(keyring-snaps)
          await this.getSnapKeyring();
          ///: END:ONLY_INCLUDE_IF
          await this.accountTreeController.syncWithUserStorageAtLeastOnce();
          await this.discoverAndCreateAccounts();
        } else {
          await this._addAccountsWithBalance();
        }
      }

      if (getIsSeedlessOnboardingFeatureEnabled()) {
        const isSocialLoginFlow =
          this.onboardingController.getIsSocialLoginFlow();
        if (isSocialLoginFlow) {
          // if it's social login flow, update the local backup metadata state of SeedlessOnboarding Controller
          const primaryKeyringId =
            this.keyringController.state.keyrings[0].metadata.id;
          this.seedlessOnboardingController.updateBackupMetadataState({
            keyringId: primaryKeyringId,
            data: seedPhraseAsUint8Array,
            type: SecretType.Mnemonic,
          });

          await this.syncKeyringEncryptionKey();
        }
      }
    } finally {
      releaseLock();
    }
  }

  ///: BEGIN:ONLY_INCLUDE_IF(multichain)
  async _getMultichainWalletSnapClient(snapId) {
    const keyring = await this.getSnapKeyring();
    const messenger = this.controllerMessenger;

    return new MultichainWalletSnapClient(snapId, keyring, messenger);
  }
  ///: END:ONLY_INCLUDE_IF

  /**
   * Adds accounts with balances to the keyring.
   *
   * @param {string} keyringId - The Optional ID of the keyring to add the accounts to.
   * @param {boolean} shouldImportSolanaAccount - Whether to import Solana accounts.
   * For the context, we do not need to import the Solana account if the onboarding flow has not completed yet during the social login import flow.
   */
  async _addAccountsWithBalance(keyringId, shouldImportSolanaAccount = true) {
    try {
      // Scan accounts until we find an empty one
      const chainId = this.#getGlobalChainId();

      const keyringSelector = keyringId
        ? { id: keyringId }
        : { type: KeyringTypes.hd };

      const { accounts, entropySource } =
        await this.keyringController.withKeyring(
          keyringSelector,
          async ({ keyring, metadata }) => {
            const keyringAccounts = await keyring.getAccounts();
            return {
              accounts: keyringAccounts,
              entropySource: metadata.id,
            };
          },
        );
      let address = accounts[accounts.length - 1];

      for (let count = accounts.length; ; count++) {
        const balance = await this.getBalance(address, this.provider);

        if (balance === '0x0') {
          // This account has no balance, so check for tokens
          await this.tokenDetectionController.detectTokens({
            chainIds: [chainId],
            selectedAddress: address,
          });

          const tokens =
            this.tokensController.state.allTokens?.[chainId]?.[address];
          const detectedTokens =
            this.tokensController.state.allDetectedTokens?.[chainId]?.[address];

          if (
            (tokens?.length ?? 0) === 0 &&
            (detectedTokens?.length ?? 0) === 0
          ) {
            // This account has no balance or tokens
            if (count !== 1) {
              await this.removeAccount(address);
            }
            break;
          }
        }

        // This account has assets, so check the next one
        address = await this.keyringController.withKeyring(
          keyringSelector,
          async ({ keyring }) => {
            const [newAddress] = await keyring.addAccounts(1);
            return newAddress;
          },
        );
      }

      const discoveredAccounts = {
        Bitcoin: 0,
        Solana: 0,
        Tron: 0,
      };

      ///: BEGIN:ONLY_INCLUDE_IF(bitcoin)
      const btcClient = await this._getMultichainWalletSnapClient(
        BITCOIN_WALLET_SNAP_ID,
      );
      const btcScope = BtcScope.Mainnet;
      const btcAccounts = await btcClient.discoverAccounts(
        entropySource,
        btcScope,
      );

      discoveredAccounts.Bitcoin = btcAccounts.length;

      // If none accounts got discovered, we still create the first (default) one.
      if (btcAccounts.length === 0) {
        await this._addSnapAccount(entropySource, btcClient, {
          scope: btcScope,
          synchronize: false,
        });
      }
      ///: END:ONLY_INCLUDE_IF

      if (shouldImportSolanaAccount) {
        const solanaClient = await this._getMultichainWalletSnapClient(
          SOLANA_WALLET_SNAP_ID,
        );
        const solScope = SolScope.Mainnet;
        const solanaAccounts = await solanaClient.discoverAccounts(
          entropySource,
          solScope,
        );

        discoveredAccounts.Solana = solanaAccounts.length;

        // If none accounts got discovered, we still create the first (default) one.
        if (solanaAccounts.length === 0) {
          await this._addSnapAccount(entropySource, solanaClient, {
            scope: solScope,
          });
        }
      }

      ///: BEGIN:ONLY_INCLUDE_IF(tron)
      const tronClient =
        await this._getMultichainWalletSnapClient(TRON_WALLET_SNAP_ID);
      const tronScope = TrxScope.Mainnet;
      const tronAccounts = await tronClient.discoverAccounts(
        entropySource,
        tronScope,
      );

      discoveredAccounts.Tron = tronAccounts.length;

      // If none accounts got discovered, we still create the first (default) one.
      if (tronAccounts.length === 0) {
        await this._addSnapAccount(entropySource, tronClient, {
          scope: tronScope,
        });
      }
      ///: END:ONLY_INCLUDE_IF

      return discoveredAccounts;
    } catch (e) {
      log.warn(`Failed to add accounts with balance. Error: ${e}`);
      return {
        Bitcoin: 0,
        Solana: 0,
        Tron: 0,
      };
    }
  }

  /**
   * Imports accounts with balances to the keyring.
   */
  async _importAccountsWithBalances() {
    const shouldImportSolanaAccount = true;
    const { keyrings } = this.keyringController.state;

    // walk through all the keyrings and import the solana accounts for the HD keyrings
    for (const { metadata } of keyrings) {
      // check if the keyring is an HD keyring
      const isHdKeyring = await this.keyringController.withKeyring(
        { id: metadata.id },
        async ({ keyring }) => {
          return keyring.type === KeyringTypes.hd;
        },
      );
      if (isHdKeyring) {
        if (this.isMultichainAccountsFeatureState2Enabled()) {
          ///: BEGIN:ONLY_INCLUDE_IF(keyring-snaps)
          await this.getSnapKeyring();
          ///: END:ONLY_INCLUDE_IF
          await this.accountTreeController.syncWithUserStorageAtLeastOnce();
          await this.discoverAndCreateAccounts(metadata.id);
        } else {
          await this._addAccountsWithBalance(
            metadata.id,
            shouldImportSolanaAccount,
          );
        }
      }
    }
  }

  /**
   * Adds Snap account to the keyring.
   *
   * @param {string} keyringId - The ID of the keyring to add the account to.
   * @param {object} client - The Snap client instance.
   * @param {object} options - The options to pass to the createAccount method.
   */
  ///: BEGIN:ONLY_INCLUDE_IF(multichain)
  async _addSnapAccount(keyringId, client, options = {}) {
    let entropySource = keyringId;
    try {
      if (!entropySource) {
        // Get the entropy source from the first HD keyring
        const id = await this.keyringController.withKeyring(
          { type: KeyringTypes.hd },
          async ({ metadata }) => {
            return metadata.id;
          },
        );
        entropySource = id;
      }

      return await client.createAccount(
        { ...options, entropySource },
        {
          displayConfirmation: false,
          displayAccountNameSuggestion: false,
          setSelectedAccount: false,
        },
      );
    } catch (e) {
      // Do not block the onboarding flow if this fails
      log.warn(`Failed to add Snap account. Error: ${e}`);
      captureException(e);
      return null;
    }
  }
  ///: END:ONLY_INCLUDE_IF

  /**
   * Encodes a BIP-39 mnemonic as the indices of words in the English BIP-39 wordlist.
   *
   * @param {Buffer} mnemonic - The BIP-39 mnemonic.
   * @returns {Buffer} The Unicode code points for the seed phrase formed from the words in the wordlist.
   */
  _convertMnemonicToWordlistIndices(mnemonic) {
    const indices = mnemonic
      .toString()
      .split(' ')
      .map((word) => wordlist.indexOf(word));
    return new Uint8Array(new Uint16Array(indices).buffer);
  }

  /**
   * Converts a BIP-39 mnemonic stored as indices of words in the English wordlist to a buffer of Unicode code points.
   *
   * @param {Uint8Array} wordlistIndices - Indices to specific words in the BIP-39 English wordlist.
   * @returns {Buffer} The BIP-39 mnemonic formed from the words in the English wordlist, encoded as a list of Unicode code points.
   */
  _convertEnglishWordlistIndicesToCodepoints(wordlistIndices) {
    return Buffer.from(
      Array.from(new Uint16Array(wordlistIndices.buffer))
        .map((i) => wordlist[i])
        .join(' '),
    );
  }

  /**
   * Get an account balance from the AccountTrackerController or request it directly from the network.
   *
   * @param {string} address - The account address
   * @param {Provider} provider - The provider instance to use when asking the network
   */
  async getBalance(address, provider) {
    const accounts =
      this.accountTrackerController.state.accountsByChainId[
        this.#getGlobalChainId()
      ];
    const cached = accounts?.[toChecksumHexAddress(address)];

    if (cached && cached.balance) {
      return cached.balance;
    }

    try {
      const balance = await provider.request({
        method: 'eth_getBalance',
        params: [address, 'latest'],
      });
      return balance || '0x0';
    } catch (error) {
      log.error(error);
      throw error;
    }
  }

  /**
   * Submits the user's password and attempts to unlock the vault.
   * Also synchronizes the preferencesController, to ensure its schema
   * is up to date with known accounts once the vault is decrypted.
   *
   * @param {string} password - The user's password
   */
  async submitPassword(password) {
    await this.submitPasswordOrEncryptionKey({ password });
  }

  /**
   * Submits the user's encryption key and attempts to unlock the vault.
   * Also synchronizes the preferencesController, to ensure its schema
   * is up to date with known accounts once the vault is decrypted.
   *
   * @param {string} encryptionKey - The user's encryption key
   */
  async submitEncryptionKey(encryptionKey) {
    await this.submitPasswordOrEncryptionKey({ encryptionKey });
  }

  /**
   * Attempts to unlock the vault using either the user's password or encryption
   * key. Also synchronizes the preferencesController, to ensure its schema is
   * up to date with known accounts once the vault is decrypted.
   *
   * @param {object} params - The function parameters.
   * @param {string} params.password - The user's password.
   * @param {string} params.encryptionKey - The user's encryption key.
   */
  async submitPasswordOrEncryptionKey({ password, encryptionKey }) {
    const isSocialLoginFlow = this.onboardingController.getIsSocialLoginFlow();

    // Before attempting to unlock the keyrings, we need the offscreen to have loaded.
    await this.offscreenPromise;

    if (encryptionKey) {
      await this.keyringController.submitEncryptionKey(encryptionKey);
    } else {
      await this.keyringController.submitPassword(password);
      if (isSocialLoginFlow) {
        // unlock the seedless onboarding vault
        await this.seedlessOnboardingController.submitPassword(password);
      }
    }

    try {
      await this.blockTracker.checkForLatestBlock();
    } catch (error) {
      log.error('Error while unlocking extension.', error);
    }

    await this.accountsController.updateAccounts();

    // Init multichain accounts after creating internal accounts.
    await this.multichainAccountService.init();

    // Force account-tree refresh after all accounts have been updated.
    this.accountTreeController.init();

    // TODO: Move this logic to the SnapKeyring directly.
    // Forward selected accounts to the Snap keyring, so each Snaps can fetch those accounts.
    await this.forwardSelectedAccountGroupToSnapKeyring(
      await this.getSnapKeyring(),
      this.accountTreeController.getSelectedAccountGroup(),
    );

    if (this.isMultichainAccountsFeatureState2Enabled()) {
      const resyncAndAlignAccounts = async () => {
        // READ THIS CAREFULLY:
        // There is/was a bug with Snap accounts that can be desynchronized (Solana). To
        // automatically "fix" this corrupted state, we run this method which will re-sync
        // MetaMask accounts and Snap accounts upon login.
        // BUG: https://github.com/MetaMask/metamask-extension/issues/37228
        await this.multichainAccountService.resyncAccounts();

        // This allows to create missing accounts if new account providers have been added.
        await this.multichainAccountService.alignWallets();
      };

      // FIXME: We might wanna run discovery + alignment asynchronously here, like we do
      // for mobile.
      // NOTE: We run this asynchronously on purpose, see FIXME^.
      // eslint-disable-next-line no-void
      void resyncAndAlignAccounts();
    }
  }

  async _loginUser(password) {
    try {
      // Automatic login via config password
      await this.submitPassword(password);
    } finally {
      this._startUISync();
    }
  }

  _startUISync() {
    // Message startUISync is used to start syncing state with UI
    // Sending this message after login is completed helps to ensure that incomplete state without
    // account details are not flushed to UI.
    this.emit('startUISync');
    this.startUISync = true;
    this.memStore.subscribe(this.sendUpdate.bind(this));
  }

  /**
   * Submits a user's encryption key to log the user in via login token
   */
  async submitEncryptionKeyFromSessionStorage() {
    try {
      const { loginToken, loginSalt } =
        await this.extension.storage.session.get(['loginToken', 'loginSalt']);
      if (loginToken && loginSalt) {
        const { vault } = this.keyringController.state;

        const jsonVault = JSON.parse(vault);

        if (jsonVault.salt !== loginSalt) {
          console.warn(
            'submitEncryptionKey: Stored salt and vault salt do not match',
          );
          await this.clearLoginArtifacts();
          return;
        }

        await this.keyringController.submitEncryptionKey(loginToken, loginSalt);
      }
    } catch (e) {
      // If somehow this login token doesn't work properly,
      // remove it and the user will get shown back to the unlock screen
      await this.clearLoginArtifacts();
      throw e;
    }
  }

  async clearLoginArtifacts() {
    await this.extension.storage.session.remove(['loginToken', 'loginSalt']);
  }

  /**
   * Submits a user's password to check its validity.
   *
   * @param {string} password - The user's password
   */
  async verifyPassword(password) {
    await this.keyringController.verifyPassword(password);
  }

  /**
   * @type Identity
   * @property {string} name - The account nickname.
   * @property {string} address - The account's ethereum address, in lower case.
   * receiving funds from our automatic Ropsten faucet.
   */

  /**
   * Gets the mnemonic of the user's primary keyring.
   */
  getPrimaryKeyringMnemonic() {
    const [keyring] = this.keyringController.getKeyringsByType(
      KeyringType.hdKeyTree,
    );
    if (!keyring.mnemonic) {
      throw new Error('Primary keyring mnemonic unavailable.');
    }

    return keyring.mnemonic;
  }

  /**
   * Gets the mnemonic seed of the user's primary keyring.
   */
  getPrimaryKeyringMnemonicSeed() {
    const [keyring] = this.keyringController.getKeyringsByType(
      KeyringType.hdKeyTree,
    );
    if (!keyring.seed) {
      throw new Error('Primary keyring mnemonic unavailable.');
    }

    return keyring.seed;
  }

  //
  // Hardware
  //

  async attemptLedgerTransportCreation() {
    return await this.#withKeyringForDevice(
      { name: HardwareDeviceNames.ledger },
      async (keyring) => keyring.attemptMakeApp(),
    );
  }

  /**
   * Fetch account list from a hardware device.
   *
   * @param deviceName
   * @param page
   * @param hdPath
   * @returns [] accounts
   */
  async connectHardware(deviceName, page, hdPath) {
    return this.#withKeyringForDevice(
      { name: deviceName, hdPath },
      async (keyring) => {
        let accounts = [];
        switch (page) {
          case -1:
            accounts = await keyring.getPreviousPage();
            break;
          case 1:
            accounts = await keyring.getNextPage();
            break;
          default:
            accounts = await keyring.getFirstPage();
        }

        return accounts;
      },
    );
  }

  /**
   * Check if the device is unlocked
   *
   * @param deviceName
   * @param hdPath
   * @returns {Promise<boolean>}
   */
  async checkHardwareStatus(deviceName, hdPath) {
    return this.#withKeyringForDevice(
      { name: deviceName, hdPath },
      async (keyring) => {
        return keyring.isUnlocked();
      },
    );
  }

  /**
   * Get hardware type that will be sent for metrics logging.
   *
   * @param {string} address - Address to retrieve the keyring from
   * @returns {HardwareKeyringType} Keyring hardware type
   */
  async getHardwareTypeForMetric(address) {
    return await this.keyringController.withKeyring(
      { address },
      ({ keyring }) => HardwareKeyringType[keyring.type],
    );
  }

  /**
   * Clear
   *
   * @param deviceName
   * @returns {Promise<boolean>}
   */
  async forgetDevice(deviceName) {
    return this.#withKeyringForDevice({ name: deviceName }, async (keyring) => {
      for (const address of await keyring.getAccounts()) {
        this._onAccountRemoved(address);
      }

      keyring.forgetDevice();

      return true;
    });
  }

  /**
   * Retrieves the keyring for the selected address and using the .type returns
   * a subtype for the account. Either 'hardware', 'imported', 'snap', or 'MetaMask'.
   *
   * @param {string} address - Address to retrieve keyring for
   * @returns {'hardware' | 'imported' | 'snap' | 'MetaMask'}
   */
  async getAccountType(address) {
    const keyringType =
      await this.keyringController.getAccountKeyringType(address);
    switch (keyringType) {
      case KeyringType.trezor:
      case KeyringType.oneKey:
      case KeyringType.lattice:
      case KeyringType.qr:
      case KeyringType.ledger:
        return 'hardware';
      case KeyringType.imported:
        return 'imported';
      case KeyringType.snap:
        return 'snap';
      default:
        return 'MetaMask';
    }
  }

  /**
   * Retrieves the keyring for the selected address and using the .type
   * determines if a more specific name for the device is available. Returns
   * undefined for non hardware wallets.
   *
   * @param {string} address - Address to retrieve keyring for
   * @returns {'ledger' | 'lattice' | string | undefined}
   */
  async getDeviceModel(address) {
    return this.keyringController.withKeyring(
      { address },
      async ({ keyring }) => {
        switch (keyring.type) {
          case KeyringType.trezor:
          case KeyringType.oneKey:
            return keyring.getModel();
          case KeyringType.qr:
            return keyring.getName();
          case KeyringType.ledger:
            // TODO: get model after ledger keyring exposes method
            return HardwareDeviceNames.ledger;
          case KeyringType.lattice:
            // TODO: get model after lattice keyring exposes method
            return HardwareDeviceNames.lattice;
          default:
            return undefined;
        }
      },
    );
  }

  /**
   * get hardware account label
   *
   * @param name
   * @param index
   * @param hdPathDescription
   * @returns string label
   */
  getAccountLabel(name, index, hdPathDescription) {
    return `${name[0].toUpperCase()}${name.slice(1)} ${
      parseInt(index, 10) + 1
    } ${hdPathDescription || ''}`.trim();
  }

  /**
   * Imports an account from a Trezor or Ledger device.
   *
   * @param index
   * @param deviceName
   * @param hdPath
   * @param hdPathDescription
   * @returns {} keyState
   */
  async unlockHardwareWalletAccount(
    index,
    deviceName,
    hdPath,
    hdPathDescription,
  ) {
    const { address: unlockedAccount } = await this.#withKeyringForDevice(
      { name: deviceName, hdPath },
      async (keyring) => {
        keyring.setAccountToUnlock(index);
        const [address] = await keyring.addAccounts(1);
        return {
          address: normalize(address),
          label: this.getAccountLabel(
            deviceName === HardwareDeviceNames.qr
              ? keyring.getName()
              : deviceName,
            index,
            hdPathDescription,
          ),
        };
      },
    );
    // Select the account
    this.preferencesController.setSelectedAddress(unlockedAccount);

    const accounts = this.accountsController.listAccounts();

    const { identities } = this.preferencesController.state;
    return { unlockedAccount, identities, accounts };
  }

  //
  // Account Management
  //

  /**
   * Adds a new account to the keyring corresponding to the given `keyringId`,
   * or to the default (first) HD keyring if no `keyringId` is provided.
   *
   * @param {number} accountCount - The number of accounts to create
   * @param {string} _keyringId - The keyring identifier.
   * @returns {Promise<string>} The address of the newly-created account.
   */
  async addNewAccount(accountCount, _keyringId) {
    const oldAccounts = await this.keyringController.getAccounts();
    const keyringSelector = _keyringId
      ? { id: _keyringId }
      : { type: KeyringTypes.hd };

    const addedAccountAddress = await this.keyringController.withKeyring(
      keyringSelector,
      async ({ keyring }) => {
        if (keyring.type !== KeyringTypes.hd) {
          throw new Error('Cannot add account to non-HD keyring');
        }
        const accountsInKeyring = await keyring.getAccounts();

        // Only add an account if the accountCount matches the accounts in the keyring.
        if (accountCount && accountCount !== accountsInKeyring.length) {
          if (accountCount > accountsInKeyring.length) {
            throw new Error('Account out of sequence');
          }

          const existingAccount = accountsInKeyring[accountCount];

          if (!existingAccount) {
            throw new Error(`Can't find account at index ${accountCount}`);
          }

          return existingAccount;
        }

        const [newAddress] = await keyring.addAccounts(1);
        if (oldAccounts.includes(newAddress)) {
          await keyring.removeAccount(newAddress);
          throw new Error(`Cannot add duplicate ${newAddress} account`);
        }
        return newAddress;
      },
    );

    if (!oldAccounts.includes(addedAccountAddress)) {
      this.preferencesController.setSelectedAddress(addedAccountAddress);
    }

    return addedAccountAddress;
  }

  /**
   * Verifies the validity of the current vault's seed phrase.
   *
   * Validity: seed phrase restores the accounts belonging to the current vault.
   *
   * Called when the first account is created and on unlocking the vault.
   *
   * @param {string} password
   * @param {string} _keyringId - This is the identifier for the hd keyring.
   * @returns {Promise<number[]>} The seed phrase to be confirmed by the user,
   * encoded as an array of UTF-8 bytes.
   */
  async getSeedPhrase(password, _keyringId) {
    return this._convertEnglishWordlistIndicesToCodepoints(
      await this.keyringController.exportSeedPhrase(password, _keyringId),
    );
  }

  /**
   * Clears the transaction history, to allow users to force-reset their nonces.
   * Mostly used in development environments, when networks are restarted with
   * the same network ID.
   *
   * @returns {Promise<string>} The current selected address.
   */
  async resetAccount() {
    const selectedAddress =
      this.accountsController.getSelectedAccount().address;

    const globalChainId = this.#getGlobalChainId();

    this.txController.wipeTransactions({
      address: selectedAddress,
      chainId: globalChainId,
    });

    this.smartTransactionsController.wipeSmartTransactions({
      address: selectedAddress,
      ignoreNetwork: false,
    });

    this.bridgeStatusController.wipeBridgeStatus({
      address: selectedAddress,
      ignoreNetwork: false,
    });

    this.networkController.resetConnection();

    return selectedAddress;
  }

  /**
   * Checks that all accounts referenced have a matching InternalAccount. Sends
   * an error to sentry for any accounts that were expected but are missing from the wallet.
   *
   * @param {InternalAccount[]} [internalAccounts] - The list of evm accounts the wallet knows about.
   * @param {Hex[]} [accounts] - The list of evm accounts addresses that should exist.
   */
  captureKeyringTypesWithMissingIdentities(
    internalAccounts = [],
    accounts = [],
  ) {
    const accountsMissingIdentities = accounts.filter(
      (address) =>
        !internalAccounts.some(
          (account) => account.address.toLowerCase() === address.toLowerCase(),
        ),
    );
    const keyringTypesWithMissingIdentities = accountsMissingIdentities.map(
      (address) => this.keyringController.getAccountKeyringType(address),
    );

    const internalAccountCount = internalAccounts.length;

    const accountsForCurrentChain =
      this.accountTrackerController.state.accountsByChainId[
        this.#getGlobalChainId()
      ];

    const accountTrackerCount = Object.keys(
      accountsForCurrentChain || {},
    ).length;

    captureException(
      new Error(
        `Attempt to get permission specifications failed because their were ${accounts.length} accounts, but ${internalAccountCount} identities, and the ${keyringTypesWithMissingIdentities} keyrings included accounts with missing identities. Meanwhile, there are ${accountTrackerCount} accounts in the account tracker.`,
      ),
    );
  }

  /**
   * Sorts a list of evm account addresses by most recently selected by using
   * the lastSelected value for the matching InternalAccount object stored in state.
   *
   * @param {Hex[]} [addresses] - The list of evm accounts addresses to sort.
   * @returns {Hex[]} The sorted evm accounts addresses.
   */
  sortEvmAccountsByLastSelected(addresses) {
    const internalAccounts = this.accountsController.listAccounts();
    return this.sortAddressesWithInternalAccounts(addresses, internalAccounts);
  }

  /**
   * Sorts a list of multichain account addresses by most recently selected by using
   * the lastSelected value for the matching InternalAccount object stored in state.
   *
   * @param {string[]} [addresses] - The list of addresses (not full CAIP-10 Account IDs) to sort.
   * @returns {string[]} The sorted accounts addresses.
   */
  sortMultichainAccountsByLastSelected(addresses) {
    const internalAccounts = this.accountsController.listMultichainAccounts();
    return this.sortAddressesWithInternalAccounts(addresses, internalAccounts);
  }

  /**
   * Sorts a list of addresses by most recently selected by using the lastSelected value for
   * the matching InternalAccount object from the list of internalAccounts provided.
   *
   * @param {string[]} [addresses] - The list of caip accounts addresses to sort.
   * @param {InternalAccount[]} [internalAccounts] - The list of InternalAccounts to determine lastSelected from.
   * @returns {string[]} The sorted accounts addresses.
   */
  sortAddressesWithInternalAccounts(addresses, internalAccounts) {
    return addresses.sort((firstAddress, secondAddress) => {
      const firstAccount = internalAccounts.find(
        (internalAccount) =>
          internalAccount.address.toLowerCase() === firstAddress.toLowerCase(),
      );

      const secondAccount = internalAccounts.find(
        (internalAccount) =>
          internalAccount.address.toLowerCase() === secondAddress.toLowerCase(),
      );

      if (!firstAccount) {
        this.captureKeyringTypesWithMissingIdentities(
          internalAccounts,
          addresses,
        );
        throw new Error(`Missing identity for address: "${firstAddress}".`);
      } else if (!secondAccount) {
        this.captureKeyringTypesWithMissingIdentities(
          internalAccounts,
          addresses,
        );
        throw new Error(`Missing identity for address: "${secondAddress}".`);
      } else if (
        firstAccount.metadata.lastSelected ===
        secondAccount.metadata.lastSelected
      ) {
        return 0;
      } else if (firstAccount.metadata.lastSelected === undefined) {
        return 1;
      } else if (secondAccount.metadata.lastSelected === undefined) {
        return -1;
      }

      return (
        secondAccount.metadata.lastSelected - firstAccount.metadata.lastSelected
      );
    });
  }

  /**
   * Gets the sorted permitted accounts for the specified origin. Returns an empty
   * array if no accounts are permitted.
   *
   * @param {string} origin - The origin whose exposed accounts to retrieve.
   * @returns {string[]} The origin's permitted accounts, or an empty
   * array.
   */
  getPermittedAccounts(origin) {
    let caveat;
    try {
      caveat = this.permissionController.getCaveat(
        origin,
        Caip25EndowmentPermissionName,
        Caip25CaveatType,
      );
    } catch (err) {
      if (err instanceof PermissionDoesNotExistError) {
        // suppress expected error in case that the origin
        // does not have the target permission yet
        return [];
      }
      throw err;
    }

    const ethAccounts = getEthAccounts(caveat.value);
    return this.sortEvmAccountsByLastSelected(ethAccounts);
  }

  /**
   * Handles Hyperliquid referral approval flow.
   * Shows approval confirmation screen if needed and manages referral URL redirection.
   * This can be triggered by connection permission grants or existing connections.
   *
   * @param {number} tabId - The browser tab ID to update.
   * @param {HyperliquidPermissionTriggerType} triggerType - The trigger type.
   */
  async handleHyperliquidReferral(tabId, triggerType) {
    const isHyperliquidReferralEnabled =
      this.remoteFeatureFlagController?.state?.remoteFeatureFlags
        ?.extensionUxDefiReferral;

    if (!isHyperliquidReferralEnabled) {
      return;
    }

    // Only continue if Hyperliquid has permitted accounts
    const permittedAccounts = this.getPermittedAccounts(HYPERLIQUID_ORIGIN);
    if (permittedAccounts.length === 0) {
      return;
    }

    // Only continue if there is no pending approval
    const hasPendingApproval = this.approvalController.has({
      origin: HYPERLIQUID_ORIGIN,
      type: HYPERLIQUID_APPROVAL_TYPE,
    });

    if (hasPendingApproval) {
      return;
    }

    // First account is the active Hyperliquid account
    const activePermittedAccount = permittedAccounts[0];

    const referralStatusByAccount =
      this.preferencesController.state.referrals.hyperliquid;
    const permittedAccountStatus =
      referralStatusByAccount[activePermittedAccount];
    const declinedAccounts = Object.keys(referralStatusByAccount).filter(
      (account) => referralStatusByAccount[account] === ReferralStatus.Declined,
    );

    // We should show approval screen if the account does not have a status
    const shouldShowApproval = permittedAccountStatus === undefined;

    // We should redirect to the referral url if the account is approved
    const shouldRedirect = permittedAccountStatus === ReferralStatus.Approved;

    if (shouldShowApproval) {
      try {
        // Track referral viewed event
        this.metaMetricsController.trackEvent({
          event: MetaMetricsEventName.ReferralViewed,
          category: MetaMetricsEventCategory.Referrals,
          properties: {
            url: HYPERLIQUID_ORIGIN,
            trigger_type: triggerType,
          },
        });

        const approvalResponse = await this.approvalController.add({
          origin: HYPERLIQUID_ORIGIN,
          type: HYPERLIQUID_APPROVAL_TYPE,
          requestData: { selectedAddress: activePermittedAccount },
          shouldShowRequest:
            triggerType === HyperliquidPermissionTriggerType.NewConnection,
        });

        if (approvalResponse?.approved) {
          this._handleHyperliquidApprovedAccount(
            activePermittedAccount,
            permittedAccounts,
            declinedAccounts,
          );
          await this._handleHyperliquidReferralRedirect(
            tabId,
            activePermittedAccount,
          );
        } else {
          this.preferencesController.addReferralDeclinedAccount(
            activePermittedAccount,
          );
        }

        // Track referral confirm button clicked event
        this.metaMetricsController.trackEvent({
          event: MetaMetricsEventName.ReferralConfirmButtonClicked,
          category: MetaMetricsEventCategory.Referrals,
          properties: {
            opt_in: Boolean(approvalResponse?.approved),
          },
        });
      } catch (error) {
        // Do nothing if the user rejects the request
        if (error.code === errorCodes.provider.userRejectedRequest) {
          return;
        }
        throw error;
      }
    }

    if (shouldRedirect) {
      await this._handleHyperliquidReferralRedirect(
        tabId,
        activePermittedAccount,
      );
    }
  }

  /**
   * Handles redirection to the Hyperliquid referral page.
   *
   * @param {number} tabId - The browser tab ID to update.
   * @param {string} permittedAccount - The permitted account.
   */
  async _handleHyperliquidReferralRedirect(tabId, permittedAccount) {
    await this._updateHyperliquidReferralUrl(tabId);
    // Mark this account as having been shown the Hyperliquid referral page
    this.preferencesController.addReferralPassedAccount(permittedAccount);
  }

  /**
   * Handles referral states for permitted accounts after user approval.
   *
   * @param {string} activePermittedAccount - The active permitted account.
   * @param {string[]} permittedAccounts - The permitted accounts.
   * @param {string[]} declinedAccounts - The previously declined permitted accounts.
   */
  _handleHyperliquidApprovedAccount(
    activePermittedAccount,
    permittedAccounts,
    declinedAccounts,
  ) {
    if (declinedAccounts.length === 0) {
      // If there are no previously declined permitted accounts then
      // we approve all permitted accounts so that the user is not
      // shown the approval screen unnecessarily when switching
      this.preferencesController.setAccountsReferralApproved(permittedAccounts);
    } else {
      this.preferencesController.addReferralApprovedAccount(
        activePermittedAccount,
      );
      // If there are any previously declined accounts then
      // we do not approve them, but instead remove them from the declined list
      // so they have the option to participate again in future
      permittedAccounts.forEach((account) => {
        if (declinedAccounts.includes(account)) {
          this.preferencesController.removeReferralDeclinedAccount(account);
        }
      });
    }
  }

  /**
   * Updates the browser tab URL to the Hyperliquid referral page.
   *
   * @param {number} tabId - The browser tab ID to update.
   */
  async _updateHyperliquidReferralUrl(tabId) {
    try {
      const { url } = await browser.tabs.get(tabId);
      const { search } = new URL(url || '');
      const newUrl = `${HYPERLIQUID_ORIGIN}/join/${METAMASK_REFERRAL_CODE}${search}`;
      await browser.tabs.update(tabId, { url: newUrl });
    } catch (error) {
      log.error('Failed to update URL to Hyperliquid referral page: ', error);
    }
  }

  /**
   * Stops exposing the specified scope to all third parties.
   *
   * @param {string} scopeString - The scope to stop exposing
   * to third parties.
   */
  removeAllScopePermissions(scopeString) {
    this.permissionController.updatePermissionsByCaveat(
      Caip25CaveatType,
      (existingScopes) =>
        Caip25CaveatMutators[Caip25CaveatType].removeScope(
          existingScopes,
          scopeString,
        ),
    );
  }

  /**
   * Stops exposing the account with the specified address to all third parties.
   * Exposed accounts are stored in caveats of the eth_accounts permission. This
   * method uses `PermissionController.updatePermissionsByCaveat` to
   * remove the specified address from every eth_accounts permission. If a
   * permission only included this address, the permission is revoked entirely.
   *
   * @param {string} targetAccount - The address of the account to stop exposing
   * to third parties.
   */
  removeAllAccountPermissions(targetAccount) {
    this.permissionController.updatePermissionsByCaveat(
      Caip25CaveatType,
      (existingScopes) =>
        Caip25CaveatMutators[Caip25CaveatType].removeAccount(
          existingScopes,
          targetAccount,
        ),
    );
  }

  /**
   * Removes an account from state / storage.
   *
   * @param {string} address - A hex address
   */
  async removeAccount(address) {
    this._onAccountRemoved(address);
    await this.keyringController.removeAccount(address);

    return address;
  }

  /**
   * Imports an account with the specified import strategy.
   * These are defined in @metamask/keyring-controller
   * Each strategy represents a different way of serializing an Ethereum key pair.
   *
   * @param {'privateKey' | 'json'} strategy - A unique identifier for an account import strategy.
   * @param {any} args - The data required by that strategy to import an account.
   * @param {object} options - The options for the import.
   * @param {boolean} options.shouldCreateSocialBackup - whether to create a backup for the seedless onboarding flow
   * @param {boolean} options.shouldSelectAccount - whether to select the new account in the wallet
   */
  async importAccountWithStrategy(
    strategy,
    args,
    options = {
      shouldCreateSocialBackup: true,
      shouldSelectAccount: true,
    },
  ) {
    const { shouldCreateSocialBackup, shouldSelectAccount } = options;

    const importedAccountAddress =
      await this.keyringController.importAccountWithStrategy(strategy, args);

    if (this.onboardingController.getIsSocialLoginFlow()) {
      // Use withKeyring to get keyring metadata for an address
      const { id: keyringId, privateKey: privateKeyFromKeyring } =
        await this.keyringController.withKeyring(
          { address: importedAccountAddress },
          async ({ keyring, metadata }) => {
            const privateKey = await keyring.exportAccount(
              importedAccountAddress,
            );
            return { id: metadata.id, privateKey };
          },
        );

      try {
        // if social backup is requested, add the seed phrase backup
        await this.addNewPrivateKeyBackup(
          privateKeyFromKeyring,
          keyringId,
          shouldCreateSocialBackup,
        );
      } catch (err) {
        // handle seedless controller import error by reverting keyring controller mnemonic import
        // KeyringController.removeAccount will remove keyring when it's emptied, currently there are no other method in keyring controller to remove keyring
        await this.keyringController.removeAccount(importedAccountAddress);
        throw err;
      }
    }

    if (shouldSelectAccount) {
      // set new account as selected
      this.preferencesController.setSelectedAddress(importedAccountAddress);
    }
  }

  /**
   * Adds a new private key backup for the user
   *
   * If `syncWithSocial` is false, it will only update the local state,
   * and not sync the private key to the server.
   *
   * @param {string} privateKey - The privateKey from keyring.
   * @param {string} keyringId - The keyring id to add the private key backup to.
   * @param {boolean} syncWithSocial - whether to skip syncing with social login
   */
  async addNewPrivateKeyBackup(privateKey, keyringId, syncWithSocial = true) {
    const bufferedPrivateKey = hexToBytes(add0x(privateKey));

    if (syncWithSocial) {
      const releaseLock = await this.seedlessOperationMutex.acquire();
      try {
        await this.seedlessOnboardingController.addNewSecretData(
          bufferedPrivateKey,
          SecretType.PrivateKey,
          { keyringId },
        );
      } catch (error) {
        log.error('Error adding new private key backup', error);
        throw error;
      } finally {
        releaseLock();
      }
    } else {
      // Do not sync the seed phrase to the server, only update the local state
      this.seedlessOnboardingController.updateBackupMetadataState({
        keyringId,
        data: bufferedPrivateKey,
        type: SecretType.PrivateKey,
      });
    }
  }

  /**
   * Requests approval for permissions for the specified origin
   *
   * @param origin - The origin to request approval for.
   * @param permissions - The permissions to request approval for.
   * @param [options] - Optional. Additional properties to define on the requestData object
   */
  async requestPermissionApproval(origin, permissions, options = {}) {
    const id = nanoid();
    return this.approvalController.addAndShowApprovalRequest({
      id,
      origin,
      requestData: {
        metadata: {
          id,
          origin,
        },
        permissions,
        ...options,
      },
      type: MethodNames.RequestPermissions,
    });
  }

  /**
   * Prompts the user with permittedChains approval for given chainId.
   *
   * @param {string} origin - The origin to request approval for.
   * @param {Hex} chainId - The chainId to add incrementally.
   */
  async requestApprovalPermittedChainsPermission(origin, chainId) {
    const caveatValueWithChains = setPermittedEthChainIds(
      {
        requiredScopes: {},
        optionalScopes: {},
        sessionProperties: {},
        isMultichainOrigin: false,
      },
      [chainId],
    );

    await this.permissionController.requestPermissionsIncremental(
      { origin },
      {
        [Caip25EndowmentPermissionName]: {
          caveats: [
            {
              type: Caip25CaveatType,
              value: caveatValueWithChains,
            },
          ],
        },
      },
    );
  }

  getNonEvmSupportedMethods(scope) {
    return this.controllerMessenger.call(
      'MultichainRouter:getSupportedMethods',
      scope,
    );
  }

  /**
   * For origins with a solana scope permitted, sends a wallet_notify -> metamask_accountChanged
   * event to fire for the solana scope with the currently selected solana account if any are
   * permitted or empty array otherwise.
   *
   * @param {string} origin - The origin to notify with the current solana account
   */
  notifySolanaAccountChangedForCurrentAccount(origin) {
    let caip25Caveat;
    try {
      caip25Caveat = this.permissionController.getCaveat(
        origin,
        Caip25EndowmentPermissionName,
        Caip25CaveatType,
      );
    } catch {
      // noop
    }
    if (!caip25Caveat) {
      return;
    }

    // The optional chain operator below shouldn't be needed as
    // the existence of sessionProperties is enforced by the caveat
    // validator, but we are still seeing some instances where it
    // isn't defined in production:
    // https://github.com/MetaMask/metamask-extension/issues/33412
    // This suggests state corruption, but we can't find definitive proof that.
    // For now we are using this patch which is harmless and silences the error in Sentry.
    const solanaAccountsChangedNotifications =
      caip25Caveat.value.sessionProperties?.[
        KnownSessionProperties.SolanaAccountChangedNotifications
      ];

    const sessionScopes = getSessionScopes(caip25Caveat.value, {
      getNonEvmSupportedMethods: this.getNonEvmSupportedMethods.bind(this),
    });

    const solanaScope =
      sessionScopes[MultichainNetworks.SOLANA] ||
      sessionScopes[MultichainNetworks.SOLANA_DEVNET] ||
      sessionScopes[MultichainNetworks.SOLANA_TESTNET];

    if (solanaAccountsChangedNotifications && solanaScope) {
      const { accounts } = solanaScope;
      const parsedPermittedSolanaAddresses = accounts.map((caipAccountId) => {
        const { address } = parseCaipAccountId(caipAccountId);
        return address;
      });

      const [accountAddressToEmit] = this.sortMultichainAccountsByLastSelected(
        parsedPermittedSolanaAddresses,
      );

      if (accountAddressToEmit) {
        this._notifySolanaAccountChange(origin, [accountAddressToEmit]);
      }
    }
  }

  // ---------------------------------------------------------------------------
  // Identity Management (signature operations)

  getAddTransactionRequest({
    transactionParams,
    transactionOptions,
    dappRequest,
    ...otherParams
  }) {
    const networkClientId =
      dappRequest?.networkClientId ?? transactionOptions?.networkClientId;
    const { chainId } =
      this.networkController.getNetworkConfigurationByNetworkClientId(
        networkClientId,
      );
    return {
      internalAccounts: this.accountsController.listAccounts(),
      dappRequest,
      networkClientId,
      selectedAccount: this.accountsController.getAccountByAddress(
        transactionParams.from,
      ),
      transactionController: this.txController,
      transactionOptions,
      transactionParams,
      userOperationController: this.userOperationController,
      chainId,
      ppomController: this.ppomController,
      securityAlertsEnabled:
        this.preferencesController.state?.securityAlertsEnabled,
      updateSecurityAlertResponse: this.updateSecurityAlertResponse.bind(this),
      getSecurityAlertResponse:
        this.appStateController.getAddressSecurityAlertResponse.bind(
          this.appStateController,
        ),
      addSecurityAlertResponse:
        this.appStateController.addAddressSecurityAlertResponse.bind(
          this.appStateController,
        ),
      getSecurityAlertsConfig: this.getSecurityAlertsConfig.bind(this),
      ...otherParams,
    };
  }

  //=============================================================================
  // END (VAULT / KEYRING RELATED METHODS)
  //=============================================================================

  /**
   * Allows a user to attempt to cancel a previously submitted transaction
   * by creating a new transaction.
   *
   * @param {number} originalTxId - the id of the txMeta that you want to
   * attempt to cancel
   * @param {import(
   *  './controllers/transactions'
   * ).CustomGasSettings} [customGasSettings] - overrides to use for gas params
   * instead of allowing this method to generate them
   * @param options
   * @returns {object} MetaMask state
   */
  async createCancelTransaction(originalTxId, customGasSettings, options) {
    await this.txController.stopTransaction(
      originalTxId,
      customGasSettings,
      options,
    );
    const state = this.getState();
    return state;
  }

  /**
   * Allows a user to attempt to speed up a previously submitted transaction
   * by creating a new transaction.
   *
   * @param {number} originalTxId - the id of the txMeta that you want to
   * attempt to speed up
   * @param {import(
   *  './controllers/transactions'
   * ).CustomGasSettings} [customGasSettings] - overrides to use for gas params
   * instead of allowing this method to generate them
   * @param options
   * @returns {object} MetaMask state
   */
  async createSpeedUpTransaction(originalTxId, customGasSettings, options) {
    await this.txController.speedUpTransaction(
      originalTxId,
      customGasSettings,
      options,
    );
    const state = this.getState();
    return state;
  }

  async estimateGas(estimateGasParams) {
    return new Promise((resolve, reject) => {
      this.provider
        .request({
          method: 'eth_estimateGas',
          params: [estimateGasParams],
        })
        .then((result) => resolve(result.toString(16)))
        .catch((err) => reject(err));
    });
  }

  handleWatchAssetRequest = ({ asset, type, origin, networkClientId }) => {
    switch (type) {
      case ERC20:
        return this.tokensController.watchAsset({
          asset,
          type,
          networkClientId,
        });
      case ERC721:
      case ERC1155:
        return this.nftController.watchNft(
          asset,
          type,
          origin,
          networkClientId,
        );
      default:
        throw new Error(`Asset type ${type} not supported`);
    }
  };

  async updateSecurityAlertResponse(
    method,
    securityAlertId,
    securityAlertResponse,
  ) {
    return await updateSecurityAlertResponse({
      appStateController: this.appStateController,
      messenger: this.controllerMessenger,
      method,
      securityAlertId,
      securityAlertResponse,
      signatureController: this.signatureController,
      transactionController: this.txController,
    });
  }

  /**
   * Returns the index of the HD keyring containing the selected account.
   *
   * @returns {number | undefined} The index of the HD keyring containing the selected account.
   */
  getHDEntropyIndex() {
    const selectedAccount = this.accountsController.getSelectedAccount();
    const hdKeyrings = this.keyringController.state.keyrings.filter(
      (keyring) => keyring.type === KeyringTypes.hd,
    );
    const index = hdKeyrings.findIndex((keyring) =>
      keyring.accounts.includes(selectedAccount.address),
    );

    return index === -1 ? undefined : index;
  }

  //=============================================================================
  // PASSWORD MANAGEMENT
  //=============================================================================

  /**
   * Allows a user to begin the seed phrase recovery process.
   */
  markPasswordForgotten() {
    this.preferencesController.setPasswordForgotten(true);
    this.sendUpdate();
  }

  /**
   * Allows a user to end the seed phrase recovery process.
   */
  unMarkPasswordForgotten() {
    this.preferencesController.setPasswordForgotten(false);
    this.sendUpdate();
  }

  //=============================================================================
  // SETUP
  //=============================================================================

  /**
   * A runtime.MessageSender object, as provided by the browser:
   *
   * @see https://developer.mozilla.org/en-US/docs/Mozilla/Add-ons/WebExtensions/API/runtime/MessageSender
   * @typedef {object} MessageSender
   * @property {string} - The URL of the page or frame hosting the script that sent the message.
   */

  /**
   * A Snap sender object.
   *
   * @typedef {object} SnapSender
   * @property {string} snapId - The ID of the snap.
   */

  /**
   * Used to create a multiplexed stream for connecting to an untrusted context
   * like a Dapp or other extension.
   *
   * @param options - Options bag.
   * @param {ReadableStream} options.connectionStream - The Duplex stream to connect to.
   * @param {MessageSender | SnapSender} options.sender - The sender of the messages on this stream.
   * @param {string} [options.subjectType] - The type of the sender, i.e. subject.
   */
  setupUntrustedCommunicationEip1193({
    connectionStream,
    sender,
    subjectType,
  }) {
    if (sender.url) {
      if (this.onboardingController.state.completedOnboarding) {
        if (this.preferencesController.state.usePhishDetect) {
          const { hostname } = new URL(sender.url);
          this.phishingController.maybeUpdateState();
          // Check if new connection is blocked if phishing detection is on
          const phishingTestResponse = this.phishingController.test(sender.url);
          if (phishingTestResponse?.result) {
            this.sendPhishingWarning(connectionStream, hostname);
            this.metaMetricsController.trackEvent({
              event: MetaMetricsEventName.PhishingPageDisplayed,
              category: MetaMetricsEventCategory.Phishing,
              properties: {
                url: hostname,
              },
            });
            return;
          }
        }
      }
    }

    let inputSubjectType;
    if (subjectType) {
      inputSubjectType = subjectType;
    } else if (sender.id && sender.id !== this.extension.runtime.id) {
      inputSubjectType = SubjectType.Extension;
    } else {
      inputSubjectType = SubjectType.Website;
    }

    // setup multiplexing
    const mux = setupMultiplex(connectionStream);
    mux.ignoreStream(METAMASK_CAIP_MULTICHAIN_PROVIDER);

    // messages between inpage and background
    this.setupProviderConnectionEip1193(
      mux.createStream(METAMASK_EIP_1193_PROVIDER),
      sender,
      inputSubjectType,
    );

    // TODO:LegacyProvider: Delete
    if (sender.url) {
      // legacy streams
      this.setupPublicConfig(mux.createStream('publicConfig'));
    }
  }

  /**
   * Used to create a CAIP stream for connecting to an untrusted context.
   *
   * @param options - Options bag.
   * @param {ReadableStream} options.connectionStream - The Duplex stream to connect to.
   * @param {MessageSender | SnapSender} options.sender - The sender of the messages on this stream.
   * @param {string} [options.subjectType] - The type of the sender, i.e. subject.
   */
  setupUntrustedCommunicationCaip({ connectionStream, sender, subjectType }) {
    let inputSubjectType;
    if (subjectType) {
      inputSubjectType = subjectType;
    } else if (sender.id && sender.id !== this.extension.runtime.id) {
      inputSubjectType = SubjectType.Extension;
    } else {
      inputSubjectType = SubjectType.Website;
    }

    // messages between subject and background
    this.setupProviderConnectionCaip(
      connectionStream,
      sender,
      inputSubjectType,
    );
  }

  /**
   * Used to create a multiplexed stream for connecting to a trusted context,
   * like our own user interfaces, which have the provider APIs, but also
   * receive the exported API from this controller, which includes trusted
   * functions, like the ability to approve transactions or sign messages.
   *
   * @param {*} connectionStream - The duplex stream to connect to.
   * @param {MessageSender} sender - The sender of the messages on this stream
   */
  setupTrustedCommunication(connectionStream, sender) {
    // setup multiplexing
    const mux = setupMultiplex(connectionStream);
    // connect features
    this.setupControllerConnection(mux.createStream('controller'));
    this.setupProviderConnectionEip1193(
      mux.createStream('provider'),
      sender,
      SubjectType.Internal,
    );
  }

  /**
   * Used to create a multiplexed stream for connecting to the phishing warning page.
   *
   * @param options - Options bag.
   * @param {ReadableStream} options.connectionStream - The Duplex stream to connect to.
   */
  setupPhishingCommunication({ connectionStream }) {
    const { usePhishDetect } = this.preferencesController.state;

    if (!usePhishDetect) {
      return;
    }

    // setup multiplexing
    const mux = setupMultiplex(connectionStream);
    const phishingStream = mux.createStream(PHISHING_SAFELIST);

    // set up postStream transport
    phishingStream.on(
      'data',
      createMetaRPCHandler(
        {
          safelistPhishingDomain: this.safelistPhishingDomain.bind(this),
          backToSafetyPhishingWarning:
            this.backToSafetyPhishingWarning.bind(this),
        },
        phishingStream,
      ),
    );
  }

  setUpCookieHandlerCommunication({ connectionStream }) {
    const {
      metaMetricsId,
      dataCollectionForMarketing,
      participateInMetaMetrics,
    } = this.metaMetricsController.state;

    if (
      metaMetricsId &&
      dataCollectionForMarketing &&
      participateInMetaMetrics
    ) {
      // setup multiplexing
      const mux = setupMultiplex(connectionStream);
      const metamaskCookieHandlerStream = mux.createStream(
        METAMASK_COOKIE_HANDLER,
      );
      // set up postStream transport
      metamaskCookieHandlerStream.on(
        'data',
        createMetaRPCHandler(
          {
            getCookieFromMarketingPage:
              this.getCookieFromMarketingPage.bind(this),
          },
          metamaskCookieHandlerStream,
        ),
      );
    }
  }

  getCookieFromMarketingPage(data) {
    const { ga_client_id: cookieId } = data;
    this.metaMetricsController.setMarketingCampaignCookieId(cookieId);
  }

  /**
   * Called when we detect a suspicious domain. Requests the browser redirects
   * to our anti-phishing page.
   *
   * @private
   * @param {*} connectionStream - The duplex stream to the per-page script,
   * for sending the reload attempt to.
   * @param {string} hostname - The hostname that triggered the suspicion.
   */
  sendPhishingWarning(connectionStream, hostname) {
    const mux = setupMultiplex(connectionStream);
    const phishingStream = mux.createStream('phishing');
    phishingStream.write({ hostname });
  }

  /**
   * A method for providing our API over a stream using JSON-RPC.
   *
   * @param {*} outStream - The stream to provide our API over.
   */
  setupControllerConnection(outStream) {
    const patchStore = new PatchStore(this.memStore);
    let uiReady = false;

    const handleUpdate = () => {
      if (!isStreamWritable(outStream) || !uiReady) {
        return;
      }

      const patches = patchStore.flushPendingPatches();

      outStream.write({
        jsonrpc: '2.0',
        method: 'sendUpdate',
        params: [patches],
      });
    };

    const api = {
      ...this.getApi(),
      ...this.controllerApi,
      startPatches: () => {
        uiReady = true;
        handleUpdate();
      },
      getStatePatches: () => patchStore.flushPendingPatches(),
    };

    this.on('update', handleUpdate);

    // report new active controller connection
    this.activeControllerConnections += 1;
    this.emit('controllerConnectionChanged', this.activeControllerConnections);

    // set up postStream transport
    outStream.on('data', createMetaRPCHandler(api, outStream));

    const startUISync = () => {
      if (!isStreamWritable(outStream)) {
        return;
      }
      // send notification to client-side
      outStream.write({
        jsonrpc: '2.0',
        method: 'startUISync',
      });
    };

    if (this.startUISync) {
      startUISync();
    } else {
      this.once('startUISync', startUISync);
    }

    const outstreamEndHandler = () => {
      if (!outStream.mmFinished) {
        this.activeControllerConnections -= 1;
        this.emit(
          'controllerConnectionChanged',
          this.activeControllerConnections,
        );
        outStream.mmFinished = true;
        this.removeListener('update', handleUpdate);
        patchStore.destroy();
      }
    };

    // The presence of both of the below handlers may be redundant.
    // After upgrading metamask/object-multiples to v2.0.0, which included
    // an upgrade of readable-streams from v2 to v3, we saw that the
    // `outStream.on('end'` handler was almost never being called. This seems to
    // related to how v3 handles errors vs how v2 handles errors; there
    // are "premature close" errors in both cases, although in the case
    // of v2 they don't prevent `outStream.on('end'` from being called.
    // At the time that this comment was committed, it was known that we
    // need to investigate and resolve the underlying error, however,
    // for expediency, we are not addressing them at this time. Instead, we
    // can observe that `readableStream.finished` preserves the same
    // functionality as we had when we relied on readable-stream v2. Meanwhile,
    // the `outStream.on('end')` handler was observed to have been called at least once.
    // In an abundance of caution to prevent against unexpected future behavioral changes in
    // streams implementations, we redundantly use multiple paths to attach the same event handler.
    // The outstreamEndHandler therefore needs to be idempotent, which introduces the `mmFinished` property.

    outStream.mmFinished = false;
    finished(outStream, outstreamEndHandler);
    outStream.once('close', outstreamEndHandler);
    outStream.once('end', outstreamEndHandler);
  }

  /**
   * A method for serving our ethereum provider over a given stream.
   *
   * @param {*} outStream - The stream to provide over.
   * @param {MessageSender | SnapSender} sender - The sender of the messages on this stream
   * @param {SubjectType} subjectType - The type of the sender, i.e. subject.
   */
  setupProviderConnectionEip1193(outStream, sender, subjectType) {
    let origin;
    if (subjectType === SubjectType.Internal) {
      origin = ORIGIN_METAMASK;
    } else if (subjectType === SubjectType.Snap) {
      origin = sender.snapId;
    } else {
      origin = new URL(sender.url).origin;
    }

    if (sender.id && sender.id !== this.extension.runtime.id) {
      this.subjectMetadataController.addSubjectMetadata({
        origin,
        extensionId: sender.id,
        subjectType: SubjectType.Extension,
      });
    }

    let tabId;
    if (sender.tab && sender.tab.id) {
      tabId = sender.tab.id;
    }

    let mainFrameOrigin = origin;
    if (sender.tab && sender.tab.url) {
      // If sender origin is an iframe, then get the top-level frame's origin
      mainFrameOrigin = new URL(sender.tab.url).origin;
    }

    const engine = this.setupProviderEngineEip1193({
      origin,
      sender,
      subjectType,
      tabId,
      mainFrameOrigin,
    });

    const dupeReqFilterStream = createDupeReqFilterStream();

    // setup connection
    const providerStream = createEngineStream({ engine });

    const connectionId = this.addConnection(origin, {
      tabId,
      apiType: API_TYPE.EIP1193,
      engine,
    });

    pipeline(
      outStream,
      dupeReqFilterStream,
      providerStream,
      outStream,
      (err) => {
        // handle any middleware cleanup
        engine.destroy();
        connectionId && this.removeConnection(origin, connectionId);
        // For context and todos related to the error message match, see https://github.com/MetaMask/metamask-extension/issues/26337
        if (err && !err.message?.match('Premature close')) {
          log.error(err);
        }
      },
    );

    // Used to show wallet liveliness to the provider
    if (subjectType !== SubjectType.Internal) {
      this._notifyChainChangeForConnection({ engine }, origin);
    }
  }

  /**
   * A method for serving our CAIP provider over a given stream.
   *
   * @param {*} outStream - The stream to provide over.
   * @param {MessageSender | SnapSender} sender - The sender of the messages on this stream
   * @param {SubjectType} subjectType - The type of the sender, i.e. subject.
   */
  setupProviderConnectionCaip(outStream, sender, subjectType) {
    let origin;
    if (subjectType === SubjectType.Internal) {
      origin = ORIGIN_METAMASK;
    } else if (subjectType === SubjectType.Snap) {
      origin = sender.snapId;
    } else {
      origin = new URL(sender.url).origin;
    }

    if (sender.id && sender.id !== this.extension.runtime.id) {
      this.subjectMetadataController.addSubjectMetadata({
        origin,
        extensionId: sender.id,
        subjectType: SubjectType.Extension,
      });
    }

    let tabId;
    if (sender.tab && sender.tab.id) {
      tabId = sender.tab.id;
    }

    const engine = this.setupProviderEngineCaip({
      origin,
      sender,
      subjectType,
      tabId,
    });

    const dupeReqFilterStream = createDupeReqFilterStream();

    // setup connection
    const providerStream = createEngineStream({ engine });

    const connectionId = this.addConnection(origin, {
      tabId,
      apiType: API_TYPE.CAIP_MULTICHAIN,
      engine,
    });

    // solana account changed notifications
    // This delay is needed because it's possible for a dapp to not have listeners
    // setup in time right after a connection is established.
    // This can be resolved if we amend the caip standards to include a liveliness
    // handshake as part of the initial connection.
    setTimeout(
      () => this.notifySolanaAccountChangedForCurrentAccount(origin),
      500,
    );

    pipeline(
      outStream,
      dupeReqFilterStream,
      providerStream,
      outStream,
      (err) => {
        // handle any middleware cleanup
        engine.destroy();
        connectionId && this.removeConnection(origin, connectionId);
        // For context and todos related to the error message match, see https://github.com/MetaMask/metamask-extension/issues/26337
        if (err && !err.message?.match('Premature close')) {
          log.error(err);
        }
      },
    );
  }

  /**
   * Creates middleware hooks that are shared between the Eip1193 and Multichain engines.
   *
   * @private
   * @param {string} origin - The connection's origin string.
   * @returns {object} The shared hooks.
   */
  setupCommonMiddlewareHooks(origin) {
    return {
      // Miscellaneous
      addSubjectMetadata:
        this.subjectMetadataController.addSubjectMetadata.bind(
          this.subjectMetadataController,
        ),
      getProviderState: this.getProviderState.bind(this),
      handleWatchAssetRequest: this.handleWatchAssetRequest.bind(this),
      requestUserApproval:
        this.approvalController.addAndShowApprovalRequest.bind(
          this.approvalController,
        ),
      getCaveat: ({ target, caveatType }) => {
        try {
          return this.permissionController.getCaveat(
            origin,
            target,
            caveatType,
          );
        } catch (e) {
          if (e instanceof PermissionDoesNotExistError) {
            // suppress expected error in case that the origin
            // does not have the target permission yet
          } else {
            throw e;
          }
        }

        return undefined;
      },
      requestPermittedChainsPermissionIncrementalForOrigin: (options) =>
        requestPermittedChainsPermissionIncremental({
          ...options,
          origin,
          hooks: {
            requestPermissionsIncremental:
              this.permissionController.requestPermissionsIncremental.bind(
                this.permissionController,
              ),
            grantPermissionsIncremental:
              this.permissionController.grantPermissionsIncremental.bind(
                this.permissionController,
              ),
          },
        }),

      // Network configuration-related
      addNetwork: this._addNetworkAndSetActive.bind(this),
      updateNetwork: this.networkController.updateNetwork.bind(
        this.networkController,
      ),
      setActiveNetwork: async (networkClientId) => {
        // if the origin has the CAIP-25 permission
        // we set per dapp network selection state
        if (
          this.permissionController.hasPermission(
            origin,
            Caip25EndowmentPermissionName,
          )
        ) {
          this.selectedNetworkController.setNetworkClientIdForDomain(
            origin,
            networkClientId,
          );
        } else {
          await this.networkController.setActiveNetwork(networkClientId);
        }
      },
      getNetworkConfigurationByChainId:
        this.networkController.getNetworkConfigurationByChainId.bind(
          this.networkController,
        ),
      setTokenNetworkFilter: (chainId) => {
        const { tokenNetworkFilter } =
          this.preferencesController.getPreferences();
        if (chainId && Object.keys(tokenNetworkFilter).length === 1) {
          this.preferencesController.setPreference('tokenNetworkFilter', {
            [chainId]: true,
          });
        }
      },
      setEnabledNetworks: (chainId) => {
        this.networkEnablementController.enableNetwork(chainId);
      },
      getEnabledNetworks: (namespace) => {
        return (
          this.networkEnablementController.state.enabledNetworkMap[namespace] ||
          {}
        );
      },
      getCurrentChainIdForDomain: this.getCurrentChainIdForDomain.bind(this),

      // Web3 shim-related
      getWeb3ShimUsageState: this.alertController.getWeb3ShimUsageState.bind(
        this.alertController,
      ),
      setWeb3ShimUsageRecorded:
        this.alertController.setWeb3ShimUsageRecorded.bind(
          this.alertController,
        ),
      rejectApprovalRequestsForOrigin: () =>
        this.rejectOriginPendingApprovals(origin),
    };
  }

  /**
   * A method for creating an ethereum provider that is safely restricted for the requesting subject.
   *
   * @param {object} options - Provider engine options
   * @param {string} options.origin - The origin of the sender
   * @param {MessageSender | SnapSender} options.sender - The sender object.
   * @param {string} options.subjectType - The type of the sender subject.
   * @param {tabId} [options.tabId] - The tab ID of the sender - if the sender is within a tab
   * @param {mainFrameOrigin} [options.mainFrameOrigin] - The origin of the main frame if the sender is an iframe
   */
  setupProviderEngineEip1193({
    origin,
    subjectType,
    sender,
    tabId,
    mainFrameOrigin,
  }) {
    const engine = new JsonRpcEngine();

    // Append origin to each request
    engine.push(createOriginMiddleware({ origin }));

    // Append mainFrameOrigin to each request if present
    if (mainFrameOrigin) {
      engine.push(createMainFrameOriginMiddleware({ mainFrameOrigin }));
    }

    // Append selectedNetworkClientId to each request
    engine.push(createSelectedNetworkMiddleware(this.controllerMessenger));

    // If the origin is not in the selectedNetworkController's `domains` state
    // when the provider engine is created, the selectedNetworkController will
    // fetch the globally selected networkClient from the networkController and wrap
    // it in a proxy which can be switched to use its own state if/when the origin
    // is added to the `domains` state
    const proxyClient =
      this.selectedNetworkController.getProviderAndBlockTracker(origin);

    // We create the filter and subscription manager middleware now, but they will
    // be inserted into the engine later.
    const filterMiddleware = createFilterMiddleware(proxyClient);
    const subscriptionManager = createSubscriptionManager(proxyClient);
    subscriptionManager.events.on('notification', (message) =>
      engine.emit('notification', message),
    );

    // Append tabId to each request if it exists
    if (tabId) {
      engine.push(createTabIdMiddleware({ tabId }));
    }

    engine.push(createLoggerMiddleware({ origin }));
    engine.push(this.permissionLogController.createMiddleware());

    engine.push(createTracingMiddleware());

    engine.push(
      createOriginThrottlingMiddleware({
        getThrottledOriginState:
          this.appStateController.getThrottledOriginState.bind(
            this.appStateController,
          ),
        updateThrottledOriginState:
          this.appStateController.updateThrottledOriginState.bind(
            this.appStateController,
          ),
      }),
    );

    engine.push(
      createPPOMMiddleware(
        this.ppomController,
        this.preferencesController,
        this.networkController,
        this.appStateController,
        this.accountsController,
        this.updateSecurityAlertResponse.bind(this),
        this.getSecurityAlertsConfig.bind(this),
      ),
    );

    engine.push(
      createDappSwapMiddleware({
        fetchQuotes: this.controllerMessenger.call.bind(
          this.controllerMessenger,
          `${BRIDGE_CONTROLLER_NAME}:${BridgeBackgroundAction.FETCH_QUOTES}`,
        ),
        setDappSwapComparisonData:
          this.appStateController.setDappSwapComparisonData.bind(
            this.appStateController,
          ),
        getNetworkConfigurationByNetworkClientId:
          this.networkController.getNetworkConfigurationByNetworkClientId.bind(
            this.networkController,
          ),
        dappSwapMetricsFlag:
          this.remoteFeatureFlagController?.state?.remoteFeatureFlags
            ?.dappSwapMetrics,
      }),
    );

    engine.push(
      createTrustSignalsMiddleware(
        this.networkController,
        this.appStateController,
        this.phishingController,
        this.preferencesController,
        this.getPermittedAccounts.bind(this),
      ),
    );

    const snapAndHardwareMessenger = new Messenger({
      namespace: 'SnapAndHardwareMessenger',
      parent: this.controllerMessenger,
    });
    this.controllerMessenger.delegate({
      messenger: snapAndHardwareMessenger,
      actions: [
        'KeyringController:getKeyringForAccount',
        'KeyringController:getState',
        'SnapController:get',
        'AccountsController:getSelectedAccount',
      ],
    });

    engine.push(
      createRPCMethodTrackingMiddleware({
        getAccountType: this.getAccountType.bind(this),
        getDeviceModel: this.getDeviceModel.bind(this),
        getHDEntropyIndex: this.getHDEntropyIndex.bind(this),
        getHardwareTypeForMetric: this.getHardwareTypeForMetric.bind(this),
        snapAndHardwareMessenger,
        appStateController: this.appStateController,
        metaMetricsController: this.metaMetricsController,
      }),
    );

    engine.push(createUnsupportedMethodMiddleware());

    if (subjectType === SubjectType.Snap && isSnapPreinstalled(origin)) {
      engine.push(
        createPreinstalledSnapsMiddleware({
          getPermissions: this.permissionController.getPermissions.bind(
            this.permissionController,
            origin,
          ),
          getAllEvmAccounts: () =>
            this.controllerMessenger
              .call('AccountsController:listAccounts')
              .map((account) => account.address),
          grantPermissions: (approvedPermissions) =>
            this.controllerMessenger.call(
              'PermissionController:grantPermissions',
              { approvedPermissions, subject: { origin } },
            ),
        }),
      );
    }

    // Legacy RPC method that needs to be implemented _ahead of_ the permission
    // middleware.
    engine.push(
      createEthAccountsMethodMiddleware({
        getAccounts: this.getPermittedAccounts.bind(this, origin),
      }),
    );

    if (subjectType !== SubjectType.Internal) {
      engine.push(
        this.permissionController.createPermissionMiddleware({
          origin,
        }),
      );

      // Add Hyperliquid permission monitoring middleware
      engine.push(
        createHyperliquidReferralMiddleware(
          this.handleHyperliquidReferral.bind(this),
        ),
      );
    }

    if (subjectType === SubjectType.Website) {
      engine.push(
        createOnboardingMiddleware({
          location: sender.url,
          registerOnboarding: this.onboardingController.registerOnboarding,
        }),
      );
    }

    const evmMethodsToNonEvmAccountFilterMessenger = new Messenger({
      namespace: 'EvmMethodsToNonEvmAccountFilterMessenger',
      parent: this.controllerMessenger,
    });

    this.controllerMessenger.delegate({
      messenger: evmMethodsToNonEvmAccountFilterMessenger,
      actions: ['AccountsController:getSelectedAccount'],
    });

    // EVM requests and eth permissions should not be passed to non-EVM accounts
    // this middleware intercepts these requests and returns an error.
    engine.push(
      createEvmMethodsToNonEvmAccountReqFilterMiddleware({
        messenger: evmMethodsToNonEvmAccountFilterMessenger,
      }),
    );

    // Unrestricted/permissionless RPC method implementations.
    // They must nevertheless be placed _behind_ the permission middleware.
    engine.push(
      createEip1193MethodMiddleware({
        subjectType,
        ...this.setupCommonMiddlewareHooks(origin),

        // Miscellaneous
        metamaskState: this.getState(),
        sendMetrics: this.metaMetricsController.trackEvent.bind(
          this.metaMetricsController,
        ),

        // Permission-related
        getAccounts: this.getPermittedAccounts.bind(this, origin),
        getCaip25PermissionFromLegacyPermissionsForOrigin: (
          requestedPermissions,
        ) => getCaip25PermissionFromLegacyPermissions(requestedPermissions),
        getPermissionsForOrigin: this.permissionController.getPermissions.bind(
          this.permissionController,
          origin,
        ),

        requestPermissionsForOrigin: (requestedPermissions) =>
          this.permissionController.requestPermissions(
            { origin },
            requestedPermissions,
            {
              metadata: {
                isEip1193Request: true,
              },
            },
          ),
        revokePermissionsForOrigin: (permissionKeys) => {
          try {
            this.permissionController.revokePermissions({
              [origin]: permissionKeys,
            });
          } catch (e) {
            // we dont want to handle errors here because
            // the revokePermissions api method should just
            // return `null` if the permissions were not
            // successfully revoked or if the permissions
            // for the origin do not exist
            console.log(e);
          }
        },

        updateCaveat: this.permissionController.updateCaveat.bind(
          this.permissionController,
          origin,
        ),
        hasApprovalRequestsForOrigin: () =>
          this.approvalController.has({ origin }),
      }),
    );

    engine.push(
      createSnapsMethodMiddleware(subjectType === SubjectType.Snap, {
        clearSnapState: this.controllerMessenger.call.bind(
          this.controllerMessenger,
          'SnapController:clearSnapState',
          origin,
        ),
        getUnlockPromise: this.controllerMessenger.call.bind(
          this.controllerMessenger,
          'AppStateController:getUnlockPromise',
        ),
        getSnaps: this.controllerMessenger.call.bind(
          this.controllerMessenger,
          'SnapController:getPermitted',
          origin,
        ),
        requestPermissions: async (requestedPermissions) =>
          await this.permissionController.requestPermissions(
            { origin },
            requestedPermissions,
          ),
        getPermissions: this.permissionController.getPermissions.bind(
          this.permissionController,
          origin,
        ),
        getSnapFile: this.controllerMessenger.call.bind(
          this.controllerMessenger,
          'SnapController:getFile',
          origin,
        ),
        getSnapState: this.controllerMessenger.call.bind(
          this.controllerMessenger,
          'SnapController:getSnapState',
          origin,
        ),
        updateSnapState: this.controllerMessenger.call.bind(
          this.controllerMessenger,
          'SnapController:updateSnapState',
          origin,
        ),
        installSnaps: this.controllerMessenger.call.bind(
          this.controllerMessenger,
          'SnapController:install',
          origin,
        ),
        invokeSnap: this.permissionController.executeRestrictedMethod.bind(
          this.permissionController,
          origin,
          RestrictedMethods.wallet_snap,
        ),
        getIsLocked: () => {
          const { isUnlocked } = this.controllerMessenger.call(
            'KeyringController:getState',
          );

          return !isUnlocked;
        },
        getIsActive: () => {
          const { isUnlocked } = this.controllerMessenger.call(
            'KeyringController:getState',
          );

          return this._isClientOpen && isUnlocked;
        },
        getVersion: () => {
          return process.env.METAMASK_VERSION;
        },
        getInterfaceState: (...args) =>
          this.controllerMessenger.call(
            'SnapInterfaceController:getInterface',
            origin,
            ...args,
          ).state,
        getInterfaceContext: (...args) =>
          this.controllerMessenger.call(
            'SnapInterfaceController:getInterface',
            origin,
            ...args,
          ).context,
        createInterface: this.controllerMessenger.call.bind(
          this.controllerMessenger,
          'SnapInterfaceController:createInterface',
          origin,
        ),
        updateInterface: this.controllerMessenger.call.bind(
          this.controllerMessenger,
          'SnapInterfaceController:updateInterface',
          origin,
        ),
        resolveInterface: this.controllerMessenger.call.bind(
          this.controllerMessenger,
          'SnapInterfaceController:resolveInterface',
          origin,
        ),
        getSnap: this.controllerMessenger.call.bind(
          this.controllerMessenger,
          'SnapController:get',
        ),
        trackError: (error) => {
          // `captureException` imported from `@sentry/browser` does not seem to
          // work in E2E tests. This is a workaround which works in both E2E
          // tests and production.
          return global.sentry?.captureException?.(error);
        },
        trackEvent: this.metaMetricsController.trackEvent.bind(
          this.metaMetricsController,
        ),
        getAllSnaps: this.controllerMessenger.call.bind(
          this.controllerMessenger,
          'SnapController:getAll',
        ),
        openWebSocket: this.controllerMessenger.call.bind(
          this.controllerMessenger,
          'WebSocketService:open',
          origin,
        ),
        closeWebSocket: this.controllerMessenger.call.bind(
          this.controllerMessenger,
          'WebSocketService:close',
          origin,
        ),
        getWebSockets: this.controllerMessenger.call.bind(
          this.controllerMessenger,
          'WebSocketService:getAll',
          origin,
        ),
        sendWebSocketMessage: this.controllerMessenger.call.bind(
          this.controllerMessenger,
          'WebSocketService:sendMessage',
          origin,
        ),
        getCurrencyRate: (currency) => {
          const rate = this.multichainRatesController.state.rates[currency];
          const { fiatCurrency } = this.multichainRatesController.state;

          if (!rate) {
            return undefined;
          }

          return {
            ...rate,
            currency: fiatCurrency,
          };
        },
        getEntropySources: () => {
          /**
           * @type {KeyringController['state']}
           */
          const state = this.controllerMessenger.call(
            'KeyringController:getState',
          );

          return state.keyrings
            .map((keyring, index) => {
              if (keyring.type === KeyringTypes.hd) {
                return {
                  id: keyring.metadata.id,
                  name: keyring.metadata.name,
                  type: 'mnemonic',
                  primary: index === 0,
                };
              }

              return null;
            })
            .filter(Boolean);
        },
        hasPermission: this.permissionController.hasPermission.bind(
          this.permissionController,
          origin,
        ),
        scheduleBackgroundEvent: (event) =>
          this.controllerMessenger.call('CronjobController:schedule', {
            ...event,
            snapId: origin,
          }),
        cancelBackgroundEvent: this.controllerMessenger.call.bind(
          this.controllerMessenger,
          'CronjobController:cancel',
          origin,
        ),
        getBackgroundEvents: this.controllerMessenger.call.bind(
          this.controllerMessenger,
          'CronjobController:get',
          origin,
        ),
        getNetworkConfigurationByChainId: this.controllerMessenger.call.bind(
          this.controllerMessenger,
          'NetworkController:getNetworkConfigurationByChainId',
        ),
        getNetworkClientById: this.controllerMessenger.call.bind(
          this.controllerMessenger,
          'NetworkController:getNetworkClientById',
        ),
        startTrace: (options) => {
          // We intentionally strip out `_isStandaloneSpan` since it can be undefined
          // eslint-disable-next-line no-unused-vars
          const { _isStandaloneSpan, ...result } = trace(options);
          return result;
        },
        endTrace,
        ///: BEGIN:ONLY_INCLUDE_IF(keyring-snaps)
        handleSnapRpcRequest: (args) =>
          this.handleSnapRequest({ ...args, origin }),
        getAllowedKeyringMethods: keyringSnapPermissionsBuilder(
          this.subjectMetadataController,
          origin,
        ),
        ///: END:ONLY_INCLUDE_IF
      }),
    );

    engine.push(filterMiddleware);
    engine.push(subscriptionManager.middleware);

    engine.push(this.metamaskMiddleware);

    engine.push(this.eip5792Middleware);

    if (subjectType === SubjectType.Snap && isSnapPreinstalled(origin)) {
      engine.push(this.eip7702Middleware);
    }

    engine.push(providerAsMiddleware(proxyClient.provider));

    return engine;
  }

  /**
   * A method for creating a CAIP Multichain provider that is safely restricted for the requesting subject.
   *
   * @param {object} options - Provider engine options
   * @param {string} options.origin - The origin of the sender
   * @param {MessageSender | SnapSender} options.sender - The sender object.
   * @param {string} options.subjectType - The type of the sender subject.
   * @param {tabId} [options.tabId] - The tab ID of the sender - if the sender is within a tab
   */
  setupProviderEngineCaip({ origin, sender, subjectType, tabId }) {
    const engine = new JsonRpcEngine();

    // Append origin to each request
    engine.push(createOriginMiddleware({ origin }));

    // Append tabId to each request if it exists
    if (tabId) {
      engine.push(createTabIdMiddleware({ tabId }));
    }

    engine.push(createLoggerMiddleware({ origin }));

    engine.push((req, _res, next, end) => {
      if (
        ![
          MESSAGE_TYPE.WALLET_CREATE_SESSION,
          MESSAGE_TYPE.WALLET_INVOKE_METHOD,
          MESSAGE_TYPE.WALLET_GET_SESSION,
          MESSAGE_TYPE.WALLET_REVOKE_SESSION,
        ].includes(req.method)
      ) {
        return end(rpcErrors.methodNotFound({ data: { method: req.method } }));
      }
      return next();
    });

    const snapAndHardwareMessenger = new Messenger({
      namespace: 'SnapAndHardwareMessenger',
      parent: this.controllerMessenger,
    });
    this.controllerMessenger.delegate({
      messenger: snapAndHardwareMessenger,
      actions: [
        'KeyringController:getKeyringForAccount',
        'KeyringController:getState',
        'SnapController:get',
        'AccountsController:getSelectedAccount',
      ],
    });

    engine.push(
      createRPCMethodTrackingMiddleware({
        getAccountType: this.getAccountType.bind(this),
        getDeviceModel: this.getDeviceModel.bind(this),
        getHDEntropyIndex: this.getHDEntropyIndex.bind(this),
        getHardwareTypeForMetric: this.getHardwareTypeForMetric.bind(this),
        snapAndHardwareMessenger,
        appStateController: this.appStateController,
        metaMetricsController: this.metaMetricsController,
      }),
    );

    engine.push(multichainMethodCallValidatorMiddleware);
    const middlewareMaker = makeMethodMiddlewareMaker([
      walletRevokeSession,
      walletGetSession,
      walletInvokeMethod,
      walletCreateSession,
    ]);

    engine.push(
      middlewareMaker({
        findNetworkClientIdByChainId:
          this.networkController.findNetworkClientIdByChainId.bind(
            this.networkController,
          ),
        listAccounts: this.accountsController.listAccounts.bind(
          this.accountsController,
        ),
        requestPermissionsForOrigin: (requestedPermissions, options = {}) =>
          this.permissionController.requestPermissions(
            { origin },
            requestedPermissions,
            options,
          ),
        getCaveatForOrigin: this.permissionController.getCaveat.bind(
          this.permissionController,
          origin,
        ),
        updateCaveat: this.permissionController.updateCaveat.bind(
          this.permissionController,
          origin,
        ),
        getSelectedNetworkClientId: () =>
          this.networkController.state.selectedNetworkClientId,
        revokePermissionForOrigin:
          this.permissionController.revokePermission.bind(
            this.permissionController,
            origin,
          ),
        getNonEvmSupportedMethods: this.getNonEvmSupportedMethods.bind(this),
        isNonEvmScopeSupported: this.controllerMessenger.call.bind(
          this.controllerMessenger,
          'MultichainRouter:isSupportedScope',
        ),
        handleNonEvmRequestForOrigin: (params) =>
          this.controllerMessenger.call('MultichainRouter:handleRequest', {
            ...params,
            origin,
          }),
        getNonEvmAccountAddresses: this.controllerMessenger.call.bind(
          this.controllerMessenger,
          'MultichainRouter:getSupportedAccounts',
        ),
        trackSessionCreatedEvent: (approvedCaip25CaveatValue) =>
          this.metaMetricsController.trackEvent({
            event: MetaMetricsEventName.PermissionsRequested,
            properties: {
              api_source: MetaMetricsRequestedThrough.MultichainApi,
              method: MESSAGE_TYPE.WALLET_CREATE_SESSION,
              chain_id_list: getAllScopesFromCaip25CaveatValue(
                approvedCaip25CaveatValue,
              ),
            },
          }),
      }),
    );

    engine.push(
      createUnsupportedMethodMiddleware(
        new Set([
          ...UNSUPPORTED_RPC_METHODS,
          'eth_requestAccounts',
          'eth_accounts',
        ]),
      ),
    );

    if (subjectType === SubjectType.Website) {
      engine.push(
        createOnboardingMiddleware({
          location: sender.url,
          registerOnboarding: this.onboardingController.registerOnboarding,
        }),
      );
    }

    engine.push(
      createMultichainMethodMiddleware({
        subjectType,
        ...this.setupCommonMiddlewareHooks(origin),
      }),
    );

    engine.push(this.metamaskMiddleware);

    engine.push(this.eip5792Middleware);

    try {
      const caip25Caveat = this.permissionController.getCaveat(
        origin,
        Caip25EndowmentPermissionName,
        Caip25CaveatType,
      );

      // add new notification subscriptions for changed authorizations
      const sessionScopes = getSessionScopes(caip25Caveat.value, {
        getNonEvmSupportedMethods: this.getNonEvmSupportedMethods.bind(this),
      });

      // if the eth_subscription notification is in the scope and eth_subscribe is in the methods
      // then get the subscriptionManager going for that scope
      Object.entries(sessionScopes).forEach(([scope, scopeObject]) => {
        if (
          scopeObject.notifications.includes('eth_subscription') &&
          scopeObject.methods.includes('eth_subscribe')
        ) {
          this.addMultichainApiEthSubscriptionMiddleware({
            scope,
            origin,
            tabId,
          });
        }
      });
    } catch (err) {
      // noop
    }

    this.multichainSubscriptionManager.on(
      'notification',
      (targetOrigin, targetTabId, message) => {
        if (origin === targetOrigin && tabId === targetTabId) {
          engine.emit('notification', message);
        }
      },
    );

    engine.push(
      this.multichainMiddlewareManager.generateMultichainMiddlewareForOriginAndTabId(
        origin,
        tabId,
      ),
    );

    engine.push(async (req, res, _next, end) => {
      const { provider } = this.networkController.getNetworkClientById(
        req.networkClientId,
      );
      res.result = await provider.request(req);
      return end();
    });

    return engine;
  }

  /**
   * TODO:LegacyProvider: Delete
   * A method for providing our public config info over a stream.
   * This includes info we like to be synchronous if possible, like
   * the current selected account, and network ID.
   *
   * Since synchronous methods have been deprecated in web3,
   * this is a good candidate for deprecation.
   *
   * @param {*} outStream - The stream to provide public config over.
   */
  setupPublicConfig(outStream) {
    const configStream = storeAsStream(this.publicConfigStore);

    pipeline(configStream, outStream, (err) => {
      configStream.destroy();
      // For context and todos related to the error message match, see https://github.com/MetaMask/metamask-extension/issues/26337
      if (err && !err.message?.match('Premature close')) {
        log.error(err);
      }
    });
  }

  /**
   * Adds a reference to a connection by origin. Ignores the 'metamask' origin.
   * Caller must ensure that the returned id is stored such that the reference
   * can be deleted later.
   *
   * @param {string} origin - The connection's origin string.
   * @param {object} options - Data associated with the connection
   * @param {object} options.engine - The connection's JSON Rpc Engine
   * @param {number} options.tabId - The tabId for the connection
   * @param {API_TYPE} options.apiType - The API type for the connection
   * @returns {string} The connection's id (so that it can be deleted later)
   */
  addConnection(origin, { tabId, apiType, engine }) {
    if (origin === ORIGIN_METAMASK) {
      return null;
    }

    if (!this.connections[origin]) {
      this.connections[origin] = {};
    }

    const id = nanoid();
    this.connections[origin][id] = {
      tabId,
      apiType,
      engine,
    };

    return id;
  }

  /**
   * Deletes a reference to a connection, by origin and id.
   * Ignores unknown origins.
   *
   * @param {string} origin - The connection's origin string.
   * @param {string} id - The connection's id, as returned from addConnection.
   */
  removeConnection(origin, id) {
    const connections = this.connections[origin];
    if (!connections) {
      return;
    }

    delete connections[id];

    if (Object.keys(connections).length === 0) {
      delete this.connections[origin];
    }
  }

  /**
   * Closes all connections for the given origin, and removes the references
   * to them.
   * Ignores unknown origins.
   *
   * @param {string} origin - The origin string.
   */
  removeAllConnections(origin) {
    const connections = this.connections[origin];
    if (!connections) {
      return;
    }

    Object.keys(connections).forEach((id) => {
      this.removeConnection(origin, id);
    });
  }

  /**
   * Causes the RPC engines associated with the connections to the given origin
   * to emit a notification event with the given payload.
   *
   * The caller is responsible for ensuring that only permitted notifications
   * are sent.
   *
   * Ignores unknown origins.
   *
   * @param {string} origin - The connection's origin string.
   * @param {unknown} payload - The event payload.
   * @param apiType
   */
  notifyConnections(origin, payload, apiType) {
    const connections = this.connections[origin];
    if (connections) {
      Object.values(connections).forEach((conn) => {
        if (apiType && conn.apiType !== apiType) {
          return;
        }
        if (conn.engine) {
          conn.engine.emit('notification', payload);
        }
      });
    }
  }

  /**
   * Causes the RPC engines associated with all connections to emit a
   * notification event with the given payload.
   *
   * If the "payload" parameter is a function, the payload for each connection
   * will be the return value of that function called with the connection's
   * origin.
   *
   * The caller is responsible for ensuring that only permitted notifications
   * are sent.
   *
   * @param {unknown} payload - The event payload, or payload getter function.
   * @param apiType
   */
  notifyAllConnections(payload, apiType) {
    const getPayload =
      typeof payload === 'function'
        ? (origin) => payload(origin)
        : () => payload;

    Object.keys(this.connections).forEach((origin) => {
      Object.values(this.connections[origin]).forEach(async (conn) => {
        if (apiType && conn.apiType !== apiType) {
          return;
        }
        try {
          this.notifyConnection(conn, await getPayload(origin));
        } catch (err) {
          console.error(err);
        }
      });
    });
  }

  /**
   * Causes the RPC engine for passed connection to emit a
   * notification event with the given payload.
   *
   * The caller is responsible for ensuring that only permitted notifications
   * are sent.
   *
   * @param {object} connection - Data associated with the connection
   * @param {object} connection.engine - The connection's JSON Rpc Engine
   * @param {unknown} payload - The event payload
   */
  notifyConnection(connection, payload) {
    try {
      if (connection.engine) {
        connection.engine.emit('notification', payload);
      }
    } catch (err) {
      console.error(err);
    }
  }

  // handlers
  /**
   * Handle global application unlock.
   */
  _onUnlock() {
    this.unMarkPasswordForgotten();

    // In the current implementation, this handler is triggered by a
    // KeyringController event. Other controllers subscribe to the 'unlock'
    // event of the MetaMaskController itself.
    this.emit('unlock');
  }

  /**
   * Handle global application lock.
   */
  _onLock() {
    // In the current implementation, this handler is triggered by a
    // KeyringController event. Other controllers subscribe to the 'lock'
    // event of the MetaMaskController itself.
    this.emit('lock');
  }

  /**
   * Handle memory state updates.
   * - Ensure isClientOpenAndUnlocked is updated
   * - Notifies all connections with the new provider network state
   *   - The external providers handle diffing the state
   *
   * @param newState
   */
  _onStateUpdate(newState) {
    this.isClientOpenAndUnlocked = newState.isUnlocked && this._isClientOpen;
    this._notifyChainChange();
  }

  /**
   * Execute side effects of a removed account.
   *
   * @param {string} address - The address of the account to remove.
   */
  _onAccountRemoved(address) {
    // Remove all associated permissions
    this.removeAllAccountPermissions(address);
  }

  // misc

  /**
   * A method for emitting the full MetaMask state to all registered listeners.
   *
   * @private
   */
  privateSendUpdate() {
    this.emit('update', this.getState());
  }

  /**
   * @returns {boolean} Whether the extension is unlocked.
   */
  isUnlocked() {
    return this.keyringController.state.isUnlocked;
  }

  //=============================================================================
  // MISCELLANEOUS
  //=============================================================================

  getExternalPendingTransactions(address) {
    return this.smartTransactionsController.getTransactions({
      addressFrom: address,
      status: 'pending',
    });
  }

  /**
   * The chain list is fetched live at runtime, falling back to a cache.
   * This preseeds the cache at startup with a static list provided at build.
   */
  async initializeChainlist() {
    const cacheKey = `cachedFetch:${CHAIN_SPEC_URL}`;
    const { cachedResponse } = (await getStorageItem(cacheKey)) || {};
    if (cachedResponse) {
      // Also initialize the known domains when we have chain data cached
      await initializeRpcProviderDomains();
      return;
    }
    await setStorageItem(cacheKey, {
      cachedResponse: rawChainData(),
      // Cached value is immediately invalidated
      cachedTime: 0,
    });
    // Initialize domains after setting the chainlist cache
    await initializeRpcProviderDomains();
  }

  /**
   * Returns the nonce that will be associated with a transaction once approved
   *
   * @param {string} address - The hex string address for the transaction
   * @param networkClientId - The networkClientId to get the nonce lock with
   * @returns {Promise<number>}
   */
  async getPendingNonce(address, networkClientId) {
    const { nonceDetails, releaseLock } = await this.txController.getNonceLock(
      address,
      networkClientId,
    );

    const pendingNonce = nonceDetails.params.highestSuggested;

    releaseLock();
    return pendingNonce;
  }

  /**
   * Returns the next nonce according to the nonce-tracker
   *
   * @param {string} address - The hex string address for the transaction
   * @param networkClientId - The networkClientId to get the nonce lock with
   * @returns {Promise<number>}
   */
  async getNextNonce(address, networkClientId) {
    const nonceLock = await this.txController.getNonceLock(
      address,
      networkClientId,
    );
    nonceLock.releaseLock();
    return nonceLock.nextNonce;
  }

  /**
   * Throw an artificial error in a timeout handler for testing purposes.
   *
   * @param message - The error message.
   * @deprecated This is only meant to facilitate manual and E2E testing. We should not
   * use this for handling errors.
   */
  throwTestError(message) {
    setTimeout(() => {
      const error = new Error(message);
      error.name = 'TestError';
      throw error;
    });
  }

  /**
   * Capture an artificial error in a timeout handler for testing purposes.
   *
   * @param message - The error message.
   * @deprecated This is only meant to facilitate manual and E2E tests testing. We should not
   * use this for handling errors.
   */
  captureTestError(message) {
    setTimeout(() => {
      const error = new Error(message);
      error.name = 'TestError';
      captureException(error);
    });
  }

  getTransactionMetricsRequest() {
    const controllerActions = {
      // Metametrics Actions
      createEventFragment: this.controllerMessenger.call.bind(
        this.controllerMessenger,
        'MetaMetricsController:createEventFragment',
      ),
      finalizeEventFragment: this.controllerMessenger.call.bind(
        this.controllerMessenger,
        'MetaMetricsController:finalizeEventFragment',
      ),
      getEventFragmentById: this.controllerMessenger.call.bind(
        this.controllerMessenger,
        'MetaMetricsController:getEventFragmentById',
      ),
      getParticipateInMetrics: () =>
        this.controllerMessenger.call('MetaMetricsController:getState')
          .participateInMetaMetrics,
      trackEvent: this.controllerMessenger.call.bind(
        this.controllerMessenger,
        'MetaMetricsController:trackEvent',
      ),
      updateEventFragment: this.controllerMessenger.call.bind(
        this.controllerMessenger,
        'MetaMetricsController:updateEventFragment',
      ),
      // Other dependencies
      getAccountBalance: (account, chainId) =>
        this.accountTrackerController.state.accountsByChainId?.[chainId]?.[
          toChecksumHexAddress(account)
        ]?.balance,
      getAccountType: this.getAccountType.bind(this),
      getDeviceModel: this.getDeviceModel.bind(this),
      getHardwareTypeForMetric: this.getHardwareTypeForMetric.bind(this),
      getEIP1559GasFeeEstimates: (...args) =>
        this.gasFeeController.fetchGasFeeEstimates(...args),
      getSelectedAddress: () =>
        this.accountsController.getSelectedAccount().address,
      getTokenStandardAndDetails: this.getTokenStandardAndDetails.bind(this),
      getTransaction: (id) =>
        this.txController.state.transactions.find((tx) => tx.id === id),
      getIsSmartTransaction: (chainId) => {
        return getIsSmartTransaction(this._getMetaMaskState(), chainId);
      },
      getSmartTransactionByMinedTxHash: (txHash) => {
        return this.smartTransactionsController.getSmartTransactionByMinedTxHash(
          txHash,
        );
      },
      getMethodData: (data) => {
        if (!data) {
          return null;
        }
        const { knownMethodData, use4ByteResolution } =
          this.preferencesController.state;
        const prefixedData = addHexPrefix(data);
        return getMethodDataName(
          knownMethodData,
          use4ByteResolution,
          prefixedData,
          this.preferencesController.addKnownMethodData.bind(
            this.preferencesController,
          ),
          this.provider,
        );
      },
      getIsConfirmationAdvancedDetailsOpen: () => {
        return this.preferencesController.state.preferences
          .showConfirmationAdvancedDetails;
      },
      getHDEntropyIndex: this.getHDEntropyIndex.bind(this),
      getNetworkRpcUrl: (chainId) => {
        // TODO: Move to @metamask/network-controller
        try {
          const networkClientId =
            this.networkController.findNetworkClientIdByChainId(chainId);
          const networkConfig =
            this.networkController.getNetworkConfigurationByNetworkClientId(
              networkClientId,
            );

          // Try direct rpcUrl property first
          if (networkConfig.rpcUrl) {
            return networkConfig.rpcUrl;
          }

          // Try rpcEndpoints array
          if (networkConfig.rpcEndpoints?.length > 0) {
            const defaultEndpointIndex =
              networkConfig.defaultRpcEndpointIndex || 0;
            return (
              networkConfig.rpcEndpoints[defaultEndpointIndex]?.url ||
              networkConfig.rpcEndpoints[0].url
            );
          }

          return 'unknown';
        } catch (error) {
          console.error('Error getting RPC URL:', error);
          return 'unknown';
        }
      },
    };

    const snapAndHardwareMessenger = new Messenger({
      namespace: 'SnapAndHardwareMessenger',
      parent: this.controllerMessenger,
    });
    this.controllerMessenger.delegate({
      messenger: snapAndHardwareMessenger,
      actions: [
        'KeyringController:getKeyringForAccount',
        'KeyringController:getState',
        'SnapController:get',
        'AccountsController:getSelectedAccount',
      ],
    });

    return {
      ...controllerActions,
      snapAndHardwareMessenger,
      provider: this.controllerMessenger.call(
        'NetworkController:getSelectedNetworkClient',
      )?.provider,
    };
  }

  toggleExternalServices(useExternal) {
    this.preferencesController.toggleExternalServices(useExternal);
    this.tokenListController.updatePreventPollingOnNetworkRestart(!useExternal);
    const subscriptionState = this.controllerMessenger.call(
      'SubscriptionController:getState',
    );
    const hasActiveShieldSubscription = getIsShieldSubscriptionActive(
      subscriptionState.subscriptions,
    );
    if (useExternal) {
      this.tokenDetectionController.enable();
      this.gasFeeController.enableNonRPCGasFeeApis();
      if (hasActiveShieldSubscription) {
        this.shieldController.start();
      }
    } else {
      this.tokenDetectionController.disable();
      this.gasFeeController.disableNonRPCGasFeeApis();
<<<<<<< HEAD
      // stop polling for the subscriptions if external services are disabled
      this.subscriptionController.stopAllPolling();
=======
      if (hasActiveShieldSubscription) {
        this.shieldController.stop();
      }
>>>>>>> 64e99599
    }
  }

  //=============================================================================
  // CONFIG
  //=============================================================================

  /**
   * Sets the Ledger Live preference to use for Ledger hardware wallet support
   *
   * @param keyring
   * @deprecated This method is deprecated and will be removed in the future.
   * Only webhid connections are supported in chrome and u2f in firefox.
   */
  async setLedgerTransportPreference(keyring) {
    const transportType = window.navigator.hid
      ? LedgerTransportTypes.webhid
      : LedgerTransportTypes.u2f;

    if (keyring?.updateTransportMethod) {
      return keyring.updateTransportMethod(transportType).catch((e) => {
        throw e;
      });
    }

    return undefined;
  }

  /**
   * A method for initializing storage the first time.
   *
   * @param {object} initState - The default state to initialize with.
   * @private
   */
  recordFirstTimeInfo(initState) {
    if (!('firstTimeInfo' in initState)) {
      const version = process.env.METAMASK_VERSION;
      initState.firstTimeInfo = {
        version,
        date: Date.now(),
      };
    }
  }

  // TODO: Replace isClientOpen methods with `controllerConnectionChanged` events.
  /* eslint-disable accessor-pairs */
  /**
   * A method for recording whether the MetaMask user interface is open or not.
   *
   * @param {boolean} open
   */
  set isClientOpen(open) {
    this._isClientOpen = open;

    const { isUnlocked } = this.controllerMessenger.call(
      'KeyringController:getState',
    );

    if (isUnlocked) {
      // Notify Snaps that the client is open or closed when the client is
      // unlocked.
      this.controllerMessenger.call('SnapController:setClientActive', open);
    }

    if (open) {
      this.controllerMessenger.call('BackendWebSocketService:connect');
    } else {
      this.controllerMessenger.call('BackendWebSocketService:disconnect');
    }
  }
  /* eslint-enable accessor-pairs */

  /**
   * A method that is called by the background when all instances of metamask are closed.
   * Currently used to stop controller polling.
   */
  onClientClosed() {
    try {
      this.gasFeeController.stopAllPolling();
      this.currencyRateController.stopAllPolling();
      this.tokenRatesController.stopAllPolling();
      this.tokenDetectionController.stopAllPolling();
      this.tokenListController.stopAllPolling();
      this.tokenBalancesController.stopAllPolling();
      this.appStateController.clearPollingTokens();
      this.accountTrackerController.stopAllPolling();
      this.deFiPositionsController.stopAllPolling();
      this.subscriptionController.stopAllPolling();
    } catch (error) {
      console.error(error);
    }
  }

  /**
   * A method that is called by the background when a particular environment type is closed (fullscreen, popup, notification).
   * Currently used to stop polling controllers for only that environement type
   *
   * @param environmentType
   */
  onEnvironmentTypeClosed(environmentType) {
    const appStatePollingTokenType =
      POLLING_TOKEN_ENVIRONMENT_TYPES[environmentType];
    const pollingTokensToDisconnect =
      this.appStateController.state[appStatePollingTokenType];
    pollingTokensToDisconnect.forEach((pollingToken) => {
      // We don't know which controller the token is associated with, so try them all.
      // Consider storing the tokens per controller in state instead.
      this.gasFeeController.stopPollingByPollingToken(pollingToken);
      this.currencyRateController.stopPollingByPollingToken(pollingToken);
      this.tokenRatesController.stopPollingByPollingToken(pollingToken);
      this.tokenDetectionController.stopPollingByPollingToken(pollingToken);
      this.tokenListController.stopPollingByPollingToken(pollingToken);
      this.tokenBalancesController.stopPollingByPollingToken(pollingToken);
      this.accountTrackerController.stopPollingByPollingToken(pollingToken);
      this.appStateController.removePollingToken(
        pollingToken,
        appStatePollingTokenType,
      );
    });
    // stop polling for the subscriptions
    this.subscriptionController.stopAllPolling();
  }

  /**
   * Adds a domain to the PhishingController safelist
   *
   * @param {string} origin - the domain to safelist
   */
  safelistPhishingDomain(origin) {
    const isFirefox = getPlatform() === PLATFORM_FIREFOX;
    if (!isFirefox) {
      this.metaMetricsController.trackEvent(
        {
          category: MetaMetricsEventCategory.Phishing,
          event: MetaMetricsEventName.ProceedAnywayClicked,
          properties: {
            url: origin,
            referrer: {
              url: origin,
            },
          },
        },
        {
          excludeMetaMetricsId: true,
        },
      );
    }

    return this.phishingController.bypass(origin);
  }

  async backToSafetyPhishingWarning() {
    const portfolioBaseURL = process.env.PORTFOLIO_URL;
    const portfolioURL = `${portfolioBaseURL}/?metamaskEntry=phishing_page_portfolio_button`;

    this.metaMetricsController.trackEvent({
      category: MetaMetricsEventCategory.Navigation,
      event: MetaMetricsEventName.PortfolioLinkClicked,
      properties: {
        location: 'phishing_page',
        text: 'Back to safety',
      },
    });

    await this.platform.switchToAnotherURL(undefined, portfolioURL);
  }

  /**
   * Locks MetaMask
   *
   * @param {object} options - The options for setting the locked state.
   * @param {boolean} options.skipSeedlessOperationLock - If true, the seedless operation mutex will not be locked.
   */
  async setLocked(options = { skipSeedlessOperationLock: false }) {
    const { skipSeedlessOperationLock } = options;
    const isSocialLoginFlow = this.onboardingController.getIsSocialLoginFlow();

    let releaseLock;
    if (isSocialLoginFlow && !skipSeedlessOperationLock) {
      releaseLock = await this.seedlessOperationMutex.acquire();
    }

    try {
      if (isSocialLoginFlow) {
        await this.seedlessOnboardingController.setLocked();
      }
      await this.keyringController.setLocked();
    } catch (error) {
      log.error('Error setting locked state', error);
      throw error;
    } finally {
      if (releaseLock) {
        releaseLock();
      }
    }
  }

  removePermissionsFor = (subjects) => {
    try {
      this.permissionController.revokePermissions(subjects);
    } catch (exp) {
      if (!(exp instanceof PermissionsRequestNotFoundError)) {
        throw exp;
      }
    }
  };

  updateCaveat = (origin, target, caveatType, caveatValue) => {
    try {
      this.controllerMessenger.call(
        'PermissionController:updateCaveat',
        origin,
        target,
        caveatType,
        caveatValue,
      );
    } catch (exp) {
      if (!(exp instanceof PermissionsRequestNotFoundError)) {
        throw exp;
      }
    }
  };

  updateNetworksList = (chainIds) => {
    try {
      this.networkOrderController.updateNetworksList(chainIds);
    } catch (err) {
      log.error(err.message);
      throw err;
    }
  };

  updateAccountsList = (pinnedAccountList) => {
    try {
      this.accountOrderController.updateAccountsList(pinnedAccountList);
    } catch (err) {
      log.error(err.message);
      throw err;
    }
  };

  setEnabledNetworks = async (chainId) => {
    try {
      this.networkEnablementController.enableNetwork(chainId);
    } catch (err) {
      log.error(err.message);
      throw err;
    }

    await this.lookupSelectedNetworks();
  };

  setEnabledAllPopularNetworks = async () => {
    try {
      this.networkEnablementController.enableAllPopularNetworks();
    } catch (err) {
      log.error(err.message);
      throw err;
    }

    await this.lookupSelectedNetworks();
  };

  updateHiddenAccountsList = (hiddenAccountList) => {
    try {
      this.accountOrderController.updateHiddenAccountsList(hiddenAccountList);
    } catch (err) {
      log.error(err.message);
      throw err;
    }
  };

  rejectPermissionsRequest = (requestId) => {
    try {
      this.permissionController.rejectPermissionsRequest(requestId);
    } catch (exp) {
      if (!(exp instanceof PermissionsRequestNotFoundError)) {
        throw exp;
      }
    }
  };

  acceptPermissionsRequest = (request) => {
    try {
      this.permissionController.acceptPermissionsRequest(request);
    } catch (exp) {
      if (!(exp instanceof PermissionsRequestNotFoundError)) {
        throw exp;
      }
    }
  };

  resolvePendingApproval = async (id, value, options) => {
    try {
      await this.approvalController.accept(id, value, options);
    } catch (exp) {
      if (!(exp instanceof ApprovalRequestNotFoundError)) {
        throw exp;
      }
    }
  };

  rejectPendingApproval = (id, error) => {
    try {
      this.approvalController.reject(
        id,
        new JsonRpcError(error.code, error.message, error.data),
      );
    } catch (exp) {
      if (!(exp instanceof ApprovalRequestNotFoundError)) {
        throw exp;
      }
    }
  };

  rejectAllPendingApprovals() {
    const deleteInterface = (id) =>
      this.controllerMessenger.call(
        'SnapInterfaceController:deleteInterface',
        id,
      );

    rejectAllApprovals({
      approvalController: this.approvalController,
      deleteInterface,
    });
  }

  async getCode(address, networkClientId) {
    const { provider } =
      this.networkController.getNetworkClientById(networkClientId);

    return await provider.request({
      method: 'eth_getCode',
      params: [address],
    });
  }

  async _onAccountChange(newAddress) {
    const permittedAccountsMap = getPermittedAccountsByOrigin(
      this.permissionController.state,
    );

    for (const [origin, accounts] of permittedAccountsMap.entries()) {
      if (accounts.includes(newAddress)) {
        this._notifyAccountsChange(origin, accounts);
      }
    }
  }

  _notifyAccountsChange(origin, newAccounts) {
    this.notifyConnections(
      origin,
      {
        method: NOTIFICATION_NAMES.accountsChanged,
        // This should be the same as the return value of `eth_accounts`,
        // namely an array of the current / most recently selected Ethereum
        // account.
        params:
          newAccounts.length < 2
            ? // If the length is 1 or 0, the accounts are sorted by definition.
              newAccounts
            : // If the length is 2 or greater, we have to execute
              // `eth_accounts` vi this method.
              this.getPermittedAccounts(origin),
      },
      API_TYPE.EIP1193,
    );

    this.permissionLogController.updateAccountsHistory(origin, newAccounts);
  }

  async _notifyAuthorizationChange(origin, newAuthorization) {
    this.notifyConnections(
      origin,
      {
        method: MultichainApiNotifications.sessionChanged,
        params: {
          sessionScopes: getSessionScopes(newAuthorization, {
            getNonEvmSupportedMethods:
              this.getNonEvmSupportedMethods.bind(this),
          }),
        },
      },
      API_TYPE.CAIP_MULTICHAIN,
    );
  }

  async _notifySolanaAccountChange(origin, accountAddressArray) {
    this.notifyConnections(
      origin,
      {
        method: MultichainApiNotifications.walletNotify,
        params: {
          scope: MultichainNetworks.SOLANA,
          notification: {
            method: NOTIFICATION_NAMES.accountsChanged,
            params: accountAddressArray,
          },
        },
      },
      API_TYPE.CAIP_MULTICHAIN,
    );
  }

  async _notifyChainChange() {
    this.notifyAllConnections(
      async (origin) => ({
        method: NOTIFICATION_NAMES.chainChanged,
        params: await this.getProviderNetworkState({ origin }),
      }),
      API_TYPE.EIP1193,
    );
  }

  async _notifyChainChangeForConnection(connection, origin) {
    this.notifyConnection(connection, {
      method: NOTIFICATION_NAMES.chainChanged,
      params: await this.getProviderNetworkState({ origin }),
    });
  }

  /**
   * Handles the shield subscription approval transaction after confirm
   * NOTE: This doesn't subscribe to messenger internally inside controller because we need more info from the client as params
   *
   * @param transactionMeta - The transaction metadata.
   */
  async _onShieldSubscriptionApprovalTransaction(transactionMeta) {
    const { isGasFeeSponsored, chainId } = transactionMeta;
    const bundlerSupported = await isSendBundleSupported(chainId);
    const isSponsored = isGasFeeSponsored && bundlerSupported;

    try {
      this.subscriptionService.trackSubscriptionRequestEvent(
        'started',
        transactionMeta,
        {
          has_sufficient_crypto_balance: true,
        },
      );

      await this.subscriptionController.submitShieldSubscriptionCryptoApproval(
        transactionMeta,
        isSponsored,
      );

      // Mark send/transfer/swap transactions for Shield post_tx cohort evaluation
      const isPostTxTransaction = [
        TransactionType.simpleSend,
        TransactionType.tokenMethodTransfer,
        TransactionType.swap,
        TransactionType.swapAndSend,
      ].includes(transactionMeta.type);

      const { pendingShieldCohort } = this.appStateController.state;
      if (isPostTxTransaction && !pendingShieldCohort) {
        this.appStateController.setPendingShieldCohort(
          COHORT_NAMES.POST_TX,
          transactionMeta.type,
        );
      }
      this.subscriptionService.trackSubscriptionRequestEvent(
        'completed',
        transactionMeta,
        {
          gas_sponsored: isSponsored,
        },
      );
    } catch (error) {
      log.error('Error on Shield subscription approval transaction', error);
      this.subscriptionService.trackSubscriptionRequestEvent(
        'failed',
        transactionMeta,
        {
          error_message: error.message,
        },
      );
      throw error;
    }
  }

  /**
   * @deprecated
   * Controllers should subscribe to messenger events internally rather than relying on the client.
   * @param transactionMeta - Metadata for the transaction.
   */
  async _onFinishedTransaction(transactionMeta) {
    if (
      ![TransactionStatus.confirmed, TransactionStatus.failed].includes(
        transactionMeta.status,
      )
    ) {
      return;
    }
    const startTime = performance.now();

    const traceContext = trace({
      name: TraceName.OnFinishedTransaction,
      startTime: performance.timeOrigin,
    });

    trace({
      name: TraceName.OnFinishedTransaction,
      startTime: performance.timeOrigin,
      parentContext: traceContext,
      data: {
        transactionMeta,
      },
    });

    await this._createTransactionNotifcation(transactionMeta);
    await this._updateNFTOwnership(transactionMeta);
    this._trackTransactionFailure(transactionMeta);
    await this.tokenBalancesController.updateBalances({
      chainIds: [transactionMeta.chainId],
    });
    endTrace({
      name: TraceName.OnFinishedTransaction,
      timestamp: performance.timeOrigin + startTime,
    });
  }

  async _createTransactionNotifcation(transactionMeta) {
    const { chainId } = transactionMeta;
    let rpcPrefs = {};

    if (chainId) {
      const networkConfiguration =
        this.networkController.state.networkConfigurationsByChainId?.[chainId];

      const blockExplorerUrl =
        networkConfiguration?.blockExplorerUrls?.[
          networkConfiguration?.defaultBlockExplorerUrlIndex
        ];

      rpcPrefs = { blockExplorerUrl };
    }

    try {
      await this.platform.showTransactionNotification(
        transactionMeta,
        rpcPrefs,
      );
    } catch (error) {
      log.error('Failed to create transaction notification', error);
    }
  }

  async _updateNFTOwnership(transactionMeta) {
    // if this is a transferFrom method generated from within the app it may be an NFT transfer transaction
    // in which case we will want to check and update ownership status of the transferred NFT.

    const { type, txParams, chainId, txReceipt } = transactionMeta;
    const selectedAddress =
      this.accountsController.getSelectedAccount().address;

    const { allNfts } = this.nftController.state;
    const txReceiptLogs = txReceipt?.logs;

    const isContractInteractionTx =
      type === TransactionType.contractInteraction && txReceiptLogs;
    const isTransferFromTx =
      (type === TransactionType.tokenMethodTransferFrom ||
        type === TransactionType.tokenMethodSafeTransferFrom) &&
      txParams !== undefined;

    if (!isContractInteractionTx && !isTransferFromTx) {
      return;
    }

    const networkClientId =
      this.networkController?.state?.networkConfigurationsByChainId?.[chainId]
        ?.rpcEndpoints[
        this.networkController?.state?.networkConfigurationsByChainId?.[chainId]
          ?.defaultRpcEndpointIndex
      ]?.networkClientId;

    if (isTransferFromTx) {
      const { data, to: contractAddress, from: userAddress } = txParams;
      const transactionData = parseStandardTokenTransactionData(data);
      // Sometimes the tokenId value is parsed as "_value" param. Not seeing this often any more, but still occasionally:
      // i.e. call approve() on BAYC contract - https://etherscan.io/token/0xbc4ca0eda7647a8ab7c2061c2e118a18a936f13d#writeContract, and tokenId shows up as _value,
      // not sure why since it doesn't match the ERC721 ABI spec we use to parse these transactions - https://github.com/MetaMask/metamask-eth-abis/blob/d0474308a288f9252597b7c93a3a8deaad19e1b2/src/abis/abiERC721.ts#L62.
      const transactionDataTokenId =
        getTokenIdParam(transactionData) ?? getTokenValueParam(transactionData);

      // check if its a known NFT
      const knownNft = allNfts?.[userAddress]?.[chainId]?.find(
        ({ address, tokenId }) =>
          isEqualCaseInsensitive(address, contractAddress) &&
          tokenId === transactionDataTokenId,
      );

      // if it is we check and update ownership status.
      if (knownNft) {
        this.nftController.checkAndUpdateSingleNftOwnershipStatus(
          knownNft,
          false,
          networkClientId,
          // TODO add networkClientId once it is available in the transactionMeta
          // the chainId previously passed here didn't actually allow us to check for ownership on a non globally selected network
          // because the check would use the provider for the globally selected network, not the chainId passed here.
          { userAddress },
        );
      }
    } else {
      // Else if contract interaction we will parse the logs

      const allNftTransferLog = txReceiptLogs.map((txReceiptLog) => {
        const isERC1155NftTransfer =
          txReceiptLog.topics &&
          txReceiptLog.topics[0] === TRANSFER_SINFLE_LOG_TOPIC_HASH;
        const isERC721NftTransfer =
          txReceiptLog.topics &&
          txReceiptLog.topics[0] === TOKEN_TRANSFER_LOG_TOPIC_HASH;
        let isTransferToSelectedAddress;

        if (isERC1155NftTransfer) {
          isTransferToSelectedAddress =
            txReceiptLog.topics &&
            txReceiptLog.topics[3] &&
            txReceiptLog.topics[3].match(selectedAddress?.slice(2));
        }

        if (isERC721NftTransfer) {
          isTransferToSelectedAddress =
            txReceiptLog.topics &&
            txReceiptLog.topics[2] &&
            txReceiptLog.topics[2].match(selectedAddress?.slice(2));
        }

        return {
          isERC1155NftTransfer,
          isERC721NftTransfer,
          isTransferToSelectedAddress,
          ...txReceiptLog,
        };
      });
      if (allNftTransferLog.length !== 0) {
        const allNftParsedLog = [];
        allNftTransferLog.forEach((singleLog) => {
          if (
            singleLog.isTransferToSelectedAddress &&
            (singleLog.isERC1155NftTransfer || singleLog.isERC721NftTransfer)
          ) {
            let iface;
            if (singleLog.isERC1155NftTransfer) {
              iface = new Interface(abiERC1155);
            } else {
              iface = new Interface(abiERC721);
            }
            try {
              const parsedLog = iface.parseLog({
                data: singleLog.data,
                topics: singleLog.topics,
              });
              allNftParsedLog.push({
                contract: singleLog.address,
                ...parsedLog,
              });
            } catch (err) {
              // ignore
            }
          }
        });
        // Filter known nfts and new Nfts
        const knownNFTs = [];
        const newNFTs = [];
        allNftParsedLog.forEach((single) => {
          const tokenIdFromLog = getTokenIdParam(single);
          const existingNft = allNfts?.[selectedAddress]?.[chainId]?.find(
            ({ address, tokenId }) => {
              return (
                isEqualCaseInsensitive(address, single.contract) &&
                tokenId === tokenIdFromLog
              );
            },
          );
          if (existingNft) {
            knownNFTs.push(existingNft);
          } else {
            newNFTs.push({
              tokenId: tokenIdFromLog,
              ...single,
            });
          }
        });
        // For known nfts only refresh ownership
        const refreshOwnershipNFts = knownNFTs.map(async (singleNft) => {
          return this.nftController.checkAndUpdateSingleNftOwnershipStatus(
            singleNft,
            false,
            networkClientId,
            // TODO add networkClientId once it is available in the transactionMeta
            // the chainId previously passed here didn't actually allow us to check for ownership on a non globally selected network
            // because the check would use the provider for the globally selected network, not the chainId passed here.
            { selectedAddress },
          );
        });
        await Promise.allSettled(refreshOwnershipNFts);
        // For new nfts, add them to state
        const addNftPromises = newNFTs.map(async (singleNft) => {
          return this.nftController.addNft(
            singleNft.contract,
            singleNft.tokenId,
            networkClientId,
          );
        });
        await Promise.allSettled(addNftPromises);
      }
    }
  }

  _trackTransactionFailure(transactionMeta) {
    const { txReceipt } = transactionMeta;
    const metamaskState = this.getState();
    const { allTokens } = this.tokensController.state;
    const selectedAccount = this.accountsController.getSelectedAccount();
    const tokens =
      allTokens?.[transactionMeta.chainId]?.[selectedAccount.address] || [];

    if (!txReceipt || txReceipt.status !== '0x0') {
      return;
    }

    this.metaMetricsController.trackEvent(
      {
        event: 'Tx Status Update: On-Chain Failure',
        category: MetaMetricsEventCategory.Background,
        properties: {
          action: 'Transactions',
          errorMessage: transactionMeta.simulationFails?.reason,
          numberOfTokens: tokens.length,
          // TODO: remove this once we have migrated to the new account balances state
          numberOfAccounts: Object.keys(metamaskState.accounts).length,
        },
      },
      {
        matomoEvent: true,
      },
    );
  }

  _getMetaMaskState() {
    return {
      metamask: this.getState(),
    };
  }

  /**
   * Select a hardware wallet device and execute a
   * callback with the keyring for that device.
   *
   * Note that KeyringController state is not updated before
   * the end of the callback execution, and calls to KeyringController
   * methods within the callback can lead to deadlocks.
   *
   * @param {object} options - The options for the device
   * @param {string} options.name - The device name to select
   * @param {string} options.hdPath - An optional hd path to be set on the device
   * keyring
   * @param {*} callback - The callback to execute with the keyring
   * @returns {*} The result of the callback
   */
  async #withKeyringForDevice(options, callback) {
    const keyringOverrides = this.opts.overrides?.keyrings;
    let keyringType = null;
    switch (options.name) {
      case HardwareDeviceNames.trezor:
        keyringType = keyringOverrides?.trezor?.type || TrezorKeyring.type;
        break;
      case HardwareDeviceNames.oneKey:
        keyringType = keyringOverrides?.oneKey?.type || OneKeyKeyring?.type;
        break;
      case HardwareDeviceNames.ledger:
        keyringType = keyringOverrides?.ledger?.type || LedgerKeyring.type;
        break;
      case HardwareDeviceNames.qr:
        keyringType = QrKeyring.type;
        break;
      case HardwareDeviceNames.lattice:
        keyringType = keyringOverrides?.lattice?.type || LatticeKeyring.type;
        break;
      default:
        throw new Error(
          'MetamaskController:#withKeyringForDevice - Unknown device',
        );
    }

    return this.keyringController.withKeyring(
      { type: keyringType },
      async ({ keyring }) => {
        if (options.hdPath && keyring.setHdPath) {
          keyring.setHdPath(options.hdPath);
        }

        if (options.name === HardwareDeviceNames.lattice) {
          keyring.appName = 'MetaMask';
        }

        if (options.name === HardwareDeviceNames.ledger) {
          await this.setLedgerTransportPreference(keyring);
        }

        if (
          options.name === HardwareDeviceNames.trezor ||
          options.name === HardwareDeviceNames.oneKey
        ) {
          const model = keyring.getModel();
          this.appStateController.setTrezorModel(model);
        }

        keyring.network = getProviderConfig({
          metamask: this.networkController.state,
        }).type;

        return await callback(keyring);
      },
      {
        createIfMissing: true,
      },
    );
  }

  /**
   * @deprecated Avoid new references to the global network.
   * Will be removed once multi-chain support is fully implemented.
   * @returns {string} The chain ID of the currently selected network.
   */
  #getGlobalChainId() {
    const globalNetworkClientId = this.#getGlobalNetworkClientId();

    const globalNetworkClient = this.networkController.getNetworkClientById(
      globalNetworkClientId,
    );

    return globalNetworkClient.configuration.chainId;
  }

  /**
   * @deprecated Avoid new references to the global network.
   * Will be removed once multi-chain support is fully implemented.
   * @returns {string} The network client ID of the currently selected network client.
   */
  #getGlobalNetworkClientId() {
    return this.networkController.state.selectedNetworkClientId;
  }

  /**
   * Checks if a delegation is already disabled on-chain by querying the
   * delegation manager contract's disabledDelegations mapping.
   *
   * @param {string} delegationManagerAddress - The delegation manager contract address.
   * @param {string} delegationHash - The hash of the delegation to check.
   * @param {string} networkClientId - The network client ID to use for the query.
   * @returns {Promise<boolean>} True if the delegation is disabled, false otherwise.
   */
  async checkDelegationDisabled(
    delegationManagerAddress,
    delegationHash,
    networkClientId,
  ) {
    const { encodeDisabledDelegationsCheck, decodeDisabledDelegationsResult } =
      await import('../../shared/lib/delegation/delegation');

    // Encode the call to disabledDelegations(bytes32)
    const callData = encodeDisabledDelegationsCheck({ delegationHash });

    // Make eth_call request through the network controller
    const networkClient =
      this.networkController.getNetworkClientById(networkClientId);

    const result = await networkClient.provider.request({
      method: 'eth_call',
      params: [
        {
          to: delegationManagerAddress,
          data: callData,
        },
        'latest',
      ],
    });

    // Decode the result
    const isDisabled = decodeDisabledDelegationsResult(result);

    return isDisabled;
  }

  #initControllers({ existingControllers, initFunctions, initState }) {
    const initRequest = {
      currentMigrationVersion: this.opts.currentMigrationVersion,
      encryptor: this.opts.encryptor,
      extension: this.extension,
      platform: this.platform,
      getCronjobControllerStorageManager: () =>
        this.opts.cronjobControllerStorageManager,
      getFlatState: this.getState.bind(this),
      getPermittedAccounts: this.getPermittedAccounts.bind(this),
      getTransactionMetricsRequest:
        this.getTransactionMetricsRequest.bind(this),
      getUIState: this.getState.bind(this),
      infuraProjectId: this.opts.infuraProjectId,
      initLangCode: this.opts.initLangCode,
      keyringOverrides: this.opts.overrides?.keyrings,
      offscreenPromise: this.offscreenPromise,
      preinstalledSnaps: this.opts.preinstalledSnaps,
      persistedState: initState,
      removeAccount: this.removeAccount.bind(this),
      removeAllConnections: this.removeAllConnections.bind(this),
      setupUntrustedCommunicationEip1193:
        this.setupUntrustedCommunicationEip1193.bind(this),
      setLocked: this.setLocked.bind(this),
      showNotification: this.platform._showNotification,
      showUserConfirmation: this.opts.showUserConfirmation,
      getAccountType: this.getAccountType.bind(this),
      getDeviceModel: this.getDeviceModel.bind(this),
      getHardwareTypeForMetric: this.getHardwareTypeForMetric.bind(this),
      trace,
    };

    return initControllers({
      baseControllerMessenger: this.controllerMessenger,
      existingControllers,
      initFunctions,
      initRequest,
    });
  }

  /**
   * Upgrades an account to support EIP-7702 delegation.
   * Uses shared EIP-7702 utility to avoid code duplication.
   *
   * @param {string} address - The account address to upgrade
   * @param {string} upgradeContractAddress - The contract address to delegate to
   * @param {number} chainId - The chain ID for the upgrade
   * @returns {Promise<{transactionHash: string, delegatedTo: string}>}
   */
  async upgradeAccount(address, upgradeContractAddress, chainId) {
    // Get the network client for the specified chain
    const networkClientId = this.networkController.findNetworkClientIdByChainId(
      toHex(chainId),
    );

    return createEIP7702UpgradeTransaction(
      {
        address,
        upgradeContractAddress,
        networkClientId,
      },
      async (transactionParams, options) => {
        const transactionMeta = await addTransaction(
          this.getAddTransactionRequest({
            transactionParams,
            transactionOptions: {
              ...options,
              origin: 'metamask',
              requireApproval: true,
            },
            waitForSubmit: true,
          }),
        );
        return transactionMeta;
      },
    );
  }

  /**
   * Checks if EIP-7702 is supported for an account on a specific chain.
   *
   * @param {object} request - The request object
   * @param {string} request.address - The account address
   * @param {string} request.chainId - The chain ID to check
   * @returns {Promise<{isSupported: boolean, upgradeContractAddress: string | null}>}
   */
  async isEip7702Supported(request) {
    const { address, chainId } = request;
    const normalizedAccount = address;

    const atomicBatchSupport = await this.txController.isAtomicBatchSupported({
      address: normalizedAccount,
      chainIds: [chainId],
    });

    const atomicBatchChainSupport = findAtomicBatchSupportForChain(
      atomicBatchSupport,
      chainId,
    );

    const { isSupported, upgradeContractAddress } = checkEip7702Support(
      atomicBatchChainSupport,
    );

    return {
      isSupported,
      upgradeContractAddress,
    };
  }
}<|MERGE_RESOLUTION|>--- conflicted
+++ resolved
@@ -8206,14 +8206,11 @@
     } else {
       this.tokenDetectionController.disable();
       this.gasFeeController.disableNonRPCGasFeeApis();
-<<<<<<< HEAD
       // stop polling for the subscriptions if external services are disabled
       this.subscriptionController.stopAllPolling();
-=======
       if (hasActiveShieldSubscription) {
         this.shieldController.stop();
       }
->>>>>>> 64e99599
     }
   }
 
