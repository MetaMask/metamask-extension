--- conflicted
+++ resolved
@@ -3719,10 +3719,7 @@
       fetchAllSeedPhrases: this.fetchAllSeedPhrases.bind(this),
       updateBackupMetadataState: this.updateBackupMetadataState.bind(this),
       changePassword: this.changePassword.bind(this),
-<<<<<<< HEAD
       restoreSeedPhrasesToVault: this.restoreSeedPhrasesToVault.bind(this),
-=======
->>>>>>> d0057592
 
       // hardware wallets
       connectHardware: this.connectHardware.bind(this),
@@ -4988,14 +4985,10 @@
   async changePassword(newPassword, oldPassword) {
     const { firstTimeFlowType } = this.onboardingController.state;
 
-<<<<<<< HEAD
-    if (firstTimeFlowType === FirstTimeFlowType.social) {
-=======
     if (
       firstTimeFlowType === FirstTimeFlowType.socialCreate ||
       firstTimeFlowType === FirstTimeFlowType.socialImport
     ) {
->>>>>>> d0057592
       // change password for the social login flow
       await this.seedlessOnboardingController.changePassword(
         newPassword,
@@ -5007,7 +5000,6 @@
     await this.keyringController.changePassword(newPassword);
   }
 
-<<<<<<< HEAD
   /**
    * Adds a new seed phrase backup for the user.
    *
@@ -5038,8 +5030,6 @@
     }
   }
 
-=======
->>>>>>> d0057592
   //=============================================================================
   // VAULT / KEYRING RELATED METHODS
   //=============================================================================
@@ -5217,7 +5207,8 @@
   async createNewVaultAndRestore(password, encodedSeedPhrase) {
     const releaseLock = await this.createVaultMutex.acquire();
     try {
-      const { completedOnboarding } = this.onboardingController.state;
+      const { completedOnboarding, firstTimeFlowType } =
+        this.onboardingController.state;
 
       const seedPhraseAsBuffer = Buffer.from(encodedSeedPhrase);
 
@@ -5267,7 +5258,7 @@
         );
       }
 
-      if (firstTimeFlowType === FirstTimeFlowType.social) {
+      if (firstTimeFlowType === FirstTimeFlowType.socialImport) {
         // if the social login flow is completed, update the SocialBackupMetadataState with the restored seed phrase
         this.seedlessOnboardingController.updateBackupMetadataState({
           keyringId: this.keyringController.state.keyringsMetadata[0].id,
