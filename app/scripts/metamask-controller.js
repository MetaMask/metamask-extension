--- conflicted
+++ resolved
@@ -220,10 +220,6 @@
 import { isSnapPreinstalled } from '../../shared/lib/snaps/snaps';
 import { toChecksumHexAddress } from '../../shared/modules/hexstring-utils';
 import {
-<<<<<<< HEAD
-=======
-  captureShieldSubscriptionRequestEvent,
->>>>>>> c9ae8452
   getShieldGatewayConfig,
   updatePreferencesAndMetricsForShieldSubscription,
 } from '../../shared/modules/shield';
@@ -8548,24 +8544,13 @@
     const isSponsored = isGasFeeSponsored && bundlerSupported;
 
     try {
-<<<<<<< HEAD
       this.SubscriptionService.trackSubscriptionRequestEvent(
         'started',
         transactionMeta,
-=======
-      // TODO: Move this to the subscription service once `submitShieldSubscriptionCryptoApproval` action is exported from the subscription controller
-      captureShieldSubscriptionRequestEvent(
-        subscriptionControllerState,
-        transactionMeta,
-        defaultSubscriptionPaymentOptions,
-        this.metaMetricsController,
-        'started',
->>>>>>> c9ae8452
         {
           has_sufficient_crypto_balance: true,
         },
       );
-<<<<<<< HEAD
 
       await this.subscriptionController.submitShieldSubscriptionCryptoApproval(
         transactionMeta,
@@ -8599,46 +8584,6 @@
       this.SubscriptionService.trackSubscriptionRequestEvent(
         'failed',
         transactionMeta,
-=======
-      await this.subscriptionController.submitShieldSubscriptionCryptoApproval(
-        transactionMeta,
-        isSponsored,
-      );
-
-      // Mark send/transfer/swap transactions for Shield post_tx cohort evaluation
-      const isPostTxTransaction = [
-        TransactionType.simpleSend,
-        TransactionType.tokenMethodTransfer,
-        TransactionType.swap,
-        TransactionType.swapAndSend,
-      ].includes(transactionMeta.type);
-
-      const { pendingShieldCohort } = this.appStateController.state;
-      if (isPostTxTransaction && !pendingShieldCohort) {
-        this.appStateController.setPendingShieldCohort(
-          COHORT_NAMES.POST_TX,
-          transactionMeta.type,
-        );
-      }
-      captureShieldSubscriptionRequestEvent(
-        subscriptionControllerState,
-        transactionMeta,
-        defaultSubscriptionPaymentOptions,
-        this.metaMetricsController,
-        'completed',
-        {
-          gas_sponsored: isSponsored,
-        },
-      );
-    } catch (error) {
-      log.error('Error on Shield subscription approval transaction', error);
-      captureShieldSubscriptionRequestEvent(
-        subscriptionControllerState,
-        transactionMeta,
-        defaultSubscriptionPaymentOptions,
-        this.metaMetricsController,
-        'failed',
->>>>>>> c9ae8452
         {
           error_message: error.message,
         },
