import EventEmitter from 'events';
import pump from 'pump';
import { ObservableStore } from '@metamask/obs-store';
import { storeAsStream } from '@metamask/obs-store/dist/asStream';
import { JsonRpcEngine } from 'json-rpc-engine';
import { debounce } from 'lodash';
import createEngineStream from 'json-rpc-middleware-stream/engineStream';
import createFilterMiddleware from 'eth-json-rpc-filters';
import createSubscriptionManager from 'eth-json-rpc-filters/subscriptionManager';
import { providerAsMiddleware } from 'eth-json-rpc-middleware';
import KeyringController from 'eth-keyring-controller';
import { errorCodes as rpcErrorCodes, ethErrors } from 'eth-rpc-errors';
import { Mutex } from 'await-semaphore';
import log from 'loglevel';
import TrezorKeyring from 'eth-trezor-keyring';
import LedgerBridgeKeyring from '@metamask/eth-ledger-bridge-keyring';
import LatticeKeyring from 'eth-lattice-keyring';
import { MetaMaskKeyring as QRHardwareKeyring } from '@keystonehq/metamask-airgapped-keyring';
import EthQuery from 'eth-query';
import nanoid from 'nanoid';
import { captureException } from '@sentry/browser';
import {
  AddressBookController,
  ApprovalController,
  ControllerMessenger,
  CurrencyRateController,
  PhishingController,
  AnnouncementController,
  GasFeeController,
  TokenListController,
  TokensController,
  TokenRatesController,
  CollectiblesController,
  AssetsContractController,
  CollectibleDetectionController,
  PermissionController,
  SubjectMetadataController,
  PermissionsRequestNotFoundError,
  ApprovalRequestNotFoundError,
  ///: BEGIN:ONLY_INCLUDE_IN(flask)
  RateLimitController,
  NotificationController,
  ///: END:ONLY_INCLUDE_IN
} from '@metamask/controllers';
import SmartTransactionsController from '@metamask/smart-transactions-controller';
///: BEGIN:ONLY_INCLUDE_IN(flask)
import {
  SnapController,
  IframeExecutionService,
} from '@metamask/snap-controllers';
///: END:ONLY_INCLUDE_IN

import {
  ASSET_TYPES,
  TRANSACTION_STATUSES,
  TRANSACTION_TYPES,
} from '../../shared/constants/transaction';
import { PHISHING_NEW_ISSUE_URLS } from '../../shared/constants/phishing';
import {
  GAS_API_BASE_URL,
  GAS_DEV_API_BASE_URL,
  SWAPS_CLIENT_ID,
} from '../../shared/constants/swaps';
import { CHAIN_IDS } from '../../shared/constants/network';
import {
  DEVICE_NAMES,
  KEYRING_TYPES,
} from '../../shared/constants/hardware-wallets';
import {
  CaveatTypes,
  RestrictedMethods,
  ///: BEGIN:ONLY_INCLUDE_IN(flask)
  EndowmentPermissions,
  ///: END:ONLY_INCLUDE_IN
} from '../../shared/constants/permissions';
import { UI_NOTIFICATIONS } from '../../shared/notifications';
import {
  toChecksumHexAddress,
  stripHexPrefix,
} from '../../shared/modules/hexstring-utils';
import { MILLISECOND, SECOND } from '../../shared/constants/time';
import {
  ORIGIN_METAMASK,
  ///: BEGIN:ONLY_INCLUDE_IN(flask)
  MESSAGE_TYPE,
  ///: END:ONLY_INCLUDE_IN
  POLLING_TOKEN_ENVIRONMENT_TYPES,
  SUBJECT_TYPES,
} from '../../shared/constants/app';
import { EVENT, EVENT_NAMES } from '../../shared/constants/metametrics';

import { getTokenIdParam } from '../../ui/helpers/utils/token-util';
import { isEqualCaseInsensitive } from '../../shared/modules/string-utils';
import { parseStandardTokenTransactionData } from '../../shared/modules/transaction.utils';
import { STATIC_MAINNET_TOKEN_LIST } from '../../shared/constants/tokens';
import {
  getTokenValueParam,
  hexToDecimal,
} from '../../shared/lib/metamask-controller-utils';
import {
  onMessageReceived,
  checkForMultipleVersionsRunning,
} from './detect-multiple-instances';
import ComposableObservableStore from './lib/ComposableObservableStore';
import AccountTracker from './lib/account-tracker';
import createLoggerMiddleware from './lib/createLoggerMiddleware';
import {
  createMethodMiddleware,
  ///: BEGIN:ONLY_INCLUDE_IN(flask)
  createSnapMethodMiddleware,
  ///: END:ONLY_INCLUDE_IN
} from './lib/rpc-method-middleware';
import createOriginMiddleware from './lib/createOriginMiddleware';
import createTabIdMiddleware from './lib/createTabIdMiddleware';
import createOnboardingMiddleware from './lib/createOnboardingMiddleware';
import { setupMultiplex } from './lib/stream-utils';
import EnsController from './controllers/ens';
import NetworkController, { NETWORK_EVENTS } from './controllers/network';
import PreferencesController from './controllers/preferences';
import AppStateController from './controllers/app-state';
import CachedBalancesController from './controllers/cached-balances';
import AlertController from './controllers/alert';
import OnboardingController from './controllers/onboarding';
import ThreeBoxController from './controllers/threebox';
import BackupController from './controllers/backup';
import IncomingTransactionsController from './controllers/incoming-transactions';
import MessageManager, { normalizeMsgData } from './lib/message-manager';
import DecryptMessageManager from './lib/decrypt-message-manager';
import EncryptionPublicKeyManager from './lib/encryption-public-key-manager';
import PersonalMessageManager from './lib/personal-message-manager';
import TypedMessageManager from './lib/typed-message-manager';
import TransactionController from './controllers/transactions';
import DetectTokensController from './controllers/detect-tokens';
import SwapsController from './controllers/swaps';
import accountImporter from './account-import-strategies';
import seedPhraseVerifier from './lib/seed-phrase-verifier';
import MetaMetricsController from './controllers/metametrics';
import { segment } from './lib/segment';
import createMetaRPCHandler from './lib/createMetaRPCHandler';
import {
  CaveatMutatorFactories,
  getCaveatSpecifications,
  getChangedAccounts,
  getPermissionBackgroundApiMethods,
  getPermissionSpecifications,
  getPermittedAccountsByOrigin,
  NOTIFICATION_NAMES,
  PermissionLogController,
  unrestrictedMethods,
  ///: BEGIN:ONLY_INCLUDE_IN(flask)
  buildSnapEndowmentSpecifications,
  buildSnapRestrictedMethodSpecifications,
  ///: END:ONLY_INCLUDE_IN
} from './controllers/permissions';
import createRPCMethodTrackingMiddleware from './lib/createRPCMethodTrackingMiddleware';
///: BEGIN:ONLY_INCLUDE_IN(flask)
import { checkSnapsBlockList } from './flask/snaps-utilities';
import { SNAP_BLOCKLIST } from './flask/snaps-blocklist';
///: END:ONLY_INCLUDE_IN

export const METAMASK_CONTROLLER_EVENTS = {
  // Fired after state changes that impact the extension badge (unapproved msg count)
  // The process of updating the badge happens in app/scripts/background.js.
  UPDATE_BADGE: 'updateBadge',
  // TODO: Add this and similar enums to @metamask/controllers and export them
  APPROVAL_STATE_CHANGE: 'ApprovalController:stateChange',
};

// stream channels
const PHISHING_SAFELIST = 'metamask-phishing-safelist';

export default class MetamaskController extends EventEmitter {
  /**
   * @param {object} opts
   */
  constructor(opts) {
    super();

    this.defaultMaxListeners = 20;

    this.sendUpdate = debounce(
      this.privateSendUpdate.bind(this),
      MILLISECOND * 200,
    );
    this.opts = opts;
    this.extension = opts.browser;
    this.platform = opts.platform;
    this.notificationManager = opts.notificationManager;
    const initState = opts.initState || {};
    const version = this.platform.getVersion();
    this.recordFirstTimeInfo(initState);

    // this keeps track of how many "controllerStream" connections are open
    // the only thing that uses controller connections are open metamask UI instances
    this.activeControllerConnections = 0;

    this.getRequestAccountTabIds = opts.getRequestAccountTabIds;
    this.getOpenMetamaskTabsIds = opts.getOpenMetamaskTabsIds;

    this.controllerMessenger = new ControllerMessenger();

    // instance of a class that wraps the extension's storage local API.
    this.localStoreApiWrapper = opts.localStore;

    // observable state store
    this.store = new ComposableObservableStore({
      state: initState,
      controllerMessenger: this.controllerMessenger,
      persist: true,
    });

    // external connections by origin
    // Do not modify directly. Use the associated methods.
    this.connections = {};

    // lock to ensure only one vault created at once
    this.createVaultMutex = new Mutex();

    this.extension.runtime.onInstalled.addListener((details) => {
      if (details.reason === 'update' && version === '8.1.0') {
        this.platform.openExtensionInBrowser();
      }
    });

    // next, we will initialize the controllers
    // controller initialization order matters

    this.approvalController = new ApprovalController({
      messenger: this.controllerMessenger.getRestricted({
        name: 'ApprovalController',
      }),
      showApprovalRequest: opts.showUserConfirmation,
    });

    this.networkController = new NetworkController(initState.NetworkController);
    this.networkController.setInfuraProjectId(opts.infuraProjectId);

    // now we can initialize the RPC provider, which other controllers require
    this.initializeProvider();
    this.provider =
      this.networkController.getProviderAndBlockTracker().provider;
    this.blockTracker =
      this.networkController.getProviderAndBlockTracker().blockTracker;

    const tokenListMessenger = this.controllerMessenger.getRestricted({
      name: 'TokenListController',
    });

    this.tokenListController = new TokenListController({
      chainId: hexToDecimal(this.networkController.getCurrentChainId()),
      preventPollingOnNetworkRestart: initState.TokenListController
        ? initState.TokenListController.preventPollingOnNetworkRestart
        : true,
      onNetworkStateChange: (cb) => {
        this.networkController.store.subscribe((networkState) => {
          const modifiedNetworkState = {
            ...networkState,
            provider: {
              ...networkState.provider,
              chainId: hexToDecimal(networkState.provider.chainId),
            },
          };
          return cb(modifiedNetworkState);
        });
      },
      messenger: tokenListMessenger,
      state: initState.TokenListController,
    });

    this.preferencesController = new PreferencesController({
      initState: initState.PreferencesController,
      initLangCode: opts.initLangCode,
      openPopup: opts.openPopup,
      network: this.networkController,
      tokenListController: this.tokenListController,
      provider: this.provider,
      migrateAddressBookState: this.migrateAddressBookState.bind(this),
    });

    this.tokensController = new TokensController({
      onPreferencesStateChange: this.preferencesController.store.subscribe.bind(
        this.preferencesController.store,
      ),
      onNetworkStateChange: this.networkController.store.subscribe.bind(
        this.networkController.store,
      ),
      config: { provider: this.provider },
      state: initState.TokensController,
    });

    this.assetsContractController = new AssetsContractController(
      {
        onPreferencesStateChange: (listener) =>
          this.preferencesController.store.subscribe(listener),
        onNetworkStateChange: (cb) =>
          this.networkController.store.subscribe((networkState) => {
            const modifiedNetworkState = {
              ...networkState,
              provider: {
                ...networkState.provider,
                chainId: hexToDecimal(networkState.provider.chainId),
              },
            };
            return cb(modifiedNetworkState);
          }),
      },
      {
        provider: this.provider,
      },
      initState.AssetsContractController,
    );

    this.collectiblesController = new CollectiblesController(
      {
        onPreferencesStateChange:
          this.preferencesController.store.subscribe.bind(
            this.preferencesController.store,
          ),
        onNetworkStateChange: this.networkController.store.subscribe.bind(
          this.networkController.store,
        ),
        getERC721AssetName:
          this.assetsContractController.getERC721AssetName.bind(
            this.assetsContractController,
          ),
        getERC721AssetSymbol:
          this.assetsContractController.getERC721AssetSymbol.bind(
            this.assetsContractController,
          ),
        getERC721TokenURI: this.assetsContractController.getERC721TokenURI.bind(
          this.assetsContractController,
        ),
        getERC721OwnerOf: this.assetsContractController.getERC721OwnerOf.bind(
          this.assetsContractController,
        ),
        getERC1155BalanceOf:
          this.assetsContractController.getERC1155BalanceOf.bind(
            this.assetsContractController,
          ),
        getERC1155TokenURI:
          this.assetsContractController.getERC1155TokenURI.bind(
            this.assetsContractController,
          ),
        onCollectibleAdded: ({ address, symbol, tokenId, standard, source }) =>
          this.metaMetricsController.trackEvent({
            event: EVENT_NAMES.NFT_ADDED,
            category: EVENT.CATEGORIES.WALLET,
            properties: {
              token_contract_address: address,
              token_symbol: symbol,
              asset_type: ASSET_TYPES.COLLECTIBLE,
              token_standard: standard,
              source,
            },
            sensitiveProperties: {
              tokenId,
            },
          }),
      },
      {},
      initState.CollectiblesController,
    );

    this.collectiblesController.setApiKey(process.env.OPENSEA_KEY);

    process.env.COLLECTIBLES_V1 &&
      (this.collectibleDetectionController = new CollectibleDetectionController(
        {
          onCollectiblesStateChange: (listener) =>
            this.collectiblesController.subscribe(listener),
          onPreferencesStateChange:
            this.preferencesController.store.subscribe.bind(
              this.preferencesController.store,
            ),
          onNetworkStateChange: this.networkController.store.subscribe.bind(
            this.networkController.store,
          ),
          getOpenSeaApiKey: () => this.collectiblesController.openSeaApiKey,
          getBalancesInSingleCall:
            this.assetsContractController.getBalancesInSingleCall.bind(
              this.assetsContractController,
            ),
          addCollectible: this.collectiblesController.addCollectible.bind(
            this.collectiblesController,
          ),
          getCollectiblesState: () => this.collectiblesController.state,
        },
      ));

    this.metaMetricsController = new MetaMetricsController({
      segment,
      preferencesStore: this.preferencesController.store,
      onNetworkDidChange: this.networkController.on.bind(
        this.networkController,
        NETWORK_EVENTS.NETWORK_DID_CHANGE,
      ),
      getNetworkIdentifier: this.networkController.getNetworkIdentifier.bind(
        this.networkController,
      ),
      getCurrentChainId: this.networkController.getCurrentChainId.bind(
        this.networkController,
      ),
      version: this.platform.getVersion(),
      environment: process.env.METAMASK_ENVIRONMENT,
      extension: this.extension,
      initState: initState.MetaMetricsController,
      captureException,
    });

    this.on('update', (update) => {
      this.metaMetricsController.handleMetaMaskStateUpdate(update);
    });

    const gasFeeMessenger = this.controllerMessenger.getRestricted({
      name: 'GasFeeController',
    });

    const gasApiBaseUrl = process.env.SWAPS_USE_DEV_APIS
      ? GAS_DEV_API_BASE_URL
      : GAS_API_BASE_URL;

    this.gasFeeController = new GasFeeController({
      interval: 10000,
      messenger: gasFeeMessenger,
      clientId: SWAPS_CLIENT_ID,
      getProvider: () =>
        this.networkController.getProviderAndBlockTracker().provider,
      onNetworkStateChange: this.networkController.on.bind(
        this.networkController,
        NETWORK_EVENTS.NETWORK_DID_CHANGE,
      ),
      getCurrentNetworkEIP1559Compatibility:
        this.networkController.getEIP1559Compatibility.bind(
          this.networkController,
        ),
      getCurrentAccountEIP1559Compatibility:
        this.getCurrentAccountEIP1559Compatibility.bind(this),
      legacyAPIEndpoint: `${gasApiBaseUrl}/networks/<chain_id>/gasPrices`,
      EIP1559APIEndpoint: `${gasApiBaseUrl}/networks/<chain_id>/suggestedGasFees`,
      getCurrentNetworkLegacyGasAPICompatibility: () => {
        const chainId = this.networkController.getCurrentChainId();
        return process.env.IN_TEST || chainId === CHAIN_IDS.MAINNET;
      },
      getChainId: () => {
        return process.env.IN_TEST
          ? CHAIN_IDS.MAINNET
          : this.networkController.getCurrentChainId();
      },
    });

    this.qrHardwareKeyring = new QRHardwareKeyring();

    this.appStateController = new AppStateController({
      addUnlockListener: this.on.bind(this, 'unlock'),
      isUnlocked: this.isUnlocked.bind(this),
      initState: initState.AppStateController,
      onInactiveTimeout: () => this.setLocked(),
      showUnlockRequest: opts.showUserConfirmation,
      preferencesStore: this.preferencesController.store,
      qrHardwareStore: this.qrHardwareKeyring.getMemStore(),
    });

    const currencyRateMessenger = this.controllerMessenger.getRestricted({
      name: 'CurrencyRateController',
    });
    this.currencyRateController = new CurrencyRateController({
      includeUsdRate: true,
      messenger: currencyRateMessenger,
      state: {
        ...initState.CurrencyController,
        nativeCurrency: this.networkController.providerStore.getState().ticker,
      },
    });

    this.phishingController = new PhishingController();
<<<<<<< HEAD
    if (this.phishingController.isOutOfDate()) {
      this.phishingController.updatePhishingLists();
=======
    this.phishingController.updatePhishingLists();
    if (process.env.IN_TEST) {
      this.phishingController.setRefreshInterval(5 * SECOND);
>>>>>>> 68642ee4
    }

    this.announcementController = new AnnouncementController(
      { allAnnouncements: UI_NOTIFICATIONS },
      initState.AnnouncementController,
    );

    // token exchange rate tracker
    this.tokenRatesController = new TokenRatesController({
      onTokensStateChange: (listener) =>
        this.tokensController.subscribe(listener),
      onCurrencyRateStateChange: (listener) =>
        this.controllerMessenger.subscribe(
          `${this.currencyRateController.name}:stateChange`,
          listener,
        ),
      onNetworkStateChange: (cb) =>
        this.networkController.store.subscribe((networkState) => {
          const modifiedNetworkState = {
            ...networkState,
            provider: {
              ...networkState.provider,
              chainId: hexToDecimal(networkState.provider.chainId),
            },
          };
          return cb(modifiedNetworkState);
        }),
    });

    this.ensController = new EnsController({
      provider: this.provider,
      getCurrentChainId: this.networkController.getCurrentChainId.bind(
        this.networkController,
      ),
      onNetworkDidChange: this.networkController.on.bind(
        this.networkController,
        NETWORK_EVENTS.NETWORK_DID_CHANGE,
      ),
    });

    this.incomingTransactionsController = new IncomingTransactionsController({
      blockTracker: this.blockTracker,
      onNetworkDidChange: this.networkController.on.bind(
        this.networkController,
        NETWORK_EVENTS.NETWORK_DID_CHANGE,
      ),
      getCurrentChainId: this.networkController.getCurrentChainId.bind(
        this.networkController,
      ),
      preferencesController: this.preferencesController,
      initState: initState.IncomingTransactionsController,
    });

    // account tracker watches balances, nonces, and any code at their address
    this.accountTracker = new AccountTracker({
      provider: this.provider,
      blockTracker: this.blockTracker,
      getCurrentChainId: this.networkController.getCurrentChainId.bind(
        this.networkController,
      ),
    });

    // start and stop polling for balances based on activeControllerConnections
    this.on('controllerConnectionChanged', (activeControllerConnections) => {
      if (activeControllerConnections > 0) {
        this.accountTracker.start();
        this.incomingTransactionsController.start();
        this.currencyRateController.start();
        if (this.preferencesController.store.getState().useTokenDetection) {
          this.tokenListController.start();
        }
      } else {
        this.accountTracker.stop();
        this.incomingTransactionsController.stop();
        this.currencyRateController.stop();
        if (this.preferencesController.store.getState().useTokenDetection) {
          this.tokenListController.stop();
        }
      }
    });

    this.cachedBalancesController = new CachedBalancesController({
      accountTracker: this.accountTracker,
      getCurrentChainId: this.networkController.getCurrentChainId.bind(
        this.networkController,
      ),
      initState: initState.CachedBalancesController,
    });

    this.onboardingController = new OnboardingController({
      initState: initState.OnboardingController,
    });

    this.tokensController.hub.on('pendingSuggestedAsset', async () => {
      await opts.openPopup();
    });

    const additionalKeyrings = [
      TrezorKeyring,
      LedgerBridgeKeyring,
      LatticeKeyring,
      QRHardwareKeyring,
    ];
    this.keyringController = new KeyringController({
      keyringTypes: additionalKeyrings,
      initState: initState.KeyringController,
      encryptor: opts.encryptor || undefined,
    });
    this.keyringController.memStore.subscribe((state) =>
      this._onKeyringControllerUpdate(state),
    );
    this.keyringController.on('unlock', () => this._onUnlock());
    this.keyringController.on('lock', () => this._onLock());

    const getIdentities = () =>
      this.preferencesController.store.getState().identities;

    this.permissionController = new PermissionController({
      messenger: this.controllerMessenger.getRestricted({
        name: 'PermissionController',
        allowedActions: [
          `${this.approvalController.name}:addRequest`,
          `${this.approvalController.name}:hasRequest`,
          `${this.approvalController.name}:acceptRequest`,
          `${this.approvalController.name}:rejectRequest`,
        ],
      }),
      state: initState.PermissionController,
      caveatSpecifications: getCaveatSpecifications({ getIdentities }),
      permissionSpecifications: {
        ...getPermissionSpecifications({
          getIdentities,
          getAllAccounts: this.keyringController.getAccounts.bind(
            this.keyringController,
          ),
          captureKeyringTypesWithMissingIdentities: (
            identities = {},
            accounts = [],
          ) => {
            const accountsMissingIdentities = accounts.filter(
              (address) => !identities[address],
            );
            const keyringTypesWithMissingIdentities =
              accountsMissingIdentities.map(
                (address) =>
                  this.keyringController.getKeyringForAccount(address)?.type,
              );

            const identitiesCount = Object.keys(identities || {}).length;

            const accountTrackerCount = Object.keys(
              this.accountTracker.store.getState().accounts || {},
            ).length;

            captureException(
              new Error(
                `Attempt to get permission specifications failed because their were ${accounts.length} accounts, but ${identitiesCount} identities, and the ${keyringTypesWithMissingIdentities} keyrings included accounts with missing identities. Meanwhile, there are ${accountTrackerCount} accounts in the account tracker.`,
              ),
            );
          },
        }),
        ///: BEGIN:ONLY_INCLUDE_IN(flask)
        ...this.getSnapPermissionSpecifications(),
        ///: END:ONLY_INCLUDE_IN
      },
      unrestrictedMethods,
    });

    this.permissionLogController = new PermissionLogController({
      restrictedMethods: new Set(Object.keys(RestrictedMethods)),
      initState: initState.PermissionLogController,
    });

    this.subjectMetadataController = new SubjectMetadataController({
      messenger: this.controllerMessenger.getRestricted({
        name: 'SubjectMetadataController',
        allowedActions: [`${this.permissionController.name}:hasPermissions`],
      }),
      state: initState.SubjectMetadataController,
      subjectCacheLimit: 100,
    });

    ///: BEGIN:ONLY_INCLUDE_IN(flask)
    this.snapExecutionService = new IframeExecutionService({
      iframeUrl: new URL(
        'https://metamask.github.io/iframe-execution-environment/0.9.1',
      ),
      messenger: this.controllerMessenger.getRestricted({
        name: 'ExecutionService',
      }),
      setupSnapProvider: this.setupSnapProvider.bind(this),
    });

    const snapControllerMessenger = this.controllerMessenger.getRestricted({
      name: 'SnapController',
      allowedEvents: [
        'ExecutionService:unhandledError',
        'ExecutionService:outboundRequest',
        'ExecutionService:outboundResponse',
      ],
      allowedActions: [
        `${this.permissionController.name}:getEndowments`,
        `${this.permissionController.name}:getPermissions`,
        `${this.permissionController.name}:hasPermission`,
        `${this.permissionController.name}:hasPermissions`,
        `${this.permissionController.name}:requestPermissions`,
        `${this.permissionController.name}:revokeAllPermissions`,
        `${this.permissionController.name}:revokePermissions`,
        `${this.permissionController.name}:revokePermissionForAllSubjects`,
        `${this.approvalController.name}:addRequest`,
        `${this.permissionController.name}:grantPermissions`,
        'ExecutionService:executeSnap',
        'ExecutionService:getRpcRequestHandler',
        'ExecutionService:terminateSnap',
        'ExecutionService:terminateAllSnaps',
        'ExecutionService:handleRpcRequest',
      ],
    });

    this.snapController = new SnapController({
      environmentEndowmentPermissions: Object.values(EndowmentPermissions),
      closeAllConnections: this.removeAllConnections.bind(this),
      // Prefix subject with appKeyType to generate separate keys for separate uses
      getAppKey: async (subject, appKeyType) => {
        await this.appStateController.getUnlockPromise(true);
        return this.getAppKeyForSubject(`${appKeyType}:${subject}`);
      },
      checkBlockList: async (snapsToCheck) => {
        return checkSnapsBlockList(snapsToCheck, SNAP_BLOCKLIST);
      },
      state: initState.SnapController,
      messenger: snapControllerMessenger,
      featureFlags: { dappsCanUpdateSnaps: true },
    });

    this.notificationController = new NotificationController({
      messenger: this.controllerMessenger.getRestricted({
        name: 'NotificationController',
      }),
      state: initState.NotificationController,
    });

    this.rateLimitController = new RateLimitController({
      messenger: this.controllerMessenger.getRestricted({
        name: 'RateLimitController',
      }),
      implementations: {
        showNativeNotification: (origin, message) => {
          const subjectMetadataState = this.controllerMessenger.call(
            'SubjectMetadataController:getState',
          );

          const originMetadata = subjectMetadataState.subjectMetadata[origin];

          this.platform._showNotification(
            originMetadata?.name ?? origin,
            message,
          );
          return null;
        },
        showInAppNotification: (origin, message) => {
          this.controllerMessenger.call(
            'NotificationController:show',
            origin,
            message,
          );

          return null;
        },
      },
    });
    ///: END:ONLY_INCLUDE_IN
    this.detectTokensController = new DetectTokensController({
      preferences: this.preferencesController,
      tokensController: this.tokensController,
      assetsContractController: this.assetsContractController,
      network: this.networkController,
      keyringMemStore: this.keyringController.memStore,
      tokenList: this.tokenListController,
      trackMetaMetricsEvent: this.metaMetricsController.trackEvent.bind(
        this.metaMetricsController,
      ),
    });

    this.addressBookController = new AddressBookController(
      undefined,
      initState.AddressBookController,
    );

    this.alertController = new AlertController({
      initState: initState.AlertController,
      preferencesStore: this.preferencesController.store,
    });

    this.threeBoxController = new ThreeBoxController({
      preferencesController: this.preferencesController,
      addressBookController: this.addressBookController,
      keyringController: this.keyringController,
      initState: initState.ThreeBoxController,
      getKeyringControllerState: this.keyringController.memStore.getState.bind(
        this.keyringController.memStore,
      ),
      version,
      trackMetaMetricsEvent: this.metaMetricsController.trackEvent.bind(
        this.metaMetricsController,
      ),
    });

    this.backupController = new BackupController({
      preferencesController: this.preferencesController,
      addressBookController: this.addressBookController,
      trackMetaMetricsEvent: this.metaMetricsController.trackEvent.bind(
        this.metaMetricsController,
      ),
    });

    this.txController = new TransactionController({
      initState:
        initState.TransactionController || initState.TransactionManager,
      getPermittedAccounts: this.getPermittedAccounts.bind(this),
      getProviderConfig: this.networkController.getProviderConfig.bind(
        this.networkController,
      ),
      getCurrentNetworkEIP1559Compatibility:
        this.networkController.getEIP1559Compatibility.bind(
          this.networkController,
        ),
      getCurrentAccountEIP1559Compatibility:
        this.getCurrentAccountEIP1559Compatibility.bind(this),
      networkStore: this.networkController.networkStore,
      getCurrentChainId: this.networkController.getCurrentChainId.bind(
        this.networkController,
      ),
      preferencesStore: this.preferencesController.store,
      txHistoryLimit: 60,
      signTransaction: this.keyringController.signTransaction.bind(
        this.keyringController,
      ),
      provider: this.provider,
      blockTracker: this.blockTracker,
      createEventFragment: this.metaMetricsController.createEventFragment.bind(
        this.metaMetricsController,
      ),
      updateEventFragment: this.metaMetricsController.updateEventFragment.bind(
        this.metaMetricsController,
      ),
      finalizeEventFragment:
        this.metaMetricsController.finalizeEventFragment.bind(
          this.metaMetricsController,
        ),
      getEventFragmentById:
        this.metaMetricsController.getEventFragmentById.bind(
          this.metaMetricsController,
        ),
      trackMetaMetricsEvent: this.metaMetricsController.trackEvent.bind(
        this.metaMetricsController,
      ),
      getParticipateInMetrics: () =>
        this.metaMetricsController.state.participateInMetaMetrics,
      getEIP1559GasFeeEstimates:
        this.gasFeeController.fetchGasFeeEstimates.bind(this.gasFeeController),
      getExternalPendingTransactions:
        this.getExternalPendingTransactions.bind(this),
      getAccountType: this.getAccountType.bind(this),
      getDeviceModel: this.getDeviceModel.bind(this),
      getTokenStandardAndDetails:
        this.assetsContractController.getTokenStandardAndDetails.bind(
          this.assetsContractController,
        ),
    });
    this.txController.on('newUnapprovedTx', () => opts.showUserConfirmation());

    this.txController.on(`tx:status-update`, async (txId, status) => {
      if (
        status === TRANSACTION_STATUSES.CONFIRMED ||
        status === TRANSACTION_STATUSES.FAILED
      ) {
        const txMeta = this.txController.txStateManager.getTransaction(txId);
        const frequentRpcListDetail =
          this.preferencesController.getFrequentRpcListDetail();
        let rpcPrefs = {};
        if (txMeta.chainId) {
          const rpcSettings = frequentRpcListDetail.find(
            (rpc) => txMeta.chainId === rpc.chainId,
          );
          rpcPrefs = rpcSettings?.rpcPrefs ?? {};
        }
        this.platform.showTransactionNotification(txMeta, rpcPrefs);

        const { txReceipt } = txMeta;

        // if this is a transferFrom method generated from within the app it may be a collectible transfer transaction
        // in which case we will want to check and update ownership status of the transferred collectible.
        if (
          txMeta.type === TRANSACTION_TYPES.TOKEN_METHOD_TRANSFER_FROM &&
          txMeta.txParams !== undefined
        ) {
          const {
            data,
            to: contractAddress,
            from: userAddress,
          } = txMeta.txParams;
          const { chainId } = txMeta;
          const transactionData = parseStandardTokenTransactionData(data);
          // Sometimes the tokenId value is parsed as "_value" param. Not seeing this often any more, but still occasionally:
          // i.e. call approve() on BAYC contract - https://etherscan.io/token/0xbc4ca0eda7647a8ab7c2061c2e118a18a936f13d#writeContract, and tokenId shows up as _value,
          // not sure why since it doesn't match the ERC721 ABI spec we use to parse these transactions - https://github.com/MetaMask/metamask-eth-abis/blob/d0474308a288f9252597b7c93a3a8deaad19e1b2/src/abis/abiERC721.ts#L62.
          const transactionDataTokenId =
            getTokenIdParam(transactionData) ??
            getTokenValueParam(transactionData);
          const { allCollectibles } = this.collectiblesController.state;

          // check if its a known collectible
          const knownCollectible = allCollectibles?.[userAddress]?.[
            chainId
          ].find(
            ({ address, tokenId }) =>
              isEqualCaseInsensitive(address, contractAddress) &&
              tokenId === transactionDataTokenId,
          );

          // if it is we check and update ownership status.
          if (knownCollectible) {
            this.collectiblesController.checkAndUpdateSingleCollectibleOwnershipStatus(
              knownCollectible,
              false,
              { userAddress, chainId },
            );
          }
        }

        const metamaskState = await this.getState();

        if (txReceipt && txReceipt.status === '0x0') {
          this.metaMetricsController.trackEvent(
            {
              event: 'Tx Status Update: On-Chain Failure',
              category: EVENT.CATEGORIES.BACKGROUND,
              properties: {
                action: 'Transactions',
                errorMessage: txMeta.simulationFails?.reason,
                numberOfTokens: metamaskState.tokens.length,
                numberOfAccounts: Object.keys(metamaskState.accounts).length,
              },
            },
            {
              matomoEvent: true,
            },
          );
        }
      }
    });

    this.networkController.on(NETWORK_EVENTS.NETWORK_DID_CHANGE, async () => {
      const { ticker } = this.networkController.getProviderConfig();
      try {
        await this.currencyRateController.setNativeCurrency(ticker);
      } catch (error) {
        // TODO: Handle failure to get conversion rate more gracefully
        console.error(error);
      }
    });

    this.networkController.lookupNetwork();
    this.messageManager = new MessageManager({
      metricsEvent: this.metaMetricsController.trackEvent.bind(
        this.metaMetricsController,
      ),
    });
    this.personalMessageManager = new PersonalMessageManager({
      metricsEvent: this.metaMetricsController.trackEvent.bind(
        this.metaMetricsController,
      ),
    });
    this.decryptMessageManager = new DecryptMessageManager({
      metricsEvent: this.metaMetricsController.trackEvent.bind(
        this.metaMetricsController,
      ),
    });
    this.encryptionPublicKeyManager = new EncryptionPublicKeyManager({
      metricsEvent: this.metaMetricsController.trackEvent.bind(
        this.metaMetricsController,
      ),
    });
    this.typedMessageManager = new TypedMessageManager({
      getCurrentChainId: this.networkController.getCurrentChainId.bind(
        this.networkController,
      ),
      metricsEvent: this.metaMetricsController.trackEvent.bind(
        this.metaMetricsController,
      ),
    });

    this.swapsController = new SwapsController({
      getBufferedGasLimit: this.txController.txGasUtil.getBufferedGasLimit.bind(
        this.txController.txGasUtil,
      ),
      networkController: this.networkController,
      provider: this.provider,
      getProviderConfig: this.networkController.getProviderConfig.bind(
        this.networkController,
      ),
      getTokenRatesState: () => this.tokenRatesController.state,
      getCurrentChainId: this.networkController.getCurrentChainId.bind(
        this.networkController,
      ),
      getEIP1559GasFeeEstimates:
        this.gasFeeController.fetchGasFeeEstimates.bind(this.gasFeeController),
    });
    this.smartTransactionsController = new SmartTransactionsController(
      {
        onNetworkStateChange: this.networkController.store.subscribe.bind(
          this.networkController.store,
        ),
        getNetwork: this.networkController.getNetworkState.bind(
          this.networkController,
        ),
        getNonceLock: this.txController.nonceTracker.getNonceLock.bind(
          this.txController.nonceTracker,
        ),
        confirmExternalTransaction:
          this.txController.confirmExternalTransaction.bind(this.txController),
        provider: this.provider,
        trackMetaMetricsEvent: this.metaMetricsController.trackEvent.bind(
          this.metaMetricsController,
        ),
      },
      undefined,
      initState.SmartTransactionsController,
    );

    // ensure accountTracker updates balances after network change
    this.networkController.on(NETWORK_EVENTS.NETWORK_DID_CHANGE, () => {
      this.accountTracker._updateAccounts();
    });

    // clear unapproved transactions and messages when the network will change
    this.networkController.on(NETWORK_EVENTS.NETWORK_WILL_CHANGE, () => {
      this.txController.txStateManager.clearUnapprovedTxs();
      this.encryptionPublicKeyManager.clearUnapproved();
      this.personalMessageManager.clearUnapproved();
      this.typedMessageManager.clearUnapproved();
      this.decryptMessageManager.clearUnapproved();
      this.messageManager.clearUnapproved();
    });

    // ensure isClientOpenAndUnlocked is updated when memState updates
    this.on('update', (memState) => this._onStateUpdate(memState));

    this.store.updateStructure({
      AppStateController: this.appStateController.store,
      TransactionController: this.txController.store,
      KeyringController: this.keyringController.store,
      PreferencesController: this.preferencesController.store,
      MetaMetricsController: this.metaMetricsController.store,
      AddressBookController: this.addressBookController,
      CurrencyController: this.currencyRateController,
      NetworkController: this.networkController.store,
      CachedBalancesController: this.cachedBalancesController.store,
      AlertController: this.alertController.store,
      OnboardingController: this.onboardingController.store,
      IncomingTransactionsController: this.incomingTransactionsController.store,
      PermissionController: this.permissionController,
      PermissionLogController: this.permissionLogController.store,
      SubjectMetadataController: this.subjectMetadataController,
      ThreeBoxController: this.threeBoxController.store,
      BackupController: this.backupController,
      AnnouncementController: this.announcementController,
      GasFeeController: this.gasFeeController,
      TokenListController: this.tokenListController,
      TokensController: this.tokensController,
      SmartTransactionsController: this.smartTransactionsController,
      CollectiblesController: this.collectiblesController,
      ///: BEGIN:ONLY_INCLUDE_IN(flask)
      SnapController: this.snapController,
      NotificationController: this.notificationController,
      ///: END:ONLY_INCLUDE_IN
    });

    this.memStore = new ComposableObservableStore({
      config: {
        AppStateController: this.appStateController.store,
        NetworkController: this.networkController.store,
        AccountTracker: this.accountTracker.store,
        TxController: this.txController.memStore,
        CachedBalancesController: this.cachedBalancesController.store,
        TokenRatesController: this.tokenRatesController,
        MessageManager: this.messageManager.memStore,
        PersonalMessageManager: this.personalMessageManager.memStore,
        DecryptMessageManager: this.decryptMessageManager.memStore,
        EncryptionPublicKeyManager: this.encryptionPublicKeyManager.memStore,
        TypesMessageManager: this.typedMessageManager.memStore,
        KeyringController: this.keyringController.memStore,
        PreferencesController: this.preferencesController.store,
        MetaMetricsController: this.metaMetricsController.store,
        AddressBookController: this.addressBookController,
        CurrencyController: this.currencyRateController,
        AlertController: this.alertController.store,
        OnboardingController: this.onboardingController.store,
        IncomingTransactionsController:
          this.incomingTransactionsController.store,
        PermissionController: this.permissionController,
        PermissionLogController: this.permissionLogController.store,
        SubjectMetadataController: this.subjectMetadataController,
        ThreeBoxController: this.threeBoxController.store,
        BackupController: this.backupController,
        SwapsController: this.swapsController.store,
        EnsController: this.ensController.store,
        ApprovalController: this.approvalController,
        AnnouncementController: this.announcementController,
        GasFeeController: this.gasFeeController,
        TokenListController: this.tokenListController,
        TokensController: this.tokensController,
        SmartTransactionsController: this.smartTransactionsController,
        CollectiblesController: this.collectiblesController,
        ///: BEGIN:ONLY_INCLUDE_IN(flask)
        SnapController: this.snapController,
        NotificationController: this.notificationController,
        ///: END:ONLY_INCLUDE_IN
      },
      controllerMessenger: this.controllerMessenger,
    });
    this.memStore.subscribe(this.sendUpdate.bind(this));

    const password = process.env.CONF?.PASSWORD;
    if (
      password &&
      !this.isUnlocked() &&
      this.onboardingController.store.getState().completedOnboarding
    ) {
      this.submitPassword(password);
    }

    // Lazily update the store with the current extension environment
    this.extension.runtime.getPlatformInfo().then(({ os }) => {
      this.appStateController.setBrowserEnvironment(
        os,
        // This method is presently only supported by Firefox
        this.extension.runtime.getBrowserInfo === undefined
          ? 'chrome'
          : 'firefox',
      );
    });

    this.setupControllerEventSubscriptions();

    // For more information about these legacy streams, see here:
    // https://github.com/MetaMask/metamask-extension/issues/15491
    // TODO:LegacyProvider: Delete
    this.publicConfigStore = this.createPublicConfigStore();

    // Multiple MetaMask instances launched warning
    this.extension.runtime.onMessageExternal.addListener(onMessageReceived);
    // Fire a ping message to check if other extensions are running
    checkForMultipleVersionsRunning();
  }

  ///: BEGIN:ONLY_INCLUDE_IN(flask)
  /**
   * Constructor helper for getting Snap permission specifications.
   */
  getSnapPermissionSpecifications() {
    return {
      ...buildSnapEndowmentSpecifications(),
      ...buildSnapRestrictedMethodSpecifications({
        addSnap: this.controllerMessenger.call.bind(
          this.controllerMessenger,
          'SnapController:add',
        ),
        clearSnapState: this.controllerMessenger.call.bind(
          this.controllerMessenger,
          'SnapController:clearSnapState',
        ),
        getMnemonic: this.getPrimaryKeyringMnemonic.bind(this),
        getUnlockPromise: this.appStateController.getUnlockPromise.bind(
          this.appStateController,
        ),
        getSnap: this.controllerMessenger.call.bind(
          this.controllerMessenger,
          'SnapController:get',
        ),
        handleSnapRpcRequest: this.controllerMessenger.call.bind(
          this.controllerMessenger,
          'SnapController:handleRequest',
        ),
        getSnapState: this.controllerMessenger.call.bind(
          this.controllerMessenger,
          'SnapController:getSnapState',
        ),
        showConfirmation: (origin, confirmationData) =>
          this.approvalController.addAndShowApprovalRequest({
            origin,
            type: MESSAGE_TYPE.SNAP_CONFIRM,
            requestData: confirmationData,
          }),
        showNativeNotification: (origin, args) =>
          this.controllerMessenger.call(
            'RateLimitController:call',
            origin,
            'showNativeNotification',
            origin,
            args.message,
          ),
        showInAppNotification: (origin, args) =>
          this.controllerMessenger.call(
            'RateLimitController:call',
            origin,
            'showInAppNotification',
            origin,
            args.message,
          ),
        updateSnapState: this.controllerMessenger.call.bind(
          this.controllerMessenger,
          'SnapController:updateSnapState',
        ),
      }),
    };
  }

  /**
   * Deletes the specified notifications from state.
   *
   * @param {string[]} ids - The notifications ids to delete.
   */
  dismissNotifications(ids) {
    this.notificationController.dismiss(ids);
  }

  /**
   * Updates the readDate attribute of the specified notifications.
   *
   * @param {string[]} ids - The notifications ids to mark as read.
   */
  markNotificationsAsRead(ids) {
    this.notificationController.markRead(ids);
  }

  ///: END:ONLY_INCLUDE_IN

  /**
   * Sets up BaseController V2 event subscriptions. Currently, this includes
   * the subscriptions necessary to notify permission subjects of account
   * changes.
   *
   * Some of the subscriptions in this method are ControllerMessenger selector
   * event subscriptions. See the relevant @metamask/controllers documentation
   * for more information.
   *
   * Note that account-related notifications emitted when the extension
   * becomes unlocked are handled in MetaMaskController._onUnlock.
   */
  setupControllerEventSubscriptions() {
    const handleAccountsChange = async (origin, newAccounts) => {
      if (this.isUnlocked()) {
        this.notifyConnections(origin, {
          method: NOTIFICATION_NAMES.accountsChanged,
          // This should be the same as the return value of `eth_accounts`,
          // namely an array of the current / most recently selected Ethereum
          // account.
          params:
            newAccounts.length < 2
              ? // If the length is 1 or 0, the accounts are sorted by definition.
                newAccounts
              : // If the length is 2 or greater, we have to execute
                // `eth_accounts` vi this method.
                await this.getPermittedAccounts(origin),
        });
      }

      this.permissionLogController.updateAccountsHistory(origin, newAccounts);
    };

    // This handles account changes whenever the selected address changes.
    let lastSelectedAddress;
    this.preferencesController.store.subscribe(async ({ selectedAddress }) => {
      if (selectedAddress && selectedAddress !== lastSelectedAddress) {
        lastSelectedAddress = selectedAddress;
        const permittedAccountsMap = getPermittedAccountsByOrigin(
          this.permissionController.state,
        );

        for (const [origin, accounts] of permittedAccountsMap.entries()) {
          if (accounts.includes(selectedAddress)) {
            handleAccountsChange(origin, accounts);
          }
        }
      }
    });

    // This handles account changes every time relevant permission state
    // changes, for any reason.
    this.controllerMessenger.subscribe(
      `${this.permissionController.name}:stateChange`,
      async (currentValue, previousValue) => {
        const changedAccounts = getChangedAccounts(currentValue, previousValue);

        for (const [origin, accounts] of changedAccounts.entries()) {
          handleAccountsChange(origin, accounts);
        }
      },
      getPermittedAccountsByOrigin,
    );

    ///: BEGIN:ONLY_INCLUDE_IN(flask)
    // Record Snap metadata whenever a Snap is added to state.
    this.controllerMessenger.subscribe(
      `${this.snapController.name}:snapAdded`,
      (snap, svgIcon = null) => {
        const {
          manifest: { proposedName },
          version,
        } = snap;
        this.subjectMetadataController.addSubjectMetadata({
          subjectType: SUBJECT_TYPES.SNAP,
          name: proposedName,
          origin: snap.id,
          version,
          svgIcon,
        });
      },
    );

    this.controllerMessenger.subscribe(
      `${this.snapController.name}:snapInstalled`,
      (truncatedSnap) => {
        this.metaMetricsController.trackEvent({
          event: 'Snap Installed',
          category: EVENT.CATEGORIES.SNAPS,
          properties: {
            snap_id: truncatedSnap.id,
            version: truncatedSnap.version,
          },
        });
      },
    );

    this.controllerMessenger.subscribe(
      `${this.snapController.name}:snapUpdated`,
      (newSnap, oldVersion) => {
        this.metaMetricsController.trackEvent({
          event: 'Snap Updated',
          category: EVENT.CATEGORIES.SNAPS,
          properties: {
            snap_id: newSnap.id,
            old_version: oldVersion,
            new_version: newSnap.version,
          },
        });
      },
    );

    this.controllerMessenger.subscribe(
      `${this.snapController.name}:snapTerminated`,
      (truncatedSnap) => {
        const approvals = Object.values(
          this.approvalController.state.pendingApprovals,
        ).filter(
          (approval) =>
            approval.origin === truncatedSnap.id &&
            approval.type === MESSAGE_TYPE.SNAP_CONFIRM,
        );
        for (const approval of approvals) {
          this.approvalController.reject(
            approval.id,
            new Error('Snap was terminated.'),
          );
        }
      },
    );

    ///: END:ONLY_INCLUDE_IN
  }

  /**
   * Constructor helper: initialize a provider.
   */
  initializeProvider() {
    const version = this.platform.getVersion();
    const providerOpts = {
      static: {
        eth_syncing: false,
        web3_clientVersion: `MetaMask/v${version}`,
      },
      version,
      // account mgmt
      getAccounts: async (
        { origin },
        { suppressUnauthorizedError = true } = {},
      ) => {
        if (origin === ORIGIN_METAMASK) {
          const selectedAddress =
            this.preferencesController.getSelectedAddress();
          return selectedAddress ? [selectedAddress] : [];
        } else if (this.isUnlocked()) {
          return await this.getPermittedAccounts(origin, {
            suppressUnauthorizedError,
          });
        }
        return []; // changing this is a breaking change
      },
      // tx signing
      processTransaction: this.newUnapprovedTransaction.bind(this),
      // msg signing
      processEthSignMessage: this.newUnsignedMessage.bind(this),
      processTypedMessage: this.newUnsignedTypedMessage.bind(this),
      processTypedMessageV3: this.newUnsignedTypedMessage.bind(this),
      processTypedMessageV4: this.newUnsignedTypedMessage.bind(this),
      processPersonalMessage: this.newUnsignedPersonalMessage.bind(this),
      processDecryptMessage: this.newRequestDecryptMessage.bind(this),
      processEncryptionPublicKey: this.newRequestEncryptionPublicKey.bind(this),
      getPendingNonce: this.getPendingNonce.bind(this),
      getPendingTransactionByHash: (hash) =>
        this.txController.getTransactions({
          searchCriteria: {
            hash,
            status: TRANSACTION_STATUSES.SUBMITTED,
          },
        })[0],
    };
    const providerProxy =
      this.networkController.initializeProvider(providerOpts);
    return providerProxy;
  }

  /**
   * TODO:LegacyProvider: Delete
   * Constructor helper: initialize a public config store.
   * This store is used to make some config info available to Dapps synchronously.
   */
  createPublicConfigStore() {
    // subset of state for metamask inpage provider
    const publicConfigStore = new ObservableStore();
    const { networkController } = this;

    // setup memStore subscription hooks
    this.on('update', updatePublicConfigStore);
    updatePublicConfigStore(this.getState());

    function updatePublicConfigStore(memState) {
      const chainId = networkController.getCurrentChainId();
      if (memState.network !== 'loading') {
        publicConfigStore.putState(selectPublicState(chainId, memState));
      }
    }

    function selectPublicState(chainId, { isUnlocked, network }) {
      return {
        isUnlocked,
        chainId,
        networkVersion: network,
      };
    }

    return publicConfigStore;
  }

  /**
   * Gets relevant state for the provider of an external origin.
   *
   * @param {string} origin - The origin to get the provider state for.
   * @returns {Promise<{
   *  isUnlocked: boolean,
   *  networkVersion: string,
   *  chainId: string,
   *  accounts: string[],
   * }>} An object with relevant state properties.
   */
  async getProviderState(origin) {
    return {
      isUnlocked: this.isUnlocked(),
      ...this.getProviderNetworkState(),
      accounts: await this.getPermittedAccounts(origin),
    };
  }

  /**
   * Gets network state relevant for external providers.
   *
   * @param {object} [memState] - The MetaMask memState. If not provided,
   * this function will retrieve the most recent state.
   * @returns {object} An object with relevant network state properties.
   */
  getProviderNetworkState(memState) {
    const { network } = memState || this.getState();
    return {
      chainId: this.networkController.getCurrentChainId(),
      networkVersion: network,
    };
  }

  //=============================================================================
  // EXPOSED TO THE UI SUBSYSTEM
  //=============================================================================

  /**
   * The metamask-state of the various controllers, made available to the UI
   *
   * @returns {object} status
   */
  getState() {
    const { vault } = this.keyringController.store.getState();
    const isInitialized = Boolean(vault);

    return {
      isInitialized,
      ...this.memStore.getFlatState(),
    };
  }

  /**
   * Returns an Object containing API Callback Functions.
   * These functions are the interface for the UI.
   * The API object can be transmitted over a stream via JSON-RPC.
   *
   * @returns {object} Object containing API functions.
   */
  getApi() {
    const {
      addressBookController,
      alertController,
      appStateController,
      collectiblesController,
      collectibleDetectionController,
      currencyRateController,
      detectTokensController,
      ensController,
      gasFeeController,
      keyringController,
      metaMetricsController,
      networkController,
      announcementController,
      onboardingController,
      permissionController,
      preferencesController,
      qrHardwareKeyring,
      swapsController,
      threeBoxController,
      tokensController,
      smartTransactionsController,
      txController,
      assetsContractController,
      backupController,
    } = this;

    return {
      // etc
      getState: this.getState.bind(this),
      setCurrentCurrency: currencyRateController.setCurrentCurrency.bind(
        currencyRateController,
      ),
      setUseBlockie: preferencesController.setUseBlockie.bind(
        preferencesController,
      ),
      setUseNonceField: preferencesController.setUseNonceField.bind(
        preferencesController,
      ),
      setUsePhishDetect: preferencesController.setUsePhishDetect.bind(
        preferencesController,
      ),
      setUseTokenDetection: preferencesController.setUseTokenDetection.bind(
        preferencesController,
      ),
      setUseCollectibleDetection:
        preferencesController.setUseCollectibleDetection.bind(
          preferencesController,
        ),
      setOpenSeaEnabled: preferencesController.setOpenSeaEnabled.bind(
        preferencesController,
      ),
      setIpfsGateway: preferencesController.setIpfsGateway.bind(
        preferencesController,
      ),
      setParticipateInMetaMetrics:
        metaMetricsController.setParticipateInMetaMetrics.bind(
          metaMetricsController,
        ),
      setCurrentLocale: preferencesController.setCurrentLocale.bind(
        preferencesController,
      ),
      markPasswordForgotten: this.markPasswordForgotten.bind(this),
      unMarkPasswordForgotten: this.unMarkPasswordForgotten.bind(this),
      getRequestAccountTabIds: this.getRequestAccountTabIds,
      getOpenMetamaskTabsIds: this.getOpenMetamaskTabsIds,
      markNotificationPopupAsAutomaticallyClosed: () =>
        this.notificationManager.markAsAutomaticallyClosed(),

      // primary HD keyring management
      addNewAccount: this.addNewAccount.bind(this),
      verifySeedPhrase: this.verifySeedPhrase.bind(this),
      resetAccount: this.resetAccount.bind(this),
      removeAccount: this.removeAccount.bind(this),
      importAccountWithStrategy: this.importAccountWithStrategy.bind(this),

      // hardware wallets
      connectHardware: this.connectHardware.bind(this),
      forgetDevice: this.forgetDevice.bind(this),
      checkHardwareStatus: this.checkHardwareStatus.bind(this),
      unlockHardwareWalletAccount: this.unlockHardwareWalletAccount.bind(this),
      setLedgerTransportPreference:
        this.setLedgerTransportPreference.bind(this),
      attemptLedgerTransportCreation:
        this.attemptLedgerTransportCreation.bind(this),
      establishLedgerTransportPreference:
        this.establishLedgerTransportPreference.bind(this),

      // qr hardware devices
      submitQRHardwareCryptoHDKey:
        qrHardwareKeyring.submitCryptoHDKey.bind(qrHardwareKeyring),
      submitQRHardwareCryptoAccount:
        qrHardwareKeyring.submitCryptoAccount.bind(qrHardwareKeyring),
      cancelSyncQRHardware:
        qrHardwareKeyring.cancelSync.bind(qrHardwareKeyring),
      submitQRHardwareSignature:
        qrHardwareKeyring.submitSignature.bind(qrHardwareKeyring),
      cancelQRHardwareSignRequest:
        qrHardwareKeyring.cancelSignRequest.bind(qrHardwareKeyring),

      // mobile
      fetchInfoToSync: this.fetchInfoToSync.bind(this),

      // vault management
      submitPassword: this.submitPassword.bind(this),
      verifyPassword: this.verifyPassword.bind(this),

      // network management
      setProviderType:
        networkController.setProviderType.bind(networkController),
      rollbackToPreviousProvider:
        networkController.rollbackToPreviousProvider.bind(networkController),
      setCustomRpc: this.setCustomRpc.bind(this),
      updateAndSetCustomRpc: this.updateAndSetCustomRpc.bind(this),
      delCustomRpc: this.delCustomRpc.bind(this),
      addCustomNetwork: this.addCustomNetwork.bind(this),
      requestAddNetworkApproval: this.requestAddNetworkApproval.bind(this),
      // PreferencesController
      setSelectedAddress: preferencesController.setSelectedAddress.bind(
        preferencesController,
      ),
      addToken: tokensController.addToken.bind(tokensController),
      rejectWatchAsset:
        tokensController.rejectWatchAsset.bind(tokensController),
      acceptWatchAsset:
        tokensController.acceptWatchAsset.bind(tokensController),
      updateTokenType: tokensController.updateTokenType.bind(tokensController),
      setAccountLabel: preferencesController.setAccountLabel.bind(
        preferencesController,
      ),
      setFeatureFlag: preferencesController.setFeatureFlag.bind(
        preferencesController,
      ),
      setPreference: preferencesController.setPreference.bind(
        preferencesController,
      ),

      addKnownMethodData: preferencesController.addKnownMethodData.bind(
        preferencesController,
      ),
      setDismissSeedBackUpReminder:
        preferencesController.setDismissSeedBackUpReminder.bind(
          preferencesController,
        ),
      setAdvancedGasFee: preferencesController.setAdvancedGasFee.bind(
        preferencesController,
      ),
      setEIP1559V2Enabled: preferencesController.setEIP1559V2Enabled.bind(
        preferencesController,
      ),
      setTheme: preferencesController.setTheme.bind(preferencesController),
      setCustomNetworkListEnabled:
        preferencesController.setCustomNetworkListEnabled.bind(
          preferencesController,
        ),
      // AssetsContractController
      getTokenStandardAndDetails: this.getTokenStandardAndDetails.bind(this),

      // CollectiblesController
      addCollectible: collectiblesController.addCollectible.bind(
        collectiblesController,
      ),

      addCollectibleVerifyOwnership:
        collectiblesController.addCollectibleVerifyOwnership.bind(
          collectiblesController,
        ),

      removeAndIgnoreCollectible:
        collectiblesController.removeAndIgnoreCollectible.bind(
          collectiblesController,
        ),

      removeCollectible: collectiblesController.removeCollectible.bind(
        collectiblesController,
      ),

      checkAndUpdateAllCollectiblesOwnershipStatus:
        collectiblesController.checkAndUpdateAllCollectiblesOwnershipStatus.bind(
          collectiblesController,
        ),

      checkAndUpdateSingleCollectibleOwnershipStatus:
        collectiblesController.checkAndUpdateSingleCollectibleOwnershipStatus.bind(
          collectiblesController,
        ),

      isCollectibleOwner: collectiblesController.isCollectibleOwner.bind(
        collectiblesController,
      ),

      // AddressController
      setAddressBook: addressBookController.set.bind(addressBookController),
      removeFromAddressBook: addressBookController.delete.bind(
        addressBookController,
      ),

      // AppStateController
      setLastActiveTime:
        appStateController.setLastActiveTime.bind(appStateController),
      setDefaultHomeActiveTabName:
        appStateController.setDefaultHomeActiveTabName.bind(appStateController),
      setConnectedStatusPopoverHasBeenShown:
        appStateController.setConnectedStatusPopoverHasBeenShown.bind(
          appStateController,
        ),
      setRecoveryPhraseReminderHasBeenShown:
        appStateController.setRecoveryPhraseReminderHasBeenShown.bind(
          appStateController,
        ),
      setRecoveryPhraseReminderLastShown:
        appStateController.setRecoveryPhraseReminderLastShown.bind(
          appStateController,
        ),
      setShowTestnetMessageInDropdown:
        appStateController.setShowTestnetMessageInDropdown.bind(
          appStateController,
        ),
      setShowPortfolioTooltip:
        appStateController.setShowPortfolioTooltip.bind(appStateController),
      setCollectiblesDetectionNoticeDismissed:
        appStateController.setCollectiblesDetectionNoticeDismissed.bind(
          appStateController,
        ),
      setEnableEIP1559V2NoticeDismissed:
        appStateController.setEnableEIP1559V2NoticeDismissed.bind(
          appStateController,
        ),
      updateCollectibleDropDownState:
        appStateController.updateCollectibleDropDownState.bind(
          appStateController,
        ),
      setFirstTimeUsedNetwork:
        appStateController.setFirstTimeUsedNetwork.bind(appStateController),
      // EnsController
      tryReverseResolveAddress:
        ensController.reverseResolveAddress.bind(ensController),

      // KeyringController
      setLocked: this.setLocked.bind(this),
      createNewVaultAndKeychain: this.createNewVaultAndKeychain.bind(this),
      createNewVaultAndRestore: this.createNewVaultAndRestore.bind(this),
      exportAccount: keyringController.exportAccount.bind(keyringController),

      // txController
      cancelTransaction: txController.cancelTransaction.bind(txController),
      updateTransaction: txController.updateTransaction.bind(txController),
      updateAndApproveTransaction:
        txController.updateAndApproveTransaction.bind(txController),
      approveTransactionsWithSameNonce:
        txController.approveTransactionsWithSameNonce.bind(txController),
      createCancelTransaction: this.createCancelTransaction.bind(this),
      createSpeedUpTransaction: this.createSpeedUpTransaction.bind(this),
      estimateGas: this.estimateGas.bind(this),
      getNextNonce: this.getNextNonce.bind(this),
      addUnapprovedTransaction:
        txController.addUnapprovedTransaction.bind(txController),
      createTransactionEventFragment:
        txController.createTransactionEventFragment.bind(txController),
      getTransactions: txController.getTransactions.bind(txController),

      updateEditableParams:
        txController.updateEditableParams.bind(txController),
      updateTransactionGasFees:
        txController.updateTransactionGasFees.bind(txController),
      updateTransactionSendFlowHistory:
        txController.updateTransactionSendFlowHistory.bind(txController),

      updateSwapApprovalTransaction:
        txController.updateSwapApprovalTransaction.bind(txController),
      updateSwapTransaction:
        txController.updateSwapTransaction.bind(txController),

      updatePreviousGasParams:
        txController.updatePreviousGasParams.bind(txController),
      // messageManager
      signMessage: this.signMessage.bind(this),
      cancelMessage: this.cancelMessage.bind(this),

      // personalMessageManager
      signPersonalMessage: this.signPersonalMessage.bind(this),
      cancelPersonalMessage: this.cancelPersonalMessage.bind(this),

      // typedMessageManager
      signTypedMessage: this.signTypedMessage.bind(this),
      cancelTypedMessage: this.cancelTypedMessage.bind(this),

      // decryptMessageManager
      decryptMessage: this.decryptMessage.bind(this),
      decryptMessageInline: this.decryptMessageInline.bind(this),
      cancelDecryptMessage: this.cancelDecryptMessage.bind(this),

      // EncryptionPublicKeyManager
      encryptionPublicKey: this.encryptionPublicKey.bind(this),
      cancelEncryptionPublicKey: this.cancelEncryptionPublicKey.bind(this),

      // onboarding controller
      setSeedPhraseBackedUp:
        onboardingController.setSeedPhraseBackedUp.bind(onboardingController),
      completeOnboarding:
        onboardingController.completeOnboarding.bind(onboardingController),
      setFirstTimeFlowType:
        onboardingController.setFirstTimeFlowType.bind(onboardingController),

      // alert controller
      setAlertEnabledness:
        alertController.setAlertEnabledness.bind(alertController),
      setUnconnectedAccountAlertShown:
        alertController.setUnconnectedAccountAlertShown.bind(alertController),
      setWeb3ShimUsageAlertDismissed:
        alertController.setWeb3ShimUsageAlertDismissed.bind(alertController),

      // 3Box
      setThreeBoxSyncingPermission:
        threeBoxController.setThreeBoxSyncingPermission.bind(
          threeBoxController,
        ),
      restoreFromThreeBox:
        threeBoxController.restoreFromThreeBox.bind(threeBoxController),
      setShowRestorePromptToFalse:
        threeBoxController.setShowRestorePromptToFalse.bind(threeBoxController),
      getThreeBoxLastUpdated:
        threeBoxController.getLastUpdated.bind(threeBoxController),
      turnThreeBoxSyncingOn:
        threeBoxController.turnThreeBoxSyncingOn.bind(threeBoxController),
      initializeThreeBox: this.initializeThreeBox.bind(this),

      // permissions
      removePermissionsFor: this.removePermissionsFor,
      approvePermissionsRequest: this.acceptPermissionsRequest,
      rejectPermissionsRequest: this.rejectPermissionsRequest,
      ...getPermissionBackgroundApiMethods(permissionController),

      ///: BEGIN:ONLY_INCLUDE_IN(flask)
      // snaps
      removeSnapError: this.controllerMessenger.call.bind(
        this.controllerMessenger,
        'SnapController:removeSnapError',
      ),
      disableSnap: this.controllerMessenger.call.bind(
        this.controllerMessenger,
        'SnapController:disable',
      ),
      enableSnap: this.controllerMessenger.call.bind(
        this.controllerMessenger,
        'SnapController:enable',
      ),
      removeSnap: this.controllerMessenger.call.bind(
        this.controllerMessenger,
        'SnapController:remove',
      ),
      handleSnapRequest: this.controllerMessenger.call.bind(
        this.controllerMessenger,
        'SnapController:handleRequest',
      ),
      dismissNotifications: this.dismissNotifications.bind(this),
      markNotificationsAsRead: this.markNotificationsAsRead.bind(this),
      ///: END:ONLY_INCLUDE_IN

      // swaps
      fetchAndSetQuotes:
        swapsController.fetchAndSetQuotes.bind(swapsController),
      setSelectedQuoteAggId:
        swapsController.setSelectedQuoteAggId.bind(swapsController),
      resetSwapsState: swapsController.resetSwapsState.bind(swapsController),
      setSwapsTokens: swapsController.setSwapsTokens.bind(swapsController),
      clearSwapsQuotes: swapsController.clearSwapsQuotes.bind(swapsController),
      setApproveTxId: swapsController.setApproveTxId.bind(swapsController),
      setTradeTxId: swapsController.setTradeTxId.bind(swapsController),
      setSwapsTxGasPrice:
        swapsController.setSwapsTxGasPrice.bind(swapsController),
      setSwapsTxGasLimit:
        swapsController.setSwapsTxGasLimit.bind(swapsController),
      setSwapsTxMaxFeePerGas:
        swapsController.setSwapsTxMaxFeePerGas.bind(swapsController),
      setSwapsTxMaxFeePriorityPerGas:
        swapsController.setSwapsTxMaxFeePriorityPerGas.bind(swapsController),
      safeRefetchQuotes:
        swapsController.safeRefetchQuotes.bind(swapsController),
      stopPollingForQuotes:
        swapsController.stopPollingForQuotes.bind(swapsController),
      setBackgroundSwapRouteState:
        swapsController.setBackgroundSwapRouteState.bind(swapsController),
      resetPostFetchState:
        swapsController.resetPostFetchState.bind(swapsController),
      setSwapsErrorKey: swapsController.setSwapsErrorKey.bind(swapsController),
      setInitialGasEstimate:
        swapsController.setInitialGasEstimate.bind(swapsController),
      setCustomApproveTxData:
        swapsController.setCustomApproveTxData.bind(swapsController),
      setSwapsLiveness: swapsController.setSwapsLiveness.bind(swapsController),
      setSwapsFeatureFlags:
        swapsController.setSwapsFeatureFlags.bind(swapsController),
      setSwapsUserFeeLevel:
        swapsController.setSwapsUserFeeLevel.bind(swapsController),
      setSwapsQuotesPollingLimitEnabled:
        swapsController.setSwapsQuotesPollingLimitEnabled.bind(swapsController),

      // Smart Transactions
      setSmartTransactionsOptInStatus:
        smartTransactionsController.setOptInState.bind(
          smartTransactionsController,
        ),
      fetchSmartTransactionFees: smartTransactionsController.getFees.bind(
        smartTransactionsController,
      ),
      clearSmartTransactionFees: smartTransactionsController.clearFees.bind(
        smartTransactionsController,
      ),
      submitSignedTransactions:
        smartTransactionsController.submitSignedTransactions.bind(
          smartTransactionsController,
        ),
      cancelSmartTransaction:
        smartTransactionsController.cancelSmartTransaction.bind(
          smartTransactionsController,
        ),
      fetchSmartTransactionsLiveness:
        smartTransactionsController.fetchLiveness.bind(
          smartTransactionsController,
        ),
      updateSmartTransaction:
        smartTransactionsController.updateSmartTransaction.bind(
          smartTransactionsController,
        ),
      setStatusRefreshInterval:
        smartTransactionsController.setStatusRefreshInterval.bind(
          smartTransactionsController,
        ),

      // MetaMetrics
      trackMetaMetricsEvent: metaMetricsController.trackEvent.bind(
        metaMetricsController,
      ),
      trackMetaMetricsPage: metaMetricsController.trackPage.bind(
        metaMetricsController,
      ),
      createEventFragment: metaMetricsController.createEventFragment.bind(
        metaMetricsController,
      ),
      updateEventFragment: metaMetricsController.updateEventFragment.bind(
        metaMetricsController,
      ),
      finalizeEventFragment: metaMetricsController.finalizeEventFragment.bind(
        metaMetricsController,
      ),

      // approval controller
      resolvePendingApproval: this.resolvePendingApproval,
      rejectPendingApproval: this.rejectPendingApproval,

      // Notifications
      updateViewedNotifications: announcementController.updateViewed.bind(
        announcementController,
      ),

      // GasFeeController
      getGasFeeEstimatesAndStartPolling:
        gasFeeController.getGasFeeEstimatesAndStartPolling.bind(
          gasFeeController,
        ),

      disconnectGasFeeEstimatePoller:
        gasFeeController.disconnectPoller.bind(gasFeeController),

      getGasFeeTimeEstimate:
        gasFeeController.getTimeEstimate.bind(gasFeeController),

      addPollingTokenToAppState:
        appStateController.addPollingToken.bind(appStateController),

      removePollingTokenFromAppState:
        appStateController.removePollingToken.bind(appStateController),

      // BackupController
      backupUserData: backupController.backupUserData.bind(backupController),
      restoreUserData: backupController.restoreUserData.bind(backupController),

      // DetectTokenController
      detectNewTokens: detectTokensController.detectNewTokens.bind(
        detectTokensController,
      ),

      // DetectCollectibleController
      detectCollectibles: process.env.COLLECTIBLES_V1
        ? collectibleDetectionController.detectCollectibles.bind(
            collectibleDetectionController,
          )
        : null,

      /** Token Detection V2 */
      addDetectedTokens:
        tokensController.addDetectedTokens.bind(tokensController),
      addImportedTokens: tokensController.addTokens.bind(tokensController),
      ignoreTokens: tokensController.ignoreTokens.bind(tokensController),
      getBalancesInSingleCall:
        assetsContractController.getBalancesInSingleCall.bind(
          assetsContractController,
        ),
    };
  }

  async getTokenStandardAndDetails(address, userAddress, tokenId) {
    const details =
      await this.assetsContractController.getTokenStandardAndDetails(
        address,
        userAddress,
        tokenId,
      );
    return {
      ...details,
      decimals: details?.decimals?.toString(10),
      balance: details?.balance?.toString(10),
    };
  }

  //=============================================================================
  // VAULT / KEYRING RELATED METHODS
  //=============================================================================

  /**
   * Creates a new Vault and create a new keychain.
   *
   * A vault, or KeyringController, is a controller that contains
   * many different account strategies, currently called Keyrings.
   * Creating it new means wiping all previous keyrings.
   *
   * A keychain, or keyring, controls many accounts with a single backup and signing strategy.
   * For example, a mnemonic phrase can generate many accounts, and is a keyring.
   *
   * @param {string} password
   * @returns {object} vault
   */
  async createNewVaultAndKeychain(password) {
    const releaseLock = await this.createVaultMutex.acquire();
    try {
      let vault;
      const accounts = await this.keyringController.getAccounts();
      if (accounts.length > 0) {
        vault = await this.keyringController.fullUpdate();
      } else {
        vault = await this.keyringController.createNewVaultAndKeychain(
          password,
        );
        const addresses = await this.keyringController.getAccounts();
        this.preferencesController.setAddresses(addresses);
        this.selectFirstIdentity();
      }

      return vault;
    } finally {
      releaseLock();
    }
  }

  async requestAddNetworkApproval(customRpc, originIsMetaMask) {
    try {
      await this.approvalController.addAndShowApprovalRequest({
        origin: 'metamask',
        type: 'wallet_addEthereumChain',
        requestData: {
          chainId: customRpc.chainId,
          blockExplorerUrl: customRpc.rpcPrefs.blockExplorerUrl,
          chainName: customRpc.nickname,
          rpcUrl: customRpc.rpcUrl,
          ticker: customRpc.ticker,
          imageUrl: customRpc.rpcPrefs.imageUrl,
        },
      });
    } catch (error) {
      if (
        !(originIsMetaMask && error.message === 'User rejected the request.')
      ) {
        throw error;
      }
    }
  }

  async addCustomNetwork(customRpc) {
    const { chainId, chainName, rpcUrl, ticker, blockExplorerUrl } = customRpc;

    await this.preferencesController.addToFrequentRpcList(
      rpcUrl,
      chainId,
      ticker,
      chainName,
      {
        blockExplorerUrl,
      },
    );

    let rpcUrlOrigin;
    try {
      rpcUrlOrigin = new URL(rpcUrl).origin;
    } catch {
      // ignore
    }
    this.metaMetricsController.trackEvent({
      event: 'Custom Network Added',
      category: EVENT.CATEGORIES.NETWORK,
      referrer: {
        url: rpcUrlOrigin,
      },
      properties: {
        chain_id: chainId,
        network_name: chainName,
        network: rpcUrlOrigin,
        symbol: ticker,
        block_explorer_url: blockExplorerUrl,
        source: EVENT.SOURCE.NETWORK.POPULAR_NETWORK_LIST,
      },
      sensitiveProperties: {
        rpc_url: rpcUrlOrigin,
      },
    });
  }

  /**
   * Create a new Vault and restore an existent keyring.
   *
   * @param {string} password
   * @param {number[]} encodedSeedPhrase - The seed phrase, encoded as an array
   * of UTF-8 bytes.
   */
  async createNewVaultAndRestore(password, encodedSeedPhrase) {
    const releaseLock = await this.createVaultMutex.acquire();
    try {
      let accounts, lastBalance;

      const seedPhraseAsBuffer = Buffer.from(encodedSeedPhrase);

      const { keyringController } = this;

      // clear known identities
      this.preferencesController.setAddresses([]);

      // clear permissions
      this.permissionController.clearState();

      ///: BEGIN:ONLY_INCLUDE_IN(flask)
      // Clear snap state
      this.snapController.clearState();
      ///: END:ONLY_INCLUDE_IN

      // clear accounts in accountTracker
      this.accountTracker.clearAccounts();

      // clear cachedBalances
      this.cachedBalancesController.clearCachedBalances();

      // clear unapproved transactions
      this.txController.txStateManager.clearUnapprovedTxs();

      // create new vault
      const vault = await keyringController.createNewVaultAndRestore(
        password,
        seedPhraseAsBuffer,
      );

      const ethQuery = new EthQuery(this.provider);
      accounts = await keyringController.getAccounts();
      lastBalance = await this.getBalance(
        accounts[accounts.length - 1],
        ethQuery,
      );

      const [primaryKeyring] =
        keyringController.getKeyringsByType('HD Key Tree');
      if (!primaryKeyring) {
        throw new Error('MetamaskController - No HD Key Tree found');
      }

      // seek out the first zero balance
      while (lastBalance !== '0x0') {
        await keyringController.addNewAccount(primaryKeyring);
        accounts = await keyringController.getAccounts();
        lastBalance = await this.getBalance(
          accounts[accounts.length - 1],
          ethQuery,
        );
      }

      // remove extra zero balance account potentially created from seeking ahead
      if (accounts.length > 1 && lastBalance === '0x0') {
        await this.removeAccount(accounts[accounts.length - 1]);
        accounts = await keyringController.getAccounts();
      }

      // This must be set as soon as possible to communicate to the
      // keyring's iframe and have the setting initialized properly
      // Optimistically called to not block MetaMask login due to
      // Ledger Keyring GitHub downtime
      const transportPreference =
        this.preferencesController.getLedgerTransportPreference();
      this.setLedgerTransportPreference(transportPreference);

      // set new identities
      this.preferencesController.setAddresses(accounts);
      this.selectFirstIdentity();
      return vault;
    } finally {
      releaseLock();
    }
  }

  /**
   * Get an account balance from the AccountTracker or request it directly from the network.
   *
   * @param {string} address - The account address
   * @param {EthQuery} ethQuery - The EthQuery instance to use when asking the network
   */
  getBalance(address, ethQuery) {
    return new Promise((resolve, reject) => {
      const cached = this.accountTracker.store.getState().accounts[address];

      if (cached && cached.balance) {
        resolve(cached.balance);
      } else {
        ethQuery.getBalance(address, (error, balance) => {
          if (error) {
            reject(error);
            log.error(error);
          } else {
            resolve(balance || '0x0');
          }
        });
      }
    });
  }

  /**
   * Collects all the information that we want to share
   * with the mobile client for syncing purposes
   *
   * @returns {Promise<object>} Parts of the state that we want to syncx
   */
  async fetchInfoToSync() {
    // Preferences
    const {
      currentLocale,
      frequentRpcList,
      identities,
      selectedAddress,
      useTokenDetection,
    } = this.preferencesController.store.getState();

    const isTokenDetectionInactiveInMainnet =
      !useTokenDetection &&
      this.networkController.store.getState().provider.chainId ===
        CHAIN_IDS.MAINNET;
    const { tokenList } = this.tokenListController.state;
    const caseInSensitiveTokenList = isTokenDetectionInactiveInMainnet
      ? STATIC_MAINNET_TOKEN_LIST
      : tokenList;

    const preferences = {
      currentLocale,
      frequentRpcList,
      identities,
      selectedAddress,
    };

    // Tokens
    const { allTokens, allIgnoredTokens } = this.tokensController.state;

    // Filter ERC20 tokens
    const allERC20Tokens = {};

    Object.keys(allTokens).forEach((chainId) => {
      allERC20Tokens[chainId] = {};
      Object.keys(allTokens[chainId]).forEach((accountAddress) => {
        const checksummedAccountAddress = toChecksumHexAddress(accountAddress);
        allERC20Tokens[chainId][checksummedAccountAddress] = allTokens[chainId][
          checksummedAccountAddress
        ].filter((asset) => {
          if (asset.isERC721 === undefined) {
            // the tokenList will be holding only erc20 tokens
            if (
              caseInSensitiveTokenList[asset.address?.toLowerCase()] !==
              undefined
            ) {
              return true;
            }
          } else if (asset.isERC721 === false) {
            return true;
          }
          return false;
        });
      });
    });

    // Accounts
    const [hdKeyring] = this.keyringController.getKeyringsByType('HD Key Tree');
    const simpleKeyPairKeyrings =
      this.keyringController.getKeyringsByType('Simple Key Pair');
    const hdAccounts = await hdKeyring.getAccounts();
    const simpleKeyPairKeyringAccounts = await Promise.all(
      simpleKeyPairKeyrings.map((keyring) => keyring.getAccounts()),
    );
    const simpleKeyPairAccounts = simpleKeyPairKeyringAccounts.reduce(
      (acc, accounts) => [...acc, ...accounts],
      [],
    );
    const accounts = {
      hd: hdAccounts
        .filter((item, pos) => hdAccounts.indexOf(item) === pos)
        .map((address) => toChecksumHexAddress(address)),
      simpleKeyPair: simpleKeyPairAccounts
        .filter((item, pos) => simpleKeyPairAccounts.indexOf(item) === pos)
        .map((address) => toChecksumHexAddress(address)),
      ledger: [],
      trezor: [],
      lattice: [],
    };

    // transactions

    let { transactions } = this.txController.store.getState();
    // delete tx for other accounts that we're not importing
    transactions = Object.values(transactions).filter((tx) => {
      const checksummedTxFrom = toChecksumHexAddress(tx.txParams.from);
      return accounts.hd.includes(checksummedTxFrom);
    });

    return {
      accounts,
      preferences,
      transactions,
      tokens: { allTokens: allERC20Tokens, allIgnoredTokens },
      network: this.networkController.store.getState(),
    };
  }

  /**
   * Submits the user's password and attempts to unlock the vault.
   * Also synchronizes the preferencesController, to ensure its schema
   * is up to date with known accounts once the vault is decrypted.
   *
   * @param {string} password - The user's password
   * @returns {Promise<object>} The keyringController update.
   */
  async submitPassword(password) {
    await this.keyringController.submitPassword(password);

    try {
      await this.blockTracker.checkForLatestBlock();
    } catch (error) {
      log.error('Error while unlocking extension.', error);
    }

    try {
      const threeBoxSyncingAllowed =
        this.threeBoxController.getThreeBoxSyncingState();
      if (threeBoxSyncingAllowed && !this.threeBoxController.box) {
        // 'await' intentionally omitted to avoid waiting for initialization
        this.threeBoxController.init();
        this.threeBoxController.turnThreeBoxSyncingOn();
      } else if (threeBoxSyncingAllowed && this.threeBoxController.box) {
        this.threeBoxController.turnThreeBoxSyncingOn();
      }
    } catch (error) {
      log.error('Error while unlocking extension.', error);
    }

    // This must be set as soon as possible to communicate to the
    // keyring's iframe and have the setting initialized properly
    // Optimistically called to not block MetaMask login due to
    // Ledger Keyring GitHub downtime
    const transportPreference =
      this.preferencesController.getLedgerTransportPreference();

    this.setLedgerTransportPreference(transportPreference);

    return this.keyringController.fullUpdate();
  }

  /**
   * Submits a user's password to check its validity.
   *
   * @param {string} password - The user's password
   */
  async verifyPassword(password) {
    await this.keyringController.verifyPassword(password);
  }

  /**
   * @type Identity
   * @property {string} name - The account nickname.
   * @property {string} address - The account's ethereum address, in lower case.
   * receiving funds from our automatic Ropsten faucet.
   */

  /**
   * Sets the first address in the state to the selected address
   */
  selectFirstIdentity() {
    const { identities } = this.preferencesController.store.getState();
    const [address] = Object.keys(identities);
    this.preferencesController.setSelectedAddress(address);
  }

  /**
   * Gets the mnemonic of the user's primary keyring.
   */
  getPrimaryKeyringMnemonic() {
    const [keyring] = this.keyringController.getKeyringsByType('HD Key Tree');
    if (!keyring.mnemonic) {
      throw new Error('Primary keyring mnemonic unavailable.');
    }
    return keyring.mnemonic;
  }

  //
  // Hardware
  //

  async getKeyringForDevice(deviceName, hdPath = null) {
    let keyringName = null;
    switch (deviceName) {
      case DEVICE_NAMES.TREZOR:
        keyringName = TrezorKeyring.type;
        break;
      case DEVICE_NAMES.LEDGER:
        keyringName = LedgerBridgeKeyring.type;
        break;
      case DEVICE_NAMES.QR:
        keyringName = QRHardwareKeyring.type;
        break;
      case DEVICE_NAMES.LATTICE:
        keyringName = LatticeKeyring.type;
        break;
      default:
        throw new Error(
          'MetamaskController:getKeyringForDevice - Unknown device',
        );
    }
    let [keyring] = await this.keyringController.getKeyringsByType(keyringName);
    if (!keyring) {
      keyring = await this.keyringController.addNewKeyring(keyringName);
    }
    if (hdPath && keyring.setHdPath) {
      keyring.setHdPath(hdPath);
    }
    if (deviceName === DEVICE_NAMES.LATTICE) {
      keyring.appName = 'MetaMask';
    }
    if (deviceName === DEVICE_NAMES.TREZOR) {
      const model = keyring.getModel();
      this.appStateController.setTrezorModel(model);
    }

    keyring.network = this.networkController.getProviderConfig().type;

    return keyring;
  }

  async attemptLedgerTransportCreation() {
    const keyring = await this.getKeyringForDevice(DEVICE_NAMES.LEDGER);
    return await keyring.attemptMakeApp();
  }

  async establishLedgerTransportPreference() {
    const transportPreference =
      this.preferencesController.getLedgerTransportPreference();
    return await this.setLedgerTransportPreference(transportPreference);
  }

  /**
   * Fetch account list from a trezor device.
   *
   * @param deviceName
   * @param page
   * @param hdPath
   * @returns [] accounts
   */
  async connectHardware(deviceName, page, hdPath) {
    const keyring = await this.getKeyringForDevice(deviceName, hdPath);
    let accounts = [];
    switch (page) {
      case -1:
        accounts = await keyring.getPreviousPage();
        break;
      case 1:
        accounts = await keyring.getNextPage();
        break;
      default:
        accounts = await keyring.getFirstPage();
    }

    // Merge with existing accounts
    // and make sure addresses are not repeated
    const oldAccounts = await this.keyringController.getAccounts();
    const accountsToTrack = [
      ...new Set(
        oldAccounts.concat(accounts.map((a) => a.address.toLowerCase())),
      ),
    ];
    this.accountTracker.syncWithAddresses(accountsToTrack);
    return accounts;
  }

  /**
   * Check if the device is unlocked
   *
   * @param deviceName
   * @param hdPath
   * @returns {Promise<boolean>}
   */
  async checkHardwareStatus(deviceName, hdPath) {
    const keyring = await this.getKeyringForDevice(deviceName, hdPath);
    return keyring.isUnlocked();
  }

  /**
   * Clear
   *
   * @param deviceName
   * @returns {Promise<boolean>}
   */
  async forgetDevice(deviceName) {
    const keyring = await this.getKeyringForDevice(deviceName);
    keyring.forgetDevice();
    return true;
  }

  /**
   * Retrieves the keyring for the selected address and using the .type returns
   * a subtype for the account. Either 'hardware', 'imported' or 'MetaMask'.
   *
   * @param {string} address - Address to retrieve keyring for
   * @returns {'hardware' | 'imported' | 'MetaMask'}
   */
  async getAccountType(address) {
    const keyring = await this.keyringController.getKeyringForAccount(address);
    switch (keyring.type) {
      case KEYRING_TYPES.TREZOR:
      case KEYRING_TYPES.LATTICE:
      case KEYRING_TYPES.QR:
      case KEYRING_TYPES.LEDGER:
        return 'hardware';
      case KEYRING_TYPES.IMPORTED:
        return 'imported';
      default:
        return 'MetaMask';
    }
  }

  /**
   * Retrieves the keyring for the selected address and using the .type
   * determines if a more specific name for the device is available. Returns
   * 'N/A' for non hardware wallets.
   *
   * @param {string} address - Address to retrieve keyring for
   * @returns {'ledger' | 'lattice' | 'N/A' | string}
   */
  async getDeviceModel(address) {
    const keyring = await this.keyringController.getKeyringForAccount(address);
    switch (keyring.type) {
      case KEYRING_TYPES.TREZOR:
        return keyring.getModel();
      case KEYRING_TYPES.QR:
        return keyring.getName();
      case KEYRING_TYPES.LEDGER:
        // TODO: get model after ledger keyring exposes method
        return DEVICE_NAMES.LEDGER;
      case KEYRING_TYPES.LATTICE:
        // TODO: get model after lattice keyring exposes method
        return DEVICE_NAMES.LATTICE;
      default:
        return 'N/A';
    }
  }

  /**
   * get hardware account label
   *
   * @returns string label
   */

  getAccountLabel(name, index, hdPathDescription) {
    return `${name[0].toUpperCase()}${name.slice(1)} ${
      parseInt(index, 10) + 1
    } ${hdPathDescription || ''}`.trim();
  }

  /**
   * Imports an account from a Trezor or Ledger device.
   *
   * @param index
   * @param deviceName
   * @param hdPath
   * @param hdPathDescription
   * @returns {} keyState
   */
  async unlockHardwareWalletAccount(
    index,
    deviceName,
    hdPath,
    hdPathDescription,
  ) {
    const keyring = await this.getKeyringForDevice(deviceName, hdPath);

    keyring.setAccountToUnlock(index);
    const oldAccounts = await this.keyringController.getAccounts();
    const keyState = await this.keyringController.addNewAccount(keyring);
    const newAccounts = await this.keyringController.getAccounts();
    this.preferencesController.setAddresses(newAccounts);
    newAccounts.forEach((address) => {
      if (!oldAccounts.includes(address)) {
        const label = this.getAccountLabel(
          deviceName === DEVICE_NAMES.QR ? keyring.getName() : deviceName,
          index,
          hdPathDescription,
        );
        // Set the account label to Trezor 1 /  Ledger 1 / QR Hardware 1, etc
        this.preferencesController.setAccountLabel(address, label);
        // Select the account
        this.preferencesController.setSelectedAddress(address);
      }
    });

    const { identities } = this.preferencesController.store.getState();
    return { ...keyState, identities };
  }

  //
  // Account Management
  //

  /**
   * Adds a new account to the default (first) HD seed phrase Keyring.
   *
   * @param accountCount
   * @returns {} keyState
   */
  async addNewAccount(accountCount) {
    const [primaryKeyring] =
      this.keyringController.getKeyringsByType('HD Key Tree');
    if (!primaryKeyring) {
      throw new Error('MetamaskController - No HD Key Tree found');
    }
    const { keyringController } = this;
    const { identities: oldIdentities } =
      this.preferencesController.store.getState();

    if (Object.keys(oldIdentities).length === accountCount) {
      const oldAccounts = await keyringController.getAccounts();
      const keyState = await keyringController.addNewAccount(primaryKeyring);
      const newAccounts = await keyringController.getAccounts();

      await this.verifySeedPhrase();

      this.preferencesController.setAddresses(newAccounts);
      newAccounts.forEach((address) => {
        if (!oldAccounts.includes(address)) {
          this.preferencesController.setSelectedAddress(address);
        }
      });

      const { identities } = this.preferencesController.store.getState();
      return { ...keyState, identities };
    }

    return {
      ...keyringController.memStore.getState(),
      identities: oldIdentities,
    };
  }

  /**
   * Verifies the validity of the current vault's seed phrase.
   *
   * Validity: seed phrase restores the accounts belonging to the current vault.
   *
   * Called when the first account is created and on unlocking the vault.
   *
   * @returns {Promise<number[]>} The seed phrase to be confirmed by the user,
   * encoded as an array of UTF-8 bytes.
   */
  async verifySeedPhrase() {
    const [primaryKeyring] =
      this.keyringController.getKeyringsByType('HD Key Tree');
    if (!primaryKeyring) {
      throw new Error('MetamaskController - No HD Key Tree found');
    }

    const serialized = await primaryKeyring.serialize();
    const seedPhraseAsBuffer = Buffer.from(serialized.mnemonic);

    const accounts = await primaryKeyring.getAccounts();
    if (accounts.length < 1) {
      throw new Error('MetamaskController - No accounts found');
    }

    try {
      await seedPhraseVerifier.verifyAccounts(accounts, seedPhraseAsBuffer);
      return Array.from(seedPhraseAsBuffer.values());
    } catch (err) {
      log.error(err.message);
      throw err;
    }
  }

  /**
   * Clears the transaction history, to allow users to force-reset their nonces.
   * Mostly used in development environments, when networks are restarted with
   * the same network ID.
   *
   * @returns {Promise<string>} The current selected address.
   */
  async resetAccount() {
    const selectedAddress = this.preferencesController.getSelectedAddress();
    this.txController.wipeTransactions(selectedAddress);
    this.networkController.resetConnection();

    return selectedAddress;
  }

  /**
   * Gets the permitted accounts for the specified origin. Returns an empty
   * array if no accounts are permitted.
   *
   * @param {string} origin - The origin whose exposed accounts to retrieve.
   * @param {boolean} [suppressUnauthorizedError] - Suppresses the unauthorized error.
   * @returns {Promise<string[]>} The origin's permitted accounts, or an empty
   * array.
   */
  async getPermittedAccounts(
    origin,
    { suppressUnauthorizedError = true } = {},
  ) {
    try {
      return await this.permissionController.executeRestrictedMethod(
        origin,
        RestrictedMethods.eth_accounts,
      );
    } catch (error) {
      if (
        suppressUnauthorizedError &&
        error.code === rpcErrorCodes.provider.unauthorized
      ) {
        return [];
      }
      throw error;
    }
  }

  /**
   * Stops exposing the account with the specified address to all third parties.
   * Exposed accounts are stored in caveats of the eth_accounts permission. This
   * method uses `PermissionController.updatePermissionsByCaveat` to
   * remove the specified address from every eth_accounts permission. If a
   * permission only included this address, the permission is revoked entirely.
   *
   * @param {string} targetAccount - The address of the account to stop exposing
   * to third parties.
   */
  removeAllAccountPermissions(targetAccount) {
    this.permissionController.updatePermissionsByCaveat(
      CaveatTypes.restrictReturnedAccounts,
      (existingAccounts) =>
        CaveatMutatorFactories[
          CaveatTypes.restrictReturnedAccounts
        ].removeAccount(targetAccount, existingAccounts),
    );
  }

  /**
   * Removes an account from state / storage.
   *
   * @param {string[]} address - A hex address
   */
  async removeAccount(address) {
    // Remove all associated permissions
    this.removeAllAccountPermissions(address);
    // Remove account from the preferences controller
    this.preferencesController.removeAddress(address);
    // Remove account from the account tracker controller
    this.accountTracker.removeAccount([address]);

    const keyring = await this.keyringController.getKeyringForAccount(address);
    // Remove account from the keyring
    await this.keyringController.removeAccount(address);
    const updatedKeyringAccounts = keyring ? await keyring.getAccounts() : {};
    if (updatedKeyringAccounts?.length === 0) {
      keyring.destroy?.();
    }

    return address;
  }

  /**
   * Imports an account with the specified import strategy.
   * These are defined in app/scripts/account-import-strategies
   * Each strategy represents a different way of serializing an Ethereum key pair.
   *
   * @param {string} strategy - A unique identifier for an account import strategy.
   * @param {any} args - The data required by that strategy to import an account.
   */
  async importAccountWithStrategy(strategy, args) {
    const privateKey = await accountImporter.importAccount(strategy, args);
    const keyring = await this.keyringController.addNewKeyring(
      'Simple Key Pair',
      [privateKey],
    );
    const [firstAccount] = await keyring.getAccounts();
    // update accounts in preferences controller
    const allAccounts = await this.keyringController.getAccounts();
    this.preferencesController.setAddresses(allAccounts);
    // set new account as selected
    await this.preferencesController.setSelectedAddress(firstAccount);
  }

  // ---------------------------------------------------------------------------
  // Identity Management (signature operations)

  /**
   * Called when a Dapp suggests a new tx to be signed.
   * this wrapper needs to exist so we can provide a reference to
   *  "newUnapprovedTransaction" before "txController" is instantiated
   *
   * @param {object} txParams - The transaction parameters.
   * @param {object} [req] - The original request, containing the origin.
   */
  async newUnapprovedTransaction(txParams, req) {
    return await this.txController.newUnapprovedTransaction(txParams, req);
  }

  // eth_sign methods:

  /**
   * Called when a Dapp uses the eth_sign method, to request user approval.
   * eth_sign is a pure signature of arbitrary data. It is on a deprecation
   * path, since this data can be a transaction, or can leak private key
   * information.
   *
   * @param {object} msgParams - The params passed to eth_sign.
   * @param {object} [req] - The original request, containing the origin.
   */
  async newUnsignedMessage(msgParams, req) {
    const data = normalizeMsgData(msgParams.data);
    let promise;
    // 64 hex + "0x" at the beginning
    // This is needed because Ethereum's EcSign works only on 32 byte numbers
    // For 67 length see: https://github.com/MetaMask/metamask-extension/pull/12679/files#r749479607
    if (data.length === 66 || data.length === 67) {
      promise = this.messageManager.addUnapprovedMessageAsync(msgParams, req);
      this.sendUpdate();
      this.opts.showUserConfirmation();
    } else {
      throw ethErrors.rpc.invalidParams(
        'eth_sign requires 32 byte message hash',
      );
    }
    return await promise;
  }

  ///: BEGIN:ONLY_INCLUDE_IN(flask)
  /**
   * Gets an "app key" corresponding to an Ethereum address. An app key is more
   * or less an addrdess hashed together with some string, in this case a
   * subject identifier / origin.
   *
   * @todo Figure out a way to derive app keys that doesn't depend on the user's
   * Ethereum addresses.
   * @param {string} subject - The identifier of the subject whose app key to
   * retrieve.
   * @param {string} [requestedAccount] - The account whose app key to retrieve.
   * The first account in the keyring will be used by default.
   */
  async getAppKeyForSubject(subject, requestedAccount) {
    let account;

    if (requestedAccount) {
      account = requestedAccount;
    } else {
      [account] = await this.keyringController.getAccounts();
    }

    return this.keyringController.exportAppKeyForAddress(account, subject);
  }
  ///: END:ONLY_INCLUDE_IN

  /**
   * Signifies user intent to complete an eth_sign method.
   *
   * @param {object} msgParams - The params passed to eth_call.
   * @returns {Promise<object>} Full state update.
   */
  async signMessage(msgParams) {
    log.info('MetaMaskController - signMessage');
    const msgId = msgParams.metamaskId;
    try {
      // sets the status op the message to 'approved'
      // and removes the metamaskId for signing
      const cleanMsgParams = await this.messageManager.approveMessage(
        msgParams,
      );
      const rawSig = await this.keyringController.signMessage(cleanMsgParams);
      this.messageManager.setMsgStatusSigned(msgId, rawSig);
      return this.getState();
    } catch (error) {
      log.info('MetaMaskController - eth_sign failed', error);
      this.messageManager.errorMessage(msgId, error);
      throw error;
    }
  }

  /**
   * Used to cancel a message submitted via eth_sign.
   *
   * @param {string} msgId - The id of the message to cancel.
   */
  cancelMessage(msgId) {
    const { messageManager } = this;
    messageManager.rejectMsg(msgId);
    return this.getState();
  }

  // personal_sign methods:

  /**
   * Called when a dapp uses the personal_sign method.
   * This is identical to the Geth eth_sign method, and may eventually replace
   * eth_sign.
   *
   * We currently define our eth_sign and personal_sign mostly for legacy Dapps.
   *
   * @param {object} msgParams - The params of the message to sign & return to the Dapp.
   * @param {object} [req] - The original request, containing the origin.
   */
  async newUnsignedPersonalMessage(msgParams, req) {
    const promise = this.personalMessageManager.addUnapprovedMessageAsync(
      msgParams,
      req,
    );
    this.sendUpdate();
    this.opts.showUserConfirmation();
    return promise;
  }

  /**
   * Signifies a user's approval to sign a personal_sign message in queue.
   * Triggers signing, and the callback function from newUnsignedPersonalMessage.
   *
   * @param {object} msgParams - The params of the message to sign & return to the Dapp.
   * @returns {Promise<object>} A full state update.
   */
  async signPersonalMessage(msgParams) {
    log.info('MetaMaskController - signPersonalMessage');
    const msgId = msgParams.metamaskId;
    // sets the status op the message to 'approved'
    // and removes the metamaskId for signing
    try {
      const cleanMsgParams = await this.personalMessageManager.approveMessage(
        msgParams,
      );
      const rawSig = await this.keyringController.signPersonalMessage(
        cleanMsgParams,
      );
      // tells the listener that the message has been signed
      // and can be returned to the dapp
      this.personalMessageManager.setMsgStatusSigned(msgId, rawSig);
      return this.getState();
    } catch (error) {
      log.info('MetaMaskController - eth_personalSign failed', error);
      this.personalMessageManager.errorMessage(msgId, error);
      throw error;
    }
  }

  /**
   * Used to cancel a personal_sign type message.
   *
   * @param {string} msgId - The ID of the message to cancel.
   */
  cancelPersonalMessage(msgId) {
    const messageManager = this.personalMessageManager;
    messageManager.rejectMsg(msgId);
    return this.getState();
  }

  // eth_decrypt methods

  /**
   * Called when a dapp uses the eth_decrypt method.
   *
   * @param {object} msgParams - The params of the message to sign & return to the Dapp.
   * @param {object} req - (optional) the original request, containing the origin
   * Passed back to the requesting Dapp.
   */
  async newRequestDecryptMessage(msgParams, req) {
    const promise = this.decryptMessageManager.addUnapprovedMessageAsync(
      msgParams,
      req,
    );
    this.sendUpdate();
    this.opts.showUserConfirmation();
    return promise;
  }

  /**
   * Only decrypt message and don't touch transaction state
   *
   * @param {object} msgParams - The params of the message to decrypt.
   * @returns {Promise<object>} A full state update.
   */
  async decryptMessageInline(msgParams) {
    log.info('MetaMaskController - decryptMessageInline');
    // decrypt the message inline
    const msgId = msgParams.metamaskId;
    const msg = this.decryptMessageManager.getMsg(msgId);
    try {
      const stripped = stripHexPrefix(msgParams.data);
      const buff = Buffer.from(stripped, 'hex');
      msgParams.data = JSON.parse(buff.toString('utf8'));

      msg.rawData = await this.keyringController.decryptMessage(msgParams);
    } catch (e) {
      msg.error = e.message;
    }
    this.decryptMessageManager._updateMsg(msg);

    return this.getState();
  }

  /**
   * Signifies a user's approval to decrypt a message in queue.
   * Triggers decrypt, and the callback function from newUnsignedDecryptMessage.
   *
   * @param {object} msgParams - The params of the message to decrypt & return to the Dapp.
   * @returns {Promise<object>} A full state update.
   */
  async decryptMessage(msgParams) {
    log.info('MetaMaskController - decryptMessage');
    const msgId = msgParams.metamaskId;
    // sets the status op the message to 'approved'
    // and removes the metamaskId for decryption
    try {
      const cleanMsgParams = await this.decryptMessageManager.approveMessage(
        msgParams,
      );

      const stripped = stripHexPrefix(cleanMsgParams.data);
      const buff = Buffer.from(stripped, 'hex');
      cleanMsgParams.data = JSON.parse(buff.toString('utf8'));

      // decrypt the message
      const rawMess = await this.keyringController.decryptMessage(
        cleanMsgParams,
      );
      // tells the listener that the message has been decrypted and can be returned to the dapp
      this.decryptMessageManager.setMsgStatusDecrypted(msgId, rawMess);
    } catch (error) {
      log.info('MetaMaskController - eth_decrypt failed.', error);
      this.decryptMessageManager.errorMessage(msgId, error);
    }
    return this.getState();
  }

  /**
   * Used to cancel a eth_decrypt type message.
   *
   * @param {string} msgId - The ID of the message to cancel.
   */
  cancelDecryptMessage(msgId) {
    const messageManager = this.decryptMessageManager;
    messageManager.rejectMsg(msgId);
    return this.getState();
  }

  // eth_getEncryptionPublicKey methods

  /**
   * Called when a dapp uses the eth_getEncryptionPublicKey method.
   *
   * @param {object} msgParams - The params of the message to sign & return to the Dapp.
   * @param {object} req - (optional) the original request, containing the origin
   * Passed back to the requesting Dapp.
   */
  async newRequestEncryptionPublicKey(msgParams, req) {
    const address = msgParams;
    const keyring = await this.keyringController.getKeyringForAccount(address);

    switch (keyring.type) {
      case KEYRING_TYPES.LEDGER: {
        return new Promise((_, reject) => {
          reject(
            new Error('Ledger does not support eth_getEncryptionPublicKey.'),
          );
        });
      }

      case KEYRING_TYPES.TREZOR: {
        return new Promise((_, reject) => {
          reject(
            new Error('Trezor does not support eth_getEncryptionPublicKey.'),
          );
        });
      }

      case KEYRING_TYPES.LATTICE: {
        return new Promise((_, reject) => {
          reject(
            new Error('Lattice does not support eth_getEncryptionPublicKey.'),
          );
        });
      }

      case KEYRING_TYPES.QR: {
        return Promise.reject(
          new Error('QR hardware does not support eth_getEncryptionPublicKey.'),
        );
      }

      default: {
        const promise =
          this.encryptionPublicKeyManager.addUnapprovedMessageAsync(
            msgParams,
            req,
          );
        this.sendUpdate();
        this.opts.showUserConfirmation();
        return promise;
      }
    }
  }

  /**
   * Signifies a user's approval to receiving encryption public key in queue.
   * Triggers receiving, and the callback function from newUnsignedEncryptionPublicKey.
   *
   * @param {object} msgParams - The params of the message to receive & return to the Dapp.
   * @returns {Promise<object>} A full state update.
   */
  async encryptionPublicKey(msgParams) {
    log.info('MetaMaskController - encryptionPublicKey');
    const msgId = msgParams.metamaskId;
    // sets the status op the message to 'approved'
    // and removes the metamaskId for decryption
    try {
      const params = await this.encryptionPublicKeyManager.approveMessage(
        msgParams,
      );

      // EncryptionPublicKey message
      const publicKey = await this.keyringController.getEncryptionPublicKey(
        params.data,
      );

      // tells the listener that the message has been processed
      // and can be returned to the dapp
      this.encryptionPublicKeyManager.setMsgStatusReceived(msgId, publicKey);
    } catch (error) {
      log.info(
        'MetaMaskController - eth_getEncryptionPublicKey failed.',
        error,
      );
      this.encryptionPublicKeyManager.errorMessage(msgId, error);
    }
    return this.getState();
  }

  /**
   * Used to cancel a eth_getEncryptionPublicKey type message.
   *
   * @param {string} msgId - The ID of the message to cancel.
   */
  cancelEncryptionPublicKey(msgId) {
    const messageManager = this.encryptionPublicKeyManager;
    messageManager.rejectMsg(msgId);
    return this.getState();
  }

  // eth_signTypedData methods

  /**
   * Called when a dapp uses the eth_signTypedData method, per EIP 712.
   *
   * @param {object} msgParams - The params passed to eth_signTypedData.
   * @param {object} [req] - The original request, containing the origin.
   * @param version
   */
  newUnsignedTypedMessage(msgParams, req, version) {
    const promise = this.typedMessageManager.addUnapprovedMessageAsync(
      msgParams,
      req,
      version,
    );
    this.sendUpdate();
    this.opts.showUserConfirmation();
    return promise;
  }

  /**
   * The method for a user approving a call to eth_signTypedData, per EIP 712.
   * Triggers the callback in newUnsignedTypedMessage.
   *
   * @param {object} msgParams - The params passed to eth_signTypedData.
   * @returns {object} Full state update.
   */
  async signTypedMessage(msgParams) {
    log.info('MetaMaskController - eth_signTypedData');
    const msgId = msgParams.metamaskId;
    const { version } = msgParams;
    try {
      const cleanMsgParams = await this.typedMessageManager.approveMessage(
        msgParams,
      );

      // For some reason every version after V1 used stringified params.
      if (version !== 'V1') {
        // But we don't have to require that. We can stop suggesting it now:
        if (typeof cleanMsgParams.data === 'string') {
          cleanMsgParams.data = JSON.parse(cleanMsgParams.data);
        }
      }

      const signature = await this.keyringController.signTypedMessage(
        cleanMsgParams,
        { version },
      );
      this.typedMessageManager.setMsgStatusSigned(msgId, signature);
      return this.getState();
    } catch (error) {
      log.info('MetaMaskController - eth_signTypedData failed.', error);
      this.typedMessageManager.errorMessage(msgId, error);
      throw error;
    }
  }

  /**
   * Used to cancel a eth_signTypedData type message.
   *
   * @param {string} msgId - The ID of the message to cancel.
   */
  cancelTypedMessage(msgId) {
    const messageManager = this.typedMessageManager;
    messageManager.rejectMsg(msgId);
    return this.getState();
  }

  /**
   * @returns {boolean} true if the keyring type supports EIP-1559
   */
  async getCurrentAccountEIP1559Compatibility() {
    return true;
  }

  //=============================================================================
  // END (VAULT / KEYRING RELATED METHODS)
  //=============================================================================

  /**
   * Allows a user to attempt to cancel a previously submitted transaction
   * by creating a new transaction.
   *
   * @param {number} originalTxId - the id of the txMeta that you want to
   *  attempt to cancel
   * @param {import(
   *  './controllers/transactions'
   * ).CustomGasSettings} [customGasSettings] - overrides to use for gas params
   *  instead of allowing this method to generate them
   * @param options
   * @returns {object} MetaMask state
   */
  async createCancelTransaction(originalTxId, customGasSettings, options) {
    await this.txController.createCancelTransaction(
      originalTxId,
      customGasSettings,
      options,
    );
    const state = await this.getState();
    return state;
  }

  /**
   * Allows a user to attempt to speed up a previously submitted transaction
   * by creating a new transaction.
   *
   * @param {number} originalTxId - the id of the txMeta that you want to
   *  attempt to speed up
   * @param {import(
   *  './controllers/transactions'
   * ).CustomGasSettings} [customGasSettings] - overrides to use for gas params
   *  instead of allowing this method to generate them
   * @param options
   * @returns {object} MetaMask state
   */
  async createSpeedUpTransaction(originalTxId, customGasSettings, options) {
    await this.txController.createSpeedUpTransaction(
      originalTxId,
      customGasSettings,
      options,
    );
    const state = await this.getState();
    return state;
  }

  estimateGas(estimateGasParams) {
    return new Promise((resolve, reject) => {
      return this.txController.txGasUtil.query.estimateGas(
        estimateGasParams,
        (err, res) => {
          if (err) {
            return reject(err);
          }

          return resolve(res.toString(16));
        },
      );
    });
  }

  //=============================================================================
  // PASSWORD MANAGEMENT
  //=============================================================================

  /**
   * Allows a user to begin the seed phrase recovery process.
   */
  markPasswordForgotten() {
    this.preferencesController.setPasswordForgotten(true);
    this.sendUpdate();
  }

  /**
   * Allows a user to end the seed phrase recovery process.
   */
  unMarkPasswordForgotten() {
    this.preferencesController.setPasswordForgotten(false);
    this.sendUpdate();
  }

  //=============================================================================
  // SETUP
  //=============================================================================

  /**
   * A runtime.MessageSender object, as provided by the browser:
   *
   * @see https://developer.mozilla.org/en-US/docs/Mozilla/Add-ons/WebExtensions/API/runtime/MessageSender
   * @typedef {object} MessageSender
   * @property {string} - The URL of the page or frame hosting the script that sent the message.
   */

  /**
   * A Snap sender object.
   *
   * @typedef {object} SnapSender
   * @property {string} snapId - The ID of the snap.
   */

  /**
   * Used to create a multiplexed stream for connecting to an untrusted context
   * like a Dapp or other extension.
   *
   * @param options - Options bag.
   * @param {ReadableStream} options.connectionStream - The Duplex stream to connect to.
   * @param {MessageSender | SnapSender} options.sender - The sender of the messages on this stream.
   * @param {string} [options.subjectType] - The type of the sender, i.e. subject.
   */
  setupUntrustedCommunication({ connectionStream, sender, subjectType }) {
    const { usePhishDetect } = this.preferencesController.store.getState();

    let _subjectType;
    if (subjectType) {
      _subjectType = subjectType;
    } else if (sender.id && sender.id !== this.extension.runtime.id) {
      _subjectType = SUBJECT_TYPES.EXTENSION;
    } else {
      _subjectType = SUBJECT_TYPES.WEBSITE;
    }

    if (sender.url) {
      const { hostname } = new URL(sender.url);
      const phishingListsAreOutOfDate = this.phishingController.isOutOfDate();
      if (phishingListsAreOutOfDate) {
        this.phishingController.updatePhishingLists();
      }
      // Check if new connection is blocked if phishing detection is on
      const phishingTestResponse = this.phishingController.test(hostname);
      if (usePhishDetect && phishingTestResponse?.result) {
        this.sendPhishingWarning(
          connectionStream,
          hostname,
          phishingTestResponse,
        );
        return;
      }
    }

    // setup multiplexing
    const mux = setupMultiplex(connectionStream);

    // messages between inpage and background
    this.setupProviderConnection(
      mux.createStream('metamask-provider'),
      sender,
      _subjectType,
    );

    // TODO:LegacyProvider: Delete
    if (sender.url) {
      // legacy streams
      this.setupPublicConfig(mux.createStream('publicConfig'));
    }
  }

  /**
   * Used to create a multiplexed stream for connecting to a trusted context,
   * like our own user interfaces, which have the provider APIs, but also
   * receive the exported API from this controller, which includes trusted
   * functions, like the ability to approve transactions or sign messages.
   *
   * @param {*} connectionStream - The duplex stream to connect to.
   * @param {MessageSender} sender - The sender of the messages on this stream
   */
  setupTrustedCommunication(connectionStream, sender) {
    // setup multiplexing
    const mux = setupMultiplex(connectionStream);
    // connect features
    this.setupControllerConnection(mux.createStream('controller'));
    this.setupProviderConnection(
      mux.createStream('provider'),
      sender,
      SUBJECT_TYPES.INTERNAL,
    );
  }

  /**
   * Used to create a multiplexed stream for connecting to the phishing warning page.
   *
   * @param options - Options bag.
   * @param {ReadableStream} options.connectionStream - The Duplex stream to connect to.
   */
  setupPhishingCommunication({ connectionStream }) {
    const { usePhishDetect } = this.preferencesController.store.getState();

    if (!usePhishDetect) {
      return;
    }

    // setup multiplexing
    const mux = setupMultiplex(connectionStream);
    const phishingStream = mux.createStream(PHISHING_SAFELIST);

    // set up postStream transport
    phishingStream.on(
      'data',
      createMetaRPCHandler(
        { safelistPhishingDomain: this.safelistPhishingDomain.bind(this) },
        phishingStream,
      ),
    );
  }

  /**
   * Called when we detect a suspicious domain. Requests the browser redirects
   * to our anti-phishing page.
   *
   * @private
   * @param {*} connectionStream - The duplex stream to the per-page script,
   * for sending the reload attempt to.
   * @param {string} hostname - The hostname that triggered the suspicion.
   * @param {object} phishingTestResponse - Result of calling `phishingController.test`,
   * which is the result of calling eth-phishing-detects detector.check method https://github.com/MetaMask/eth-phishing-detect/blob/master/src/detector.js#L55-L112
   */
  sendPhishingWarning(connectionStream, hostname, phishingTestResponse) {
    const newIssueUrl = PHISHING_NEW_ISSUE_URLS[phishingTestResponse?.name];

    const mux = setupMultiplex(connectionStream);
    const phishingStream = mux.createStream('phishing');
    phishingStream.write({ hostname, newIssueUrl });
  }

  /**
   * A method for providing our API over a stream using JSON-RPC.
   *
   * @param {*} outStream - The stream to provide our API over.
   */
  setupControllerConnection(outStream) {
    const api = this.getApi();

    // report new active controller connection
    this.activeControllerConnections += 1;
    this.emit('controllerConnectionChanged', this.activeControllerConnections);

    // set up postStream transport
    outStream.on(
      'data',
      createMetaRPCHandler(
        api,
        outStream,
        this.store,
        this.localStoreApiWrapper,
      ),
    );
    const handleUpdate = (update) => {
      if (outStream._writableState.ended) {
        return;
      }
      // send notification to client-side
      outStream.write({
        jsonrpc: '2.0',
        method: 'sendUpdate',
        params: [update],
      });
    };
    this.on('update', handleUpdate);
    outStream.on('end', () => {
      this.activeControllerConnections -= 1;
      this.emit(
        'controllerConnectionChanged',
        this.activeControllerConnections,
      );
      this.removeListener('update', handleUpdate);
    });
  }

  /**
   * A method for serving our ethereum provider over a given stream.
   *
   * @param {*} outStream - The stream to provide over.
   * @param {MessageSender | SnapSender} sender - The sender of the messages on this stream
   * @param {string} subjectType - The type of the sender, i.e. subject.
   */
  setupProviderConnection(outStream, sender, subjectType) {
    let origin;
    if (subjectType === SUBJECT_TYPES.INTERNAL) {
      origin = ORIGIN_METAMASK;
    }
    ///: BEGIN:ONLY_INCLUDE_IN(flask)
    else if (subjectType === SUBJECT_TYPES.SNAP) {
      origin = sender.snapId;
    }
    ///: END:ONLY_INCLUDE_IN
    else {
      origin = new URL(sender.url).origin;
    }

    if (sender.id && sender.id !== this.extension.runtime.id) {
      this.subjectMetadataController.addSubjectMetadata({
        origin,
        extensionId: sender.id,
        subjectType: SUBJECT_TYPES.EXTENSION,
      });
    }

    let tabId;
    if (sender.tab && sender.tab.id) {
      tabId = sender.tab.id;
    }

    const engine = this.setupProviderEngine({
      origin,
      sender,
      subjectType,
      tabId,
    });

    // setup connection
    const providerStream = createEngineStream({ engine });

    const connectionId = this.addConnection(origin, { engine });

    pump(outStream, providerStream, outStream, (err) => {
      // handle any middleware cleanup
      engine._middleware.forEach((mid) => {
        if (mid.destroy && typeof mid.destroy === 'function') {
          mid.destroy();
        }
      });
      connectionId && this.removeConnection(origin, connectionId);
      if (err) {
        log.error(err);
      }
    });
  }

  ///: BEGIN:ONLY_INCLUDE_IN(flask)
  /**
   * For snaps running in workers.
   *
   * @param snapId
   * @param connectionStream
   */
  setupSnapProvider(snapId, connectionStream) {
    this.setupUntrustedCommunication({
      connectionStream,
      sender: { snapId },
      subjectType: SUBJECT_TYPES.SNAP,
    });
  }
  ///: END:ONLY_INCLUDE_IN

  /**
   * A method for creating a provider that is safely restricted for the requesting subject.
   *
   * @param {object} options - Provider engine options
   * @param {string} options.origin - The origin of the sender
   * @param {MessageSender | SnapSender} options.sender - The sender object.
   * @param {string} options.subjectType - The type of the sender subject.
   * @param {tabId} [options.tabId] - The tab ID of the sender - if the sender is within a tab
   */
  setupProviderEngine({ origin, subjectType, sender, tabId }) {
    // setup json rpc engine stack
    const engine = new JsonRpcEngine();
    const { blockTracker, provider } = this;

    // create filter polyfill middleware
    const filterMiddleware = createFilterMiddleware({ provider, blockTracker });

    // create subscription polyfill middleware
    const subscriptionManager = createSubscriptionManager({
      provider,
      blockTracker,
    });
    subscriptionManager.events.on('notification', (message) =>
      engine.emit('notification', message),
    );

    // append origin to each request
    engine.push(createOriginMiddleware({ origin }));

    // append tabId to each request if it exists
    if (tabId) {
      engine.push(createTabIdMiddleware({ tabId }));
    }

    // logging
    engine.push(createLoggerMiddleware({ origin }));
    engine.push(this.permissionLogController.createMiddleware());

    engine.push(
      createRPCMethodTrackingMiddleware({
        trackEvent: this.metaMetricsController.trackEvent.bind(
          this.metaMetricsController,
        ),
        getMetricsState: this.metaMetricsController.store.getState.bind(
          this.metaMetricsController.store,
        ),
      }),
    );

    // onboarding
    if (subjectType === SUBJECT_TYPES.WEBSITE) {
      engine.push(
        createOnboardingMiddleware({
          location: sender.url,
          registerOnboarding: this.onboardingController.registerOnboarding,
        }),
      );
    }

    // Unrestricted/permissionless RPC method implementations
    engine.push(
      createMethodMiddleware({
        origin,

        subjectType,

        // Miscellaneous
        addSubjectMetadata:
          this.subjectMetadataController.addSubjectMetadata.bind(
            this.subjectMetadataController,
          ),
        getProviderState: this.getProviderState.bind(this),
        getUnlockPromise: this.appStateController.getUnlockPromise.bind(
          this.appStateController,
        ),
        handleWatchAssetRequest: this.tokensController.watchAsset.bind(
          this.tokensController,
        ),
        requestUserApproval:
          this.approvalController.addAndShowApprovalRequest.bind(
            this.approvalController,
          ),
        sendMetrics: this.metaMetricsController.trackEvent.bind(
          this.metaMetricsController,
        ),

        // Permission-related
        getAccounts: this.getPermittedAccounts.bind(this, origin),
        getPermissionsForOrigin: this.permissionController.getPermissions.bind(
          this.permissionController,
          origin,
        ),
        hasPermission: this.permissionController.hasPermission.bind(
          this.permissionController,
          origin,
        ),
        requestAccountsPermission:
          this.permissionController.requestPermissions.bind(
            this.permissionController,
            { origin },
            { eth_accounts: {} },
          ),
        requestPermissionsForOrigin:
          this.permissionController.requestPermissions.bind(
            this.permissionController,
            { origin },
          ),

        // Custom RPC-related
        addCustomRpc: async ({
          chainId,
          blockExplorerUrl,
          ticker,
          chainName,
          rpcUrl,
        } = {}) => {
          await this.preferencesController.addToFrequentRpcList(
            rpcUrl,
            chainId,
            ticker,
            chainName,
            {
              blockExplorerUrl,
            },
          );
        },
        findCustomRpcBy: this.findCustomRpcBy.bind(this),
        getCurrentChainId: this.networkController.getCurrentChainId.bind(
          this.networkController,
        ),
        getCurrentRpcUrl: this.networkController.getCurrentRpcUrl.bind(
          this.networkController,
        ),
        setProviderType: this.networkController.setProviderType.bind(
          this.networkController,
        ),
        updateRpcTarget: ({ rpcUrl, chainId, ticker, nickname }) => {
          this.networkController.setRpcTarget(
            rpcUrl,
            chainId,
            ticker,
            nickname,
          );
        },

        // Web3 shim-related
        getWeb3ShimUsageState: this.alertController.getWeb3ShimUsageState.bind(
          this.alertController,
        ),
        setWeb3ShimUsageRecorded:
          this.alertController.setWeb3ShimUsageRecorded.bind(
            this.alertController,
          ),
      }),
    );

    ///: BEGIN:ONLY_INCLUDE_IN(flask)
    engine.push(
      createSnapMethodMiddleware(subjectType === SUBJECT_TYPES.SNAP, {
        getAppKey: this.getAppKeyForSubject.bind(this, origin),
        getUnlockPromise: this.appStateController.getUnlockPromise.bind(
          this.appStateController,
        ),
        getSnaps: this.controllerMessenger.call.bind(
          this.controllerMessenger,
          'SnapController:getPermitted',
          origin,
        ),
        requestPermissions: async (requestedPermissions) => {
          const [approvedPermissions] =
            await this.permissionController.requestPermissions(
              { origin },
              requestedPermissions,
            );

          return Object.values(approvedPermissions);
        },
        getPermissions: this.permissionController.getPermissions.bind(
          this.permissionController,
          origin,
        ),
        getAccounts: this.getPermittedAccounts.bind(this, origin),
        installSnaps: this.controllerMessenger.call.bind(
          this.controllerMessenger,
          'SnapController:install',
          origin,
        ),
      }),
    );
    ///: END:ONLY_INCLUDE_IN

    // filter and subscription polyfills
    engine.push(filterMiddleware);
    engine.push(subscriptionManager.middleware);
    if (subjectType !== SUBJECT_TYPES.INTERNAL) {
      // permissions
      engine.push(
        this.permissionController.createPermissionMiddleware({
          origin,
        }),
      );
    }

    // forward to metamask primary provider
    engine.push(providerAsMiddleware(provider));
    return engine;
  }

  /**
   * TODO:LegacyProvider: Delete
   * A method for providing our public config info over a stream.
   * This includes info we like to be synchronous if possible, like
   * the current selected account, and network ID.
   *
   * Since synchronous methods have been deprecated in web3,
   * this is a good candidate for deprecation.
   *
   * @param {*} outStream - The stream to provide public config over.
   */
  setupPublicConfig(outStream) {
    const configStream = storeAsStream(this.publicConfigStore);

    pump(configStream, outStream, (err) => {
      configStream.destroy();
      if (err) {
        log.error(err);
      }
    });
  }

  /**
   * Adds a reference to a connection by origin. Ignores the 'metamask' origin.
   * Caller must ensure that the returned id is stored such that the reference
   * can be deleted later.
   *
   * @param {string} origin - The connection's origin string.
   * @param {object} options - Data associated with the connection
   * @param {object} options.engine - The connection's JSON Rpc Engine
   * @returns {string} The connection's id (so that it can be deleted later)
   */
  addConnection(origin, { engine }) {
    if (origin === ORIGIN_METAMASK) {
      return null;
    }

    if (!this.connections[origin]) {
      this.connections[origin] = {};
    }

    const id = nanoid();
    this.connections[origin][id] = {
      engine,
    };

    return id;
  }

  /**
   * Deletes a reference to a connection, by origin and id.
   * Ignores unknown origins.
   *
   * @param {string} origin - The connection's origin string.
   * @param {string} id - The connection's id, as returned from addConnection.
   */
  removeConnection(origin, id) {
    const connections = this.connections[origin];
    if (!connections) {
      return;
    }

    delete connections[id];

    if (Object.keys(connections).length === 0) {
      delete this.connections[origin];
    }
  }

  /**
   * Closes all connections for the given origin, and removes the references
   * to them.
   * Ignores unknown origins.
   *
   * @param {string} origin - The origin string.
   */
  removeAllConnections(origin) {
    const connections = this.connections[origin];
    if (!connections) {
      return;
    }

    Object.keys(connections).forEach((id) => {
      this.removeConnection(origin, id);
    });
  }

  /**
   * Causes the RPC engines associated with the connections to the given origin
   * to emit a notification event with the given payload.
   *
   * The caller is responsible for ensuring that only permitted notifications
   * are sent.
   *
   * Ignores unknown origins.
   *
   * @param {string} origin - The connection's origin string.
   * @param {unknown} payload - The event payload.
   */
  notifyConnections(origin, payload) {
    const connections = this.connections[origin];

    if (connections) {
      Object.values(connections).forEach((conn) => {
        if (conn.engine) {
          conn.engine.emit('notification', payload);
        }
      });
    }
  }

  /**
   * Causes the RPC engines associated with all connections to emit a
   * notification event with the given payload.
   *
   * If the "payload" parameter is a function, the payload for each connection
   * will be the return value of that function called with the connection's
   * origin.
   *
   * The caller is responsible for ensuring that only permitted notifications
   * are sent.
   *
   * @param {unknown} payload - The event payload, or payload getter function.
   */
  notifyAllConnections(payload) {
    const getPayload =
      typeof payload === 'function'
        ? (origin) => payload(origin)
        : () => payload;

    Object.keys(this.connections).forEach((origin) => {
      Object.values(this.connections[origin]).forEach(async (conn) => {
        if (conn.engine) {
          conn.engine.emit('notification', await getPayload(origin));
        }
      });
    });
  }

  // handlers

  /**
   * Handle a KeyringController update
   *
   * @param {object} state - the KC state
   * @returns {Promise<void>}
   * @private
   */
  async _onKeyringControllerUpdate(state) {
    const { keyrings } = state;
    const addresses = keyrings.reduce(
      (acc, { accounts }) => acc.concat(accounts),
      [],
    );

    if (!addresses.length) {
      return;
    }

    // Ensure preferences + identities controller know about all addresses
    this.preferencesController.syncAddresses(addresses);
    this.accountTracker.syncWithAddresses(addresses);
  }

  /**
   * Handle global application unlock.
   * Notifies all connections that the extension is unlocked, and which
   * account(s) are currently accessible, if any.
   */
  _onUnlock() {
    this.notifyAllConnections(async (origin) => {
      return {
        method: NOTIFICATION_NAMES.unlockStateChanged,
        params: {
          isUnlocked: true,
          accounts: await this.getPermittedAccounts(origin),
        },
      };
    });

    // In the current implementation, this handler is triggered by a
    // KeyringController event. Other controllers subscribe to the 'unlock'
    // event of the MetaMaskController itself.
    this.emit('unlock');
  }

  /**
   * Handle global application lock.
   * Notifies all connections that the extension is locked.
   */
  _onLock() {
    this.notifyAllConnections({
      method: NOTIFICATION_NAMES.unlockStateChanged,
      params: {
        isUnlocked: false,
      },
    });

    // In the current implementation, this handler is triggered by a
    // KeyringController event. Other controllers subscribe to the 'lock'
    // event of the MetaMaskController itself.
    this.emit('lock');
  }

  /**
   * Handle memory state updates.
   * - Ensure isClientOpenAndUnlocked is updated
   * - Notifies all connections with the new provider network state
   *   - The external providers handle diffing the state
   *
   * @param newState
   */
  _onStateUpdate(newState) {
    this.isClientOpenAndUnlocked = newState.isUnlocked && this._isClientOpen;
    this.notifyAllConnections({
      method: NOTIFICATION_NAMES.chainChanged,
      params: this.getProviderNetworkState(newState),
    });
  }

  // misc

  /**
   * A method for emitting the full MetaMask state to all registered listeners.
   *
   * @private
   */
  privateSendUpdate() {
    this.emit('update', this.getState());
  }

  /**
   * @returns {boolean} Whether the extension is unlocked.
   */
  isUnlocked() {
    return this.keyringController.memStore.getState().isUnlocked;
  }

  //=============================================================================
  // MISCELLANEOUS
  //=============================================================================

  getExternalPendingTransactions(address) {
    return this.smartTransactionsController.getTransactions({
      addressFrom: address,
      status: 'pending',
    });
  }

  /**
   * Returns the nonce that will be associated with a transaction once approved
   *
   * @param {string} address - The hex string address for the transaction
   * @returns {Promise<number>}
   */
  async getPendingNonce(address) {
    const { nonceDetails, releaseLock } =
      await this.txController.nonceTracker.getNonceLock(address);
    const pendingNonce = nonceDetails.params.highestSuggested;

    releaseLock();
    return pendingNonce;
  }

  /**
   * Returns the next nonce according to the nonce-tracker
   *
   * @param {string} address - The hex string address for the transaction
   * @returns {Promise<number>}
   */
  async getNextNonce(address) {
    const nonceLock = await this.txController.nonceTracker.getNonceLock(
      address,
    );
    nonceLock.releaseLock();
    return nonceLock.nextNonce;
  }

  /**
   * Migrate address book state from old to new chainId.
   *
   * Address book state is keyed by the `networkStore` state from the network controller. This value is set to the
   * `networkId` for our built-in Infura networks, but it's set to the `chainId` for custom networks.
   * When this `chainId` value is changed for custom RPC endpoints, we need to migrate any contacts stored under the
   * old key to the new key.
   *
   * The `duplicate` parameter is used to specify that the contacts under the old key should not be removed. This is
   * useful in the case where two RPC endpoints shared the same set of contacts, and we're not sure which one each
   * contact belongs under. Duplicating the contacts under both keys is the only way to ensure they are not lost.
   *
   * @param {string} oldChainId - The old chainId
   * @param {string} newChainId - The new chainId
   * @param {boolean} [duplicate] - Whether to duplicate the addresses on both chainIds (default: false)
   */
  async migrateAddressBookState(oldChainId, newChainId, duplicate = false) {
    const { addressBook } = this.addressBookController.state;

    if (!addressBook[oldChainId]) {
      return;
    }

    for (const address of Object.keys(addressBook[oldChainId])) {
      const entry = addressBook[oldChainId][address];
      this.addressBookController.set(
        address,
        entry.name,
        newChainId,
        entry.memo,
      );
      if (!duplicate) {
        this.addressBookController.delete(oldChainId, address);
      }
    }
  }

  //=============================================================================
  // CONFIG
  //=============================================================================

  // Log blocks

  /**
   * A method for selecting a custom URL for an ethereum RPC provider and updating it
   *
   * @param {string} rpcUrl - A URL for a valid Ethereum RPC API.
   * @param {string} chainId - The chainId of the selected network.
   * @param {string} ticker - The ticker symbol of the selected network.
   * @param {string} [nickname] - Nickname of the selected network.
   * @param {object} [rpcPrefs] - RPC preferences.
   * @param {string} [rpcPrefs.blockExplorerUrl] - URL of block explorer for the chain.
   * @returns {Promise<string>} The RPC Target URL confirmed.
   */
  async updateAndSetCustomRpc(
    rpcUrl,
    chainId,
    ticker = 'ETH',
    nickname,
    rpcPrefs,
  ) {
    this.networkController.setRpcTarget(
      rpcUrl,
      chainId,
      ticker,
      nickname,
      rpcPrefs,
    );
    await this.preferencesController.updateRpc({
      rpcUrl,
      chainId,
      ticker,
      nickname,
      rpcPrefs,
    });
    return rpcUrl;
  }

  /**
   * A method for selecting a custom URL for an ethereum RPC provider.
   *
   * @param {string} rpcUrl - A URL for a valid Ethereum RPC API.
   * @param {string} chainId - The chainId of the selected network.
   * @param {string} ticker - The ticker symbol of the selected network.
   * @param {string} nickname - Optional nickname of the selected network.
   * @param rpcPrefs
   * @returns {Promise<string>} The RPC Target URL confirmed.
   */
  async setCustomRpc(
    rpcUrl,
    chainId,
    ticker = 'ETH',
    nickname = '',
    rpcPrefs = {},
  ) {
    const frequentRpcListDetail =
      this.preferencesController.getFrequentRpcListDetail();
    const rpcSettings = frequentRpcListDetail.find(
      (rpc) => rpcUrl === rpc.rpcUrl,
    );

    if (rpcSettings) {
      this.networkController.setRpcTarget(
        rpcSettings.rpcUrl,
        rpcSettings.chainId,
        rpcSettings.ticker,
        rpcSettings.nickname,
        rpcPrefs,
      );
    } else {
      this.networkController.setRpcTarget(
        rpcUrl,
        chainId,
        ticker,
        nickname,
        rpcPrefs,
      );
      await this.preferencesController.addToFrequentRpcList(
        rpcUrl,
        chainId,
        ticker,
        nickname,
        rpcPrefs,
      );
    }
    return rpcUrl;
  }

  /**
   * A method for deleting a selected custom URL.
   *
   * @param {string} rpcUrl - A RPC URL to delete.
   */
  async delCustomRpc(rpcUrl) {
    await this.preferencesController.removeFromFrequentRpcList(rpcUrl);
  }

  /**
   * Returns the first RPC info object that matches at least one field of the
   * provided search criteria. Returns null if no match is found
   *
   * @param {object} rpcInfo - The RPC endpoint properties and values to check.
   * @returns {object} rpcInfo found in the frequentRpcList
   */
  findCustomRpcBy(rpcInfo) {
    const frequentRpcListDetail =
      this.preferencesController.getFrequentRpcListDetail();
    for (const existingRpcInfo of frequentRpcListDetail) {
      for (const key of Object.keys(rpcInfo)) {
        if (existingRpcInfo[key] === rpcInfo[key]) {
          return existingRpcInfo;
        }
      }
    }
    return null;
  }

  async initializeThreeBox() {
    await this.threeBoxController.init();
  }

  /**
   * Sets the Ledger Live preference to use for Ledger hardware wallet support
   *
   * @param {string} transportType - The Ledger transport type.
   */
  async setLedgerTransportPreference(transportType) {
    const currentValue =
      this.preferencesController.getLedgerTransportPreference();
    const newValue =
      this.preferencesController.setLedgerTransportPreference(transportType);

    const keyring = await this.getKeyringForDevice(DEVICE_NAMES.LEDGER);
    if (keyring?.updateTransportMethod) {
      return keyring.updateTransportMethod(newValue).catch((e) => {
        // If there was an error updating the transport, we should
        // fall back to the original value
        this.preferencesController.setLedgerTransportPreference(currentValue);
        throw e;
      });
    }

    return undefined;
  }

  /**
   * A method for initializing storage the first time.
   *
   * @param {object} initState - The default state to initialize with.
   * @private
   */
  recordFirstTimeInfo(initState) {
    if (!('firstTimeInfo' in initState)) {
      const version = this.platform.getVersion();
      initState.firstTimeInfo = {
        version,
        date: Date.now(),
      };
    }
  }

  // TODO: Replace isClientOpen methods with `controllerConnectionChanged` events.
  /* eslint-disable accessor-pairs */
  /**
   * A method for recording whether the MetaMask user interface is open or not.
   *
   * @param {boolean} open
   */
  set isClientOpen(open) {
    this._isClientOpen = open;
    this.detectTokensController.isOpen = open;
  }
  /* eslint-enable accessor-pairs */

  /**
   * A method that is called by the background when all instances of metamask are closed.
   * Currently used to stop polling in the gasFeeController.
   */
  onClientClosed() {
    try {
      this.gasFeeController.stopPolling();
      this.appStateController.clearPollingTokens();
    } catch (error) {
      console.error(error);
    }
  }

  /**
   * A method that is called by the background when a particular environment type is closed (fullscreen, popup, notification).
   * Currently used to stop polling in the gasFeeController for only that environement type
   *
   * @param environmentType
   */
  onEnvironmentTypeClosed(environmentType) {
    const appStatePollingTokenType =
      POLLING_TOKEN_ENVIRONMENT_TYPES[environmentType];
    const pollingTokensToDisconnect =
      this.appStateController.store.getState()[appStatePollingTokenType];
    pollingTokensToDisconnect.forEach((pollingToken) => {
      this.gasFeeController.disconnectPoller(pollingToken);
      this.appStateController.removePollingToken(
        pollingToken,
        appStatePollingTokenType,
      );
    });
  }

  /**
   * Adds a domain to the PhishingController safelist
   *
   * @param {string} hostname - the domain to safelist
   */
  safelistPhishingDomain(hostname) {
    return this.phishingController.bypass(hostname);
  }

  /**
   * Locks MetaMask
   */
  setLocked() {
    const [trezorKeyring] = this.keyringController.getKeyringsByType(
      KEYRING_TYPES.TREZOR,
    );
    if (trezorKeyring) {
      trezorKeyring.dispose();
    }

    const [ledgerKeyring] = this.keyringController.getKeyringsByType(
      KEYRING_TYPES.LEDGER,
    );
    ledgerKeyring?.destroy?.();

    return this.keyringController.setLocked();
  }

  removePermissionsFor = (subjects) => {
    try {
      this.permissionController.revokePermissions(subjects);
    } catch (exp) {
      if (!(exp instanceof PermissionsRequestNotFoundError)) {
        throw exp;
      }
    }
  };

  rejectPermissionsRequest = (requestId) => {
    try {
      this.permissionController.rejectPermissionsRequest(requestId);
    } catch (exp) {
      if (!(exp instanceof PermissionsRequestNotFoundError)) {
        throw exp;
      }
    }
  };

  acceptPermissionsRequest = (request) => {
    try {
      this.permissionController.acceptPermissionsRequest(request);
    } catch (exp) {
      if (!(exp instanceof PermissionsRequestNotFoundError)) {
        throw exp;
      }
    }
  };

  resolvePendingApproval = (id, value) => {
    try {
      this.approvalController.accept(id, value);
    } catch (exp) {
      if (!(exp instanceof ApprovalRequestNotFoundError)) {
        throw exp;
      }
    }
  };

  rejectPendingApproval = (id, value) => {
    try {
      this.approvalController.reject(id, value);
    } catch (exp) {
      if (!(exp instanceof ApprovalRequestNotFoundError)) {
        throw exp;
      }
    }
  };
}<|MERGE_RESOLUTION|>--- conflicted
+++ resolved
@@ -473,14 +473,9 @@
     });
 
     this.phishingController = new PhishingController();
-<<<<<<< HEAD
-    if (this.phishingController.isOutOfDate()) {
-      this.phishingController.updatePhishingLists();
-=======
     this.phishingController.updatePhishingLists();
     if (process.env.IN_TEST) {
       this.phishingController.setRefreshInterval(5 * SECOND);
->>>>>>> 68642ee4
     }
 
     this.announcementController = new AnnouncementController(
