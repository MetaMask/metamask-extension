import EventEmitter from 'events';
import { finished, pipeline } from 'readable-stream';
import {
  CurrencyRateController,
  TokenDetectionController,
  TokenListController,
  TokensController,
  RatesController,
  fetchMultiExchangeRate,
  TokenBalancesController,
} from '@metamask/assets-controllers';
import { JsonRpcEngine } from '@metamask/json-rpc-engine';
import { createEngineStream } from '@metamask/json-rpc-middleware-stream';
import { ObservableStore } from '@metamask/obs-store';
import { storeAsStream } from '@metamask/obs-store/dist/asStream';
import { providerAsMiddleware } from '@metamask/eth-json-rpc-middleware';
import { debounce, pick, uniq } from 'lodash';
import {
  KeyringController,
  KeyringTypes,
  keyringBuilderFactory,
} from '@metamask/keyring-controller';
import createFilterMiddleware from '@metamask/eth-json-rpc-filters';
import createSubscriptionManager from '@metamask/eth-json-rpc-filters/subscriptionManager';
import { JsonRpcError, rpcErrors } from '@metamask/rpc-errors';
import { Mutex } from 'await-semaphore';
import log from 'loglevel';
import {
  OneKeyKeyring,
  TrezorConnectBridge,
  TrezorKeyring,
} from '@metamask/eth-trezor-keyring';
import {
  LedgerKeyring,
  LedgerIframeBridge,
} from '@metamask/eth-ledger-bridge-keyring';
import LatticeKeyring from 'eth-lattice-keyring';
import { rawChainData } from 'eth-chainlist';
import { MetaMaskKeyring as QRHardwareKeyring } from '@keystonehq/metamask-airgapped-keyring';
import { nanoid } from 'nanoid';
import { captureException } from '@sentry/browser';
import { AddressBookController } from '@metamask/address-book-controller';
import {
  ApprovalController,
  ApprovalRequestNotFoundError,
} from '@metamask/approval-controller';
import { Messenger } from '@metamask/base-controller';
import { EnsController } from '@metamask/ens-controller';
import { PhishingController } from '@metamask/phishing-controller';
import { AnnouncementController } from '@metamask/announcement-controller';
import {
  NetworkController,
  getDefaultNetworkControllerState,
} from '@metamask/network-controller';
import { GasFeeController } from '@metamask/gas-fee-controller';
import {
  MethodNames,
  PermissionController,
  PermissionDoesNotExistError,
  PermissionsRequestNotFoundError,
  SubjectMetadataController,
  SubjectType,
} from '@metamask/permission-controller';
import SmartTransactionsController from '@metamask/smart-transactions-controller';
import { ClientId } from '@metamask/smart-transactions-controller/dist/types';
import {
  METAMASK_DOMAIN,
  SelectedNetworkController,
  createSelectedNetworkMiddleware,
} from '@metamask/selected-network-controller';
import { LoggingController, LogType } from '@metamask/logging-controller';
import { PermissionLogController } from '@metamask/permission-log-controller';

import { MultichainRouter } from '@metamask/snaps-controllers';
import {
  createSnapsMethodMiddleware,
  buildSnapEndowmentSpecifications,
  buildSnapRestrictedMethodSpecifications,
} from '@metamask/snaps-rpc-methods';
import {
  ApprovalType,
  ERC1155,
  ERC20,
  ERC721,
  BlockExplorerUrl,
  ChainId,
  handleFetch,
} from '@metamask/controller-utils';

import { AccountsController } from '@metamask/accounts-controller';
import {
  RemoteFeatureFlagController,
  ClientConfigApiService,
  ClientType,
  DistributionType,
  EnvironmentType,
} from '@metamask/remote-feature-flag-controller';

import { SignatureController } from '@metamask/signature-controller';
import { wordlist } from '@metamask/scure-bip39/dist/wordlists/english';

import {
  NameController,
  ENSNameProvider,
  EtherscanNameProvider,
  TokenNameProvider,
  LensNameProvider,
} from '@metamask/name-controller';

import { UserOperationController } from '@metamask/user-operation-controller';
import {
  BridgeController,
  BRIDGE_CONTROLLER_NAME,
  BridgeUserAction,
  BridgeBackgroundAction,
  BridgeClientId,
  UNIFIED_SWAP_BRIDGE_EVENT_CATEGORY,
} from '@metamask/bridge-controller';

import {
  TransactionStatus,
  TransactionType,
} from '@metamask/transaction-controller';

import { Interface } from '@ethersproject/abi';
import { abiERC1155, abiERC721 } from '@metamask/metamask-eth-abis';
import {
  isEvmAccountType,
  SolAccountType,
  ///: BEGIN:ONLY_INCLUDE_IF(bitcoin)
  BtcScope,
  ///: END:ONLY_INCLUDE_IF
  ///: BEGIN:ONLY_INCLUDE_IF(solana)
  SolScope,
  ///: END:ONLY_INCLUDE_IF
} from '@metamask/keyring-api';
import {
  hasProperty,
  hexToBigInt,
  toCaipChainId,
  parseCaipAccountId,
} from '@metamask/utils';
import { normalize } from '@metamask/eth-sig-util';

import { TRIGGER_TYPES } from '@metamask/notification-services-controller/notification-services';

import {
  multichainMethodCallValidatorMiddleware,
  MultichainSubscriptionManager,
  MultichainMiddlewareManager,
  walletGetSession,
  walletRevokeSession,
  walletInvokeMethod,
  MultichainApiNotifications,
  walletCreateSession,
} from '@metamask/multichain-api-middleware';

import {
  Caip25CaveatMutators,
  Caip25CaveatType,
  Caip25EndowmentPermissionName,
  getEthAccounts,
  getSessionScopes,
  setPermittedEthChainIds,
  setEthAccounts,
  getPermittedAccountsForScopes,
  KnownSessionProperties,
  getAllScopesFromCaip25CaveatValue,
} from '@metamask/chain-agnostic-permission';
import {
  BridgeStatusController,
  BRIDGE_STATUS_CONTROLLER_NAME,
  BridgeStatusAction,
} from '@metamask/bridge-status-controller';

import { ErrorReportingService } from '@metamask/error-reporting-service';
import { RecoveryError } from '@metamask/seedless-onboarding-controller';
import { TokenStandard } from '../../shared/constants/transaction';
import {
  GAS_API_BASE_URL,
  GAS_DEV_API_BASE_URL,
  SWAPS_CLIENT_ID,
} from '../../shared/constants/swaps';
import {
  CHAIN_IDS,
  CHAIN_SPEC_URL,
  NETWORK_TYPES,
  NetworkStatus,
  UNSUPPORTED_RPC_METHODS,
  getFailoverUrlsForInfuraNetwork,
} from '../../shared/constants/network';
import { getAllowedSmartTransactionsChainIds } from '../../shared/constants/smartTransactions';

import {
  HardwareDeviceNames,
  HardwareKeyringType,
  LedgerTransportTypes,
} from '../../shared/constants/hardware-wallets';
import { KeyringType } from '../../shared/constants/keyring';
import {
  RestrictedMethods,
  ExcludedSnapPermissions,
  ExcludedSnapEndowments,
  CaveatTypes,
} from '../../shared/constants/permissions';
import { UI_NOTIFICATIONS } from '../../shared/notifications';
import { MILLISECOND, MINUTE, SECOND } from '../../shared/constants/time';
import {
  ORIGIN_METAMASK,
  POLLING_TOKEN_ENVIRONMENT_TYPES,
  MESSAGE_TYPE,
  SMART_TRANSACTION_CONFIRMATION_TYPES,
  PLATFORM_FIREFOX,
} from '../../shared/constants/app';
import {
  MetaMetricsEventCategory,
  MetaMetricsEventName,
  MetaMetricsRequestedThrough,
} from '../../shared/constants/metametrics';
import { LOG_EVENT } from '../../shared/constants/logs';

import {
  getStorageItem,
  setStorageItem,
} from '../../shared/lib/storage-helpers';
import {
  getTokenIdParam,
  fetchTokenBalance,
  fetchERC1155Balance,
} from '../../shared/lib/token-util';
import { isEqualCaseInsensitive } from '../../shared/modules/string-utils';
import { parseStandardTokenTransactionData } from '../../shared/modules/transaction.utils';
import { STATIC_MAINNET_TOKEN_LIST } from '../../shared/constants/tokens';
import { getTokenValueParam } from '../../shared/lib/metamask-controller-utils';
import { isManifestV3 } from '../../shared/modules/mv3.utils';
import { convertNetworkId } from '../../shared/modules/network.utils';
import {
  getIsSmartTransaction,
  getFeatureFlagsByChainId,
} from '../../shared/modules/selectors';
import { BaseUrl } from '../../shared/constants/urls';
import {
  TOKEN_TRANSFER_LOG_TOPIC_HASH,
  TRANSFER_SINFLE_LOG_TOPIC_HASH,
} from '../../shared/lib/transactions-controller-utils';
import { getProviderConfig } from '../../shared/modules/selectors/networks';
import { endTrace, trace, TraceName } from '../../shared/lib/trace';
import { ENVIRONMENT } from '../../development/build/constants';
import fetchWithCache from '../../shared/lib/fetch-with-cache';
import { MultichainNetworks } from '../../shared/constants/multichain/networks';
import { BRIDGE_API_BASE_URL } from '../../shared/constants/bridge';
///: BEGIN:ONLY_INCLUDE_IF(multichain)
import { MultichainWalletSnapClient } from '../../shared/lib/accounts';
///: END:ONLY_INCLUDE_IF
///: BEGIN:ONLY_INCLUDE_IF(bitcoin)
import { BITCOIN_WALLET_SNAP_ID } from '../../shared/lib/accounts/bitcoin-wallet-snap';
///: END:ONLY_INCLUDE_IF
///: BEGIN:ONLY_INCLUDE_IF(solana)
import { SOLANA_WALLET_SNAP_ID } from '../../shared/lib/accounts/solana-wallet-snap';
///: END:ONLY_INCLUDE_IF
import { FirstTimeFlowType } from '../../shared/constants/onboarding';
import { updateCurrentLocale } from '../../shared/lib/translate';
import { getIsSeedlessOnboardingFeatureEnabled } from '../../shared/modules/environment';
import { createTransactionEventFragmentWithTxId } from './lib/transaction/metrics';
///: BEGIN:ONLY_INCLUDE_IF(keyring-snaps)
import { keyringSnapPermissionsBuilder } from './lib/snap-keyring/keyring-snaps-permissions';
///: END:ONLY_INCLUDE_IF

import { SnapsNameProvider } from './lib/SnapsNameProvider';
import { AddressBookPetnamesBridge } from './lib/AddressBookPetnamesBridge';
import { AccountIdentitiesPetnamesBridge } from './lib/AccountIdentitiesPetnamesBridge';
import { createPPOMMiddleware } from './lib/ppom/ppom-middleware';
import { createTrustSignalsMiddleware } from './lib/trust-signals/trust-signals-middleware';
import {
  onMessageReceived,
  checkForMultipleVersionsRunning,
} from './detect-multiple-instances';
import ComposableObservableStore from './lib/ComposableObservableStore';
import AccountTrackerController from './controllers/account-tracker-controller';
import createDupeReqFilterStream from './lib/createDupeReqFilterStream';
import createLoggerMiddleware from './lib/createLoggerMiddleware';
import {
  createEthAccountsMethodMiddleware,
  createEip1193MethodMiddleware,
  createUnsupportedMethodMiddleware,
  createMultichainMethodMiddleware,
  makeMethodMiddlewareMaker,
} from './lib/rpc-method-middleware';
import createOriginMiddleware from './lib/createOriginMiddleware';
import createMainFrameOriginMiddleware from './lib/createMainFrameOriginMiddleware';
import createTabIdMiddleware from './lib/createTabIdMiddleware';
import { NetworkOrderController } from './controllers/network-order';
import { AccountOrderController } from './controllers/account-order';
import createOnboardingMiddleware from './lib/createOnboardingMiddleware';
import { isStreamWritable, setupMultiplex } from './lib/stream-utils';
import { PreferencesController } from './controllers/preferences-controller';
import { AppStateController } from './controllers/app-state-controller';
import { AlertController } from './controllers/alert-controller';
import OnboardingController from './controllers/onboarding';
import Backup from './lib/backup';
import DecryptMessageController from './controllers/decrypt-message';
import SwapsController from './controllers/swaps';
import MetaMetricsController from './controllers/metametrics-controller';
import { segment } from './lib/segment';
import createMetaRPCHandler from './lib/createMetaRPCHandler';
import {
  addHexPrefix,
  getEnvironmentType,
  getMethodDataName,
  previousValueComparator,
  initializeRpcProviderDomains,
  getPlatform,
} from './lib/util';
import createMetamaskMiddleware from './lib/createMetamaskMiddleware';
import { hardwareKeyringBuilderFactory } from './lib/hardware-keyring-builder-factory';
import EncryptionPublicKeyController from './controllers/encryption-public-key';
import AppMetadataController from './controllers/app-metadata';

import {
  getCaveatSpecifications,
  diffMap,
  getPermissionBackgroundApiMethods,
  getPermissionSpecifications,
  getPermittedAccountsByOrigin,
  getPermittedChainsByOrigin,
  NOTIFICATION_NAMES,
  unrestrictedMethods,
  PermissionNames,
  getRemovedAuthorizations,
  getChangedAuthorizations,
  getAuthorizedScopesByOrigin,
  getPermittedAccountsForScopesByOrigin,
  getOriginsWithSessionProperty,
} from './controllers/permissions';
import { MetaMetricsDataDeletionController } from './controllers/metametrics-data-deletion/metametrics-data-deletion';
import { DataDeletionService } from './services/data-deletion-service';
import createRPCMethodTrackingMiddleware from './lib/createRPCMethodTrackingMiddleware';
import { TrezorOffscreenBridge } from './lib/offscreen-bridge/trezor-offscreen-bridge';
import { LedgerOffscreenBridge } from './lib/offscreen-bridge/ledger-offscreen-bridge';
///: BEGIN:ONLY_INCLUDE_IF(keyring-snaps)
import { snapKeyringBuilder, getAccountsBySnapId } from './lib/snap-keyring';
///: END:ONLY_INCLUDE_IF
import { encryptorFactory } from './lib/encryptor-factory';
import { addDappTransaction, addTransaction } from './lib/transaction/util';
import { addTypedMessage, addPersonalMessage } from './lib/signature/util';
import { LatticeKeyringOffscreen } from './lib/offscreen-bridge/lattice-offscreen-keyring';
import { WeakRefObjectMap } from './lib/WeakRefObjectMap';
import {
  METAMASK_CAIP_MULTICHAIN_PROVIDER,
  METAMASK_COOKIE_HANDLER,
  METAMASK_EIP_1193_PROVIDER,
} from './constants/stream';

// Notification controllers
import { createTxVerificationMiddleware } from './lib/tx-verification/tx-verification-middleware';
import {
  updateSecurityAlertResponse,
  validateRequestWithPPOM,
} from './lib/ppom/ppom-util';
import createEvmMethodsToNonEvmAccountReqFilterMiddleware from './lib/createEvmMethodsToNonEvmAccountReqFilterMiddleware';
import { isEthAddress } from './lib/multichain/address';

import { decodeTransactionData } from './lib/transaction/decode/util';
import createTracingMiddleware from './lib/createTracingMiddleware';
import createOriginThrottlingMiddleware from './lib/createOriginThrottlingMiddleware';
import { PatchStore } from './lib/PatchStore';
import { sanitizeUIState } from './lib/state-utils';
import {
  rejectAllApprovals,
  rejectOriginApprovals,
} from './lib/approval/utils';
import { InstitutionalSnapControllerInit } from './controller-init/institutional-snap/institutional-snap-controller-init';
import {
  ///: BEGIN:ONLY_INCLUDE_IF(multichain)
  MultichainAssetsControllerInit,
  MultichainTransactionsControllerInit,
  MultichainBalancesControllerInit,
  MultichainAssetsRatesControllerInit,
  ///: END:ONLY_INCLUDE_IF
  MultichainNetworkControllerInit,
} from './controller-init/multichain';
import {
  AssetsContractControllerInit,
  NftControllerInit,
  NftDetectionControllerInit,
  TokenRatesControllerInit,
} from './controller-init/assets';
import { TransactionControllerInit } from './controller-init/confirmations/transaction-controller-init';
import { PPOMControllerInit } from './controller-init/confirmations/ppom-controller-init';
import { initControllers } from './controller-init/utils';
import {
  CronjobControllerInit,
  ExecutionServiceInit,
  RateLimitControllerInit,
  SnapControllerInit,
  SnapInsightsControllerInit,
  SnapInterfaceControllerInit,
  SnapsRegistryInit,
  WebSocketServiceInit,
} from './controller-init/snaps';
import { AuthenticationControllerInit } from './controller-init/identity/authentication-controller-init';
import { UserStorageControllerInit } from './controller-init/identity/user-storage-controller-init';
import { DeFiPositionsControllerInit } from './controller-init/defi-positions/defi-positions-controller-init';
import {
  getCallsStatus,
  getCapabilities,
  processSendCalls,
} from './lib/transaction/eip5792';
import { NotificationServicesControllerInit } from './controller-init/notifications/notification-services-controller-init';
import { NotificationServicesPushControllerInit } from './controller-init/notifications/notification-services-push-controller-init';
import { DelegationControllerInit } from './controller-init/delegation/delegation-controller-init';
import {
  onRpcEndpointUnavailable,
  onRpcEndpointDegraded,
} from './lib/network-controller/messenger-action-handlers';
import { getIsQuicknodeEndpointUrl } from './lib/network-controller/utils';
import { isRelaySupported } from './lib/transaction/transaction-relay';
import { AccountTreeControllerInit } from './controller-init/accounts/account-tree-controller-init';
import OAuthService from './services/oauth/oauth-service';
import { webAuthenticatorFactory } from './services/oauth/web-authenticator-factory';
import { SeedlessOnboardingControllerInit } from './controller-init/seedless-onboarding/seedless-onboarding-controller-init';

export const METAMASK_CONTROLLER_EVENTS = {
  // Fired after state changes that impact the extension badge (unapproved msg count)
  // The process of updating the badge happens in app/scripts/background.js.
  UPDATE_BADGE: 'updateBadge',
  DECRYPT_MESSAGE_MANAGER_UPDATE_BADGE: 'DecryptMessageManager:updateBadge',
  ENCRYPTION_PUBLIC_KEY_MANAGER_UPDATE_BADGE:
    'EncryptionPublicKeyManager:updateBadge',
  // TODO: Add this and similar enums to the `controllers` repo and export them
  APPROVAL_STATE_CHANGE: 'ApprovalController:stateChange',
  APP_STATE_UNLOCK_CHANGE: 'AppStateController:unlockChange',
  METAMASK_NOTIFICATIONS_LIST_UPDATED:
    'NotificationServicesController:notificationsListUpdated',
  METAMASK_NOTIFICATIONS_MARK_AS_READ:
    'NotificationServicesController:markNotificationsAsRead',
};

/**
 * @typedef {import('../../ui/store/store').MetaMaskReduxState} MetaMaskReduxState
 */

// Types of APIs
const API_TYPE = {
  EIP1193: 'eip-1193',
  CAIP_MULTICHAIN: 'caip-multichain',
};

// stream channels
const PHISHING_SAFELIST = 'metamask-phishing-safelist';

const environmentMappingForRemoteFeatureFlag = {
  [ENVIRONMENT.DEVELOPMENT]: EnvironmentType.Development,
  [ENVIRONMENT.RELEASE_CANDIDATE]: EnvironmentType.ReleaseCandidate,
  [ENVIRONMENT.PRODUCTION]: EnvironmentType.Production,
};

const buildTypeMappingForRemoteFeatureFlag = {
  flask: DistributionType.Flask,
  main: DistributionType.Main,
  beta: DistributionType.Beta,
  experimental: DistributionType.Main, // experimental builds use main distribution
};

export default class MetamaskController extends EventEmitter {
  /**
   * @param {object} opts
   */
  constructor(opts) {
    super();

    const { isFirstMetaMaskControllerSetup } = opts;

    this.defaultMaxListeners = 20;

    this.sendUpdate = debounce(
      this.privateSendUpdate.bind(this),
      MILLISECOND * 200,
    );
    this.opts = opts;
    this.requestSafeReload =
      opts.requestSafeReload ?? (() => Promise.resolve());
    this.extension = opts.browser;
    this.platform = opts.platform;
    this.notificationManager = opts.notificationManager;
    const initState = opts.initState || {};
    const version = process.env.METAMASK_VERSION;
    this.recordFirstTimeInfo(initState);
    this.featureFlags = opts.featureFlags;

    // this keeps track of how many "controllerStream" connections are open
    // the only thing that uses controller connections are open metamask UI instances
    this.activeControllerConnections = 0;

    this.offscreenPromise = opts.offscreenPromise ?? Promise.resolve();

    this.getRequestAccountTabIds = opts.getRequestAccountTabIds;
    this.getOpenMetamaskTabsIds = opts.getOpenMetamaskTabsIds;

    this.initializeChainlist();

    this.controllerMessenger = new Messenger();

    this.loggingController = new LoggingController({
      messenger: this.controllerMessenger.getRestricted({
        name: 'LoggingController',
        allowedActions: [],
        allowedEvents: [],
      }),
      state: initState.LoggingController,
    });

    this.currentMigrationVersion = opts.currentMigrationVersion;

    // observable state store
    this.store = new ComposableObservableStore({
      state: initState,
      controllerMessenger: this.controllerMessenger,
      persist: true,
    });

    // external connections by origin
    // Do not modify directly. Use the associated methods.
    this.connections = {};

    // lock to ensure only one vault created at once
    this.createVaultMutex = new Mutex();

    this.extension.runtime.onInstalled.addListener((details) => {
      if (details.reason === 'update') {
        if (version === '8.1.0') {
          this.platform.openExtensionInBrowser();
        }
        this.loggingController.add({
          type: LogType.GenericLog,
          data: {
            event: LOG_EVENT.VERSION_UPDATE,
            previousVersion: details.previousVersion,
            version,
          },
        });
      }
    });

    this.appMetadataController = new AppMetadataController({
      state: initState.AppMetadataController,
      messenger: this.controllerMessenger.getRestricted({
        name: 'AppMetadataController',
        allowedActions: [],
        allowedEvents: [],
      }),
      currentMigrationVersion: this.currentMigrationVersion,
      currentAppVersion: version,
    });

    this.approvalController = new ApprovalController({
      messenger: this.controllerMessenger.getRestricted({
        name: 'ApprovalController',
      }),
      showApprovalRequest: opts.showUserConfirmation,
      typesExcludedFromRateLimiting: [
        ApprovalType.PersonalSign,
        ApprovalType.EthSignTypedData,
        ApprovalType.Transaction,
        ApprovalType.WatchAsset,
        ApprovalType.EthGetEncryptionPublicKey,
        ApprovalType.EthDecrypt,
        // Exclude Smart TX Status Page from rate limiting to allow sequential transactions
        SMART_TRANSACTION_CONFIRMATION_TYPES.showSmartTransactionStatusPage,
      ],
    });

    const errorReportingServiceMessenger =
      this.controllerMessenger.getRestricted({
        name: 'ErrorReportingService',
        allowedActions: [],
        allowedEvents: [],
      });
    // Initializing the ErrorReportingService populates the
    // ErrorReportingServiceMessenger.
    // eslint-disable-next-line no-new
    new ErrorReportingService({
      messenger: errorReportingServiceMessenger,
      captureException,
    });

    const networkControllerMessenger = this.controllerMessenger.getRestricted({
      name: 'NetworkController',
      allowedEvents: [],
      allowedActions: ['ErrorReportingService:captureException'],
    });

    let initialNetworkControllerState = initState.NetworkController;
    const additionalDefaultNetworks = [
      ChainId['megaeth-testnet'],
      ChainId['monad-testnet'],
    ];

    if (!initialNetworkControllerState) {
      initialNetworkControllerState = getDefaultNetworkControllerState(
        additionalDefaultNetworks,
      );

      /** @type {import('@metamask/network-controller').NetworkState['networkConfigurationsByChainId']} */
      const networks =
        initialNetworkControllerState.networkConfigurationsByChainId;

      // TODO: Consider changing `getDefaultNetworkControllerState` on the
      // controller side to include some of these tweaks.

      Object.values(networks).forEach((network) => {
        const id = network.rpcEndpoints[0].networkClientId;
        // Process only if the default network has a corresponding networkClientId in BlockExplorerUrl.
        if (hasProperty(BlockExplorerUrl, id)) {
          network.blockExplorerUrls = [BlockExplorerUrl[id]];
        }
        network.defaultBlockExplorerUrlIndex = 0;
      });

      // Add failovers for default Infura RPC endpoints
      networks[CHAIN_IDS.MAINNET].rpcEndpoints[0].failoverUrls =
        getFailoverUrlsForInfuraNetwork('ethereum-mainnet');
      networks[CHAIN_IDS.LINEA_MAINNET].rpcEndpoints[0].failoverUrls =
        getFailoverUrlsForInfuraNetwork('linea-mainnet');
      networks[CHAIN_IDS.BASE].rpcEndpoints[0].failoverUrls =
        getFailoverUrlsForInfuraNetwork('base-mainnet');

      let network;
      if (process.env.IN_TEST) {
        network = {
          chainId: CHAIN_IDS.LOCALHOST,
          name: 'Localhost 8545',
          nativeCurrency: 'ETH',
          blockExplorerUrls: [],
          defaultRpcEndpointIndex: 0,
          rpcEndpoints: [
            {
              networkClientId: 'networkConfigurationId',
              url: 'http://localhost:8545',
              type: 'custom',
              failoverUrls: [],
            },
          ],
        };
        networks[CHAIN_IDS.LOCALHOST] = network;
      } else if (
        process.env.METAMASK_DEBUG ||
        process.env.METAMASK_ENVIRONMENT === 'test'
      ) {
        network = networks[CHAIN_IDS.SEPOLIA];
      } else {
        network = networks[CHAIN_IDS.MAINNET];
      }

      initialNetworkControllerState.selectedNetworkClientId =
        network.rpcEndpoints[network.defaultRpcEndpointIndex].networkClientId;
    }

    // Fix the network controller state (selectedNetworkClientId) if it is invalid and report the error
    if (
      initialNetworkControllerState.networkConfigurationsByChainId &&
      !Object.values(
        initialNetworkControllerState.networkConfigurationsByChainId,
      )
        .flatMap((networkConfiguration) =>
          networkConfiguration.rpcEndpoints.map(
            (rpcEndpoint) => rpcEndpoint.networkClientId,
          ),
        )
        .includes(initialNetworkControllerState.selectedNetworkClientId)
    ) {
      captureException(
        new Error(
          `NetworkController state is invalid: \`selectedNetworkClientId\` '${initialNetworkControllerState.selectedNetworkClientId}' does not refer to an RPC endpoint within a network configuration`,
        ),
      );

      initialNetworkControllerState.selectedNetworkClientId =
        initialNetworkControllerState.networkConfigurationsByChainId[
          CHAIN_IDS.MAINNET
        ].rpcEndpoints[0].networkClientId;
    }

    this.networkController = new NetworkController({
      messenger: networkControllerMessenger,
      state: initialNetworkControllerState,
      infuraProjectId: opts.infuraProjectId,
      getBlockTrackerOptions: () => {
        return process.env.IN_TEST
          ? {}
          : {
              pollingInterval: 20 * SECOND,
              // The retry timeout is pretty short by default, and if the endpoint is
              // down, it will end up exhausting the max number of consecutive
              // failures quickly.
              retryTimeout: 20 * SECOND,
            };
      },
      getRpcServiceOptions: (rpcEndpointUrl) => {
        const maxRetries = 4;
        const commonOptions = {
          fetch: globalThis.fetch.bind(globalThis),
          btoa: globalThis.btoa.bind(globalThis),
        };

        if (getIsQuicknodeEndpointUrl(rpcEndpointUrl)) {
          return {
            ...commonOptions,
            policyOptions: {
              maxRetries,
              // When we fail over to Quicknode, we expect it to be down at
              // first while it is being automatically activated. If an endpoint
              // is down, the failover logic enters a "cooldown period" of 30
              // minutes. We'd really rather not enter that for Quicknode, so
              // keep retrying longer.
              maxConsecutiveFailures: (maxRetries + 1) * 14,
            },
          };
        }

        return {
          ...commonOptions,
          policyOptions: {
            maxRetries,
            // Ensure that the circuit does not break too quickly.
            maxConsecutiveFailures: (maxRetries + 1) * 7,
          },
        };
      },
      additionalDefaultNetworks,
    });
    networkControllerMessenger.subscribe(
      'NetworkController:rpcEndpointUnavailable',
      async ({ chainId, endpointUrl, error }) => {
        onRpcEndpointUnavailable({
          chainId,
          endpointUrl,
          error,
          infuraProjectId: opts.infuraProjectId,
          trackEvent: this.metaMetricsController.trackEvent.bind(
            this.metaMetricsController,
          ),
          metaMetricsId: this.metaMetricsController.state.metaMetricsId,
        });
      },
    );
    networkControllerMessenger.subscribe(
      'NetworkController:rpcEndpointDegraded',
      async ({ chainId, endpointUrl }) => {
        onRpcEndpointDegraded({
          chainId,
          endpointUrl,
          infuraProjectId: opts.infuraProjectId,
          trackEvent: this.metaMetricsController.trackEvent.bind(
            this.metaMetricsController,
          ),
          metaMetricsId: this.metaMetricsController.state.metaMetricsId,
        });
      },
    );
    this.networkController.initializeProvider();

    this.multichainSubscriptionManager = new MultichainSubscriptionManager({
      getNetworkClientById: this.networkController.getNetworkClientById.bind(
        this.networkController,
      ),
      findNetworkClientIdByChainId:
        this.networkController.findNetworkClientIdByChainId.bind(
          this.networkController,
        ),
    });
    this.multichainMiddlewareManager = new MultichainMiddlewareManager();
    this.provider =
      this.networkController.getProviderAndBlockTracker().provider;
    this.blockTracker =
      this.networkController.getProviderAndBlockTracker().blockTracker;
    this.deprecatedNetworkVersions = {};

    const accountsControllerMessenger = this.controllerMessenger.getRestricted({
      name: 'AccountsController',
      allowedEvents: [
        'SnapController:stateChange',
        'KeyringController:accountRemoved',
        'KeyringController:stateChange',
        'SnapKeyring:accountAssetListUpdated',
        'SnapKeyring:accountBalancesUpdated',
        'SnapKeyring:accountTransactionsUpdated',
        'MultichainNetworkController:networkDidChange',
      ],
      allowedActions: [
        'KeyringController:getState',
        'KeyringController:getKeyringsByType',
      ],
    });

    this.accountsController = new AccountsController({
      messenger: accountsControllerMessenger,
      state: initState.AccountsController,
    });

    const preferencesMessenger = this.controllerMessenger.getRestricted({
      name: 'PreferencesController',
      allowedActions: [
        'AccountsController:setSelectedAccount',
        'AccountsController:getSelectedAccount',
        'AccountsController:getAccountByAddress',
        'AccountsController:setAccountName',
        'NetworkController:getState',
      ],
      allowedEvents: ['AccountsController:stateChange'],
    });

    this.preferencesController = new PreferencesController({
      state: {
        currentLocale: opts.initLangCode ?? '',
        ...initState.PreferencesController,
      },
      messenger: preferencesMessenger,
    });

    const tokenListMessenger = this.controllerMessenger.getRestricted({
      name: 'TokenListController',
      allowedActions: ['NetworkController:getNetworkClientById'],
      allowedEvents: ['NetworkController:stateChange'],
    });

    this.tokenListController = new TokenListController({
      chainId: this.#getGlobalChainId({
        metamask: this.networkController.state,
      }),
      preventPollingOnNetworkRestart: !this.#isTokenListPollingRequired(
        this.preferencesController.state,
      ),
      messenger: tokenListMessenger,
      state: initState.TokenListController,
    });

    const tokensControllerMessenger = this.controllerMessenger.getRestricted({
      name: 'TokensController',
      allowedActions: [
        'ApprovalController:addRequest',
        'NetworkController:getNetworkClientById',
        'AccountsController:getSelectedAccount',
        'AccountsController:getAccount',
        'AccountsController:listAccounts',
      ],
      allowedEvents: [
        'NetworkController:networkDidChange',
        'AccountsController:selectedEvmAccountChange',
        'PreferencesController:stateChange',
        'TokenListController:stateChange',
        'NetworkController:stateChange',
        'KeyringController:accountRemoved',
      ],
    });
    this.tokensController = new TokensController({
      state: initState.TokensController,
      provider: this.provider,
      messenger: tokensControllerMessenger,
      chainId: this.#getGlobalChainId(),
    });

    const metaMetricsControllerMessenger =
      this.controllerMessenger.getRestricted({
        name: 'MetaMetricsController',
        allowedActions: [
          'PreferencesController:getState',
          'NetworkController:getState',
          'NetworkController:getNetworkClientById',
        ],
        allowedEvents: [
          'PreferencesController:stateChange',
          'NetworkController:networkDidChange',
        ],
      });
    this.metaMetricsController = new MetaMetricsController({
      state: initState.MetaMetricsController,
      messenger: metaMetricsControllerMessenger,
      segment,
      version: process.env.METAMASK_VERSION,
      environment: process.env.METAMASK_ENVIRONMENT,
      extension: this.extension,
      captureException,
    });

    this.on('update', (update) => {
      this.metaMetricsController.handleMetaMaskStateUpdate(update);
    });

    const dataDeletionService = new DataDeletionService();
    const metaMetricsDataDeletionMessenger =
      this.controllerMessenger.getRestricted({
        name: 'MetaMetricsDataDeletionController',
        allowedActions: ['MetaMetricsController:getState'],
        allowedEvents: [],
      });
    this.metaMetricsDataDeletionController =
      new MetaMetricsDataDeletionController({
        dataDeletionService,
        messenger: metaMetricsDataDeletionMessenger,
        state: initState.metaMetricsDataDeletionController,
      });

    const gasFeeMessenger = this.controllerMessenger.getRestricted({
      name: 'GasFeeController',
      allowedActions: [
        'NetworkController:getEIP1559Compatibility',
        'NetworkController:getNetworkClientById',
        'NetworkController:getState',
      ],
      allowedEvents: ['NetworkController:stateChange'],
    });

    const gasApiBaseUrl = process.env.SWAPS_USE_DEV_APIS
      ? GAS_DEV_API_BASE_URL
      : GAS_API_BASE_URL;

    this.gasFeeController = new GasFeeController({
      state: initState.GasFeeController,
      interval: 10000,
      messenger: gasFeeMessenger,
      clientId: SWAPS_CLIENT_ID,
      getProvider: () =>
        this.networkController.getProviderAndBlockTracker().provider,
      onNetworkDidChange: (eventHandler) => {
        networkControllerMessenger.subscribe(
          'NetworkController:networkDidChange',
          () => eventHandler(this.networkController.state),
        );
      },
      getCurrentNetworkEIP1559Compatibility:
        this.networkController.getEIP1559Compatibility.bind(
          this.networkController,
        ),
      getCurrentAccountEIP1559Compatibility:
        this.getCurrentAccountEIP1559Compatibility.bind(this),
      legacyAPIEndpoint: `${gasApiBaseUrl}/networks/<chain_id>/gasPrices`,
      EIP1559APIEndpoint: `${gasApiBaseUrl}/networks/<chain_id>/suggestedGasFees`,
      getCurrentNetworkLegacyGasAPICompatibility: () => {
        const chainId = this.#getGlobalChainId();
        return chainId === CHAIN_IDS.BSC;
      },
      getChainId: () => this.#getGlobalChainId(),
    });

    this.appStateController = new AppStateController({
      addUnlockListener: this.on.bind(this, 'unlock'),
      isUnlocked: this.isUnlocked.bind(this),
      state: initState.AppStateController,
      onInactiveTimeout: () => this.setLocked(),
      messenger: this.controllerMessenger.getRestricted({
        name: 'AppStateController',
        allowedActions: [
          `${this.approvalController.name}:addRequest`,
          `${this.approvalController.name}:acceptRequest`,
          `PreferencesController:getState`,
        ],
        allowedEvents: [
          `KeyringController:qrKeyringStateChange`,
          'PreferencesController:stateChange',
        ],
      }),
      extension: this.extension,
    });

    const currencyRateMessenger = this.controllerMessenger.getRestricted({
      name: 'CurrencyRateController',
      allowedActions: [`${this.networkController.name}:getNetworkClientById`],
    });
    this.currencyRateController = new CurrencyRateController({
      includeUsdRate: true,
      messenger: currencyRateMessenger,
      state: initState.CurrencyController,
    });
    const initialFetchMultiExchangeRate =
      this.currencyRateController.fetchMultiExchangeRate.bind(
        this.currencyRateController,
      );
    this.currencyRateController.fetchMultiExchangeRate = (...args) => {
      if (this.preferencesController.state.useCurrencyRateCheck) {
        return initialFetchMultiExchangeRate(...args);
      }
      return {
        conversionRate: null,
        usdConversionRate: null,
      };
    };

    const tokenBalancesMessenger = this.controllerMessenger.getRestricted({
      name: 'TokenBalancesController',
      allowedActions: [
        'NetworkController:getState',
        'NetworkController:getNetworkClientById',
        'TokensController:getState',
        'PreferencesController:getState',
        'AccountsController:getSelectedAccount',
        'AccountsController:listAccounts',
      ],
      allowedEvents: [
        'PreferencesController:stateChange',
        'TokensController:stateChange',
        'NetworkController:stateChange',
        'KeyringController:accountRemoved',
      ],
    });

    this.tokenBalancesController = new TokenBalancesController({
      messenger: tokenBalancesMessenger,
      state: initState.TokenBalancesController,
      interval: 30000,
    });

    const phishingControllerMessenger = this.controllerMessenger.getRestricted({
      name: 'PhishingController',
    });

    this.phishingController = new PhishingController({
      messenger: phishingControllerMessenger,
      state: initState.PhishingController,
      hotlistRefreshInterval: process.env.IN_TEST ? 5 * SECOND : undefined,
      stalelistRefreshInterval: process.env.IN_TEST ? 30 * SECOND : undefined,
    });

    const announcementMessenger = this.controllerMessenger.getRestricted({
      name: 'AnnouncementController',
    });

    this.announcementController = new AnnouncementController({
      messenger: announcementMessenger,
      allAnnouncements: UI_NOTIFICATIONS,
      state: initState.AnnouncementController,
    });

    const networkOrderMessenger = this.controllerMessenger.getRestricted({
      name: 'NetworkOrderController',
      allowedEvents: ['NetworkController:stateChange'],
    });
    this.networkOrderController = new NetworkOrderController({
      messenger: networkOrderMessenger,
      state: initState.NetworkOrderController,
    });

    const accountOrderMessenger = this.controllerMessenger.getRestricted({
      name: 'AccountOrderController',
    });
    this.accountOrderController = new AccountOrderController({
      messenger: accountOrderMessenger,
      state: initState.AccountOrderController,
    });

    const multichainRatesControllerMessenger =
      this.controllerMessenger.getRestricted({
        name: 'RatesController',
      });
    this.multichainRatesController = new RatesController({
      state: initState.MultichainRatesController,
      messenger: multichainRatesControllerMessenger,
      includeUsdRate: true,
      fetchMultiExchangeRate,
    });

    this.controllerMessenger.subscribe(
      'PreferencesController:stateChange',
      previousValueComparator((prevState, currState) => {
        const { useCurrencyRateCheck: prevUseCurrencyRateCheck } = prevState;
        const { useCurrencyRateCheck: currUseCurrencyRateCheck } = currState;
        if (currUseCurrencyRateCheck && !prevUseCurrencyRateCheck) {
          this.tokenRatesController.enable();
        } else if (!currUseCurrencyRateCheck && prevUseCurrencyRateCheck) {
          this.tokenRatesController.disable();
        }
      }, this.preferencesController.state),
    );

    this.ensController = new EnsController({
      messenger: this.controllerMessenger.getRestricted({
        name: 'EnsController',
        allowedActions: [
          'NetworkController:getNetworkClientById',
          'NetworkController:getState',
        ],
        allowedEvents: [],
      }),
      onNetworkDidChange: networkControllerMessenger.subscribe.bind(
        networkControllerMessenger,
        'NetworkController:networkDidChange',
      ),
    });

    const onboardingControllerMessenger =
      this.controllerMessenger.getRestricted({
        name: 'OnboardingController',
        allowedActions: [],
        allowedEvents: [],
      });
    this.onboardingController = new OnboardingController({
      messenger: onboardingControllerMessenger,
      state: initState.OnboardingController,
    });

    this.oauthService = new OAuthService({
      env: {
        googleClientId: process.env.GOOGLE_CLIENT_ID,
        appleClientId: process.env.APPLE_CLIENT_ID,
      },
      webAuthenticator: webAuthenticatorFactory(),
    });

    let additionalKeyrings = [keyringBuilderFactory(QRHardwareKeyring)];

    const keyringOverrides = this.opts.overrides?.keyrings;

    if (isManifestV3 === false) {
      const additionalKeyringTypes = [
        keyringOverrides?.lattice || LatticeKeyring,
        QRHardwareKeyring,
      ];

      const additionalBridgedKeyringTypes = [
        {
          keyring: keyringOverrides?.trezor || TrezorKeyring,
          bridge: keyringOverrides?.trezorBridge || TrezorConnectBridge,
        },
        {
          keyring: keyringOverrides?.oneKey || OneKeyKeyring,
          bridge: keyringOverrides?.oneKeyBridge || TrezorConnectBridge,
        },
        {
          keyring: keyringOverrides?.ledger || LedgerKeyring,
          bridge: keyringOverrides?.ledgerBridge || LedgerIframeBridge,
        },
      ];

      additionalKeyrings = additionalKeyringTypes.map((keyringType) =>
        keyringBuilderFactory(keyringType),
      );

      additionalBridgedKeyringTypes.forEach((keyringType) =>
        additionalKeyrings.push(
          hardwareKeyringBuilderFactory(
            keyringType.keyring,
            keyringType.bridge,
          ),
        ),
      );
    } else {
      additionalKeyrings.push(
        hardwareKeyringBuilderFactory(
          TrezorKeyring,
          keyringOverrides?.trezorBridge || TrezorOffscreenBridge,
        ),
        hardwareKeyringBuilderFactory(
          OneKeyKeyring,
          keyringOverrides?.oneKey || TrezorOffscreenBridge,
        ),
        hardwareKeyringBuilderFactory(
          LedgerKeyring,
          keyringOverrides?.ledgerBridge || LedgerOffscreenBridge,
        ),
        keyringBuilderFactory(LatticeKeyringOffscreen),
      );
    }

    ///: BEGIN:ONLY_INCLUDE_IF(keyring-snaps)
    const snapKeyringBuildMessenger = this.controllerMessenger.getRestricted({
      name: 'SnapKeyring',
      allowedActions: [
        'ApprovalController:addRequest',
        'ApprovalController:acceptRequest',
        'ApprovalController:rejectRequest',
        'ApprovalController:startFlow',
        'ApprovalController:endFlow',
        'ApprovalController:showSuccess',
        'ApprovalController:showError',
        'PhishingController:test',
        'PhishingController:maybeUpdateState',
        'KeyringController:getAccounts',
        'AccountsController:setSelectedAccount',
        'AccountsController:getAccountByAddress',
        'AccountsController:setAccountName',
        'AccountsController:listMultichainAccounts',
        'SnapController:handleRequest',
        'SnapController:get',
        'SnapController:isMinimumPlatformVersion',
        'PreferencesController:getState',
      ],
    });

    // Necessary to persist the keyrings and update the accounts both within the keyring controller and accounts controller
    const persistAndUpdateAccounts = async () => {
      await this.keyringController.persistAllKeyrings();
      await this.accountsController.updateAccounts();
    };

    additionalKeyrings.push(
      snapKeyringBuilder(snapKeyringBuildMessenger, {
        persistKeyringHelper: () => persistAndUpdateAccounts(),
        removeAccountHelper: (address) => this.removeAccount(address),
        trackEvent: (...args) => this.metaMetricsController.trackEvent(...args),
      }),
    );

    ///: END:ONLY_INCLUDE_IF

    const keyringControllerMessenger = this.controllerMessenger.getRestricted({
      name: 'KeyringController',
    });

    this.keyringController = new KeyringController({
      cacheEncryptionKey: true,
      keyringBuilders: additionalKeyrings,
      state: initState.KeyringController,
      encryptor: opts.encryptor || encryptorFactory(600_000),
      messenger: keyringControllerMessenger,
    });

    this.controllerMessenger.subscribe('KeyringController:unlock', () =>
      this._onUnlock(),
    );
    this.controllerMessenger.subscribe('KeyringController:lock', () =>
      this._onLock(),
    );

    this.controllerMessenger.subscribe(
      'KeyringController:stateChange',
      (state) => {
        this._onKeyringControllerUpdate(state);
      },
    );

    this.permissionController = new PermissionController({
      messenger: this.controllerMessenger.getRestricted({
        name: 'PermissionController',
        allowedActions: [
          `${this.approvalController.name}:addRequest`,
          `${this.approvalController.name}:hasRequest`,
          `${this.approvalController.name}:acceptRequest`,
          `${this.approvalController.name}:rejectRequest`,
          `SnapController:getPermitted`,
          `SnapController:install`,
          `SubjectMetadataController:getSubjectMetadata`,
        ],
      }),
      state: initState.PermissionController,
      caveatSpecifications: getCaveatSpecifications({
        listAccounts: this.accountsController.listAccounts.bind(
          this.accountsController,
        ),
        findNetworkClientIdByChainId:
          this.networkController.findNetworkClientIdByChainId.bind(
            this.networkController,
          ),
        isNonEvmScopeSupported: this.controllerMessenger.call.bind(
          this.controllerMessenger,
          'MultichainRouter:isSupportedScope',
        ),
        getNonEvmAccountAddresses: this.controllerMessenger.call.bind(
          this.controllerMessenger,
          'MultichainRouter:getSupportedAccounts',
        ),
      }),
      permissionSpecifications: {
        ...getPermissionSpecifications(),
        ...this.getSnapPermissionSpecifications(),
      },
      unrestrictedMethods,
    });

    this.selectedNetworkController = new SelectedNetworkController({
      messenger: this.controllerMessenger.getRestricted({
        name: 'SelectedNetworkController',
        allowedActions: [
          'NetworkController:getNetworkClientById',
          'NetworkController:getState',
          'NetworkController:getSelectedNetworkClient',
          'PermissionController:hasPermissions',
          'PermissionController:getSubjectNames',
        ],
        allowedEvents: [
          'NetworkController:stateChange',
          'PermissionController:stateChange',
        ],
      }),
      state: initState.SelectedNetworkController,
      useRequestQueuePreference: true,
      onPreferencesStateChange: () => {
        // noop
        // we have removed the ability to toggle the useRequestQueue preference
        // both useRequestQueue and onPreferencesStateChange will be removed
        // once mobile supports per dapp network selection
        // see https://github.com/MetaMask/core/pull/5065#issue-2736965186
      },
      domainProxyMap: new WeakRefObjectMap(),
    });

    this.permissionLogController = new PermissionLogController({
      messenger: this.controllerMessenger.getRestricted({
        name: 'PermissionLogController',
      }),
      restrictedMethods: new Set(Object.keys(RestrictedMethods)),
      state: initState.PermissionLogController,
    });

    this.subjectMetadataController = new SubjectMetadataController({
      messenger: this.controllerMessenger.getRestricted({
        name: 'SubjectMetadataController',
        allowedActions: [`${this.permissionController.name}:hasPermissions`],
      }),
      state: initState.SubjectMetadataController,
      subjectCacheLimit: 100,
    });

    // @TODO(snaps): This fixes an issue where `withKeyring` would lock the `KeyringController` mutex.
    // That meant that if a snap requested a keyring operation (like requesting entropy) while the `KeyringController` was locked,
    // it would cause a deadlock.
    // This is a temporary fix until we can refactor how we handle requests to the Snaps Keyring.
    const withSnapKeyring = async (operation) => {
      const keyring = await this.getSnapKeyring();

      return operation({ keyring });
    };

    const multichainRouterMessenger = this.controllerMessenger.getRestricted({
      name: 'MultichainRouter',
      allowedActions: [
        `SnapController:getAll`,
        `SnapController:handleRequest`,
        `${this.permissionController.name}:getPermissions`,
        `AccountsController:listMultichainAccounts`,
      ],
      allowedEvents: [],
    });

    this.multichainRouter = new MultichainRouter({
      messenger: multichainRouterMessenger,
      withSnapKeyring,
    });

    // account tracker watches balances, nonces, and any code at their address
    this.accountTrackerController = new AccountTrackerController({
      state: { accounts: {} },
      messenger: this.controllerMessenger.getRestricted({
        name: 'AccountTrackerController',
        allowedActions: [
          'AccountsController:getSelectedAccount',
          'NetworkController:getState',
          'NetworkController:getNetworkClientById',
          'OnboardingController:getState',
          'PreferencesController:getState',
        ],
        allowedEvents: [
          'AccountsController:selectedEvmAccountChange',
          'OnboardingController:stateChange',
          'KeyringController:accountRemoved',
        ],
      }),
      provider: this.provider,
      blockTracker: this.blockTracker,
      getNetworkIdentifier: (providerConfig) => {
        const { type, rpcUrl } =
          providerConfig ??
          getProviderConfig({
            metamask: this.networkController.state,
          });
        return type === NETWORK_TYPES.RPC ? rpcUrl : type;
      },
    });

    // start and stop polling for balances based on activeControllerConnections
    this.on('controllerConnectionChanged', (activeControllerConnections) => {
      const { completedOnboarding } = this.onboardingController.state;
      if (activeControllerConnections > 0 && completedOnboarding) {
        this.triggerNetworkrequests();
      } else {
        this.stopNetworkRequests();
      }
    });

    this.controllerMessenger.subscribe(
      `${this.onboardingController.name}:stateChange`,
      previousValueComparator(async (prevState, currState) => {
        const { completedOnboarding: prevCompletedOnboarding } = prevState;
        const {
          completedOnboarding: currCompletedOnboarding,
          firstTimeFlowType,
        } = currState;
        if (!prevCompletedOnboarding && currCompletedOnboarding) {
          const { address } = this.accountsController.getSelectedAccount();

          if (firstTimeFlowType === FirstTimeFlowType.socialImport) {
            // importing multiple SRPs on social login rehydration
            await this._importAccountsWithBalances();
          } else {
            await this._addAccountsWithBalance();
          }

          this.postOnboardingInitialization();
          this.triggerNetworkrequests();

          // execute once the token detection on the post-onboarding
          await this.tokenDetectionController.detectTokens({
            selectedAddress: address,
          });
        }
      }, this.onboardingController.state),
    );

    const tokenDetectionControllerMessenger =
      this.controllerMessenger.getRestricted({
        name: 'TokenDetectionController',
        allowedActions: [
          'AccountsController:getAccount',
          'AccountsController:getSelectedAccount',
          'KeyringController:getState',
          'NetworkController:getNetworkClientById',
          'NetworkController:getNetworkConfigurationByNetworkClientId',
          'NetworkController:getState',
          'PreferencesController:getState',
          'TokenListController:getState',
          'TokensController:getState',
          'TokensController:addDetectedTokens',
        ],
        allowedEvents: [
          'AccountsController:selectedEvmAccountChange',
          'KeyringController:lock',
          'KeyringController:unlock',
          'NetworkController:networkDidChange',
          'PreferencesController:stateChange',
          'TokenListController:stateChange',
          'TransactionController:transactionConfirmed',
        ],
      });

    this.tokenDetectionController = new TokenDetectionController({
      messenger: tokenDetectionControllerMessenger,
      getBalancesInSingleCall: (...args) =>
        this.assetsContractController.getBalancesInSingleCall(...args),
      trackMetaMetricsEvent: this.metaMetricsController.trackEvent.bind(
        this.metaMetricsController,
      ),
      useAccountsAPI: true,
      platform: 'extension',
    });

    const addressBookControllerMessenger =
      this.controllerMessenger.getRestricted({
        name: 'AddressBookController',
        allowedActions: [],
        allowedEvents: [],
      });

    this.addressBookController = new AddressBookController({
      messenger: addressBookControllerMessenger,
      state: initState.AddressBookController,
    });

    this.alertController = new AlertController({
      state: initState.AlertController,
      messenger: this.controllerMessenger.getRestricted({
        name: 'AlertController',
        allowedEvents: ['AccountsController:selectedAccountChange'],
        allowedActions: ['AccountsController:getSelectedAccount'],
      }),
    });

    this.backup = new Backup({
      preferencesController: this.preferencesController,
      addressBookController: this.addressBookController,
      accountsController: this.accountsController,
      networkController: this.networkController,
      trackMetaMetricsEvent: this.metaMetricsController.trackEvent.bind(
        this.metaMetricsController,
      ),
    });

    // This gets used as a ...spread parameter in two places: new TransactionController() and createRPCMethodTrackingMiddleware()
    this.snapAndHardwareMetricsParams = {
      getSelectedAccount: this.accountsController.getSelectedAccount.bind(
        this.accountsController,
      ),
      getAccountType: this.getAccountType.bind(this),
      getDeviceModel: this.getDeviceModel.bind(this),
      getHardwareTypeForMetric: this.getHardwareTypeForMetric.bind(this),
      snapAndHardwareMessenger: this.controllerMessenger.getRestricted({
        name: 'SnapAndHardwareMessenger',
        allowedActions: [
          'KeyringController:getKeyringForAccount',
          'SnapController:get',
          'AccountsController:getSelectedAccount',
        ],
      }),
    };

    this.decryptMessageController = new DecryptMessageController({
      getState: this.getState.bind(this),
      messenger: this.controllerMessenger.getRestricted({
        name: 'DecryptMessageController',
        allowedActions: [
          `${this.approvalController.name}:addRequest`,
          `${this.approvalController.name}:acceptRequest`,
          `${this.approvalController.name}:rejectRequest`,
          `${this.keyringController.name}:decryptMessage`,
        ],
        allowedEvents: [
          'DecryptMessageManager:stateChange',
          'DecryptMessageManager:unapprovedMessage',
        ],
      }),
      managerMessenger: this.controllerMessenger.getRestricted({
        name: 'DecryptMessageManager',
      }),
      metricsEvent: this.metaMetricsController.trackEvent.bind(
        this.metaMetricsController,
      ),
    });

    this.encryptionPublicKeyController = new EncryptionPublicKeyController({
      messenger: this.controllerMessenger.getRestricted({
        name: 'EncryptionPublicKeyController',
        allowedActions: [
          `${this.approvalController.name}:addRequest`,
          `${this.approvalController.name}:acceptRequest`,
          `${this.approvalController.name}:rejectRequest`,
        ],
        allowedEvents: [
          'EncryptionPublicKeyManager:stateChange',
          'EncryptionPublicKeyManager:unapprovedMessage',
        ],
      }),
      managerMessenger: this.controllerMessenger.getRestricted({
        name: 'EncryptionPublicKeyManager',
      }),
      getEncryptionPublicKey:
        this.keyringController.getEncryptionPublicKey.bind(
          this.keyringController,
        ),
      getAccountKeyringType: this.keyringController.getAccountKeyringType.bind(
        this.keyringController,
      ),
      getState: this.getState.bind(this),
      metricsEvent: this.metaMetricsController.trackEvent.bind(
        this.metaMetricsController,
      ),
    });

    this.signatureController = new SignatureController({
      messenger: this.controllerMessenger.getRestricted({
        name: 'SignatureController',
        allowedActions: [
          `${this.accountsController.name}:getState`,
          `${this.approvalController.name}:addRequest`,
          `${this.keyringController.name}:signMessage`,
          `${this.keyringController.name}:signPersonalMessage`,
          `${this.keyringController.name}:signTypedMessage`,
          `${this.loggingController.name}:add`,
          `${this.networkController.name}:getNetworkClientById`,
        ],
      }),
      trace,
      decodingApiUrl: process.env.DECODING_API_URL,
      isDecodeSignatureRequestEnabled: () =>
        this.preferencesController.state.useTransactionSimulations,
    });

    this.signatureController.hub.on(
      'cancelWithReason',
      ({ metadata: message, reason }) => {
        this.metaMetricsController.trackEvent({
          event: reason,
          category: MetaMetricsEventCategory.Transactions,
          properties: {
            action: 'Sign Request',
            type: message.type,
          },
        });
      },
    );

    const swapsControllerMessenger = this.controllerMessenger.getRestricted({
      name: 'SwapsController',
      // TODO: allow these internal calls once GasFeeController and TransactionController
      // export these action types and register its action handlers
      // allowedActions: [
      //   'GasFeeController:getEIP1559GasFeeEstimates',
      //   'TransactionController:getLayer1GasFee',
      // ],
      allowedActions: [
        'NetworkController:getState',
        'NetworkController:getNetworkClientById',
        'TokenRatesController:getState',
      ],
      allowedEvents: [],
    });

    this.swapsController = new SwapsController(
      {
        messenger: swapsControllerMessenger,
        getBufferedGasLimit: async (txMeta, multiplier) => {
          const { gas: gasLimit, simulationFails } =
            await this.txController.estimateGasBuffered(
              txMeta.txParams,
              multiplier,
              this.#getGlobalNetworkClientId(),
            );

          return { gasLimit, simulationFails };
        },
        // TODO: Remove once GasFeeController exports this action type
        getEIP1559GasFeeEstimates:
          this.gasFeeController.fetchGasFeeEstimates.bind(
            this.gasFeeController,
          ),
        // TODO: Remove once TransactionController exports this action type
        getLayer1GasFee: (...args) =>
          this.txController.getLayer1GasFee(...args),
        trackMetaMetricsEvent: this.metaMetricsController.trackEvent.bind(
          this.metaMetricsController,
        ),
      },
      initState.SwapsController,
    );

    const bridgeControllerMessenger = this.controllerMessenger.getRestricted({
      name: BRIDGE_CONTROLLER_NAME,
      allowedActions: [
        'AccountsController:getSelectedMultichainAccount',
        'SnapController:handleRequest',
        'NetworkController:getState',
        'NetworkController:getNetworkClientById',
        'NetworkController:findNetworkClientIdByChainId',
        'TokenRatesController:getState',
        'MultichainAssetsRatesController:getState',
        'RemoteFeatureFlagController:getState',
        'CurrencyRateController:getState',
      ],
      allowedEvents: [],
    });
    this.bridgeController = new BridgeController({
      messenger: bridgeControllerMessenger,
      clientId: BridgeClientId.EXTENSION,
      // TODO: Remove once TransactionController exports this action type
      getLayer1GasFee: (...args) => this.txController.getLayer1GasFee(...args),
      fetchFn: async (
        url,
        { cacheOptions, functionName, ...requestOptions },
      ) => {
        if (functionName === 'fetchBridgeTokens') {
          return await fetchWithCache({
            url,
            fetchOptions: { method: 'GET', ...requestOptions },
            cacheOptions,
            functionName,
          });
        }
        return await handleFetch(url, {
          method: 'GET',
          ...requestOptions,
        });
      },
      trackMetaMetricsFn: (event, properties) => {
        const actionId = (Date.now() + Math.random()).toString();
        const trackEvent = this.metaMetricsController.trackEvent.bind(
          this.metaMetricsController,
        );
        trackEvent({
          category: UNIFIED_SWAP_BRIDGE_EVENT_CATEGORY,
          event,
          properties: {
            ...(properties ?? {}),
            environmentType: getEnvironmentType(),
            actionId,
          },
        });
      },
      traceFn: (...args) => trace(...args),
      config: {
        customBridgeApiBaseUrl: BRIDGE_API_BASE_URL,
      },
    });

    const bridgeStatusControllerMessenger =
      this.controllerMessenger.getRestricted({
        name: BRIDGE_STATUS_CONTROLLER_NAME,
        allowedActions: [
          'AccountsController:getSelectedMultichainAccount',
          'NetworkController:getNetworkClientById',
          'NetworkController:findNetworkClientIdByChainId',
          'NetworkController:getState',
          'BridgeController:getBridgeERC20Allowance',
          'BridgeController:trackUnifiedSwapBridgeEvent',
          'BridgeController:stopPollingForQuotes',
          'GasFeeController:getState',
          'AccountsController:getAccountByAddress',
          'SnapController:handleRequest',
          'TransactionController:getState',
          'RemoteFeatureFlagController:getState',
        ],
        allowedEvents: [
          'MultichainTransactionsController:transactionConfirmed',
          'TransactionController:transactionFailed',
          'TransactionController:transactionConfirmed',
        ],
      });
    this.bridgeStatusController = new BridgeStatusController({
      messenger: bridgeStatusControllerMessenger,
      state: initState.BridgeStatusController,
      fetchFn: async (url, requestOptions) => {
        return await handleFetch(url, {
          method: 'GET',
          ...requestOptions,
        });
      },
      addTransactionFn: (...args) => this.txController.addTransaction(...args),
      estimateGasFeeFn: (...args) => this.txController.estimateGasFee(...args),
      addUserOperationFromTransactionFn: (...args) =>
        this.userOperationController.addUserOperationFromTransaction(...args),
      config: {
        customBridgeApiBaseUrl: BRIDGE_API_BASE_URL,
      },
      traceFn: (...args) => trace(...args),
    });

    const smartTransactionsControllerMessenger =
      this.controllerMessenger.getRestricted({
        name: 'SmartTransactionsController',
        allowedActions: [
          'NetworkController:getNetworkClientById',
          'NetworkController:getState',
        ],
        allowedEvents: ['NetworkController:stateChange'],
      });
    this.smartTransactionsController = new SmartTransactionsController({
      supportedChainIds: getAllowedSmartTransactionsChainIds(),
      clientId: ClientId.Extension,
      getNonceLock: (address) =>
        this.txController.getNonceLock(
          address,
          this.#getGlobalNetworkClientId(),
        ),
      confirmExternalTransaction: (...args) =>
        this.txController.confirmExternalTransaction(...args),
      trackMetaMetricsEvent: this.metaMetricsController.trackEvent.bind(
        this.metaMetricsController,
      ),
      state: initState.SmartTransactionsController,
      messenger: smartTransactionsControllerMessenger,
      getTransactions: (...args) => this.txController.getTransactions(...args),
      updateTransaction: (...args) =>
        this.txController.updateTransaction(...args),
      getFeatureFlags: () => {
        const state = this._getMetaMaskState();
        return getFeatureFlagsByChainId(state);
      },
      getMetaMetricsProps: async () => {
        const selectedAddress =
          this.accountsController.getSelectedAccount().address;
        const accountHardwareType =
          await this.getHardwareTypeForMetric(selectedAddress);
        const accountType = await this.getAccountType(selectedAddress);
        const deviceModel = await this.getDeviceModel(selectedAddress);
        return {
          accountHardwareType,
          accountType,
          deviceModel,
        };
      },
      trace,
    });

    const isExternalNameSourcesEnabled = () =>
      this.preferencesController.state.useExternalNameSources;

    this.nameController = new NameController({
      messenger: this.controllerMessenger.getRestricted({
        name: 'NameController',
        allowedActions: [],
      }),
      providers: [
        new ENSNameProvider({
          reverseLookup: this.ensController.reverseResolveAddress.bind(
            this.ensController,
          ),
        }),
        new EtherscanNameProvider({ isEnabled: isExternalNameSourcesEnabled }),
        new TokenNameProvider({ isEnabled: isExternalNameSourcesEnabled }),
        new LensNameProvider({ isEnabled: isExternalNameSourcesEnabled }),
        new SnapsNameProvider({
          messenger: this.controllerMessenger.getRestricted({
            name: 'SnapsNameProvider',
            allowedActions: [
              'SnapController:getAll',
              'SnapController:get',
              'SnapController:handleRequest',
              'PermissionController:getState',
            ],
          }),
        }),
      ],
      state: initState.NameController,
    });

    const petnamesBridgeMessenger = this.controllerMessenger.getRestricted({
      name: 'PetnamesBridge',
      allowedEvents: [
        'NameController:stateChange',
        'AccountsController:stateChange',
        'AddressBookController:stateChange',
      ],
      allowedActions: ['AccountsController:listAccounts'],
    });

    new AddressBookPetnamesBridge({
      addressBookController: this.addressBookController,
      nameController: this.nameController,
      messenger: petnamesBridgeMessenger,
    }).init();

    new AccountIdentitiesPetnamesBridge({
      nameController: this.nameController,
      messenger: petnamesBridgeMessenger,
    }).init();

    this.userOperationController = new UserOperationController({
      entrypoint: process.env.EIP_4337_ENTRYPOINT,
      getGasFeeEstimates: this.gasFeeController.fetchGasFeeEstimates.bind(
        this.gasFeeController,
      ),
      messenger: this.controllerMessenger.getRestricted({
        name: 'UserOperationController',
        allowedActions: [
          'ApprovalController:addRequest',
          'NetworkController:getNetworkClientById',
          'KeyringController:prepareUserOperation',
          'KeyringController:patchUserOperation',
          'KeyringController:signUserOperation',
        ],
      }),
      state: initState.UserOperationController,
    });

    this.userOperationController.hub.on(
      'user-operation-added',
      this._onUserOperationAdded.bind(this),
    );

    this.userOperationController.hub.on(
      'transaction-updated',
      this._onUserOperationTransactionUpdated.bind(this),
    );

    // ensure AccountTrackerController updates balances after network change
    networkControllerMessenger.subscribe(
      'NetworkController:networkDidChange',
      () => {
        this.accountTrackerController.updateAccounts();
      },
    );

    // RemoteFeatureFlagController has subscription for preferences changes
    this.controllerMessenger.subscribe(
      'PreferencesController:stateChange',
      previousValueComparator((prevState, currState) => {
        const { useExternalServices: prevUseExternalServices } = prevState;
        const { useExternalServices: currUseExternalServices } = currState;
        if (currUseExternalServices && !prevUseExternalServices) {
          this.remoteFeatureFlagController.enable();
          this.remoteFeatureFlagController.updateRemoteFeatureFlags();
        } else if (!currUseExternalServices && prevUseExternalServices) {
          this.remoteFeatureFlagController.disable();
        }
      }, this.preferencesController.state),
    );

    // Initialize RemoteFeatureFlagController
    const remoteFeatureFlagControllerMessenger =
      this.controllerMessenger.getRestricted({
        name: 'RemoteFeatureFlagController',
        allowedActions: [],
        allowedEvents: [],
      });
    remoteFeatureFlagControllerMessenger.subscribe(
      'RemoteFeatureFlagController:stateChange',
      (isRpcFailoverEnabled) => {
        if (isRpcFailoverEnabled) {
          console.log(
            'isRpcFailoverEnabled = ',
            isRpcFailoverEnabled,
            ', enabling RPC failover',
          );
          this.networkController.enableRpcFailover();
        } else {
          console.log(
            'isRpcFailoverEnabled = ',
            isRpcFailoverEnabled,
            ', disabling RPC failover',
          );
          this.networkController.disableRpcFailover();
        }
      },
      (state) => state.remoteFeatureFlags.walletFrameworkRpcFailoverEnabled,
    );
    this.remoteFeatureFlagController = new RemoteFeatureFlagController({
      messenger: remoteFeatureFlagControllerMessenger,
      fetchInterval: 15 * 60 * 1000, // 15 minutes in milliseconds
      disabled: !this.preferencesController.state.useExternalServices,
      getMetaMetricsId: () => this.metaMetricsController.getMetaMetricsId(),
      clientConfigApiService: new ClientConfigApiService({
        fetch: globalThis.fetch.bind(globalThis),
        config: {
          client: ClientType.Extension,
          distribution:
            this._getConfigForRemoteFeatureFlagRequest().distribution,
          environment: this._getConfigForRemoteFeatureFlagRequest().environment,
        },
      }),
    });

    const existingControllers = [
      this.networkController,
      this.preferencesController,
      this.gasFeeController,
      this.onboardingController,
      this.keyringController,
      this.smartTransactionsController,
    ];

    /** @type {import('./controller-init/utils').InitFunctions} */
    const controllerInitFunctions = {
      ExecutionService: ExecutionServiceInit,
      InstitutionalSnapController: InstitutionalSnapControllerInit,
      RateLimitController: RateLimitControllerInit,
      SnapsRegistry: SnapsRegistryInit,
      CronjobController: CronjobControllerInit,
      SnapController: SnapControllerInit,
      SnapInsightsController: SnapInsightsControllerInit,
      SnapInterfaceController: SnapInterfaceControllerInit,
      WebSocketService: WebSocketServiceInit,
      PPOMController: PPOMControllerInit,
      TransactionController: TransactionControllerInit,
      NftController: NftControllerInit,
      AssetsContractController: AssetsContractControllerInit,
      NftDetectionController: NftDetectionControllerInit,
      TokenRatesController: TokenRatesControllerInit,
      ///: BEGIN:ONLY_INCLUDE_IF(multichain)
      MultichainAssetsController: MultichainAssetsControllerInit,
      MultichainAssetsRatesController: MultichainAssetsRatesControllerInit,
      MultichainBalancesController: MultichainBalancesControllerInit,
      MultichainTransactionsController: MultichainTransactionsControllerInit,
      ///: END:ONLY_INCLUDE_IF
      MultichainNetworkController: MultichainNetworkControllerInit,
      AuthenticationController: AuthenticationControllerInit,
      UserStorageController: UserStorageControllerInit,
      NotificationServicesController: NotificationServicesControllerInit,
      NotificationServicesPushController:
        NotificationServicesPushControllerInit,
      DeFiPositionsController: DeFiPositionsControllerInit,
      DelegationController: DelegationControllerInit,
      AccountTreeController: AccountTreeControllerInit,
      SeedlessOnboardingController: SeedlessOnboardingControllerInit,
    };

    const {
      controllerApi,
      controllerMemState,
      controllerPersistedState,
      controllersByName,
    } = this.#initControllers({
      existingControllers,
      initFunctions: controllerInitFunctions,
      initState,
    });

    this.controllerApi = controllerApi;
    this.controllerMemState = controllerMemState;
    this.controllerPersistedState = controllerPersistedState;
    this.controllersByName = controllersByName;

    // Backwards compatibility for existing references
    this.cronjobController = controllersByName.CronjobController;
    this.rateLimitController = controllersByName.RateLimitController;
    this.snapController = controllersByName.SnapController;
    this.snapInsightsController = controllersByName.SnapInsightsController;
    this.snapInterfaceController = controllersByName.SnapInterfaceController;
    this.snapsRegistry = controllersByName.SnapsRegistry;
    this.ppomController = controllersByName.PPOMController;
    this.txController = controllersByName.TransactionController;
    this.nftController = controllersByName.NftController;
    this.nftDetectionController = controllersByName.NftDetectionController;
    this.assetsContractController = controllersByName.AssetsContractController;
    ///: BEGIN:ONLY_INCLUDE_IF(multichain)
    this.multichainAssetsController =
      controllersByName.MultichainAssetsController;
    this.multichainBalancesController =
      controllersByName.MultichainBalancesController;
    this.multichainTransactionsController =
      controllersByName.MultichainTransactionsController;
    this.multichainAssetsRatesController =
      controllersByName.MultichainAssetsRatesController;
    ///: END:ONLY_INCLUDE_IF
    this.tokenRatesController = controllersByName.TokenRatesController;
    this.multichainNetworkController =
      controllersByName.MultichainNetworkController;
    this.authenticationController = controllersByName.AuthenticationController;
    this.userStorageController = controllersByName.UserStorageController;
    this.delegationController = controllersByName.DelegationController;
    this.notificationServicesController =
      controllersByName.NotificationServicesController;
    this.notificationServicesPushController =
      controllersByName.NotificationServicesPushController;
    this.deFiPositionsController = controllersByName.DeFiPositionsController;
    this.accountWalletController = controllersByName.AccountTreeController;
    this.seedlessOnboardingController =
      controllersByName.SeedlessOnboardingController;

    this.notificationServicesController.init();
    this.snapController.init();
    this.cronjobController.init();

    this.controllerMessenger.subscribe(
      'TransactionController:transactionStatusUpdated',
      ({ transactionMeta }) => {
        this._onFinishedTransaction(transactionMeta);
      },
    );

    this.controllerMessenger.subscribe(
      'NotificationServicesPushController:onNewNotifications',
      (notification) => {
        this.metaMetricsController.trackEvent({
          category: MetaMetricsEventCategory.PushNotifications,
          event: MetaMetricsEventName.PushNotificationReceived,
          properties: {
            notification_id: notification.id,
            notification_type: notification.type,
            chain_id: notification?.chain_id,
          },
        });
      },
    );
    this.controllerMessenger.subscribe(
      'NotificationServicesPushController:pushNotificationClicked',
      (notification) => {
        this.metaMetricsController.trackEvent({
          category: MetaMetricsEventCategory.PushNotifications,
          event: MetaMetricsEventName.PushNotificationClicked,
          properties: {
            notification_id: notification.id,
            notification_type: notification.type,
            chain_id: notification?.chain_id,
          },
        });
      },
    );

    this.metamaskMiddleware = createMetamaskMiddleware({
      static: {
        eth_syncing: false,
        web3_clientVersion: `MetaMask/v${version}`,
      },
      version,
      // account mgmt
      getAccounts: ({ origin: innerOrigin }) => {
        if (innerOrigin === ORIGIN_METAMASK) {
          const selectedAddress =
            this.accountsController.getSelectedAccount().address;
          return selectedAddress ? [selectedAddress] : [];
        } else if (this.isUnlocked()) {
          return this.getPermittedAccounts(innerOrigin);
        }
        return []; // changing this is a breaking change
      },
      // tx signing
      processTransaction: (transactionParams, dappRequest) =>
        addDappTransaction(
          this.getAddTransactionRequest({ transactionParams, dappRequest }),
        ),
      // msg signing

      processTypedMessage: (...args) =>
        addTypedMessage({
          signatureController: this.signatureController,
          signatureParams: args,
        }),
      processTypedMessageV3: (...args) =>
        addTypedMessage({
          signatureController: this.signatureController,
          signatureParams: args,
        }),
      processTypedMessageV4: (...args) =>
        addTypedMessage({
          signatureController: this.signatureController,
          signatureParams: args,
        }),
      processPersonalMessage: (...args) =>
        addPersonalMessage({
          signatureController: this.signatureController,
          signatureParams: args,
        }),

      processEncryptionPublicKey:
        this.encryptionPublicKeyController.newRequestEncryptionPublicKey.bind(
          this.encryptionPublicKeyController,
        ),

      processDecryptMessage:
        this.decryptMessageController.newRequestDecryptMessage.bind(
          this.decryptMessageController,
        ),
      getPendingNonce: this.getPendingNonce.bind(this),
      getPendingTransactionByHash: (hash) =>
        this.txController.state.transactions.find(
          (meta) =>
            meta.hash === hash && meta.status === TransactionStatus.submitted,
        ),

      // EIP-5792
      processSendCalls: processSendCalls.bind(
        null,
        {
          addTransaction: this.txController.addTransaction.bind(
            this.txController,
          ),
          addTransactionBatch: this.txController.addTransactionBatch.bind(
            this.txController,
          ),
          getDismissSmartAccountSuggestionEnabled: () =>
            this.preferencesController.state.preferences
              .dismissSmartAccountSuggestionEnabled,
          isAtomicBatchSupported: this.txController.isAtomicBatchSupported.bind(
            this.txController,
          ),
          validateSecurity: (securityAlertId, request, chainId) =>
            validateRequestWithPPOM({
              chainId,
              ppomController: this.ppomController,
              request,
              securityAlertId,
              updateSecurityAlertResponse:
                this.updateSecurityAlertResponse.bind(this),
            }),
        },
        this.controllerMessenger,
      ),
      getCallsStatus: getCallsStatus.bind(null, this.controllerMessenger),
      getCapabilities: getCapabilities.bind(
        null,
        {
          getDismissSmartAccountSuggestionEnabled: () =>
            this.preferencesController.state.preferences
              .dismissSmartAccountSuggestionEnabled,
          getIsSmartTransaction: (chainId) =>
            getIsSmartTransaction(this._getMetaMaskState(), chainId),
          isAtomicBatchSupported: this.txController.isAtomicBatchSupported.bind(
            this.txController,
          ),
          isRelaySupported,
        },
        this.controllerMessenger,
      ),
    });

    // ensure isClientOpenAndUnlocked is updated when memState updates
    this.on('update', (memState) => this._onStateUpdate(memState));

    /**
     * All controllers in Memstore but not in store. They are not persisted.
     * On chrome profile re-start, they will be re-initialized.
     */
    const resetOnRestartStore = {
      AccountTracker: this.accountTrackerController,
      TokenRatesController: this.tokenRatesController,
      DecryptMessageController: this.decryptMessageController,
      EncryptionPublicKeyController: this.encryptionPublicKeyController,
      SignatureController: this.signatureController,
      SwapsController: this.swapsController,
      BridgeController: this.bridgeController,
      BridgeStatusController: this.bridgeStatusController,
      EnsController: this.ensController,
      ApprovalController: this.approvalController,
    };

    this.store.updateStructure({
      AccountsController: this.accountsController,
      AppStateController: this.appStateController,
      AppMetadataController: this.appMetadataController,
      KeyringController: this.keyringController,
      PreferencesController: this.preferencesController,
      MetaMetricsController: this.metaMetricsController,
      MetaMetricsDataDeletionController: this.metaMetricsDataDeletionController,
      AddressBookController: this.addressBookController,
      CurrencyController: this.currencyRateController,
      MultichainNetworkController: this.multichainNetworkController,
      NetworkController: this.networkController,
      AlertController: this.alertController,
      OnboardingController: this.onboardingController,
      SeedlessOnboardingController: this.seedlessOnboardingController,
      PermissionController: this.permissionController,
      PermissionLogController: this.permissionLogController,
      SubjectMetadataController: this.subjectMetadataController,
      AnnouncementController: this.announcementController,
      NetworkOrderController: this.networkOrderController,
      AccountOrderController: this.accountOrderController,
      GasFeeController: this.gasFeeController,
      TokenListController: this.tokenListController,
      TokensController: this.tokensController,
      TokenBalancesController: this.tokenBalancesController,
      SmartTransactionsController: this.smartTransactionsController,
      NftController: this.nftController,
      PhishingController: this.phishingController,
      SelectedNetworkController: this.selectedNetworkController,
      LoggingController: this.loggingController,
      MultichainRatesController: this.multichainRatesController,
      NameController: this.nameController,
      UserOperationController: this.userOperationController,
      // Notification Controllers
      AuthenticationController: this.authenticationController,
      UserStorageController: this.userStorageController,
      NotificationServicesController: this.notificationServicesController,
      NotificationServicesPushController:
        this.notificationServicesPushController,
      RemoteFeatureFlagController: this.remoteFeatureFlagController,
      DeFiPositionsController: this.deFiPositionsController,
      ...resetOnRestartStore,
      ...controllerPersistedState,
    });

    this.memStore = new ComposableObservableStore({
      config: {
        AccountsController: this.accountsController,
        AppStateController: this.appStateController,
        AppMetadataController: this.appMetadataController,
        ///: BEGIN:ONLY_INCLUDE_IF(multichain)
        MultichainAssetsController: this.multichainAssetsController,
        MultichainBalancesController: this.multichainBalancesController,
        MultichainTransactionsController: this.multichainTransactionsController,
        MultichainAssetsRatesController: this.multichainAssetsRatesController,
        ///: END:ONLY_INCLUDE_IF
        TokenRatesController: this.tokenRatesController,
        MultichainNetworkController: this.multichainNetworkController,
        NetworkController: this.networkController,
        KeyringController: this.keyringController,
        PreferencesController: this.preferencesController,
        MetaMetricsController: this.metaMetricsController,
        MetaMetricsDataDeletionController:
          this.metaMetricsDataDeletionController,
        AddressBookController: this.addressBookController,
        CurrencyController: this.currencyRateController,
        AlertController: this.alertController,
        OnboardingController: this.onboardingController,
        SeedlessOnboardingController: this.seedlessOnboardingController,
        PermissionController: this.permissionController,
        PermissionLogController: this.permissionLogController,
        SubjectMetadataController: this.subjectMetadataController,
        AnnouncementController: this.announcementController,
        NetworkOrderController: this.networkOrderController,
        AccountOrderController: this.accountOrderController,
        GasFeeController: this.gasFeeController,
        TokenListController: this.tokenListController,
        TokensController: this.tokensController,
        TokenBalancesController: this.tokenBalancesController,
        SmartTransactionsController: this.smartTransactionsController,
        NftController: this.nftController,
        SelectedNetworkController: this.selectedNetworkController,
        LoggingController: this.loggingController,
        MultichainRatesController: this.multichainRatesController,
        SnapController: this.snapController,
        CronjobController: this.cronjobController,
        SnapsRegistry: this.snapsRegistry,
        SnapInterfaceController: this.snapInterfaceController,
        SnapInsightsController: this.snapInsightsController,
        NameController: this.nameController,
        UserOperationController: this.userOperationController,
        // Notification Controllers
        AuthenticationController: this.authenticationController,
        UserStorageController: this.userStorageController,
        NotificationServicesController: this.notificationServicesController,
        NotificationServicesPushController:
          this.notificationServicesPushController,
        RemoteFeatureFlagController: this.remoteFeatureFlagController,
        DeFiPositionsController: this.deFiPositionsController,
        ...resetOnRestartStore,
        ...controllerMemState,
      },
      controllerMessenger: this.controllerMessenger,
    });

    // if this is the first time, clear the state of by calling these methods
    const resetMethods = [
      this.accountTrackerController.resetState.bind(
        this.accountTrackerController,
      ),
      this.decryptMessageController.resetState.bind(
        this.decryptMessageController,
      ),
      this.encryptionPublicKeyController.resetState.bind(
        this.encryptionPublicKeyController,
      ),
      this.signatureController.resetState.bind(this.signatureController),
      this.swapsController.resetState.bind(this.swapsController),
      this.bridgeController.resetState.bind(this.bridgeController),
      this.ensController.resetState.bind(this.ensController),
      this.approvalController.clear.bind(this.approvalController),
      // WE SHOULD ADD TokenListController.resetState here too. But it's not implemented yet.
    ];

    if (isManifestV3) {
      if (isFirstMetaMaskControllerSetup === true) {
        this.resetStates(resetMethods);
        this.extension.storage.session.set({
          isFirstMetaMaskControllerSetup: false,
        });
      }
    } else {
      // it's always the first time in MV2
      this.resetStates(resetMethods);
    }

    // Automatic login via config password
    const password = process.env.PASSWORD;
    if (
      !this.isUnlocked() &&
      this.onboardingController.state.completedOnboarding &&
      password &&
      !process.env.IN_TEST
    ) {
      this._loginUser(password);
    } else {
      this._startUISync();
    }

    // Lazily update the store with the current extension environment
    this.extension.runtime.getPlatformInfo().then(({ os }) => {
      this.appStateController.setBrowserEnvironment(
        os,
        // This method is presently only supported by Firefox
        this.extension.runtime.getBrowserInfo === undefined
          ? 'chrome'
          : 'firefox',
      );
    });

    this.setupControllerEventSubscriptions();
    this.setupMultichainDataAndSubscriptions();

    // For more information about these legacy streams, see here:
    // https://github.com/MetaMask/metamask-extension/issues/15491
    // TODO:LegacyProvider: Delete
    this.publicConfigStore = this.createPublicConfigStore();

    // Multiple MetaMask instances launched warning
    this.extension.runtime.onMessageExternal.addListener(onMessageReceived);
    // Fire a ping message to check if other extensions are running
    checkForMultipleVersionsRunning();

    if (this.onboardingController.state.completedOnboarding) {
      this.postOnboardingInitialization();
    }
  }

  // Provides a method for getting feature flags for the multichain
  // initial rollout, such that we can remotely modify polling interval
  getInfuraFeatureFlags() {
    fetchWithCache({
      url: 'https://swap.api.cx.metamask.io/featureFlags',
      cacheRefreshTime: MINUTE * 20,
    })
      .then(this.onFeatureFlagResponseReceived)
      .catch((e) => {
        // API unreachable (?)
        log.warn('Feature flag endpoint is unreachable', e);
      });
  }

  onFeatureFlagResponseReceived(response) {
    const { multiChainAssets = {} } = response;
    const { pollInterval } = multiChainAssets;
    // Polling interval is provided in seconds
    if (pollInterval > 0) {
      this.tokenBalancesController.setIntervalLength(pollInterval * SECOND);
    }
  }

  postOnboardingInitialization() {
    const { usePhishDetect } = this.preferencesController.state;

    this.networkController.lookupNetwork();

    if (usePhishDetect) {
      this.phishingController.maybeUpdateState();
    }
  }

  triggerNetworkrequests() {
    this.tokenDetectionController.enable();
    this.getInfuraFeatureFlags();
  }

  stopNetworkRequests() {
    this.txController.stopIncomingTransactionPolling();
    this.tokenDetectionController.disable();
  }

  resetStates(resetMethods) {
    resetMethods.forEach((resetMethod) => {
      try {
        resetMethod();
      } catch (err) {
        console.error(err);
      }
    });
  }

  ///: BEGIN:ONLY_INCLUDE_IF(keyring-snaps)
  /**
   * Initialize the snap keyring if it is not present.
   *
   * @returns {SnapKeyring}
   */
  async getSnapKeyring() {
    // TODO: Use `withKeyring` instead
    let [snapKeyring] = this.keyringController.getKeyringsByType(
      KeyringType.snap,
    );
    if (!snapKeyring) {
      await this.keyringController.addNewKeyring(KeyringType.snap);
      // TODO: Use `withKeyring` instead
      [snapKeyring] = this.keyringController.getKeyringsByType(
        KeyringType.snap,
      );
    }
    return snapKeyring;
  }
  ///: END:ONLY_INCLUDE_IF

  trackInsightSnapView(snapId) {
    this.metaMetricsController.trackEvent({
      event: MetaMetricsEventName.InsightSnapViewed,
      category: MetaMetricsEventCategory.Snaps,
      properties: {
        snap_id: snapId,
      },
    });
  }

  /**
   * Get snap metadata from the current state without refreshing the registry database.
   *
   * @param {string} snapId - A snap id.
   * @returns The available metadata for the snap, if any.
   */
  _getSnapMetadata(snapId) {
    return this.snapsRegistry.state.database?.verifiedSnaps?.[snapId]?.metadata;
  }

  /**
   * Passes a JSON-RPC request object to the SnapController for execution.
   *
   * @param {object} args - A bag of options.
   * @param {string} args.snapId - The ID of the recipient snap.
   * @param {string} args.origin - The origin of the RPC request.
   * @param {string} args.handler - The handler to trigger on the snap for the request.
   * @param {object} args.request - The JSON-RPC request object.
   * @returns The result of the JSON-RPC request.
   */
  async handleSnapRequest(args) {
    return await this.controllerMessenger.call(
      'SnapController:handleRequest',
      args,
    );
  }

  /**
   * Gets the currently selected locale from the PreferencesController.
   *
   * @returns The currently selected locale.
   */
  getLocale() {
    const { currentLocale } = this.preferencesController.state;

    return currentLocale;
  }

  /**
   * Gets a subset of preferences from the PreferencesController to pass to a snap.
   *
   * @returns {object} A subset of preferences.
   */
  getPreferences() {
    const {
      preferences,
      securityAlertsEnabled,
      useCurrencyRateCheck,
      useTransactionSimulations,
      useTokenDetection,
      useMultiAccountBalanceChecker,
      openSeaEnabled,
      useNftDetection,
    } = this.preferencesController.state;

    return {
      privacyMode: preferences.privacyMode,
      showTestnets: preferences.showTestNetworks,
      securityAlertsEnabled,
      useCurrencyRateCheck,
      useTransactionSimulations,
      useTokenDetection,
      useMultiAccountBalanceChecker,
      openSeaEnabled,
      useNftDetection,
    };
  }

  /**
   * Constructor helper for getting Snap permission specifications.
   */
  getSnapPermissionSpecifications() {
    return {
      ...buildSnapEndowmentSpecifications(Object.keys(ExcludedSnapEndowments)),
      ...buildSnapRestrictedMethodSpecifications(
        Object.keys(ExcludedSnapPermissions),
        {
          getPreferences: () => {
            const locale = this.getLocale();
            const currency = this.currencyRateController.state.currentCurrency;
            const {
              privacyMode,
              securityAlertsEnabled,
              useCurrencyRateCheck,
              useTransactionSimulations,
              useTokenDetection,
              useMultiAccountBalanceChecker,
              openSeaEnabled,
              useNftDetection,
              showTestnets,
            } = this.getPreferences();
            return {
              locale,
              currency,
              hideBalances: privacyMode,
              useSecurityAlerts: securityAlertsEnabled,
              useExternalPricingData: useCurrencyRateCheck,
              simulateOnChainActions: useTransactionSimulations,
              useTokenDetection,
              batchCheckBalances: useMultiAccountBalanceChecker,
              displayNftMedia: openSeaEnabled,
              useNftDetection,
              showTestnets,
            };
          },
          clearSnapState: this.controllerMessenger.call.bind(
            this.controllerMessenger,
            'SnapController:clearSnapState',
          ),
          getMnemonic: async (source) => {
            if (!source) {
              return this.getPrimaryKeyringMnemonic();
            }

            try {
              const { type, mnemonic } = await this.controllerMessenger.call(
                'KeyringController:withKeyring',
                {
                  id: source,
                },
                async ({ keyring }) => ({
                  type: keyring.type,
                  mnemonic: keyring.mnemonic,
                }),
              );

              if (type !== KeyringTypes.hd || !mnemonic) {
                // The keyring isn't guaranteed to have a mnemonic (e.g.,
                // hardware wallets, which can't be used as entropy sources),
                // so we throw an error if it doesn't.
                throw new Error(
                  `Entropy source with ID "${source}" not found.`,
                );
              }

              return mnemonic;
            } catch {
              throw new Error(`Entropy source with ID "${source}" not found.`);
            }
          },
          getMnemonicSeed: async (source) => {
            if (!source) {
              return this.getPrimaryKeyringMnemonicSeed();
            }

            try {
              const { type, seed } = await this.controllerMessenger.call(
                'KeyringController:withKeyring',
                {
                  id: source,
                },
                async ({ keyring }) => ({
                  type: keyring.type,
                  seed: keyring.seed,
                }),
              );

              if (type !== KeyringTypes.hd || !seed) {
                // The keyring isn't guaranteed to have a seed (e.g.,
                // hardware wallets, which can't be used as entropy sources),
                // so we throw an error if it doesn't.
                throw new Error(
                  `Entropy source with ID "${source}" not found.`,
                );
              }

              return seed;
            } catch {
              throw new Error(`Entropy source with ID "${source}" not found.`);
            }
          },
          getUnlockPromise: this.appStateController.getUnlockPromise.bind(
            this.appStateController,
          ),
          getSnap: this.controllerMessenger.call.bind(
            this.controllerMessenger,
            'SnapController:get',
          ),
          handleSnapRpcRequest: this.handleSnapRequest.bind(this),
          getSnapState: this.controllerMessenger.call.bind(
            this.controllerMessenger,
            'SnapController:getSnapState',
          ),
          requestUserApproval:
            this.approvalController.addAndShowApprovalRequest.bind(
              this.approvalController,
            ),
          showNativeNotification: (origin, args) =>
            this.controllerMessenger.call(
              'RateLimitController:call',
              origin,
              'showNativeNotification',
              origin,
              args.message,
            ),
          showInAppNotification: (origin, args) => {
            const { message, title, footerLink } = args;
            const notificationArgs = {
              interfaceId: args.content,
              message,
              title,
              footerLink,
            };
            return this.controllerMessenger.call(
              'RateLimitController:call',
              origin,
              'showInAppNotification',
              origin,
              notificationArgs,
            );
          },
          updateSnapState: this.controllerMessenger.call.bind(
            this.controllerMessenger,
            'SnapController:updateSnapState',
          ),
          maybeUpdatePhishingList: () => {
            const { usePhishDetect } = this.preferencesController.state;

            if (!usePhishDetect) {
              return;
            }

            this.controllerMessenger.call(
              'PhishingController:maybeUpdateState',
            );
          },
          isOnPhishingList: (url) => {
            const { usePhishDetect } = this.preferencesController.state;

            if (!usePhishDetect) {
              return false;
            }

            return this.controllerMessenger.call(
              'PhishingController:testOrigin',
              url,
            ).result;
          },
          createInterface: this.controllerMessenger.call.bind(
            this.controllerMessenger,
            'SnapInterfaceController:createInterface',
          ),
          getInterface: this.controllerMessenger.call.bind(
            this.controllerMessenger,
            'SnapInterfaceController:getInterface',
          ),
          // We don't currently use special cryptography for the extension client.
          getClientCryptography: () => ({}),
          ///: BEGIN:ONLY_INCLUDE_IF(keyring-snaps)
          getSnapKeyring: this.getSnapKeyring.bind(this),
          ///: END:ONLY_INCLUDE_IF
        },
      ),
    };
  }

  /**
   * Sets up BaseController V2 event subscriptions. Currently, this includes
   * the subscriptions necessary to notify permission subjects of account
   * changes.
   *
   * Some of the subscriptions in this method are Messenger selector
   * event subscriptions. See the relevant documentation for
   * `@metamask/base-controller` for more information.
   *
   * Note that account-related notifications emitted when the extension
   * becomes unlocked are handled in MetaMaskController._onUnlock.
   */
  setupControllerEventSubscriptions() {
    let lastSelectedAddress;
    let lastSelectedSolanaAccountAddress;

    // this throws if there is no solana account... perhaps we should handle this better at the controller level
    try {
      lastSelectedSolanaAccountAddress =
        this.accountsController.getSelectedMultichainAccount(
          MultichainNetworks.SOLANA,
        )?.address;
    } catch {
      // noop
    }

    this.controllerMessenger.subscribe(
      'PreferencesController:stateChange',
      previousValueComparator(async (prevState, currState) => {
        const { currentLocale } = currState;

        await updateCurrentLocale(currentLocale);
        this.#checkTokenListPolling(currState, prevState);
      }, this.preferencesController.state),
    );

    this.controllerMessenger.subscribe(
      `${this.accountsController.name}:selectedAccountChange`,
      async (account) => {
        if (account.address && account.address !== lastSelectedAddress) {
          lastSelectedAddress = account.address;
          await this._onAccountChange(account.address);
        }
      },
    );

    // This handles account changes every time relevant permission state
    // changes, for any reason.
    this.controllerMessenger.subscribe(
      `${this.permissionController.name}:stateChange`,
      async (currentValue, previousValue) => {
        const changedAccounts = diffMap(currentValue, previousValue);

        for (const [origin, accounts] of changedAccounts.entries()) {
          this._notifyAccountsChange(origin, accounts);
        }
      },
      getPermittedAccountsByOrigin,
    );

    // This handles CAIP-25 authorization changes every time relevant permission state
    // changes, for any reason.
    // wallet_sessionChanged and eth_subscription setup/teardown
    this.controllerMessenger.subscribe(
      `${this.permissionController.name}:stateChange`,
      async (currentValue, previousValue) => {
        const changedAuthorizations = getChangedAuthorizations(
          currentValue,
          previousValue,
        );

        const removedAuthorizations = getRemovedAuthorizations(
          currentValue,
          previousValue,
        );

        // remove any existing notification subscriptions for removed authorizations
        for (const [origin, authorization] of removedAuthorizations.entries()) {
          const sessionScopes = getSessionScopes(authorization, {
            getNonEvmSupportedMethods:
              this.getNonEvmSupportedMethods.bind(this),
          });
          // if the eth_subscription notification is in the scope and eth_subscribe is in the methods
          // then remove middleware and unsubscribe
          Object.entries(sessionScopes).forEach(([scope, scopeObject]) => {
            if (
              scopeObject.notifications.includes('eth_subscription') &&
              scopeObject.methods.includes('eth_subscribe')
            ) {
              this.removeMultichainApiEthSubscriptionMiddleware({
                scope,
                origin,
              });
            }
          });
        }

        // add new notification subscriptions for added/changed authorizations
        for (const [origin, authorization] of changedAuthorizations.entries()) {
          const sessionScopes = getSessionScopes(authorization, {
            getNonEvmSupportedMethods:
              this.getNonEvmSupportedMethods.bind(this),
          });

          // if the eth_subscription notification is in the scope and eth_subscribe is in the methods
          // then get the subscriptionManager going for that scope
          Object.entries(sessionScopes).forEach(([scope, scopeObject]) => {
            if (
              scopeObject.notifications.includes('eth_subscription') &&
              scopeObject.methods.includes('eth_subscribe')
            ) {
              // for each tabId
              Object.values(this.connections[origin] ?? {}).forEach(
                ({ tabId }) => {
                  this.addMultichainApiEthSubscriptionMiddleware({
                    scope,
                    origin,
                    tabId,
                  });
                },
              );
            } else {
              this.removeMultichainApiEthSubscriptionMiddleware({
                scope,
                origin,
              });
            }
          });
          this._notifyAuthorizationChange(origin, authorization);
        }
      },
      getAuthorizedScopesByOrigin,
    );

    // wallet_notify for solana accountChanged when permission changes
    this.controllerMessenger.subscribe(
      `${this.permissionController.name}:stateChange`,
      async (currentValue, previousValue) => {
        const origins = uniq([...previousValue.keys(), ...currentValue.keys()]);
        origins.forEach((origin) => {
          const previousCaveatValue = previousValue.get(origin);
          const currentCaveatValue = currentValue.get(origin);

          const previousSolanaAccountChangedNotificationsEnabled = Boolean(
            previousCaveatValue?.sessionProperties?.[
              KnownSessionProperties.SolanaAccountChangedNotifications
            ],
          );
          const currentSolanaAccountChangedNotificationsEnabled = Boolean(
            currentCaveatValue?.sessionProperties?.[
              KnownSessionProperties.SolanaAccountChangedNotifications
            ],
          );

          if (
            !previousSolanaAccountChangedNotificationsEnabled &&
            !currentSolanaAccountChangedNotificationsEnabled
          ) {
            return;
          }

          const previousSolanaCaipAccountIds = previousCaveatValue
            ? getPermittedAccountsForScopes(previousCaveatValue, [
                MultichainNetworks.SOLANA,
                MultichainNetworks.SOLANA_DEVNET,
                MultichainNetworks.SOLANA_TESTNET,
              ])
            : [];
          const previousNonUniqueSolanaHexAccountAddresses =
            previousSolanaCaipAccountIds.map((caipAccountId) => {
              const { address } = parseCaipAccountId(caipAccountId);
              return address;
            });
          const previousSolanaHexAccountAddresses = uniq(
            previousNonUniqueSolanaHexAccountAddresses,
          );
          const [previousSelectedSolanaAccountAddress] =
            this.sortMultichainAccountsByLastSelected(
              previousSolanaHexAccountAddresses,
            );

          const currentSolanaCaipAccountIds = currentCaveatValue
            ? getPermittedAccountsForScopes(currentCaveatValue, [
                MultichainNetworks.SOLANA,
                MultichainNetworks.SOLANA_DEVNET,
                MultichainNetworks.SOLANA_TESTNET,
              ])
            : [];
          const currentNonUniqueSolanaHexAccountAddresses =
            currentSolanaCaipAccountIds.map((caipAccountId) => {
              const { address } = parseCaipAccountId(caipAccountId);
              return address;
            });
          const currentSolanaHexAccountAddresses = uniq(
            currentNonUniqueSolanaHexAccountAddresses,
          );
          const [currentSelectedSolanaAccountAddress] =
            this.sortMultichainAccountsByLastSelected(
              currentSolanaHexAccountAddresses,
            );

          if (
            previousSelectedSolanaAccountAddress !==
            currentSelectedSolanaAccountAddress
          ) {
            this._notifySolanaAccountChange(
              origin,
              currentSelectedSolanaAccountAddress
                ? [currentSelectedSolanaAccountAddress]
                : [],
            );
          }
        });
      },
      getAuthorizedScopesByOrigin,
    );

    // wallet_notify for solana accountChanged when selected account changes
    this.controllerMessenger.subscribe(
      `${this.accountsController.name}:selectedAccountChange`,
      async (account) => {
        if (
          account.type === SolAccountType.DataAccount &&
          account.address !== lastSelectedSolanaAccountAddress
        ) {
          lastSelectedSolanaAccountAddress = account.address;

          const originsWithSolanaAccountChangedNotifications =
            getOriginsWithSessionProperty(
              this.permissionController.state,
              KnownSessionProperties.SolanaAccountChangedNotifications,
            );

          // returns a map of origins to permitted solana accounts
          const solanaAccounts = getPermittedAccountsForScopesByOrigin(
            this.permissionController.state,
            [
              MultichainNetworks.SOLANA,
              MultichainNetworks.SOLANA_DEVNET,
              MultichainNetworks.SOLANA_TESTNET,
            ],
          );

          if (solanaAccounts.size > 0) {
            for (const [origin, accounts] of solanaAccounts.entries()) {
              const parsedSolanaAddresses = accounts.map((caipAccountId) => {
                const { address } = parseCaipAccountId(caipAccountId);
                return address;
              });

              if (
                parsedSolanaAddresses.includes(account.address) &&
                originsWithSolanaAccountChangedNotifications[origin]
              ) {
                this._notifySolanaAccountChange(origin, [account.address]);
              }
            }
          }
        }
      },
    );

    this.controllerMessenger.subscribe(
      `${this.permissionController.name}:stateChange`,
      async (currentValue, previousValue) => {
        const changedChains = diffMap(currentValue, previousValue);

        // This operates under the assumption that there will be at maximum
        // one origin permittedChains value change per event handler call
        for (const [origin, chains] of changedChains.entries()) {
          const currentNetworkClientIdForOrigin =
            this.selectedNetworkController.getNetworkClientIdForDomain(origin);

          const networkConfig =
            this.networkController.getNetworkConfigurationByNetworkClientId(
              currentNetworkClientIdForOrigin,
            );

          // Guard clause: skip this iteration or handle the case if networkConfig is undefined.
          if (!networkConfig) {
            log.warn(
              `No network configuration found for clientId: ${currentNetworkClientIdForOrigin}`,
            );
            continue;
          }

          const { chainId: currentChainIdForOrigin } = networkConfig;

          if (chains.length > 0 && !chains.includes(currentChainIdForOrigin)) {
            const networkClientId =
              this.networkController.findNetworkClientIdByChainId(chains[0]);
            // setActiveNetwork should be called before setNetworkClientIdForDomain
            // to ensure that the isConnected value can be accurately inferred from
            // NetworkController.state.networksMetadata in return value of
            // `metamask_getProviderState` requests and `metamask_chainChanged` events.
            this.networkController.setActiveNetwork(networkClientId);
            this.selectedNetworkController.setNetworkClientIdForDomain(
              origin,
              networkClientId,
            );
          }
        }
      },
      getPermittedChainsByOrigin,
    );

    this.controllerMessenger.subscribe(
      'NetworkController:networkRemoved',
      ({ chainId }) => {
        const scopeString = toCaipChainId(
          'eip155',
          hexToBigInt(chainId).toString(10),
        );
        this.removeAllScopePermissions(scopeString);
      },
    );

    this.controllerMessenger.subscribe(
      `${this.snapController.name}:snapInstallStarted`,
      (snapId, origin, isUpdate) => {
        const snapCategory = this._getSnapMetadata(snapId)?.category;
        this.metaMetricsController.trackEvent({
          event: isUpdate
            ? MetaMetricsEventName.SnapUpdateStarted
            : MetaMetricsEventName.SnapInstallStarted,
          category: MetaMetricsEventCategory.Snaps,
          properties: {
            snap_id: snapId,
            origin,
            snap_category: snapCategory,
          },
        });
      },
    );

    this.controllerMessenger.subscribe(
      `${this.snapController.name}:snapInstallFailed`,
      (snapId, origin, isUpdate, error) => {
        const isRejected = error.includes('User rejected the request.');
        const failedEvent = isUpdate
          ? MetaMetricsEventName.SnapUpdateFailed
          : MetaMetricsEventName.SnapInstallFailed;
        const rejectedEvent = isUpdate
          ? MetaMetricsEventName.SnapUpdateRejected
          : MetaMetricsEventName.SnapInstallRejected;

        const snapCategory = this._getSnapMetadata(snapId)?.category;
        this.metaMetricsController.trackEvent({
          event: isRejected ? rejectedEvent : failedEvent,
          category: MetaMetricsEventCategory.Snaps,
          properties: {
            snap_id: snapId,
            origin,
            snap_category: snapCategory,
          },
        });
      },
    );

    this.controllerMessenger.subscribe(
      `${this.snapController.name}:snapInstalled`,
      (truncatedSnap, origin, preinstalled) => {
        if (preinstalled) {
          return;
        }

        const snapId = truncatedSnap.id;
        const snapCategory = this._getSnapMetadata(snapId)?.category;
        this.metaMetricsController.trackEvent({
          event: MetaMetricsEventName.SnapInstalled,
          category: MetaMetricsEventCategory.Snaps,
          properties: {
            snap_id: snapId,
            version: truncatedSnap.version,
            origin,
            snap_category: snapCategory,
          },
        });
      },
    );

    this.controllerMessenger.subscribe(
      `${this.snapController.name}:snapUpdated`,
      (newSnap, oldVersion, origin, preinstalled) => {
        if (preinstalled) {
          return;
        }

        const snapId = newSnap.id;
        const snapCategory = this._getSnapMetadata(snapId)?.category;
        this.metaMetricsController.trackEvent({
          event: MetaMetricsEventName.SnapUpdated,
          category: MetaMetricsEventCategory.Snaps,
          properties: {
            snap_id: snapId,
            old_version: oldVersion,
            new_version: newSnap.version,
            origin,
            snap_category: snapCategory,
          },
        });
      },
    );

    this.controllerMessenger.subscribe(
      `${this.snapController.name}:snapTerminated`,
      (truncatedSnap) => {
        const approvals = Object.values(
          this.approvalController.state.pendingApprovals,
        ).filter(
          (approval) =>
            approval.origin === truncatedSnap.id &&
            approval.type.startsWith(RestrictedMethods.snap_dialog),
        );
        for (const approval of approvals) {
          this.approvalController.reject(
            approval.id,
            new Error('Snap was terminated.'),
          );
        }
      },
    );

    this.controllerMessenger.subscribe(
      `${this.snapController.name}:snapUninstalled`,
      (truncatedSnap) => {
        const notificationIds = this.notificationServicesController
          .getNotificationsByType(TRIGGER_TYPES.SNAP)
          .filter(
            (notification) => notification.data.origin === truncatedSnap.id,
          )
          .map((notification) => notification.id);

        this.notificationServicesController.deleteNotificationsById(
          notificationIds,
        );

        const snapId = truncatedSnap.id;
        const snapCategory = this._getSnapMetadata(snapId)?.category;
        this.metaMetricsController.trackEvent({
          event: MetaMetricsEventName.SnapUninstalled,
          category: MetaMetricsEventCategory.Snaps,
          properties: {
            snap_id: snapId,
            version: truncatedSnap.version,
            snap_category: snapCategory,
          },
        });
      },
    );
  }

  /**
   * Sets up multichain data and subscriptions.
   * This method is called during the MetaMaskController constructor.
   * It starts the MultichainRatesController if selected account is non-EVM
   * and subscribes to account changes.
   */
  setupMultichainDataAndSubscriptions() {
    if (
      !isEvmAccountType(
        this.accountsController.getSelectedMultichainAccount().type,
      )
    ) {
      this.multichainRatesController.start();
    }

    this.controllerMessenger.subscribe(
      'AccountsController:selectedAccountChange',
      (selectedAccount) => {
        if (isEvmAccountType(selectedAccount.type)) {
          this.multichainRatesController.stop();
          return;
        }
        this.multichainRatesController.start();
      },
    );

    this.controllerMessenger.subscribe(
      'CurrencyRateController:stateChange',
      ({ currentCurrency }) => {
        if (
          currentCurrency !== this.multichainRatesController.state.fiatCurrency
        ) {
          this.multichainRatesController.setFiatCurrency(currentCurrency);
        }
      },
    );
  }

  /**
   * If it does not already exist, creates and inserts middleware to handle eth
   * subscriptions for a particular evm scope on a specific Multichain API
   * JSON-RPC pipeline by origin and tabId.
   *
   * @param {object} options - The options object.
   * @param {string} options.scope - The evm scope to handle eth susbcriptions for.
   * @param {string} options.origin - The origin to handle eth subscriptions for.
   * @param {string} options.tabId - The tabId to handle eth subscriptions for.
   */
  addMultichainApiEthSubscriptionMiddleware({ scope, origin, tabId }) {
    const subscriptionManager = this.multichainSubscriptionManager.subscribe({
      scope,
      origin,
      tabId,
    });
    this.multichainMiddlewareManager.addMiddleware({
      scope,
      origin,
      tabId,
      middleware: subscriptionManager.middleware,
    });
  }

  /**
   * If it does exist, removes all middleware that were handling eth
   * subscriptions for a particular evm scope for all Multichain API
   * JSON-RPC pipelines for an origin.
   *
   * @param {object} options - The options object.
   * @param {string} options.scope - The evm scope to handle eth susbcriptions for.
   * @param {string} options.origin - The origin to handle eth subscriptions for.
   */

  removeMultichainApiEthSubscriptionMiddleware({ scope, origin }) {
    this.multichainMiddlewareManager.removeMiddlewareByScopeAndOrigin(
      scope,
      origin,
    );
    this.multichainSubscriptionManager.unsubscribeByScopeAndOrigin(
      scope,
      origin,
    );
  }

  /**
   * TODO:LegacyProvider: Delete
   * Constructor helper: initialize a public config store.
   * This store is used to make some config info available to Dapps synchronously.
   */
  createPublicConfigStore() {
    // subset of state for metamask inpage provider
    const publicConfigStore = new ObservableStore();

    const selectPublicState = async ({ isUnlocked }) => {
      const { chainId, networkVersion, isConnected } =
        await this.getProviderNetworkState();

      return {
        isUnlocked,
        chainId,
        networkVersion: isConnected ? networkVersion : 'loading',
      };
    };

    const updatePublicConfigStore = async (memState) => {
      const networkStatus =
        memState.networksMetadata[memState.selectedNetworkClientId]?.status;
      if (networkStatus === NetworkStatus.Available) {
        publicConfigStore.putState(await selectPublicState(memState));
      }
    };

    // setup memStore subscription hooks
    this.on('update', updatePublicConfigStore);
    updatePublicConfigStore(this.getState());

    return publicConfigStore;
  }

  /**
   * Gets relevant state for the provider of an external origin.
   *
   * @param {string} origin - The origin to get the provider state for.
   * @returns {Promise<{ isUnlocked: boolean, networkVersion: string, chainId: string, accounts: string[], extensionId: string | undefined }>} An object with relevant state properties.
   */
  async getProviderState(origin) {
    const providerNetworkState = await this.getProviderNetworkState(origin);
    const metadata = {};
    if (isManifestV3) {
      const { chrome } = globalThis;
      metadata.extensionId = chrome?.runtime?.id;
    }
    return {
      /**
       * We default `isUnlocked` to `true` because even though we no longer emit events depending on this,
       * embedded dapp providers might listen directly to our streams, and therefore depend on it, so we leave it here.
       */
      isUnlocked: true,
      accounts: this.getPermittedAccounts(origin),
      ...metadata,
      ...providerNetworkState,
    };
  }

  /**
   * Retrieves network state information relevant for external providers.
   *
   * @param {string} origin - The origin identifier for which network state is requested (default: 'metamask').
   * @returns {object} An object containing important network state properties, including chainId and networkVersion.
   */
  async getProviderNetworkState(origin = METAMASK_DOMAIN) {
    const networkClientId = this.controllerMessenger.call(
      'SelectedNetworkController:getNetworkClientIdForDomain',
      origin,
    );

    const networkClient = this.controllerMessenger.call(
      'NetworkController:getNetworkClientById',
      networkClientId,
    );

    const { chainId } = networkClient.configuration;

    const { completedOnboarding } = this.onboardingController.state;

    let networkVersion = this.deprecatedNetworkVersions[networkClientId];
    if (networkVersion === undefined && completedOnboarding) {
      try {
        const result = await networkClient.provider.request({
          method: 'net_version',
        });
        networkVersion = convertNetworkId(result);
      } catch (error) {
        console.error(error);
        networkVersion = null;
      }

      this.deprecatedNetworkVersions[networkClientId] = networkVersion;
    }

    const metadata =
      this.networkController.state.networksMetadata[networkClientId];

    return {
      chainId,
      networkVersion: networkVersion ?? 'loading',
      isConnected: metadata?.status === NetworkStatus.Available,
    };
  }

  //=============================================================================
  // EXPOSED TO THE UI SUBSYSTEM
  //=============================================================================

  /**
   * The metamask-state of the various controllers, made available to the UI
   *
   * @returns {MetaMaskReduxState["metamask"]} status
   */
  getState() {
    const { vault } = this.keyringController.state;
    const isInitialized = Boolean(vault);
    const flatState = this.memStore.getFlatState();

    return {
      isInitialized,
      ...sanitizeUIState(flatState),
    };
  }

  /**
   * Returns an Object containing API Callback Functions.
   * These functions are the interface for the UI.
   * The API object can be transmitted over a stream via JSON-RPC.
   *
   * @returns {object} Object containing API functions.
   */
  getApi() {
    const {
      accountsController,
      addressBookController,
      alertController,
      appStateController,
      keyringController,
      nftController,
      nftDetectionController,
      currencyRateController,
      tokenBalancesController,
      tokenDetectionController,
      ensController,
      tokenListController,
      gasFeeController,
      metaMetricsController,
      networkController,
      multichainNetworkController,
      announcementController,
      onboardingController,
      permissionController,
      preferencesController,
      tokensController,
      smartTransactionsController,
      txController,
      backup,
      approvalController,
      phishingController,
      tokenRatesController,
      accountTrackerController,
      // Notification Controllers
      authenticationController,
      userStorageController,
      notificationServicesController,
      notificationServicesPushController,
    } = this;

    return {
      // etc
      getState: this.getState.bind(this),
      setCurrentCurrency: currencyRateController.setCurrentCurrency.bind(
        currencyRateController,
      ),
      setUseBlockie: preferencesController.setUseBlockie.bind(
        preferencesController,
      ),
      setUsePhishDetect: preferencesController.setUsePhishDetect.bind(
        preferencesController,
      ),
      setUseMultiAccountBalanceChecker:
        preferencesController.setUseMultiAccountBalanceChecker.bind(
          preferencesController,
        ),
      setUseSafeChainsListValidation:
        preferencesController.setUseSafeChainsListValidation.bind(
          preferencesController,
        ),
      setUseTokenDetection: preferencesController.setUseTokenDetection.bind(
        preferencesController,
      ),
      setUseNftDetection: preferencesController.setUseNftDetection.bind(
        preferencesController,
      ),
      setUse4ByteResolution: preferencesController.setUse4ByteResolution.bind(
        preferencesController,
      ),
      setUseCurrencyRateCheck:
        preferencesController.setUseCurrencyRateCheck.bind(
          preferencesController,
        ),
      setOpenSeaEnabled: preferencesController.setOpenSeaEnabled.bind(
        preferencesController,
      ),
      getProviderConfig: () =>
        getProviderConfig({
          metamask: this.networkController.state,
        }),
      grantPermissionsIncremental:
        this.permissionController.grantPermissionsIncremental.bind(
          this.permissionController,
        ),
      grantPermissions: this.permissionController.grantPermissions.bind(
        this.permissionController,
      ),
      setSecurityAlertsEnabled:
        preferencesController.setSecurityAlertsEnabled.bind(
          preferencesController,
        ),
      ///: BEGIN:ONLY_INCLUDE_IF(keyring-snaps)
      setAddSnapAccountEnabled:
        preferencesController.setAddSnapAccountEnabled.bind(
          preferencesController,
        ),
      ///: END:ONLY_INCLUDE_IF
      ///: BEGIN:ONLY_INCLUDE_IF(build-flask)
      setWatchEthereumAccountEnabled:
        preferencesController.setWatchEthereumAccountEnabled.bind(
          preferencesController,
        ),
      ///: END:ONLY_INCLUDE_IF
      setUseExternalNameSources:
        preferencesController.setUseExternalNameSources.bind(
          preferencesController,
        ),
      setUseTransactionSimulations:
        preferencesController.setUseTransactionSimulations.bind(
          preferencesController,
        ),
      setIpfsGateway: preferencesController.setIpfsGateway.bind(
        preferencesController,
      ),
      setIsIpfsGatewayEnabled:
        preferencesController.setIsIpfsGatewayEnabled.bind(
          preferencesController,
        ),
      setUseAddressBarEnsResolution:
        preferencesController.setUseAddressBarEnsResolution.bind(
          preferencesController,
        ),
      setParticipateInMetaMetrics:
        metaMetricsController.setParticipateInMetaMetrics.bind(
          metaMetricsController,
        ),
      setDataCollectionForMarketing:
        metaMetricsController.setDataCollectionForMarketing.bind(
          metaMetricsController,
        ),
      setMarketingCampaignCookieId:
        metaMetricsController.setMarketingCampaignCookieId.bind(
          metaMetricsController,
        ),
      setCurrentLocale: preferencesController.setCurrentLocale.bind(
        preferencesController,
      ),
      setServiceWorkerKeepAlivePreference:
        preferencesController.setServiceWorkerKeepAlivePreference.bind(
          preferencesController,
        ),
      markPasswordForgotten: this.markPasswordForgotten.bind(this),
      unMarkPasswordForgotten: this.unMarkPasswordForgotten.bind(this),
      getRequestAccountTabIds: this.getRequestAccountTabIds,
      getOpenMetamaskTabsIds: this.getOpenMetamaskTabsIds,
      markNotificationPopupAsAutomaticallyClosed: () =>
        this.notificationManager.markAsAutomaticallyClosed(),
      getCode: this.getCode.bind(this),

      // primary keyring management
      addNewAccount: this.addNewAccount.bind(this),
      getSeedPhrase: this.getSeedPhrase.bind(this),
      resetAccount: this.resetAccount.bind(this),
      removeAccount: this.removeAccount.bind(this),
      importAccountWithStrategy: this.importAccountWithStrategy.bind(this),
      getNextAvailableAccountName:
        accountsController.getNextAvailableAccountName.bind(accountsController),
      ///: BEGIN:ONLY_INCLUDE_IF(keyring-snaps)
      getAccountsBySnapId: (snapId) =>
        getAccountsBySnapId(this.getSnapKeyring.bind(this), snapId),
      ///: END:ONLY_INCLUDE_IF

      // hardware wallets
      connectHardware: this.connectHardware.bind(this),
      forgetDevice: this.forgetDevice.bind(this),
      checkHardwareStatus: this.checkHardwareStatus.bind(this),
      unlockHardwareWalletAccount: this.unlockHardwareWalletAccount.bind(this),
      attemptLedgerTransportCreation:
        this.attemptLedgerTransportCreation.bind(this),

      // qr hardware devices
      submitQRHardwareCryptoHDKey:
        keyringController.submitQRCryptoHDKey.bind(keyringController),
      submitQRHardwareCryptoAccount:
        keyringController.submitQRCryptoAccount.bind(keyringController),
      cancelSyncQRHardware:
        keyringController.cancelQRSynchronization.bind(keyringController),
      submitQRHardwareSignature:
        keyringController.submitQRSignature.bind(keyringController),
      cancelQRHardwareSignRequest:
        keyringController.cancelQRSignRequest.bind(keyringController),

      // vault management
      submitPassword: this.submitPassword.bind(this),
      verifyPassword: this.verifyPassword.bind(this),

      // network management
      setActiveNetwork: async (id) => {
        // The multichain network controller will proxy the call to the network controller
        // in the case that the ID is an EVM network client ID.
        return await this.multichainNetworkController.setActiveNetwork(id);
      },

      // active networks by accounts
      getNetworksWithTransactionActivityByAccounts:
        this.multichainNetworkController.getNetworksWithTransactionActivityByAccounts.bind(
          this.multichainNetworkController,
        ),
      // Avoids returning the promise so that initial call to switch network
      // doesn't block on the network lookup step
      setActiveNetworkConfigurationId: (networkConfigurationId) => {
        this.networkController.setActiveNetwork(networkConfigurationId);
      },
      setNetworkClientIdForDomain: (origin, networkClientId) => {
        return this.selectedNetworkController.setNetworkClientIdForDomain(
          origin,
          networkClientId,
        );
      },
      rollbackToPreviousProvider:
        networkController.rollbackToPreviousProvider.bind(networkController),
      addNetwork: this.networkController.addNetwork.bind(
        this.networkController,
      ),
      updateNetwork: this.networkController.updateNetwork.bind(
        this.networkController,
      ),
      removeNetwork: this.multichainNetworkController.removeNetwork.bind(
        this.multichainNetworkController,
      ),
      getCurrentNetworkEIP1559Compatibility:
        this.networkController.getEIP1559Compatibility.bind(
          this.networkController,
        ),
      getNetworkConfigurationByNetworkClientId:
        this.networkController.getNetworkConfigurationByNetworkClientId.bind(
          this.networkController,
        ),
      // PreferencesController
      setSelectedAddress: (address) => {
        const account = this.accountsController.getAccountByAddress(address);
        if (account) {
          this.accountsController.setSelectedAccount(account.id);
        } else {
          throw new Error(`No account found for address: ${address}`);
        }
      },
      toggleExternalServices: this.toggleExternalServices.bind(this),
      addToken: tokensController.addToken.bind(tokensController),
      updateTokenType: tokensController.updateTokenType.bind(tokensController),
      setFeatureFlag: preferencesController.setFeatureFlag.bind(
        preferencesController,
      ),
      setPreference: preferencesController.setPreference.bind(
        preferencesController,
      ),

      addKnownMethodData: preferencesController.addKnownMethodData.bind(
        preferencesController,
      ),
      setDismissSeedBackUpReminder:
        preferencesController.setDismissSeedBackUpReminder.bind(
          preferencesController,
        ),
      setOverrideContentSecurityPolicyHeader:
        preferencesController.setOverrideContentSecurityPolicyHeader.bind(
          preferencesController,
        ),
      setAdvancedGasFee: preferencesController.setAdvancedGasFee.bind(
        preferencesController,
      ),
      setTheme: preferencesController.setTheme.bind(preferencesController),
      ///: BEGIN:ONLY_INCLUDE_IF(keyring-snaps)
      setSnapsAddSnapAccountModalDismissed:
        preferencesController.setSnapsAddSnapAccountModalDismissed.bind(
          preferencesController,
        ),
      ///: END:ONLY_INCLUDE_IF

      setManageInstitutionalWallets:
        preferencesController.setManageInstitutionalWallets.bind(
          preferencesController,
        ),
      setSmartAccountOptInForAccounts:
        preferencesController.setSmartAccountOptInForAccounts.bind(
          preferencesController,
        ),

      // AccountsController
      setSelectedInternalAccount: (id) => {
        const account = this.accountsController.getAccount(id);
        if (account) {
          this.accountsController.setSelectedAccount(id);
        }
      },

      setAccountName:
        accountsController.setAccountName.bind(accountsController),

      setAccountLabel: (address, label) => {
        const account = this.accountsController.getAccountByAddress(address);
        if (account === undefined) {
          throw new Error(`No account found for address: ${address}`);
        }
        this.accountsController.setAccountName(account.id, label);
      },

      // AssetsContractController
      getTokenStandardAndDetails: this.getTokenStandardAndDetails.bind(this),
      getTokenSymbol: this.getTokenSymbol.bind(this),
      getTokenStandardAndDetailsByChain:
        this.getTokenStandardAndDetailsByChain.bind(this),

      // NftController
      addNft: nftController.addNft.bind(nftController),

      addNftVerifyOwnership:
        nftController.addNftVerifyOwnership.bind(nftController),

      removeAndIgnoreNft: nftController.removeAndIgnoreNft.bind(nftController),

      removeNft: nftController.removeNft.bind(nftController),

      checkAndUpdateAllNftsOwnershipStatus:
        nftController.checkAndUpdateAllNftsOwnershipStatus.bind(nftController),

      checkAndUpdateSingleNftOwnershipStatus:
        nftController.checkAndUpdateSingleNftOwnershipStatus.bind(
          nftController,
        ),

      getNFTContractInfo: nftController.getNFTContractInfo.bind(nftController),

      isNftOwner: nftController.isNftOwner.bind(nftController),

      // AddressController
      setAddressBook: addressBookController.set.bind(addressBookController),
      removeFromAddressBook: addressBookController.delete.bind(
        addressBookController,
      ),

      // AppStateController
      setLastActiveTime:
        appStateController.setLastActiveTime.bind(appStateController),
      setCurrentExtensionPopupId:
        appStateController.setCurrentExtensionPopupId.bind(appStateController),
      setDefaultHomeActiveTabName:
        appStateController.setDefaultHomeActiveTabName.bind(appStateController),
      setConnectedStatusPopoverHasBeenShown:
        appStateController.setConnectedStatusPopoverHasBeenShown.bind(
          appStateController,
        ),
      setRecoveryPhraseReminderHasBeenShown:
        appStateController.setRecoveryPhraseReminderHasBeenShown.bind(
          appStateController,
        ),
      setRecoveryPhraseReminderLastShown:
        appStateController.setRecoveryPhraseReminderLastShown.bind(
          appStateController,
        ),
      setTermsOfUseLastAgreed:
        appStateController.setTermsOfUseLastAgreed.bind(appStateController),
      setSurveyLinkLastClickedOrClosed:
        appStateController.setSurveyLinkLastClickedOrClosed.bind(
          appStateController,
        ),
      setOnboardingDate:
        appStateController.setOnboardingDate.bind(appStateController),
      setLastViewedUserSurvey:
        appStateController.setLastViewedUserSurvey.bind(appStateController),
      setRampCardClosed:
        appStateController.setRampCardClosed.bind(appStateController),
      setNewPrivacyPolicyToastClickedOrClosed:
        appStateController.setNewPrivacyPolicyToastClickedOrClosed.bind(
          appStateController,
        ),
      setNewPrivacyPolicyToastShownDate:
        appStateController.setNewPrivacyPolicyToastShownDate.bind(
          appStateController,
        ),
      setSnapsInstallPrivacyWarningShownStatus:
        appStateController.setSnapsInstallPrivacyWarningShownStatus.bind(
          appStateController,
        ),
      setOutdatedBrowserWarningLastShown:
        appStateController.setOutdatedBrowserWarningLastShown.bind(
          appStateController,
        ),
      setIsUpdateAvailable:
        appStateController.setIsUpdateAvailable.bind(appStateController),
      setUpdateModalLastDismissedAt:
        appStateController.setUpdateModalLastDismissedAt.bind(
          appStateController,
        ),
      setLastUpdatedAt:
        appStateController.setLastUpdatedAt.bind(appStateController),
      setShowTestnetMessageInDropdown:
        appStateController.setShowTestnetMessageInDropdown.bind(
          appStateController,
        ),
      setShowBetaHeader:
        appStateController.setShowBetaHeader.bind(appStateController),
      setShowPermissionsTour:
        appStateController.setShowPermissionsTour.bind(appStateController),
      setShowAccountBanner:
        appStateController.setShowAccountBanner.bind(appStateController),
      setShowNetworkBanner:
        appStateController.setShowNetworkBanner.bind(appStateController),
      updateNftDropDownState:
        appStateController.updateNftDropDownState.bind(appStateController),
      setSwitchedNetworkDetails:
        appStateController.setSwitchedNetworkDetails.bind(appStateController),
      clearSwitchedNetworkDetails:
        appStateController.clearSwitchedNetworkDetails.bind(appStateController),
      setSwitchedNetworkNeverShowMessage:
        appStateController.setSwitchedNetworkNeverShowMessage.bind(
          appStateController,
        ),
      getLastInteractedConfirmationInfo:
        appStateController.getLastInteractedConfirmationInfo.bind(
          appStateController,
        ),
      setLastInteractedConfirmationInfo:
        appStateController.setLastInteractedConfirmationInfo.bind(
          appStateController,
        ),
      updateSlides: appStateController.updateSlides.bind(appStateController),
      removeSlide: appStateController.removeSlide.bind(appStateController),

      // EnsController
      tryReverseResolveAddress:
        ensController.reverseResolveAddress.bind(ensController),

      // OAuthService
      startOAuthLogin: this.oauthService.startOAuthLogin.bind(
        this.oauthService,
      ),

      // SeedlessOnboardingController
      authenticate: this.seedlessOnboardingController.authenticate.bind(
        this.seedlessOnboardingController,
      ),
      resetOAuthLoginState: this.seedlessOnboardingController.clearState.bind(
        this.seedlessOnboardingController,
      ),
      createSeedPhraseBackup: this.createSeedPhraseBackup.bind(this),
      fetchAllSecretData: this.fetchAllSecretData.bind(this),
      restoreSeedPhrasesToVault: this.restoreSeedPhrasesToVault.bind(this),
      syncSeedPhrases: this.syncSeedPhrases.bind(this),
      socialSyncChangePassword:
        this.seedlessOnboardingController.changePassword.bind(
          this.seedlessOnboardingController,
        ),

      // KeyringController
      setLocked: this.setLocked.bind(this),
      createNewVaultAndKeychain: this.createNewVaultAndKeychain.bind(this),
      createNewVaultAndRestore: this.createNewVaultAndRestore.bind(this),
      generateNewMnemonicAndAddToVault:
        this.generateNewMnemonicAndAddToVault.bind(this),
      importMnemonicToVault: this.importMnemonicToVault.bind(this),
      exportAccount: this.exportAccount.bind(this),
      keyringChangePassword: this.keyringController.changePassword.bind(
        this.keyringController,
      ),

      // txController
      updateTransaction: txController.updateTransaction.bind(txController),
      approveTransactionsWithSameNonce:
        txController.approveTransactionsWithSameNonce.bind(txController),
      createCancelTransaction: this.createCancelTransaction.bind(this),
      createSpeedUpTransaction: this.createSpeedUpTransaction.bind(this),
      estimateGas: this.estimateGas.bind(this),
      estimateGasFee: txController.estimateGasFee.bind(txController),
      getNextNonce: this.getNextNonce.bind(this),
      addTransaction: (transactionParams, transactionOptions) =>
        addTransaction(
          this.getAddTransactionRequest({
            transactionParams,
            transactionOptions,
            waitForSubmit: false,
          }),
        ),
      addTransactionAndWaitForPublish: (
        transactionParams,
        transactionOptions,
      ) =>
        addTransaction(
          this.getAddTransactionRequest({
            transactionParams,
            transactionOptions,
            waitForSubmit: true,
          }),
        ),
      createTransactionEventFragment:
        createTransactionEventFragmentWithTxId.bind(
          null,
          this.getTransactionMetricsRequest(),
        ),
      setTransactionActive:
        txController.setTransactionActive.bind(txController),
      // decryptMessageController
      decryptMessage: this.decryptMessageController.decryptMessage.bind(
        this.decryptMessageController,
      ),
      decryptMessageInline:
        this.decryptMessageController.decryptMessageInline.bind(
          this.decryptMessageController,
        ),
      cancelDecryptMessage:
        this.decryptMessageController.cancelDecryptMessage.bind(
          this.decryptMessageController,
        ),

      // EncryptionPublicKeyController
      encryptionPublicKey:
        this.encryptionPublicKeyController.encryptionPublicKey.bind(
          this.encryptionPublicKeyController,
        ),
      cancelEncryptionPublicKey:
        this.encryptionPublicKeyController.cancelEncryptionPublicKey.bind(
          this.encryptionPublicKeyController,
        ),

      // onboarding controller
      setSeedPhraseBackedUp:
        onboardingController.setSeedPhraseBackedUp.bind(onboardingController),
      completeOnboarding:
        onboardingController.completeOnboarding.bind(onboardingController),
      setFirstTimeFlowType:
        onboardingController.setFirstTimeFlowType.bind(onboardingController),

      // alert controller
      setAlertEnabledness:
        alertController.setAlertEnabledness.bind(alertController),
      setUnconnectedAccountAlertShown:
        alertController.setUnconnectedAccountAlertShown.bind(alertController),
      setWeb3ShimUsageAlertDismissed:
        alertController.setWeb3ShimUsageAlertDismissed.bind(alertController),

      // permissions
      removePermissionsFor: this.removePermissionsFor,
      approvePermissionsRequest: this.acceptPermissionsRequest,
      rejectPermissionsRequest: this.rejectPermissionsRequest,
      ...getPermissionBackgroundApiMethods({
        permissionController,
        approvalController,
        accountsController,
        networkController,
        multichainNetworkController,
      }),

      // snaps
      disableSnap: this.controllerMessenger.call.bind(
        this.controllerMessenger,
        'SnapController:disable',
      ),
      enableSnap: this.controllerMessenger.call.bind(
        this.controllerMessenger,
        'SnapController:enable',
      ),
      updateSnap: (origin, requestedSnaps) => {
        // We deliberately do not await this promise as that would mean waiting for the update to complete
        // Instead we return null to signal to the UI that it is safe to redirect to the update flow
        this.controllerMessenger.call(
          'SnapController:install',
          origin,
          requestedSnaps,
        );
        return null;
      },
      removeSnap: this.controllerMessenger.call.bind(
        this.controllerMessenger,
        'SnapController:remove',
      ),
      handleSnapRequest: this.handleSnapRequest.bind(this),
      revokeDynamicSnapPermissions: this.controllerMessenger.call.bind(
        this.controllerMessenger,
        'SnapController:revokeDynamicPermissions',
      ),
      disconnectOriginFromSnap: this.controllerMessenger.call.bind(
        this.controllerMessenger,
        'SnapController:disconnectOrigin',
      ),
      updateNetworksList: this.updateNetworksList.bind(this),
      updateAccountsList: this.updateAccountsList.bind(this),
      setEnabledNetworks: this.setEnabledNetworks.bind(this),
      updateHiddenAccountsList: this.updateHiddenAccountsList.bind(this),
      getPhishingResult: async (website) => {
        await phishingController.maybeUpdateState();

        return phishingController.test(website);
      },
      deleteInterface: this.controllerMessenger.call.bind(
        this.controllerMessenger,
        'SnapInterfaceController:deleteInterface',
      ),
      updateInterfaceState: this.controllerMessenger.call.bind(
        this.controllerMessenger,
        'SnapInterfaceController:updateInterfaceState',
      ),

      // swaps
      fetchAndSetQuotes: this.controllerMessenger.call.bind(
        this.controllerMessenger,
        'SwapsController:fetchAndSetQuotes',
      ),
      setSelectedQuoteAggId: this.controllerMessenger.call.bind(
        this.controllerMessenger,
        'SwapsController:setSelectedQuoteAggId',
      ),
      resetSwapsState: this.controllerMessenger.call.bind(
        this.controllerMessenger,
        'SwapsController:resetSwapsState',
      ),
      setSwapsTokens: this.controllerMessenger.call.bind(
        this.controllerMessenger,
        'SwapsController:setSwapsTokens',
      ),
      clearSwapsQuotes: this.controllerMessenger.call.bind(
        this.controllerMessenger,
        'SwapsController:clearSwapsQuotes',
      ),
      setApproveTxId: this.controllerMessenger.call.bind(
        this.controllerMessenger,
        'SwapsController:setApproveTxId',
      ),
      setTradeTxId: this.controllerMessenger.call.bind(
        this.controllerMessenger,
        'SwapsController:setTradeTxId',
      ),
      setSwapsTxGasPrice: this.controllerMessenger.call.bind(
        this.controllerMessenger,
        'SwapsController:setSwapsTxGasPrice',
      ),
      setSwapsTxGasLimit: this.controllerMessenger.call.bind(
        this.controllerMessenger,
        'SwapsController:setSwapsTxGasLimit',
      ),
      setSwapsTxMaxFeePerGas: this.controllerMessenger.call.bind(
        this.controllerMessenger,
        'SwapsController:setSwapsTxMaxFeePerGas',
      ),
      setSwapsTxMaxFeePriorityPerGas: this.controllerMessenger.call.bind(
        this.controllerMessenger,
        'SwapsController:setSwapsTxMaxFeePriorityPerGas',
      ),
      safeRefetchQuotes: this.controllerMessenger.call.bind(
        this.controllerMessenger,
        'SwapsController:safeRefetchQuotes',
      ),
      stopPollingForQuotes: this.controllerMessenger.call.bind(
        this.controllerMessenger,
        'SwapsController:stopPollingForQuotes',
      ),
      setBackgroundSwapRouteState: this.controllerMessenger.call.bind(
        this.controllerMessenger,
        'SwapsController:setBackgroundSwapRouteState',
      ),
      resetPostFetchState: this.controllerMessenger.call.bind(
        this.controllerMessenger,
        'SwapsController:resetPostFetchState',
      ),
      setSwapsErrorKey: this.controllerMessenger.call.bind(
        this.controllerMessenger,
        'SwapsController:setSwapsErrorKey',
      ),
      setInitialGasEstimate: this.controllerMessenger.call.bind(
        this.controllerMessenger,
        'SwapsController:setInitialGasEstimate',
      ),
      setCustomApproveTxData: this.controllerMessenger.call.bind(
        this.controllerMessenger,
        'SwapsController:setCustomApproveTxData',
      ),
      setSwapsLiveness: this.controllerMessenger.call.bind(
        this.controllerMessenger,
        'SwapsController:setSwapsLiveness',
      ),
      setSwapsFeatureFlags: this.controllerMessenger.call.bind(
        this.controllerMessenger,
        'SwapsController:setSwapsFeatureFlags',
      ),
      setSwapsUserFeeLevel: this.controllerMessenger.call.bind(
        this.controllerMessenger,
        'SwapsController:setSwapsUserFeeLevel',
      ),
      setSwapsQuotesPollingLimitEnabled: this.controllerMessenger.call.bind(
        this.controllerMessenger,
        'SwapsController:setSwapsQuotesPollingLimitEnabled',
      ),

      // Bridge
      [BridgeBackgroundAction.RESET_STATE]: this.controllerMessenger.call.bind(
        this.controllerMessenger,
        `${BRIDGE_CONTROLLER_NAME}:${BridgeBackgroundAction.RESET_STATE}`,
      ),
      [BridgeUserAction.UPDATE_QUOTE_PARAMS]:
        this.controllerMessenger.call.bind(
          this.controllerMessenger,
          `${BRIDGE_CONTROLLER_NAME}:${BridgeUserAction.UPDATE_QUOTE_PARAMS}`,
        ),
      [BridgeBackgroundAction.TRACK_METAMETRICS_EVENT]:
        this.controllerMessenger.call.bind(
          this.controllerMessenger,
          `${BRIDGE_CONTROLLER_NAME}:${BridgeBackgroundAction.TRACK_METAMETRICS_EVENT}`,
        ),

      // Bridge Tx submission
      [BridgeStatusAction.SUBMIT_TX]: this.controllerMessenger.call.bind(
        this.controllerMessenger,
        `${BRIDGE_STATUS_CONTROLLER_NAME}:${BridgeStatusAction.SUBMIT_TX}`,
      ),

      // Smart Transactions
      fetchSmartTransactionFees: smartTransactionsController.getFees.bind(
        smartTransactionsController,
      ),
      clearSmartTransactionFees: smartTransactionsController.clearFees.bind(
        smartTransactionsController,
      ),
      submitSignedTransactions:
        smartTransactionsController.submitSignedTransactions.bind(
          smartTransactionsController,
        ),
      cancelSmartTransaction:
        smartTransactionsController.cancelSmartTransaction.bind(
          smartTransactionsController,
        ),
      fetchSmartTransactionsLiveness:
        smartTransactionsController.fetchLiveness.bind(
          smartTransactionsController,
        ),
      updateSmartTransaction:
        smartTransactionsController.updateSmartTransaction.bind(
          smartTransactionsController,
        ),
      setStatusRefreshInterval:
        smartTransactionsController.setStatusRefreshInterval.bind(
          smartTransactionsController,
        ),

      // MetaMetrics
      trackMetaMetricsEvent: metaMetricsController.trackEvent.bind(
        metaMetricsController,
      ),
      trackMetaMetricsPage: metaMetricsController.trackPage.bind(
        metaMetricsController,
      ),
      createEventFragment: metaMetricsController.createEventFragment.bind(
        metaMetricsController,
      ),
      updateEventFragment: metaMetricsController.updateEventFragment.bind(
        metaMetricsController,
      ),
      finalizeEventFragment: metaMetricsController.finalizeEventFragment.bind(
        metaMetricsController,
      ),
      trackInsightSnapView: this.trackInsightSnapView.bind(this),

      // MetaMetrics buffering for onboarding
      addEventBeforeMetricsOptIn:
        metaMetricsController.addEventBeforeMetricsOptIn.bind(
          metaMetricsController,
        ),
      trackEventsAfterMetricsOptIn:
        metaMetricsController.trackEventsAfterMetricsOptIn.bind(
          metaMetricsController,
        ),
      clearEventsAfterMetricsOptIn:
        metaMetricsController.clearEventsAfterMetricsOptIn.bind(
          metaMetricsController,
        ),

      // ApprovalController
      rejectAllPendingApprovals: this.rejectAllPendingApprovals.bind(this),
      rejectPendingApproval: this.rejectPendingApproval,
      requestUserApproval:
        approvalController.addAndShowApprovalRequest.bind(approvalController),
      resolvePendingApproval: this.resolvePendingApproval,

      // Notifications
      resetViewedNotifications: announcementController.resetViewed.bind(
        announcementController,
      ),
      updateViewedNotifications: announcementController.updateViewed.bind(
        announcementController,
      ),

      // CurrencyRateController
      currencyRateStartPolling: currencyRateController.startPolling.bind(
        currencyRateController,
      ),
      currencyRateStopPollingByPollingToken:
        currencyRateController.stopPollingByPollingToken.bind(
          currencyRateController,
        ),

      tokenRatesStartPolling:
        tokenRatesController.startPolling.bind(tokenRatesController),
      tokenRatesStopPollingByPollingToken:
        tokenRatesController.stopPollingByPollingToken.bind(
          tokenRatesController,
        ),
      accountTrackerStartPolling:
        accountTrackerController.startPollingByNetworkClientId.bind(
          accountTrackerController,
        ),
      accountTrackerStopPollingByPollingToken:
        accountTrackerController.stopPollingByPollingToken.bind(
          accountTrackerController,
        ),

      tokenDetectionStartPolling: tokenDetectionController.startPolling.bind(
        tokenDetectionController,
      ),
      tokenDetectionStopPollingByPollingToken:
        tokenDetectionController.stopPollingByPollingToken.bind(
          tokenDetectionController,
        ),

      tokenListStartPolling:
        tokenListController.startPolling.bind(tokenListController),
      tokenListStopPollingByPollingToken:
        tokenListController.stopPollingByPollingToken.bind(tokenListController),

      tokenBalancesStartPolling: tokenBalancesController.startPolling.bind(
        tokenBalancesController,
      ),
      tokenBalancesStopPollingByPollingToken:
        tokenBalancesController.stopPollingByPollingToken.bind(
          tokenBalancesController,
        ),

      // GasFeeController
      gasFeeStartPolling: gasFeeController.startPolling.bind(gasFeeController),
      gasFeeStopPollingByPollingToken:
        gasFeeController.stopPollingByPollingToken.bind(gasFeeController),

      getGasFeeTimeEstimate:
        gasFeeController.getTimeEstimate.bind(gasFeeController),

      addPollingTokenToAppState:
        appStateController.addPollingToken.bind(appStateController),

      removePollingTokenFromAppState:
        appStateController.removePollingToken.bind(appStateController),

      updateThrottledOriginState:
        appStateController.updateThrottledOriginState.bind(appStateController),

      // Backup
      backupUserData: backup.backupUserData.bind(backup),
      restoreUserData: backup.restoreUserData.bind(backup),

      // TokenDetectionController
      detectTokens: tokenDetectionController.detectTokens.bind(
        tokenDetectionController,
      ),

      // MultichainAssetsRatesController
      fetchHistoricalPricesForAsset: (...args) =>
        this.multichainAssetsRatesController.fetchHistoricalPricesForAsset(
          ...args,
        ),

      // DetectCollectibleController
      detectNfts: nftDetectionController.detectNfts.bind(
        nftDetectionController,
      ),

      /** Token Detection V2 */
      addDetectedTokens:
        tokensController.addDetectedTokens.bind(tokensController),
      addImportedTokens: tokensController.addTokens.bind(tokensController),
      ignoreTokens: tokensController.ignoreTokens.bind(tokensController),
      getBalancesInSingleCall: (...args) =>
        this.assetsContractController.getBalancesInSingleCall(...args),

      // Authentication Controller
      performSignIn: authenticationController.performSignIn.bind(
        authenticationController,
      ),
      performSignOut: authenticationController.performSignOut.bind(
        authenticationController,
      ),

      // UserStorageController
      setIsBackupAndSyncFeatureEnabled:
        userStorageController.setIsBackupAndSyncFeatureEnabled.bind(
          userStorageController,
        ),
      syncInternalAccountsWithUserStorage:
        userStorageController.syncInternalAccountsWithUserStorage.bind(
          userStorageController,
        ),
      setHasAccountSyncingSyncedAtLeastOnce:
        userStorageController.setHasAccountSyncingSyncedAtLeastOnce.bind(
          userStorageController,
        ),
      setIsAccountSyncingReadyToBeDispatched:
        userStorageController.setIsAccountSyncingReadyToBeDispatched.bind(
          userStorageController,
        ),
      deleteAccountSyncingDataFromUserStorage:
        userStorageController.performDeleteStorageAllFeatureEntries.bind(
          userStorageController,
        ),
      syncContactsWithUserStorage:
        userStorageController.syncContactsWithUserStorage.bind(
          userStorageController,
        ),

      // NotificationServicesController
      checkAccountsPresence:
        notificationServicesController.checkAccountsPresence.bind(
          notificationServicesController,
        ),
      createOnChainTriggers:
        notificationServicesController.createOnChainTriggers.bind(
          notificationServicesController,
        ),
      disableAccounts: notificationServicesController.disableAccounts.bind(
        notificationServicesController,
      ),
      enableAccounts: notificationServicesController.enableAccounts.bind(
        notificationServicesController,
      ),
      fetchAndUpdateMetamaskNotifications:
        notificationServicesController.fetchAndUpdateMetamaskNotifications.bind(
          notificationServicesController,
        ),
      deleteNotificationsById:
        notificationServicesController.deleteNotificationsById.bind(
          notificationServicesController,
        ),
      getNotificationsByType:
        notificationServicesController.getNotificationsByType.bind(
          notificationServicesController,
        ),
      markMetamaskNotificationsAsRead:
        notificationServicesController.markMetamaskNotificationsAsRead.bind(
          notificationServicesController,
        ),
      setFeatureAnnouncementsEnabled:
        notificationServicesController.setFeatureAnnouncementsEnabled.bind(
          notificationServicesController,
        ),
      enablePushNotifications:
        notificationServicesPushController.enablePushNotifications.bind(
          notificationServicesPushController,
        ),
      disablePushNotifications:
        notificationServicesPushController.disablePushNotifications.bind(
          notificationServicesPushController,
        ),
      enableMetamaskNotifications:
        notificationServicesController.enableMetamaskNotifications.bind(
          notificationServicesController,
        ),
      disableMetamaskNotifications:
        notificationServicesController.disableNotificationServices.bind(
          notificationServicesController,
        ),

      // E2E testing
      throwTestError: this.throwTestError.bind(this),

      // NameController
      updateProposedNames: this.nameController.updateProposedNames.bind(
        this.nameController,
      ),
      setName: this.nameController.setName.bind(this.nameController),

      ///: BEGIN:ONLY_INCLUDE_IF(keyring-snaps)
      // SnapKeyring
      createSnapAccount: async (snapId, options, internalOptions) => {
        // NOTE: We should probably start using `withKeyring` with `createIfMissing: true`
        // in this case.
        const keyring = await this.getSnapKeyring();

        return await keyring.createAccount(snapId, options, internalOptions);
      },
      ///: END:ONLY_INCLUDE_IF

      ///: BEGIN:ONLY_INCLUDE_IF(multichain)
      // MultichainBalancesController
      multichainUpdateBalance: (accountId) =>
        this.multichainBalancesController.updateBalance(accountId),

      // MultichainTransactionsController
      multichainUpdateTransactions: (accountId) =>
        this.multichainTransactionsController.updateTransactionsForAccount(
          accountId,
        ),
      ///: END:ONLY_INCLUDE_IF
      // Transaction Decode
      decodeTransactionData: (request) =>
        decodeTransactionData({
          ...request,
          provider: this.provider,
        }),
      // metrics data deleteion
      createMetaMetricsDataDeletionTask:
        this.metaMetricsDataDeletionController.createMetaMetricsDataDeletionTask.bind(
          this.metaMetricsDataDeletionController,
        ),
      updateDataDeletionTaskStatus:
        this.metaMetricsDataDeletionController.updateDataDeletionTaskStatus.bind(
          this.metaMetricsDataDeletionController,
        ),
      // Other
      endTrace,
      isRelaySupported,
      requestSafeReload: this.requestSafeReload.bind(this),
    };
  }

  rejectOriginPendingApprovals(origin) {
    const deleteInterface = (id) =>
      this.controllerMessenger.call(
        'SnapInterfaceController:deleteInterface',
        id,
      );

    rejectOriginApprovals({
      approvalController: this.approvalController,
      deleteInterface,
      origin,
    });
  }

  async exportAccount(address, password) {
    await this.verifyPassword(password);
    return this.keyringController.exportAccount(password, address);
  }

  async getTokenStandardAndDetails(address, userAddress, tokenId) {
    const currentChainId = this.#getGlobalChainId();

    const { tokensChainsCache } = this.tokenListController.state;
    const tokenList = tokensChainsCache?.[currentChainId]?.data || {};
    const { allTokens } = this.tokensController.state;

    const tokens = allTokens?.[currentChainId]?.[userAddress] || [];

    const staticTokenListDetails =
      STATIC_MAINNET_TOKEN_LIST[address?.toLowerCase()] || {};
    const tokenListDetails = tokenList[address?.toLowerCase()] || {};
    const userDefinedTokenDetails =
      tokens.find(({ address: _address }) =>
        isEqualCaseInsensitive(_address, address),
      ) || {};

    const tokenDetails = {
      ...staticTokenListDetails,
      ...tokenListDetails,
      ...userDefinedTokenDetails,
    };

    // boolean to check if the token is an ERC20
    const tokenDetailsStandardIsERC20 =
      isEqualCaseInsensitive(tokenDetails.standard, TokenStandard.ERC20) ||
      tokenDetails.erc20 === true;

    // boolean to check if the token is an NFT
    const noEvidenceThatTokenIsAnNFT =
      !tokenId &&
      !isEqualCaseInsensitive(tokenDetails.standard, TokenStandard.ERC1155) &&
      !isEqualCaseInsensitive(tokenDetails.standard, TokenStandard.ERC721) &&
      !tokenDetails.erc721;

    // boolean to check if the token is an ERC20 like
    const otherDetailsAreERC20Like =
      tokenDetails.decimals !== undefined && tokenDetails.symbol;

    // boolean to check if the token can be treated as an ERC20
    const tokenCanBeTreatedAsAnERC20 =
      tokenDetailsStandardIsERC20 ||
      (noEvidenceThatTokenIsAnNFT && otherDetailsAreERC20Like);

    let details;
    if (tokenCanBeTreatedAsAnERC20) {
      try {
        const balance = userAddress
          ? await fetchTokenBalance(address, userAddress, this.provider)
          : undefined;

        details = {
          address,
          balance,
          standard: TokenStandard.ERC20,
          decimals: tokenDetails.decimals,
          symbol: tokenDetails.symbol,
        };
      } catch (e) {
        // If the `fetchTokenBalance` call failed, `details` remains undefined, and we
        // fall back to the below `assetsContractController.getTokenStandardAndDetails` call
        log.warn(`Failed to get token balance. Error: ${e}`);
      }
    }

    // `details`` will be undefined if `tokenCanBeTreatedAsAnERC20`` is false,
    // or if it is true but the `fetchTokenBalance`` call failed. In either case, we should
    // attempt to retrieve details from `assetsContractController.getTokenStandardAndDetails`
    if (details === undefined) {
      try {
        details =
          await this.assetsContractController.getTokenStandardAndDetails(
            address,
            userAddress,
            tokenId,
          );
      } catch (e) {
        log.warn(`Failed to get token standard and details. Error: ${e}`);
      }
    }

    if (details) {
      const tokenDetailsStandardIsERC1155 = isEqualCaseInsensitive(
        details.standard,
        TokenStandard.ERC1155,
      );

      if (tokenDetailsStandardIsERC1155) {
        try {
          const balance = await fetchERC1155Balance(
            address,
            userAddress,
            tokenId,
            this.provider,
          );

          const balanceToUse = balance?._hex
            ? parseInt(balance._hex, 16).toString()
            : null;

          details = {
            ...details,
            balance: balanceToUse,
          };
        } catch (e) {
          // If the `fetchTokenBalance` call failed, `details` remains undefined, and we
          // fall back to the below `assetsContractController.getTokenStandardAndDetails` call
          log.warn('Failed to get token balance. Error:', e);
        }
      }
    }

    return {
      ...details,
      decimals: details?.decimals?.toString(10),
      balance: details?.balance?.toString(10),
    };
  }

  async getTokenStandardAndDetailsByChain(
    address,
    userAddress,
    tokenId,
    chainId,
  ) {
    const { tokensChainsCache } = this.tokenListController.state;
    const tokenList = tokensChainsCache?.[chainId]?.data || {};

    const { allTokens } = this.tokensController.state;
    const selectedAccount = this.accountsController.getSelectedAccount();
    const tokens = allTokens?.[chainId]?.[selectedAccount.address] || [];

    let staticTokenListDetails = {};
    if (chainId === CHAIN_IDS.MAINNET) {
      staticTokenListDetails =
        STATIC_MAINNET_TOKEN_LIST[address?.toLowerCase()] || {};
    }

    const tokenListDetails = tokenList[address?.toLowerCase()] || {};
    const userDefinedTokenDetails =
      tokens.find(({ address: _address }) =>
        isEqualCaseInsensitive(_address, address),
      ) || {};
    const tokenDetails = {
      ...staticTokenListDetails,
      ...tokenListDetails,
      ...userDefinedTokenDetails,
    };

    const tokenDetailsStandardIsERC20 =
      isEqualCaseInsensitive(tokenDetails.standard, TokenStandard.ERC20) ||
      tokenDetails.erc20 === true;

    const noEvidenceThatTokenIsAnNFT =
      !tokenId &&
      !isEqualCaseInsensitive(tokenDetails.standard, TokenStandard.ERC1155) &&
      !isEqualCaseInsensitive(tokenDetails.standard, TokenStandard.ERC721) &&
      !tokenDetails.erc721;

    const otherDetailsAreERC20Like =
      tokenDetails.decimals !== undefined && tokenDetails.symbol;

    // boolean to check if the token can be treated as an ERC20
    const tokenCanBeTreatedAsAnERC20 =
      tokenDetailsStandardIsERC20 ||
      (noEvidenceThatTokenIsAnNFT && otherDetailsAreERC20Like);

    let details;
    if (tokenCanBeTreatedAsAnERC20) {
      try {
        let balance = 0;
        if (this.#getGlobalChainId() === chainId) {
          balance = await fetchTokenBalance(
            address,
            userAddress,
            this.provider,
          );
        }

        details = {
          address,
          balance,
          standard: TokenStandard.ERC20,
          decimals: tokenDetails.decimals,
          symbol: tokenDetails.symbol,
        };
      } catch (e) {
        // If the `fetchTokenBalance` call failed, `details` remains undefined, and we
        // fall back to the below `assetsContractController.getTokenStandardAndDetails` call
        log.warn(`Failed to get token balance. Error: ${e}`);
      }
    }

    // `details`` will be undefined if `tokenCanBeTreatedAsAnERC20`` is false,
    // or if it is true but the `fetchTokenBalance`` call failed. In either case, we should
    // attempt to retrieve details from `assetsContractController.getTokenStandardAndDetails`
    if (details === undefined) {
      try {
        const networkClientId =
          this.networkController?.state?.networkConfigurationsByChainId?.[
            chainId
          ]?.rpcEndpoints[
            this.networkController?.state?.networkConfigurationsByChainId?.[
              chainId
            ]?.defaultRpcEndpointIndex
          ]?.networkClientId;

        details =
          await this.assetsContractController.getTokenStandardAndDetails(
            address,
            userAddress,
            tokenId,
            networkClientId,
          );
      } catch (e) {
        log.warn(`Failed to get token standard and details. Error: ${e}`);
      }
    }

    if (details) {
      const tokenDetailsStandardIsERC1155 = isEqualCaseInsensitive(
        details.standard,
        TokenStandard.ERC1155,
      );

      if (tokenDetailsStandardIsERC1155) {
        try {
          const balance = await fetchERC1155Balance(
            address,
            userAddress,
            tokenId,
            this.provider,
          );

          const balanceToUse = balance?._hex
            ? parseInt(balance._hex, 16).toString()
            : null;

          details = {
            ...details,
            balance: balanceToUse,
          };
        } catch (e) {
          // If the `fetchTokenBalance` call failed, `details` remains undefined, and we
          // fall back to the below `assetsContractController.getTokenStandardAndDetails` call
          log.warn('Failed to get token balance. Error:', e);
        }
      }
    }

    return {
      ...details,
      decimals: details?.decimals?.toString(10),
      balance: details?.balance?.toString(10),
    };
  }

  async getTokenSymbol(address) {
    try {
      const details =
        await this.assetsContractController.getTokenStandardAndDetails(address);
      return details?.symbol;
    } catch (e) {
      return null;
    }
  }

  /**
   * Creates a PRIMARY seed phrase backup for the user.
   *
   * Generate Encryption Key from the password using the Threshold OPRF and encrypt the seed phrase with the key.
   * Save the encrypted seed phrase in the metadata store.
   *
   * @param {string} password - The user's password.
   * @param {number[]} encodedSeedPhrase - The seed phrase to backup.
   * @param {string} keyringId - The keyring id of the backup seed phrase.
   */
  async createSeedPhraseBackup(password, encodedSeedPhrase, keyringId) {
    try {
      const seedPhraseAsBuffer = Buffer.from(encodedSeedPhrase);

      const seedPhrase =
        this._convertMnemonicToWordlistIndices(seedPhraseAsBuffer);

      await this.seedlessOnboardingController.createToprfKeyAndBackupSeedPhrase(
        password,
        seedPhrase,
        keyringId,
      );
    } catch (error) {
      log.error('[createSeedPhraseBackup] error', error);
      throw error;
    }
  }

  /**
   * Fetches and restores all the backed-up Secret Data (SRPs and Private keys)
   *
   * @param {string} password - The user's password.
   * @returns {Promise<Buffer[]>} The seed phrase.
   */
  async fetchAllSecretData(password) {
    try {
      // fetch all seed phrases
      // seedPhrases are sorted by creation date, the latest seed phrase is the first one in the array
      const allSeedPhrases =
        await this.seedlessOnboardingController.fetchAllSeedPhrases(password);

      if (allSeedPhrases.length === 0) {
        return null;
      }

      return allSeedPhrases.map((phrase) =>
        this._convertEnglishWordlistIndicesToCodepoints(phrase),
      );
    } catch (error) {
      log.error(
        'Error while fetching and restoring seed phrase metadata.',
        error,
      );

      if (error instanceof RecoveryError) {
        throw new JsonRpcError(-32603, error.message, error.data);
      }

      throw error;
    }
  }

  /**
   * Syncs the seed phrases with the social login flow.
   *
   * @returns {Promise<void>}
   */
  async syncSeedPhrases() {
    const isSocialLoginFlow = this.onboardingController.getIsSocialLoginFlow();

    if (!isSocialLoginFlow) {
      throw new Error(
        'Syncing seed phrases is only available for social login flow',
      );
    }

    // 1. fetch all seed phrases
    const [rootSRP, ...otherSRPs] =
      await this.seedlessOnboardingController.fetchAllSeedPhrases();
    if (!rootSRP) {
      throw new Error('No root SRP found');
    }

    for (const srp of otherSRPs) {
      // Get the SRP hash, and find the hash in the local state
      const srpHash =
        this.seedlessOnboardingController.getSeedPhraseBackupHash(srp);
      if (!srpHash) {
        // If SRP is not in the local state, import it to the vault
        // convert the seed phrase to a mnemonic (string)
        const encodedSrp = this._convertEnglishWordlistIndicesToCodepoints(srp);
        const mnemonicToRestore = Buffer.from(encodedSrp).toString('utf8');

        // import the new mnemonic to the current vault
        await this.importMnemonicToVault(mnemonicToRestore, {
          shouldCreateSocialBackup: false,
          shouldSelectAccount: false,
          shouldImportSolanaAccount: true,
        });
      }
    }
  }

  /**
   * Adds a new seed phrase backup for the user.
   *
   * If `syncWithSocial` is false, it will only update the local state,
   * and not sync the seed phrase to the server.
   *
   * @param {string} mnemonic - The mnemonic to derive the seed phrase from.
   * @param {string} keyringId - The keyring id of the backup seed phrase.
   * @param {boolean} syncWithSocial - whether to skip syncing with social login
   */
  async addNewSeedPhraseBackup(mnemonic, keyringId, syncWithSocial = true) {
    const seedPhraseAsBuffer = Buffer.from(mnemonic, 'utf8');

    const seedPhraseAsUint8Array =
      this._convertMnemonicToWordlistIndices(seedPhraseAsBuffer);

    if (syncWithSocial) {
      await this.seedlessOnboardingController.addNewSeedPhraseBackup(
        seedPhraseAsUint8Array,
        keyringId,
      );
    } else {
      // Do not sync the seed phrase to the server, only update the local state
      this.seedlessOnboardingController.updateBackupMetadataState({
        keyringId,
        seedPhrase: seedPhraseAsUint8Array,
      });
    }
  }

  //=============================================================================
  // VAULT / KEYRING RELATED METHODS
  //=============================================================================

  /**
   * Creates a new Vault and create a new keychain.
   *
   * A vault, or KeyringController, is a controller that contains
   * many different account strategies, currently called Keyrings.
   * Creating it new means wiping all previous keyrings.
   *
   * A keychain, or keyring, controls many accounts with a single backup and signing strategy.
   * For example, a mnemonic phrase can generate many accounts, and is a keyring.
   *
   * @param {string} password
   * @returns {object} created keyring object
   */
  async createNewVaultAndKeychain(password) {
    const releaseLock = await this.createVaultMutex.acquire();
    try {
      await this.keyringController.createNewVaultAndKeychain(password);
      return this.keyringController.state.keyrings[0];
    } finally {
      releaseLock();
    }
  }

  /**
   * Imports a new mnemonic to the vault.
   *
   * @param {string} mnemonic - The mnemonic to import.
   * @param {object} options - The options for the import.
   * @param {boolean} options.shouldCreateSocialBackup - whether to create a backup for the seedless onboarding flow
   * @param {boolean} options.shouldSelectAccount - whether to select the new account in the wallet
   * @param {boolean} options.shouldImportSolanaAccount - whether to import a Solana account
   * @returns {Promise<string>} new account address
   */
  async importMnemonicToVault(
    mnemonic,
    options = {
      shouldCreateSocialBackup: true,
      shouldSelectAccount: true,
      shouldImportSolanaAccount: true,
    },
  ) {
    const {
      shouldCreateSocialBackup,
      shouldSelectAccount,
      shouldImportSolanaAccount,
    } = options;
    const releaseLock = await this.createVaultMutex.acquire();
    try {
      // TODO: `getKeyringsByType` is deprecated, this logic should probably be moved to the `KeyringController`.
      // FIXME: The `KeyringController` does not check yet for duplicated accounts with HD keyrings, see: https://github.com/MetaMask/core/issues/5411
      const alreadyImportedSrp = this.keyringController
        .getKeyringsByType(KeyringTypes.hd)
        .some((keyring) => {
          return (
            Buffer.from(
              this._convertEnglishWordlistIndicesToCodepoints(keyring.mnemonic),
            ).toString('utf8') === mnemonic
          );
        });

      if (alreadyImportedSrp) {
        throw new Error(
          'This Secret Recovery Phrase has already been imported.',
        );
      }

      const { id } = await this.keyringController.addNewKeyring(
        KeyringTypes.hd,
        {
          mnemonic,
          numberOfAccounts: 1,
        },
      );

      if (this.onboardingController.getIsSocialLoginFlow()) {
        // if social backup is requested, add the seed phrase backup
        await this.addNewSeedPhraseBackup(
          mnemonic,
          id,
          shouldCreateSocialBackup,
        );
      }

      const [newAccountAddress] = await this.keyringController.withKeyring(
        { id },
        async ({ keyring }) => keyring.getAccounts(),
      );
      if (shouldSelectAccount) {
        const account =
          this.accountsController.getAccountByAddress(newAccountAddress);
        this.accountsController.setSelectedAccount(account.id);
      }

      await this._addAccountsWithBalance(id, shouldImportSolanaAccount);

      return newAccountAddress;
    } finally {
      releaseLock();
    }
  }

  /**
   * Restores an array of seed phrases to the vault and updates the SocialBackupMetadataState if import is successful.
   *
   * This method is used to restore seed phrases from the Social Backup.
   *
   * @param {number[][]} seedPhrases - The seed phrases to restore.
   * @returns {Promise<void>}
   */
  async restoreSeedPhrasesToVault(seedPhrases) {
    const isSocialLoginFlow = this.onboardingController.getIsSocialLoginFlow();

    if (!isSocialLoginFlow) {
      // import the restored seed phrase (mnemonics) to the vault
      // this is only available for social login flow
      return; // or throw error here?
    }

    // These mnemonics are restored from the Social Backup, so we don't need to do it again
    const shouldCreateSocialBackup = false;
    // This is used to select the new account in the wallet.
    // During the restore seed phrases, we just do the import, but don't change the selected account.
    // Just let the user select the account manually after the restore.
    const shouldSetSelectedAccount = false;

    // This method is called during the social login rehydration.
    // At that point, we won't import the Solana account yet, since the wallet onboarding is not completed yet.
    // Solana accounts will be imported after the wallet onboarding is completed.
    const shouldImportSolanaAccount = false;

    for (const seedPhrase of seedPhrases) {
      // convert the seed phrase to a mnemonic (string)
      const mnemonicToRestore = Buffer.from(seedPhrase).toString('utf8');

      // import the new mnemonic to the vault
      await this.importMnemonicToVault(mnemonicToRestore, {
        shouldCreateSocialBackup,
        shouldSelectAccount: shouldSetSelectedAccount,
        shouldImportSolanaAccount,
      });
    }
  }

  /**
   * Generates a new mnemonic phrase and adds it to the vault, creating a new HD keyring.
   * This method automatically creates one account associated with the new keyring.
   * The method is protected by a mutex to prevent concurrent vault modifications.
   *
   * @async
   * @returns {Promise<string>} The address of the newly created account
   * @throws Will throw an error if keyring creation fails
   */
  async generateNewMnemonicAndAddToVault() {
    const releaseLock = await this.createVaultMutex.acquire();
    try {
      // addNewKeyring auto creates 1 account.
      const { id } = await this.keyringController.addNewKeyring(
        KeyringTypes.hd,
      );
      const [newAccount] = await this.keyringController.withKeyring(
        { id },
        async ({ keyring }) => keyring.getAccounts(),
      );
      const account = this.accountsController.getAccountByAddress(newAccount);
      this.accountsController.setSelectedAccount(account.id);

      // NOTE: No need to update balances here since we're generating a fresh seed.

      return newAccount;
    } finally {
      releaseLock();
    }
  }

  /**
   * Create a new Vault and restore an existent keyring.
   *
   * @param {string} password
   * @param {number[]} encodedSeedPhrase - The seed phrase, encoded as an array
   * of UTF-8 bytes.
   */
  async createNewVaultAndRestore(password, encodedSeedPhrase) {
    const releaseLock = await this.createVaultMutex.acquire();
    try {
      const { completedOnboarding } = this.onboardingController.state;

      const seedPhraseAsBuffer = Buffer.from(encodedSeedPhrase);

      // clear permissions
      this.permissionController.clearState();

      // Clear snap state
      await this.snapController.clearState();

      // Currently, the account-order-controller is not in sync with
      // the accounts-controller. To properly persist the hidden state
      // of accounts, we should add a new flag to the account struct
      // to indicate if it is hidden or not.
      // TODO: Update @metamask/accounts-controller to support this.
      this.accountOrderController.updateHiddenAccountsList([]);

      // clear accounts in AccountTrackerController
      this.accountTrackerController.clearAccounts();

      this.txController.clearUnapprovedTransactions();

      if (completedOnboarding) {
        this.tokenDetectionController.enable();
      }

      // create new vault
      const seedPhraseAsUint8Array =
        this._convertMnemonicToWordlistIndices(seedPhraseAsBuffer);
      await this.keyringController.createNewVaultAndRestore(
        password,
        seedPhraseAsUint8Array,
      );

      if (completedOnboarding) {
        await this._addAccountsWithBalance();

        // This must be set as soon as possible to communicate to the
        // keyring's iframe and have the setting initialized properly
        // Optimistically called to not block MetaMask login due to
        // Ledger Keyring GitHub downtime
        this.#withKeyringForDevice(
          { name: HardwareDeviceNames.ledger },
          async (keyring) => this.setLedgerTransportPreference(keyring),
        );
      }

      if (getIsSeedlessOnboardingFeatureEnabled()) {
        const isSocialLoginFlow =
          this.onboardingController.getIsSocialLoginFlow();
        if (isSocialLoginFlow) {
          // if it's social login flow, update the local backup metadata state of SeedlessOnboarding Controller
          const primaryKeyringId =
            this.keyringController.state.keyrings[0].metadata.id;
          this.seedlessOnboardingController.updateBackupMetadataState({
            keyringId: primaryKeyringId,
            seedPhrase: seedPhraseAsUint8Array,
          });
        }
      }
    } finally {
      releaseLock();
    }
  }

  ///: BEGIN:ONLY_INCLUDE_IF(multichain)
  async _getMultichainWalletSnapClient(snapId) {
    const keyring = await this.getSnapKeyring();
    const messenger = this.controllerMessenger;

    return new MultichainWalletSnapClient(snapId, keyring, messenger);
  }
  ///: END:ONLY_INCLUDE_IF

  /**
   * Adds accounts with balances to the keyring.
   *
   * @param {string} keyringId - The Optional ID of the keyring to add the accounts to.
   * @param {boolean} shouldImportSolanaAccount - Whether to import Solana accounts.
   * For the context, we do not need to import the Solana account if the onboarding flow has not completed yet during the social login import flow.
   */
  async _addAccountsWithBalance(keyringId, shouldImportSolanaAccount = true) {
    try {
      await this.userStorageController.setHasAccountSyncingSyncedAtLeastOnce(
        false,
      );
      await this.userStorageController.setIsAccountSyncingReadyToBeDispatched(
        false,
      );
      // Scan accounts until we find an empty one
      const chainId = this.#getGlobalChainId();

      const keyringSelector = keyringId
        ? { id: keyringId }
        : { type: KeyringTypes.hd };

      const {
        accounts,
        ///: BEGIN:ONLY_INCLUDE_IF(solana)
        entropySource,
        ///: END:ONLY_INCLUDE_IF
      } = await this.keyringController.withKeyring(
        keyringSelector,
        async ({
          keyring,
          ///: BEGIN:ONLY_INCLUDE_IF(solana)
          metadata,
          ///: END:ONLY_INCLUDE_IF
        }) => {
          const keyringAccounts = await keyring.getAccounts();
          return {
            accounts: keyringAccounts,
            ///: BEGIN:ONLY_INCLUDE_IF(solana)
            entropySource: metadata.id,
            ///: END:ONLY_INCLUDE_IF
          };
        },
      );
      let address = accounts[accounts.length - 1];

      for (let count = accounts.length; ; count++) {
        const balance = await this.getBalance(address, this.provider);

        if (balance === '0x0') {
          // This account has no balance, so check for tokens
          await this.tokenDetectionController.detectTokens({
            chainIds: [chainId],
            selectedAddress: address,
          });

          const tokens =
            this.tokensController.state.allTokens?.[chainId]?.[address];
          const detectedTokens =
            this.tokensController.state.allDetectedTokens?.[chainId]?.[address];

          if (
            (tokens?.length ?? 0) === 0 &&
            (detectedTokens?.length ?? 0) === 0
          ) {
            // This account has no balance or tokens
            if (count !== 1) {
              await this.removeAccount(address);
            }
            break;
          }
        }

        // This account has assets, so check the next one
        address = await this.keyringController.withKeyring(
          keyringSelector,
          async ({ keyring }) => {
            const [newAddress] = await keyring.addAccounts(1);
            return newAddress;
          },
        );
      }

      ///: BEGIN:ONLY_INCLUDE_IF(solana)
      const solanaClient = await this._getMultichainWalletSnapClient(
        SOLANA_WALLET_SNAP_ID,
      );
      const solScope = SolScope.Mainnet;
      const solanaAccounts = await solanaClient.discoverAccounts(
        entropySource,
        solScope,
      );

      // If none accounts got discovered, we still create the first (default) one.
      if (solanaAccounts.length === 0) {
        await this._addSnapAccount(entropySource, solanaClient, {
          scope: solScope,
        });
      }
      ///: END:ONLY_INCLUDE_IF

      ///: BEGIN:ONLY_INCLUDE_IF(bitcoin)
      const btcClient = await this._getMultichainWalletSnapClient(
        BITCOIN_WALLET_SNAP_ID,
      );
      const btcScope = BtcScope.Mainnet;
      const btcAccounts = await btcClient.discoverAccounts(
        entropySource,
        btcScope,
      );

      // If none accounts got discovered, we still create the first (default) one.
      if (btcAccounts.length === 0) {
        await this._addSnapAccount(entropySource, btcClient, {
          scope: btcScope,
          synchronize: true,
        });
      }
      ///: END:ONLY_INCLUDE_IF
<<<<<<< HEAD
=======

      ///: BEGIN:ONLY_INCLUDE_IF(solana)
      if (shouldImportSolanaAccount) {
        const solanaClient = await this._getMultichainWalletSnapClient(
          SOLANA_WALLET_SNAP_ID,
        );
        const solScope = SolScope.Mainnet;
        const solanaAccounts = await solanaClient.discoverAccounts(
          entropySource,
          solScope,
        );

        // If none accounts got discovered, we still create the first (default) one.
        if (solanaAccounts.length === 0) {
          await this._addSnapAccount(entropySource, solanaClient, {
            scope: solScope,
          });
        }
      }
      ///: END:ONLY_INCLUDE_IF
>>>>>>> 508917d8
    } catch (e) {
      log.warn(`Failed to add accounts with balance. Error: ${e}`);
    } finally {
      await this.userStorageController.setHasAccountSyncingSyncedAtLeastOnce(
        true,
      );
      await this.userStorageController.setIsAccountSyncingReadyToBeDispatched(
        true,
      );
    }
  }

  /**
   * Imports accounts with balances to the keyring.
   */
  async _importAccountsWithBalances() {
    const shouldImportSolanaAccount = true;
    const { keyrings } = this.keyringController.state;

    // walk through all the keyrings and import the solana accounts for the HD keyrings
    for (const { metadata } of keyrings) {
      // check if the keyring is an HD keyring
      const isHdKeyring = await this.keyringController.withKeyring(
        { id: metadata.id },
        async ({ keyring }) => {
          return keyring.type === KeyringTypes.hd;
        },
      );
      if (isHdKeyring) {
        await this._addAccountsWithBalance(
          metadata.id,
          shouldImportSolanaAccount,
        );
      }
    }
  }

  /**
   * Adds Snap account to the keyring.
   *
   * @param {string} keyringId - The ID of the keyring to add the account to.
   * @param {object} client - The Snap client instance.
   * @param {object} options - The options to pass to the createAccount method.
   */
  ///: BEGIN:ONLY_INCLUDE_IF(multichain)
  async _addSnapAccount(keyringId, client, options = {}) {
    let entropySource = keyringId;
    try {
      if (!entropySource) {
        // Get the entropy source from the first HD keyring
        const id = await this.keyringController.withKeyring(
          { type: KeyringTypes.hd },
          async ({ metadata }) => {
            return metadata.id;
          },
        );
        entropySource = id;
      }

      return await client.createAccount(
        { ...options, entropySource },
        {
          displayConfirmation: false,
          displayAccountNameSuggestion: false,
          setSelectedAccount: false,
        },
      );
    } catch (e) {
      // Do not block the onboarding flow if this fails
      log.warn(`Failed to add Snap account. Error: ${e}`);
      captureException(e);
      return null;
    }
  }
  ///: END:ONLY_INCLUDE_IF

  /**
   * Encodes a BIP-39 mnemonic as the indices of words in the English BIP-39 wordlist.
   *
   * @param {Buffer} mnemonic - The BIP-39 mnemonic.
   * @returns {Buffer} The Unicode code points for the seed phrase formed from the words in the wordlist.
   */
  _convertMnemonicToWordlistIndices(mnemonic) {
    const indices = mnemonic
      .toString()
      .split(' ')
      .map((word) => wordlist.indexOf(word));
    return new Uint8Array(new Uint16Array(indices).buffer);
  }

  /**
   * Converts a BIP-39 mnemonic stored as indices of words in the English wordlist to a buffer of Unicode code points.
   *
   * @param {Uint8Array} wordlistIndices - Indices to specific words in the BIP-39 English wordlist.
   * @returns {Buffer} The BIP-39 mnemonic formed from the words in the English wordlist, encoded as a list of Unicode code points.
   */
  _convertEnglishWordlistIndicesToCodepoints(wordlistIndices) {
    return Buffer.from(
      Array.from(new Uint16Array(wordlistIndices.buffer))
        .map((i) => wordlist[i])
        .join(' '),
    );
  }

  /**
   * Get an account balance from the AccountTrackerController or request it directly from the network.
   *
   * @param {string} address - The account address
   * @param {Provider} provider - The provider instance to use when asking the network
   */
  async getBalance(address, provider) {
    const accounts =
      this.accountTrackerController.state.accountsByChainId[
        this.#getGlobalChainId()
      ];
    const cached = accounts?.[address];

    if (cached && cached.balance) {
      return cached.balance;
    }

    try {
      const balance = await provider.request({
        method: 'eth_getBalance',
        params: [address, 'latest'],
      });
      return balance || '0x0';
    } catch (error) {
      log.error(error);
      throw error;
    }
  }

  /**
   * Submits the user's password and attempts to unlock the vault.
   * Also synchronizes the preferencesController, to ensure its schema
   * is up to date with known accounts once the vault is decrypted.
   *
   * @param {string} password - The user's password
   */
  async submitPassword(password) {
    const { completedOnboarding } = this.onboardingController.state;
    const isSocialLoginFlow = this.onboardingController.getIsSocialLoginFlow();

    // Before attempting to unlock the keyrings, we need the offscreen to have loaded.
    await this.offscreenPromise;

    await this.keyringController.submitPassword(password);

    try {
      await this.blockTracker.checkForLatestBlock();
    } catch (error) {
      log.error('Error while unlocking extension.', error);
    }

    await this.accountsController.updateAccounts();
    // Force account-tree refresh after all accounts have been updated.
    this.accountWalletController.init();

    // This must be set as soon as possible to communicate to the
    // keyring's iframe and have the setting initialized properly
    // Optimistically called to not block MetaMask login due to
    // Ledger Keyring GitHub downtime
    if (completedOnboarding) {
      if (isSocialLoginFlow) {
        // unlock the seedless onboarding vault
        await this.seedlessOnboardingController.submitPassword(password);
      }

      this.#withKeyringForDevice(
        { name: HardwareDeviceNames.ledger },
        async (keyring) => this.setLedgerTransportPreference(keyring),
      );
    }
  }

  async _loginUser(password) {
    try {
      // Automatic login via config password
      await this.submitPassword(password);

      // Updating accounts in this.accountTrackerController before starting UI syncing ensure that
      // state has account balance before it is synced with UI
      await this.accountTrackerController.updateAccountsAllActiveNetworks();
    } finally {
      this._startUISync();
    }
  }

  _startUISync() {
    // Message startUISync is used to start syncing state with UI
    // Sending this message after login is completed helps to ensure that incomplete state without
    // account details are not flushed to UI.
    this.emit('startUISync');
    this.startUISync = true;
    this.memStore.subscribe(this.sendUpdate.bind(this));
  }

  /**
   * Submits a user's encryption key to log the user in via login token
   */
  async submitEncryptionKey() {
    try {
      const { loginToken, loginSalt } =
        await this.extension.storage.session.get(['loginToken', 'loginSalt']);
      if (loginToken && loginSalt) {
        const { vault } = this.keyringController.state;

        const jsonVault = JSON.parse(vault);

        if (jsonVault.salt !== loginSalt) {
          console.warn(
            'submitEncryptionKey: Stored salt and vault salt do not match',
          );
          await this.clearLoginArtifacts();
          return;
        }

        await this.keyringController.submitEncryptionKey(loginToken, loginSalt);
      }
    } catch (e) {
      // If somehow this login token doesn't work properly,
      // remove it and the user will get shown back to the unlock screen
      await this.clearLoginArtifacts();
      throw e;
    }
  }

  async clearLoginArtifacts() {
    await this.extension.storage.session.remove(['loginToken', 'loginSalt']);
  }

  /**
   * Submits a user's password to check its validity.
   *
   * @param {string} password - The user's password
   */
  async verifyPassword(password) {
    await this.keyringController.verifyPassword(password);
  }

  /**
   * @type Identity
   * @property {string} name - The account nickname.
   * @property {string} address - The account's ethereum address, in lower case.
   * receiving funds from our automatic Ropsten faucet.
   */

  /**
   * Gets the mnemonic of the user's primary keyring.
   */
  getPrimaryKeyringMnemonic() {
    const [keyring] = this.keyringController.getKeyringsByType(
      KeyringType.hdKeyTree,
    );
    if (!keyring.mnemonic) {
      throw new Error('Primary keyring mnemonic unavailable.');
    }

    return keyring.mnemonic;
  }

  /**
   * Gets the mnemonic seed of the user's primary keyring.
   */
  getPrimaryKeyringMnemonicSeed() {
    const [keyring] = this.keyringController.getKeyringsByType(
      KeyringType.hdKeyTree,
    );
    if (!keyring.seed) {
      throw new Error('Primary keyring mnemonic unavailable.');
    }

    return keyring.seed;
  }

  //
  // Hardware
  //

  async attemptLedgerTransportCreation() {
    return await this.#withKeyringForDevice(
      { name: HardwareDeviceNames.ledger },
      async (keyring) => keyring.attemptMakeApp(),
    );
  }

  /**
   * Fetch account list from a hardware device.
   *
   * @param deviceName
   * @param page
   * @param hdPath
   * @returns [] accounts
   */
  async connectHardware(deviceName, page, hdPath) {
    return this.#withKeyringForDevice(
      { name: deviceName, hdPath },
      async (keyring) => {
        if (deviceName === HardwareDeviceNames.ledger) {
          await this.setLedgerTransportPreference(keyring);
        }

        let accounts = [];
        switch (page) {
          case -1:
            accounts = await keyring.getPreviousPage();
            break;
          case 1:
            accounts = await keyring.getNextPage();
            break;
          default:
            accounts = await keyring.getFirstPage();
        }

        // Merge with existing accounts
        // and make sure addresses are not repeated
        const oldAccounts = await this.keyringController.getAccounts();

        const accountsToTrack = [
          ...new Set(
            oldAccounts.concat(accounts.map((a) => a.address.toLowerCase())),
          ),
        ];
        this.accountTrackerController.syncWithAddresses(accountsToTrack);
        return accounts;
      },
    );
  }

  /**
   * Check if the device is unlocked
   *
   * @param deviceName
   * @param hdPath
   * @returns {Promise<boolean>}
   */
  async checkHardwareStatus(deviceName, hdPath) {
    return this.#withKeyringForDevice(
      { name: deviceName, hdPath },
      async (keyring) => {
        return keyring.isUnlocked();
      },
    );
  }

  /**
   * Get hardware type that will be sent for metrics logging.
   *
   * @param {string} address - Address to retrieve the keyring from
   * @returns {HardwareKeyringType} Keyring hardware type
   */
  async getHardwareTypeForMetric(address) {
    return await this.keyringController.withKeyring(
      { address },
      ({ keyring }) => HardwareKeyringType[keyring.type],
    );
  }

  /**
   * Clear
   *
   * @param deviceName
   * @returns {Promise<boolean>}
   */
  async forgetDevice(deviceName) {
    return this.#withKeyringForDevice({ name: deviceName }, async (keyring) => {
      for (const address of keyring.accounts) {
        this._onAccountRemoved(address);
      }

      keyring.forgetDevice();

      return true;
    });
  }

  /**
   * Retrieves the keyring for the selected address and using the .type returns
   * a subtype for the account. Either 'hardware', 'imported', 'snap', or 'MetaMask'.
   *
   * @param {string} address - Address to retrieve keyring for
   * @returns {'hardware' | 'imported' | 'snap' | 'MetaMask'}
   */
  async getAccountType(address) {
    const keyringType =
      await this.keyringController.getAccountKeyringType(address);
    switch (keyringType) {
      case KeyringType.trezor:
      case KeyringType.oneKey:
      case KeyringType.lattice:
      case KeyringType.qr:
      case KeyringType.ledger:
        return 'hardware';
      case KeyringType.imported:
        return 'imported';
      case KeyringType.snap:
        return 'snap';
      default:
        return 'MetaMask';
    }
  }

  /**
   * Retrieves the keyring for the selected address and using the .type
   * determines if a more specific name for the device is available. Returns
   * undefined for non hardware wallets.
   *
   * @param {string} address - Address to retrieve keyring for
   * @returns {'ledger' | 'lattice' | string | undefined}
   */
  async getDeviceModel(address) {
    return this.keyringController.withKeyring(
      { address },
      async ({ keyring }) => {
        switch (keyring.type) {
          case KeyringType.trezor:
          case KeyringType.oneKey:
            return keyring.getModel();
          case KeyringType.qr:
            return keyring.getName();
          case KeyringType.ledger:
            // TODO: get model after ledger keyring exposes method
            return HardwareDeviceNames.ledger;
          case KeyringType.lattice:
            // TODO: get model after lattice keyring exposes method
            return HardwareDeviceNames.lattice;
          default:
            return undefined;
        }
      },
    );
  }

  /**
   * get hardware account label
   *
   * @param name
   * @param index
   * @param hdPathDescription
   * @returns string label
   */
  getAccountLabel(name, index, hdPathDescription) {
    return `${name[0].toUpperCase()}${name.slice(1)} ${
      parseInt(index, 10) + 1
    } ${hdPathDescription || ''}`.trim();
  }

  /**
   * Imports an account from a Trezor or Ledger device.
   *
   * @param index
   * @param deviceName
   * @param hdPath
   * @param hdPathDescription
   * @returns {} keyState
   */
  async unlockHardwareWalletAccount(
    index,
    deviceName,
    hdPath,
    hdPathDescription,
  ) {
    const { address: unlockedAccount, label } =
      await this.#withKeyringForDevice(
        { name: deviceName, hdPath },
        async (keyring) => {
          keyring.setAccountToUnlock(index);
          const [address] = await keyring.addAccounts(1);
          return {
            address: normalize(address),
            label: this.getAccountLabel(
              deviceName === HardwareDeviceNames.qr
                ? keyring.getName()
                : deviceName,
              index,
              hdPathDescription,
            ),
          };
        },
      );

    // Set the account label to Trezor 1 / Ledger 1 / QR Hardware 1, etc
    this.preferencesController.setAccountLabel(unlockedAccount, label);
    // Select the account
    this.preferencesController.setSelectedAddress(unlockedAccount);

    // It is expected that the account also exist in the accounts-controller
    // in other case, an error shall be thrown
    const account =
      this.accountsController.getAccountByAddress(unlockedAccount);
    this.accountsController.setAccountName(account.id, label);

    const accounts = this.accountsController.listAccounts();

    const { identities } = this.preferencesController.state;
    return { unlockedAccount, identities, accounts };
  }

  //
  // Account Management
  //

  /**
   * Adds a new account to the keyring corresponding to the given `keyringId`,
   * or to the default (first) HD keyring if no `keyringId` is provided.
   *
   * @param {number} accountCount - The number of accounts to create
   * @param {string} _keyringId - The keyring identifier.
   * @returns {Promise<string>} The address of the newly-created account.
   */
  async addNewAccount(accountCount, _keyringId) {
    const oldAccounts = await this.keyringController.getAccounts();
    const keyringSelector = _keyringId
      ? { id: _keyringId }
      : { type: KeyringTypes.hd };

    const addedAccountAddress = await this.keyringController.withKeyring(
      keyringSelector,
      async ({ keyring }) => {
        if (keyring.type !== KeyringTypes.hd) {
          throw new Error('Cannot add account to non-HD keyring');
        }
        const accountsInKeyring = await keyring.getAccounts();

        // Only add an account if the accountCount matches the accounts in the keyring.
        if (accountCount && accountCount !== accountsInKeyring.length) {
          if (accountCount > accountsInKeyring.length) {
            throw new Error('Account out of sequence');
          }

          const existingAccount = accountsInKeyring[accountCount];

          if (!existingAccount) {
            throw new Error(`Can't find account at index ${accountCount}`);
          }

          return existingAccount;
        }

        const [newAddress] = await keyring.addAccounts(1);
        if (oldAccounts.includes(newAddress)) {
          await keyring.removeAccount(newAddress);
          throw new Error(`Cannot add duplicate ${newAddress} account`);
        }
        return newAddress;
      },
    );

    if (!oldAccounts.includes(addedAccountAddress)) {
      this.preferencesController.setSelectedAddress(addedAccountAddress);
    }

    return addedAccountAddress;
  }

  /**
   * Verifies the validity of the current vault's seed phrase.
   *
   * Validity: seed phrase restores the accounts belonging to the current vault.
   *
   * Called when the first account is created and on unlocking the vault.
   *
   * @param {string} password
   * @param {string} _keyringId - This is the identifier for the hd keyring.
   * @returns {Promise<number[]>} The seed phrase to be confirmed by the user,
   * encoded as an array of UTF-8 bytes.
   */
  async getSeedPhrase(password, _keyringId) {
    return this._convertEnglishWordlistIndicesToCodepoints(
      await this.keyringController.exportSeedPhrase(password, _keyringId),
    );
  }

  /**
   * Clears the transaction history, to allow users to force-reset their nonces.
   * Mostly used in development environments, when networks are restarted with
   * the same network ID.
   *
   * @returns {Promise<string>} The current selected address.
   */
  async resetAccount() {
    const selectedAddress =
      this.accountsController.getSelectedAccount().address;

    const globalChainId = this.#getGlobalChainId();

    this.txController.wipeTransactions({
      address: selectedAddress,
      chainId: globalChainId,
    });

    this.smartTransactionsController.wipeSmartTransactions({
      address: selectedAddress,
      ignoreNetwork: false,
    });

    this.bridgeStatusController.wipeBridgeStatus({
      address: selectedAddress,
      ignoreNetwork: false,
    });

    this.networkController.resetConnection();

    return selectedAddress;
  }

  /**
   * Checks that all accounts referenced have a matching InternalAccount. Sends
   * an error to sentry for any accounts that were expected but are missing from the wallet.
   *
   * @param {InternalAccount[]} [internalAccounts] - The list of evm accounts the wallet knows about.
   * @param {Hex[]} [accounts] - The list of evm accounts addresses that should exist.
   */
  captureKeyringTypesWithMissingIdentities(
    internalAccounts = [],
    accounts = [],
  ) {
    const accountsMissingIdentities = accounts.filter(
      (address) =>
        !internalAccounts.some(
          (account) => account.address.toLowerCase() === address.toLowerCase(),
        ),
    );
    const keyringTypesWithMissingIdentities = accountsMissingIdentities.map(
      (address) => this.keyringController.getAccountKeyringType(address),
    );

    const internalAccountCount = internalAccounts.length;

    const accountsForCurrentChain =
      this.accountTrackerController.state.accountsByChainId[
        this.#getGlobalChainId()
      ];

    const accountTrackerCount = Object.keys(
      accountsForCurrentChain || {},
    ).length;

    captureException(
      new Error(
        `Attempt to get permission specifications failed because their were ${accounts.length} accounts, but ${internalAccountCount} identities, and the ${keyringTypesWithMissingIdentities} keyrings included accounts with missing identities. Meanwhile, there are ${accountTrackerCount} accounts in the account tracker.`,
      ),
    );
  }

  /**
   * Sorts a list of evm account addresses by most recently selected by using
   * the lastSelected value for the matching InternalAccount object stored in state.
   *
   * @param {Hex[]} [addresses] - The list of evm accounts addresses to sort.
   * @returns {Hex[]} The sorted evm accounts addresses.
   */
  sortEvmAccountsByLastSelected(addresses) {
    const internalAccounts = this.accountsController.listAccounts();
    return this.sortAddressesWithInternalAccounts(addresses, internalAccounts);
  }

  /**
   * Sorts a list of multichain account addresses by most recently selected by using
   * the lastSelected value for the matching InternalAccount object stored in state.
   *
   * @param {string[]} [addresses] - The list of addresses (not full CAIP-10 Account IDs) to sort.
   * @returns {string[]} The sorted accounts addresses.
   */
  sortMultichainAccountsByLastSelected(addresses) {
    const internalAccounts = this.accountsController.listMultichainAccounts();
    return this.sortAddressesWithInternalAccounts(addresses, internalAccounts);
  }

  /**
   * Sorts a list of addresses by most recently selected by using the lastSelected value for
   * the matching InternalAccount object from the list of internalAccounts provided.
   *
   * @param {string[]} [addresses] - The list of caip accounts addresses to sort.
   * @param {InternalAccount[]} [internalAccounts] - The list of InternalAccounts to determine lastSelected from.
   * @returns {string[]} The sorted accounts addresses.
   */
  sortAddressesWithInternalAccounts(addresses, internalAccounts) {
    return addresses.sort((firstAddress, secondAddress) => {
      const firstAccount = internalAccounts.find(
        (internalAccount) =>
          internalAccount.address.toLowerCase() === firstAddress.toLowerCase(),
      );

      const secondAccount = internalAccounts.find(
        (internalAccount) =>
          internalAccount.address.toLowerCase() === secondAddress.toLowerCase(),
      );

      if (!firstAccount) {
        this.captureKeyringTypesWithMissingIdentities(
          internalAccounts,
          addresses,
        );
        throw new Error(`Missing identity for address: "${firstAddress}".`);
      } else if (!secondAccount) {
        this.captureKeyringTypesWithMissingIdentities(
          internalAccounts,
          addresses,
        );
        throw new Error(`Missing identity for address: "${secondAddress}".`);
      } else if (
        firstAccount.metadata.lastSelected ===
        secondAccount.metadata.lastSelected
      ) {
        return 0;
      } else if (firstAccount.metadata.lastSelected === undefined) {
        return 1;
      } else if (secondAccount.metadata.lastSelected === undefined) {
        return -1;
      }

      return (
        secondAccount.metadata.lastSelected - firstAccount.metadata.lastSelected
      );
    });
  }

  /**
   * Gets the sorted permitted accounts for the specified origin. Returns an empty
   * array if no accounts are permitted or the wallet is locked. Returns any permitted
   * accounts if the wallet is locked and `ignoreLock` is true. This lock bypass is needed
   * for the `eth_requestAccounts` & `wallet_getPermission` handlers both of which
   * return permissioned accounts to the dapp when the wallet is locked.
   *
   * @param {string} origin - The origin whose exposed accounts to retrieve.
   * @param {object} [options] - The options object
   * @param {boolean} [options.ignoreLock] - If accounts should be returned even if the wallet is locked.
   * @returns {Promise<string[]>} The origin's permitted accounts, or an empty
   * array.
   */
  getPermittedAccounts(origin, { ignoreLock } = {}) {
    let caveat;
    try {
      caveat = this.permissionController.getCaveat(
        origin,
        Caip25EndowmentPermissionName,
        Caip25CaveatType,
      );
    } catch (err) {
      if (err instanceof PermissionDoesNotExistError) {
        // suppress expected error in case that the origin
        // does not have the target permission yet
        return [];
      }
      throw err;
    }

    if (!this.isUnlocked() && !ignoreLock) {
      return [];
    }

    const ethAccounts = getEthAccounts(caveat.value);
    return this.sortEvmAccountsByLastSelected(ethAccounts);
  }

  /**
   * Stops exposing the specified scope to all third parties.
   *
   * @param {string} scopeString - The scope to stop exposing
   * to third parties.
   */
  removeAllScopePermissions(scopeString) {
    this.permissionController.updatePermissionsByCaveat(
      Caip25CaveatType,
      (existingScopes) =>
        Caip25CaveatMutators[Caip25CaveatType].removeScope(
          existingScopes,
          scopeString,
        ),
    );
  }

  /**
   * Stops exposing the account with the specified address to all third parties.
   * Exposed accounts are stored in caveats of the eth_accounts permission. This
   * method uses `PermissionController.updatePermissionsByCaveat` to
   * remove the specified address from every eth_accounts permission. If a
   * permission only included this address, the permission is revoked entirely.
   *
   * @param {string} targetAccount - The address of the account to stop exposing
   * to third parties.
   */
  removeAllAccountPermissions(targetAccount) {
    this.permissionController.updatePermissionsByCaveat(
      Caip25CaveatType,
      (existingScopes) =>
        Caip25CaveatMutators[Caip25CaveatType].removeAccount(
          existingScopes,
          targetAccount,
        ),
    );
  }

  /**
   * Removes an account from state / storage.
   *
   * @param {string[]} address - A hex address
   */
  async removeAccount(address) {
    this._onAccountRemoved(address);
    await this.keyringController.removeAccount(address);

    return address;
  }

  /**
   * Imports an account with the specified import strategy.
   * These are defined in @metamask/keyring-controller
   * Each strategy represents a different way of serializing an Ethereum key pair.
   *
   * @param {'privateKey' | 'json'} strategy - A unique identifier for an account import strategy.
   * @param {any} args - The data required by that strategy to import an account.
   */
  async importAccountWithStrategy(strategy, args) {
    const importedAccountAddress =
      await this.keyringController.importAccountWithStrategy(strategy, args);
    // set new account as selected
    this.preferencesController.setSelectedAddress(importedAccountAddress);
  }

  /**
   * Requests approval for permissions for the specified origin
   *
   * @param origin - The origin to request approval for.
   * @param permissions - The permissions to request approval for.
   * @param [options] - Optional. Additional properties to define on the requestData object
   */
  async requestPermissionApproval(origin, permissions, options = {}) {
    const id = nanoid();
    return this.approvalController.addAndShowApprovalRequest({
      id,
      origin,
      requestData: {
        metadata: {
          id,
          origin,
        },
        permissions,
        ...options,
      },
      type: MethodNames.RequestPermissions,
    });
  }

  /**
   * Prompts the user with permittedChains approval for given chainId.
   *
   * @param {string} origin - The origin to request approval for.
   * @param {Hex} chainId - The chainId to add incrementally.
   */
  async requestApprovalPermittedChainsPermission(origin, chainId) {
    const caveatValueWithChains = setPermittedEthChainIds(
      {
        requiredScopes: {},
        optionalScopes: {},
        sessionProperties: {},
        isMultichainOrigin: false,
      },
      [chainId],
    );

    await this.permissionController.requestPermissionsIncremental(
      { origin },
      {
        [Caip25EndowmentPermissionName]: {
          caveats: [
            {
              type: Caip25CaveatType,
              value: caveatValueWithChains,
            },
          ],
        },
      },
    );
  }

  /**
   * Requests incremental permittedChains permission for the specified origin.
   * and updates the existing CAIP-25 permission.
   * Allows for granting without prompting for user approval which
   * would be used as part of flows like `wallet_addEthereumChain`
   * requests where the addition of the network and the permitting
   * of the chain are combined into one approval.
   *
   * @param {object} options - The options object
   * @param {string} options.origin - The origin to request approval for.
   * @param {Hex} options.chainId - The chainId to add to the existing permittedChains.
   * @param {boolean} options.autoApprove - If the chain should be granted without prompting for user approval.
   * @param {object} options.metadata - Request data for the approval.
   */
  async requestPermittedChainsPermissionIncremental({
    origin,
    chainId,
    autoApprove,
    metadata,
  }) {
    const caveatValueWithChains = setPermittedEthChainIds(
      {
        requiredScopes: {},
        optionalScopes: {},
        sessionProperties: {},
        isMultichainOrigin: false,
      },
      [chainId],
    );

    if (!autoApprove) {
      let options;
      if (metadata) {
        options = { metadata };
      }
      await this.permissionController.requestPermissionsIncremental(
        { origin },
        {
          [Caip25EndowmentPermissionName]: {
            caveats: [
              {
                type: Caip25CaveatType,
                value: caveatValueWithChains,
              },
            ],
          },
        },
        options,
      );
      return;
    }

    await this.permissionController.grantPermissionsIncremental({
      subject: { origin },
      approvedPermissions: {
        [Caip25EndowmentPermissionName]: {
          caveats: [
            {
              type: Caip25CaveatType,
              value: caveatValueWithChains,
            },
          ],
        },
      },
    });
  }

  /**
   * Requests user approval for the CAIP-25 permission for the specified origin
   * and returns a granted permissions object.
   *
   * @param {string} _origin - The origin to request approval for.
   * @param requestedPermissions - The legacy permissions to request approval for.
   * @returns the approved permissions object.
   */
  getCaip25PermissionFromLegacyPermissions(_origin, requestedPermissions = {}) {
    const permissions = pick(requestedPermissions, [
      RestrictedMethods.eth_accounts,
      PermissionNames.permittedChains,
    ]);

    if (!permissions[RestrictedMethods.eth_accounts]) {
      permissions[RestrictedMethods.eth_accounts] = {};
    }

    if (!permissions[PermissionNames.permittedChains]) {
      permissions[PermissionNames.permittedChains] = {};
    }

    const requestedAccounts =
      permissions[RestrictedMethods.eth_accounts]?.caveats?.find(
        (caveat) => caveat.type === CaveatTypes.restrictReturnedAccounts,
      )?.value ?? [];

    const requestedChains =
      permissions[PermissionNames.permittedChains]?.caveats?.find(
        (caveat) => caveat.type === CaveatTypes.restrictNetworkSwitching,
      )?.value ?? [];

    const newCaveatValue = {
      requiredScopes: {},
      optionalScopes: {
        'wallet:eip155': {
          accounts: [],
        },
      },
      sessionProperties: {},
      isMultichainOrigin: false,
    };

    const caveatValueWithChains = setPermittedEthChainIds(
      newCaveatValue,
      requestedChains,
    );

    const caveatValueWithAccountsAndChains = setEthAccounts(
      caveatValueWithChains,
      requestedAccounts,
    );

    return {
      [Caip25EndowmentPermissionName]: {
        caveats: [
          {
            type: Caip25CaveatType,
            value: caveatValueWithAccountsAndChains,
          },
        ],
      },
    };
  }

  getNonEvmSupportedMethods(scope) {
    return this.controllerMessenger.call(
      'MultichainRouter:getSupportedMethods',
      scope,
    );
  }

  /**
   * For origins with a solana scope permitted, sends a wallet_notify -> metamask_accountChanged
   * event to fire for the solana scope with the currently selected solana account if any are
   * permitted or empty array otherwise.
   *
   * @param {string} origin - The origin to notify with the current solana account
   */
  notifySolanaAccountChangedForCurrentAccount(origin) {
    let caip25Caveat;
    try {
      caip25Caveat = this.permissionController.getCaveat(
        origin,
        Caip25EndowmentPermissionName,
        Caip25CaveatType,
      );
    } catch {
      // noop
    }
    if (!caip25Caveat) {
      return;
    }
    const solanaAccountsChangedNotifications =
      caip25Caveat.value.sessionProperties[
        KnownSessionProperties.SolanaAccountChangedNotifications
      ];

    const sessionScopes = getSessionScopes(caip25Caveat.value, {
      getNonEvmSupportedMethods: this.getNonEvmSupportedMethods.bind(this),
    });

    const solanaScope =
      sessionScopes[MultichainNetworks.SOLANA] ||
      sessionScopes[MultichainNetworks.SOLANA_DEVNET] ||
      sessionScopes[MultichainNetworks.SOLANA_TESTNET];

    if (solanaAccountsChangedNotifications && solanaScope) {
      const { accounts } = solanaScope;
      const parsedPermittedSolanaAddresses = accounts.map((caipAccountId) => {
        const { address } = parseCaipAccountId(caipAccountId);
        return address;
      });

      const [accountAddressToEmit] = this.sortMultichainAccountsByLastSelected(
        parsedPermittedSolanaAddresses,
      );

      if (accountAddressToEmit) {
        this._notifySolanaAccountChange(origin, [accountAddressToEmit]);
      }
    }
  }

  // ---------------------------------------------------------------------------
  // Identity Management (signature operations)

  getAddTransactionRequest({
    transactionParams,
    transactionOptions,
    dappRequest,
    ...otherParams
  }) {
    return {
      internalAccounts: this.accountsController.listAccounts(),
      dappRequest,
      networkClientId:
        dappRequest?.networkClientId ?? transactionOptions?.networkClientId,
      selectedAccount: this.accountsController.getAccountByAddress(
        transactionParams.from,
      ),
      transactionController: this.txController,
      transactionOptions,
      transactionParams,
      userOperationController: this.userOperationController,
      chainId: this.#getGlobalChainId(),
      ppomController: this.ppomController,
      securityAlertsEnabled:
        this.preferencesController.state?.securityAlertsEnabled,
      updateSecurityAlertResponse: this.updateSecurityAlertResponse.bind(this),
      ...otherParams,
    };
  }

  /**
   * @returns {boolean} true if the keyring type supports EIP-1559
   */
  async getCurrentAccountEIP1559Compatibility() {
    return true;
  }

  //=============================================================================
  // END (VAULT / KEYRING RELATED METHODS)
  //=============================================================================

  /**
   * Allows a user to attempt to cancel a previously submitted transaction
   * by creating a new transaction.
   *
   * @param {number} originalTxId - the id of the txMeta that you want to
   * attempt to cancel
   * @param {import(
   *  './controllers/transactions'
   * ).CustomGasSettings} [customGasSettings] - overrides to use for gas params
   * instead of allowing this method to generate them
   * @param options
   * @returns {object} MetaMask state
   */
  async createCancelTransaction(originalTxId, customGasSettings, options) {
    await this.txController.stopTransaction(
      originalTxId,
      customGasSettings,
      options,
    );
    const state = this.getState();
    return state;
  }

  /**
   * Allows a user to attempt to speed up a previously submitted transaction
   * by creating a new transaction.
   *
   * @param {number} originalTxId - the id of the txMeta that you want to
   * attempt to speed up
   * @param {import(
   *  './controllers/transactions'
   * ).CustomGasSettings} [customGasSettings] - overrides to use for gas params
   * instead of allowing this method to generate them
   * @param options
   * @returns {object} MetaMask state
   */
  async createSpeedUpTransaction(originalTxId, customGasSettings, options) {
    await this.txController.speedUpTransaction(
      originalTxId,
      customGasSettings,
      options,
    );
    const state = this.getState();
    return state;
  }

  async estimateGas(estimateGasParams) {
    return new Promise((resolve, reject) => {
      this.provider
        .request({
          method: 'eth_estimateGas',
          params: [estimateGasParams],
        })
        .then((result) => resolve(result.toString(16)))
        .catch((err) => reject(err));
    });
  }

  handleWatchAssetRequest = ({ asset, type, origin, networkClientId }) => {
    switch (type) {
      case ERC20:
        return this.tokensController.watchAsset({
          asset,
          type,
          networkClientId,
        });
      case ERC721:
      case ERC1155:
        return this.nftController.watchNft(
          asset,
          type,
          origin,
          networkClientId,
        );
      default:
        throw new Error(`Asset type ${type} not supported`);
    }
  };

  async updateSecurityAlertResponse(
    method,
    securityAlertId,
    securityAlertResponse,
  ) {
    return await updateSecurityAlertResponse({
      appStateController: this.appStateController,
      messenger: this.controllerMessenger,
      method,
      securityAlertId,
      securityAlertResponse,
      signatureController: this.signatureController,
      transactionController: this.txController,
    });
  }

  /**
   * Returns the index of the HD keyring containing the selected account.
   *
   * @returns {number | undefined} The index of the HD keyring containing the selected account.
   */
  getHDEntropyIndex() {
    const selectedAccount = this.accountsController.getSelectedAccount();
    const hdKeyrings = this.keyringController.state.keyrings.filter(
      (keyring) => keyring.type === KeyringTypes.hd,
    );
    const index = hdKeyrings.findIndex((keyring) =>
      keyring.accounts.includes(selectedAccount.address),
    );

    return index === -1 ? undefined : index;
  }

  //=============================================================================
  // PASSWORD MANAGEMENT
  //=============================================================================

  /**
   * Allows a user to begin the seed phrase recovery process.
   */
  markPasswordForgotten() {
    this.preferencesController.setPasswordForgotten(true);
    this.sendUpdate();
  }

  /**
   * Allows a user to end the seed phrase recovery process.
   */
  unMarkPasswordForgotten() {
    this.preferencesController.setPasswordForgotten(false);
    this.sendUpdate();
  }

  //=============================================================================
  // SETUP
  //=============================================================================

  /**
   * A runtime.MessageSender object, as provided by the browser:
   *
   * @see https://developer.mozilla.org/en-US/docs/Mozilla/Add-ons/WebExtensions/API/runtime/MessageSender
   * @typedef {object} MessageSender
   * @property {string} - The URL of the page or frame hosting the script that sent the message.
   */

  /**
   * A Snap sender object.
   *
   * @typedef {object} SnapSender
   * @property {string} snapId - The ID of the snap.
   */

  /**
   * Used to create a multiplexed stream for connecting to an untrusted context
   * like a Dapp or other extension.
   *
   * @param options - Options bag.
   * @param {ReadableStream} options.connectionStream - The Duplex stream to connect to.
   * @param {MessageSender | SnapSender} options.sender - The sender of the messages on this stream.
   * @param {string} [options.subjectType] - The type of the sender, i.e. subject.
   */
  setupUntrustedCommunicationEip1193({
    connectionStream,
    sender,
    subjectType,
  }) {
    if (sender.url) {
      if (this.onboardingController.state.completedOnboarding) {
        if (this.preferencesController.state.usePhishDetect) {
          const { hostname } = new URL(sender.url);
          this.phishingController.maybeUpdateState();
          // Check if new connection is blocked if phishing detection is on
          const phishingTestResponse = this.phishingController.test(sender.url);
          if (phishingTestResponse?.result) {
            this.sendPhishingWarning(connectionStream, hostname);
            this.metaMetricsController.trackEvent({
              event: MetaMetricsEventName.PhishingPageDisplayed,
              category: MetaMetricsEventCategory.Phishing,
              properties: {
                url: hostname,
              },
            });
            return;
          }
        }
      }
    }

    let inputSubjectType;
    if (subjectType) {
      inputSubjectType = subjectType;
    } else if (sender.id && sender.id !== this.extension.runtime.id) {
      inputSubjectType = SubjectType.Extension;
    } else {
      inputSubjectType = SubjectType.Website;
    }

    // setup multiplexing
    const mux = setupMultiplex(connectionStream);
    mux.ignoreStream(METAMASK_CAIP_MULTICHAIN_PROVIDER);

    // messages between inpage and background
    this.setupProviderConnectionEip1193(
      mux.createStream(METAMASK_EIP_1193_PROVIDER),
      sender,
      inputSubjectType,
    );

    // TODO:LegacyProvider: Delete
    if (sender.url) {
      // legacy streams
      this.setupPublicConfig(mux.createStream('publicConfig'));
    }
  }

  /**
   * Used to create a CAIP stream for connecting to an untrusted context.
   *
   * @param options - Options bag.
   * @param {ReadableStream} options.connectionStream - The Duplex stream to connect to.
   * @param {MessageSender | SnapSender} options.sender - The sender of the messages on this stream.
   * @param {string} [options.subjectType] - The type of the sender, i.e. subject.
   */
  setupUntrustedCommunicationCaip({ connectionStream, sender, subjectType }) {
    let inputSubjectType;
    if (subjectType) {
      inputSubjectType = subjectType;
    } else if (sender.id && sender.id !== this.extension.runtime.id) {
      inputSubjectType = SubjectType.Extension;
    } else {
      inputSubjectType = SubjectType.Website;
    }

    // messages between subject and background
    this.setupProviderConnectionCaip(
      connectionStream,
      sender,
      inputSubjectType,
    );
  }

  /**
   * Used to create a multiplexed stream for connecting to a trusted context,
   * like our own user interfaces, which have the provider APIs, but also
   * receive the exported API from this controller, which includes trusted
   * functions, like the ability to approve transactions or sign messages.
   *
   * @param {*} connectionStream - The duplex stream to connect to.
   * @param {MessageSender} sender - The sender of the messages on this stream
   */
  setupTrustedCommunication(connectionStream, sender) {
    // setup multiplexing
    const mux = setupMultiplex(connectionStream);
    // connect features
    this.setupControllerConnection(mux.createStream('controller'));
    this.setupProviderConnectionEip1193(
      mux.createStream('provider'),
      sender,
      SubjectType.Internal,
    );
  }

  /**
   * Used to create a multiplexed stream for connecting to the phishing warning page.
   *
   * @param options - Options bag.
   * @param {ReadableStream} options.connectionStream - The Duplex stream to connect to.
   */
  setupPhishingCommunication({ connectionStream }) {
    const { usePhishDetect } = this.preferencesController.state;

    if (!usePhishDetect) {
      return;
    }

    // setup multiplexing
    const mux = setupMultiplex(connectionStream);
    const phishingStream = mux.createStream(PHISHING_SAFELIST);

    // set up postStream transport
    phishingStream.on(
      'data',
      createMetaRPCHandler(
        {
          safelistPhishingDomain: this.safelistPhishingDomain.bind(this),
          backToSafetyPhishingWarning:
            this.backToSafetyPhishingWarning.bind(this),
        },
        phishingStream,
      ),
    );
  }

  setUpCookieHandlerCommunication({ connectionStream }) {
    const {
      metaMetricsId,
      dataCollectionForMarketing,
      participateInMetaMetrics,
    } = this.metaMetricsController.state;

    if (
      metaMetricsId &&
      dataCollectionForMarketing &&
      participateInMetaMetrics
    ) {
      // setup multiplexing
      const mux = setupMultiplex(connectionStream);
      const metamaskCookieHandlerStream = mux.createStream(
        METAMASK_COOKIE_HANDLER,
      );
      // set up postStream transport
      metamaskCookieHandlerStream.on(
        'data',
        createMetaRPCHandler(
          {
            getCookieFromMarketingPage:
              this.getCookieFromMarketingPage.bind(this),
          },
          metamaskCookieHandlerStream,
        ),
      );
    }
  }

  getCookieFromMarketingPage(data) {
    const { ga_client_id: cookieId } = data;
    this.metaMetricsController.setMarketingCampaignCookieId(cookieId);
  }

  /**
   * Called when we detect a suspicious domain. Requests the browser redirects
   * to our anti-phishing page.
   *
   * @private
   * @param {*} connectionStream - The duplex stream to the per-page script,
   * for sending the reload attempt to.
   * @param {string} hostname - The hostname that triggered the suspicion.
   */
  sendPhishingWarning(connectionStream, hostname) {
    const mux = setupMultiplex(connectionStream);
    const phishingStream = mux.createStream('phishing');
    phishingStream.write({ hostname });
  }

  /**
   * A method for providing our API over a stream using JSON-RPC.
   *
   * @param {*} outStream - The stream to provide our API over.
   */
  setupControllerConnection(outStream) {
    const patchStore = new PatchStore(this.memStore);
    let uiReady = false;

    const handleUpdate = () => {
      if (!isStreamWritable(outStream) || !uiReady) {
        return;
      }

      const patches = patchStore.flushPendingPatches();

      outStream.write({
        jsonrpc: '2.0',
        method: 'sendUpdate',
        params: [patches],
      });
    };

    const api = {
      ...this.getApi(),
      ...this.controllerApi,
      startPatches: () => {
        uiReady = true;
        handleUpdate();
      },
      getStatePatches: () => patchStore.flushPendingPatches(),
    };

    this.on('update', handleUpdate);

    // report new active controller connection
    this.activeControllerConnections += 1;
    this.emit('controllerConnectionChanged', this.activeControllerConnections);

    // set up postStream transport
    outStream.on('data', createMetaRPCHandler(api, outStream));

    const startUISync = () => {
      if (!isStreamWritable(outStream)) {
        return;
      }
      // send notification to client-side
      outStream.write({
        jsonrpc: '2.0',
        method: 'startUISync',
      });
    };

    if (this.startUISync) {
      startUISync();
    } else {
      this.once('startUISync', startUISync);
    }

    const outstreamEndHandler = () => {
      if (!outStream.mmFinished) {
        this.activeControllerConnections -= 1;
        this.emit(
          'controllerConnectionChanged',
          this.activeControllerConnections,
        );
        outStream.mmFinished = true;
        this.removeListener('update', handleUpdate);
        patchStore.destroy();
      }
    };

    // The presence of both of the below handlers may be redundant.
    // After upgrading metamask/object-multiples to v2.0.0, which included
    // an upgrade of readable-streams from v2 to v3, we saw that the
    // `outStream.on('end'` handler was almost never being called. This seems to
    // related to how v3 handles errors vs how v2 handles errors; there
    // are "premature close" errors in both cases, although in the case
    // of v2 they don't prevent `outStream.on('end'` from being called.
    // At the time that this comment was committed, it was known that we
    // need to investigate and resolve the underlying error, however,
    // for expediency, we are not addressing them at this time. Instead, we
    // can observe that `readableStream.finished` preserves the same
    // functionality as we had when we relied on readable-stream v2. Meanwhile,
    // the `outStream.on('end')` handler was observed to have been called at least once.
    // In an abundance of caution to prevent against unexpected future behavioral changes in
    // streams implementations, we redundantly use multiple paths to attach the same event handler.
    // The outstreamEndHandler therefore needs to be idempotent, which introduces the `mmFinished` property.

    outStream.mmFinished = false;
    finished(outStream, outstreamEndHandler);
    outStream.once('close', outstreamEndHandler);
    outStream.once('end', outstreamEndHandler);
  }

  /**
   * A method for serving our ethereum provider over a given stream.
   *
   * @param {*} outStream - The stream to provide over.
   * @param {MessageSender | SnapSender} sender - The sender of the messages on this stream
   * @param {SubjectType} subjectType - The type of the sender, i.e. subject.
   */
  setupProviderConnectionEip1193(outStream, sender, subjectType) {
    let origin;
    if (subjectType === SubjectType.Internal) {
      origin = ORIGIN_METAMASK;
    } else if (subjectType === SubjectType.Snap) {
      origin = sender.snapId;
    } else {
      origin = new URL(sender.url).origin;
    }

    if (sender.id && sender.id !== this.extension.runtime.id) {
      this.subjectMetadataController.addSubjectMetadata({
        origin,
        extensionId: sender.id,
        subjectType: SubjectType.Extension,
      });
    }

    let tabId;
    if (sender.tab && sender.tab.id) {
      tabId = sender.tab.id;
    }

    let mainFrameOrigin = origin;
    if (sender.tab && sender.tab.url) {
      // If sender origin is an iframe, then get the top-level frame's origin
      mainFrameOrigin = new URL(sender.tab.url).origin;
    }

    const engine = this.setupProviderEngineEip1193({
      origin,
      sender,
      subjectType,
      tabId,
      mainFrameOrigin,
    });

    const dupeReqFilterStream = createDupeReqFilterStream();

    // setup connection
    const providerStream = createEngineStream({ engine });

    const connectionId = this.addConnection(origin, {
      tabId,
      apiType: API_TYPE.EIP1193,
      engine,
    });

    pipeline(
      outStream,
      dupeReqFilterStream,
      providerStream,
      outStream,
      (err) => {
        // handle any middleware cleanup
        engine.destroy();
        connectionId && this.removeConnection(origin, connectionId);
        // For context and todos related to the error message match, see https://github.com/MetaMask/metamask-extension/issues/26337
        if (err && !err.message?.match('Premature close')) {
          log.error(err);
        }
      },
    );

    // Used to show wallet liveliness to the provider
    if (subjectType !== SubjectType.Internal) {
      this._notifyChainChangeForConnection({ engine }, origin);
    }
  }

  /**
   * A method for serving our CAIP provider over a given stream.
   *
   * @param {*} outStream - The stream to provide over.
   * @param {MessageSender | SnapSender} sender - The sender of the messages on this stream
   * @param {SubjectType} subjectType - The type of the sender, i.e. subject.
   */
  setupProviderConnectionCaip(outStream, sender, subjectType) {
    let origin;
    if (subjectType === SubjectType.Internal) {
      origin = ORIGIN_METAMASK;
    } else if (subjectType === SubjectType.Snap) {
      origin = sender.snapId;
    } else {
      origin = new URL(sender.url).origin;
    }

    if (sender.id && sender.id !== this.extension.runtime.id) {
      this.subjectMetadataController.addSubjectMetadata({
        origin,
        extensionId: sender.id,
        subjectType: SubjectType.Extension,
      });
    }

    let tabId;
    if (sender.tab && sender.tab.id) {
      tabId = sender.tab.id;
    }

    const engine = this.setupProviderEngineCaip({
      origin,
      sender,
      subjectType,
      tabId,
    });

    const dupeReqFilterStream = createDupeReqFilterStream();

    // setup connection
    const providerStream = createEngineStream({ engine });

    const connectionId = this.addConnection(origin, {
      tabId,
      apiType: API_TYPE.CAIP_MULTICHAIN,
      engine,
    });

    // solana account changed notifications
    // This delay is needed because it's possible for a dapp to not have listeners
    // setup in time right after a connection is established.
    // This can be resolved if we amend the caip standards to include a liveliness
    // handshake as part of the initial connection.
    setTimeout(
      () => this.notifySolanaAccountChangedForCurrentAccount(origin),
      500,
    );

    pipeline(
      outStream,
      dupeReqFilterStream,
      providerStream,
      outStream,
      (err) => {
        // handle any middleware cleanup
        engine.destroy();
        connectionId && this.removeConnection(origin, connectionId);
        // For context and todos related to the error message match, see https://github.com/MetaMask/metamask-extension/issues/26337
        if (err && !err.message?.match('Premature close')) {
          log.error(err);
        }
      },
    );
  }

  /**
   * Creates middleware hooks that are shared between the Eip1193 and Multichain engines.
   *
   * @private
   * @param {string} origin - The connection's origin string.
   * @returns {object} The shared hooks.
   */
  setupCommonMiddlewareHooks(origin) {
    return {
      // Miscellaneous
      addSubjectMetadata:
        this.subjectMetadataController.addSubjectMetadata.bind(
          this.subjectMetadataController,
        ),
      getProviderState: this.getProviderState.bind(this),
      handleWatchAssetRequest: this.handleWatchAssetRequest.bind(this),
      requestUserApproval:
        this.approvalController.addAndShowApprovalRequest.bind(
          this.approvalController,
        ),
      getCaveat: ({ target, caveatType }) => {
        try {
          return this.permissionController.getCaveat(
            origin,
            target,
            caveatType,
          );
        } catch (e) {
          if (e instanceof PermissionDoesNotExistError) {
            // suppress expected error in case that the origin
            // does not have the target permission yet
          } else {
            throw e;
          }
        }

        return undefined;
      },
      requestPermittedChainsPermissionIncrementalForOrigin: (options) =>
        this.requestPermittedChainsPermissionIncremental({
          ...options,
          origin,
        }),

      // Network configuration-related
      addNetwork: this.networkController.addNetwork.bind(
        this.networkController,
      ),
      updateNetwork: this.networkController.updateNetwork.bind(
        this.networkController,
      ),
      setActiveNetwork: async (networkClientId) => {
        await this.networkController.setActiveNetwork(networkClientId);
        // if the origin has the CAIP-25 permission
        // we set per dapp network selection state
        if (
          this.permissionController.hasPermission(
            origin,
            Caip25EndowmentPermissionName,
          )
        ) {
          this.selectedNetworkController.setNetworkClientIdForDomain(
            origin,
            networkClientId,
          );
        }
      },
      getNetworkConfigurationByChainId:
        this.networkController.getNetworkConfigurationByChainId.bind(
          this.networkController,
        ),
      setTokenNetworkFilter: (chainId) => {
        const { tokenNetworkFilter } =
          this.preferencesController.getPreferences();
        if (chainId && Object.keys(tokenNetworkFilter).length === 1) {
          this.preferencesController.setPreference('tokenNetworkFilter', {
            [chainId]: true,
          });
        }
      },
      setEnabledNetworks: (chainIds, namespace) => {
        this.networkOrderController.setEnabledNetworks(chainIds, namespace);
      },
      getCurrentChainIdForDomain: (domain) => {
        const networkClientId =
          this.selectedNetworkController.getNetworkClientIdForDomain(domain);
        const { chainId } =
          this.networkController.getNetworkConfigurationByNetworkClientId(
            networkClientId,
          );
        return chainId;
      },

      // Web3 shim-related
      getWeb3ShimUsageState: this.alertController.getWeb3ShimUsageState.bind(
        this.alertController,
      ),
      setWeb3ShimUsageRecorded:
        this.alertController.setWeb3ShimUsageRecorded.bind(
          this.alertController,
        ),
      rejectApprovalRequestsForOrigin: () =>
        this.rejectOriginPendingApprovals(origin),
    };
  }

  /**
   * A method for creating an ethereum provider that is safely restricted for the requesting subject.
   *
   * @param {object} options - Provider engine options
   * @param {string} options.origin - The origin of the sender
   * @param {MessageSender | SnapSender} options.sender - The sender object.
   * @param {string} options.subjectType - The type of the sender subject.
   * @param {tabId} [options.tabId] - The tab ID of the sender - if the sender is within a tab
   * @param {mainFrameOrigin} [options.mainFrameOrigin] - The origin of the main frame if the sender is an iframe
   */
  setupProviderEngineEip1193({
    origin,
    subjectType,
    sender,
    tabId,
    mainFrameOrigin,
  }) {
    const engine = new JsonRpcEngine();

    // Append origin to each request
    engine.push(createOriginMiddleware({ origin }));

    // Append mainFrameOrigin to each request if present
    if (mainFrameOrigin) {
      engine.push(createMainFrameOriginMiddleware({ mainFrameOrigin }));
    }

    // Append selectedNetworkClientId to each request
    engine.push(createSelectedNetworkMiddleware(this.controllerMessenger));

    // If the origin is not in the selectedNetworkController's `domains` state
    // when the provider engine is created, the selectedNetworkController will
    // fetch the globally selected networkClient from the networkController and wrap
    // it in a proxy which can be switched to use its own state if/when the origin
    // is added to the `domains` state
    const proxyClient =
      this.selectedNetworkController.getProviderAndBlockTracker(origin);

    // We create the filter and subscription manager middleware now, but they will
    // be inserted into the engine later.
    const filterMiddleware = createFilterMiddleware(proxyClient);
    const subscriptionManager = createSubscriptionManager(proxyClient);
    subscriptionManager.events.on('notification', (message) =>
      engine.emit('notification', message),
    );

    // Append tabId to each request if it exists
    if (tabId) {
      engine.push(createTabIdMiddleware({ tabId }));
    }

    engine.push(createLoggerMiddleware({ origin }));
    engine.push(this.permissionLogController.createMiddleware());

    if (origin === BaseUrl.Portfolio) {
      engine.push(createTxVerificationMiddleware(this.networkController));
    }

    engine.push(createTracingMiddleware());

    engine.push(
      createOriginThrottlingMiddleware({
        getThrottledOriginState:
          this.appStateController.getThrottledOriginState.bind(
            this.appStateController,
          ),
        updateThrottledOriginState:
          this.appStateController.updateThrottledOriginState.bind(
            this.appStateController,
          ),
      }),
    );

    engine.push(
      createPPOMMiddleware(
        this.ppomController,
        this.preferencesController,
        this.networkController,
        this.appStateController,
        this.accountsController,
        this.updateSecurityAlertResponse.bind(this),
      ),
    );

    engine.push(
      createTrustSignalsMiddleware(
        this.networkController,
        this.appStateController,
        this.phishingController,
        this.preferencesController,
      ),
    );

    engine.push(
      createRPCMethodTrackingMiddleware({
        getAccountType: this.getAccountType.bind(this),
        getDeviceModel: this.getDeviceModel.bind(this),
        getHDEntropyIndex: this.getHDEntropyIndex.bind(this),
        getHardwareTypeForMetric: this.getHardwareTypeForMetric.bind(this),
        snapAndHardwareMessenger: this.controllerMessenger.getRestricted({
          name: 'SnapAndHardwareMessenger',
          allowedActions: [
            'KeyringController:getKeyringForAccount',
            'SnapController:get',
            'AccountsController:getSelectedAccount',
          ],
        }),
        appStateController: this.appStateController,
        metaMetricsController: this.metaMetricsController,
      }),
    );

    engine.push(createUnsupportedMethodMiddleware());

    // Legacy RPC method that needs to be implemented _ahead of_ the permission
    // middleware.
    engine.push(
      createEthAccountsMethodMiddleware({
        getAccounts: this.getPermittedAccounts.bind(this, origin),
      }),
    );

    if (subjectType !== SubjectType.Internal) {
      engine.push(
        this.permissionController.createPermissionMiddleware({
          origin,
        }),
      );
    }

    if (subjectType === SubjectType.Website) {
      engine.push(
        createOnboardingMiddleware({
          location: sender.url,
          registerOnboarding: this.onboardingController.registerOnboarding,
        }),
      );
    }

    // EVM requests and eth permissions should not be passed to non-EVM accounts
    // this middleware intercepts these requests and returns an error.
    engine.push(
      createEvmMethodsToNonEvmAccountReqFilterMiddleware({
        messenger: this.controllerMessenger.getRestricted({
          name: 'EvmMethodsToNonEvmAccountFilterMessenger',
          allowedActions: ['AccountsController:getSelectedAccount'],
        }),
      }),
    );

    // Unrestricted/permissionless RPC method implementations.
    // They must nevertheless be placed _behind_ the permission middleware.
    engine.push(
      createEip1193MethodMiddleware({
        subjectType,
        ...this.setupCommonMiddlewareHooks(origin),

        // Miscellaneous
        metamaskState: this.getState(),
        getUnlockPromise: this.appStateController.getUnlockPromise.bind(
          this.appStateController,
        ),

        sendMetrics: this.metaMetricsController.trackEvent.bind(
          this.metaMetricsController,
        ),

        // Permission-related
        getAccounts: this.getPermittedAccounts.bind(this, origin),
        getCaip25PermissionFromLegacyPermissionsForOrigin:
          this.getCaip25PermissionFromLegacyPermissions.bind(this, origin),
        getPermissionsForOrigin: this.permissionController.getPermissions.bind(
          this.permissionController,
          origin,
        ),

        requestPermissionsForOrigin: (requestedPermissions) =>
          this.permissionController.requestPermissions(
            { origin },
            requestedPermissions,
            {
              metadata: {
                isEip1193Request: true,
              },
            },
          ),
        revokePermissionsForOrigin: (permissionKeys) => {
          try {
            this.permissionController.revokePermissions({
              [origin]: permissionKeys,
            });
          } catch (e) {
            // we dont want to handle errors here because
            // the revokePermissions api method should just
            // return `null` if the permissions were not
            // successfully revoked or if the permissions
            // for the origin do not exist
            console.log(e);
          }
        },

        updateCaveat: this.permissionController.updateCaveat.bind(
          this.permissionController,
          origin,
        ),
        hasApprovalRequestsForOrigin: () =>
          this.approvalController.has({ origin }),
      }),
    );

    engine.push(
      createSnapsMethodMiddleware(subjectType === SubjectType.Snap, {
        clearSnapState: this.controllerMessenger.call.bind(
          this.controllerMessenger,
          'SnapController:clearSnapState',
          origin,
        ),
        getUnlockPromise: this.appStateController.getUnlockPromise.bind(
          this.appStateController,
        ),
        getSnaps: this.controllerMessenger.call.bind(
          this.controllerMessenger,
          'SnapController:getPermitted',
          origin,
        ),
        requestPermissions: async (requestedPermissions) =>
          await this.permissionController.requestPermissions(
            { origin },
            requestedPermissions,
          ),
        getPermissions: this.permissionController.getPermissions.bind(
          this.permissionController,
          origin,
        ),
        getSnapFile: this.controllerMessenger.call.bind(
          this.controllerMessenger,
          'SnapController:getFile',
          origin,
        ),
        getSnapState: this.controllerMessenger.call.bind(
          this.controllerMessenger,
          'SnapController:getSnapState',
          origin,
        ),
        updateSnapState: this.controllerMessenger.call.bind(
          this.controllerMessenger,
          'SnapController:updateSnapState',
          origin,
        ),
        installSnaps: this.controllerMessenger.call.bind(
          this.controllerMessenger,
          'SnapController:install',
          origin,
        ),
        invokeSnap: this.permissionController.executeRestrictedMethod.bind(
          this.permissionController,
          origin,
          RestrictedMethods.wallet_snap,
        ),
        getIsLocked: () => {
          return !this.appStateController.isUnlocked();
        },
        getIsActive: () => {
          return this._isClientOpen;
        },
        getInterfaceState: (...args) =>
          this.controllerMessenger.call(
            'SnapInterfaceController:getInterface',
            origin,
            ...args,
          ).state,
        getInterfaceContext: (...args) =>
          this.controllerMessenger.call(
            'SnapInterfaceController:getInterface',
            origin,
            ...args,
          ).context,
        createInterface: this.controllerMessenger.call.bind(
          this.controllerMessenger,
          'SnapInterfaceController:createInterface',
          origin,
        ),
        updateInterface: this.controllerMessenger.call.bind(
          this.controllerMessenger,
          'SnapInterfaceController:updateInterface',
          origin,
        ),
        resolveInterface: this.controllerMessenger.call.bind(
          this.controllerMessenger,
          'SnapInterfaceController:resolveInterface',
          origin,
        ),
        getSnap: this.controllerMessenger.call.bind(
          this.controllerMessenger,
          'SnapController:get',
        ),
        trackEvent: this.metaMetricsController.trackEvent.bind(
          this.metaMetricsController,
        ),
        getAllSnaps: this.controllerMessenger.call.bind(
          this.controllerMessenger,
          'SnapController:getAll',
        ),
        openWebSocket: this.controllerMessenger.call.bind(
          this.controllerMessenger,
          'WebSocketService:open',
          origin,
        ),
        closeWebSocket: this.controllerMessenger.call.bind(
          this.controllerMessenger,
          'WebSocketService:close',
          origin,
        ),
        getWebSockets: this.controllerMessenger.call.bind(
          this.controllerMessenger,
          'WebSocketService:getAll',
          origin,
        ),
        sendWebSocketMessage: this.controllerMessenger.call.bind(
          this.controllerMessenger,
          'WebSocketService:sendMessage',
          origin,
        ),
        getCurrencyRate: (currency) => {
          const rate = this.multichainRatesController.state.rates[currency];
          const { fiatCurrency } = this.multichainRatesController.state;

          if (!rate) {
            return undefined;
          }

          return {
            ...rate,
            currency: fiatCurrency,
          };
        },
        getEntropySources: () => {
          /**
           * @type {KeyringController['state']}
           */
          const state = this.controllerMessenger.call(
            'KeyringController:getState',
          );

          return state.keyrings
            .map((keyring, index) => {
              if (keyring.type === KeyringTypes.hd) {
                return {
                  id: keyring.metadata.id,
                  name: keyring.metadata.name,
                  type: 'mnemonic',
                  primary: index === 0,
                };
              }

              return null;
            })
            .filter(Boolean);
        },
        hasPermission: this.permissionController.hasPermission.bind(
          this.permissionController,
          origin,
        ),
        scheduleBackgroundEvent: (event) =>
          this.controllerMessenger.call('CronjobController:schedule', {
            ...event,
            snapId: origin,
          }),
        cancelBackgroundEvent: this.controllerMessenger.call.bind(
          this.controllerMessenger,
          'CronjobController:cancel',
          origin,
        ),
        getBackgroundEvents: this.controllerMessenger.call.bind(
          this.controllerMessenger,
          'CronjobController:get',
          origin,
        ),
        getNetworkConfigurationByChainId: this.controllerMessenger.call.bind(
          this.controllerMessenger,
          'NetworkController:getNetworkConfigurationByChainId',
        ),
        getNetworkClientById: this.controllerMessenger.call.bind(
          this.controllerMessenger,
          'NetworkController:getNetworkClientById',
        ),
        ///: BEGIN:ONLY_INCLUDE_IF(keyring-snaps)
        handleSnapRpcRequest: (args) =>
          this.handleSnapRequest({ ...args, origin }),
        getAllowedKeyringMethods: keyringSnapPermissionsBuilder(
          this.subjectMetadataController,
          origin,
        ),
        ///: END:ONLY_INCLUDE_IF
      }),
    );

    engine.push(filterMiddleware);
    engine.push(subscriptionManager.middleware);

    engine.push(this.metamaskMiddleware);

    engine.push(providerAsMiddleware(proxyClient.provider));

    return engine;
  }

  /**
   * A method for creating a CAIP Multichain provider that is safely restricted for the requesting subject.
   *
   * @param {object} options - Provider engine options
   * @param {string} options.origin - The origin of the sender
   * @param {MessageSender | SnapSender} options.sender - The sender object.
   * @param {string} options.subjectType - The type of the sender subject.
   * @param {tabId} [options.tabId] - The tab ID of the sender - if the sender is within a tab
   */
  setupProviderEngineCaip({ origin, sender, subjectType, tabId }) {
    const engine = new JsonRpcEngine();

    // Append origin to each request
    engine.push(createOriginMiddleware({ origin }));

    // Append tabId to each request if it exists
    if (tabId) {
      engine.push(createTabIdMiddleware({ tabId }));
    }

    engine.push(createLoggerMiddleware({ origin }));

    engine.push((req, _res, next, end) => {
      if (
        ![
          MESSAGE_TYPE.WALLET_CREATE_SESSION,
          MESSAGE_TYPE.WALLET_INVOKE_METHOD,
          MESSAGE_TYPE.WALLET_GET_SESSION,
          MESSAGE_TYPE.WALLET_REVOKE_SESSION,
        ].includes(req.method)
      ) {
        return end(rpcErrors.methodNotFound({ data: { method: req.method } }));
      }
      return next();
    });

    engine.push(
      createRPCMethodTrackingMiddleware({
        getAccountType: this.getAccountType.bind(this),
        getDeviceModel: this.getDeviceModel.bind(this),
        getHDEntropyIndex: this.getHDEntropyIndex.bind(this),
        getHardwareTypeForMetric: this.getHardwareTypeForMetric.bind(this),
        snapAndHardwareMessenger: this.controllerMessenger.getRestricted({
          name: 'SnapAndHardwareMessenger',
          allowedActions: [
            'KeyringController:getKeyringForAccount',
            'SnapController:get',
            'AccountsController:getSelectedAccount',
          ],
        }),
        appStateController: this.appStateController,
        metaMetricsController: this.metaMetricsController,
      }),
    );

    engine.push(multichainMethodCallValidatorMiddleware);
    const middlewareMaker = makeMethodMiddlewareMaker([
      walletRevokeSession,
      walletGetSession,
      walletInvokeMethod,
      walletCreateSession,
    ]);

    engine.push(
      middlewareMaker({
        findNetworkClientIdByChainId:
          this.networkController.findNetworkClientIdByChainId.bind(
            this.networkController,
          ),
        listAccounts: this.accountsController.listAccounts.bind(
          this.accountsController,
        ),
        requestPermissionsForOrigin: (requestedPermissions, options = {}) =>
          this.permissionController.requestPermissions(
            { origin },
            requestedPermissions,
            options,
          ),
        getCaveatForOrigin: this.permissionController.getCaveat.bind(
          this.permissionController,
          origin,
        ),
        getSelectedNetworkClientId: () =>
          this.networkController.state.selectedNetworkClientId,
        revokePermissionForOrigin:
          this.permissionController.revokePermission.bind(
            this.permissionController,
            origin,
          ),
        getNonEvmSupportedMethods: this.getNonEvmSupportedMethods.bind(this),
        isNonEvmScopeSupported: this.controllerMessenger.call.bind(
          this.controllerMessenger,
          'MultichainRouter:isSupportedScope',
        ),
        handleNonEvmRequestForOrigin: (params) =>
          this.controllerMessenger.call('MultichainRouter:handleRequest', {
            ...params,
            origin,
          }),
        getNonEvmAccountAddresses: this.controllerMessenger.call.bind(
          this.controllerMessenger,
          'MultichainRouter:getSupportedAccounts',
        ),
        trackSessionCreatedEvent: (approvedCaip25CaveatValue) =>
          this.metaMetricsController.trackEvent({
            event: MetaMetricsEventName.PermissionsRequested,
            properties: {
              api_source: MetaMetricsRequestedThrough.MultichainApi,
              method: MESSAGE_TYPE.WALLET_CREATE_SESSION,
              chain_id_list: getAllScopesFromCaip25CaveatValue(
                approvedCaip25CaveatValue,
              ),
            },
          }),
      }),
    );

    engine.push(
      createUnsupportedMethodMiddleware(
        new Set([
          ...UNSUPPORTED_RPC_METHODS,
          'eth_requestAccounts',
          'eth_accounts',
        ]),
      ),
    );

    if (subjectType === SubjectType.Website) {
      engine.push(
        createOnboardingMiddleware({
          location: sender.url,
          registerOnboarding: this.onboardingController.registerOnboarding,
        }),
      );
    }

    engine.push(
      createMultichainMethodMiddleware({
        subjectType,
        ...this.setupCommonMiddlewareHooks(origin),
      }),
    );
    engine.push(this.metamaskMiddleware);

    try {
      const caip25Caveat = this.permissionController.getCaveat(
        origin,
        Caip25EndowmentPermissionName,
        Caip25CaveatType,
      );

      // add new notification subscriptions for changed authorizations
      const sessionScopes = getSessionScopes(caip25Caveat.value, {
        getNonEvmSupportedMethods: this.getNonEvmSupportedMethods.bind(this),
      });

      // if the eth_subscription notification is in the scope and eth_subscribe is in the methods
      // then get the subscriptionManager going for that scope
      Object.entries(sessionScopes).forEach(([scope, scopeObject]) => {
        if (
          scopeObject.notifications.includes('eth_subscription') &&
          scopeObject.methods.includes('eth_subscribe')
        ) {
          this.addMultichainApiEthSubscriptionMiddleware({
            scope,
            origin,
            tabId,
          });
        }
      });
    } catch (err) {
      // noop
    }

    this.multichainSubscriptionManager.on(
      'notification',
      (targetOrigin, targetTabId, message) => {
        if (origin === targetOrigin && tabId === targetTabId) {
          engine.emit('notification', message);
        }
      },
    );

    engine.push(
      this.multichainMiddlewareManager.generateMultichainMiddlewareForOriginAndTabId(
        origin,
        tabId,
      ),
    );

    engine.push(async (req, res, _next, end) => {
      const { provider } = this.networkController.getNetworkClientById(
        req.networkClientId,
      );
      res.result = await provider.request(req);
      return end();
    });

    return engine;
  }

  /**
   * TODO:LegacyProvider: Delete
   * A method for providing our public config info over a stream.
   * This includes info we like to be synchronous if possible, like
   * the current selected account, and network ID.
   *
   * Since synchronous methods have been deprecated in web3,
   * this is a good candidate for deprecation.
   *
   * @param {*} outStream - The stream to provide public config over.
   */
  setupPublicConfig(outStream) {
    const configStream = storeAsStream(this.publicConfigStore);

    pipeline(configStream, outStream, (err) => {
      configStream.destroy();
      // For context and todos related to the error message match, see https://github.com/MetaMask/metamask-extension/issues/26337
      if (err && !err.message?.match('Premature close')) {
        log.error(err);
      }
    });
  }

  /**
   * Adds a reference to a connection by origin. Ignores the 'metamask' origin.
   * Caller must ensure that the returned id is stored such that the reference
   * can be deleted later.
   *
   * @param {string} origin - The connection's origin string.
   * @param {object} options - Data associated with the connection
   * @param {object} options.engine - The connection's JSON Rpc Engine
   * @param {number} options.tabId - The tabId for the connection
   * @param {API_TYPE} options.apiType - The API type for the connection
   * @returns {string} The connection's id (so that it can be deleted later)
   */
  addConnection(origin, { tabId, apiType, engine }) {
    if (origin === ORIGIN_METAMASK) {
      return null;
    }

    if (!this.connections[origin]) {
      this.connections[origin] = {};
    }

    const id = nanoid();
    this.connections[origin][id] = {
      tabId,
      apiType,
      engine,
    };

    return id;
  }

  /**
   * Deletes a reference to a connection, by origin and id.
   * Ignores unknown origins.
   *
   * @param {string} origin - The connection's origin string.
   * @param {string} id - The connection's id, as returned from addConnection.
   */
  removeConnection(origin, id) {
    const connections = this.connections[origin];
    if (!connections) {
      return;
    }

    delete connections[id];

    if (Object.keys(connections).length === 0) {
      delete this.connections[origin];
    }
  }

  /**
   * Closes all connections for the given origin, and removes the references
   * to them.
   * Ignores unknown origins.
   *
   * @param {string} origin - The origin string.
   */
  removeAllConnections(origin) {
    const connections = this.connections[origin];
    if (!connections) {
      return;
    }

    Object.keys(connections).forEach((id) => {
      this.removeConnection(origin, id);
    });
  }

  /**
   * Causes the RPC engines associated with the connections to the given origin
   * to emit a notification event with the given payload.
   *
   * The caller is responsible for ensuring that only permitted notifications
   * are sent.
   *
   * Ignores unknown origins.
   *
   * @param {string} origin - The connection's origin string.
   * @param {unknown} payload - The event payload.
   * @param apiType
   */
  notifyConnections(origin, payload, apiType) {
    const connections = this.connections[origin];
    if (connections) {
      Object.values(connections).forEach((conn) => {
        if (apiType && conn.apiType !== apiType) {
          return;
        }
        if (conn.engine) {
          conn.engine.emit('notification', payload);
        }
      });
    }
  }

  /**
   * Causes the RPC engines associated with all connections to emit a
   * notification event with the given payload.
   *
   * If the "payload" parameter is a function, the payload for each connection
   * will be the return value of that function called with the connection's
   * origin.
   *
   * The caller is responsible for ensuring that only permitted notifications
   * are sent.
   *
   * @param {unknown} payload - The event payload, or payload getter function.
   * @param apiType
   */
  notifyAllConnections(payload, apiType) {
    const getPayload =
      typeof payload === 'function'
        ? (origin) => payload(origin)
        : () => payload;

    Object.keys(this.connections).forEach((origin) => {
      Object.values(this.connections[origin]).forEach(async (conn) => {
        if (apiType && conn.apiType !== apiType) {
          return;
        }
        try {
          this.notifyConnection(conn, await getPayload(origin));
        } catch (err) {
          console.error(err);
        }
      });
    });
  }

  /**
   * Causes the RPC engine for passed connection to emit a
   * notification event with the given payload.
   *
   * The caller is responsible for ensuring that only permitted notifications
   * are sent.
   *
   * @param {object} connection - Data associated with the connection
   * @param {object} connection.engine - The connection's JSON Rpc Engine
   * @param {unknown} payload - The event payload
   */
  notifyConnection(connection, payload) {
    try {
      if (connection.engine) {
        connection.engine.emit('notification', payload);
      }
    } catch (err) {
      console.error(err);
    }
  }

  // handlers

  /**
   * Handle a KeyringController update
   *
   * @param {object} state - the KC state
   * @returns {Promise<void>}
   * @private
   */
  async _onKeyringControllerUpdate(state) {
    const { keyrings } = state;

    // The accounts tracker only supports EVM addresses and the keyring
    // controller may pass non-EVM addresses, so we filter them out
    const addresses = keyrings
      .reduce((acc, { accounts }) => acc.concat(accounts), [])
      .filter(isEthAddress);

    if (!addresses.length) {
      return;
    }

    this.accountTrackerController.syncWithAddresses(addresses);
  }

  /**
   * Handle global application unlock.
   */
  _onUnlock() {
    this.unMarkPasswordForgotten();

    // In the current implementation, this handler is triggered by a
    // KeyringController event. Other controllers subscribe to the 'unlock'
    // event of the MetaMaskController itself.
    this.emit('unlock');
  }

  /**
   * Handle global application lock.
   */
  _onLock() {
    // In the current implementation, this handler is triggered by a
    // KeyringController event. Other controllers subscribe to the 'lock'
    // event of the MetaMaskController itself.
    this.emit('lock');
  }

  /**
   * Handle memory state updates.
   * - Ensure isClientOpenAndUnlocked is updated
   * - Notifies all connections with the new provider network state
   *   - The external providers handle diffing the state
   *
   * @param newState
   */
  _onStateUpdate(newState) {
    this.isClientOpenAndUnlocked = newState.isUnlocked && this._isClientOpen;
    this._notifyChainChange();
  }

  /**
   * Execute side effects of a removed account.
   *
   * @param {string} address - The address of the account to remove.
   */
  _onAccountRemoved(address) {
    // Remove all associated permissions
    this.removeAllAccountPermissions(address);
  }

  // misc

  /**
   * A method for emitting the full MetaMask state to all registered listeners.
   *
   * @private
   */
  privateSendUpdate() {
    this.emit('update', this.getState());
  }

  /**
   * @returns {boolean} Whether the extension is unlocked.
   */
  isUnlocked() {
    return this.keyringController.state.isUnlocked;
  }

  //=============================================================================
  // MISCELLANEOUS
  //=============================================================================

  getExternalPendingTransactions(address) {
    return this.smartTransactionsController.getTransactions({
      addressFrom: address,
      status: 'pending',
    });
  }

  /**
   * The chain list is fetched live at runtime, falling back to a cache.
   * This preseeds the cache at startup with a static list provided at build.
   */
  async initializeChainlist() {
    const cacheKey = `cachedFetch:${CHAIN_SPEC_URL}`;
    const { cachedResponse } = (await getStorageItem(cacheKey)) || {};
    if (cachedResponse) {
      // Also initialize the known domains when we have chain data cached
      await initializeRpcProviderDomains();
      return;
    }
    await setStorageItem(cacheKey, {
      cachedResponse: rawChainData(),
      // Cached value is immediately invalidated
      cachedTime: 0,
    });
    // Initialize domains after setting the chainlist cache
    await initializeRpcProviderDomains();
  }

  /**
   * Returns the nonce that will be associated with a transaction once approved
   *
   * @param {string} address - The hex string address for the transaction
   * @param networkClientId - The networkClientId to get the nonce lock with
   * @returns {Promise<number>}
   */
  async getPendingNonce(address, networkClientId) {
    const { nonceDetails, releaseLock } = await this.txController.getNonceLock(
      address,
      networkClientId,
    );

    const pendingNonce = nonceDetails.params.highestSuggested;

    releaseLock();
    return pendingNonce;
  }

  /**
   * Returns the next nonce according to the nonce-tracker
   *
   * @param {string} address - The hex string address for the transaction
   * @param networkClientId - The networkClientId to get the nonce lock with
   * @returns {Promise<number>}
   */
  async getNextNonce(address, networkClientId) {
    const nonceLock = await this.txController.getNonceLock(
      address,
      networkClientId,
    );
    nonceLock.releaseLock();
    return nonceLock.nextNonce;
  }

  /**
   * Throw an artificial error in a timeout handler for testing purposes.
   *
   * @param message - The error message.
   * @deprecated This is only mean to facilitiate E2E testing. We should not
   * use this for handling errors.
   */
  throwTestError(message) {
    setTimeout(() => {
      const error = new Error(message);
      error.name = 'TestError';
      throw error;
    });
  }

  getTransactionMetricsRequest() {
    const controllerActions = {
      // Metametrics Actions
      createEventFragment: this.metaMetricsController.createEventFragment.bind(
        this.metaMetricsController,
      ),
      finalizeEventFragment:
        this.metaMetricsController.finalizeEventFragment.bind(
          this.metaMetricsController,
        ),
      getEventFragmentById:
        this.metaMetricsController.getEventFragmentById.bind(
          this.metaMetricsController,
        ),
      getParticipateInMetrics: () =>
        this.metaMetricsController.state.participateInMetaMetrics,
      trackEvent: this.metaMetricsController.trackEvent.bind(
        this.metaMetricsController,
      ),
      updateEventFragment: this.metaMetricsController.updateEventFragment.bind(
        this.metaMetricsController,
      ),
      // Other dependencies
      getAccountBalance: (account, chainId) =>
        this.accountTrackerController.state.accountsByChainId?.[chainId]?.[
          account
        ]?.balance,
      getAccountType: this.getAccountType.bind(this),
      getDeviceModel: this.getDeviceModel.bind(this),
      getHardwareTypeForMetric: this.getHardwareTypeForMetric.bind(this),
      getEIP1559GasFeeEstimates:
        this.gasFeeController.fetchGasFeeEstimates.bind(this.gasFeeController),
      getSelectedAddress: () =>
        this.accountsController.getSelectedAccount().address,
      getTokenStandardAndDetails: this.getTokenStandardAndDetails.bind(this),
      getTransaction: (id) =>
        this.txController.state.transactions.find((tx) => tx.id === id),
      getIsSmartTransaction: (chainId) => {
        return getIsSmartTransaction(this._getMetaMaskState(), chainId);
      },
      getSmartTransactionByMinedTxHash: (txHash) => {
        return this.smartTransactionsController.getSmartTransactionByMinedTxHash(
          txHash,
        );
      },
      getMethodData: (data) => {
        if (!data) {
          return null;
        }
        const { knownMethodData, use4ByteResolution } =
          this.preferencesController.state;
        const prefixedData = addHexPrefix(data);
        return getMethodDataName(
          knownMethodData,
          use4ByteResolution,
          prefixedData,
          this.preferencesController.addKnownMethodData.bind(
            this.preferencesController,
          ),
          this.provider,
        );
      },
      getIsConfirmationAdvancedDetailsOpen: () => {
        return this.preferencesController.state.preferences
          .showConfirmationAdvancedDetails;
      },
      getHDEntropyIndex: this.getHDEntropyIndex.bind(this),
      getNetworkRpcUrl: (chainId) => {
        // TODO: Move to @metamask/network-controller
        try {
          const networkClientId =
            this.networkController.findNetworkClientIdByChainId(chainId);
          const networkConfig =
            this.networkController.getNetworkConfigurationByNetworkClientId(
              networkClientId,
            );

          // Try direct rpcUrl property first
          if (networkConfig.rpcUrl) {
            return networkConfig.rpcUrl;
          }

          // Try rpcEndpoints array
          if (networkConfig.rpcEndpoints?.length > 0) {
            const defaultEndpointIndex =
              networkConfig.defaultRpcEndpointIndex || 0;
            return (
              networkConfig.rpcEndpoints[defaultEndpointIndex]?.url ||
              networkConfig.rpcEndpoints[0].url
            );
          }

          return 'unknown';
        } catch (error) {
          console.error('Error getting RPC URL:', error);
          return 'unknown';
        }
      },
    };
    return {
      ...controllerActions,
      snapAndHardwareMessenger: this.controllerMessenger.getRestricted({
        name: 'SnapAndHardwareMessenger',
        allowedActions: [
          'KeyringController:getKeyringForAccount',
          'SnapController:get',
          'AccountsController:getSelectedAccount',
        ],
      }),
      provider: this.provider,
    };
  }

  updateAccountBalanceForTransactionNetwork(transactionMeta) {
    const {
      networkClientId,
      txParams: { from },
    } = transactionMeta;
    this.accountTrackerController.updateAccountByAddress({
      address: from,
      networkClientId,
    });
  }

  toggleExternalServices(useExternal) {
    this.preferencesController.toggleExternalServices(useExternal);
    this.tokenListController.updatePreventPollingOnNetworkRestart(!useExternal);
    if (useExternal) {
      this.tokenDetectionController.enable();
      this.gasFeeController.enableNonRPCGasFeeApis();
    } else {
      this.tokenDetectionController.disable();
      this.gasFeeController.disableNonRPCGasFeeApis();
    }
  }

  //=============================================================================
  // CONFIG
  //=============================================================================

  /**
   * Sets the Ledger Live preference to use for Ledger hardware wallet support
   *
   * @param keyring
   * @deprecated This method is deprecated and will be removed in the future.
   * Only webhid connections are supported in chrome and u2f in firefox.
   */
  async setLedgerTransportPreference(keyring) {
    const transportType = window.navigator.hid
      ? LedgerTransportTypes.webhid
      : LedgerTransportTypes.u2f;

    if (keyring?.updateTransportMethod) {
      return keyring.updateTransportMethod(transportType).catch((e) => {
        throw e;
      });
    }

    return undefined;
  }

  /**
   * A method for initializing storage the first time.
   *
   * @param {object} initState - The default state to initialize with.
   * @private
   */
  recordFirstTimeInfo(initState) {
    if (!('firstTimeInfo' in initState)) {
      const version = process.env.METAMASK_VERSION;
      initState.firstTimeInfo = {
        version,
        date: Date.now(),
      };
    }
  }

  // TODO: Replace isClientOpen methods with `controllerConnectionChanged` events.
  /* eslint-disable accessor-pairs */
  /**
   * A method for recording whether the MetaMask user interface is open or not.
   *
   * @param {boolean} open
   */
  set isClientOpen(open) {
    this._isClientOpen = open;
  }
  /* eslint-enable accessor-pairs */

  /**
   * A method that is called by the background when all instances of metamask are closed.
   * Currently used to stop controller polling.
   */
  onClientClosed() {
    try {
      this.gasFeeController.stopAllPolling();
      this.currencyRateController.stopAllPolling();
      this.tokenRatesController.stopAllPolling();
      this.tokenDetectionController.stopAllPolling();
      this.tokenListController.stopAllPolling();
      this.tokenBalancesController.stopAllPolling();
      this.appStateController.clearPollingTokens();
      this.accountTrackerController.stopAllPolling();
      this.deFiPositionsController.stopAllPolling();
    } catch (error) {
      console.error(error);
    }
  }

  /**
   * A method that is called by the background when a particular environment type is closed (fullscreen, popup, notification).
   * Currently used to stop polling controllers for only that environement type
   *
   * @param environmentType
   */
  onEnvironmentTypeClosed(environmentType) {
    const appStatePollingTokenType =
      POLLING_TOKEN_ENVIRONMENT_TYPES[environmentType];
    const pollingTokensToDisconnect =
      this.appStateController.state[appStatePollingTokenType];
    pollingTokensToDisconnect.forEach((pollingToken) => {
      // We don't know which controller the token is associated with, so try them all.
      // Consider storing the tokens per controller in state instead.
      this.gasFeeController.stopPollingByPollingToken(pollingToken);
      this.currencyRateController.stopPollingByPollingToken(pollingToken);
      this.tokenRatesController.stopPollingByPollingToken(pollingToken);
      this.tokenDetectionController.stopPollingByPollingToken(pollingToken);
      this.tokenListController.stopPollingByPollingToken(pollingToken);
      this.tokenBalancesController.stopPollingByPollingToken(pollingToken);
      this.accountTrackerController.stopPollingByPollingToken(pollingToken);
      this.appStateController.removePollingToken(
        pollingToken,
        appStatePollingTokenType,
      );
    });
  }

  /**
   * Adds a domain to the PhishingController safelist
   *
   * @param {string} origin - the domain to safelist
   */
  safelistPhishingDomain(origin) {
    const isFirefox = getPlatform() === PLATFORM_FIREFOX;
    if (!isFirefox) {
      this.metaMetricsController.trackEvent(
        {
          category: MetaMetricsEventCategory.Phishing,
          event: MetaMetricsEventName.ProceedAnywayClicked,
          properties: {
            url: origin,
            referrer: {
              url: origin,
            },
          },
        },
        {
          excludeMetaMetricsId: true,
        },
      );
    }

    return this.phishingController.bypass(origin);
  }

  async backToSafetyPhishingWarning() {
    const portfolioBaseURL = process.env.PORTFOLIO_URL;
    const portfolioURL = `${portfolioBaseURL}/?metamaskEntry=phishing_page_portfolio_button`;

    this.metaMetricsController.trackEvent({
      category: MetaMetricsEventCategory.Navigation,
      event: MetaMetricsEventName.PortfolioLinkClicked,
      properties: {
        location: 'phishing_page',
        text: 'Back to safety',
      },
    });

    await this.platform.switchToAnotherURL(undefined, portfolioURL);
  }

  /**
   * Locks MetaMask
   */
  setLocked() {
    return this.keyringController.setLocked();
  }

  removePermissionsFor = (subjects) => {
    try {
      this.permissionController.revokePermissions(subjects);
    } catch (exp) {
      if (!(exp instanceof PermissionsRequestNotFoundError)) {
        throw exp;
      }
    }
  };

  updateCaveat = (origin, target, caveatType, caveatValue) => {
    try {
      this.controllerMessenger.call(
        'PermissionController:updateCaveat',
        origin,
        target,
        caveatType,
        caveatValue,
      );
    } catch (exp) {
      if (!(exp instanceof PermissionsRequestNotFoundError)) {
        throw exp;
      }
    }
  };

  updateNetworksList = (chainIds) => {
    try {
      this.networkOrderController.updateNetworksList(chainIds);
    } catch (err) {
      log.error(err.message);
      throw err;
    }
  };

  updateAccountsList = (pinnedAccountList) => {
    try {
      this.accountOrderController.updateAccountsList(pinnedAccountList);
    } catch (err) {
      log.error(err.message);
      throw err;
    }
  };

  setEnabledNetworks = (chainIds, networkId) => {
    try {
      this.networkOrderController.setEnabledNetworks(chainIds, networkId);
    } catch (err) {
      log.error(err.message);
      throw err;
    }
  };

  updateHiddenAccountsList = (hiddenAccountList) => {
    try {
      this.accountOrderController.updateHiddenAccountsList(hiddenAccountList);
    } catch (err) {
      log.error(err.message);
      throw err;
    }
  };

  rejectPermissionsRequest = (requestId) => {
    try {
      this.permissionController.rejectPermissionsRequest(requestId);
    } catch (exp) {
      if (!(exp instanceof PermissionsRequestNotFoundError)) {
        throw exp;
      }
    }
  };

  acceptPermissionsRequest = (request) => {
    try {
      this.permissionController.acceptPermissionsRequest(request);
    } catch (exp) {
      if (!(exp instanceof PermissionsRequestNotFoundError)) {
        throw exp;
      }
    }
  };

  resolvePendingApproval = async (id, value, options) => {
    try {
      await this.approvalController.accept(id, value, options);
    } catch (exp) {
      if (!(exp instanceof ApprovalRequestNotFoundError)) {
        throw exp;
      }
    }
  };

  rejectPendingApproval = (id, error) => {
    try {
      this.approvalController.reject(
        id,
        new JsonRpcError(error.code, error.message, error.data),
      );
    } catch (exp) {
      if (!(exp instanceof ApprovalRequestNotFoundError)) {
        throw exp;
      }
    }
  };

  rejectAllPendingApprovals() {
    const deleteInterface = (id) =>
      this.controllerMessenger.call(
        'SnapInterfaceController:deleteInterface',
        id,
      );

    rejectAllApprovals({
      approvalController: this.approvalController,
      deleteInterface,
    });
  }

  async getCode(address, networkClientId) {
    const { provider } =
      this.networkController.getNetworkClientById(networkClientId);

    return await provider.request({
      method: 'eth_getCode',
      params: [address],
    });
  }

  async _onAccountChange(newAddress) {
    const permittedAccountsMap = getPermittedAccountsByOrigin(
      this.permissionController.state,
    );

    for (const [origin, accounts] of permittedAccountsMap.entries()) {
      if (accounts.includes(newAddress)) {
        this._notifyAccountsChange(origin, accounts);
      }
    }
  }

  _notifyAccountsChange(origin, newAccounts) {
    this.notifyConnections(
      origin,
      {
        method: NOTIFICATION_NAMES.accountsChanged,
        // This should be the same as the return value of `eth_accounts`,
        // namely an array of the current / most recently selected Ethereum
        // account.
        params:
          newAccounts.length < 2
            ? // If the length is 1 or 0, the accounts are sorted by definition.
              newAccounts
            : // If the length is 2 or greater, we have to execute
              // `eth_accounts` vi this method.
              this.getPermittedAccounts(origin),
      },
      API_TYPE.EIP1193,
    );

    this.permissionLogController.updateAccountsHistory(origin, newAccounts);
  }

  async _notifyAuthorizationChange(origin, newAuthorization) {
    this.notifyConnections(
      origin,
      {
        method: MultichainApiNotifications.sessionChanged,
        params: {
          sessionScopes: getSessionScopes(newAuthorization, {
            getNonEvmSupportedMethods:
              this.getNonEvmSupportedMethods.bind(this),
          }),
        },
      },
      API_TYPE.CAIP_MULTICHAIN,
    );
  }

  async _notifySolanaAccountChange(origin, accountAddressArray) {
    this.notifyConnections(
      origin,
      {
        method: MultichainApiNotifications.walletNotify,
        params: {
          scope: MultichainNetworks.SOLANA,
          notification: {
            method: NOTIFICATION_NAMES.accountsChanged,
            params: accountAddressArray,
          },
        },
      },
      API_TYPE.CAIP_MULTICHAIN,
    );
  }

  async _notifyChainChange() {
    this.notifyAllConnections(
      async (origin) => ({
        method: NOTIFICATION_NAMES.chainChanged,
        params: await this.getProviderNetworkState(origin),
      }),
      API_TYPE.EIP1193,
    );
  }

  async _notifyChainChangeForConnection(connection, origin) {
    this.notifyConnection(connection, {
      method: NOTIFICATION_NAMES.chainChanged,
      params: await this.getProviderNetworkState(origin),
    });
  }

  /**
   * @deprecated
   * Controllers should subscribe to messenger events internally rather than relying on the client.
   * @param transactionMeta - Metadata for the transaction.
   */
  async _onFinishedTransaction(transactionMeta) {
    if (
      ![TransactionStatus.confirmed, TransactionStatus.failed].includes(
        transactionMeta.status,
      )
    ) {
      return;
    }
    const startTime = performance.now();

    const traceContext = trace({
      name: TraceName.OnFinishedTransaction,
      startTime: performance.timeOrigin,
    });

    trace({
      name: TraceName.OnFinishedTransaction,
      startTime: performance.timeOrigin,
      parentContext: traceContext,
      data: {
        transactionMeta,
      },
    });

    await this._createTransactionNotifcation(transactionMeta);
    await this._updateNFTOwnership(transactionMeta);
    this._trackTransactionFailure(transactionMeta);
    await this.tokenBalancesController.updateBalancesByChainId({
      chainId: transactionMeta.chainId,
    });
    endTrace({
      name: TraceName.OnFinishedTransaction,
      timestamp: performance.timeOrigin + startTime,
    });
  }

  async _createTransactionNotifcation(transactionMeta) {
    const { chainId } = transactionMeta;
    let rpcPrefs = {};

    if (chainId) {
      const networkConfiguration =
        this.networkController.state.networkConfigurationsByChainId?.[chainId];

      const blockExplorerUrl =
        networkConfiguration?.blockExplorerUrls?.[
          networkConfiguration?.defaultBlockExplorerUrlIndex
        ];

      rpcPrefs = { blockExplorerUrl };
    }

    try {
      await this.platform.showTransactionNotification(
        transactionMeta,
        rpcPrefs,
      );
    } catch (error) {
      log.error('Failed to create transaction notification', error);
    }
  }

  async _updateNFTOwnership(transactionMeta) {
    // if this is a transferFrom method generated from within the app it may be an NFT transfer transaction
    // in which case we will want to check and update ownership status of the transferred NFT.

    const { type, txParams, chainId, txReceipt } = transactionMeta;
    const selectedAddress =
      this.accountsController.getSelectedAccount().address;

    const { allNfts } = this.nftController.state;
    const txReceiptLogs = txReceipt?.logs;

    const isContractInteractionTx =
      type === TransactionType.contractInteraction && txReceiptLogs;
    const isTransferFromTx =
      (type === TransactionType.tokenMethodTransferFrom ||
        type === TransactionType.tokenMethodSafeTransferFrom) &&
      txParams !== undefined;

    if (!isContractInteractionTx && !isTransferFromTx) {
      return;
    }

    const networkClientId =
      this.networkController?.state?.networkConfigurationsByChainId?.[chainId]
        ?.rpcEndpoints[
        this.networkController?.state?.networkConfigurationsByChainId?.[chainId]
          ?.defaultRpcEndpointIndex
      ]?.networkClientId;

    if (isTransferFromTx) {
      const { data, to: contractAddress, from: userAddress } = txParams;
      const transactionData = parseStandardTokenTransactionData(data);
      // Sometimes the tokenId value is parsed as "_value" param. Not seeing this often any more, but still occasionally:
      // i.e. call approve() on BAYC contract - https://etherscan.io/token/0xbc4ca0eda7647a8ab7c2061c2e118a18a936f13d#writeContract, and tokenId shows up as _value,
      // not sure why since it doesn't match the ERC721 ABI spec we use to parse these transactions - https://github.com/MetaMask/metamask-eth-abis/blob/d0474308a288f9252597b7c93a3a8deaad19e1b2/src/abis/abiERC721.ts#L62.
      const transactionDataTokenId =
        getTokenIdParam(transactionData) ?? getTokenValueParam(transactionData);

      // check if its a known NFT
      const knownNft = allNfts?.[userAddress]?.[chainId]?.find(
        ({ address, tokenId }) =>
          isEqualCaseInsensitive(address, contractAddress) &&
          tokenId === transactionDataTokenId,
      );

      // if it is we check and update ownership status.
      if (knownNft) {
        this.nftController.checkAndUpdateSingleNftOwnershipStatus(
          knownNft,
          false,
          networkClientId,
          // TODO add networkClientId once it is available in the transactionMeta
          // the chainId previously passed here didn't actually allow us to check for ownership on a non globally selected network
          // because the check would use the provider for the globally selected network, not the chainId passed here.
          { userAddress },
        );
      }
    } else {
      // Else if contract interaction we will parse the logs

      const allNftTransferLog = txReceiptLogs.map((txReceiptLog) => {
        const isERC1155NftTransfer =
          txReceiptLog.topics &&
          txReceiptLog.topics[0] === TRANSFER_SINFLE_LOG_TOPIC_HASH;
        const isERC721NftTransfer =
          txReceiptLog.topics &&
          txReceiptLog.topics[0] === TOKEN_TRANSFER_LOG_TOPIC_HASH;
        let isTransferToSelectedAddress;

        if (isERC1155NftTransfer) {
          isTransferToSelectedAddress =
            txReceiptLog.topics &&
            txReceiptLog.topics[3] &&
            txReceiptLog.topics[3].match(selectedAddress?.slice(2));
        }

        if (isERC721NftTransfer) {
          isTransferToSelectedAddress =
            txReceiptLog.topics &&
            txReceiptLog.topics[2] &&
            txReceiptLog.topics[2].match(selectedAddress?.slice(2));
        }

        return {
          isERC1155NftTransfer,
          isERC721NftTransfer,
          isTransferToSelectedAddress,
          ...txReceiptLog,
        };
      });
      if (allNftTransferLog.length !== 0) {
        const allNftParsedLog = [];
        allNftTransferLog.forEach((singleLog) => {
          if (
            singleLog.isTransferToSelectedAddress &&
            (singleLog.isERC1155NftTransfer || singleLog.isERC721NftTransfer)
          ) {
            let iface;
            if (singleLog.isERC1155NftTransfer) {
              iface = new Interface(abiERC1155);
            } else {
              iface = new Interface(abiERC721);
            }
            try {
              const parsedLog = iface.parseLog({
                data: singleLog.data,
                topics: singleLog.topics,
              });
              allNftParsedLog.push({
                contract: singleLog.address,
                ...parsedLog,
              });
            } catch (err) {
              // ignore
            }
          }
        });
        // Filter known nfts and new Nfts
        const knownNFTs = [];
        const newNFTs = [];
        allNftParsedLog.forEach((single) => {
          const tokenIdFromLog = getTokenIdParam(single);
          const existingNft = allNfts?.[selectedAddress]?.[chainId]?.find(
            ({ address, tokenId }) => {
              return (
                isEqualCaseInsensitive(address, single.contract) &&
                tokenId === tokenIdFromLog
              );
            },
          );
          if (existingNft) {
            knownNFTs.push(existingNft);
          } else {
            newNFTs.push({
              tokenId: tokenIdFromLog,
              ...single,
            });
          }
        });
        // For known nfts only refresh ownership
        const refreshOwnershipNFts = knownNFTs.map(async (singleNft) => {
          return this.nftController.checkAndUpdateSingleNftOwnershipStatus(
            singleNft,
            false,
            networkClientId,
            // TODO add networkClientId once it is available in the transactionMeta
            // the chainId previously passed here didn't actually allow us to check for ownership on a non globally selected network
            // because the check would use the provider for the globally selected network, not the chainId passed here.
            { selectedAddress },
          );
        });
        await Promise.allSettled(refreshOwnershipNFts);
        // For new nfts, add them to state
        const addNftPromises = newNFTs.map(async (singleNft) => {
          return this.nftController.addNft(
            singleNft.contract,
            singleNft.tokenId,
            networkClientId,
          );
        });
        await Promise.allSettled(addNftPromises);
      }
    }
  }

  _trackTransactionFailure(transactionMeta) {
    const { txReceipt } = transactionMeta;
    const metamaskState = this.getState();
    const { allTokens } = this.tokensController.state;
    const selectedAccount = this.accountsController.getSelectedAccount();
    const tokens =
      allTokens?.[transactionMeta.chainId]?.[selectedAccount.address] || [];

    if (!txReceipt || txReceipt.status !== '0x0') {
      return;
    }

    this.metaMetricsController.trackEvent(
      {
        event: 'Tx Status Update: On-Chain Failure',
        category: MetaMetricsEventCategory.Background,
        properties: {
          action: 'Transactions',
          errorMessage: transactionMeta.simulationFails?.reason,
          numberOfTokens: tokens.length,
          // TODO: remove this once we have migrated to the new account balances state
          numberOfAccounts: Object.keys(metamaskState.accounts).length,
        },
      },
      {
        matomoEvent: true,
      },
    );
  }

  _onUserOperationAdded(userOperationMeta) {
    const transactionMeta = this.txController.state.transactions.find(
      (tx) => tx.id === userOperationMeta.id,
    );

    if (!transactionMeta) {
      return;
    }

    if (transactionMeta.type === TransactionType.swap) {
      this.controllerMessenger.publish(
        'TransactionController:transactionNewSwap',
        { transactionMeta },
      );
    } else if (transactionMeta.type === TransactionType.swapApproval) {
      this.controllerMessenger.publish(
        'TransactionController:transactionNewSwapApproval',
        { transactionMeta },
      );
    }
  }

  _onUserOperationTransactionUpdated(transactionMeta) {
    const updatedTransactionMeta = {
      ...transactionMeta,
      txParams: {
        ...transactionMeta.txParams,
        from: this.accountsController.getSelectedAccount().address,
      },
    };

    const transactionExists = this.txController.state.transactions.some(
      (tx) => tx.id === updatedTransactionMeta.id,
    );

    if (!transactionExists) {
      this.txController.update((state) => {
        state.transactions.push(updatedTransactionMeta);
      });
    }

    this.txController.updateTransaction(
      updatedTransactionMeta,
      'Generated from user operation',
    );

    this.controllerMessenger.publish(
      'TransactionController:transactionStatusUpdated',
      { transactionMeta: updatedTransactionMeta },
    );
  }

  _getMetaMaskState() {
    return {
      metamask: this.getState(),
    };
  }

  _getConfigForRemoteFeatureFlagRequest() {
    const distribution =
      buildTypeMappingForRemoteFeatureFlag[process.env.METAMASK_BUILD_TYPE] ||
      DistributionType.Main;
    const environment =
      environmentMappingForRemoteFeatureFlag[
        process.env.METAMASK_ENVIRONMENT
      ] || EnvironmentType.Development;
    return { distribution, environment };
  }

  /**
   * Select a hardware wallet device and execute a
   * callback with the keyring for that device.
   *
   * Note that KeyringController state is not updated before
   * the end of the callback execution, and calls to KeyringController
   * methods within the callback can lead to deadlocks.
   *
   * @param {object} options - The options for the device
   * @param {string} options.name - The device name to select
   * @param {string} options.hdPath - An optional hd path to be set on the device
   * keyring
   * @param {*} callback - The callback to execute with the keyring
   * @returns {*} The result of the callback
   */
  async #withKeyringForDevice(options, callback) {
    const keyringOverrides = this.opts.overrides?.keyrings;
    let keyringType = null;
    switch (options.name) {
      case HardwareDeviceNames.trezor:
        keyringType = keyringOverrides?.trezor?.type || TrezorKeyring.type;
        break;
      case HardwareDeviceNames.oneKey:
        keyringType = keyringOverrides?.oneKey?.type || OneKeyKeyring?.type;
        break;
      case HardwareDeviceNames.ledger:
        keyringType = keyringOverrides?.ledger?.type || LedgerKeyring.type;
        break;
      case HardwareDeviceNames.qr:
        keyringType = QRHardwareKeyring.type;
        break;
      case HardwareDeviceNames.lattice:
        keyringType = keyringOverrides?.lattice?.type || LatticeKeyring.type;
        break;
      default:
        throw new Error(
          'MetamaskController:#withKeyringForDevice - Unknown device',
        );
    }

    return this.keyringController.withKeyring(
      { type: keyringType },
      async ({ keyring }) => {
        if (options.hdPath && keyring.setHdPath) {
          keyring.setHdPath(options.hdPath);
        }

        if (options.name === HardwareDeviceNames.lattice) {
          keyring.appName = 'MetaMask';
        }

        if (
          options.name === HardwareDeviceNames.trezor ||
          options.name === HardwareDeviceNames.oneKey
        ) {
          const model = keyring.getModel();
          this.appStateController.setTrezorModel(model);
        }

        keyring.network = getProviderConfig({
          metamask: this.networkController.state,
        }).type;

        return await callback(keyring);
      },
      {
        createIfMissing: true,
      },
    );
  }

  #checkTokenListPolling(currentState, previousState) {
    const previousEnabled = this.#isTokenListPollingRequired(previousState);
    const newEnabled = this.#isTokenListPollingRequired(currentState);

    if (previousEnabled === newEnabled) {
      return;
    }

    this.tokenListController.updatePreventPollingOnNetworkRestart(!newEnabled);
  }

  #isTokenListPollingRequired(preferencesControllerState) {
    const { useTokenDetection, useTransactionSimulations, preferences } =
      preferencesControllerState ?? {};

    const { petnamesEnabled } = preferences ?? {};

    return useTokenDetection || petnamesEnabled || useTransactionSimulations;
  }

  /**
   * @deprecated Avoid new references to the global network.
   * Will be removed once multi-chain support is fully implemented.
   * @returns {string} The chain ID of the currently selected network.
   */
  #getGlobalChainId() {
    const globalNetworkClientId = this.#getGlobalNetworkClientId();

    const globalNetworkClient = this.networkController.getNetworkClientById(
      globalNetworkClientId,
    );

    return globalNetworkClient.configuration.chainId;
  }

  /**
   * @deprecated Avoid new references to the global network.
   * Will be removed once multi-chain support is fully implemented.
   * @returns {string} The network client ID of the currently selected network client.
   */
  #getGlobalNetworkClientId() {
    return this.networkController.state.selectedNetworkClientId;
  }

  #initControllers({ existingControllers, initFunctions, initState }) {
    const initRequest = {
      getFlatState: this.getState.bind(this),
      getGlobalChainId: this.#getGlobalChainId.bind(this),
      getPermittedAccounts: this.getPermittedAccounts.bind(this),
      getProvider: () => this.provider,
      getStateUI: this._getMetaMaskState.bind(this),
      getTransactionMetricsRequest:
        this.getTransactionMetricsRequest.bind(this),
      updateAccountBalanceForTransactionNetwork:
        this.updateAccountBalanceForTransactionNetwork.bind(this),
      offscreenPromise: this.offscreenPromise,
      preinstalledSnaps: this.opts.preinstalledSnaps,
      persistedState: initState,
      removeAllConnections: this.removeAllConnections.bind(this),
      setupUntrustedCommunicationEip1193:
        this.setupUntrustedCommunicationEip1193.bind(this),
      showNotification: this.platform._showNotification,
      getMetaMetricsId: this.metaMetricsController.getMetaMetricsId.bind(
        this.metaMetricsController,
      ),
      trackEvent: this.metaMetricsController.trackEvent.bind(
        this.metaMetricsController,
      ),
      refreshOAuthToken: this.oauthService.getNewRefreshToken.bind(
        this.oauthService,
      ),
      revokeAndGetNewRefreshToken:
        this.oauthService.revokeAndGetNewRefreshToken.bind(this.oauthService),
    };

    return initControllers({
      baseControllerMessenger: this.controllerMessenger,
      existingControllers,
      initFunctions,
      initRequest,
    });
  }
}<|MERGE_RESOLUTION|>--- conflicted
+++ resolved
@@ -5153,27 +5153,6 @@
       }
       ///: END:ONLY_INCLUDE_IF
 
-      ///: BEGIN:ONLY_INCLUDE_IF(bitcoin)
-      const btcClient = await this._getMultichainWalletSnapClient(
-        BITCOIN_WALLET_SNAP_ID,
-      );
-      const btcScope = BtcScope.Mainnet;
-      const btcAccounts = await btcClient.discoverAccounts(
-        entropySource,
-        btcScope,
-      );
-
-      // If none accounts got discovered, we still create the first (default) one.
-      if (btcAccounts.length === 0) {
-        await this._addSnapAccount(entropySource, btcClient, {
-          scope: btcScope,
-          synchronize: true,
-        });
-      }
-      ///: END:ONLY_INCLUDE_IF
-<<<<<<< HEAD
-=======
-
       ///: BEGIN:ONLY_INCLUDE_IF(solana)
       if (shouldImportSolanaAccount) {
         const solanaClient = await this._getMultichainWalletSnapClient(
@@ -5193,7 +5172,25 @@
         }
       }
       ///: END:ONLY_INCLUDE_IF
->>>>>>> 508917d8
+
+      ///: BEGIN:ONLY_INCLUDE_IF(bitcoin)
+      const btcClient = await this._getMultichainWalletSnapClient(
+        BITCOIN_WALLET_SNAP_ID,
+      );
+      const btcScope = BtcScope.Mainnet;
+      const btcAccounts = await btcClient.discoverAccounts(
+        entropySource,
+        btcScope,
+      );
+
+      // If none accounts got discovered, we still create the first (default) one.
+      if (btcAccounts.length === 0) {
+        await this._addSnapAccount(entropySource, btcClient, {
+          scope: btcScope,
+          synchronize: true,
+        });
+      }
+      ///: END:ONLY_INCLUDE_IF
     } catch (e) {
       log.warn(`Failed to add accounts with balance. Error: ${e}`);
     } finally {
