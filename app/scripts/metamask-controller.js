--- conflicted
+++ resolved
@@ -3470,12 +3470,9 @@
       multichainAddAssets: (assetIds, accountId) =>
         this.multichainAssetsController.addAssets(assetIds, accountId),
 
-<<<<<<< HEAD
       multichainIgnoreAssets: (assetIds, accountId) =>
         this.multichainAssetsController.ignoreAssets(assetIds, accountId),
 
-=======
->>>>>>> 4b25aaec
       // MultichainBalancesController
       multichainUpdateBalance: (accountId) =>
         this.multichainBalancesController.updateBalance(accountId),
