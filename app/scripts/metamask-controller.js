--- conflicted
+++ resolved
@@ -2204,61 +2204,12 @@
           (meta) =>
             meta.hash === hash && meta.status === TransactionStatus.submitted,
         ),
-<<<<<<< HEAD
-=======
-
-      // EIP-5792
-      processSendCalls: processSendCalls.bind(
-        null,
-        {
-          addTransaction: this.txController.addTransaction.bind(
-            this.txController,
-          ),
-          addTransactionBatch: this.txController.addTransactionBatch.bind(
-            this.txController,
-          ),
-          getDismissSmartAccountSuggestionEnabled: () =>
-            this.preferencesController.state.preferences
-              .dismissSmartAccountSuggestionEnabled,
-          isAtomicBatchSupported: this.txController.isAtomicBatchSupported.bind(
-            this.txController,
-          ),
-          validateSecurity: (securityAlertId, request, chainId) =>
-            validateRequestWithPPOM({
-              chainId,
-              ppomController: this.ppomController,
-              request,
-              securityAlertId,
-              updateSecurityAlertResponse:
-                this.updateSecurityAlertResponse.bind(this),
-            }),
-        },
-        this.controllerMessenger,
-      ),
-      getCallsStatus: getCallsStatus.bind(null, this.controllerMessenger),
-      getCapabilities: getCapabilities.bind(
-        null,
-        {
-          getDismissSmartAccountSuggestionEnabled: () =>
-            this.preferencesController.state.preferences
-              .dismissSmartAccountSuggestionEnabled,
-          getIsSmartTransaction: (chainId) =>
-            getIsSmartTransaction(this._getMetaMaskState(), chainId),
-          isAtomicBatchSupported: this.txController.isAtomicBatchSupported.bind(
-            this.txController,
-          ),
-          isRelaySupported,
-          getSendBundleSupportedChains,
-        },
-        this.controllerMessenger,
-      ),
       processRequestExecutionPermissions: isGatorPermissionsFeatureEnabled()
         ? forwardRequestToSnap.bind(null, {
             snapId: process.env.PERMISSIONS_KERNEL_SNAP_ID,
             handleRequest: this.handleSnapRequest.bind(this),
           })
         : undefined,
->>>>>>> 5ab577ee
     });
 
     // ensure isClientOpenAndUnlocked is updated when memState updates
