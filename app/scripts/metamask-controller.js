--- conflicted
+++ resolved
@@ -8546,23 +8546,6 @@
     );
   }
 
-<<<<<<< HEAD
-  _onUserOperationAdded(userOperationMeta) {
-    this.controllerMessenger.call(
-      'TransactionController:emulateNewTransaction',
-      userOperationMeta.id,
-    );
-  }
-
-  _onUserOperationTransactionUpdated(transactionMeta) {
-    this.controllerMessenger.call(
-      'TransactionController:emulateTransactionUpdate',
-      transactionMeta,
-    );
-  }
-
-=======
->>>>>>> a7132ae0
   _getMetaMaskState() {
     return {
       metamask: this.getState(),
