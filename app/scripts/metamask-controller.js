import EventEmitter from 'events';
import { finished, pipeline } from 'readable-stream';
import {
  AssetsContractController,
  CurrencyRateController,
  NftController,
  NftDetectionController,
  TokenDetectionController,
  TokenListController,
  TokenRatesController,
  TokensController,
  CodefiTokenPricesServiceV2,
  RatesController,
  fetchMultiExchangeRate,
  TokenBalancesController,
} from '@metamask/assets-controllers';
import { JsonRpcEngine } from '@metamask/json-rpc-engine';
import { createEngineStream } from '@metamask/json-rpc-middleware-stream';
import { ObservableStore } from '@metamask/obs-store';
import { storeAsStream } from '@metamask/obs-store/dist/asStream';
import { providerAsMiddleware } from '@metamask/eth-json-rpc-middleware';
import { debounce, throttle, memoize, wrap, pick } from 'lodash';
import {
  KeyringController,
  KeyringTypes,
  keyringBuilderFactory,
} from '@metamask/keyring-controller';
import createFilterMiddleware from '@metamask/eth-json-rpc-filters';
import createSubscriptionManager from '@metamask/eth-json-rpc-filters/subscriptionManager';
import { JsonRpcError, providerErrors, rpcErrors } from '@metamask/rpc-errors';

import { Mutex } from 'await-semaphore';
import log from 'loglevel';
import {
  TrezorConnectBridge,
  TrezorKeyring,
} from '@metamask/eth-trezor-keyring';
import {
  LedgerKeyring,
  LedgerIframeBridge,
} from '@metamask/eth-ledger-bridge-keyring';
import LatticeKeyring from 'eth-lattice-keyring';
import { rawChainData } from 'eth-chainlist';
import { MetaMaskKeyring as QRHardwareKeyring } from '@keystonehq/metamask-airgapped-keyring';
import { nanoid } from 'nanoid';
import { captureException } from '@sentry/browser';
import { AddressBookController } from '@metamask/address-book-controller';
import {
  ApprovalController,
  ApprovalRequestNotFoundError,
} from '@metamask/approval-controller';
import { Messenger } from '@metamask/base-controller';
import { EnsController } from '@metamask/ens-controller';
import { PhishingController } from '@metamask/phishing-controller';
import { AnnouncementController } from '@metamask/announcement-controller';
import {
  NetworkController,
  getDefaultNetworkControllerState,
} from '@metamask/network-controller';
import { GasFeeController } from '@metamask/gas-fee-controller';
import {
  MethodNames,
  PermissionController,
  PermissionDoesNotExistError,
  PermissionsRequestNotFoundError,
  SubjectMetadataController,
  SubjectType,
} from '@metamask/permission-controller';
import SmartTransactionsController from '@metamask/smart-transactions-controller';
import { ClientId } from '@metamask/smart-transactions-controller/dist/types';
import {
  METAMASK_DOMAIN,
  SelectedNetworkController,
  createSelectedNetworkMiddleware,
} from '@metamask/selected-network-controller';
import { LoggingController, LogType } from '@metamask/logging-controller';
import { PermissionLogController } from '@metamask/permission-log-controller';

import {
  createSnapsMethodMiddleware,
  buildSnapEndowmentSpecifications,
  buildSnapRestrictedMethodSpecifications,
} from '@metamask/snaps-rpc-methods';
import {
  ApprovalType,
  ERC1155,
  ERC20,
  ERC721,
  BlockExplorerUrl,
} from '@metamask/controller-utils';

import { AccountsController } from '@metamask/accounts-controller';
import {
  RemoteFeatureFlagController,
  ClientConfigApiService,
  ClientType,
  DistributionType,
  EnvironmentType,
} from '@metamask/remote-feature-flag-controller';

///: BEGIN:ONLY_INCLUDE_IF(build-mmi)
import {
  CUSTODIAN_TYPES,
  MmiConfigurationController,
} from '@metamask-institutional/custody-keyring';
import { InstitutionalFeaturesController } from '@metamask-institutional/institutional-features';
import { CustodyController } from '@metamask-institutional/custody-controller';
import { TransactionUpdateController } from '@metamask-institutional/transaction-update';
///: END:ONLY_INCLUDE_IF
import { SignatureController } from '@metamask/signature-controller';
import { wordlist } from '@metamask/scure-bip39/dist/wordlists/english';

import {
  NameController,
  ENSNameProvider,
  EtherscanNameProvider,
  TokenNameProvider,
  LensNameProvider,
} from '@metamask/name-controller';

import {
  QueuedRequestController,
  createQueuedRequestMiddleware,
} from '@metamask/queued-request-controller';

import { UserOperationController } from '@metamask/user-operation-controller';

import {
  TransactionStatus,
  TransactionType,
} from '@metamask/transaction-controller';

import { isSnapId } from '@metamask/snaps-utils';

import { Interface } from '@ethersproject/abi';
import { abiERC1155, abiERC721 } from '@metamask/metamask-eth-abis';
import { isEvmAccountType } from '@metamask/keyring-api';
import { normalize } from '@metamask/eth-sig-util';
import {
  AuthenticationController,
  UserStorageController,
} from '@metamask/profile-sync-controller';
import {
  TRIGGER_TYPES,
  Controller as NotificationServicesController,
} from '@metamask/notification-services-controller/notification-services';
import { Controller as NotificationServicesPushController } from '@metamask/notification-services-controller/push-services';
import {
  createRegToken,
  deleteRegToken,
  createSubscribeToPushNotifications,
} from '@metamask/notification-services-controller/push-services/web';
import {
  Caip25CaveatMutators,
  Caip25CaveatType,
  Caip25EndowmentPermissionName,
  getEthAccounts,
  getSessionScopes,
  setPermittedEthChainIds,
  setEthAccounts,
  addPermittedEthChainId,
  multichainMethodCallValidatorMiddleware,
  MultichainSubscriptionManager,
  MultichainMiddlewareManager,
  walletGetSession,
  walletRevokeSession,
  walletInvokeMethod,
} from '@metamask/multichain';
<<<<<<< HEAD
import { hexToBigInt, toCaipChainId } from '@metamask/utils';
import { isProduction } from '../../shared/modules/environment';
=======
>>>>>>> 2228a13c
import {
  methodsRequiringNetworkSwitch,
  methodsThatCanSwitchNetworkWithoutApproval,
  methodsThatShouldBeEnqueued,
} from '../../shared/constants/methods-tags';

///: BEGIN:ONLY_INCLUDE_IF(build-mmi)
import { toChecksumHexAddress } from '../../shared/modules/hexstring-utils';
///: END:ONLY_INCLUDE_IF

import { AssetType, TokenStandard } from '../../shared/constants/transaction';
import {
  GAS_API_BASE_URL,
  GAS_DEV_API_BASE_URL,
  SWAPS_CLIENT_ID,
} from '../../shared/constants/swaps';
import {
  CHAIN_IDS,
  CHAIN_SPEC_URL,
  NETWORK_TYPES,
  NetworkStatus,
  MAINNET_DISPLAY_NAME,
  UNSUPPORTED_RPC_METHODS,
} from '../../shared/constants/network';
import { getAllowedSmartTransactionsChainIds } from '../../shared/constants/smartTransactions';

import {
  HardwareDeviceNames,
  HardwareKeyringType,
  LedgerTransportTypes,
} from '../../shared/constants/hardware-wallets';
import { KeyringType } from '../../shared/constants/keyring';
import {
  RestrictedMethods,
  ExcludedSnapPermissions,
  ExcludedSnapEndowments,
  CaveatTypes,
} from '../../shared/constants/permissions';
import { UI_NOTIFICATIONS } from '../../shared/notifications';
import { MILLISECOND, MINUTE, SECOND } from '../../shared/constants/time';
import {
  ORIGIN_METAMASK,
  POLLING_TOKEN_ENVIRONMENT_TYPES,
<<<<<<< HEAD
  MESSAGE_TYPE,
=======
  SMART_TRANSACTION_CONFIRMATION_TYPES,
>>>>>>> 2228a13c
} from '../../shared/constants/app';
import {
  MetaMetricsEventCategory,
  MetaMetricsEventName,
  MetaMetricsUserTrait,
} from '../../shared/constants/metametrics';
import { LOG_EVENT } from '../../shared/constants/logs';

import {
  getStorageItem,
  setStorageItem,
} from '../../shared/lib/storage-helpers';
import {
  getTokenIdParam,
  fetchTokenBalance,
  fetchERC1155Balance,
} from '../../shared/lib/token-util';
import { isEqualCaseInsensitive } from '../../shared/modules/string-utils';
import { parseStandardTokenTransactionData } from '../../shared/modules/transaction.utils';
import { STATIC_MAINNET_TOKEN_LIST } from '../../shared/constants/tokens';
import { getTokenValueParam } from '../../shared/lib/metamask-controller-utils';
import { isManifestV3 } from '../../shared/modules/mv3.utils';
import { convertNetworkId } from '../../shared/modules/network.utils';
import {
  getIsSmartTransaction,
  getFeatureFlagsByChainId,
} from '../../shared/modules/selectors';
import { createCaipStream } from '../../shared/modules/caip-stream';
import { BaseUrl } from '../../shared/constants/urls';
import {
  TOKEN_TRANSFER_LOG_TOPIC_HASH,
  TRANSFER_SINFLE_LOG_TOPIC_HASH,
} from '../../shared/lib/transactions-controller-utils';
import { getProviderConfig } from '../../shared/modules/selectors/networks';
import { endTrace, trace } from '../../shared/lib/trace';
import { BridgeStatusAction } from '../../shared/types/bridge-status';
import { ENVIRONMENT } from '../../development/build/constants';
import fetchWithCache from '../../shared/lib/fetch-with-cache';
import {
  BridgeUserAction,
  BridgeBackgroundAction,
} from '../../shared/types/bridge';
import { isProduction } from '../../shared/modules/environment';
import {
  ///: BEGIN:ONLY_INCLUDE_IF(build-mmi)
  handleMMITransactionUpdate,
  ///: END:ONLY_INCLUDE_IF
  createTransactionEventFragmentWithTxId,
} from './lib/transaction/metrics';
///: BEGIN:ONLY_INCLUDE_IF(keyring-snaps)
import { keyringSnapPermissionsBuilder } from './lib/snap-keyring/keyring-snaps-permissions';
///: END:ONLY_INCLUDE_IF

import { SnapsNameProvider } from './lib/SnapsNameProvider';
import { AddressBookPetnamesBridge } from './lib/AddressBookPetnamesBridge';
import { AccountIdentitiesPetnamesBridge } from './lib/AccountIdentitiesPetnamesBridge';
import { createPPOMMiddleware } from './lib/ppom/ppom-middleware';
import {
  onMessageReceived,
  checkForMultipleVersionsRunning,
} from './detect-multiple-instances';
///: BEGIN:ONLY_INCLUDE_IF(build-mmi)
import { MMIController } from './controllers/mmi-controller';
import { mmiKeyringBuilderFactory } from './mmi-keyring-builder-factory';
///: END:ONLY_INCLUDE_IF
import ComposableObservableStore from './lib/ComposableObservableStore';
import AccountTrackerController from './controllers/account-tracker-controller';
import createDupeReqFilterStream from './lib/createDupeReqFilterStream';
import createLoggerMiddleware from './lib/createLoggerMiddleware';
import {
  createEthAccountsMethodMiddleware,
  createEip1193MethodMiddleware,
  createUnsupportedMethodMiddleware,
  createMultichainMethodMiddleware,
  makeMethodMiddlewareMaker,
} from './lib/rpc-method-middleware';
import createOriginMiddleware from './lib/createOriginMiddleware';
import createMainFrameOriginMiddleware from './lib/createMainFrameOriginMiddleware';
import createTabIdMiddleware from './lib/createTabIdMiddleware';
import { NetworkOrderController } from './controllers/network-order';
import { AccountOrderController } from './controllers/account-order';
import createOnboardingMiddleware from './lib/createOnboardingMiddleware';
import { isStreamWritable, setupMultiplex } from './lib/stream-utils';
import { PreferencesController } from './controllers/preferences-controller';
import { AppStateController } from './controllers/app-state-controller';
import { AlertController } from './controllers/alert-controller';
import OnboardingController from './controllers/onboarding';
import Backup from './lib/backup';
import DecryptMessageController from './controllers/decrypt-message';
import SwapsController from './controllers/swaps';
import MetaMetricsController from './controllers/metametrics-controller';
import { segment } from './lib/segment';
import createMetaRPCHandler from './lib/createMetaRPCHandler';
import {
  addHexPrefix,
  getMethodDataName,
  previousValueComparator,
} from './lib/util';
import createMetamaskMiddleware from './lib/createMetamaskMiddleware';
import { hardwareKeyringBuilderFactory } from './lib/hardware-keyring-builder-factory';
import EncryptionPublicKeyController from './controllers/encryption-public-key';
import AppMetadataController from './controllers/app-metadata';

import {
  getCaveatSpecifications,
  diffMap,
  getPermissionBackgroundApiMethods,
  getPermissionSpecifications,
  getPermittedAccountsByOrigin,
  getPermittedChainsByOrigin,
  NOTIFICATION_NAMES,
  unrestrictedMethods,
  PermissionNames,
  getRemovedAuthorizations,
  getChangedAuthorizations,
  getAuthorizedScopesByOrigin,
  validateCaveatAccounts,
  validateCaveatNetworks,
} from './controllers/permissions';
import { MetaMetricsDataDeletionController } from './controllers/metametrics-data-deletion/metametrics-data-deletion';
import { DataDeletionService } from './services/data-deletion-service';
import createRPCMethodTrackingMiddleware from './lib/createRPCMethodTrackingMiddleware';
import { updateCurrentLocale } from './translate';
import { TrezorOffscreenBridge } from './lib/offscreen-bridge/trezor-offscreen-bridge';
import { LedgerOffscreenBridge } from './lib/offscreen-bridge/ledger-offscreen-bridge';
///: BEGIN:ONLY_INCLUDE_IF(keyring-snaps)
import { snapKeyringBuilder, getAccountsBySnapId } from './lib/snap-keyring';
///: END:ONLY_INCLUDE_IF
import { encryptorFactory } from './lib/encryptor-factory';
import { addDappTransaction, addTransaction } from './lib/transaction/util';
///: BEGIN:ONLY_INCLUDE_IF(build-main,build-beta,build-flask)
import { addTypedMessage, addPersonalMessage } from './lib/signature/util';
///: END:ONLY_INCLUDE_IF
import { LatticeKeyringOffscreen } from './lib/offscreen-bridge/lattice-offscreen-keyring';
import { WeakRefObjectMap } from './lib/WeakRefObjectMap';
import { METAMASK_COOKIE_HANDLER } from './constants/stream';

// Notification controllers
import { createTxVerificationMiddleware } from './lib/tx-verification/tx-verification-middleware';
import { updateSecurityAlertResponse } from './lib/ppom/ppom-util';
import createEvmMethodsToNonEvmAccountReqFilterMiddleware from './lib/createEvmMethodsToNonEvmAccountReqFilterMiddleware';
import { isEthAddress } from './lib/multichain/address';

import { decodeTransactionData } from './lib/transaction/decode/util';
import BridgeController from './controllers/bridge/bridge-controller';
import { BRIDGE_CONTROLLER_NAME } from './controllers/bridge/constants';
import {
  onPushNotificationClicked,
  onPushNotificationReceived,
} from './controllers/push-notifications';
import createTracingMiddleware from './lib/createTracingMiddleware';
import createOriginThrottlingMiddleware from './lib/createOriginThrottlingMiddleware';
import { PatchStore } from './lib/PatchStore';
import { sanitizeUIState } from './lib/state-utils';
import { walletCreateSession } from './lib/rpc-method-middleware/handlers/wallet-createSession';
import BridgeStatusController from './controllers/bridge-status/bridge-status-controller';
import { BRIDGE_STATUS_CONTROLLER_NAME } from './controllers/bridge-status/constants';
import { rejectAllApprovals } from './lib/approval/utils';
import {
  handleBridgeTransactionComplete,
  handleBridgeTransactionFailed,
  handleTransactionFailedTypeBridge,
} from './lib/bridge-status/metrics';
import {
  ///: BEGIN:ONLY_INCLUDE_IF(multichain)
  MultichainAssetsControllerInit,
  MultichainTransactionsControllerInit,
  MultichainBalancesControllerInit,
  MultichainAssetsRatesControllerInit,
  ///: END:ONLY_INCLUDE_IF
  MultichainNetworkControllerInit,
} from './controller-init/multichain';
import { TransactionControllerInit } from './controller-init/confirmations/transaction-controller-init';
import { PPOMControllerInit } from './controller-init/confirmations/ppom-controller-init';
import { initControllers } from './controller-init/utils';
import {
  CronjobControllerInit,
  ExecutionServiceInit,
  RateLimitControllerInit,
  SnapControllerInit,
  SnapInsightsControllerInit,
  SnapInterfaceControllerInit,
  SnapsRegistryInit,
} from './controller-init/snaps';

export const METAMASK_CONTROLLER_EVENTS = {
  // Fired after state changes that impact the extension badge (unapproved msg count)
  // The process of updating the badge happens in app/scripts/background.js.
  UPDATE_BADGE: 'updateBadge',
  DECRYPT_MESSAGE_MANAGER_UPDATE_BADGE: 'DecryptMessageManager:updateBadge',
  ENCRYPTION_PUBLIC_KEY_MANAGER_UPDATE_BADGE:
    'EncryptionPublicKeyManager:updateBadge',
  // TODO: Add this and similar enums to the `controllers` repo and export them
  APPROVAL_STATE_CHANGE: 'ApprovalController:stateChange',
  APP_STATE_UNLOCK_CHANGE: 'AppStateController:unlockChange',
  QUEUED_REQUEST_STATE_CHANGE: 'QueuedRequestController:stateChange',
  METAMASK_NOTIFICATIONS_LIST_UPDATED:
    'NotificationServicesController:notificationsListUpdated',
  METAMASK_NOTIFICATIONS_MARK_AS_READ:
    'NotificationServicesController:markNotificationsAsRead',
};

// Types of APIs
const API_TYPE = {
  EIP1193: 'eip-1193',
  CAIP_MULTICHAIN: 'caip-multichain',
};

// stream channels
const PHISHING_SAFELIST = 'metamask-phishing-safelist';

// OneKey devices can connect to Metamask using Trezor USB transport. They use a specific device minor version (99) to differentiate between genuine Trezor and OneKey devices.
export const ONE_KEY_VIA_TREZOR_MINOR_VERSION = 99;

const environmentMappingForRemoteFeatureFlag = {
  [ENVIRONMENT.DEVELOPMENT]: EnvironmentType.Development,
  [ENVIRONMENT.RELEASE_CANDIDATE]: EnvironmentType.ReleaseCandidate,
  [ENVIRONMENT.PRODUCTION]: EnvironmentType.Production,
};

const buildTypeMappingForRemoteFeatureFlag = {
  flask: DistributionType.Flask,
  main: DistributionType.Main,
  beta: 'beta',
};

export default class MetamaskController extends EventEmitter {
  /**
   * @param {object} opts
   */
  constructor(opts) {
    super();

    const { isFirstMetaMaskControllerSetup } = opts;

    this.defaultMaxListeners = 20;

    this.sendUpdate = debounce(
      this.privateSendUpdate.bind(this),
      MILLISECOND * 200,
    );
    this.opts = opts;
    this.extension = opts.browser;
    this.platform = opts.platform;
    this.notificationManager = opts.notificationManager;
    const initState = opts.initState || {};
    const version = process.env.METAMASK_VERSION;
    this.recordFirstTimeInfo(initState);
    this.featureFlags = opts.featureFlags;

    // this keeps track of how many "controllerStream" connections are open
    // the only thing that uses controller connections are open metamask UI instances
    this.activeControllerConnections = 0;

    this.offscreenPromise = opts.offscreenPromise ?? Promise.resolve();

    this.getRequestAccountTabIds = opts.getRequestAccountTabIds;
    this.getOpenMetamaskTabsIds = opts.getOpenMetamaskTabsIds;

    this.initializeChainlist();

    this.controllerMessenger = new Messenger();

    this.loggingController = new LoggingController({
      messenger: this.controllerMessenger.getRestricted({
        name: 'LoggingController',
        allowedActions: [],
        allowedEvents: [],
      }),
      state: initState.LoggingController,
    });

    // instance of a class that wraps the extension's storage local API.
    this.localStoreApiWrapper = opts.persistanceManager;

    this.currentMigrationVersion = opts.currentMigrationVersion;

    // observable state store
    this.store = new ComposableObservableStore({
      state: initState,
      controllerMessenger: this.controllerMessenger,
      persist: true,
    });

    // external connections by origin
    // Do not modify directly. Use the associated methods.
    this.connections = {};

    // lock to ensure only one vault created at once
    this.createVaultMutex = new Mutex();

    this.extension.runtime.onInstalled.addListener((details) => {
      if (details.reason === 'update') {
        if (version === '8.1.0') {
          this.platform.openExtensionInBrowser();
        }
        this.loggingController.add({
          type: LogType.GenericLog,
          data: {
            event: LOG_EVENT.VERSION_UPDATE,
            previousVersion: details.previousVersion,
            version,
          },
        });
      }
    });

    this.appMetadataController = new AppMetadataController({
      state: initState.AppMetadataController,
      messenger: this.controllerMessenger.getRestricted({
        name: 'AppMetadataController',
        allowedActions: [],
        allowedEvents: [],
      }),
      currentMigrationVersion: this.currentMigrationVersion,
      currentAppVersion: version,
    });

    // next, we will initialize the controllers
    // controller initialization order matters
    const clearPendingConfirmations = () => {
      this.encryptionPublicKeyController.clearUnapproved();
      this.decryptMessageController.clearUnapproved();
      this.signatureController.clearUnapproved();
      this.approvalController.clear(providerErrors.userRejectedRequest());
    };

    this.approvalController = new ApprovalController({
      messenger: this.controllerMessenger.getRestricted({
        name: 'ApprovalController',
      }),
      showApprovalRequest: opts.showUserConfirmation,
      typesExcludedFromRateLimiting: [
        ApprovalType.PersonalSign,
        ApprovalType.EthSignTypedData,
        ApprovalType.Transaction,
        ApprovalType.WatchAsset,
        ApprovalType.EthGetEncryptionPublicKey,
        ApprovalType.EthDecrypt,
        // Exclude Smart TX Status Page from rate limiting to allow sequential transactions
        SMART_TRANSACTION_CONFIRMATION_TYPES.showSmartTransactionStatusPage,
      ],
    });

    this.queuedRequestController = new QueuedRequestController({
      messenger: this.controllerMessenger.getRestricted({
        name: 'QueuedRequestController',
        allowedActions: [
          'NetworkController:getState',
          'NetworkController:setActiveNetwork',
          'SelectedNetworkController:getNetworkClientIdForDomain',
        ],
        allowedEvents: ['SelectedNetworkController:stateChange'],
      }),
      shouldRequestSwitchNetwork: ({ method }) =>
        methodsRequiringNetworkSwitch.includes(method),
      canRequestSwitchNetworkWithoutApproval: ({ method }) =>
        methodsThatCanSwitchNetworkWithoutApproval.includes(method),
      clearPendingConfirmations,
      showApprovalRequest: () => {
        if (this.approvalController.getTotalApprovalCount() > 0) {
          opts.showUserConfirmation();
        }
      },
    });

    ///: BEGIN:ONLY_INCLUDE_IF(build-mmi)
    this.mmiConfigurationController = new MmiConfigurationController({
      initState: initState.MmiConfigurationController,
      mmiConfigurationServiceUrl: process.env.MMI_CONFIGURATION_SERVICE_URL,
    });
    ///: END:ONLY_INCLUDE_IF

    const networkControllerMessenger = this.controllerMessenger.getRestricted({
      name: 'NetworkController',
    });

    let initialNetworkControllerState = initState.NetworkController;
    if (!initialNetworkControllerState) {
      initialNetworkControllerState = getDefaultNetworkControllerState();

      const networks =
        initialNetworkControllerState.networkConfigurationsByChainId;

      // Note: Consider changing `getDefaultNetworkControllerState`
      // on the controller side to include some of these tweaks.
      networks[CHAIN_IDS.MAINNET].name = MAINNET_DISPLAY_NAME;
      delete networks[CHAIN_IDS.GOERLI];
      delete networks[CHAIN_IDS.LINEA_GOERLI];

      Object.values(networks).forEach((network) => {
        const id = network.rpcEndpoints[0].networkClientId;
        network.blockExplorerUrls = [BlockExplorerUrl[id]];
        network.defaultBlockExplorerUrlIndex = 0;
      });

      let network;
      if (process.env.IN_TEST) {
        network = {
          chainId: CHAIN_IDS.LOCALHOST,
          name: 'Localhost 8545',
          nativeCurrency: 'ETH',
          blockExplorerUrls: [],
          defaultRpcEndpointIndex: 0,
          rpcEndpoints: [
            {
              networkClientId: 'networkConfigurationId',
              url: 'http://localhost:8545',
              type: 'custom',
            },
          ],
        };
        networks[CHAIN_IDS.LOCALHOST] = network;
      } else if (
        process.env.METAMASK_DEBUG ||
        process.env.METAMASK_ENVIRONMENT === 'test'
      ) {
        network = networks[CHAIN_IDS.SEPOLIA];
      } else {
        network = networks[CHAIN_IDS.MAINNET];
      }

      initialNetworkControllerState.selectedNetworkClientId =
        network.rpcEndpoints[network.defaultRpcEndpointIndex].networkClientId;
    }

    this.networkController = new NetworkController({
      messenger: networkControllerMessenger,
      state: initialNetworkControllerState,
      infuraProjectId: opts.infuraProjectId,
    });
    this.networkController.initializeProvider();

    if (process.env.MULTICHAIN_API) {
      this.multichainSubscriptionManager = new MultichainSubscriptionManager({
        getNetworkClientById: this.networkController.getNetworkClientById.bind(
          this.networkController,
        ),
        findNetworkClientIdByChainId:
          this.networkController.findNetworkClientIdByChainId.bind(
            this.networkController,
          ),
      });
      this.multichainMiddlewareManager = new MultichainMiddlewareManager();
    }
    this.provider =
      this.networkController.getProviderAndBlockTracker().provider;
    this.blockTracker =
      this.networkController.getProviderAndBlockTracker().blockTracker;
    this.deprecatedNetworkVersions = {};

    const accountsControllerMessenger = this.controllerMessenger.getRestricted({
      name: 'AccountsController',
      allowedEvents: [
        'SnapController:stateChange',
        'KeyringController:accountRemoved',
        'KeyringController:stateChange',
        'SnapKeyring:accountAssetListUpdated',
        'SnapKeyring:accountBalancesUpdated',
        'SnapKeyring:accountTransactionsUpdated',
        'MultichainNetworkController:networkDidChange',
      ],
      allowedActions: [
        'KeyringController:getAccounts',
        'KeyringController:getKeyringsByType',
        'KeyringController:getKeyringForAccount',
      ],
    });

    this.accountsController = new AccountsController({
      messenger: accountsControllerMessenger,
      state: initState.AccountsController,
    });

    const preferencesMessenger = this.controllerMessenger.getRestricted({
      name: 'PreferencesController',
      allowedActions: [
        'AccountsController:setSelectedAccount',
        'AccountsController:getSelectedAccount',
        'AccountsController:getAccountByAddress',
        'AccountsController:setAccountName',
        'NetworkController:getState',
      ],
      allowedEvents: ['AccountsController:stateChange'],
    });

    this.preferencesController = new PreferencesController({
      state: {
        currentLocale: opts.initLangCode ?? '',
        ...initState.PreferencesController,
      },
      messenger: preferencesMessenger,
    });

    const tokenListMessenger = this.controllerMessenger.getRestricted({
      name: 'TokenListController',
      allowedActions: ['NetworkController:getNetworkClientById'],
      allowedEvents: ['NetworkController:stateChange'],
    });

    this.tokenListController = new TokenListController({
      chainId: this.#getGlobalChainId({
        metamask: this.networkController.state,
      }),
      preventPollingOnNetworkRestart: !this.#isTokenListPollingRequired(
        this.preferencesController.state,
      ),
      messenger: tokenListMessenger,
      state: initState.TokenListController,
    });

    const assetsContractControllerMessenger =
      this.controllerMessenger.getRestricted({
        name: 'AssetsContractController',
        allowedActions: [
          'NetworkController:getNetworkClientById',
          'NetworkController:getNetworkConfigurationByNetworkClientId',
          'NetworkController:getSelectedNetworkClient',
          'NetworkController:getState',
        ],
        allowedEvents: [
          'PreferencesController:stateChange',
          'NetworkController:networkDidChange',
        ],
      });
    this.assetsContractController = new AssetsContractController({
      messenger: assetsContractControllerMessenger,
      chainId: this.#getGlobalChainId(),
    });

    const tokensControllerMessenger = this.controllerMessenger.getRestricted({
      name: 'TokensController',
      allowedActions: [
        'ApprovalController:addRequest',
        'NetworkController:getNetworkClientById',
        'AccountsController:getSelectedAccount',
        'AccountsController:getAccount',
      ],
      allowedEvents: [
        'NetworkController:networkDidChange',
        'AccountsController:selectedEvmAccountChange',
        'PreferencesController:stateChange',
        'TokenListController:stateChange',
        'NetworkController:stateChange',
      ],
    });
    this.tokensController = new TokensController({
      state: initState.TokensController,
      provider: this.provider,
      messenger: tokensControllerMessenger,
      chainId: this.#getGlobalChainId(),
    });

    const nftControllerMessenger = this.controllerMessenger.getRestricted({
      name: 'NftController',
      allowedEvents: [
        'PreferencesController:stateChange',
        'NetworkController:networkDidChange',
        'AccountsController:selectedEvmAccountChange',
      ],
      allowedActions: [
        `${this.approvalController.name}:addRequest`,
        `${this.networkController.name}:getNetworkClientById`,
        'AccountsController:getSelectedAccount',
        'AccountsController:getAccount',
        'AssetsContractController:getERC721AssetName',
        'AssetsContractController:getERC721AssetSymbol',
        'AssetsContractController:getERC721TokenURI',
        'AssetsContractController:getERC721OwnerOf',
        'AssetsContractController:getERC1155BalanceOf',
        'AssetsContractController:getERC1155TokenURI',
      ],
    });
    this.nftController = new NftController({
      state: initState.NftController,
      messenger: nftControllerMessenger,
      chainId: this.#getGlobalChainId(),
      onNftAdded: ({ address, symbol, tokenId, standard, source }) =>
        this.metaMetricsController.trackEvent({
          event: MetaMetricsEventName.NftAdded,
          category: MetaMetricsEventCategory.Wallet,
          sensitiveProperties: {
            token_contract_address: address,
            token_symbol: symbol,
            token_id: tokenId,
            token_standard: standard,
            asset_type: AssetType.NFT,
            source,
          },
        }),
    });

    const nftDetectionControllerMessenger =
      this.controllerMessenger.getRestricted({
        name: 'NftDetectionController',
        allowedEvents: [
          'NetworkController:stateChange',
          'PreferencesController:stateChange',
        ],
        allowedActions: [
          'ApprovalController:addRequest',
          'NetworkController:getState',
          'NetworkController:getNetworkClientById',
          'AccountsController:getSelectedAccount',
        ],
      });

    this.nftDetectionController = new NftDetectionController({
      messenger: nftDetectionControllerMessenger,
      chainId: this.#getGlobalChainId(),
      getOpenSeaApiKey: () => this.nftController.openSeaApiKey,
      getBalancesInSingleCall:
        this.assetsContractController.getBalancesInSingleCall.bind(
          this.assetsContractController,
        ),
      addNft: this.nftController.addNft.bind(this.nftController),
      getNftState: () => this.nftController.state,
      // added this to track previous value of useNftDetection, should be true on very first initializing of controller[]
      disabled: !this.preferencesController.state.useNftDetection,
    });

    const metaMetricsControllerMessenger =
      this.controllerMessenger.getRestricted({
        name: 'MetaMetricsController',
        allowedActions: [
          'PreferencesController:getState',
          'NetworkController:getState',
          'NetworkController:getNetworkClientById',
        ],
        allowedEvents: [
          'PreferencesController:stateChange',
          'NetworkController:networkDidChange',
        ],
      });
    this.metaMetricsController = new MetaMetricsController({
      state: initState.MetaMetricsController,
      messenger: metaMetricsControllerMessenger,
      segment,
      version: process.env.METAMASK_VERSION,
      environment: process.env.METAMASK_ENVIRONMENT,
      extension: this.extension,
      captureException,
    });

    this.on('update', (update) => {
      this.metaMetricsController.handleMetaMaskStateUpdate(update);
    });

    const dataDeletionService = new DataDeletionService();
    const metaMetricsDataDeletionMessenger =
      this.controllerMessenger.getRestricted({
        name: 'MetaMetricsDataDeletionController',
        allowedActions: ['MetaMetricsController:getState'],
        allowedEvents: [],
      });
    this.metaMetricsDataDeletionController =
      new MetaMetricsDataDeletionController({
        dataDeletionService,
        messenger: metaMetricsDataDeletionMessenger,
        state: initState.metaMetricsDataDeletionController,
      });

    const gasFeeMessenger = this.controllerMessenger.getRestricted({
      name: 'GasFeeController',
      allowedActions: [
        'NetworkController:getEIP1559Compatibility',
        'NetworkController:getNetworkClientById',
        'NetworkController:getState',
      ],
      allowedEvents: ['NetworkController:stateChange'],
    });

    const gasApiBaseUrl = process.env.SWAPS_USE_DEV_APIS
      ? GAS_DEV_API_BASE_URL
      : GAS_API_BASE_URL;

    this.gasFeeController = new GasFeeController({
      state: initState.GasFeeController,
      interval: 10000,
      messenger: gasFeeMessenger,
      clientId: SWAPS_CLIENT_ID,
      getProvider: () =>
        this.networkController.getProviderAndBlockTracker().provider,
      onNetworkDidChange: (eventHandler) => {
        networkControllerMessenger.subscribe(
          'NetworkController:networkDidChange',
          () => eventHandler(this.networkController.state),
        );
      },
      getCurrentNetworkEIP1559Compatibility:
        this.networkController.getEIP1559Compatibility.bind(
          this.networkController,
        ),
      getCurrentAccountEIP1559Compatibility:
        this.getCurrentAccountEIP1559Compatibility.bind(this),
      legacyAPIEndpoint: `${gasApiBaseUrl}/networks/<chain_id>/gasPrices`,
      EIP1559APIEndpoint: `${gasApiBaseUrl}/networks/<chain_id>/suggestedGasFees`,
      getCurrentNetworkLegacyGasAPICompatibility: () => {
        const chainId = this.#getGlobalChainId();
        return chainId === CHAIN_IDS.BSC;
      },
      getChainId: () => this.#getGlobalChainId(),
    });

    this.appStateController = new AppStateController({
      addUnlockListener: this.on.bind(this, 'unlock'),
      isUnlocked: this.isUnlocked.bind(this),
      state: initState.AppStateController,
      onInactiveTimeout: () => this.setLocked(),
      messenger: this.controllerMessenger.getRestricted({
        name: 'AppStateController',
        allowedActions: [
          `${this.approvalController.name}:addRequest`,
          `${this.approvalController.name}:acceptRequest`,
          `PreferencesController:getState`,
        ],
        allowedEvents: [
          `KeyringController:qrKeyringStateChange`,
          'PreferencesController:stateChange',
        ],
      }),
      extension: this.extension,
    });

    const currencyRateMessenger = this.controllerMessenger.getRestricted({
      name: 'CurrencyRateController',
      allowedActions: [`${this.networkController.name}:getNetworkClientById`],
    });
    this.currencyRateController = new CurrencyRateController({
      includeUsdRate: true,
      messenger: currencyRateMessenger,
      state: initState.CurrencyController,
    });
    const initialFetchMultiExchangeRate =
      this.currencyRateController.fetchMultiExchangeRate.bind(
        this.currencyRateController,
      );
    this.currencyRateController.fetchMultiExchangeRate = (...args) => {
      if (this.preferencesController.state.useCurrencyRateCheck) {
        return initialFetchMultiExchangeRate(...args);
      }
      return {
        conversionRate: null,
        usdConversionRate: null,
      };
    };

    const tokenBalancesMessenger = this.controllerMessenger.getRestricted({
      name: 'TokenBalancesController',
      allowedActions: [
        'NetworkController:getState',
        'NetworkController:getNetworkClientById',
        'TokensController:getState',
        'PreferencesController:getState',
        'AccountsController:getSelectedAccount',
      ],
      allowedEvents: [
        'PreferencesController:stateChange',
        'TokensController:stateChange',
        'NetworkController:stateChange',
      ],
    });

    this.tokenBalancesController = new TokenBalancesController({
      messenger: tokenBalancesMessenger,
      state: initState.TokenBalancesController,
      interval: 30000,
    });

    const phishingControllerMessenger = this.controllerMessenger.getRestricted({
      name: 'PhishingController',
    });

    this.phishingController = new PhishingController({
      messenger: phishingControllerMessenger,
      state: initState.PhishingController,
      hotlistRefreshInterval: process.env.IN_TEST ? 5 * SECOND : undefined,
      stalelistRefreshInterval: process.env.IN_TEST ? 30 * SECOND : undefined,
    });

    const announcementMessenger = this.controllerMessenger.getRestricted({
      name: 'AnnouncementController',
    });

    this.announcementController = new AnnouncementController({
      messenger: announcementMessenger,
      allAnnouncements: UI_NOTIFICATIONS,
      state: initState.AnnouncementController,
    });

    const networkOrderMessenger = this.controllerMessenger.getRestricted({
      name: 'NetworkOrderController',
      allowedEvents: ['NetworkController:stateChange'],
    });
    this.networkOrderController = new NetworkOrderController({
      messenger: networkOrderMessenger,
      state: initState.NetworkOrderController,
    });

    const accountOrderMessenger = this.controllerMessenger.getRestricted({
      name: 'AccountOrderController',
    });
    this.accountOrderController = new AccountOrderController({
      messenger: accountOrderMessenger,
      state: initState.AccountOrderController,
    });

    const multichainRatesControllerMessenger =
      this.controllerMessenger.getRestricted({
        name: 'RatesController',
      });
    this.multichainRatesController = new RatesController({
      state: initState.MultichainRatesController,
      messenger: multichainRatesControllerMessenger,
      includeUsdRate: true,
      fetchMultiExchangeRate,
    });

    const tokenRatesMessenger = this.controllerMessenger.getRestricted({
      name: 'TokenRatesController',
      allowedActions: [
        'TokensController:getState',
        'NetworkController:getNetworkClientById',
        'NetworkController:getState',
        'AccountsController:getAccount',
        'AccountsController:getSelectedAccount',
      ],
      allowedEvents: [
        'NetworkController:stateChange',
        'AccountsController:selectedEvmAccountChange',
        'PreferencesController:stateChange',
        'TokensController:stateChange',
      ],
    });

    // token exchange rate tracker
    this.tokenRatesController = new TokenRatesController({
      state: initState.TokenRatesController,
      messenger: tokenRatesMessenger,
      tokenPricesService: new CodefiTokenPricesServiceV2(),
      disabled: !this.preferencesController.state.useCurrencyRateCheck,
    });

    this.controllerMessenger.subscribe(
      'PreferencesController:stateChange',
      previousValueComparator((prevState, currState) => {
        const { useCurrencyRateCheck: prevUseCurrencyRateCheck } = prevState;
        const { useCurrencyRateCheck: currUseCurrencyRateCheck } = currState;
        if (currUseCurrencyRateCheck && !prevUseCurrencyRateCheck) {
          this.tokenRatesController.enable();
        } else if (!currUseCurrencyRateCheck && prevUseCurrencyRateCheck) {
          this.tokenRatesController.disable();
        }
      }, this.preferencesController.state),
    );

    this.ensController = new EnsController({
      messenger: this.controllerMessenger.getRestricted({
        name: 'EnsController',
        allowedActions: [
          'NetworkController:getNetworkClientById',
          'NetworkController:getState',
        ],
        allowedEvents: [],
      }),
      onNetworkDidChange: networkControllerMessenger.subscribe.bind(
        networkControllerMessenger,
        'NetworkController:networkDidChange',
      ),
    });

    const onboardingControllerMessenger =
      this.controllerMessenger.getRestricted({
        name: 'OnboardingController',
        allowedActions: [],
        allowedEvents: [],
      });
    this.onboardingController = new OnboardingController({
      messenger: onboardingControllerMessenger,
      state: initState.OnboardingController,
    });

    let additionalKeyrings = [keyringBuilderFactory(QRHardwareKeyring)];

    const keyringOverrides = this.opts.overrides?.keyrings;

    if (isManifestV3 === false) {
      const additionalKeyringTypes = [
        keyringOverrides?.lattice || LatticeKeyring,
        QRHardwareKeyring,
      ];

      const additionalBridgedKeyringTypes = [
        {
          keyring: keyringOverrides?.trezor || TrezorKeyring,
          bridge: keyringOverrides?.trezorBridge || TrezorConnectBridge,
        },
        {
          keyring: keyringOverrides?.ledger || LedgerKeyring,
          bridge: keyringOverrides?.ledgerBridge || LedgerIframeBridge,
        },
      ];

      additionalKeyrings = additionalKeyringTypes.map((keyringType) =>
        keyringBuilderFactory(keyringType),
      );

      additionalBridgedKeyringTypes.forEach((keyringType) =>
        additionalKeyrings.push(
          hardwareKeyringBuilderFactory(
            keyringType.keyring,
            keyringType.bridge,
          ),
        ),
      );
    } else {
      additionalKeyrings.push(
        hardwareKeyringBuilderFactory(
          TrezorKeyring,
          keyringOverrides?.trezorBridge || TrezorOffscreenBridge,
        ),
        hardwareKeyringBuilderFactory(
          LedgerKeyring,
          keyringOverrides?.ledgerBridge || LedgerOffscreenBridge,
        ),
        keyringBuilderFactory(LatticeKeyringOffscreen),
      );
    }

    ///: BEGIN:ONLY_INCLUDE_IF(build-mmi)
    for (const custodianType of Object.keys(CUSTODIAN_TYPES)) {
      additionalKeyrings.push(
        mmiKeyringBuilderFactory(CUSTODIAN_TYPES[custodianType].keyringClass, {
          mmiConfigurationController: this.mmiConfigurationController,
          captureException,
        }),
      );
    }
    ///: END:ONLY_INCLUDE_IF

    ///: BEGIN:ONLY_INCLUDE_IF(keyring-snaps)
    const snapKeyringBuildMessenger = this.controllerMessenger.getRestricted({
      name: 'SnapKeyring',
      allowedActions: [
        'ApprovalController:addRequest',
        'ApprovalController:acceptRequest',
        'ApprovalController:rejectRequest',
        'ApprovalController:startFlow',
        'ApprovalController:endFlow',
        'ApprovalController:showSuccess',
        'ApprovalController:showError',
        'PhishingController:test',
        'PhishingController:maybeUpdateState',
        'KeyringController:getAccounts',
        'AccountsController:setSelectedAccount',
        'AccountsController:getAccountByAddress',
        'AccountsController:setAccountName',
        'AccountsController:listMultichainAccounts',
        'SnapController:handleRequest',
        'SnapController:get',
        'PreferencesController:getState',
      ],
    });

    // Necessary to persist the keyrings and update the accounts both within the keyring controller and accounts controller
    const persistAndUpdateAccounts = async () => {
      await this.keyringController.persistAllKeyrings();
      await this.accountsController.updateAccounts();
    };

    additionalKeyrings.push(
      snapKeyringBuilder(snapKeyringBuildMessenger, {
        persistKeyringHelper: () => persistAndUpdateAccounts(),
        removeAccountHelper: (address) => this.removeAccount(address),
        trackEvent: (...args) => this.metaMetricsController.trackEvent(...args),
      }),
    );

    ///: END:ONLY_INCLUDE_IF

    const keyringControllerMessenger = this.controllerMessenger.getRestricted({
      name: 'KeyringController',
    });

    this.keyringController = new KeyringController({
      cacheEncryptionKey: true,
      keyringBuilders: additionalKeyrings,
      state: initState.KeyringController,
      encryptor: opts.encryptor || encryptorFactory(600_000),
      messenger: keyringControllerMessenger,
    });

    this.controllerMessenger.subscribe('KeyringController:unlock', () =>
      this._onUnlock(),
    );
    this.controllerMessenger.subscribe('KeyringController:lock', () =>
      this._onLock(),
    );

    this.controllerMessenger.subscribe(
      'KeyringController:stateChange',
      (state) => {
        this._onKeyringControllerUpdate(state);
      },
    );

    this.permissionController = new PermissionController({
      messenger: this.controllerMessenger.getRestricted({
        name: 'PermissionController',
        allowedActions: [
          `${this.approvalController.name}:addRequest`,
          `${this.approvalController.name}:hasRequest`,
          `${this.approvalController.name}:acceptRequest`,
          `${this.approvalController.name}:rejectRequest`,
          `SnapController:getPermitted`,
          `SnapController:install`,
          `SubjectMetadataController:getSubjectMetadata`,
        ],
      }),
      state: initState.PermissionController,
      caveatSpecifications: getCaveatSpecifications({
        listAccounts: this.accountsController.listAccounts.bind(
          this.accountsController,
        ),
        findNetworkClientIdByChainId:
          this.networkController.findNetworkClientIdByChainId.bind(
            this.networkController,
          ),
      }),
      permissionSpecifications: {
        ...getPermissionSpecifications(),
        ...this.getSnapPermissionSpecifications(),
      },
      unrestrictedMethods,
    });

    this.selectedNetworkController = new SelectedNetworkController({
      messenger: this.controllerMessenger.getRestricted({
        name: 'SelectedNetworkController',
        allowedActions: [
          'NetworkController:getNetworkClientById',
          'NetworkController:getState',
          'NetworkController:getSelectedNetworkClient',
          'PermissionController:hasPermissions',
          'PermissionController:getSubjectNames',
        ],
        allowedEvents: [
          'NetworkController:stateChange',
          'PermissionController:stateChange',
        ],
      }),
      state: initState.SelectedNetworkController,
      useRequestQueuePreference: true,
      onPreferencesStateChange: () => {
        // noop
        // we have removed the ability to toggle the useRequestQueue preference
        // both useRequestQueue and onPreferencesStateChange will be removed
        // once mobile supports per dapp network selection
        // see https://github.com/MetaMask/core/pull/5065#issue-2736965186
      },
      domainProxyMap: new WeakRefObjectMap(),
    });

    this.permissionLogController = new PermissionLogController({
      messenger: this.controllerMessenger.getRestricted({
        name: 'PermissionLogController',
      }),
      restrictedMethods: new Set(Object.keys(RestrictedMethods)),
      state: initState.PermissionLogController,
    });

    this.subjectMetadataController = new SubjectMetadataController({
      messenger: this.controllerMessenger.getRestricted({
        name: 'SubjectMetadataController',
        allowedActions: [`${this.permissionController.name}:hasPermissions`],
      }),
      state: initState.SubjectMetadataController,
      subjectCacheLimit: 100,
    });

    // Notification Controllers
    this.authenticationController = new AuthenticationController.Controller({
      state: initState.AuthenticationController,
      messenger: this.controllerMessenger.getRestricted({
        name: 'AuthenticationController',
        allowedActions: [
          'KeyringController:getState',
          'SnapController:handleRequest',
        ],
        allowedEvents: ['KeyringController:lock', 'KeyringController:unlock'],
      }),
      metametrics: {
        getMetaMetricsId: () => this.metaMetricsController.getMetaMetricsId(),
        agent: 'extension',
      },
    });

    this.userStorageController = new UserStorageController.Controller({
      state: initState.UserStorageController,
      config: {
        accountSyncing: {
          maxNumberOfAccountsToAdd: isProduction() ? undefined : 100,
          onAccountAdded: (profileId) => {
            this.metaMetricsController.trackEvent({
              category: MetaMetricsEventCategory.ProfileSyncing,
              event: MetaMetricsEventName.AccountsSyncAdded,
              properties: {
                profile_id: profileId,
              },
            });
          },
          onAccountNameUpdated: (profileId) => {
            this.metaMetricsController.trackEvent({
              category: MetaMetricsEventCategory.ProfileSyncing,
              event: MetaMetricsEventName.AccountsSyncNameUpdated,
              properties: {
                profile_id: profileId,
              },
            });
          },
          onAccountSyncErroneousSituation: (
            profileId,
            situationMessage,
            sentryContext,
          ) => {
            captureException(
              new Error(`Account sync - ${situationMessage}`),
              sentryContext,
            );
            this.metaMetricsController.trackEvent({
              category: MetaMetricsEventCategory.ProfileSyncing,
              event: MetaMetricsEventName.AccountsSyncErroneousSituation,
              properties: {
                profile_id: profileId,
                situation_message: situationMessage,
              },
            });
          },
        },
      },
      env: {
        isAccountSyncingEnabled: isManifestV3,
      },
      messenger: this.controllerMessenger.getRestricted({
        name: 'UserStorageController',
        allowedActions: [
          'KeyringController:getState',
          'KeyringController:withKeyring',
          'SnapController:handleRequest',
          'AuthenticationController:getBearerToken',
          'AuthenticationController:getSessionProfile',
          'AuthenticationController:isSignedIn',
          'AuthenticationController:performSignOut',
          'AuthenticationController:performSignIn',
          'AccountsController:listAccounts',
          'AccountsController:updateAccountMetadata',
          'NetworkController:getState',
          'NetworkController:addNetwork',
          'NetworkController:removeNetwork',
          'NetworkController:updateNetwork',
        ],
        allowedEvents: [
          'KeyringController:lock',
          'KeyringController:unlock',
          'AccountsController:accountAdded',
          'AccountsController:accountRenamed',
          'NetworkController:networkRemoved',
        ],
      }),
    });

    /** @type {import('@metamask/notification-services-controller/push-services').NotificationServicesPushControllerMessenger} */
    const notificationServicesPushControllerMessenger =
      this.controllerMessenger.getRestricted({
        name: 'NotificationServicesPushController',
        allowedActions: ['AuthenticationController:getBearerToken'],
        allowedEvents: [],
      });
    this.notificationServicesPushController =
      new NotificationServicesPushController({
        messenger: notificationServicesPushControllerMessenger,
        state: initState.NotificationServicesPushController,
        env: {
          apiKey: process.env.FIREBASE_API_KEY ?? '',
          authDomain: process.env.FIREBASE_AUTH_DOMAIN ?? '',
          storageBucket: process.env.FIREBASE_STORAGE_BUCKET ?? '',
          projectId: process.env.FIREBASE_PROJECT_ID ?? '',
          messagingSenderId: process.env.FIREBASE_MESSAGING_SENDER_ID ?? '',
          appId: process.env.FIREBASE_APP_ID ?? '',
          measurementId: process.env.FIREBASE_MEASUREMENT_ID ?? '',
          vapidKey: process.env.VAPID_KEY ?? '',
        },
        config: {
          isPushFeatureEnabled: isManifestV3,
          platform: 'extension',
          pushService: {
            createRegToken,
            deleteRegToken,
            subscribeToPushNotifications: createSubscribeToPushNotifications({
              messenger: notificationServicesPushControllerMessenger,
              onReceivedHandler: onPushNotificationReceived,
              onClickHandler: onPushNotificationClicked,
            }),
          },
        },
      });
    notificationServicesPushControllerMessenger.subscribe(
      'NotificationServicesPushController:onNewNotifications',
      (notification) => {
        this.metaMetricsController.trackEvent({
          category: MetaMetricsEventCategory.PushNotifications,
          event: MetaMetricsEventName.PushNotificationReceived,
          properties: {
            notification_id: notification.id,
            notification_type: notification.type,
            chain_id: notification?.chain_id,
          },
        });
      },
    );
    notificationServicesPushControllerMessenger.subscribe(
      'NotificationServicesPushController:pushNotificationClicked',
      (notification) => {
        this.metaMetricsController.trackEvent({
          category: MetaMetricsEventCategory.PushNotifications,
          event: MetaMetricsEventName.PushNotificationClicked,
          properties: {
            notification_id: notification.id,
            notification_type: notification.type,
            chain_id: notification?.chain_id,
          },
        });
      },
    );

    /** @type {import('@metamask/notification-services-controller/notification-services').NotificationServicesControllerMessenger} */
    const notificationServicesControllerMessenger =
      this.controllerMessenger.getRestricted({
        name: 'NotificationServicesController',
        allowedActions: [
          'KeyringController:getAccounts',
          'KeyringController:getState',
          'AuthenticationController:getBearerToken',
          'AuthenticationController:isSignedIn',
          'AuthenticationController:performSignIn',
          'UserStorageController:getStorageKey',
          'UserStorageController:performGetStorage',
          'UserStorageController:performSetStorage',
          'NotificationServicesPushController:enablePushNotifications',
          'NotificationServicesPushController:disablePushNotifications',
          'NotificationServicesPushController:subscribeToPushNotifications',
          'NotificationServicesPushController:updateTriggerPushNotifications',
        ],
        allowedEvents: [
          'KeyringController:stateChange',
          'KeyringController:lock',
          'KeyringController:unlock',
          'NotificationServicesPushController:onNewNotifications',
          'NotificationServicesPushController:stateChange',
        ],
      });
    this.notificationServicesController = new NotificationServicesController({
      messenger: notificationServicesControllerMessenger,
      state: initState.NotificationServicesController,
      env: {
        isPushIntegrated: isManifestV3,
        featureAnnouncements: {
          platform: 'extension',
          spaceId: process.env.CONTENTFUL_ACCESS_SPACE_ID ?? '',
          accessToken: process.env.CONTENTFUL_ACCESS_TOKEN ?? '',
        },
      },
    });

    // account tracker watches balances, nonces, and any code at their address
    this.accountTrackerController = new AccountTrackerController({
      state: { accounts: {} },
      messenger: this.controllerMessenger.getRestricted({
        name: 'AccountTrackerController',
        allowedActions: [
          'AccountsController:getSelectedAccount',
          'NetworkController:getState',
          'NetworkController:getNetworkClientById',
          'OnboardingController:getState',
          'PreferencesController:getState',
        ],
        allowedEvents: [
          'AccountsController:selectedEvmAccountChange',
          'OnboardingController:stateChange',
          'KeyringController:accountRemoved',
        ],
      }),
      provider: this.provider,
      blockTracker: this.blockTracker,
      getNetworkIdentifier: (providerConfig) => {
        const { type, rpcUrl } =
          providerConfig ??
          getProviderConfig({
            metamask: this.networkController.state,
          });
        return type === NETWORK_TYPES.RPC ? rpcUrl : type;
      },
    });

    // start and stop polling for balances based on activeControllerConnections
    this.on('controllerConnectionChanged', (activeControllerConnections) => {
      const { completedOnboarding } = this.onboardingController.state;
      if (activeControllerConnections > 0 && completedOnboarding) {
        this.triggerNetworkrequests();
      } else {
        this.stopNetworkRequests();
      }
    });

    this.controllerMessenger.subscribe(
      `${this.onboardingController.name}:stateChange`,
      previousValueComparator(async (prevState, currState) => {
        const { completedOnboarding: prevCompletedOnboarding } = prevState;
        const { completedOnboarding: currCompletedOnboarding } = currState;
        if (!prevCompletedOnboarding && currCompletedOnboarding) {
          const { address } = this.accountsController.getSelectedAccount();

          await this._addAccountsWithBalance();

          this.postOnboardingInitialization();
          this.triggerNetworkrequests();

          // execute once the token detection on the post-onboarding
          await this.tokenDetectionController.detectTokens({
            selectedAddress: address,
          });
        }
      }, this.onboardingController.state),
    );

    const tokenDetectionControllerMessenger =
      this.controllerMessenger.getRestricted({
        name: 'TokenDetectionController',
        allowedActions: [
          'AccountsController:getAccount',
          'AccountsController:getSelectedAccount',
          'KeyringController:getState',
          'NetworkController:getNetworkClientById',
          'NetworkController:getNetworkConfigurationByNetworkClientId',
          'NetworkController:getState',
          'PreferencesController:getState',
          'TokenListController:getState',
          'TokensController:getState',
          'TokensController:addDetectedTokens',
        ],
        allowedEvents: [
          'AccountsController:selectedEvmAccountChange',
          'KeyringController:lock',
          'KeyringController:unlock',
          'NetworkController:networkDidChange',
          'PreferencesController:stateChange',
          'TokenListController:stateChange',
        ],
      });

    this.tokenDetectionController = new TokenDetectionController({
      messenger: tokenDetectionControllerMessenger,
      getBalancesInSingleCall:
        this.assetsContractController.getBalancesInSingleCall.bind(
          this.assetsContractController,
        ),
      trackMetaMetricsEvent: this.metaMetricsController.trackEvent.bind(
        this.metaMetricsController,
      ),
      useAccountsAPI: true,
      platform: 'extension',
    });

    const addressBookControllerMessenger =
      this.controllerMessenger.getRestricted({
        name: 'AddressBookController',
        allowedActions: [],
        allowedEvents: [],
      });

    this.addressBookController = new AddressBookController({
      messenger: addressBookControllerMessenger,
      state: initState.AddressBookController,
    });

    this.alertController = new AlertController({
      state: initState.AlertController,
      messenger: this.controllerMessenger.getRestricted({
        name: 'AlertController',
        allowedEvents: ['AccountsController:selectedAccountChange'],
        allowedActions: ['AccountsController:getSelectedAccount'],
      }),
    });

    ///: BEGIN:ONLY_INCLUDE_IF(build-mmi)
    this.custodyController = new CustodyController({
      initState: initState.CustodyController,
      captureException,
    });
    this.institutionalFeaturesController = new InstitutionalFeaturesController({
      initState: initState.InstitutionalFeaturesController,
      showConfirmRequest: opts.showUserConfirmation,
    });
    this.transactionUpdateController = new TransactionUpdateController({
      initState: initState.TransactionUpdateController,
      getCustodyKeyring: this.getCustodyKeyringIfExists.bind(this),
      mmiConfigurationController: this.mmiConfigurationController,
      captureException,
    });
    ///: END:ONLY_INCLUDE_IF

    this.backup = new Backup({
      preferencesController: this.preferencesController,
      addressBookController: this.addressBookController,
      accountsController: this.accountsController,
      networkController: this.networkController,
      trackMetaMetricsEvent: this.metaMetricsController.trackEvent.bind(
        this.metaMetricsController,
      ),
    });

    // This gets used as a ...spread parameter in two places: new TransactionController() and createRPCMethodTrackingMiddleware()
    this.snapAndHardwareMetricsParams = {
      getSelectedAccount: this.accountsController.getSelectedAccount.bind(
        this.accountsController,
      ),
      getAccountType: this.getAccountType.bind(this),
      getDeviceModel: this.getDeviceModel.bind(this),
      getHardwareTypeForMetric: this.getHardwareTypeForMetric.bind(this),
      snapAndHardwareMessenger: this.controllerMessenger.getRestricted({
        name: 'SnapAndHardwareMessenger',
        allowedActions: [
          'KeyringController:getKeyringForAccount',
          'SnapController:get',
          'AccountsController:getSelectedAccount',
        ],
      }),
    };

    this._addBridgeStatusControllerListeners();

    this.decryptMessageController = new DecryptMessageController({
      getState: this.getState.bind(this),
      messenger: this.controllerMessenger.getRestricted({
        name: 'DecryptMessageController',
        allowedActions: [
          `${this.approvalController.name}:addRequest`,
          `${this.approvalController.name}:acceptRequest`,
          `${this.approvalController.name}:rejectRequest`,
          `${this.keyringController.name}:decryptMessage`,
        ],
        allowedEvents: [
          'DecryptMessageManager:stateChange',
          'DecryptMessageManager:unapprovedMessage',
        ],
      }),
      managerMessenger: this.controllerMessenger.getRestricted({
        name: 'DecryptMessageManager',
      }),
      metricsEvent: this.metaMetricsController.trackEvent.bind(
        this.metaMetricsController,
      ),
    });

    this.encryptionPublicKeyController = new EncryptionPublicKeyController({
      messenger: this.controllerMessenger.getRestricted({
        name: 'EncryptionPublicKeyController',
        allowedActions: [
          `${this.approvalController.name}:addRequest`,
          `${this.approvalController.name}:acceptRequest`,
          `${this.approvalController.name}:rejectRequest`,
        ],
        allowedEvents: [
          'EncryptionPublicKeyManager:stateChange',
          'EncryptionPublicKeyManager:unapprovedMessage',
        ],
      }),
      managerMessenger: this.controllerMessenger.getRestricted({
        name: 'EncryptionPublicKeyManager',
      }),
      getEncryptionPublicKey:
        this.keyringController.getEncryptionPublicKey.bind(
          this.keyringController,
        ),
      getAccountKeyringType: this.keyringController.getAccountKeyringType.bind(
        this.keyringController,
      ),
      getState: this.getState.bind(this),
      metricsEvent: this.metaMetricsController.trackEvent.bind(
        this.metaMetricsController,
      ),
    });

    this.signatureController = new SignatureController({
      messenger: this.controllerMessenger.getRestricted({
        name: 'SignatureController',
        allowedActions: [
          `${this.approvalController.name}:addRequest`,
          `${this.keyringController.name}:signMessage`,
          `${this.keyringController.name}:signPersonalMessage`,
          `${this.keyringController.name}:signTypedMessage`,
          `${this.loggingController.name}:add`,
          `${this.networkController.name}:getNetworkClientById`,
        ],
      }),
      trace,
      decodingApiUrl: process.env.DECODING_API_URL,
      isDecodeSignatureRequestEnabled: () =>
        this.preferencesController.state.useTransactionSimulations,
    });

    this.signatureController.hub.on(
      'cancelWithReason',
      ({ metadata: message, reason }) => {
        this.metaMetricsController.trackEvent({
          event: reason,
          category: MetaMetricsEventCategory.Transactions,
          properties: {
            action: 'Sign Request',
            type: message.type,
          },
        });
      },
    );

    ///: BEGIN:ONLY_INCLUDE_IF(build-mmi)
    const transactionMetricsRequest = this.getTransactionMetricsRequest();

    const mmiControllerMessenger = this.controllerMessenger.getRestricted({
      name: 'MMIController',
      allowedActions: [
        'AccountsController:getAccountByAddress',
        'AccountsController:setAccountName',
        'AccountsController:listAccounts',
        'AccountsController:getSelectedAccount',
        'AccountsController:setSelectedAccount',
        'MetaMetricsController:getState',
        'NetworkController:getState',
        'NetworkController:setActiveNetwork',
      ],
    });

    this.mmiController = new MMIController({
      messenger: mmiControllerMessenger,
      mmiConfigurationController: this.mmiConfigurationController,
      keyringController: this.keyringController,
      appStateController: this.appStateController,
      transactionUpdateController: this.transactionUpdateController,
      custodyController: this.custodyController,
      getState: this.getState.bind(this),
      getPendingNonce: this.getPendingNonce.bind(this),
      accountTrackerController: this.accountTrackerController,
      networkController: this.networkController,
      metaMetricsController: this.metaMetricsController,
      permissionController: this.permissionController,
      signatureController: this.signatureController,
      platform: this.platform,
      extension: this.extension,
      getTransactions: (...args) => this.txController.getTransactions(...args),
      setTxStatusSigned: (id) =>
        this.txController.updateCustodialTransaction(id, {
          status: TransactionStatus.signed,
        }),
      setTxStatusSubmitted: (id) =>
        this.txController.updateCustodialTransaction(id, {
          status: TransactionStatus.submitted,
        }),
      setTxStatusFailed: (id, reason) =>
        this.txController.updateCustodialTransaction(id, {
          status: TransactionStatus.failed,
          errorMessage: reason,
        }),
      trackTransactionEvents: handleMMITransactionUpdate.bind(
        null,
        transactionMetricsRequest,
      ),
      updateTransaction: (txMeta, note) =>
        this.txController.updateTransaction(txMeta, note),
      updateTransactionHash: (id, hash) =>
        this.txController.updateCustodialTransaction(id, { hash }),
      setChannelId: (channelId) =>
        this.institutionalFeaturesController.setChannelId(channelId),
      setConnectionRequest: (payload) =>
        this.institutionalFeaturesController.setConnectionRequest(payload),
    });
    ///: END:ONLY_INCLUDE_IF

    const swapsControllerMessenger = this.controllerMessenger.getRestricted({
      name: 'SwapsController',
      // TODO: allow these internal calls once GasFeeController and TransactionController
      // export these action types and register its action handlers
      // allowedActions: [
      //   'GasFeeController:getEIP1559GasFeeEstimates',
      //   'TransactionController:getLayer1GasFee',
      // ],
      allowedActions: [
        'NetworkController:getState',
        'NetworkController:getNetworkClientById',
        'TokenRatesController:getState',
      ],
      allowedEvents: [],
    });

    this.swapsController = new SwapsController(
      {
        messenger: swapsControllerMessenger,
        getBufferedGasLimit: async (txMeta, multiplier) => {
          const { gas: gasLimit, simulationFails } =
            await this.txController.estimateGasBuffered(
              txMeta.txParams,
              multiplier,
              this.#getGlobalNetworkClientId(),
            );

          return { gasLimit, simulationFails };
        },
        // TODO: Remove once GasFeeController exports this action type
        getEIP1559GasFeeEstimates:
          this.gasFeeController.fetchGasFeeEstimates.bind(
            this.gasFeeController,
          ),
        // TODO: Remove once TransactionController exports this action type
        getLayer1GasFee: (...args) =>
          this.txController.getLayer1GasFee(...args),
        trackMetaMetricsEvent: this.metaMetricsController.trackEvent.bind(
          this.metaMetricsController,
        ),
      },
      initState.SwapsController,
    );

    const bridgeControllerMessenger = this.controllerMessenger.getRestricted({
      name: BRIDGE_CONTROLLER_NAME,
      allowedActions: [
        'AccountsController:getSelectedAccount',
        'NetworkController:getSelectedNetworkClient',
        'NetworkController:findNetworkClientIdByChainId',
      ],
      allowedEvents: [],
    });
    this.bridgeController = new BridgeController({
      messenger: bridgeControllerMessenger,
      // TODO: Remove once TransactionController exports this action type
      getLayer1GasFee: (...args) => this.txController.getLayer1GasFee(...args),
    });

    const bridgeStatusControllerMessenger =
      this.controllerMessenger.getRestricted({
        name: BRIDGE_STATUS_CONTROLLER_NAME,
        allowedActions: [
          'AccountsController:getSelectedMultichainAccount',
          'NetworkController:getNetworkClientById',
          'NetworkController:findNetworkClientIdByChainId',
          'NetworkController:getState',
          'TransactionController:getState',
        ],
        allowedEvents: [],
      });
    this.bridgeStatusController = new BridgeStatusController({
      messenger: bridgeStatusControllerMessenger,
      state: initState.BridgeStatusController,
    });

    const smartTransactionsControllerMessenger =
      this.controllerMessenger.getRestricted({
        name: 'SmartTransactionsController',
        allowedActions: [
          'NetworkController:getNetworkClientById',
          'NetworkController:getState',
        ],
        allowedEvents: ['NetworkController:stateChange'],
      });
    this.smartTransactionsController = new SmartTransactionsController({
      supportedChainIds: getAllowedSmartTransactionsChainIds(),
      clientId: ClientId.Extension,
      getNonceLock: (address) =>
        this.txController.getNonceLock(
          address,
          this.#getGlobalNetworkClientId(),
        ),
      confirmExternalTransaction: (...args) =>
        this.txController.confirmExternalTransaction(...args),
      trackMetaMetricsEvent: this.metaMetricsController.trackEvent.bind(
        this.metaMetricsController,
      ),
      state: initState.SmartTransactionsController,
      messenger: smartTransactionsControllerMessenger,
      getTransactions: (...args) => this.txController.getTransactions(...args),
      updateTransaction: (...args) =>
        this.txController.updateTransaction(...args),
      getFeatureFlags: () => {
        const state = this._getMetaMaskState();
        return getFeatureFlagsByChainId(state);
      },
      getMetaMetricsProps: async () => {
        const selectedAddress =
          this.accountsController.getSelectedAccount().address;
        const accountHardwareType = await this.getHardwareTypeForMetric(
          selectedAddress,
        );
        const accountType = await this.getAccountType(selectedAddress);
        const deviceModel = await this.getDeviceModel(selectedAddress);
        return {
          accountHardwareType,
          accountType,
          deviceModel,
        };
      },
    });

    const isExternalNameSourcesEnabled = () =>
      this.preferencesController.state.useExternalNameSources;

    this.nameController = new NameController({
      messenger: this.controllerMessenger.getRestricted({
        name: 'NameController',
        allowedActions: [],
      }),
      providers: [
        new ENSNameProvider({
          reverseLookup: this.ensController.reverseResolveAddress.bind(
            this.ensController,
          ),
        }),
        new EtherscanNameProvider({ isEnabled: isExternalNameSourcesEnabled }),
        new TokenNameProvider({ isEnabled: isExternalNameSourcesEnabled }),
        new LensNameProvider({ isEnabled: isExternalNameSourcesEnabled }),
        new SnapsNameProvider({
          messenger: this.controllerMessenger.getRestricted({
            name: 'SnapsNameProvider',
            allowedActions: [
              'SnapController:getAll',
              'SnapController:get',
              'SnapController:handleRequest',
              'PermissionController:getState',
            ],
          }),
        }),
      ],
      state: initState.NameController,
    });

    const petnamesBridgeMessenger = this.controllerMessenger.getRestricted({
      name: 'PetnamesBridge',
      allowedEvents: [
        'NameController:stateChange',
        'AccountsController:stateChange',
        'AddressBookController:stateChange',
      ],
      allowedActions: ['AccountsController:listAccounts'],
    });

    new AddressBookPetnamesBridge({
      addressBookController: this.addressBookController,
      nameController: this.nameController,
      messenger: petnamesBridgeMessenger,
    }).init();

    new AccountIdentitiesPetnamesBridge({
      nameController: this.nameController,
      messenger: petnamesBridgeMessenger,
    }).init();

    this.userOperationController = new UserOperationController({
      entrypoint: process.env.EIP_4337_ENTRYPOINT,
      getGasFeeEstimates: this.gasFeeController.fetchGasFeeEstimates.bind(
        this.gasFeeController,
      ),
      messenger: this.controllerMessenger.getRestricted({
        name: 'UserOperationController',
        allowedActions: [
          'ApprovalController:addRequest',
          'NetworkController:getNetworkClientById',
          'KeyringController:prepareUserOperation',
          'KeyringController:patchUserOperation',
          'KeyringController:signUserOperation',
        ],
      }),
      state: initState.UserOperationController,
    });

    this.userOperationController.hub.on(
      'user-operation-added',
      this._onUserOperationAdded.bind(this),
    );

    this.userOperationController.hub.on(
      'transaction-updated',
      this._onUserOperationTransactionUpdated.bind(this),
    );

    // ensure AccountTrackerController updates balances after network change
    networkControllerMessenger.subscribe(
      'NetworkController:networkDidChange',
      () => {
        this.accountTrackerController.updateAccounts();
      },
    );

    // clear unapproved transactions and messages when the network will change
    networkControllerMessenger.subscribe(
      'NetworkController:networkWillChange',
      clearPendingConfirmations.bind(this),
    );

    // RemoteFeatureFlagController has subscription for preferences changes
    this.controllerMessenger.subscribe(
      'PreferencesController:stateChange',
      previousValueComparator((prevState, currState) => {
        const { useExternalServices: prevUseExternalServices } = prevState;
        const { useExternalServices: currUseExternalServices } = currState;
        if (currUseExternalServices && !prevUseExternalServices) {
          this.remoteFeatureFlagController.enable();
          this.remoteFeatureFlagController.updateRemoteFeatureFlags();
        } else if (!currUseExternalServices && prevUseExternalServices) {
          this.remoteFeatureFlagController.disable();
        }
      }, this.preferencesController.state),
    );

    // Initialize RemoteFeatureFlagController
    this.remoteFeatureFlagController = new RemoteFeatureFlagController({
      messenger: this.controllerMessenger.getRestricted({
        name: 'RemoteFeatureFlagController',
        allowedActions: [],
        allowedEvents: [],
      }),
      fetchInterval: 15 * 60 * 1000, // 15 minutes in milliseconds
      disabled: !this.preferencesController.state.useExternalServices,
      getMetaMetricsId: () => this.metaMetricsController.getMetaMetricsId(),
      clientConfigApiService: new ClientConfigApiService({
        fetch: globalThis.fetch.bind(globalThis),
        config: {
          client: ClientType.Extension,
          distribution:
            this._getConfigForRemoteFeatureFlagRequest().distribution,
          environment: this._getConfigForRemoteFeatureFlagRequest().environment,
        },
      }),
    });

    const existingControllers = [
      this.networkController,
      this.preferencesController,
      this.gasFeeController,
      this.onboardingController,
      this.keyringController,
      ///: BEGIN:ONLY_INCLUDE_IF(build-mmi)
      this.transactionUpdateController,
      ///: END:ONLY_INCLUDE_IF
      this.smartTransactionsController,
    ];

    const controllerInitFunctions = {
      ExecutionService: ExecutionServiceInit,
      RateLimitController: RateLimitControllerInit,
      SnapsRegistry: SnapsRegistryInit,
      SnapController: SnapControllerInit,
      SnapInsightsController: SnapInsightsControllerInit,
      SnapInterfaceController: SnapInterfaceControllerInit,
      CronjobController: CronjobControllerInit,
      PPOMController: PPOMControllerInit,
      TransactionController: TransactionControllerInit,
      ///: BEGIN:ONLY_INCLUDE_IF(multichain)
      MultichainAssetsController: MultichainAssetsControllerInit,
      MultichainAssetsRatesController: MultichainAssetsRatesControllerInit,
      MultichainBalancesController: MultichainBalancesControllerInit,
      MultichainTransactionsController: MultichainTransactionsControllerInit,
      ///: END:ONLY_INCLUDE_IF
      MultichainNetworkController: MultichainNetworkControllerInit,
    };

    const {
      controllerApi,
      controllerMemState,
      controllerPersistedState,
      controllersByName,
    } = this.#initControllers({
      existingControllers,
      initFunctions: controllerInitFunctions,
      initState,
    });

    this.controllerApi = controllerApi;
    this.controllerMemState = controllerMemState;
    this.controllerPersistedState = controllerPersistedState;
    this.controllersByName = controllersByName;

    // Backwards compatibility for existing references
    this.cronjobController = controllersByName.CronjobController;
    this.rateLimitController = controllersByName.RateLimitController;
    this.snapController = controllersByName.SnapController;
    this.snapInsightsController = controllersByName.SnapInsightsController;
    this.snapInterfaceController = controllersByName.SnapInterfaceController;
    this.snapsRegistry = controllersByName.SnapsRegistry;
    this.ppomController = controllersByName.PPOMController;
    this.txController = controllersByName.TransactionController;
    ///: BEGIN:ONLY_INCLUDE_IF(multichain)
    this.multichainAssetsController =
      controllersByName.MultichainAssetsController;
    this.multichainBalancesController =
      controllersByName.MultichainBalancesController;
    this.multichainTransactionsController =
      controllersByName.MultichainTransactionsController;
    this.multichainAssetsRatesController =
      controllersByName.MultichainAssetsRatesController;
    ///: END:ONLY_INCLUDE_IF
    this.multichainNetworkController =
      controllersByName.MultichainNetworkController;

    this.controllerMessenger.subscribe(
      'TransactionController:transactionStatusUpdated',
      ({ transactionMeta }) => {
        this._onFinishedTransaction(transactionMeta);
      },
    );

    this.metamaskMiddleware = createMetamaskMiddleware({
      static: {
        eth_syncing: false,
        web3_clientVersion: `MetaMask/v${version}`,
      },
      version,
      // account mgmt
      getAccounts: ({ origin: innerOrigin }) => {
        if (innerOrigin === ORIGIN_METAMASK) {
          const selectedAddress =
            this.accountsController.getSelectedAccount().address;
          return selectedAddress ? [selectedAddress] : [];
        } else if (this.isUnlocked()) {
          return this.getPermittedAccounts(innerOrigin);
        }
        return []; // changing this is a breaking change
      },
      // tx signing
      processTransaction: (transactionParams, dappRequest) =>
        addDappTransaction(
          this.getAddTransactionRequest({ transactionParams, dappRequest }),
        ),
      // msg signing
      ///: BEGIN:ONLY_INCLUDE_IF(build-main,build-beta,build-flask)

      processTypedMessage: (...args) =>
        addTypedMessage({
          signatureController: this.signatureController,
          signatureParams: args,
        }),
      processTypedMessageV3: (...args) =>
        addTypedMessage({
          signatureController: this.signatureController,
          signatureParams: args,
        }),
      processTypedMessageV4: (...args) =>
        addTypedMessage({
          signatureController: this.signatureController,
          signatureParams: args,
        }),
      processPersonalMessage: (...args) =>
        addPersonalMessage({
          signatureController: this.signatureController,
          signatureParams: args,
        }),
      ///: END:ONLY_INCLUDE_IF

      ///: BEGIN:ONLY_INCLUDE_IF(build-mmi)
      /* eslint-disable no-dupe-keys */
      processTypedMessage: this.mmiController.newUnsignedMessage.bind(
        this.mmiController,
      ),
      processTypedMessageV3: this.mmiController.newUnsignedMessage.bind(
        this.mmiController,
      ),
      processTypedMessageV4: this.mmiController.newUnsignedMessage.bind(
        this.mmiController,
      ),
      processPersonalMessage: this.mmiController.newUnsignedMessage.bind(
        this.mmiController,
      ),
      setTypedMessageInProgress:
        this.signatureController.setTypedMessageInProgress.bind(
          this.signatureController,
        ),
      setPersonalMessageInProgress:
        this.signatureController.setPersonalMessageInProgress.bind(
          this.signatureController,
        ),
      /* eslint-enable no-dupe-keys */
      ///: END:ONLY_INCLUDE_IF

      processEncryptionPublicKey:
        this.encryptionPublicKeyController.newRequestEncryptionPublicKey.bind(
          this.encryptionPublicKeyController,
        ),

      processDecryptMessage:
        this.decryptMessageController.newRequestDecryptMessage.bind(
          this.decryptMessageController,
        ),
      getPendingNonce: this.getPendingNonce.bind(this),
      getPendingTransactionByHash: (hash) =>
        this.txController.state.transactions.find(
          (meta) =>
            meta.hash === hash && meta.status === TransactionStatus.submitted,
        ),
    });

    // ensure isClientOpenAndUnlocked is updated when memState updates
    this.on('update', (memState) => this._onStateUpdate(memState));

    /**
     * All controllers in Memstore but not in store. They are not persisted.
     * On chrome profile re-start, they will be re-initialized.
     */
    const resetOnRestartStore = {
      AccountTracker: this.accountTrackerController,
      TokenRatesController: this.tokenRatesController,
      DecryptMessageController: this.decryptMessageController,
      EncryptionPublicKeyController: this.encryptionPublicKeyController,
      SignatureController: this.signatureController,
      SwapsController: this.swapsController,
      BridgeController: this.bridgeController,
      BridgeStatusController: this.bridgeStatusController,
      EnsController: this.ensController,
      ApprovalController: this.approvalController,
    };

    this.store.updateStructure({
      AccountsController: this.accountsController,
      AppStateController: this.appStateController,
      AppMetadataController: this.appMetadataController,
      KeyringController: this.keyringController,
      PreferencesController: this.preferencesController,
      MetaMetricsController: this.metaMetricsController,
      MetaMetricsDataDeletionController: this.metaMetricsDataDeletionController,
      AddressBookController: this.addressBookController,
      CurrencyController: this.currencyRateController,
      MultichainNetworkController: this.multichainNetworkController,
      NetworkController: this.networkController,
      AlertController: this.alertController,
      OnboardingController: this.onboardingController,
      PermissionController: this.permissionController,
      PermissionLogController: this.permissionLogController,
      SubjectMetadataController: this.subjectMetadataController,
      AnnouncementController: this.announcementController,
      NetworkOrderController: this.networkOrderController,
      AccountOrderController: this.accountOrderController,
      GasFeeController: this.gasFeeController,
      TokenListController: this.tokenListController,
      TokensController: this.tokensController,
      TokenBalancesController: this.tokenBalancesController,
      SmartTransactionsController: this.smartTransactionsController,
      NftController: this.nftController,
      PhishingController: this.phishingController,
      SelectedNetworkController: this.selectedNetworkController,
      LoggingController: this.loggingController,
      MultichainRatesController: this.multichainRatesController,
      ///: BEGIN:ONLY_INCLUDE_IF(build-mmi)
      CustodyController: this.custodyController.store,
      InstitutionalFeaturesController:
        this.institutionalFeaturesController.store,
      MmiConfigurationController: this.mmiConfigurationController.store,
      ///: END:ONLY_INCLUDE_IF
      NameController: this.nameController,
      UserOperationController: this.userOperationController,
      // Notification Controllers
      AuthenticationController: this.authenticationController,
      UserStorageController: this.userStorageController,
      NotificationServicesController: this.notificationServicesController,
      NotificationServicesPushController:
        this.notificationServicesPushController,
      RemoteFeatureFlagController: this.remoteFeatureFlagController,
      ...resetOnRestartStore,
      ...controllerPersistedState,
    });

    this.memStore = new ComposableObservableStore({
      config: {
        AccountsController: this.accountsController,
        AppStateController: this.appStateController,
        AppMetadataController: this.appMetadataController,
        ///: BEGIN:ONLY_INCLUDE_IF(multichain)
        MultichainAssetsController: this.multichainAssetsController,
        MultichainBalancesController: this.multichainBalancesController,
        MultichainTransactionsController: this.multichainTransactionsController,
        MultichainAssetsRatesController: this.multichainAssetsRatesController,
        ///: END:ONLY_INCLUDE_IF
        MultichainNetworkController: this.multichainNetworkController,
        NetworkController: this.networkController,
        KeyringController: this.keyringController,
        PreferencesController: this.preferencesController,
        MetaMetricsController: this.metaMetricsController,
        MetaMetricsDataDeletionController:
          this.metaMetricsDataDeletionController,
        AddressBookController: this.addressBookController,
        CurrencyController: this.currencyRateController,
        AlertController: this.alertController,
        OnboardingController: this.onboardingController,
        PermissionController: this.permissionController,
        PermissionLogController: this.permissionLogController,
        SubjectMetadataController: this.subjectMetadataController,
        AnnouncementController: this.announcementController,
        NetworkOrderController: this.networkOrderController,
        AccountOrderController: this.accountOrderController,
        GasFeeController: this.gasFeeController,
        TokenListController: this.tokenListController,
        TokensController: this.tokensController,
        TokenBalancesController: this.tokenBalancesController,
        SmartTransactionsController: this.smartTransactionsController,
        NftController: this.nftController,
        SelectedNetworkController: this.selectedNetworkController,
        LoggingController: this.loggingController,
        MultichainRatesController: this.multichainRatesController,
        SnapController: this.snapController,
        CronjobController: this.cronjobController,
        SnapsRegistry: this.snapsRegistry,
        SnapInterfaceController: this.snapInterfaceController,
        SnapInsightsController: this.snapInsightsController,
        ///: BEGIN:ONLY_INCLUDE_IF(build-mmi)
        CustodyController: this.custodyController.store,
        InstitutionalFeaturesController:
          this.institutionalFeaturesController.store,
        MmiConfigurationController: this.mmiConfigurationController.store,
        ///: END:ONLY_INCLUDE_IF
        NameController: this.nameController,
        UserOperationController: this.userOperationController,
        // Notification Controllers
        AuthenticationController: this.authenticationController,
        UserStorageController: this.userStorageController,
        NotificationServicesController: this.notificationServicesController,
        QueuedRequestController: this.queuedRequestController,
        NotificationServicesPushController:
          this.notificationServicesPushController,
        RemoteFeatureFlagController: this.remoteFeatureFlagController,
        ...resetOnRestartStore,
        ...controllerMemState,
      },
      controllerMessenger: this.controllerMessenger,
    });

    // if this is the first time, clear the state of by calling these methods
    const resetMethods = [
      this.accountTrackerController.resetState.bind(
        this.accountTrackerController,
      ),
      this.decryptMessageController.resetState.bind(
        this.decryptMessageController,
      ),
      this.encryptionPublicKeyController.resetState.bind(
        this.encryptionPublicKeyController,
      ),
      this.signatureController.resetState.bind(this.signatureController),
      this.swapsController.resetState.bind(this.swapsController),
      this.bridgeController.resetState.bind(this.bridgeController),
      this.ensController.resetState.bind(this.ensController),
      this.approvalController.clear.bind(this.approvalController),
      // WE SHOULD ADD TokenListController.resetState here too. But it's not implemented yet.
    ];

    if (isManifestV3) {
      if (isFirstMetaMaskControllerSetup === true) {
        this.resetStates(resetMethods);
        this.extension.storage.session.set({
          isFirstMetaMaskControllerSetup: false,
        });
      }
    } else {
      // it's always the first time in MV2
      this.resetStates(resetMethods);
    }

    // Automatic login via config password
    const password = process.env.PASSWORD;
    if (
      !this.isUnlocked() &&
      this.onboardingController.state.completedOnboarding &&
      password &&
      !process.env.IN_TEST
    ) {
      this._loginUser(password);
    } else {
      this._startUISync();
    }

    // Lazily update the store with the current extension environment
    this.extension.runtime.getPlatformInfo().then(({ os }) => {
      this.appStateController.setBrowserEnvironment(
        os,
        // This method is presently only supported by Firefox
        this.extension.runtime.getBrowserInfo === undefined
          ? 'chrome'
          : 'firefox',
      );
    });

    this.setupControllerEventSubscriptions();
    this.setupMultichainDataAndSubscriptions();

    // For more information about these legacy streams, see here:
    // https://github.com/MetaMask/metamask-extension/issues/15491
    // TODO:LegacyProvider: Delete
    this.publicConfigStore = this.createPublicConfigStore();

    // Multiple MetaMask instances launched warning
    this.extension.runtime.onMessageExternal.addListener(onMessageReceived);
    // Fire a ping message to check if other extensions are running
    checkForMultipleVersionsRunning();

    if (this.onboardingController.state.completedOnboarding) {
      this.postOnboardingInitialization();
    }
  }

  // Provides a method for getting feature flags for the multichain
  // initial rollout, such that we can remotely modify polling interval
  getInfuraFeatureFlags() {
    fetchWithCache({
      url: 'https://swap.api.cx.metamask.io/featureFlags',
      cacheRefreshTime: MINUTE * 20,
    })
      .then(this.onFeatureFlagResponseReceived)
      .catch((e) => {
        // API unreachable (?)
        log.warn('Feature flag endpoint is unreachable', e);
      });
  }

  onFeatureFlagResponseReceived(response) {
    const { multiChainAssets = {} } = response;
    const { pollInterval } = multiChainAssets;
    // Polling interval is provided in seconds
    if (pollInterval > 0) {
      this.tokenBalancesController.setIntervalLength(pollInterval * SECOND);
    }
  }

  postOnboardingInitialization() {
    const { usePhishDetect } = this.preferencesController.state;

    this.networkController.lookupNetwork();

    if (usePhishDetect) {
      this.phishingController.maybeUpdateState();
    }

    // post onboarding emit detectTokens event
    const preferencesControllerState = this.preferencesController.state;
    const { useTokenDetection, useNftDetection } =
      preferencesControllerState ?? {};
    this.metaMetricsController.trackEvent({
      category: MetaMetricsEventCategory.Onboarding,
      event: MetaMetricsUserTrait.TokenDetectionEnabled,
      properties: {
        [MetaMetricsUserTrait.TokenDetectionEnabled]: useTokenDetection,
      },
    });
    this.metaMetricsController.trackEvent({
      category: MetaMetricsEventCategory.Onboarding,
      event: MetaMetricsUserTrait.NftAutodetectionEnabled,
      properties: {
        [MetaMetricsUserTrait.NftAutodetectionEnabled]: useNftDetection,
      },
    });
  }

  triggerNetworkrequests() {
    this.txController.stopIncomingTransactionPolling();

    this.txController.startIncomingTransactionPolling([
      this.#getGlobalChainId(),
    ]);

    this.tokenDetectionController.enable();
    this.getInfuraFeatureFlags();
  }

  stopNetworkRequests() {
    this.txController.stopIncomingTransactionPolling();
    this.tokenDetectionController.disable();
  }

  resetStates(resetMethods) {
    resetMethods.forEach((resetMethod) => {
      try {
        resetMethod();
      } catch (err) {
        console.error(err);
      }
    });
  }

  ///: BEGIN:ONLY_INCLUDE_IF(keyring-snaps)
  /**
   * Initialize the snap keyring if it is not present.
   *
   * @returns {SnapKeyring}
   */
  async getSnapKeyring() {
    let [snapKeyring] = this.keyringController.getKeyringsByType(
      KeyringType.snap,
    );
    if (!snapKeyring) {
      snapKeyring = await this.keyringController.addNewKeyring(
        KeyringType.snap,
      );
    }
    return snapKeyring;
  }
  ///: END:ONLY_INCLUDE_IF

  trackInsightSnapView(snapId) {
    this.metaMetricsController.trackEvent({
      event: MetaMetricsEventName.InsightSnapViewed,
      category: MetaMetricsEventCategory.Snaps,
      properties: {
        snap_id: snapId,
      },
    });
  }

  /**
   * Get snap metadata from the current state without refreshing the registry database.
   *
   * @param {string} snapId - A snap id.
   * @returns The available metadata for the snap, if any.
   */
  _getSnapMetadata(snapId) {
    return this.snapsRegistry.state.database?.verifiedSnaps?.[snapId]?.metadata;
  }

  /**
   * Tracks snaps export usage.
   * Note: This function is throttled to 1 call per 60 seconds per snap id + handler combination.
   *
   * @param {string} snapId - The ID of the snap the handler is being triggered on.
   * @param {string} handler - The handler to trigger on the snap for the request.
   * @param {boolean} success - Whether the invocation was successful or not.
   * @param {string} origin - The origin of the request.
   */
  _trackSnapExportUsage = wrap(
    memoize(
      () =>
        throttle(
          (snapId, handler, success, origin) =>
            this.metaMetricsController.trackEvent({
              event: MetaMetricsEventName.SnapExportUsed,
              category: MetaMetricsEventCategory.Snaps,
              properties: {
                snap_id: snapId,
                export: handler,
                snap_category: this._getSnapMetadata(snapId)?.category,
                success,
                origin,
              },
            }),
          SECOND * 60,
        ),
      (snapId, handler, _, origin) => `${snapId}${handler}${origin}`,
    ),
    (getFunc, ...args) => getFunc(...args)(...args),
  );

  /**
   * Passes a JSON-RPC request object to the SnapController for execution.
   *
   * @param {object} args - A bag of options.
   * @param {string} args.snapId - The ID of the recipient snap.
   * @param {string} args.origin - The origin of the RPC request.
   * @param {string} args.handler - The handler to trigger on the snap for the request.
   * @param {object} args.request - The JSON-RPC request object.
   * @returns The result of the JSON-RPC request.
   */
  async handleSnapRequest(args) {
    try {
      const response = await this.controllerMessenger.call(
        'SnapController:handleRequest',
        args,
      );
      this._trackSnapExportUsage(args.snapId, args.handler, true, args.origin);
      return response;
    } catch (error) {
      this._trackSnapExportUsage(args.snapId, args.handler, false, args.origin);
      throw error;
    }
  }

  /**
   * Gets the currently selected locale from the PreferencesController.
   *
   * @returns The currently selected locale.
   */
  getLocale() {
    const { currentLocale } = this.preferencesController.state;

    return currentLocale;
  }

  /**
   * Gets a subset of preferences from the PreferencesController to pass to a snap.
   *
   * @returns {object} A subset of preferences.
   */
  getPreferences() {
    const {
      preferences,
      securityAlertsEnabled,
      useCurrencyRateCheck,
      useTransactionSimulations,
      useTokenDetection,
      useMultiAccountBalanceChecker,
      openSeaEnabled,
      useNftDetection,
    } = this.preferencesController.state;

    return {
      privacyMode: preferences.privacyMode,
      securityAlertsEnabled,
      useCurrencyRateCheck,
      useTransactionSimulations,
      useTokenDetection,
      useMultiAccountBalanceChecker,
      openSeaEnabled,
      useNftDetection,
    };
  }

  /**
   * Constructor helper for getting Snap permission specifications.
   */
  getSnapPermissionSpecifications() {
    return {
      ...buildSnapEndowmentSpecifications(Object.keys(ExcludedSnapEndowments)),
      ...buildSnapRestrictedMethodSpecifications(
        Object.keys(ExcludedSnapPermissions),
        {
          getPreferences: () => {
            const locale = this.getLocale();
            const currency = this.currencyRateController.state.currentCurrency;
            const {
              privacyMode,
              securityAlertsEnabled,
              useCurrencyRateCheck,
              useTransactionSimulations,
              useTokenDetection,
              useMultiAccountBalanceChecker,
              openSeaEnabled,
              useNftDetection,
            } = this.getPreferences();
            return {
              locale,
              currency,
              hideBalances: privacyMode,
              useSecurityAlerts: securityAlertsEnabled,
              useExternalPricingData: useCurrencyRateCheck,
              simulateOnChainActions: useTransactionSimulations,
              useTokenDetection,
              batchCheckBalances: useMultiAccountBalanceChecker,
              displayNftMedia: openSeaEnabled,
              useNftDetection,
            };
          },
          clearSnapState: this.controllerMessenger.call.bind(
            this.controllerMessenger,
            'SnapController:clearSnapState',
          ),
          getMnemonic: this.getPrimaryKeyringMnemonic.bind(this),
          getUnlockPromise: this.appStateController.getUnlockPromise.bind(
            this.appStateController,
          ),
          getSnap: this.controllerMessenger.call.bind(
            this.controllerMessenger,
            'SnapController:get',
          ),
          handleSnapRpcRequest: this.handleSnapRequest.bind(this),
          getSnapState: this.controllerMessenger.call.bind(
            this.controllerMessenger,
            'SnapController:getSnapState',
          ),
          requestUserApproval:
            this.approvalController.addAndShowApprovalRequest.bind(
              this.approvalController,
            ),
          showNativeNotification: (origin, args) =>
            this.controllerMessenger.call(
              'RateLimitController:call',
              origin,
              'showNativeNotification',
              origin,
              args.message,
            ),
          showInAppNotification: (origin, args) => {
            const { message, title, footerLink } = args;
            const notificationArgs = {
              interfaceId: args.content,
              message,
              title,
              footerLink,
            };
            return this.controllerMessenger.call(
              'RateLimitController:call',
              origin,
              'showInAppNotification',
              origin,
              notificationArgs,
            );
          },
          updateSnapState: this.controllerMessenger.call.bind(
            this.controllerMessenger,
            'SnapController:updateSnapState',
          ),
          maybeUpdatePhishingList: () => {
            const { usePhishDetect } = this.preferencesController.state;

            if (!usePhishDetect) {
              return;
            }

            this.controllerMessenger.call(
              'PhishingController:maybeUpdateState',
            );
          },
          isOnPhishingList: (url) => {
            const { usePhishDetect } = this.preferencesController.state;

            if (!usePhishDetect) {
              return false;
            }

            return this.controllerMessenger.call(
              'PhishingController:testOrigin',
              url,
            ).result;
          },
          createInterface: this.controllerMessenger.call.bind(
            this.controllerMessenger,
            'SnapInterfaceController:createInterface',
          ),
          getInterface: this.controllerMessenger.call.bind(
            this.controllerMessenger,
            'SnapInterfaceController:getInterface',
          ),
          // We don't currently use special cryptography for the extension client.
          getClientCryptography: () => ({}),
          ///: BEGIN:ONLY_INCLUDE_IF(keyring-snaps)
          getSnapKeyring: this.getSnapKeyring.bind(this),
          ///: END:ONLY_INCLUDE_IF
        },
      ),
    };
  }

  /**
   * Sets up BaseController V2 event subscriptions. Currently, this includes
   * the subscriptions necessary to notify permission subjects of account
   * changes.
   *
   * Some of the subscriptions in this method are Messenger selector
   * event subscriptions. See the relevant documentation for
   * `@metamask/base-controller` for more information.
   *
   * Note that account-related notifications emitted when the extension
   * becomes unlocked are handled in MetaMaskController._onUnlock.
   */
  setupControllerEventSubscriptions() {
    let lastSelectedAddress;
    this.controllerMessenger.subscribe(
      'PreferencesController:stateChange',
      previousValueComparator(async (prevState, currState) => {
        const { currentLocale } = currState;
        const chainId = this.#getGlobalChainId();

        await updateCurrentLocale(currentLocale);

        if (currState.incomingTransactionsPreferences?.[chainId]) {
          this.txController.stopIncomingTransactionPolling();

          this.txController.startIncomingTransactionPolling([
            this.#getGlobalChainId(),
          ]);
        } else {
          this.txController.stopIncomingTransactionPolling();
        }

        this.#checkTokenListPolling(currState, prevState);
      }, this.preferencesController.state),
    );

    this.controllerMessenger.subscribe(
      `${this.accountsController.name}:selectedAccountChange`,
      async (account) => {
        if (account.address && account.address !== lastSelectedAddress) {
          lastSelectedAddress = account.address;
          await this._onAccountChange(account.address);
        }
      },
    );

    // This handles account changes every time relevant permission state
    // changes, for any reason.
    this.controllerMessenger.subscribe(
      `${this.permissionController.name}:stateChange`,
      async (currentValue, previousValue) => {
        const changedAccounts = diffMap(currentValue, previousValue);

        for (const [origin, accounts] of changedAccounts.entries()) {
          this._notifyAccountsChange(origin, accounts);
        }
      },
      getPermittedAccountsByOrigin,
    );

    // This handles CAIP-25 authorization changes every time relevant permission state
    // changes, for any reason.
    if (process.env.MULTICHAIN_API) {
      this.controllerMessenger.subscribe(
        `${this.permissionController.name}:stateChange`,
        async (currentValue, previousValue) => {
          const changedAuthorizations = getChangedAuthorizations(
            currentValue,
            previousValue,
          );

          const removedAuthorizations = getRemovedAuthorizations(
            currentValue,
            previousValue,
          );

          // remove any existing notification subscriptions for removed authorizations
          for (const [
            origin,
            authorization,
          ] of removedAuthorizations.entries()) {
            const sessionScopes = getSessionScopes(authorization);
            // if the eth_subscription notification is in the scope and eth_subscribe is in the methods
            // then remove middleware and unsubscribe
            Object.entries(sessionScopes).forEach(([scope, scopeObject]) => {
              if (
                scopeObject.notifications.includes('eth_subscription') &&
                scopeObject.methods.includes('eth_subscribe')
              ) {
                this.removeMultichainApiEthSubscriptionMiddleware({
                  scope,
                  origin,
                });
              }
            });
          }

          // add new notification subscriptions for added/changed authorizations
          for (const [
            origin,
            authorization,
          ] of changedAuthorizations.entries()) {
            const sessionScopes = getSessionScopes(authorization);

            // if the eth_subscription notification is in the scope and eth_subscribe is in the methods
            // then get the subscriptionManager going for that scope
            Object.entries(sessionScopes).forEach(([scope, scopeObject]) => {
              if (
                scopeObject.notifications.includes('eth_subscription') &&
                scopeObject.methods.includes('eth_subscribe')
              ) {
                // for each tabId
                Object.values(this.connections[origin]).forEach(({ tabId }) => {
                  this.addMultichainApiEthSubscriptionMiddleware({
                    scope,
                    origin,
                    tabId,
                  });
                });
              } else {
                this.removeMultichainApiEthSubscriptionMiddleware({
                  scope,
                  origin,
                });
              }
            });

            this._notifyAuthorizationChange(origin, authorization);
          }
        },
        getAuthorizedScopesByOrigin,
      );
    }

    this.controllerMessenger.subscribe(
      `${this.permissionController.name}:stateChange`,
      async (currentValue, previousValue) => {
        const changedChains = diffMap(currentValue, previousValue);

        // This operates under the assumption that there will be at maximum
        // one origin permittedChains value change per event handler call
        for (const [origin, chains] of changedChains.entries()) {
          const currentNetworkClientIdForOrigin =
            this.selectedNetworkController.getNetworkClientIdForDomain(origin);
          const { chainId: currentChainIdForOrigin } =
            this.networkController.getNetworkConfigurationByNetworkClientId(
              currentNetworkClientIdForOrigin,
            );
          // if(chains.length === 0) {
          // TODO: This particular case should also occur at the same time
          // that eth_accounts is revoked. When eth_accounts is revoked,
          // the networkClientId for that origin should be reset to track
          // the globally selected network.
          // }
          if (chains.length > 0 && !chains.includes(currentChainIdForOrigin)) {
            const networkClientId =
              this.networkController.findNetworkClientIdByChainId(chains[0]);
            // setActiveNetwork should be called before setNetworkClientIdForDomain
            // to ensure that the isConnected value can be accurately inferred from
            // NetworkController.state.networksMetadata in return value of
            // `metamask_getProviderState` requests and `metamask_chainChanged` events.
            this.networkController.setActiveNetwork(networkClientId);
            this.selectedNetworkController.setNetworkClientIdForDomain(
              origin,
              networkClientId,
            );
          }
        }
      },
      getPermittedChainsByOrigin,
    );

    this.controllerMessenger.subscribe(
      'NetworkController:networkRemoved',
      ({ chainId }) => {
        const scopeString = toCaipChainId(
          'eip155',
          hexToBigInt(chainId).toString(10),
        );
        this.removeAllScopePermissions(scopeString);
      },
    );

    this.controllerMessenger.subscribe(
      'NetworkController:networkDidChange',
      async () => {
        await this.txController.stopIncomingTransactionPolling();

        await this.txController.updateIncomingTransactions([
          this.#getGlobalChainId(),
        ]);

        await this.txController.startIncomingTransactionPolling([
          this.#getGlobalChainId(),
        ]);
      },
    );

    this.controllerMessenger.subscribe(
      `${this.snapController.name}:snapInstallStarted`,
      (snapId, origin, isUpdate) => {
        const snapCategory = this._getSnapMetadata(snapId)?.category;
        this.metaMetricsController.trackEvent({
          event: isUpdate
            ? MetaMetricsEventName.SnapUpdateStarted
            : MetaMetricsEventName.SnapInstallStarted,
          category: MetaMetricsEventCategory.Snaps,
          properties: {
            snap_id: snapId,
            origin,
            snap_category: snapCategory,
          },
        });
      },
    );

    this.controllerMessenger.subscribe(
      `${this.snapController.name}:snapInstallFailed`,
      (snapId, origin, isUpdate, error) => {
        const isRejected = error.includes('User rejected the request.');
        const failedEvent = isUpdate
          ? MetaMetricsEventName.SnapUpdateFailed
          : MetaMetricsEventName.SnapInstallFailed;
        const rejectedEvent = isUpdate
          ? MetaMetricsEventName.SnapUpdateRejected
          : MetaMetricsEventName.SnapInstallRejected;

        const snapCategory = this._getSnapMetadata(snapId)?.category;
        this.metaMetricsController.trackEvent({
          event: isRejected ? rejectedEvent : failedEvent,
          category: MetaMetricsEventCategory.Snaps,
          properties: {
            snap_id: snapId,
            origin,
            snap_category: snapCategory,
          },
        });
      },
    );

    this.controllerMessenger.subscribe(
      `${this.snapController.name}:snapInstalled`,
      (truncatedSnap, origin, preinstalled) => {
        if (preinstalled) {
          return;
        }

        const snapId = truncatedSnap.id;
        const snapCategory = this._getSnapMetadata(snapId)?.category;
        this.metaMetricsController.trackEvent({
          event: MetaMetricsEventName.SnapInstalled,
          category: MetaMetricsEventCategory.Snaps,
          properties: {
            snap_id: snapId,
            version: truncatedSnap.version,
            origin,
            snap_category: snapCategory,
          },
        });
      },
    );

    this.controllerMessenger.subscribe(
      `${this.snapController.name}:snapUpdated`,
      (newSnap, oldVersion, origin, preinstalled) => {
        if (preinstalled) {
          return;
        }

        const snapId = newSnap.id;
        const snapCategory = this._getSnapMetadata(snapId)?.category;
        this.metaMetricsController.trackEvent({
          event: MetaMetricsEventName.SnapUpdated,
          category: MetaMetricsEventCategory.Snaps,
          properties: {
            snap_id: snapId,
            old_version: oldVersion,
            new_version: newSnap.version,
            origin,
            snap_category: snapCategory,
          },
        });
      },
    );

    this.controllerMessenger.subscribe(
      `${this.snapController.name}:snapTerminated`,
      (truncatedSnap) => {
        const approvals = Object.values(
          this.approvalController.state.pendingApprovals,
        ).filter(
          (approval) =>
            approval.origin === truncatedSnap.id &&
            approval.type.startsWith(RestrictedMethods.snap_dialog),
        );
        for (const approval of approvals) {
          this.approvalController.reject(
            approval.id,
            new Error('Snap was terminated.'),
          );
        }
      },
    );

    this.controllerMessenger.subscribe(
      `${this.snapController.name}:snapUninstalled`,
      (truncatedSnap) => {
        const notificationIds = this.notificationServicesController
          .getNotificationsByType(TRIGGER_TYPES.SNAP)
          .filter(
            (notification) => notification.data.origin === truncatedSnap.id,
          )
          .map((notification) => notification.id);

        this.notificationServicesController.deleteNotificationsById(
          notificationIds,
        );

        const snapId = truncatedSnap.id;
        const snapCategory = this._getSnapMetadata(snapId)?.category;
        this.metaMetricsController.trackEvent({
          event: MetaMetricsEventName.SnapUninstalled,
          category: MetaMetricsEventCategory.Snaps,
          properties: {
            snap_id: snapId,
            version: truncatedSnap.version,
            snap_category: snapCategory,
          },
        });
      },
    );
  }

  /**
   * Sets up multichain data and subscriptions.
   * This method is called during the MetaMaskController constructor.
   * It starts the MultichainRatesController if selected account is non-EVM
   * and subscribes to account changes.
   */
  setupMultichainDataAndSubscriptions() {
    if (
      !isEvmAccountType(
        this.accountsController.getSelectedMultichainAccount().type,
      )
    ) {
      this.multichainRatesController.start();
    }

    this.controllerMessenger.subscribe(
      'AccountsController:selectedAccountChange',
      (selectedAccount) => {
        if (isEvmAccountType(selectedAccount.type)) {
          this.multichainRatesController.stop();
          return;
        }
        this.multichainRatesController.start();
      },
    );

    this.controllerMessenger.subscribe(
      'CurrencyRateController:stateChange',
      ({ currentCurrency }) => {
        if (
          currentCurrency !== this.multichainRatesController.state.fiatCurrency
        ) {
          this.multichainRatesController.setFiatCurrency(currentCurrency);
        }
      },
    );
  }

  /**
   * If it does not already exist, creates and inserts middleware to handle eth
   * subscriptions for a particular evm scope on a specific Multichain API
   * JSON-RPC pipeline by origin and tabId.
   *
   * @param {object} options - The options object.
   * @param {string} options.scope - The evm scope to handle eth susbcriptions for.
   * @param {string} options.origin - The origin to handle eth subscriptions for.
   * @param {string} options.tabId - The tabId to handle eth subscriptions for.
   */
  addMultichainApiEthSubscriptionMiddleware({ scope, origin, tabId }) {
    const subscriptionManager = this.multichainSubscriptionManager.subscribe({
      scope,
      origin,
      tabId,
    });
    this.multichainMiddlewareManager.addMiddleware({
      scope,
      origin,
      tabId,
      middleware: subscriptionManager.middleware,
    });
  }

  /**
   * If it does exist, removes all middleware that were handling eth
   * subscriptions for a particular evm scope for all Multichain API
   * JSON-RPC pipelines for an origin.
   *
   * @param {object} options - The options object.
   * @param {string} options.scope - The evm scope to handle eth susbcriptions for.
   * @param {string} options.origin - The origin to handle eth subscriptions for.
   */

  removeMultichainApiEthSubscriptionMiddleware({ scope, origin }) {
    this.multichainMiddlewareManager.removeMiddlewareByScopeAndOrigin(
      scope,
      origin,
    );
    this.multichainSubscriptionManager.unsubscribeByScopeAndOrigin(
      scope,
      origin,
    );
  }

  /**
   * TODO:LegacyProvider: Delete
   * Constructor helper: initialize a public config store.
   * This store is used to make some config info available to Dapps synchronously.
   */
  createPublicConfigStore() {
    // subset of state for metamask inpage provider
    const publicConfigStore = new ObservableStore();

    const selectPublicState = async ({ isUnlocked }) => {
      const { chainId, networkVersion, isConnected } =
        await this.getProviderNetworkState();

      return {
        isUnlocked,
        chainId,
        networkVersion: isConnected ? networkVersion : 'loading',
      };
    };

    const updatePublicConfigStore = async (memState) => {
      const networkStatus =
        memState.networksMetadata[memState.selectedNetworkClientId]?.status;
      if (networkStatus === NetworkStatus.Available) {
        publicConfigStore.putState(await selectPublicState(memState));
      }
    };

    // setup memStore subscription hooks
    this.on('update', updatePublicConfigStore);
    updatePublicConfigStore(this.getState());

    return publicConfigStore;
  }

  /**
   * Gets relevant state for the provider of an external origin.
   *
   * @param {string} origin - The origin to get the provider state for.
   * @returns {Promise<{ isUnlocked: boolean, networkVersion: string, chainId: string, accounts: string[], extensionId: string | undefined }>} An object with relevant state properties.
   */
  async getProviderState(origin) {
    const providerNetworkState = await this.getProviderNetworkState(origin);
    const metadata = {};
    if (process.env.MULTICHAIN_API && isManifestV3) {
      const { chrome } = globalThis;
      metadata.extensionId = chrome?.runtime?.id;
    }
    return {
      /**
       * We default `isUnlocked` to `true` because even though we no longer emit events depending on this,
       * embedded dapp providers might listen directly to our streams, and therefore depend on it, so we leave it here.
       */
      isUnlocked: true,
      accounts: this.getPermittedAccounts(origin),
      ...metadata,
      ...providerNetworkState,
    };
  }

  /**
   * Retrieves network state information relevant for external providers.
   *
   * @param {string} origin - The origin identifier for which network state is requested (default: 'metamask').
   * @returns {object} An object containing important network state properties, including chainId and networkVersion.
   */
  async getProviderNetworkState(origin = METAMASK_DOMAIN) {
    const networkClientId = this.controllerMessenger.call(
      'SelectedNetworkController:getNetworkClientIdForDomain',
      origin,
    );

    const networkClient = this.controllerMessenger.call(
      'NetworkController:getNetworkClientById',
      networkClientId,
    );

    const { chainId } = networkClient.configuration;

    const { completedOnboarding } = this.onboardingController.state;

    let networkVersion = this.deprecatedNetworkVersions[networkClientId];
    if (networkVersion === undefined && completedOnboarding) {
      try {
        const result = await networkClient.provider.request({
          method: 'net_version',
        });
        networkVersion = convertNetworkId(result);
      } catch (error) {
        console.error(error);
        networkVersion = null;
      }

      this.deprecatedNetworkVersions[networkClientId] = networkVersion;
    }

    const metadata =
      this.networkController.state.networksMetadata[networkClientId];

    return {
      chainId,
      networkVersion: networkVersion ?? 'loading',
      isConnected: metadata?.status === NetworkStatus.Available,
    };
  }

  //=============================================================================
  // EXPOSED TO THE UI SUBSYSTEM
  //=============================================================================

  /**
   * The metamask-state of the various controllers, made available to the UI
   *
   * @returns {object} status
   */
  getState() {
    const { vault } = this.keyringController.state;
    const isInitialized = Boolean(vault);
    const flatState = this.memStore.getFlatState();

    return {
      isInitialized,
      ...sanitizeUIState(flatState),
    };
  }

  /**
   * Returns an Object containing API Callback Functions.
   * These functions are the interface for the UI.
   * The API object can be transmitted over a stream via JSON-RPC.
   *
   * @returns {object} Object containing API functions.
   */
  getApi() {
    const {
      accountsController,
      addressBookController,
      alertController,
      appStateController,
      keyringController,
      nftController,
      nftDetectionController,
      currencyRateController,
      tokenBalancesController,
      tokenDetectionController,
      ensController,
      tokenListController,
      gasFeeController,
      metaMetricsController,
      networkController,
      announcementController,
      onboardingController,
      permissionController,
      preferencesController,
      tokensController,
      smartTransactionsController,
      txController,
      assetsContractController,
      backup,
      approvalController,
      phishingController,
      tokenRatesController,
      accountTrackerController,
      // Notification Controllers
      authenticationController,
      userStorageController,
      notificationServicesController,
      notificationServicesPushController,
    } = this;

    return {
      // etc
      getState: this.getState.bind(this),
      setCurrentCurrency: currencyRateController.setCurrentCurrency.bind(
        currencyRateController,
      ),
      setUseBlockie: preferencesController.setUseBlockie.bind(
        preferencesController,
      ),
      setUsePhishDetect: preferencesController.setUsePhishDetect.bind(
        preferencesController,
      ),
      setUseMultiAccountBalanceChecker:
        preferencesController.setUseMultiAccountBalanceChecker.bind(
          preferencesController,
        ),
      setUseSafeChainsListValidation:
        preferencesController.setUseSafeChainsListValidation.bind(
          preferencesController,
        ),
      setUseTokenDetection: preferencesController.setUseTokenDetection.bind(
        preferencesController,
      ),
      setUseNftDetection: preferencesController.setUseNftDetection.bind(
        preferencesController,
      ),
      setUse4ByteResolution: preferencesController.setUse4ByteResolution.bind(
        preferencesController,
      ),
      setUseCurrencyRateCheck:
        preferencesController.setUseCurrencyRateCheck.bind(
          preferencesController,
        ),
      setOpenSeaEnabled: preferencesController.setOpenSeaEnabled.bind(
        preferencesController,
      ),
      getProviderConfig: () =>
        getProviderConfig({
          metamask: this.networkController.state,
        }),
      grantPermissionsIncremental:
        this.permissionController.grantPermissionsIncremental.bind(
          this.permissionController,
        ),
      grantPermissions: this.permissionController.grantPermissions.bind(
        this.permissionController,
      ),
      setSecurityAlertsEnabled:
        preferencesController.setSecurityAlertsEnabled.bind(
          preferencesController,
        ),
      ///: BEGIN:ONLY_INCLUDE_IF(keyring-snaps)
      setAddSnapAccountEnabled:
        preferencesController.setAddSnapAccountEnabled.bind(
          preferencesController,
        ),
      ///: END:ONLY_INCLUDE_IF
      ///: BEGIN:ONLY_INCLUDE_IF(build-flask)
      setWatchEthereumAccountEnabled:
        preferencesController.setWatchEthereumAccountEnabled.bind(
          preferencesController,
        ),
      ///: END:ONLY_INCLUDE_IF
      ///: BEGIN:ONLY_INCLUDE_IF(bitcoin)
      setBitcoinSupportEnabled:
        preferencesController.setBitcoinSupportEnabled.bind(
          preferencesController,
        ),
      setBitcoinTestnetSupportEnabled:
        preferencesController.setBitcoinTestnetSupportEnabled.bind(
          preferencesController,
        ),
      ///: END:ONLY_INCLUDE_IF
      setUseExternalNameSources:
        preferencesController.setUseExternalNameSources.bind(
          preferencesController,
        ),
      setUseTransactionSimulations:
        preferencesController.setUseTransactionSimulations.bind(
          preferencesController,
        ),
      setIpfsGateway: preferencesController.setIpfsGateway.bind(
        preferencesController,
      ),
      setIsIpfsGatewayEnabled:
        preferencesController.setIsIpfsGatewayEnabled.bind(
          preferencesController,
        ),
      setUseAddressBarEnsResolution:
        preferencesController.setUseAddressBarEnsResolution.bind(
          preferencesController,
        ),
      setParticipateInMetaMetrics:
        metaMetricsController.setParticipateInMetaMetrics.bind(
          metaMetricsController,
        ),
      setDataCollectionForMarketing:
        metaMetricsController.setDataCollectionForMarketing.bind(
          metaMetricsController,
        ),
      setMarketingCampaignCookieId:
        metaMetricsController.setMarketingCampaignCookieId.bind(
          metaMetricsController,
        ),
      setCurrentLocale: preferencesController.setCurrentLocale.bind(
        preferencesController,
      ),
      setIncomingTransactionsPreferences:
        preferencesController.setIncomingTransactionsPreferences.bind(
          preferencesController,
        ),
      setServiceWorkerKeepAlivePreference:
        preferencesController.setServiceWorkerKeepAlivePreference.bind(
          preferencesController,
        ),
      markPasswordForgotten: this.markPasswordForgotten.bind(this),
      unMarkPasswordForgotten: this.unMarkPasswordForgotten.bind(this),
      getRequestAccountTabIds: this.getRequestAccountTabIds,
      getOpenMetamaskTabsIds: this.getOpenMetamaskTabsIds,
      markNotificationPopupAsAutomaticallyClosed: () =>
        this.notificationManager.markAsAutomaticallyClosed(),

      // primary keyring management
      addNewAccount: this.addNewAccount.bind(this),
      getSeedPhrase: this.getSeedPhrase.bind(this),
      resetAccount: this.resetAccount.bind(this),
      removeAccount: this.removeAccount.bind(this),
      importAccountWithStrategy: this.importAccountWithStrategy.bind(this),
      getNextAvailableAccountName:
        accountsController.getNextAvailableAccountName.bind(accountsController),
      ///: BEGIN:ONLY_INCLUDE_IF(keyring-snaps)
      getAccountsBySnapId: (snapId) => getAccountsBySnapId(this, snapId),
      ///: END:ONLY_INCLUDE_IF

      // hardware wallets
      connectHardware: this.connectHardware.bind(this),
      forgetDevice: this.forgetDevice.bind(this),
      checkHardwareStatus: this.checkHardwareStatus.bind(this),
      unlockHardwareWalletAccount: this.unlockHardwareWalletAccount.bind(this),
      attemptLedgerTransportCreation:
        this.attemptLedgerTransportCreation.bind(this),

      // qr hardware devices
      submitQRHardwareCryptoHDKey:
        keyringController.submitQRCryptoHDKey.bind(keyringController),
      submitQRHardwareCryptoAccount:
        keyringController.submitQRCryptoAccount.bind(keyringController),
      cancelSyncQRHardware:
        keyringController.cancelQRSynchronization.bind(keyringController),
      submitQRHardwareSignature:
        keyringController.submitQRSignature.bind(keyringController),
      cancelQRHardwareSignRequest:
        keyringController.cancelQRSignRequest.bind(keyringController),

      // vault management
      submitPassword: this.submitPassword.bind(this),
      verifyPassword: this.verifyPassword.bind(this),

      // network management
      setActiveNetwork: async (id) => {
        // The multichain network controller will proxy the call to the network controller
        // in the case that the ID is an EVM network client ID.
        return await this.multichainNetworkController.setActiveNetwork(id);
      },
      // Avoids returning the promise so that initial call to switch network
      // doesn't block on the network lookup step
      setActiveNetworkConfigurationId: (networkConfigurationId) => {
        this.networkController.setActiveNetwork(networkConfigurationId);
      },
      setNetworkClientIdForDomain: (origin, networkClientId) => {
        return this.selectedNetworkController.setNetworkClientIdForDomain(
          origin,
          networkClientId,
        );
      },
      rollbackToPreviousProvider:
        networkController.rollbackToPreviousProvider.bind(networkController),
      addNetwork: this.networkController.addNetwork.bind(
        this.networkController,
      ),
      updateNetwork: this.networkController.updateNetwork.bind(
        this.networkController,
      ),
      removeNetwork: this.networkController.removeNetwork.bind(
        this.networkController,
      ),
      getCurrentNetworkEIP1559Compatibility:
        this.networkController.getEIP1559Compatibility.bind(
          this.networkController,
        ),
      getNetworkConfigurationByNetworkClientId:
        this.networkController.getNetworkConfigurationByNetworkClientId.bind(
          this.networkController,
        ),
      // PreferencesController
      setSelectedAddress: (address) => {
        const account = this.accountsController.getAccountByAddress(address);
        if (account) {
          this.accountsController.setSelectedAccount(account.id);
        } else {
          throw new Error(`No account found for address: ${address}`);
        }
      },
      toggleExternalServices: this.toggleExternalServices.bind(this),
      addToken: tokensController.addToken.bind(tokensController),
      updateTokenType: tokensController.updateTokenType.bind(tokensController),
      setFeatureFlag: preferencesController.setFeatureFlag.bind(
        preferencesController,
      ),
      setPreference: preferencesController.setPreference.bind(
        preferencesController,
      ),

      addKnownMethodData: preferencesController.addKnownMethodData.bind(
        preferencesController,
      ),
      setDismissSeedBackUpReminder:
        preferencesController.setDismissSeedBackUpReminder.bind(
          preferencesController,
        ),
      setOverrideContentSecurityPolicyHeader:
        preferencesController.setOverrideContentSecurityPolicyHeader.bind(
          preferencesController,
        ),
      setAdvancedGasFee: preferencesController.setAdvancedGasFee.bind(
        preferencesController,
      ),
      setTheme: preferencesController.setTheme.bind(preferencesController),
      ///: BEGIN:ONLY_INCLUDE_IF(keyring-snaps)
      setSnapsAddSnapAccountModalDismissed:
        preferencesController.setSnapsAddSnapAccountModalDismissed.bind(
          preferencesController,
        ),
      ///: END:ONLY_INCLUDE_IF

      // AccountsController
      setSelectedInternalAccount: (id) => {
        const account = this.accountsController.getAccount(id);
        if (account) {
          this.accountsController.setSelectedAccount(id);
        }
      },

      setAccountName:
        accountsController.setAccountName.bind(accountsController),

      setAccountLabel: (address, label) => {
        const account = this.accountsController.getAccountByAddress(address);
        if (account === undefined) {
          throw new Error(`No account found for address: ${address}`);
        }
        this.accountsController.setAccountName(account.id, label);
      },

      // AssetsContractController
      getTokenStandardAndDetails: this.getTokenStandardAndDetails.bind(this),
      getTokenSymbol: this.getTokenSymbol.bind(this),

      // NftController
      addNft: nftController.addNft.bind(nftController),

      addNftVerifyOwnership:
        nftController.addNftVerifyOwnership.bind(nftController),

      removeAndIgnoreNft: nftController.removeAndIgnoreNft.bind(nftController),

      removeNft: nftController.removeNft.bind(nftController),

      checkAndUpdateAllNftsOwnershipStatus:
        nftController.checkAndUpdateAllNftsOwnershipStatus.bind(nftController),

      checkAndUpdateSingleNftOwnershipStatus:
        nftController.checkAndUpdateSingleNftOwnershipStatus.bind(
          nftController,
        ),

      getNFTContractInfo: nftController.getNFTContractInfo.bind(nftController),

      isNftOwner: nftController.isNftOwner.bind(nftController),

      // AddressController
      setAddressBook: addressBookController.set.bind(addressBookController),
      removeFromAddressBook: addressBookController.delete.bind(
        addressBookController,
      ),

      // AppStateController
      setLastActiveTime:
        appStateController.setLastActiveTime.bind(appStateController),
      setCurrentExtensionPopupId:
        appStateController.setCurrentExtensionPopupId.bind(appStateController),
      setDefaultHomeActiveTabName:
        appStateController.setDefaultHomeActiveTabName.bind(appStateController),
      setConnectedStatusPopoverHasBeenShown:
        appStateController.setConnectedStatusPopoverHasBeenShown.bind(
          appStateController,
        ),
      setRecoveryPhraseReminderHasBeenShown:
        appStateController.setRecoveryPhraseReminderHasBeenShown.bind(
          appStateController,
        ),
      setRecoveryPhraseReminderLastShown:
        appStateController.setRecoveryPhraseReminderLastShown.bind(
          appStateController,
        ),
      setTermsOfUseLastAgreed:
        appStateController.setTermsOfUseLastAgreed.bind(appStateController),
      setSurveyLinkLastClickedOrClosed:
        appStateController.setSurveyLinkLastClickedOrClosed.bind(
          appStateController,
        ),
      setOnboardingDate:
        appStateController.setOnboardingDate.bind(appStateController),
      setLastViewedUserSurvey:
        appStateController.setLastViewedUserSurvey.bind(appStateController),
      setRampCardClosed:
        appStateController.setRampCardClosed.bind(appStateController),
      setNewPrivacyPolicyToastClickedOrClosed:
        appStateController.setNewPrivacyPolicyToastClickedOrClosed.bind(
          appStateController,
        ),
      setNewPrivacyPolicyToastShownDate:
        appStateController.setNewPrivacyPolicyToastShownDate.bind(
          appStateController,
        ),
      setSnapsInstallPrivacyWarningShownStatus:
        appStateController.setSnapsInstallPrivacyWarningShownStatus.bind(
          appStateController,
        ),
      setOutdatedBrowserWarningLastShown:
        appStateController.setOutdatedBrowserWarningLastShown.bind(
          appStateController,
        ),
      setShowTestnetMessageInDropdown:
        appStateController.setShowTestnetMessageInDropdown.bind(
          appStateController,
        ),
      setShowBetaHeader:
        appStateController.setShowBetaHeader.bind(appStateController),
      setShowPermissionsTour:
        appStateController.setShowPermissionsTour.bind(appStateController),
      setShowAccountBanner:
        appStateController.setShowAccountBanner.bind(appStateController),
      setShowNetworkBanner:
        appStateController.setShowNetworkBanner.bind(appStateController),
      updateNftDropDownState:
        appStateController.updateNftDropDownState.bind(appStateController),
      setSwitchedNetworkDetails:
        appStateController.setSwitchedNetworkDetails.bind(appStateController),
      clearSwitchedNetworkDetails:
        appStateController.clearSwitchedNetworkDetails.bind(appStateController),
      setSwitchedNetworkNeverShowMessage:
        appStateController.setSwitchedNetworkNeverShowMessage.bind(
          appStateController,
        ),
      getLastInteractedConfirmationInfo:
        appStateController.getLastInteractedConfirmationInfo.bind(
          appStateController,
        ),
      setLastInteractedConfirmationInfo:
        appStateController.setLastInteractedConfirmationInfo.bind(
          appStateController,
        ),
      updateSlides: appStateController.updateSlides.bind(appStateController),
      removeSlide: appStateController.removeSlide.bind(appStateController),

      // EnsController
      tryReverseResolveAddress:
        ensController.reverseResolveAddress.bind(ensController),

      // KeyringController
      setLocked: this.setLocked.bind(this),
      createNewVaultAndKeychain: this.createNewVaultAndKeychain.bind(this),
      createNewVaultAndRestore: this.createNewVaultAndRestore.bind(this),
      ///: BEGIN:ONLY_INCLUDE_IF(multi-srp)
      generateNewMnemonicAndAddToVault:
        this.generateNewMnemonicAndAddToVault.bind(this),
      importMnemonicToVault: this.importMnemonicToVault.bind(this),
      ///: END:ONLY_INCLUDE_IF
      exportAccount: this.exportAccount.bind(this),

      // txController
      updateTransaction: txController.updateTransaction.bind(txController),
      approveTransactionsWithSameNonce:
        txController.approveTransactionsWithSameNonce.bind(txController),
      createCancelTransaction: this.createCancelTransaction.bind(this),
      createSpeedUpTransaction: this.createSpeedUpTransaction.bind(this),
      estimateGas: this.estimateGas.bind(this),
      estimateGasFee: txController.estimateGasFee.bind(txController),
      getNextNonce: this.getNextNonce.bind(this),
      addTransaction: (transactionParams, transactionOptions) =>
        addTransaction(
          this.getAddTransactionRequest({
            transactionParams,
            transactionOptions,
            waitForSubmit: false,
          }),
        ),
      addTransactionAndWaitForPublish: (
        transactionParams,
        transactionOptions,
      ) =>
        addTransaction(
          this.getAddTransactionRequest({
            transactionParams,
            transactionOptions,
            waitForSubmit: true,
          }),
        ),
      createTransactionEventFragment:
        createTransactionEventFragmentWithTxId.bind(
          null,
          this.getTransactionMetricsRequest(),
        ),

      // decryptMessageController
      decryptMessage: this.decryptMessageController.decryptMessage.bind(
        this.decryptMessageController,
      ),
      decryptMessageInline:
        this.decryptMessageController.decryptMessageInline.bind(
          this.decryptMessageController,
        ),
      cancelDecryptMessage:
        this.decryptMessageController.cancelDecryptMessage.bind(
          this.decryptMessageController,
        ),

      // EncryptionPublicKeyController
      encryptionPublicKey:
        this.encryptionPublicKeyController.encryptionPublicKey.bind(
          this.encryptionPublicKeyController,
        ),
      cancelEncryptionPublicKey:
        this.encryptionPublicKeyController.cancelEncryptionPublicKey.bind(
          this.encryptionPublicKeyController,
        ),

      // onboarding controller
      setSeedPhraseBackedUp:
        onboardingController.setSeedPhraseBackedUp.bind(onboardingController),
      completeOnboarding:
        onboardingController.completeOnboarding.bind(onboardingController),
      setFirstTimeFlowType:
        onboardingController.setFirstTimeFlowType.bind(onboardingController),

      // alert controller
      setAlertEnabledness:
        alertController.setAlertEnabledness.bind(alertController),
      setUnconnectedAccountAlertShown:
        alertController.setUnconnectedAccountAlertShown.bind(alertController),
      setWeb3ShimUsageAlertDismissed:
        alertController.setWeb3ShimUsageAlertDismissed.bind(alertController),

      // permissions
      removePermissionsFor: this.removePermissionsFor,
      approvePermissionsRequest: this.acceptPermissionsRequest,
      rejectPermissionsRequest: this.rejectPermissionsRequest,
      ...getPermissionBackgroundApiMethods({
        permissionController,
        approvalController,
      }),

      ///: BEGIN:ONLY_INCLUDE_IF(build-mmi)
      connectCustodyAddresses: this.mmiController.connectCustodyAddresses.bind(
        this.mmiController,
      ),
      getCustodianAccounts: this.mmiController.getCustodianAccounts.bind(
        this.mmiController,
      ),
      getCustodianTransactionDeepLink:
        this.mmiController.getCustodianTransactionDeepLink.bind(
          this.mmiController,
        ),
      getCustodianConfirmDeepLink:
        this.mmiController.getCustodianConfirmDeepLink.bind(this.mmiController),
      getCustodianSignMessageDeepLink:
        this.mmiController.getCustodianSignMessageDeepLink.bind(
          this.mmiController,
        ),
      getCustodianToken: this.mmiController.getCustodianToken.bind(
        this.mmiController,
      ),
      getCustodianJWTList: this.mmiController.getCustodianJWTList.bind(
        this.mmiController,
      ),
      getAllCustodianAccountsWithToken:
        this.mmiController.getAllCustodianAccountsWithToken.bind(
          this.mmiController,
        ),
      setCustodianNewRefreshToken:
        this.mmiController.setCustodianNewRefreshToken.bind(this.mmiController),
      setWaitForConfirmDeepLinkDialog:
        this.custodyController.setWaitForConfirmDeepLinkDialog.bind(
          this.custodyController,
        ),
      getMmiConfiguration:
        this.mmiConfigurationController.getConfiguration.bind(
          this.mmiConfigurationController,
        ),
      removeAddTokenConnectRequest:
        this.institutionalFeaturesController.removeAddTokenConnectRequest.bind(
          this.institutionalFeaturesController,
        ),
      setConnectionRequest:
        this.institutionalFeaturesController.setConnectionRequest.bind(
          this.institutionalFeaturesController,
        ),
      showInteractiveReplacementTokenBanner:
        appStateController.showInteractiveReplacementTokenBanner.bind(
          appStateController,
        ),
      setCustodianDeepLink:
        appStateController.setCustodianDeepLink.bind(appStateController),
      setNoteToTraderMessage:
        appStateController.setNoteToTraderMessage.bind(appStateController),
      logAndStoreApiRequest: this.mmiController.logAndStoreApiRequest.bind(
        this.mmiController,
      ),
      ///: END:ONLY_INCLUDE_IF

      // snaps
      disableSnap: this.controllerMessenger.call.bind(
        this.controllerMessenger,
        'SnapController:disable',
      ),
      enableSnap: this.controllerMessenger.call.bind(
        this.controllerMessenger,
        'SnapController:enable',
      ),
      updateSnap: (origin, requestedSnaps) => {
        // We deliberately do not await this promise as that would mean waiting for the update to complete
        // Instead we return null to signal to the UI that it is safe to redirect to the update flow
        this.controllerMessenger.call(
          'SnapController:install',
          origin,
          requestedSnaps,
        );
        return null;
      },
      removeSnap: this.controllerMessenger.call.bind(
        this.controllerMessenger,
        'SnapController:remove',
      ),
      handleSnapRequest: this.handleSnapRequest.bind(this),
      revokeDynamicSnapPermissions: this.controllerMessenger.call.bind(
        this.controllerMessenger,
        'SnapController:revokeDynamicPermissions',
      ),
      disconnectOriginFromSnap: this.controllerMessenger.call.bind(
        this.controllerMessenger,
        'SnapController:disconnectOrigin',
      ),
      updateNetworksList: this.updateNetworksList.bind(this),
      updateAccountsList: this.updateAccountsList.bind(this),
      updateHiddenAccountsList: this.updateHiddenAccountsList.bind(this),
      getPhishingResult: async (website) => {
        await phishingController.maybeUpdateState();

        return phishingController.test(website);
      },
      deleteInterface: this.controllerMessenger.call.bind(
        this.controllerMessenger,
        'SnapInterfaceController:deleteInterface',
      ),
      updateInterfaceState: this.controllerMessenger.call.bind(
        this.controllerMessenger,
        'SnapInterfaceController:updateInterfaceState',
      ),

      // swaps
      fetchAndSetQuotes: this.controllerMessenger.call.bind(
        this.controllerMessenger,
        'SwapsController:fetchAndSetQuotes',
      ),
      setSelectedQuoteAggId: this.controllerMessenger.call.bind(
        this.controllerMessenger,
        'SwapsController:setSelectedQuoteAggId',
      ),
      resetSwapsState: this.controllerMessenger.call.bind(
        this.controllerMessenger,
        'SwapsController:resetSwapsState',
      ),
      setSwapsTokens: this.controllerMessenger.call.bind(
        this.controllerMessenger,
        'SwapsController:setSwapsTokens',
      ),
      clearSwapsQuotes: this.controllerMessenger.call.bind(
        this.controllerMessenger,
        'SwapsController:clearSwapsQuotes',
      ),
      setApproveTxId: this.controllerMessenger.call.bind(
        this.controllerMessenger,
        'SwapsController:setApproveTxId',
      ),
      setTradeTxId: this.controllerMessenger.call.bind(
        this.controllerMessenger,
        'SwapsController:setTradeTxId',
      ),
      setSwapsTxGasPrice: this.controllerMessenger.call.bind(
        this.controllerMessenger,
        'SwapsController:setSwapsTxGasPrice',
      ),
      setSwapsTxGasLimit: this.controllerMessenger.call.bind(
        this.controllerMessenger,
        'SwapsController:setSwapsTxGasLimit',
      ),
      setSwapsTxMaxFeePerGas: this.controllerMessenger.call.bind(
        this.controllerMessenger,
        'SwapsController:setSwapsTxMaxFeePerGas',
      ),
      setSwapsTxMaxFeePriorityPerGas: this.controllerMessenger.call.bind(
        this.controllerMessenger,
        'SwapsController:setSwapsTxMaxFeePriorityPerGas',
      ),
      safeRefetchQuotes: this.controllerMessenger.call.bind(
        this.controllerMessenger,
        'SwapsController:safeRefetchQuotes',
      ),
      stopPollingForQuotes: this.controllerMessenger.call.bind(
        this.controllerMessenger,
        'SwapsController:stopPollingForQuotes',
      ),
      setBackgroundSwapRouteState: this.controllerMessenger.call.bind(
        this.controllerMessenger,
        'SwapsController:setBackgroundSwapRouteState',
      ),
      resetPostFetchState: this.controllerMessenger.call.bind(
        this.controllerMessenger,
        'SwapsController:resetPostFetchState',
      ),
      setSwapsErrorKey: this.controllerMessenger.call.bind(
        this.controllerMessenger,
        'SwapsController:setSwapsErrorKey',
      ),
      setInitialGasEstimate: this.controllerMessenger.call.bind(
        this.controllerMessenger,
        'SwapsController:setInitialGasEstimate',
      ),
      setCustomApproveTxData: this.controllerMessenger.call.bind(
        this.controllerMessenger,
        'SwapsController:setCustomApproveTxData',
      ),
      setSwapsLiveness: this.controllerMessenger.call.bind(
        this.controllerMessenger,
        'SwapsController:setSwapsLiveness',
      ),
      setSwapsFeatureFlags: this.controllerMessenger.call.bind(
        this.controllerMessenger,
        'SwapsController:setSwapsFeatureFlags',
      ),
      setSwapsUserFeeLevel: this.controllerMessenger.call.bind(
        this.controllerMessenger,
        'SwapsController:setSwapsUserFeeLevel',
      ),
      setSwapsQuotesPollingLimitEnabled: this.controllerMessenger.call.bind(
        this.controllerMessenger,
        'SwapsController:setSwapsQuotesPollingLimitEnabled',
      ),

      // Bridge
      [BridgeBackgroundAction.SET_FEATURE_FLAGS]:
        this.controllerMessenger.call.bind(
          this.controllerMessenger,
          `${BRIDGE_CONTROLLER_NAME}:${BridgeBackgroundAction.SET_FEATURE_FLAGS}`,
        ),
      [BridgeBackgroundAction.RESET_STATE]: this.controllerMessenger.call.bind(
        this.controllerMessenger,
        `${BRIDGE_CONTROLLER_NAME}:${BridgeBackgroundAction.RESET_STATE}`,
      ),
      [BridgeBackgroundAction.GET_BRIDGE_ERC20_ALLOWANCE]:
        this.controllerMessenger.call.bind(
          this.controllerMessenger,
          `${BRIDGE_CONTROLLER_NAME}:${BridgeBackgroundAction.GET_BRIDGE_ERC20_ALLOWANCE}`,
        ),
      [BridgeUserAction.UPDATE_QUOTE_PARAMS]:
        this.controllerMessenger.call.bind(
          this.controllerMessenger,
          `${BRIDGE_CONTROLLER_NAME}:${BridgeUserAction.UPDATE_QUOTE_PARAMS}`,
        ),

      // Bridge Status
      [BridgeStatusAction.START_POLLING_FOR_BRIDGE_TX_STATUS]:
        this.controllerMessenger.call.bind(
          this.controllerMessenger,
          `${BRIDGE_STATUS_CONTROLLER_NAME}:${BridgeStatusAction.START_POLLING_FOR_BRIDGE_TX_STATUS}`,
        ),

      // Smart Transactions
      fetchSmartTransactionFees: smartTransactionsController.getFees.bind(
        smartTransactionsController,
      ),
      clearSmartTransactionFees: smartTransactionsController.clearFees.bind(
        smartTransactionsController,
      ),
      submitSignedTransactions:
        smartTransactionsController.submitSignedTransactions.bind(
          smartTransactionsController,
        ),
      cancelSmartTransaction:
        smartTransactionsController.cancelSmartTransaction.bind(
          smartTransactionsController,
        ),
      fetchSmartTransactionsLiveness:
        smartTransactionsController.fetchLiveness.bind(
          smartTransactionsController,
        ),
      updateSmartTransaction:
        smartTransactionsController.updateSmartTransaction.bind(
          smartTransactionsController,
        ),
      setStatusRefreshInterval:
        smartTransactionsController.setStatusRefreshInterval.bind(
          smartTransactionsController,
        ),

      // MetaMetrics
      trackMetaMetricsEvent: metaMetricsController.trackEvent.bind(
        metaMetricsController,
      ),
      trackMetaMetricsPage: metaMetricsController.trackPage.bind(
        metaMetricsController,
      ),
      createEventFragment: metaMetricsController.createEventFragment.bind(
        metaMetricsController,
      ),
      updateEventFragment: metaMetricsController.updateEventFragment.bind(
        metaMetricsController,
      ),
      finalizeEventFragment: metaMetricsController.finalizeEventFragment.bind(
        metaMetricsController,
      ),
      trackInsightSnapView: this.trackInsightSnapView.bind(this),

      // ApprovalController
      rejectAllPendingApprovals: this.rejectAllPendingApprovals.bind(this),
      rejectPendingApproval: this.rejectPendingApproval,
      requestUserApproval:
        approvalController.addAndShowApprovalRequest.bind(approvalController),
      resolvePendingApproval: this.resolvePendingApproval,

      // Notifications
      resetViewedNotifications: announcementController.resetViewed.bind(
        announcementController,
      ),
      updateViewedNotifications: announcementController.updateViewed.bind(
        announcementController,
      ),

      // CurrencyRateController
      currencyRateStartPolling: currencyRateController.startPolling.bind(
        currencyRateController,
      ),
      currencyRateStopPollingByPollingToken:
        currencyRateController.stopPollingByPollingToken.bind(
          currencyRateController,
        ),

      tokenRatesStartPolling:
        tokenRatesController.startPolling.bind(tokenRatesController),
      tokenRatesStopPollingByPollingToken:
        tokenRatesController.stopPollingByPollingToken.bind(
          tokenRatesController,
        ),
      accountTrackerStartPolling:
        accountTrackerController.startPollingByNetworkClientId.bind(
          accountTrackerController,
        ),
      accountTrackerStopPollingByPollingToken:
        accountTrackerController.stopPollingByPollingToken.bind(
          accountTrackerController,
        ),

      tokenDetectionStartPolling: tokenDetectionController.startPolling.bind(
        tokenDetectionController,
      ),
      tokenDetectionStopPollingByPollingToken:
        tokenDetectionController.stopPollingByPollingToken.bind(
          tokenDetectionController,
        ),

      tokenListStartPolling:
        tokenListController.startPolling.bind(tokenListController),
      tokenListStopPollingByPollingToken:
        tokenListController.stopPollingByPollingToken.bind(tokenListController),

      tokenBalancesStartPolling: tokenBalancesController.startPolling.bind(
        tokenBalancesController,
      ),
      tokenBalancesStopPollingByPollingToken:
        tokenBalancesController.stopPollingByPollingToken.bind(
          tokenBalancesController,
        ),

      // GasFeeController
      gasFeeStartPolling: gasFeeController.startPolling.bind(gasFeeController),
      gasFeeStopPollingByPollingToken:
        gasFeeController.stopPollingByPollingToken.bind(gasFeeController),

      getGasFeeTimeEstimate:
        gasFeeController.getTimeEstimate.bind(gasFeeController),

      addPollingTokenToAppState:
        appStateController.addPollingToken.bind(appStateController),

      removePollingTokenFromAppState:
        appStateController.removePollingToken.bind(appStateController),

      updateThrottledOriginState:
        appStateController.updateThrottledOriginState.bind(appStateController),

      // Backup
      backupUserData: backup.backupUserData.bind(backup),
      restoreUserData: backup.restoreUserData.bind(backup),

      // TokenDetectionController
      detectTokens: tokenDetectionController.detectTokens.bind(
        tokenDetectionController,
      ),

      // DetectCollectibleController
      detectNfts: nftDetectionController.detectNfts.bind(
        nftDetectionController,
      ),

      /** Token Detection V2 */
      addDetectedTokens:
        tokensController.addDetectedTokens.bind(tokensController),
      addImportedTokens: tokensController.addTokens.bind(tokensController),
      ignoreTokens: tokensController.ignoreTokens.bind(tokensController),
      getBalancesInSingleCall:
        assetsContractController.getBalancesInSingleCall.bind(
          assetsContractController,
        ),

      // Authentication Controller
      performSignIn: authenticationController.performSignIn.bind(
        authenticationController,
      ),
      performSignOut: authenticationController.performSignOut.bind(
        authenticationController,
      ),

      // UserStorageController
      enableProfileSyncing: userStorageController.enableProfileSyncing.bind(
        userStorageController,
      ),
      disableProfileSyncing: userStorageController.disableProfileSyncing.bind(
        userStorageController,
      ),
      syncInternalAccountsWithUserStorage:
        userStorageController.syncInternalAccountsWithUserStorage.bind(
          userStorageController,
        ),
      deleteAccountSyncingDataFromUserStorage:
        userStorageController.performDeleteStorageAllFeatureEntries.bind(
          userStorageController,
        ),

      // NotificationServicesController
      checkAccountsPresence:
        notificationServicesController.checkAccountsPresence.bind(
          notificationServicesController,
        ),
      createOnChainTriggers:
        notificationServicesController.createOnChainTriggers.bind(
          notificationServicesController,
        ),
      deleteOnChainTriggersByAccount:
        notificationServicesController.deleteOnChainTriggersByAccount.bind(
          notificationServicesController,
        ),
      updateOnChainTriggersByAccount:
        notificationServicesController.updateOnChainTriggersByAccount.bind(
          notificationServicesController,
        ),
      fetchAndUpdateMetamaskNotifications:
        notificationServicesController.fetchAndUpdateMetamaskNotifications.bind(
          notificationServicesController,
        ),
      deleteNotificationsById:
        notificationServicesController.deleteNotificationsById.bind(
          notificationServicesController,
        ),
      getNotificationsByType:
        notificationServicesController.getNotificationsByType.bind(
          notificationServicesController,
        ),
      markMetamaskNotificationsAsRead:
        notificationServicesController.markMetamaskNotificationsAsRead.bind(
          notificationServicesController,
        ),
      setFeatureAnnouncementsEnabled:
        notificationServicesController.setFeatureAnnouncementsEnabled.bind(
          notificationServicesController,
        ),
      enablePushNotifications:
        notificationServicesPushController.enablePushNotifications.bind(
          notificationServicesPushController,
        ),
      disablePushNotifications:
        notificationServicesPushController.disablePushNotifications.bind(
          notificationServicesPushController,
        ),
      updateTriggerPushNotifications:
        notificationServicesPushController.updateTriggerPushNotifications.bind(
          notificationServicesPushController,
        ),
      enableMetamaskNotifications:
        notificationServicesController.enableMetamaskNotifications.bind(
          notificationServicesController,
        ),
      disableMetamaskNotifications:
        notificationServicesController.disableNotificationServices.bind(
          notificationServicesController,
        ),

      // E2E testing
      throwTestError: this.throwTestError.bind(this),

      // NameController
      updateProposedNames: this.nameController.updateProposedNames.bind(
        this.nameController,
      ),
      setName: this.nameController.setName.bind(this.nameController),

      ///: BEGIN:ONLY_INCLUDE_IF(multichain)
      // MultichainBalancesController
      multichainUpdateBalance: (accountId) =>
        this.multichainBalancesController.updateBalance(accountId),

      // MultichainTransactionsController
      multichainUpdateTransactions: (accountId) =>
        this.multichainTransactionsController.updateTransactionsForAccount(
          accountId,
        ),
      ///: END:ONLY_INCLUDE_IF
      // Transaction Decode
      decodeTransactionData: (request) =>
        decodeTransactionData({
          ...request,
          provider: this.provider,
        }),
      // metrics data deleteion
      createMetaMetricsDataDeletionTask:
        this.metaMetricsDataDeletionController.createMetaMetricsDataDeletionTask.bind(
          this.metaMetricsDataDeletionController,
        ),
      updateDataDeletionTaskStatus:
        this.metaMetricsDataDeletionController.updateDataDeletionTaskStatus.bind(
          this.metaMetricsDataDeletionController,
        ),
      // Trace
      endTrace,
    };
  }

  async exportAccount(address, password) {
    await this.verifyPassword(password);
    return this.keyringController.exportAccount(password, address);
  }

  async getTokenStandardAndDetails(address, userAddress, tokenId) {
    const { tokenList } = this.tokenListController.state;
    const { tokens } = this.tokensController.state;

    const staticTokenListDetails =
      STATIC_MAINNET_TOKEN_LIST[address?.toLowerCase()] || {};
    const tokenListDetails = tokenList[address.toLowerCase()] || {};
    const userDefinedTokenDetails =
      tokens.find(({ address: _address }) =>
        isEqualCaseInsensitive(_address, address),
      ) || {};

    const tokenDetails = {
      ...staticTokenListDetails,
      ...tokenListDetails,
      ...userDefinedTokenDetails,
    };

    const tokenDetailsStandardIsERC20 =
      isEqualCaseInsensitive(tokenDetails.standard, TokenStandard.ERC20) ||
      tokenDetails.erc20 === true;

    const noEvidenceThatTokenIsAnNFT =
      !tokenId &&
      !isEqualCaseInsensitive(tokenDetails.standard, TokenStandard.ERC1155) &&
      !isEqualCaseInsensitive(tokenDetails.standard, TokenStandard.ERC721) &&
      !tokenDetails.erc721;

    const otherDetailsAreERC20Like =
      tokenDetails.decimals !== undefined && tokenDetails.symbol;

    const tokenCanBeTreatedAsAnERC20 =
      tokenDetailsStandardIsERC20 ||
      (noEvidenceThatTokenIsAnNFT && otherDetailsAreERC20Like);

    let details;
    if (tokenCanBeTreatedAsAnERC20) {
      try {
        const balance = userAddress
          ? await fetchTokenBalance(address, userAddress, this.provider)
          : undefined;

        details = {
          address,
          balance,
          standard: TokenStandard.ERC20,
          decimals: tokenDetails.decimals,
          symbol: tokenDetails.symbol,
        };
      } catch (e) {
        // If the `fetchTokenBalance` call failed, `details` remains undefined, and we
        // fall back to the below `assetsContractController.getTokenStandardAndDetails` call
        log.warn(`Failed to get token balance. Error: ${e}`);
      }
    }

    // `details`` will be undefined if `tokenCanBeTreatedAsAnERC20`` is false,
    // or if it is true but the `fetchTokenBalance`` call failed. In either case, we should
    // attempt to retrieve details from `assetsContractController.getTokenStandardAndDetails`
    if (details === undefined) {
      try {
        details =
          await this.assetsContractController.getTokenStandardAndDetails(
            address,
            userAddress,
            tokenId,
          );
      } catch (e) {
        log.warn(`Failed to get token standard and details. Error: ${e}`);
      }
    }

    if (details) {
      const tokenDetailsStandardIsERC1155 = isEqualCaseInsensitive(
        details.standard,
        TokenStandard.ERC1155,
      );

      if (tokenDetailsStandardIsERC1155) {
        try {
          const balance = await fetchERC1155Balance(
            address,
            userAddress,
            tokenId,
            this.provider,
          );

          const balanceToUse = balance?._hex
            ? parseInt(balance._hex, 16).toString()
            : null;

          details = {
            ...details,
            balance: balanceToUse,
          };
        } catch (e) {
          // If the `fetchTokenBalance` call failed, `details` remains undefined, and we
          // fall back to the below `assetsContractController.getTokenStandardAndDetails` call
          log.warn('Failed to get token balance. Error:', e);
        }
      }
    }

    return {
      ...details,
      decimals: details?.decimals?.toString(10),
      balance: details?.balance?.toString(10),
    };
  }

  async getTokenSymbol(address) {
    try {
      const details =
        await this.assetsContractController.getTokenStandardAndDetails(address);
      return details?.symbol;
    } catch (e) {
      return null;
    }
  }

  //=============================================================================
  // VAULT / KEYRING RELATED METHODS
  //=============================================================================

  /**
   * Creates a new Vault and create a new keychain.
   *
   * A vault, or KeyringController, is a controller that contains
   * many different account strategies, currently called Keyrings.
   * Creating it new means wiping all previous keyrings.
   *
   * A keychain, or keyring, controls many accounts with a single backup and signing strategy.
   * For example, a mnemonic phrase can generate many accounts, and is a keyring.
   *
   * @param {string} password
   * @returns {object} vault
   */
  async createNewVaultAndKeychain(password) {
    const releaseLock = await this.createVaultMutex.acquire();
    try {
      return await this.keyringController.createNewVaultAndKeychain(password);
    } finally {
      releaseLock();
    }
  }

  /**
   * Imports a new mnemonic to the vault.
   *
   * @param {string} mnemonic
   * @returns {object} new account address
   */
  ///: BEGIN:ONLY_INCLUDE_IF(multi-srp)
  async importMnemonicToVault(mnemonic) {
    const releaseLock = await this.createVaultMutex.acquire();
    try {
      // TODO: This kind of logic should be inside the `KeyringController` (using `KeyringSelector` query, or make `addNewKeyring` returns it keyring ID alongside
      // its keyring.
      const findKeyringIdByAddress = (address) => {
        const { keyrings, keyringsMetadata } = this.keyringController.state;

        const keyringIndex = keyrings.findIndex((keyring) => {
          return (
            keyring.accounts.includes(address) &&
            keyring.type === KeyringTypes.hd
          );
        });
        if (keyringIndex === -1) {
          throw new Error(
            'Could not find keyring ID, THIS SHOULD NEVER HAPPEN',
          );
        }
        return keyringsMetadata[keyringIndex].id;
      };

      const newKeyring = await this.keyringController.addNewKeyring(
        KeyringTypes.hd,
        {
          mnemonic,
          numberOfAccounts: 1,
        },
      );
      const [newAccountAddress] = await newKeyring.getAccounts();
      const account =
        this.accountsController.getAccountByAddress(newAccountAddress);
      this.accountsController.setSelectedAccount(account.id);

      // TODO: Find a way to encapsulate this logic in the KeyringController itself.
      const keyringId = findKeyringIdByAddress(newAccountAddress);

      await this._addAccountsWithBalance(keyringId);

      return newAccountAddress;
    } finally {
      releaseLock();
    }
  }

  /**
   * Generates a new mnemonic phrase and adds it to the vault, creating a new HD keyring.
   * This method automatically creates one account associated with the new keyring.
   * The method is protected by a mutex to prevent concurrent vault modifications.
   *
   * @async
   * @returns {Promise<string>} The address of the newly created account
   * @throws Will throw an error if keyring creation fails
   */
  async generateNewMnemonicAndAddToVault() {
    const releaseLock = await this.createVaultMutex.acquire();
    try {
      // addNewKeyring auto creates 1 account.
      const newHdkeyring = await this.keyringController.addNewKeyring(
        KeyringTypes.hd,
      );
      const [newAccount] = await newHdkeyring.getAccounts();
      const account = this.accountsController.getAccountByAddress(newAccount);
      this.accountsController.setSelectedAccount(account.id);

      // NOTE: No need to update balances here since we're generating a fresh seed.

      return newAccount;
    } finally {
      releaseLock();
    }
  }
  ///: END:ONLY_INCLUDE_IF

  /**
   * Create a new Vault and restore an existent keyring.
   *
   * @param {string} password
   * @param {number[]} encodedSeedPhrase - The seed phrase, encoded as an array
   * of UTF-8 bytes.
   */
  async createNewVaultAndRestore(password, encodedSeedPhrase) {
    const releaseLock = await this.createVaultMutex.acquire();
    try {
      const { completedOnboarding } = this.onboardingController.state;

      const seedPhraseAsBuffer = Buffer.from(encodedSeedPhrase);

      // clear permissions
      this.permissionController.clearState();

      // Clear snap state
      this.snapController.clearState();

      // clear accounts in AccountTrackerController
      this.accountTrackerController.clearAccounts();

      this.txController.clearUnapprovedTransactions();

      if (completedOnboarding) {
        this.tokenDetectionController.enable();
      }

      // create new vault
      await this.keyringController.createNewVaultAndRestore(
        password,
        this._convertMnemonicToWordlistIndices(seedPhraseAsBuffer),
      );

      if (completedOnboarding) {
        await this._addAccountsWithBalance();

        // This must be set as soon as possible to communicate to the
        // keyring's iframe and have the setting initialized properly
        // Optimistically called to not block MetaMask login due to
        // Ledger Keyring GitHub downtime
        this.#withKeyringForDevice(
          { name: HardwareDeviceNames.ledger },
          async (keyring) => this.setLedgerTransportPreference(keyring),
        );
      }
    } finally {
      releaseLock();
    }
  }

  async _addAccountsWithBalance(keyringId) {
    try {
      // Scan accounts until we find an empty one
      const chainId = this.#getGlobalChainId();

      const keyringSelector = keyringId
        ? { id: keyringId }
        : { type: KeyringTypes.hd };

      const accounts = await this.keyringController.withKeyring(
        keyringSelector,
        async (keyring) => {
          return await keyring.getAccounts();
        },
      );
      let address = accounts[accounts.length - 1];

      for (let count = accounts.length; ; count++) {
        const balance = await this.getBalance(address, this.provider);

        if (balance === '0x0') {
          // This account has no balance, so check for tokens
          await this.tokenDetectionController.detectTokens({
            chainIds: [chainId],
            selectedAddress: address,
          });

          const tokens =
            this.tokensController.state.allTokens?.[chainId]?.[address];
          const detectedTokens =
            this.tokensController.state.allDetectedTokens?.[chainId]?.[address];

          if (
            (tokens?.length ?? 0) === 0 &&
            (detectedTokens?.length ?? 0) === 0
          ) {
            // This account has no balance or tokens
            if (count !== 1) {
              await this.removeAccount(address);
            }
            break;
          }
        }

        // This account has assets, so check the next one
        address = await this.keyringController.withKeyring(
          keyringSelector,
          async (keyring) => {
            const [newAddress] = await keyring.addAccounts(1);
            return newAddress;
          },
        );
      }
    } catch (e) {
      log.warn(`Failed to add accounts with balance. Error: ${e}`);
    } finally {
      await this.userStorageController.setIsAccountSyncingReadyToBeDispatched(
        true,
      );
    }
  }

  /**
   * Encodes a BIP-39 mnemonic as the indices of words in the English BIP-39 wordlist.
   *
   * @param {Buffer} mnemonic - The BIP-39 mnemonic.
   * @returns {Buffer} The Unicode code points for the seed phrase formed from the words in the wordlist.
   */
  _convertMnemonicToWordlistIndices(mnemonic) {
    const indices = mnemonic
      .toString()
      .split(' ')
      .map((word) => wordlist.indexOf(word));
    return new Uint8Array(new Uint16Array(indices).buffer);
  }

  /**
   * Converts a BIP-39 mnemonic stored as indices of words in the English wordlist to a buffer of Unicode code points.
   *
   * @param {Uint8Array} wordlistIndices - Indices to specific words in the BIP-39 English wordlist.
   * @returns {Buffer} The BIP-39 mnemonic formed from the words in the English wordlist, encoded as a list of Unicode code points.
   */
  _convertEnglishWordlistIndicesToCodepoints(wordlistIndices) {
    return Buffer.from(
      Array.from(new Uint16Array(wordlistIndices.buffer))
        .map((i) => wordlist[i])
        .join(' '),
    );
  }

  /**
   * Get an account balance from the AccountTrackerController or request it directly from the network.
   *
   * @param {string} address - The account address
   * @param {Provider} provider - The provider instance to use when asking the network
   */
  async getBalance(address, provider) {
    const cached = this.accountTrackerController.state.accounts[address];

    if (cached && cached.balance) {
      return cached.balance;
    }

    try {
      const balance = await provider.request({
        method: 'eth_getBalance',
        params: [address, 'latest'],
      });
      return balance || '0x0';
    } catch (error) {
      log.error(error);
      throw error;
    }
  }

  /**
   * Submits the user's password and attempts to unlock the vault.
   * Also synchronizes the preferencesController, to ensure its schema
   * is up to date with known accounts once the vault is decrypted.
   *
   * @param {string} password - The user's password
   */
  async submitPassword(password) {
    const { completedOnboarding } = this.onboardingController.state;

    // Before attempting to unlock the keyrings, we need the offscreen to have loaded.
    await this.offscreenPromise;

    await this.keyringController.submitPassword(password);

    ///: BEGIN:ONLY_INCLUDE_IF(build-mmi)
    this.mmiController.onSubmitPassword();
    ///: END:ONLY_INCLUDE_IF

    try {
      await this.blockTracker.checkForLatestBlock();
    } catch (error) {
      log.error('Error while unlocking extension.', error);
    }

    await this.accountsController.updateAccounts();

    // This must be set as soon as possible to communicate to the
    // keyring's iframe and have the setting initialized properly
    // Optimistically called to not block MetaMask login due to
    // Ledger Keyring GitHub downtime
    if (completedOnboarding) {
      this.#withKeyringForDevice(
        { name: HardwareDeviceNames.ledger },
        async (keyring) => this.setLedgerTransportPreference(keyring),
      );
    }
  }

  async _loginUser(password) {
    try {
      // Automatic login via config password
      await this.submitPassword(password);

      // Updating accounts in this.accountTrackerController before starting UI syncing ensure that
      // state has account balance before it is synced with UI
      await this.accountTrackerController.updateAccountsAllActiveNetworks();
    } finally {
      this._startUISync();
    }
  }

  _startUISync() {
    // Message startUISync is used to start syncing state with UI
    // Sending this message after login is completed helps to ensure that incomplete state without
    // account details are not flushed to UI.
    this.emit('startUISync');
    this.startUISync = true;
    this.memStore.subscribe(this.sendUpdate.bind(this));
  }

  /**
   * Submits a user's encryption key to log the user in via login token
   */
  async submitEncryptionKey() {
    try {
      const { loginToken, loginSalt } =
        await this.extension.storage.session.get(['loginToken', 'loginSalt']);
      if (loginToken && loginSalt) {
        const { vault } = this.keyringController.state;

        const jsonVault = JSON.parse(vault);

        if (jsonVault.salt !== loginSalt) {
          console.warn(
            'submitEncryptionKey: Stored salt and vault salt do not match',
          );
          await this.clearLoginArtifacts();
          return;
        }

        await this.keyringController.submitEncryptionKey(loginToken, loginSalt);
      }
    } catch (e) {
      // If somehow this login token doesn't work properly,
      // remove it and the user will get shown back to the unlock screen
      await this.clearLoginArtifacts();
      throw e;
    }
  }

  async clearLoginArtifacts() {
    await this.extension.storage.session.remove(['loginToken', 'loginSalt']);
  }

  /**
   * Submits a user's password to check its validity.
   *
   * @param {string} password - The user's password
   */
  async verifyPassword(password) {
    await this.keyringController.verifyPassword(password);
  }

  /**
   * @type Identity
   * @property {string} name - The account nickname.
   * @property {string} address - The account's ethereum address, in lower case.
   * receiving funds from our automatic Ropsten faucet.
   */

  /**
   * Gets the mnemonic of the user's primary keyring.
   */
  getPrimaryKeyringMnemonic() {
    const [keyring] = this.keyringController.getKeyringsByType(
      KeyringType.hdKeyTree,
    );
    if (!keyring.mnemonic) {
      throw new Error('Primary keyring mnemonic unavailable.');
    }

    return keyring.mnemonic;
  }

  ///: BEGIN:ONLY_INCLUDE_IF(build-mmi)
  async getCustodyKeyringIfExists(address) {
    const custodyType = this.custodyController.getCustodyTypeByAddress(
      toChecksumHexAddress(address),
    );
    const keyring = this.keyringController.getKeyringsByType(custodyType)[0];
    return keyring?.getAccountDetails(address) ? keyring : undefined;
  }
  ///: END:ONLY_INCLUDE_IF

  //
  // Hardware
  //

  async attemptLedgerTransportCreation() {
    return await this.#withKeyringForDevice(
      { name: HardwareDeviceNames.ledger },
      async (keyring) => keyring.attemptMakeApp(),
    );
  }

  /**
   * Fetch account list from a hardware device.
   *
   * @param deviceName
   * @param page
   * @param hdPath
   * @returns [] accounts
   */
  async connectHardware(deviceName, page, hdPath) {
    return this.#withKeyringForDevice(
      { name: deviceName, hdPath },
      async (keyring) => {
        if (deviceName === HardwareDeviceNames.ledger) {
          await this.setLedgerTransportPreference(keyring);
        }

        let accounts = [];
        switch (page) {
          case -1:
            accounts = await keyring.getPreviousPage();
            break;
          case 1:
            accounts = await keyring.getNextPage();
            break;
          default:
            accounts = await keyring.getFirstPage();
        }

        // Merge with existing accounts
        // and make sure addresses are not repeated
        const oldAccounts = await this.keyringController.getAccounts();

        const accountsToTrack = [
          ...new Set(
            oldAccounts.concat(accounts.map((a) => a.address.toLowerCase())),
          ),
        ];
        this.accountTrackerController.syncWithAddresses(accountsToTrack);
        return accounts;
      },
    );
  }

  /**
   * Check if the device is unlocked
   *
   * @param deviceName
   * @param hdPath
   * @returns {Promise<boolean>}
   */
  async checkHardwareStatus(deviceName, hdPath) {
    return this.#withKeyringForDevice(
      { name: deviceName, hdPath },
      async (keyring) => {
        return keyring.isUnlocked();
      },
    );
  }

  /**
   * Get hardware type that will be sent for metrics logging.
   *
   * @param {string} address - Address to retrieve the keyring from
   * @returns {HardwareKeyringType} Keyring hardware type
   */
  async getHardwareTypeForMetric(address) {
    // The `getKeyringForAccount` is now deprecated, so we just use `withKeyring` instead to access our keyring.
    return await this.keyringController.withKeyring(
      { address },
      ({ type: keyringType, bridge: keyringBridge }) =>
        // Specific case for OneKey devices, see `ONE_KEY_VIA_TREZOR_MINOR_VERSION` for further details.
        keyringBridge?.minorVersion === ONE_KEY_VIA_TREZOR_MINOR_VERSION
          ? HardwareKeyringType.oneKey
          : HardwareKeyringType[keyringType],
    );
  }

  /**
   * Clear
   *
   * @param deviceName
   * @returns {Promise<boolean>}
   */
  async forgetDevice(deviceName) {
    return this.#withKeyringForDevice({ name: deviceName }, async (keyring) => {
      for (const address of keyring.accounts) {
        this._onAccountRemoved(address);
      }

      keyring.forgetDevice();

      return true;
    });
  }

  /**
   * Retrieves the keyring for the selected address and using the .type returns
   * a subtype for the account. Either 'hardware', 'imported', 'snap', or 'MetaMask'.
   *
   * @param {string} address - Address to retrieve keyring for
   * @returns {'hardware' | 'imported' | 'snap' | 'MetaMask'}
   */
  async getAccountType(address) {
    const keyringType = await this.keyringController.getAccountKeyringType(
      address,
    );
    switch (keyringType) {
      case KeyringType.trezor:
      case KeyringType.oneKey:
      case KeyringType.lattice:
      case KeyringType.qr:
      case KeyringType.ledger:
        return 'hardware';
      case KeyringType.imported:
        return 'imported';
      case KeyringType.snap:
        return 'snap';
      default:
        return 'MetaMask';
    }
  }

  /**
   * Retrieves the keyring for the selected address and using the .type
   * determines if a more specific name for the device is available. Returns
   * undefined for non hardware wallets.
   *
   * @param {string} address - Address to retrieve keyring for
   * @returns {'ledger' | 'lattice' | string | undefined}
   */
  async getDeviceModel(address) {
    return this.keyringController.withKeyring({ address }, async (keyring) => {
      switch (keyring.type) {
        case KeyringType.trezor:
        case KeyringType.oneKey:
          return keyring.getModel();
        case KeyringType.qr:
          return keyring.getName();
        case KeyringType.ledger:
          // TODO: get model after ledger keyring exposes method
          return HardwareDeviceNames.ledger;
        case KeyringType.lattice:
          // TODO: get model after lattice keyring exposes method
          return HardwareDeviceNames.lattice;
        default:
          return undefined;
      }
    });
  }

  /**
   * get hardware account label
   *
   * @param name
   * @param index
   * @param hdPathDescription
   * @returns string label
   */
  getAccountLabel(name, index, hdPathDescription) {
    return `${name[0].toUpperCase()}${name.slice(1)} ${
      parseInt(index, 10) + 1
    } ${hdPathDescription || ''}`.trim();
  }

  /**
   * Imports an account from a Trezor or Ledger device.
   *
   * @param index
   * @param deviceName
   * @param hdPath
   * @param hdPathDescription
   * @returns {} keyState
   */
  async unlockHardwareWalletAccount(
    index,
    deviceName,
    hdPath,
    hdPathDescription,
  ) {
    const { address: unlockedAccount, label } =
      await this.#withKeyringForDevice(
        { name: deviceName, hdPath },
        async (keyring) => {
          keyring.setAccountToUnlock(index);
          const [address] = await keyring.addAccounts(1);
          return {
            address: normalize(address),
            label: this.getAccountLabel(
              deviceName === HardwareDeviceNames.qr
                ? keyring.getName()
                : deviceName,
              index,
              hdPathDescription,
            ),
          };
        },
      );

    // Set the account label to Trezor 1 / Ledger 1 / QR Hardware 1, etc
    this.preferencesController.setAccountLabel(unlockedAccount, label);
    // Select the account
    this.preferencesController.setSelectedAddress(unlockedAccount);

    // It is expected that the account also exist in the accounts-controller
    // in other case, an error shall be thrown
    const account =
      this.accountsController.getAccountByAddress(unlockedAccount);
    this.accountsController.setAccountName(account.id, label);

    const accounts = this.accountsController.listAccounts();

    const { identities } = this.preferencesController.state;
    return { unlockedAccount, identities, accounts };
  }

  //
  // Account Management
  //

  /**
   * Adds a new account to the keyring corresponding to the given `keyringId`,
   * or to the default (first) HD keyring if no `keyringId` is provided.
   *
   * @param {number} accountCount - The number of accounts to create
   * @param {string} _keyringId - The keyring identifier.
   * @returns {Promise<string>} The address of the newly-created account.
   */
  async addNewAccount(accountCount, _keyringId) {
    const oldAccounts = await this.keyringController.getAccounts();
    const keyringSelector = _keyringId
      ? { id: _keyringId }
      : { type: KeyringTypes.hd };

    const addedAccountAddress = await this.keyringController.withKeyring(
      keyringSelector,
      async (keyring) => {
        if (keyring.type !== KeyringTypes.hd) {
          throw new Error('Cannot add account to non-HD keyring');
        }
        const accountsInKeyring = await keyring.getAccounts();

        // Only add an account if the accountCount matches the accounts in the keyring.
        if (accountCount && accountCount !== accountsInKeyring.length) {
          if (accountCount > accountsInKeyring.length) {
            throw new Error('Account out of sequence');
          }

          const existingAccount = accountsInKeyring[accountCount];

          if (!existingAccount) {
            throw new Error(`Can't find account at index ${accountCount}`);
          }

          return existingAccount;
        }

        const [newAddress] = await keyring.addAccounts(1);
        return newAddress;
      },
    );

    if (!oldAccounts.includes(addedAccountAddress)) {
      this.preferencesController.setSelectedAddress(addedAccountAddress);
    }

    return addedAccountAddress;
  }

  /**
   * Verifies the validity of the current vault's seed phrase.
   *
   * Validity: seed phrase restores the accounts belonging to the current vault.
   *
   * Called when the first account is created and on unlocking the vault.
   *
   * @param {string} password
   * @param {string} _keyringId - This is the identifier for the hd keyring.
   * @returns {Promise<number[]>} The seed phrase to be confirmed by the user,
   * encoded as an array of UTF-8 bytes.
   */
  async getSeedPhrase(password, _keyringId) {
    return this._convertEnglishWordlistIndicesToCodepoints(
      await this.keyringController.exportSeedPhrase(
        password,
        ///: BEGIN:ONLY_INCLUDE_IF(multi-srp)
        _keyringId,
        ///: END:ONLY_INCLUDE_IF
      ),
    );
  }

  /**
   * Clears the transaction history, to allow users to force-reset their nonces.
   * Mostly used in development environments, when networks are restarted with
   * the same network ID.
   *
   * @returns {Promise<string>} The current selected address.
   */
  async resetAccount() {
    const selectedAddress =
      this.accountsController.getSelectedAccount().address;

    const globalChainId = this.#getGlobalChainId();

    this.txController.wipeTransactions({
      address: selectedAddress,
      chainId: globalChainId,
    });

    this.smartTransactionsController.wipeSmartTransactions({
      address: selectedAddress,
      ignoreNetwork: false,
    });

    this.bridgeStatusController.wipeBridgeStatus({
      address: selectedAddress,
      ignoreNetwork: false,
    });

    this.networkController.resetConnection();

    return selectedAddress;
  }

  /**
   * Checks that all accounts referenced have a matching InternalAccount. Sends
   * an error to sentry for any accounts that were expected but are missing from the wallet.
   *
   * @param {InternalAccount[]} [internalAccounts] - The list of evm accounts the wallet knows about.
   * @param {Hex[]} [accounts] - The list of evm accounts addresses that should exist.
   */
  captureKeyringTypesWithMissingIdentities(
    internalAccounts = [],
    accounts = [],
  ) {
    const accountsMissingIdentities = accounts.filter(
      (address) =>
        !internalAccounts.some(
          (account) => account.address.toLowerCase() === address.toLowerCase(),
        ),
    );
    const keyringTypesWithMissingIdentities = accountsMissingIdentities.map(
      (address) => this.keyringController.getAccountKeyringType(address),
    );

    const internalAccountCount = internalAccounts.length;

    const accountTrackerCount = Object.keys(
      this.accountTrackerController.state.accounts || {},
    ).length;

    captureException(
      new Error(
        `Attempt to get permission specifications failed because their were ${accounts.length} accounts, but ${internalAccountCount} identities, and the ${keyringTypesWithMissingIdentities} keyrings included accounts with missing identities. Meanwhile, there are ${accountTrackerCount} accounts in the account tracker.`,
      ),
    );
  }

  /**
   * Sorts a list of evm account addresses by most recently selected by using
   * the lastSelected value for the matching InternalAccount object stored in state.
   *
   * @param {Hex[]} [accounts] - The list of evm accounts addresses to sort.
   * @returns {Hex[]} The sorted evm accounts addresses.
   */
  sortAccountsByLastSelected(accounts) {
    const internalAccounts = this.accountsController.listAccounts();

    return accounts.sort((firstAddress, secondAddress) => {
      const firstAccount = internalAccounts.find(
        (internalAccount) =>
          internalAccount.address.toLowerCase() === firstAddress.toLowerCase(),
      );

      const secondAccount = internalAccounts.find(
        (internalAccount) =>
          internalAccount.address.toLowerCase() === secondAddress.toLowerCase(),
      );

      if (!firstAccount) {
        this.captureKeyringTypesWithMissingIdentities(
          internalAccounts,
          accounts,
        );
        throw new Error(`Missing identity for address: "${firstAddress}".`);
      } else if (!secondAccount) {
        this.captureKeyringTypesWithMissingIdentities(
          internalAccounts,
          accounts,
        );
        throw new Error(`Missing identity for address: "${secondAddress}".`);
      } else if (
        firstAccount.metadata.lastSelected ===
        secondAccount.metadata.lastSelected
      ) {
        return 0;
      } else if (firstAccount.metadata.lastSelected === undefined) {
        return 1;
      } else if (secondAccount.metadata.lastSelected === undefined) {
        return -1;
      }

      return (
        secondAccount.metadata.lastSelected - firstAccount.metadata.lastSelected
      );
    });
  }

  /**
   * Gets the sorted permitted accounts for the specified origin. Returns an empty
   * array if no accounts are permitted or the wallet is locked. Returns any permitted
   * accounts if the wallet is locked and `ignoreLock` is true. This lock bypass is needed
   * for the `eth_requestAccounts` & `wallet_getPermission` handlers both of which
   * return permissioned accounts to the dapp when the wallet is locked.
   *
   * @param {string} origin - The origin whose exposed accounts to retrieve.
   * @param {object} [options] - The options object
   * @param {boolean} [options.ignoreLock] - If accounts should be returned even if the wallet is locked.
   * @returns {Promise<string[]>} The origin's permitted accounts, or an empty
   * array.
   */
  getPermittedAccounts(origin, { ignoreLock } = {}) {
    let caveat;
    try {
      caveat = this.permissionController.getCaveat(
        origin,
        Caip25EndowmentPermissionName,
        Caip25CaveatType,
      );
    } catch (err) {
      if (err instanceof PermissionDoesNotExistError) {
        // suppress expected error in case that the origin
        // does not have the target permission yet
        return [];
      }
      throw err;
    }

    if (!this.isUnlocked() && !ignoreLock) {
      return [];
    }

    const ethAccounts = getEthAccounts(caveat.value);
    return this.sortAccountsByLastSelected(ethAccounts);
  }

  /**
   * Stops exposing the specified scope to all third parties.
   *
   * @param {string} scopeString - The scope to stop exposing
   * to third parties.
   */
  removeAllScopePermissions(scopeString) {
    this.permissionController.updatePermissionsByCaveat(
      Caip25CaveatType,
      (existingScopes) =>
        Caip25CaveatMutators[Caip25CaveatType].removeScope(
          existingScopes,
          scopeString,
        ),
    );
  }

  /**
   * Stops exposing the account with the specified address to all third parties.
   * Exposed accounts are stored in caveats of the eth_accounts permission. This
   * method uses `PermissionController.updatePermissionsByCaveat` to
   * remove the specified address from every eth_accounts permission. If a
   * permission only included this address, the permission is revoked entirely.
   *
   * @param {string} targetAccount - The address of the account to stop exposing
   * to third parties.
   */
  removeAllAccountPermissions(targetAccount) {
    this.permissionController.updatePermissionsByCaveat(
      Caip25CaveatType,
      (existingScopes) =>
        Caip25CaveatMutators[Caip25CaveatType].removeAccount(
          existingScopes,
          targetAccount,
        ),
    );
  }

  /**
   * Removes an account from state / storage.
   *
   * @param {string[]} address - A hex address
   */
  async removeAccount(address) {
    this._onAccountRemoved(address);
    await this.keyringController.removeAccount(address);

    return address;
  }

  /**
   * Imports an account with the specified import strategy.
   * These are defined in @metamask/keyring-controller
   * Each strategy represents a different way of serializing an Ethereum key pair.
   *
   * @param {'privateKey' | 'json'} strategy - A unique identifier for an account import strategy.
   * @param {any} args - The data required by that strategy to import an account.
   */
  async importAccountWithStrategy(strategy, args) {
    const importedAccountAddress =
      await this.keyringController.importAccountWithStrategy(strategy, args);
    // set new account as selected
    this.preferencesController.setSelectedAddress(importedAccountAddress);
  }

  /**
   * Requests approval for permissions for the specified origin
   *
   * @param origin - The origin to request approval for.
   * @param permissions - The permissions to request approval for.
   * @param [options] - Optional. Additional properties to define on the requestData object
   */
  async requestPermissionApproval(origin, permissions, options = {}) {
    const id = nanoid();
    return this.approvalController.addAndShowApprovalRequest({
      id,
      origin,
      requestData: {
        metadata: {
          id,
          origin,
        },
        permissions,
        ...options,
      },
      type: MethodNames.RequestPermissions,
    });
  }

  /**
   * Prompts the user with permittedChains approval for given chainId.
   *
   * @param {string} origin - The origin to request approval for.
   * @param {Hex} chainId - The chainId to add incrementally.
   */
  async requestApprovalPermittedChainsPermission(origin, chainId) {
    const caveatValueWithChains = setPermittedEthChainIds(
      {
        requiredScopes: {},
        optionalScopes: {},
        isMultichainOrigin: false,
      },
      [chainId],
    );

    await this.requestPermissionApproval(
      origin,
      {
        [Caip25EndowmentPermissionName]: {
          caveats: [
            {
              type: Caip25CaveatType,
              value: caveatValueWithChains,
            },
          ],
        },
      },
      {
        isLegacySwitchEthereumChain: true,
      },
    );
  }

  /**
   * Requests permittedChains permission for the specified origin
   * and replaces any existing CAIP-25 permission with a new one.
   * Allows for granting without prompting for user approval which
   * would be used as part of flows like `wallet_addEthereumChain`
   * requests where the addition of the network and the permitting
   * of the chain are combined into one approval.
   *
   * @param {object} options - The options object
   * @param {string} options.origin - The origin to request approval for.
   * @param {Hex} options.chainId - The chainId to permit.
   * @param {boolean} options.autoApprove - If the chain should be granted without prompting for user approval.
   */
  async requestPermittedChainsPermission({ origin, chainId, autoApprove }) {
    if (isSnapId(origin)) {
      throw new Error(
        `Cannot request permittedChains permission for Snaps with origin "${origin}"`,
      );
    }

    if (!autoApprove) {
      await this.requestApprovalPermittedChainsPermission(origin, chainId);
    }

    let caveatValue = {
      requiredScopes: {},
      optionalScopes: {},
      isMultichainOrigin: false,
    };
    caveatValue = addPermittedEthChainId(caveatValue, chainId);

    this.permissionController.grantPermissions({
      subject: { origin },
      approvedPermissions: {
        [Caip25EndowmentPermissionName]: {
          caveats: [
            {
              type: Caip25CaveatType,
              value: caveatValue,
            },
          ],
        },
      },
    });
  }

  /**
   * Requests incremental permittedChains permission for the specified origin.
   * and updates the existing CAIP-25 permission.
   * Allows for granting without prompting for user approval which
   * would be used as part of flows like `wallet_addEthereumChain`
   * requests where the addition of the network and the permitting
   * of the chain are combined into one approval.
   *
   * @param {object} options - The options object
   * @param {string} options.origin - The origin to request approval for.
   * @param {Hex} options.chainId - The chainId to add to the existing permittedChains.
   * @param {boolean} options.autoApprove - If the chain should be granted without prompting for user approval.
   */
  async requestPermittedChainsPermissionIncremental({
    origin,
    chainId,
    autoApprove,
  }) {
    if (isSnapId(origin)) {
      throw new Error(
        `Cannot request permittedChains permission for Snaps with origin "${origin}"`,
      );
    }

    if (!autoApprove) {
      await this.requestApprovalPermittedChainsPermission(origin, chainId);
    }

    const caip25Caveat = this.permissionController.getCaveat(
      origin,
      Caip25EndowmentPermissionName,
      Caip25CaveatType,
    );

    const caveatValueWithChainsAdded = addPermittedEthChainId(
      caip25Caveat.value,
      chainId,
    );

    const ethAccounts = getEthAccounts(caip25Caveat.value);
    const caveatValueWithAccountsSynced = setEthAccounts(
      caveatValueWithChainsAdded,
      ethAccounts,
    );

    this.permissionController.updateCaveat(
      origin,
      Caip25EndowmentPermissionName,
      Caip25CaveatType,
      caveatValueWithAccountsSynced,
    );
  }

  /**
   * Requests user approval for the CAIP-25 permission for the specified origin
   * and returns a permissions object that must be passed to
   * PermissionController.grantPermissions() to complete the permission granting.
   *
   * @param {string} origin - The origin to request approval for.
   * @param requestedPermissions - The legacy permissions to request approval for.
   * @returns the approved permissions object that must then be granted by calling the PermissionController.
   */
  async requestCaip25Approval(origin, requestedPermissions = {}) {
    const permissions = pick(requestedPermissions, [
      RestrictedMethods.eth_accounts,
      PermissionNames.permittedChains,
    ]);

    const requestedAccounts =
      permissions[RestrictedMethods.eth_accounts]?.caveats?.find(
        (caveat) => caveat.type === CaveatTypes.restrictReturnedAccounts,
      )?.value ?? [];

    const requestedChains =
      permissions[PermissionNames.permittedChains]?.caveats?.find(
        (caveat) => caveat.type === CaveatTypes.restrictNetworkSwitching,
      )?.value ?? [];

    if (permissions[RestrictedMethods.eth_accounts]?.caveats) {
      validateCaveatAccounts(
        requestedAccounts,
        this.accountsController.listAccounts.bind(this.accountsController),
      );
    }

    if (permissions[PermissionNames.permittedChains]?.caveats) {
      validateCaveatNetworks(
        requestedChains,
        this.networkController.findNetworkClientIdByChainId.bind(
          this.networkController,
        ),
      );
    }

    if (!permissions[RestrictedMethods.eth_accounts]) {
      permissions[RestrictedMethods.eth_accounts] = {};
    }

    if (!permissions[PermissionNames.permittedChains]) {
      permissions[PermissionNames.permittedChains] = {};
    }

    if (isSnapId(origin)) {
      delete permissions[PermissionNames.permittedChains];
    }

    const newCaveatValue = {
      requiredScopes: {},
      optionalScopes: {
        'wallet:eip155': {
          accounts: [],
        },
      },
      isMultichainOrigin: false,
    };

    const caveatValueWithChains = setPermittedEthChainIds(
      newCaveatValue,
      isSnapId(origin) ? [] : requestedChains,
    );

    const caveatValueWithAccountsAndChains = setEthAccounts(
      caveatValueWithChains,
      requestedAccounts,
    );

    const { permissions: approvedPermissions } =
      await this.requestPermissionApproval(origin, {
        [Caip25EndowmentPermissionName]: {
          caveats: [
            {
              type: Caip25CaveatType,
              value: caveatValueWithAccountsAndChains,
            },
          ],
        },
      });

    return approvedPermissions;
  }
  // ---------------------------------------------------------------------------
  // Identity Management (signature operations)

  getAddTransactionRequest({
    transactionParams,
    transactionOptions,
    dappRequest,
    ...otherParams
  }) {
    return {
      internalAccounts: this.accountsController.listAccounts(),
      dappRequest,
      networkClientId:
        dappRequest?.networkClientId ?? this.#getGlobalNetworkClientId(),
      selectedAccount: this.accountsController.getAccountByAddress(
        transactionParams.from,
      ),
      transactionController: this.txController,
      transactionOptions,
      transactionParams,
      userOperationController: this.userOperationController,
      chainId: this.#getGlobalChainId(),
      ppomController: this.ppomController,
      securityAlertsEnabled:
        this.preferencesController.state?.securityAlertsEnabled,
      updateSecurityAlertResponse: this.updateSecurityAlertResponse.bind(this),
      ...otherParams,
    };
  }

  /**
   * @returns {boolean} true if the keyring type supports EIP-1559
   */
  async getCurrentAccountEIP1559Compatibility() {
    return true;
  }

  //=============================================================================
  // END (VAULT / KEYRING RELATED METHODS)
  //=============================================================================

  /**
   * Allows a user to attempt to cancel a previously submitted transaction
   * by creating a new transaction.
   *
   * @param {number} originalTxId - the id of the txMeta that you want to
   * attempt to cancel
   * @param {import(
   *  './controllers/transactions'
   * ).CustomGasSettings} [customGasSettings] - overrides to use for gas params
   * instead of allowing this method to generate them
   * @param options
   * @returns {object} MetaMask state
   */
  async createCancelTransaction(originalTxId, customGasSettings, options) {
    await this.txController.stopTransaction(
      originalTxId,
      customGasSettings,
      options,
    );
    const state = this.getState();
    return state;
  }

  /**
   * Allows a user to attempt to speed up a previously submitted transaction
   * by creating a new transaction.
   *
   * @param {number} originalTxId - the id of the txMeta that you want to
   * attempt to speed up
   * @param {import(
   *  './controllers/transactions'
   * ).CustomGasSettings} [customGasSettings] - overrides to use for gas params
   * instead of allowing this method to generate them
   * @param options
   * @returns {object} MetaMask state
   */
  async createSpeedUpTransaction(originalTxId, customGasSettings, options) {
    await this.txController.speedUpTransaction(
      originalTxId,
      customGasSettings,
      options,
    );
    const state = this.getState();
    return state;
  }

  async estimateGas(estimateGasParams) {
    return new Promise((resolve, reject) => {
      this.provider
        .request({
          method: 'eth_estimateGas',
          params: [estimateGasParams],
        })
        .then((result) => resolve(result.toString(16)))
        .catch((err) => reject(err));
    });
  }

  handleWatchAssetRequest = ({ asset, type, origin, networkClientId }) => {
    switch (type) {
      case ERC20:
        return this.tokensController.watchAsset({
          asset,
          type,
          networkClientId,
        });
      case ERC721:
      case ERC1155:
        return this.nftController.watchNft(asset, type, origin);
      default:
        throw new Error(`Asset type ${type} not supported`);
    }
  };

  async updateSecurityAlertResponse(
    method,
    securityAlertId,
    securityAlertResponse,
  ) {
    await updateSecurityAlertResponse({
      appStateController: this.appStateController,
      method,
      securityAlertId,
      securityAlertResponse,
      signatureController: this.signatureController,
      transactionController: this.txController,
    });
  }

  //=============================================================================
  // PASSWORD MANAGEMENT
  //=============================================================================

  /**
   * Allows a user to begin the seed phrase recovery process.
   */
  markPasswordForgotten() {
    this.preferencesController.setPasswordForgotten(true);
    this.sendUpdate();
  }

  /**
   * Allows a user to end the seed phrase recovery process.
   */
  unMarkPasswordForgotten() {
    this.preferencesController.setPasswordForgotten(false);
    this.sendUpdate();
  }

  //=============================================================================
  // SETUP
  //=============================================================================

  /**
   * A runtime.MessageSender object, as provided by the browser:
   *
   * @see https://developer.mozilla.org/en-US/docs/Mozilla/Add-ons/WebExtensions/API/runtime/MessageSender
   * @typedef {object} MessageSender
   * @property {string} - The URL of the page or frame hosting the script that sent the message.
   */

  /**
   * A Snap sender object.
   *
   * @typedef {object} SnapSender
   * @property {string} snapId - The ID of the snap.
   */

  /**
   * Used to create a multiplexed stream for connecting to an untrusted context
   * like a Dapp or other extension.
   *
   * @param options - Options bag.
   * @param {ReadableStream} options.connectionStream - The Duplex stream to connect to.
   * @param {MessageSender | SnapSender} options.sender - The sender of the messages on this stream.
   * @param {string} [options.subjectType] - The type of the sender, i.e. subject.
   */
  setupUntrustedCommunicationEip1193({
    connectionStream,
    sender,
    subjectType,
  }) {
    if (sender.url) {
      if (this.onboardingController.state.completedOnboarding) {
        if (this.preferencesController.state.usePhishDetect) {
          const { hostname } = new URL(sender.url);
          this.phishingController.maybeUpdateState();
          // Check if new connection is blocked if phishing detection is on
          const phishingTestResponse = this.phishingController.test(sender.url);
          if (phishingTestResponse?.result) {
            this.sendPhishingWarning(connectionStream, hostname);
            this.metaMetricsController.trackEvent({
              event: MetaMetricsEventName.PhishingPageDisplayed,
              category: MetaMetricsEventCategory.Phishing,
              properties: {
                url: hostname,
              },
            });
            return;
          }
        }
      }
    }

    let inputSubjectType;
    if (subjectType) {
      inputSubjectType = subjectType;
    } else if (sender.id && sender.id !== this.extension.runtime.id) {
      inputSubjectType = SubjectType.Extension;
    } else {
      inputSubjectType = SubjectType.Website;
    }

    // setup multiplexing
    const mux = setupMultiplex(connectionStream);

    // messages between inpage and background
    this.setupProviderConnectionEip1193(
      mux.createStream('metamask-provider'),
      sender,
      inputSubjectType,
    );

    // TODO:LegacyProvider: Delete
    if (sender.url) {
      // legacy streams
      this.setupPublicConfig(mux.createStream('publicConfig'));
    }
  }

  /**
   * Used to create a CAIP stream for connecting to an untrusted context.
   *
   * @param options - Options bag.
   * @param {ReadableStream} options.connectionStream - The Duplex stream to connect to.
   * @param {MessageSender | SnapSender} options.sender - The sender of the messages on this stream.
   * @param {string} [options.subjectType] - The type of the sender, i.e. subject.
   */
  setupUntrustedCommunicationCaip({ connectionStream, sender, subjectType }) {
    if (!process.env.MULTICHAIN_API) {
      return;
    }

    let inputSubjectType;
    if (subjectType) {
      inputSubjectType = subjectType;
    } else if (sender.id && sender.id !== this.extension.runtime.id) {
      inputSubjectType = SubjectType.Extension;
    } else {
      inputSubjectType = SubjectType.Website;
    }

    const caipStream = createCaipStream(connectionStream);

    // messages between subject and background
    this.setupProviderConnectionCaip(caipStream, sender, inputSubjectType);
  }

  /**
   * Used to create a multiplexed stream for connecting to a trusted context,
   * like our own user interfaces, which have the provider APIs, but also
   * receive the exported API from this controller, which includes trusted
   * functions, like the ability to approve transactions or sign messages.
   *
   * @param {*} connectionStream - The duplex stream to connect to.
   * @param {MessageSender} sender - The sender of the messages on this stream
   */
  setupTrustedCommunication(connectionStream, sender) {
    // setup multiplexing
    const mux = setupMultiplex(connectionStream);
    // connect features
    this.setupControllerConnection(mux.createStream('controller'));
    this.setupProviderConnectionEip1193(
      mux.createStream('provider'),
      sender,
      SubjectType.Internal,
    );
  }

  /**
   * Used to create a multiplexed stream for connecting to the phishing warning page.
   *
   * @param options - Options bag.
   * @param {ReadableStream} options.connectionStream - The Duplex stream to connect to.
   */
  setupPhishingCommunication({ connectionStream }) {
    const { usePhishDetect } = this.preferencesController.state;

    if (!usePhishDetect) {
      return;
    }

    // setup multiplexing
    const mux = setupMultiplex(connectionStream);
    const phishingStream = mux.createStream(PHISHING_SAFELIST);

    // set up postStream transport
    phishingStream.on(
      'data',
      createMetaRPCHandler(
        {
          safelistPhishingDomain: this.safelistPhishingDomain.bind(this),
          backToSafetyPhishingWarning:
            this.backToSafetyPhishingWarning.bind(this),
        },
        phishingStream,
      ),
    );
  }

  setUpCookieHandlerCommunication({ connectionStream }) {
    const {
      metaMetricsId,
      dataCollectionForMarketing,
      participateInMetaMetrics,
    } = this.metaMetricsController.state;

    if (
      metaMetricsId &&
      dataCollectionForMarketing &&
      participateInMetaMetrics
    ) {
      // setup multiplexing
      const mux = setupMultiplex(connectionStream);
      const metamaskCookieHandlerStream = mux.createStream(
        METAMASK_COOKIE_HANDLER,
      );
      // set up postStream transport
      metamaskCookieHandlerStream.on(
        'data',
        createMetaRPCHandler(
          {
            getCookieFromMarketingPage:
              this.getCookieFromMarketingPage.bind(this),
          },
          metamaskCookieHandlerStream,
        ),
      );
    }
  }

  getCookieFromMarketingPage(data) {
    const { ga_client_id: cookieId } = data;
    this.metaMetricsController.setMarketingCampaignCookieId(cookieId);
  }

  /**
   * Called when we detect a suspicious domain. Requests the browser redirects
   * to our anti-phishing page.
   *
   * @private
   * @param {*} connectionStream - The duplex stream to the per-page script,
   * for sending the reload attempt to.
   * @param {string} hostname - The hostname that triggered the suspicion.
   */
  sendPhishingWarning(connectionStream, hostname) {
    const mux = setupMultiplex(connectionStream);
    const phishingStream = mux.createStream('phishing');
    phishingStream.write({ hostname });
  }

  /**
   * A method for providing our API over a stream using JSON-RPC.
   *
   * @param {*} outStream - The stream to provide our API over.
   */
  setupControllerConnection(outStream) {
    const patchStore = new PatchStore(this.memStore);
    let uiReady = false;

    const handleUpdate = () => {
      if (!isStreamWritable(outStream) || !uiReady) {
        return;
      }

      const patches = patchStore.flushPendingPatches();

      outStream.write({
        jsonrpc: '2.0',
        method: 'sendUpdate',
        params: [patches],
      });
    };

    const api = {
      ...this.getApi(),
      ...this.controllerApi,
      startPatches: () => {
        uiReady = true;
        handleUpdate();
      },
      getStatePatches: () => patchStore.flushPendingPatches(),
    };

    this.on('update', handleUpdate);

    // report new active controller connection
    this.activeControllerConnections += 1;
    this.emit('controllerConnectionChanged', this.activeControllerConnections);

    // set up postStream transport
    outStream.on('data', createMetaRPCHandler(api, outStream));

    const startUISync = () => {
      if (!isStreamWritable(outStream)) {
        return;
      }
      // send notification to client-side
      outStream.write({
        jsonrpc: '2.0',
        method: 'startUISync',
      });
    };

    if (this.startUISync) {
      startUISync();
    } else {
      this.once('startUISync', startUISync);
    }

    const outstreamEndHandler = () => {
      if (!outStream.mmFinished) {
        this.activeControllerConnections -= 1;
        this.emit(
          'controllerConnectionChanged',
          this.activeControllerConnections,
        );
        outStream.mmFinished = true;
        this.removeListener('update', handleUpdate);
        patchStore.destroy();
      }
    };

    // The presence of both of the below handlers may be redundant.
    // After upgrading metamask/object-multiples to v2.0.0, which included
    // an upgrade of readable-streams from v2 to v3, we saw that the
    // `outStream.on('end'` handler was almost never being called. This seems to
    // related to how v3 handles errors vs how v2 handles errors; there
    // are "premature close" errors in both cases, although in the case
    // of v2 they don't prevent `outStream.on('end'` from being called.
    // At the time that this comment was committed, it was known that we
    // need to investigate and resolve the underlying error, however,
    // for expediency, we are not addressing them at this time. Instead, we
    // can observe that `readableStream.finished` preserves the same
    // functionality as we had when we relied on readable-stream v2. Meanwhile,
    // the `outStream.on('end')` handler was observed to have been called at least once.
    // In an abundance of caution to prevent against unexpected future behavioral changes in
    // streams implementations, we redundantly use multiple paths to attach the same event handler.
    // The outstreamEndHandler therefore needs to be idempotent, which introduces the `mmFinished` property.

    outStream.mmFinished = false;
    finished(outStream, outstreamEndHandler);
    outStream.once('close', outstreamEndHandler);
    outStream.once('end', outstreamEndHandler);
  }

  /**
   * A method for serving our ethereum provider over a given stream.
   *
   * @param {*} outStream - The stream to provide over.
   * @param {MessageSender | SnapSender} sender - The sender of the messages on this stream
   * @param {SubjectType} subjectType - The type of the sender, i.e. subject.
   */
  setupProviderConnectionEip1193(outStream, sender, subjectType) {
    let origin;
    if (subjectType === SubjectType.Internal) {
      origin = ORIGIN_METAMASK;
    } else if (subjectType === SubjectType.Snap) {
      origin = sender.snapId;
    } else {
      origin = new URL(sender.url).origin;
    }

    if (sender.id && sender.id !== this.extension.runtime.id) {
      this.subjectMetadataController.addSubjectMetadata({
        origin,
        extensionId: sender.id,
        subjectType: SubjectType.Extension,
      });
    }

    let tabId;
    if (sender.tab && sender.tab.id) {
      tabId = sender.tab.id;
    }

    let mainFrameOrigin = origin;
    if (sender.tab && sender.tab.url) {
      // If sender origin is an iframe, then get the top-level frame's origin
      mainFrameOrigin = new URL(sender.tab.url).origin;
    }

    const engine = this.setupProviderEngineEip1193({
      origin,
      sender,
      subjectType,
      tabId,
      mainFrameOrigin,
    });

    const dupeReqFilterStream = createDupeReqFilterStream();

    // setup connection
    const providerStream = createEngineStream({ engine });

    const connectionId = this.addConnection(origin, {
      tabId,
      apiType: API_TYPE.EIP1193,
      engine,
    });

    pipeline(
      outStream,
      dupeReqFilterStream,
      providerStream,
      outStream,
      (err) => {
        // handle any middleware cleanup
        engine.destroy();
        connectionId && this.removeConnection(origin, connectionId);
        // For context and todos related to the error message match, see https://github.com/MetaMask/metamask-extension/issues/26337
        if (err && !err.message?.match('Premature close')) {
          log.error(err);
        }
      },
    );

    // Used to show wallet liveliness to the provider
    if (subjectType !== SubjectType.Internal) {
      this._notifyChainChangeForConnection({ engine }, origin);
    }
  }

  /**
   * A method for serving our CAIP provider over a given stream.
   *
   * @param {*} outStream - The stream to provide over.
   * @param {MessageSender | SnapSender} sender - The sender of the messages on this stream
   * @param {SubjectType} subjectType - The type of the sender, i.e. subject.
   */
  setupProviderConnectionCaip(outStream, sender, subjectType) {
    if (!process.env.MULTICHAIN_API) {
      return;
    }

    let origin;
    if (subjectType === SubjectType.Internal) {
      origin = ORIGIN_METAMASK;
    } else if (subjectType === SubjectType.Snap) {
      origin = sender.snapId;
    } else {
      origin = new URL(sender.url).origin;
    }

    if (sender.id && sender.id !== this.extension.runtime.id) {
      this.subjectMetadataController.addSubjectMetadata({
        origin,
        extensionId: sender.id,
        subjectType: SubjectType.Extension,
      });
    }

    let tabId;
    if (sender.tab && sender.tab.id) {
      tabId = sender.tab.id;
    }

    const engine = this.setupProviderEngineCaip({
      origin,
      sender,
      subjectType,
      tabId,
    });

    const dupeReqFilterStream = createDupeReqFilterStream();

    // setup connection
    const providerStream = createEngineStream({ engine });

    const connectionId = this.addConnection(origin, {
      tabId,
      apiType: API_TYPE.CAIP_MULTICHAIN,
      engine,
    });

    pipeline(
      outStream,
      dupeReqFilterStream,
      providerStream,
      outStream,
      (err) => {
        // handle any middleware cleanup
        engine.destroy();
        connectionId && this.removeConnection(origin, connectionId);
        // For context and todos related to the error message match, see https://github.com/MetaMask/metamask-extension/issues/26337
        if (err && !err.message?.match('Premature close')) {
          log.error(err);
        }
      },
    );
  }

  /**
   * A method for creating an ethereum provider that is safely restricted for the requesting subject.
   *
   * @param {object} options - Provider engine options
   * @param {string} options.origin - The origin of the sender
   * @param {MessageSender | SnapSender} options.sender - The sender object.
   * @param {string} options.subjectType - The type of the sender subject.
   * @param {tabId} [options.tabId] - The tab ID of the sender - if the sender is within a tab
   * @param {mainFrameOrigin} [options.mainFrameOrigin] - The origin of the main frame if the sender is an iframe
   */
  setupProviderEngineEip1193({
    origin,
    subjectType,
    sender,
    tabId,
    mainFrameOrigin,
  }) {
    const engine = new JsonRpcEngine();

    // Append origin to each request
    engine.push(createOriginMiddleware({ origin }));

    // Append mainFrameOrigin to each request if present
    if (mainFrameOrigin) {
      engine.push(createMainFrameOriginMiddleware({ mainFrameOrigin }));
    }

    // Append selectedNetworkClientId to each request
    engine.push(createSelectedNetworkMiddleware(this.controllerMessenger));

    // Add a middleware that will switch chain on each request (as needed)
    const requestQueueMiddleware = createQueuedRequestMiddleware({
      enqueueRequest: this.queuedRequestController.enqueueRequest.bind(
        this.queuedRequestController,
      ),
      shouldEnqueueRequest: (request) => {
        return methodsThatShouldBeEnqueued.includes(request.method);
      },
      // This will be removed once we can actually remove useRequestQueue state
      // i.e. unrevert https://github.com/MetaMask/core/pull/5065
      useRequestQueue: () => true,
    });
    engine.push(requestQueueMiddleware);

    // If the origin is not in the selectedNetworkController's `domains` state
    // when the provider engine is created, the selectedNetworkController will
    // fetch the globally selected networkClient from the networkController and wrap
    // it in a proxy which can be switched to use its own state if/when the origin
    // is added to the `domains` state
    const proxyClient =
      this.selectedNetworkController.getProviderAndBlockTracker(origin);

    // We create the filter and subscription manager middleware now, but they will
    // be inserted into the engine later.
    const filterMiddleware = createFilterMiddleware(proxyClient);
    const subscriptionManager = createSubscriptionManager(proxyClient);
    subscriptionManager.events.on('notification', (message) =>
      engine.emit('notification', message),
    );

    // Append tabId to each request if it exists
    if (tabId) {
      engine.push(createTabIdMiddleware({ tabId }));
    }

    engine.push(createLoggerMiddleware({ origin }));
    engine.push(this.permissionLogController.createMiddleware());

    if (origin === BaseUrl.Portfolio) {
      engine.push(createTxVerificationMiddleware(this.networkController));
    }

    engine.push(createTracingMiddleware());

    engine.push(
      createOriginThrottlingMiddleware({
        getThrottledOriginState:
          this.appStateController.getThrottledOriginState.bind(
            this.appStateController,
          ),
        updateThrottledOriginState:
          this.appStateController.updateThrottledOriginState.bind(
            this.appStateController,
          ),
      }),
    );

    engine.push(
      createPPOMMiddleware(
        this.ppomController,
        this.preferencesController,
        this.networkController,
        this.appStateController,
        this.accountsController,
        this.updateSecurityAlertResponse.bind(this),
      ),
    );

    engine.push(
      createRPCMethodTrackingMiddleware({
        getAccountType: this.getAccountType.bind(this),
        getDeviceModel: this.getDeviceModel.bind(this),
        getHardwareTypeForMetric: this.getHardwareTypeForMetric.bind(this),
        snapAndHardwareMessenger: this.controllerMessenger.getRestricted({
          name: 'SnapAndHardwareMessenger',
          allowedActions: [
            'KeyringController:getKeyringForAccount',
            'SnapController:get',
            'AccountsController:getSelectedAccount',
          ],
        }),
        appStateController: this.appStateController,
        metaMetricsController: this.metaMetricsController,
      }),
    );

    engine.push(createUnsupportedMethodMiddleware());

    // Legacy RPC method that needs to be implemented _ahead of_ the permission
    // middleware.
    engine.push(
      createEthAccountsMethodMiddleware({
        getAccounts: this.getPermittedAccounts.bind(this, origin),
      }),
    );

    if (subjectType !== SubjectType.Internal) {
      engine.push(
        this.permissionController.createPermissionMiddleware({
          origin,
        }),
      );
    }

    if (subjectType === SubjectType.Website) {
      engine.push(
        createOnboardingMiddleware({
          location: sender.url,
          registerOnboarding: this.onboardingController.registerOnboarding,
        }),
      );
    }

    // EVM requests and eth permissions should not be passed to non-EVM accounts
    // this middleware intercepts these requests and returns an error.
    engine.push(
      createEvmMethodsToNonEvmAccountReqFilterMiddleware({
        messenger: this.controllerMessenger.getRestricted({
          name: 'EvmMethodsToNonEvmAccountFilterMessenger',
          allowedActions: ['AccountsController:getSelectedAccount'],
        }),
      }),
    );

    // Unrestricted/permissionless RPC method implementations.
    // They must nevertheless be placed _behind_ the permission middleware.
    engine.push(
      createEip1193MethodMiddleware({
        subjectType,

        // Miscellaneous
        addSubjectMetadata:
          this.subjectMetadataController.addSubjectMetadata.bind(
            this.subjectMetadataController,
          ),
        metamaskState: this.getState(),
        getProviderState: this.getProviderState.bind(this),
        getUnlockPromise: this.appStateController.getUnlockPromise.bind(
          this.appStateController,
        ),
        handleWatchAssetRequest: this.handleWatchAssetRequest.bind(this),
        requestUserApproval:
          this.approvalController.addAndShowApprovalRequest.bind(
            this.approvalController,
          ),
        sendMetrics: this.metaMetricsController.trackEvent.bind(
          this.metaMetricsController,
        ),
        // Permission-related
        getAccounts: this.getPermittedAccounts.bind(this, origin),
        requestCaip25ApprovalForOrigin: this.requestCaip25Approval.bind(
          this,
          origin,
        ),
        grantPermissionsForOrigin: (approvedPermissions) => {
          return this.permissionController.grantPermissions({
            subject: { origin },
            approvedPermissions,
          });
        },
        getPermissionsForOrigin: this.permissionController.getPermissions.bind(
          this.permissionController,
          origin,
        ),
        requestPermittedChainsPermissionForOrigin: (options) =>
          this.requestPermittedChainsPermission({
            ...options,
            origin,
          }),
        requestPermittedChainsPermissionIncrementalForOrigin: (options) =>
          this.requestPermittedChainsPermissionIncremental({
            ...options,
            origin,
          }),
        requestPermissionsForOrigin: (requestedPermissions) =>
          this.permissionController.requestPermissions(
            { origin },
            requestedPermissions,
          ),
        revokePermissionsForOrigin: (permissionKeys) => {
          try {
            this.permissionController.revokePermissions({
              [origin]: permissionKeys,
            });
          } catch (e) {
            // we dont want to handle errors here because
            // the revokePermissions api method should just
            // return `null` if the permissions were not
            // successfully revoked or if the permissions
            // for the origin do not exist
            console.log(e);
          }
        },
        getCaveat: ({ target, caveatType }) => {
          try {
            return this.permissionController.getCaveat(
              origin,
              target,
              caveatType,
            );
          } catch (e) {
            if (e instanceof PermissionDoesNotExistError) {
              // suppress expected error in case that the origin
              // does not have the target permission yet
            } else {
              throw e;
            }
          }

          return undefined;
        },
        // network configuration-related
        setActiveNetwork: async (networkClientId) => {
          await this.networkController.setActiveNetwork(networkClientId);
          // if the origin has the CAIP-25 permission
          // we set per dapp network selection state
          if (
            this.permissionController.hasPermission(
              origin,
              Caip25EndowmentPermissionName,
            )
          ) {
            this.selectedNetworkController.setNetworkClientIdForDomain(
              origin,
              networkClientId,
            );
          }
        },
        addNetwork: this.networkController.addNetwork.bind(
          this.networkController,
        ),
        updateNetwork: this.networkController.updateNetwork.bind(
          this.networkController,
        ),
        getNetworkConfigurationByChainId:
          this.networkController.getNetworkConfigurationByChainId.bind(
            this.networkController,
          ),
        setTokenNetworkFilter: (chainId) => {
          const { tokenNetworkFilter } =
            this.preferencesController.getPreferences();
          if (chainId && Object.keys(tokenNetworkFilter).length === 1) {
            this.preferencesController.setPreference('tokenNetworkFilter', {
              [chainId]: true,
            });
          }
        },
        getCurrentChainIdForDomain: (domain) => {
          const networkClientId =
            this.selectedNetworkController.getNetworkClientIdForDomain(domain);
          const { chainId } =
            this.networkController.getNetworkConfigurationByNetworkClientId(
              networkClientId,
            );
          return chainId;
        },

        // Web3 shim-related
        getWeb3ShimUsageState: this.alertController.getWeb3ShimUsageState.bind(
          this.alertController,
        ),
        setWeb3ShimUsageRecorded:
          this.alertController.setWeb3ShimUsageRecorded.bind(
            this.alertController,
          ),
        updateCaveat: this.permissionController.updateCaveat.bind(
          this.permissionController,
          origin,
        ),

        ///: BEGIN:ONLY_INCLUDE_IF(build-mmi)
        handleMmiAuthenticate:
          this.institutionalFeaturesController.handleMmiAuthenticate.bind(
            this.institutionalFeaturesController,
          ),
        handleMmiCheckIfTokenIsPresent:
          this.mmiController.handleMmiCheckIfTokenIsPresent.bind(
            this.mmiController,
          ),
        handleMmiDashboardData: this.mmiController.handleMmiDashboardData.bind(
          this.mmiController,
        ),
        handleMmiSetAccountAndNetwork:
          this.mmiController.setAccountAndNetwork.bind(this.mmiController),
        handleMmiOpenAddHardwareWallet:
          this.mmiController.handleMmiOpenAddHardwareWallet.bind(
            this.mmiController,
          ),
        ///: END:ONLY_INCLUDE_IF
      }),
    );

    engine.push(
      createSnapsMethodMiddleware(subjectType === SubjectType.Snap, {
        clearSnapState: this.controllerMessenger.call.bind(
          this.controllerMessenger,
          'SnapController:clearSnapState',
          origin,
        ),
        getUnlockPromise: this.appStateController.getUnlockPromise.bind(
          this.appStateController,
        ),
        getSnaps: this.controllerMessenger.call.bind(
          this.controllerMessenger,
          'SnapController:getPermitted',
          origin,
        ),
        requestPermissions: async (requestedPermissions) =>
          await this.permissionController.requestPermissions(
            { origin },
            requestedPermissions,
          ),
        getPermissions: this.permissionController.getPermissions.bind(
          this.permissionController,
          origin,
        ),
        getSnapFile: this.controllerMessenger.call.bind(
          this.controllerMessenger,
          'SnapController:getFile',
          origin,
        ),
        getSnapState: this.controllerMessenger.call.bind(
          this.controllerMessenger,
          'SnapController:getSnapState',
          origin,
        ),
        updateSnapState: this.controllerMessenger.call.bind(
          this.controllerMessenger,
          'SnapController:updateSnapState',
          origin,
        ),
        installSnaps: this.controllerMessenger.call.bind(
          this.controllerMessenger,
          'SnapController:install',
          origin,
        ),
        invokeSnap: this.permissionController.executeRestrictedMethod.bind(
          this.permissionController,
          origin,
          RestrictedMethods.wallet_snap,
        ),
        getIsLocked: () => {
          return !this.appStateController.isUnlocked();
        },
        getInterfaceState: (...args) =>
          this.controllerMessenger.call(
            'SnapInterfaceController:getInterface',
            origin,
            ...args,
          ).state,
        getInterfaceContext: (...args) =>
          this.controllerMessenger.call(
            'SnapInterfaceController:getInterface',
            origin,
            ...args,
          ).context,
        createInterface: this.controllerMessenger.call.bind(
          this.controllerMessenger,
          'SnapInterfaceController:createInterface',
          origin,
        ),
        updateInterface: this.controllerMessenger.call.bind(
          this.controllerMessenger,
          'SnapInterfaceController:updateInterface',
          origin,
        ),
        resolveInterface: this.controllerMessenger.call.bind(
          this.controllerMessenger,
          'SnapInterfaceController:resolveInterface',
          origin,
        ),
        getSnap: this.controllerMessenger.call.bind(
          this.controllerMessenger,
          'SnapController:get',
        ),
        getAllSnaps: this.controllerMessenger.call.bind(
          this.controllerMessenger,
          'SnapController:getAll',
        ),
        getCurrencyRate: (currency) => {
          const rate = this.multichainRatesController.state.rates[currency];
          const { fiatCurrency } = this.multichainRatesController.state;

          if (!rate) {
            return undefined;
          }

          return {
            ...rate,
            currency: fiatCurrency,
          };
        },
        hasPermission: this.permissionController.hasPermission.bind(
          this.permissionController,
          origin,
        ),
        scheduleBackgroundEvent: (event) =>
          this.controllerMessenger.call(
            'CronjobController:scheduleBackgroundEvent',
            { ...event, snapId: origin },
          ),
        cancelBackgroundEvent: this.controllerMessenger.call.bind(
          this.controllerMessenger,
          'CronjobController:cancelBackgroundEvent',
          origin,
        ),
        getBackgroundEvents: this.controllerMessenger.call.bind(
          this.controllerMessenger,
          'CronjobController:getBackgroundEvents',
          origin,
        ),
        getNetworkConfigurationByChainId: this.controllerMessenger.call.bind(
          this.controllerMessenger,
          'NetworkController:getNetworkConfigurationByChainId',
        ),
        getNetworkClientById: this.controllerMessenger.call.bind(
          this.controllerMessenger,
          'NetworkController:getNetworkClientById',
        ),
        ///: BEGIN:ONLY_INCLUDE_IF(keyring-snaps)
        handleSnapRpcRequest: (args) =>
          this.handleSnapRequest({ ...args, origin }),
        getAllowedKeyringMethods: keyringSnapPermissionsBuilder(
          this.subjectMetadataController,
          origin,
        ),
        ///: END:ONLY_INCLUDE_IF
      }),
    );

    engine.push(filterMiddleware);
    engine.push(subscriptionManager.middleware);

    engine.push(this.metamaskMiddleware);

    engine.push(providerAsMiddleware(proxyClient.provider));

    return engine;
  }

  /**
   * A method for creating a CAIP Multichain provider that is safely restricted for the requesting subject.
   *
   * @param {object} options - Provider engine options
   * @param {string} options.origin - The origin of the sender
   * @param {MessageSender | SnapSender} options.sender - The sender object.
   * @param {string} options.subjectType - The type of the sender subject.
   * @param {tabId} [options.tabId] - The tab ID of the sender - if the sender is within a tab
   */
  setupProviderEngineCaip({ origin, sender, subjectType, tabId }) {
    if (!process.env.MULTICHAIN_API) {
      return null;
    }

    const engine = new JsonRpcEngine();

    // Append origin to each request
    engine.push(createOriginMiddleware({ origin }));

    // Append tabId to each request if it exists
    if (tabId) {
      engine.push(createTabIdMiddleware({ tabId }));
    }

    engine.push(createLoggerMiddleware({ origin }));

    engine.push((req, _res, next, end) => {
      if (
        ![
          MESSAGE_TYPE.WALLET_CREATE_SESSION,
          MESSAGE_TYPE.WALLET_INVOKE_METHOD,
          MESSAGE_TYPE.WALLET_GET_SESSION,
          MESSAGE_TYPE.WALLET_REVOKE_SESSION,
        ].includes(req.method)
      ) {
        return end(rpcErrors.methodNotFound({ data: { method: req.method } }));
      }
      return next();
    });

    engine.push(multichainMethodCallValidatorMiddleware);
    const middlewareMaker = makeMethodMiddlewareMaker([
      walletRevokeSession,
      walletGetSession,
      walletInvokeMethod,
      walletCreateSession,
    ]);

    engine.push(
      middlewareMaker({
        grantPermissions: this.permissionController.grantPermissions.bind(
          this.permissionController,
        ),
        findNetworkClientIdByChainId:
          this.networkController.findNetworkClientIdByChainId.bind(
            this.networkController,
          ),
        listAccounts: this.accountsController.listAccounts.bind(
          this.accountsController,
        ),
        requestPermissionApprovalForOrigin: this.requestPermissionApproval.bind(
          this,
          origin,
        ),
        sendMetrics: this.metaMetricsController.trackEvent.bind(
          this.metaMetricsController,
        ),
        metamaskState: this.getState(),
        getCaveatForOrigin: this.permissionController.getCaveat.bind(
          this.permissionController,
          origin,
        ),
        getSelectedNetworkClientId: () =>
          this.networkController.state.selectedNetworkClientId,
        revokePermissionForOrigin:
          this.permissionController.revokePermission.bind(
            this.permissionController,
            origin,
          ),
      }),
    );

    // Add a middleware that will switch chain on each request (as needed)
    const requestQueueMiddleware = createQueuedRequestMiddleware({
      enqueueRequest: this.queuedRequestController.enqueueRequest.bind(
        this.queuedRequestController,
      ),
      // This will be removed once we can actually remove useRequestQueue state
      // i.e. unrevert https://github.com/MetaMask/core/pull/5065
      useRequestQueue: () => true,
      shouldEnqueueRequest: (request) => {
        return methodsRequiringNetworkSwitch.includes(request.method);
      },
    });
    engine.push(requestQueueMiddleware);

    engine.push(
      createUnsupportedMethodMiddleware(
        new Set([
          ...UNSUPPORTED_RPC_METHODS,
          'eth_requestAccounts',
          'eth_accounts',
        ]),
      ),
    );

    if (subjectType === SubjectType.Website) {
      engine.push(
        createOnboardingMiddleware({
          location: sender.url,
          registerOnboarding: this.onboardingController.registerOnboarding,
        }),
      );
    }

    engine.push(
      createMultichainMethodMiddleware({
        subjectType,

        // Miscellaneous
        addSubjectMetadata:
          this.subjectMetadataController.addSubjectMetadata.bind(
            this.subjectMetadataController,
          ),
        getProviderState: this.getProviderState.bind(this),
        handleWatchAssetRequest: this.handleWatchAssetRequest.bind(this),
        requestUserApproval:
          this.approvalController.addAndShowApprovalRequest.bind(
            this.approvalController,
          ),
        getCaveat: ({ target, caveatType }) => {
          try {
            return this.permissionController.getCaveat(
              origin,
              target,
              caveatType,
            );
          } catch (e) {
            if (e instanceof PermissionDoesNotExistError) {
              // suppress expected error in case that the origin
              // does not have the target permission yet
            } else {
              throw e;
            }
          }

          return undefined;
        },
        addNetwork: this.networkController.addNetwork.bind(
          this.networkController,
        ),
        updateNetwork: this.networkController.updateNetwork.bind(
          this.networkController,
        ),
        setActiveNetwork: async (networkClientId) => {
          await this.networkController.setActiveNetwork(networkClientId);
          // if the origin has the CAIP-25 permission
          // we set per dapp network selection state
          if (
            this.permissionController.hasPermission(
              origin,
              Caip25EndowmentPermissionName,
            )
          ) {
            this.selectedNetworkController.setNetworkClientIdForDomain(
              origin,
              networkClientId,
            );
          }
        },
        getNetworkConfigurationByChainId:
          this.networkController.getNetworkConfigurationByChainId.bind(
            this.networkController,
          ),
        getCurrentChainIdForDomain: (domain) => {
          const networkClientId =
            this.selectedNetworkController.getNetworkClientIdForDomain(domain);
          const { chainId } =
            this.networkController.getNetworkConfigurationByNetworkClientId(
              networkClientId,
            );
          return chainId;
        },

        // Web3 shim-related
        getWeb3ShimUsageState: this.alertController.getWeb3ShimUsageState.bind(
          this.alertController,
        ),
        setWeb3ShimUsageRecorded:
          this.alertController.setWeb3ShimUsageRecorded.bind(
            this.alertController,
          ),

        requestPermittedChainsPermissionForOrigin: (options) =>
          this.requestPermittedChainsPermission({
            ...options,
            origin,
          }),
        requestPermittedChainsPermissionIncrementalForOrigin: (options) =>
          this.requestPermittedChainsPermissionIncremental({
            ...options,
            origin,
          }),
      }),
    );

    engine.push(this.metamaskMiddleware);

    try {
      const caip25Caveat = this.permissionController.getCaveat(
        origin,
        Caip25EndowmentPermissionName,
        Caip25CaveatType,
      );

      // add new notification subscriptions for changed authorizations
      const sessionScopes = getSessionScopes(caip25Caveat.value);

      // if the eth_subscription notification is in the scope and eth_subscribe is in the methods
      // then get the subscriptionManager going for that scope
      Object.entries(sessionScopes).forEach(([scope, scopeObject]) => {
        if (
          scopeObject.notifications.includes('eth_subscription') &&
          scopeObject.methods.includes('eth_subscribe')
        ) {
          this.addMultichainApiEthSubscriptionMiddleware({
            scope,
            origin,
            tabId,
          });
        }
      });
    } catch (err) {
      // noop
    }

    this.multichainSubscriptionManager.on(
      'notification',
      (targetOrigin, targetTabId, message) => {
        if (origin === targetOrigin && tabId === targetTabId) {
          engine.emit('notification', message);
        }
      },
    );

    engine.push(
      this.multichainMiddlewareManager.generateMultichainMiddlewareForOriginAndTabId(
        origin,
        tabId,
      ),
    );

    engine.push((req, res, _next, end) => {
      const { provider } = this.networkController.getNetworkClientById(
        req.networkClientId,
      );

      // send request to provider
      provider.sendAsync(req, (err, providerRes) => {
        // forward any error
        if (err) {
          return end(err);
        }
        // copy provider response onto original response
        Object.assign(res, providerRes);
        return end();
      });
    });

    return engine;
  }

  /**
   * TODO:LegacyProvider: Delete
   * A method for providing our public config info over a stream.
   * This includes info we like to be synchronous if possible, like
   * the current selected account, and network ID.
   *
   * Since synchronous methods have been deprecated in web3,
   * this is a good candidate for deprecation.
   *
   * @param {*} outStream - The stream to provide public config over.
   */
  setupPublicConfig(outStream) {
    const configStream = storeAsStream(this.publicConfigStore);

    pipeline(configStream, outStream, (err) => {
      configStream.destroy();
      // For context and todos related to the error message match, see https://github.com/MetaMask/metamask-extension/issues/26337
      if (err && !err.message?.match('Premature close')) {
        log.error(err);
      }
    });
  }

  /**
   * Adds a reference to a connection by origin. Ignores the 'metamask' origin.
   * Caller must ensure that the returned id is stored such that the reference
   * can be deleted later.
   *
   * @param {string} origin - The connection's origin string.
   * @param {object} options - Data associated with the connection
   * @param {object} options.engine - The connection's JSON Rpc Engine
   * @param {number} options.tabId - The tabId for the connection
   * @param {API_TYPE} options.apiType - The API type for the connection
   * @returns {string} The connection's id (so that it can be deleted later)
   */
  addConnection(origin, { tabId, apiType, engine }) {
    if (origin === ORIGIN_METAMASK) {
      return null;
    }

    if (!this.connections[origin]) {
      this.connections[origin] = {};
    }

    const id = nanoid();
    this.connections[origin][id] = {
      tabId,
      apiType,
      engine,
    };

    return id;
  }

  /**
   * Deletes a reference to a connection, by origin and id.
   * Ignores unknown origins.
   *
   * @param {string} origin - The connection's origin string.
   * @param {string} id - The connection's id, as returned from addConnection.
   */
  removeConnection(origin, id) {
    const connections = this.connections[origin];
    if (!connections) {
      return;
    }

    delete connections[id];

    if (Object.keys(connections).length === 0) {
      delete this.connections[origin];
    }
  }

  /**
   * Closes all connections for the given origin, and removes the references
   * to them.
   * Ignores unknown origins.
   *
   * @param {string} origin - The origin string.
   */
  removeAllConnections(origin) {
    const connections = this.connections[origin];
    if (!connections) {
      return;
    }

    Object.keys(connections).forEach((id) => {
      this.removeConnection(origin, id);
    });
  }

  /**
   * Causes the RPC engines associated with the connections to the given origin
   * to emit a notification event with the given payload.
   *
   * The caller is responsible for ensuring that only permitted notifications
   * are sent.
   *
   * Ignores unknown origins.
   *
   * @param {string} origin - The connection's origin string.
   * @param {unknown} payload - The event payload.
   * @param apiType
   */
  notifyConnections(origin, payload, apiType) {
    const connections = this.connections[origin];

    if (connections) {
      Object.values(connections).forEach((conn) => {
        if (apiType && conn.apiType !== apiType) {
          return;
        }
        if (conn.engine) {
          conn.engine.emit('notification', payload);
        }
      });
    }
  }

  /**
   * Causes the RPC engines associated with all connections to emit a
   * notification event with the given payload.
   *
   * If the "payload" parameter is a function, the payload for each connection
   * will be the return value of that function called with the connection's
   * origin.
   *
   * The caller is responsible for ensuring that only permitted notifications
   * are sent.
   *
   * @param {unknown} payload - The event payload, or payload getter function.
   * @param apiType
   */
  notifyAllConnections(payload, apiType) {
    const getPayload =
      typeof payload === 'function'
        ? (origin) => payload(origin)
        : () => payload;

    Object.keys(this.connections).forEach((origin) => {
      Object.values(this.connections[origin]).forEach(async (conn) => {
        if (apiType && conn.apiType !== apiType) {
          return;
        }
        try {
          this.notifyConnection(conn, await getPayload(origin));
        } catch (err) {
          console.error(err);
        }
      });
    });
  }

  /**
   * Causes the RPC engine for passed connection to emit a
   * notification event with the given payload.
   *
   * The caller is responsible for ensuring that only permitted notifications
   * are sent.
   *
   * @param {object} connection - Data associated with the connection
   * @param {object} connection.engine - The connection's JSON Rpc Engine
   * @param {unknown} payload - The event payload
   */
  notifyConnection(connection, payload) {
    try {
      if (connection.engine) {
        connection.engine.emit('notification', payload);
      }
    } catch (err) {
      console.error(err);
    }
  }

  // handlers

  /**
   * Handle a KeyringController update
   *
   * @param {object} state - the KC state
   * @returns {Promise<void>}
   * @private
   */
  async _onKeyringControllerUpdate(state) {
    const { keyrings } = state;

    // The accounts tracker only supports EVM addresses and the keyring
    // controller may pass non-EVM addresses, so we filter them out
    const addresses = keyrings
      .reduce((acc, { accounts }) => acc.concat(accounts), [])
      .filter(isEthAddress);

    if (!addresses.length) {
      return;
    }

    this.accountTrackerController.syncWithAddresses(addresses);
  }

  /**
   * Handle global application unlock.
   */
  _onUnlock() {
    this.unMarkPasswordForgotten();

    // In the current implementation, this handler is triggered by a
    // KeyringController event. Other controllers subscribe to the 'unlock'
    // event of the MetaMaskController itself.
    this.emit('unlock');
  }

  /**
   * Handle global application lock.
   */
  _onLock() {
    // In the current implementation, this handler is triggered by a
    // KeyringController event. Other controllers subscribe to the 'lock'
    // event of the MetaMaskController itself.
    this.emit('lock');
  }

  /**
   * Handle memory state updates.
   * - Ensure isClientOpenAndUnlocked is updated
   * - Notifies all connections with the new provider network state
   *   - The external providers handle diffing the state
   *
   * @param newState
   */
  _onStateUpdate(newState) {
    this.isClientOpenAndUnlocked = newState.isUnlocked && this._isClientOpen;
    this._notifyChainChange();
  }

  /**
   * Execute side effects of a removed account.
   *
   * @param {string} address - The address of the account to remove.
   */
  _onAccountRemoved(address) {
    // Remove all associated permissions
    this.removeAllAccountPermissions(address);

    ///: BEGIN:ONLY_INCLUDE_IF(build-mmi)
    this.custodyController.removeAccount(address);
    ///: END:ONLY_INCLUDE_IF(build-mmi)
  }

  // misc

  /**
   * A method for emitting the full MetaMask state to all registered listeners.
   *
   * @private
   */
  privateSendUpdate() {
    this.emit('update', this.getState());
  }

  /**
   * @returns {boolean} Whether the extension is unlocked.
   */
  isUnlocked() {
    return this.keyringController.state.isUnlocked;
  }

  //=============================================================================
  // MISCELLANEOUS
  //=============================================================================

  getExternalPendingTransactions(address) {
    return this.smartTransactionsController.getTransactions({
      addressFrom: address,
      status: 'pending',
    });
  }

  /**
   * The chain list is fetched live at runtime, falling back to a cache.
   * This preseeds the cache at startup with a static list provided at build.
   */
  async initializeChainlist() {
    const cacheKey = `cachedFetch:${CHAIN_SPEC_URL}`;
    const { cachedResponse } = (await getStorageItem(cacheKey)) || {};
    if (cachedResponse) {
      return;
    }
    await setStorageItem(cacheKey, {
      cachedResponse: rawChainData(),
      // Cached value is immediately invalidated
      cachedTime: 0,
    });
  }

  /**
   * Returns the nonce that will be associated with a transaction once approved
   *
   * @param {string} address - The hex string address for the transaction
   * @param networkClientId - The networkClientId to get the nonce lock with
   * @returns {Promise<number>}
   */
  async getPendingNonce(address, networkClientId) {
    const { nonceDetails, releaseLock } = await this.txController.getNonceLock(
      address,
      networkClientId,
    );

    const pendingNonce = nonceDetails.params.highestSuggested;

    releaseLock();
    return pendingNonce;
  }

  /**
   * Returns the next nonce according to the nonce-tracker
   *
   * @param {string} address - The hex string address for the transaction
   * @param networkClientId - The networkClientId to get the nonce lock with
   * @returns {Promise<number>}
   */
  async getNextNonce(address, networkClientId) {
    const nonceLock = await this.txController.getNonceLock(
      address,
      networkClientId,
    );
    nonceLock.releaseLock();
    return nonceLock.nextNonce;
  }

  /**
   * Throw an artificial error in a timeout handler for testing purposes.
   *
   * @param message - The error message.
   * @deprecated This is only mean to facilitiate E2E testing. We should not
   * use this for handling errors.
   */
  throwTestError(message) {
    setTimeout(() => {
      const error = new Error(message);
      error.name = 'TestError';
      throw error;
    });
  }

  /**
   * A method for setting BridgeStatusController event listeners
   */
  _addBridgeStatusControllerListeners() {
    this.controllerMessenger.subscribe(
      'BridgeStatusController:bridgeTransactionComplete',
      (payload) =>
        handleBridgeTransactionComplete(payload, {
          backgroundState: this.getState(),
          trackEvent: this.metaMetricsController.trackEvent.bind(
            this.metaMetricsController,
          ),
        }),
    );

    this.controllerMessenger.subscribe(
      'BridgeStatusController:bridgeTransactionFailed',
      (payload) =>
        handleBridgeTransactionFailed(payload, {
          backgroundState: this.getState(),
          trackEvent: this.metaMetricsController.trackEvent.bind(
            this.metaMetricsController,
          ),
        }),
    );
    // Putting these TransactionController listeners here to keep it colocated with the other bridge events
    this.controllerMessenger.subscribe(
      'TransactionController:transactionFailed',
      (payload) => {
        if (payload.transactionMeta.type === TransactionType.bridge) {
          handleTransactionFailedTypeBridge(payload, {
            backgroundState: this.getState(),
            trackEvent: this.metaMetricsController.trackEvent.bind(
              this.metaMetricsController,
            ),
          });
        }
      },
    );
  }

  getTransactionMetricsRequest() {
    const controllerActions = {
      // Metametrics Actions
      createEventFragment: this.metaMetricsController.createEventFragment.bind(
        this.metaMetricsController,
      ),
      finalizeEventFragment:
        this.metaMetricsController.finalizeEventFragment.bind(
          this.metaMetricsController,
        ),
      getEventFragmentById:
        this.metaMetricsController.getEventFragmentById.bind(
          this.metaMetricsController,
        ),
      getParticipateInMetrics: () =>
        this.metaMetricsController.state.participateInMetaMetrics,
      trackEvent: this.metaMetricsController.trackEvent.bind(
        this.metaMetricsController,
      ),
      updateEventFragment: this.metaMetricsController.updateEventFragment.bind(
        this.metaMetricsController,
      ),
      // Other dependencies
      getAccountType: this.getAccountType.bind(this),
      getDeviceModel: this.getDeviceModel.bind(this),
      getHardwareTypeForMetric: this.getHardwareTypeForMetric.bind(this),
      getEIP1559GasFeeEstimates:
        this.gasFeeController.fetchGasFeeEstimates.bind(this.gasFeeController),
      getSelectedAddress: () =>
        this.accountsController.getSelectedAccount().address,
      getTokenStandardAndDetails: this.getTokenStandardAndDetails.bind(this),
      getTransaction: (id) =>
        this.txController.state.transactions.find((tx) => tx.id === id),
      getIsSmartTransaction: () => {
        return getIsSmartTransaction(this._getMetaMaskState());
      },
      getSmartTransactionByMinedTxHash: (txHash) => {
        return this.smartTransactionsController.getSmartTransactionByMinedTxHash(
          txHash,
        );
      },
      getMethodData: (data) => {
        if (!data) {
          return null;
        }
        const { knownMethodData, use4ByteResolution } =
          this.preferencesController.state;
        const prefixedData = addHexPrefix(data);
        return getMethodDataName(
          knownMethodData,
          use4ByteResolution,
          prefixedData,
          this.preferencesController.addKnownMethodData.bind(
            this.preferencesController,
          ),
          this.provider,
        );
      },
      getIsConfirmationAdvancedDetailsOpen: () => {
        return this.preferencesController.state.preferences
          .showConfirmationAdvancedDetails;
      },
    };
    return {
      ...controllerActions,
      snapAndHardwareMessenger: this.controllerMessenger.getRestricted({
        name: 'SnapAndHardwareMessenger',
        allowedActions: [
          'KeyringController:getKeyringForAccount',
          'SnapController:get',
          'AccountsController:getSelectedAccount',
        ],
      }),
      provider: this.provider,
    };
  }

  toggleExternalServices(useExternal) {
    this.preferencesController.toggleExternalServices(useExternal);
    this.tokenListController.updatePreventPollingOnNetworkRestart(!useExternal);
    if (useExternal) {
      this.tokenDetectionController.enable();
      this.gasFeeController.enableNonRPCGasFeeApis();
    } else {
      this.tokenDetectionController.disable();
      this.gasFeeController.disableNonRPCGasFeeApis();
    }
  }

  //=============================================================================
  // CONFIG
  //=============================================================================

  /**
   * Sets the Ledger Live preference to use for Ledger hardware wallet support
   *
   * @param keyring
   * @deprecated This method is deprecated and will be removed in the future.
   * Only webhid connections are supported in chrome and u2f in firefox.
   */
  async setLedgerTransportPreference(keyring) {
    const transportType = window.navigator.hid
      ? LedgerTransportTypes.webhid
      : LedgerTransportTypes.u2f;

    if (keyring?.updateTransportMethod) {
      return keyring.updateTransportMethod(transportType).catch((e) => {
        throw e;
      });
    }

    return undefined;
  }

  /**
   * A method for initializing storage the first time.
   *
   * @param {object} initState - The default state to initialize with.
   * @private
   */
  recordFirstTimeInfo(initState) {
    if (!('firstTimeInfo' in initState)) {
      const version = process.env.METAMASK_VERSION;
      initState.firstTimeInfo = {
        version,
        date: Date.now(),
      };
    }
  }

  // TODO: Replace isClientOpen methods with `controllerConnectionChanged` events.
  /* eslint-disable accessor-pairs */
  /**
   * A method for recording whether the MetaMask user interface is open or not.
   *
   * @param {boolean} open
   */
  set isClientOpen(open) {
    this._isClientOpen = open;
  }
  /* eslint-enable accessor-pairs */

  /**
   * A method that is called by the background when all instances of metamask are closed.
   * Currently used to stop controller polling.
   */
  onClientClosed() {
    try {
      this.gasFeeController.stopAllPolling();
      this.currencyRateController.stopAllPolling();
      this.tokenRatesController.stopAllPolling();
      this.tokenDetectionController.stopAllPolling();
      this.tokenListController.stopAllPolling();
      this.tokenBalancesController.stopAllPolling();
      this.appStateController.clearPollingTokens();
      this.accountTrackerController.stopAllPolling();
    } catch (error) {
      console.error(error);
    }
  }

  /**
   * A method that is called by the background when a particular environment type is closed (fullscreen, popup, notification).
   * Currently used to stop polling controllers for only that environement type
   *
   * @param environmentType
   */
  onEnvironmentTypeClosed(environmentType) {
    const appStatePollingTokenType =
      POLLING_TOKEN_ENVIRONMENT_TYPES[environmentType];
    const pollingTokensToDisconnect =
      this.appStateController.state[appStatePollingTokenType];
    pollingTokensToDisconnect.forEach((pollingToken) => {
      // We don't know which controller the token is associated with, so try them all.
      // Consider storing the tokens per controller in state instead.
      this.gasFeeController.stopPollingByPollingToken(pollingToken);
      this.currencyRateController.stopPollingByPollingToken(pollingToken);
      this.tokenRatesController.stopPollingByPollingToken(pollingToken);
      this.tokenDetectionController.stopPollingByPollingToken(pollingToken);
      this.tokenListController.stopPollingByPollingToken(pollingToken);
      this.tokenBalancesController.stopPollingByPollingToken(pollingToken);
      this.accountTrackerController.stopPollingByPollingToken(pollingToken);
      this.appStateController.removePollingToken(
        pollingToken,
        appStatePollingTokenType,
      );
    });
  }

  /**
   * Adds a domain to the PhishingController safelist
   *
   * @param {string} origin - the domain to safelist
   */
  safelistPhishingDomain(origin) {
    this.metaMetricsController.trackEvent({
      category: MetaMetricsEventCategory.Phishing,
      event: MetaMetricsEventName.ProceedAnywayClicked,
      properties: {
        url: origin,
        referrer: {
          url: origin,
        },
      },
    });

    return this.phishingController.bypass(origin);
  }

  async backToSafetyPhishingWarning() {
    const portfolioBaseURL = process.env.PORTFOLIO_URL;
    const portfolioURL = `${portfolioBaseURL}/?metamaskEntry=phishing_page_portfolio_button`;

    this.metaMetricsController.trackEvent({
      category: MetaMetricsEventCategory.Navigation,
      event: MetaMetricsEventName.PortfolioLinkClicked,
      properties: {
        location: 'phishing_page',
        text: 'Back to safety',
      },
    });

    await this.platform.switchToAnotherURL(undefined, portfolioURL);
  }

  /**
   * Locks MetaMask
   */
  setLocked() {
    return this.keyringController.setLocked();
  }

  removePermissionsFor = (subjects) => {
    try {
      this.permissionController.revokePermissions(subjects);
    } catch (exp) {
      if (!(exp instanceof PermissionsRequestNotFoundError)) {
        throw exp;
      }
    }
  };

  updateCaveat = (origin, target, caveatType, caveatValue) => {
    try {
      this.controllerMessenger.call(
        'PermissionController:updateCaveat',
        origin,
        target,
        caveatType,
        caveatValue,
      );
    } catch (exp) {
      if (!(exp instanceof PermissionsRequestNotFoundError)) {
        throw exp;
      }
    }
  };

  updateNetworksList = (chainIds) => {
    try {
      this.networkOrderController.updateNetworksList(chainIds);
    } catch (err) {
      log.error(err.message);
      throw err;
    }
  };

  updateAccountsList = (pinnedAccountList) => {
    try {
      this.accountOrderController.updateAccountsList(pinnedAccountList);
    } catch (err) {
      log.error(err.message);
      throw err;
    }
  };

  updateHiddenAccountsList = (hiddenAccountList) => {
    try {
      this.accountOrderController.updateHiddenAccountsList(hiddenAccountList);
    } catch (err) {
      log.error(err.message);
      throw err;
    }
  };

  rejectPermissionsRequest = (requestId) => {
    try {
      this.permissionController.rejectPermissionsRequest(requestId);
    } catch (exp) {
      if (!(exp instanceof PermissionsRequestNotFoundError)) {
        throw exp;
      }
    }
  };

  acceptPermissionsRequest = (request) => {
    try {
      this.permissionController.acceptPermissionsRequest(request);
    } catch (exp) {
      if (!(exp instanceof PermissionsRequestNotFoundError)) {
        throw exp;
      }
    }
  };

  resolvePendingApproval = async (id, value, options) => {
    try {
      await this.approvalController.accept(id, value, options);
    } catch (exp) {
      if (!(exp instanceof ApprovalRequestNotFoundError)) {
        throw exp;
      }
    }
  };

  rejectPendingApproval = (id, error) => {
    try {
      this.approvalController.reject(
        id,
        new JsonRpcError(error.code, error.message, error.data),
      );
    } catch (exp) {
      if (!(exp instanceof ApprovalRequestNotFoundError)) {
        throw exp;
      }
    }
  };

  rejectAllPendingApprovals() {
    const deleteInterface = (id) =>
      this.controllerMessenger.call(
        'SnapInterfaceController:deleteInterface',
        id,
      );

    rejectAllApprovals({
      approvalController: this.approvalController,
      deleteInterface,
    });
  }

  async _onAccountChange(newAddress) {
    const permittedAccountsMap = getPermittedAccountsByOrigin(
      this.permissionController.state,
    );

    for (const [origin, accounts] of permittedAccountsMap.entries()) {
      if (accounts.includes(newAddress)) {
        this._notifyAccountsChange(origin, accounts);
      }
    }

    await this.txController.updateIncomingTransactions([
      this.#getGlobalChainId(),
    ]);
  }

  _notifyAccountsChange(origin, newAccounts) {
    this.notifyConnections(
      origin,
      {
        method: NOTIFICATION_NAMES.accountsChanged,
        // This should be the same as the return value of `eth_accounts`,
        // namely an array of the current / most recently selected Ethereum
        // account.
        params:
          newAccounts.length < 2
            ? // If the length is 1 or 0, the accounts are sorted by definition.
              newAccounts
            : // If the length is 2 or greater, we have to execute
              // `eth_accounts` vi this method.
              this.getPermittedAccounts(origin),
      },
      API_TYPE.EIP1193,
    );

    this.permissionLogController.updateAccountsHistory(origin, newAccounts);
  }

  async _notifyAuthorizationChange(origin, newAuthorization) {
    this.notifyConnections(
      origin,
      {
        method: NOTIFICATION_NAMES.sessionChanged,
        params: {
          sessionScopes: getSessionScopes(newAuthorization),
        },
      },
      API_TYPE.CAIP_MULTICHAIN,
    );
  }

  async _notifyChainChange() {
    this.notifyAllConnections(
      async (origin) => ({
        method: NOTIFICATION_NAMES.chainChanged,
        params: await this.getProviderNetworkState(origin),
      }),
      API_TYPE.EIP1193,
    );
  }

  async _notifyChainChangeForConnection(connection, origin) {
    this.notifyConnection(connection, {
      method: NOTIFICATION_NAMES.chainChanged,
      params: await this.getProviderNetworkState(origin),
    });
  }

  /**
   * @deprecated
   * Controllers should subscribe to messenger events internally rather than relying on the client.
   * @param transactionMeta - Metadata for the transaction.
   */
  async _onFinishedTransaction(transactionMeta) {
    if (
      ![TransactionStatus.confirmed, TransactionStatus.failed].includes(
        transactionMeta.status,
      )
    ) {
      return;
    }

    await this._createTransactionNotifcation(transactionMeta);
    await this._updateNFTOwnership(transactionMeta);
    this._trackTransactionFailure(transactionMeta);
    await this.tokenBalancesController.updateBalancesByChainId({
      chainId: transactionMeta.chainId,
    });
  }

  async _createTransactionNotifcation(transactionMeta) {
    const { chainId } = transactionMeta;
    let rpcPrefs = {};

    if (chainId) {
      const networkConfiguration =
        this.networkController.state.networkConfigurationsByChainId?.[chainId];

      const blockExplorerUrl =
        networkConfiguration?.blockExplorerUrls?.[
          networkConfiguration?.defaultBlockExplorerUrlIndex
        ];

      rpcPrefs = { blockExplorerUrl };
    }

    try {
      await this.platform.showTransactionNotification(
        transactionMeta,
        rpcPrefs,
      );
    } catch (error) {
      log.error('Failed to create transaction notification', error);
    }
  }

  async _updateNFTOwnership(transactionMeta) {
    // if this is a transferFrom method generated from within the app it may be an NFT transfer transaction
    // in which case we will want to check and update ownership status of the transferred NFT.

    const { type, txParams, chainId, txReceipt } = transactionMeta;
    const selectedAddress =
      this.accountsController.getSelectedAccount().address;

    const { allNfts } = this.nftController.state;
    const txReceiptLogs = txReceipt?.logs;

    const isContractInteractionTx =
      type === TransactionType.contractInteraction && txReceiptLogs;
    const isTransferFromTx =
      (type === TransactionType.tokenMethodTransferFrom ||
        type === TransactionType.tokenMethodSafeTransferFrom) &&
      txParams !== undefined;

    if (!isContractInteractionTx && !isTransferFromTx) {
      return;
    }

    if (isTransferFromTx) {
      const { data, to: contractAddress, from: userAddress } = txParams;
      const transactionData = parseStandardTokenTransactionData(data);
      // Sometimes the tokenId value is parsed as "_value" param. Not seeing this often any more, but still occasionally:
      // i.e. call approve() on BAYC contract - https://etherscan.io/token/0xbc4ca0eda7647a8ab7c2061c2e118a18a936f13d#writeContract, and tokenId shows up as _value,
      // not sure why since it doesn't match the ERC721 ABI spec we use to parse these transactions - https://github.com/MetaMask/metamask-eth-abis/blob/d0474308a288f9252597b7c93a3a8deaad19e1b2/src/abis/abiERC721.ts#L62.
      const transactionDataTokenId =
        getTokenIdParam(transactionData) ?? getTokenValueParam(transactionData);

      // check if its a known NFT
      const knownNft = allNfts?.[userAddress]?.[chainId]?.find(
        ({ address, tokenId }) =>
          isEqualCaseInsensitive(address, contractAddress) &&
          tokenId === transactionDataTokenId,
      );

      // if it is we check and update ownership status.
      if (knownNft) {
        this.nftController.checkAndUpdateSingleNftOwnershipStatus(
          knownNft,
          false,
          // TODO add networkClientId once it is available in the transactionMeta
          // the chainId previously passed here didn't actually allow us to check for ownership on a non globally selected network
          // because the check would use the provider for the globally selected network, not the chainId passed here.
          { userAddress },
        );
      }
    } else {
      // Else if contract interaction we will parse the logs

      const allNftTransferLog = txReceiptLogs.map((txReceiptLog) => {
        const isERC1155NftTransfer =
          txReceiptLog.topics &&
          txReceiptLog.topics[0] === TRANSFER_SINFLE_LOG_TOPIC_HASH;
        const isERC721NftTransfer =
          txReceiptLog.topics &&
          txReceiptLog.topics[0] === TOKEN_TRANSFER_LOG_TOPIC_HASH;
        let isTransferToSelectedAddress;

        if (isERC1155NftTransfer) {
          isTransferToSelectedAddress =
            txReceiptLog.topics &&
            txReceiptLog.topics[3] &&
            txReceiptLog.topics[3].match(selectedAddress?.slice(2));
        }

        if (isERC721NftTransfer) {
          isTransferToSelectedAddress =
            txReceiptLog.topics &&
            txReceiptLog.topics[2] &&
            txReceiptLog.topics[2].match(selectedAddress?.slice(2));
        }

        return {
          isERC1155NftTransfer,
          isERC721NftTransfer,
          isTransferToSelectedAddress,
          ...txReceiptLog,
        };
      });
      if (allNftTransferLog.length !== 0) {
        const allNftParsedLog = [];
        allNftTransferLog.forEach((singleLog) => {
          if (
            singleLog.isTransferToSelectedAddress &&
            (singleLog.isERC1155NftTransfer || singleLog.isERC721NftTransfer)
          ) {
            let iface;
            if (singleLog.isERC1155NftTransfer) {
              iface = new Interface(abiERC1155);
            } else {
              iface = new Interface(abiERC721);
            }
            try {
              const parsedLog = iface.parseLog({
                data: singleLog.data,
                topics: singleLog.topics,
              });
              allNftParsedLog.push({
                contract: singleLog.address,
                ...parsedLog,
              });
            } catch (err) {
              // ignore
            }
          }
        });
        // Filter known nfts and new Nfts
        const knownNFTs = [];
        const newNFTs = [];
        allNftParsedLog.forEach((single) => {
          const tokenIdFromLog = getTokenIdParam(single);
          const existingNft = allNfts?.[selectedAddress]?.[chainId]?.find(
            ({ address, tokenId }) => {
              return (
                isEqualCaseInsensitive(address, single.contract) &&
                tokenId === tokenIdFromLog
              );
            },
          );
          if (existingNft) {
            knownNFTs.push(existingNft);
          } else {
            newNFTs.push({
              tokenId: tokenIdFromLog,
              ...single,
            });
          }
        });
        // For known nfts only refresh ownership
        const refreshOwnershipNFts = knownNFTs.map(async (singleNft) => {
          return this.nftController.checkAndUpdateSingleNftOwnershipStatus(
            singleNft,
            false,
            // TODO add networkClientId once it is available in the transactionMeta
            // the chainId previously passed here didn't actually allow us to check for ownership on a non globally selected network
            // because the check would use the provider for the globally selected network, not the chainId passed here.
            { selectedAddress },
          );
        });
        await Promise.allSettled(refreshOwnershipNFts);
        // For new nfts, add them to state
        const addNftPromises = newNFTs.map(async (singleNft) => {
          return this.nftController.addNft(
            singleNft.contract,
            singleNft.tokenId,
          );
        });
        await Promise.allSettled(addNftPromises);
      }
    }
  }

  _trackTransactionFailure(transactionMeta) {
    const { txReceipt } = transactionMeta;
    const metamaskState = this.getState();

    if (!txReceipt || txReceipt.status !== '0x0') {
      return;
    }

    this.metaMetricsController.trackEvent(
      {
        event: 'Tx Status Update: On-Chain Failure',
        category: MetaMetricsEventCategory.Background,
        properties: {
          action: 'Transactions',
          errorMessage: transactionMeta.simulationFails?.reason,
          numberOfTokens: metamaskState.tokens.length,
          numberOfAccounts: Object.keys(metamaskState.accounts).length,
        },
      },
      {
        matomoEvent: true,
      },
    );
  }

  _onUserOperationAdded(userOperationMeta) {
    const transactionMeta = this.txController.state.transactions.find(
      (tx) => tx.id === userOperationMeta.id,
    );

    if (!transactionMeta) {
      return;
    }

    if (transactionMeta.type === TransactionType.swap) {
      this.controllerMessenger.publish(
        'TransactionController:transactionNewSwap',
        { transactionMeta },
      );
    } else if (transactionMeta.type === TransactionType.swapApproval) {
      this.controllerMessenger.publish(
        'TransactionController:transactionNewSwapApproval',
        { transactionMeta },
      );
    }
  }

  _onUserOperationTransactionUpdated(transactionMeta) {
    const updatedTransactionMeta = {
      ...transactionMeta,
      txParams: {
        ...transactionMeta.txParams,
        from: this.accountsController.getSelectedAccount().address,
      },
    };

    const transactionExists = this.txController.state.transactions.some(
      (tx) => tx.id === updatedTransactionMeta.id,
    );

    if (!transactionExists) {
      this.txController.update((state) => {
        state.transactions.push(updatedTransactionMeta);
      });
    }

    this.txController.updateTransaction(
      updatedTransactionMeta,
      'Generated from user operation',
    );

    this.controllerMessenger.publish(
      'TransactionController:transactionStatusUpdated',
      { transactionMeta: updatedTransactionMeta },
    );
  }

  _getMetaMaskState() {
    return {
      metamask: this.getState(),
    };
  }

  _getConfigForRemoteFeatureFlagRequest() {
    const distribution =
      buildTypeMappingForRemoteFeatureFlag[process.env.METAMASK_BUILD_TYPE] ||
      DistributionType.Main;
    const environment =
      environmentMappingForRemoteFeatureFlag[
        process.env.METAMASK_ENVIRONMENT
      ] || EnvironmentType.Development;
    return { distribution, environment };
  }

  /**
   * Select a hardware wallet device and execute a
   * callback with the keyring for that device.
   *
   * Note that KeyringController state is not updated before
   * the end of the callback execution, and calls to KeyringController
   * methods within the callback can lead to deadlocks.
   *
   * @param {object} options - The options for the device
   * @param {string} options.name - The device name to select
   * @param {string} options.hdPath - An optional hd path to be set on the device
   * keyring
   * @param {*} callback - The callback to execute with the keyring
   * @returns {*} The result of the callback
   */
  async #withKeyringForDevice(options, callback) {
    const keyringOverrides = this.opts.overrides?.keyrings;
    let keyringType = null;
    switch (options.name) {
      case HardwareDeviceNames.trezor:
      case HardwareDeviceNames.oneKey:
        keyringType = keyringOverrides?.trezor?.type || TrezorKeyring.type;
        break;
      case HardwareDeviceNames.ledger:
        keyringType = keyringOverrides?.ledger?.type || LedgerKeyring.type;
        break;
      case HardwareDeviceNames.qr:
        keyringType = QRHardwareKeyring.type;
        break;
      case HardwareDeviceNames.lattice:
        keyringType = keyringOverrides?.lattice?.type || LatticeKeyring.type;
        break;
      default:
        throw new Error(
          'MetamaskController:#withKeyringForDevice - Unknown device',
        );
    }

    return this.keyringController.withKeyring(
      { type: keyringType },
      async (keyring) => {
        if (options.hdPath && keyring.setHdPath) {
          keyring.setHdPath(options.hdPath);
        }

        if (options.name === HardwareDeviceNames.lattice) {
          keyring.appName = 'MetaMask';
        }

        if (
          options.name === HardwareDeviceNames.trezor ||
          options.name === HardwareDeviceNames.oneKey
        ) {
          const model = keyring.getModel();
          this.appStateController.setTrezorModel(model);
        }

        keyring.network = getProviderConfig({
          metamask: this.networkController.state,
        }).type;

        return await callback(keyring);
      },
      {
        createIfMissing: true,
      },
    );
  }

  #checkTokenListPolling(currentState, previousState) {
    const previousEnabled = this.#isTokenListPollingRequired(previousState);
    const newEnabled = this.#isTokenListPollingRequired(currentState);

    if (previousEnabled === newEnabled) {
      return;
    }

    this.tokenListController.updatePreventPollingOnNetworkRestart(!newEnabled);
  }

  #isTokenListPollingRequired(preferencesControllerState) {
    const { useTokenDetection, useTransactionSimulations, preferences } =
      preferencesControllerState ?? {};

    const { petnamesEnabled } = preferences ?? {};

    return useTokenDetection || petnamesEnabled || useTransactionSimulations;
  }

  /**
   * @deprecated Avoid new references to the global network.
   * Will be removed once multi-chain support is fully implemented.
   * @returns {string} The chain ID of the currently selected network.
   */
  #getGlobalChainId() {
    const globalNetworkClientId = this.#getGlobalNetworkClientId();

    const globalNetworkClient = this.networkController.getNetworkClientById(
      globalNetworkClientId,
    );

    return globalNetworkClient.configuration.chainId;
  }

  /**
   * @deprecated Avoid new references to the global network.
   * Will be removed once multi-chain support is fully implemented.
   * @returns {string} The network client ID of the currently selected network client.
   */
  #getGlobalNetworkClientId() {
    return this.networkController.state.selectedNetworkClientId;
  }

  #initControllers({ existingControllers, initFunctions, initState }) {
    const initRequest = {
      getFlatState: this.getState.bind(this),
      getGlobalChainId: this.#getGlobalChainId.bind(this),
      getPermittedAccounts: this.getPermittedAccounts.bind(this),
      getProvider: () => this.provider,
      getStateUI: this._getMetaMaskState.bind(this),
      getTransactionMetricsRequest:
        this.getTransactionMetricsRequest.bind(this),
      offscreenPromise: this.offscreenPromise,
      persistedState: initState,
      removeAllConnections: this.removeAllConnections.bind(this),
      setupUntrustedCommunicationEip1193:
        this.setupUntrustedCommunicationEip1193.bind(this),
      showNotification: this.platform._showNotification,
    };

    return initControllers({
      baseControllerMessenger: this.controllerMessenger,
      existingControllers,
      initFunctions,
      initRequest,
    });
  }
}<|MERGE_RESOLUTION|>--- conflicted
+++ resolved
@@ -166,11 +166,7 @@
   walletRevokeSession,
   walletInvokeMethod,
 } from '@metamask/multichain';
-<<<<<<< HEAD
 import { hexToBigInt, toCaipChainId } from '@metamask/utils';
-import { isProduction } from '../../shared/modules/environment';
-=======
->>>>>>> 2228a13c
 import {
   methodsRequiringNetworkSwitch,
   methodsThatCanSwitchNetworkWithoutApproval,
@@ -214,11 +210,8 @@
 import {
   ORIGIN_METAMASK,
   POLLING_TOKEN_ENVIRONMENT_TYPES,
-<<<<<<< HEAD
   MESSAGE_TYPE,
-=======
   SMART_TRANSACTION_CONFIRMATION_TYPES,
->>>>>>> 2228a13c
 } from '../../shared/constants/app';
 import {
   MetaMetricsEventCategory,
