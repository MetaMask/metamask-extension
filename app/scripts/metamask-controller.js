--- conflicted
+++ resolved
@@ -40,21 +40,13 @@
   createPreinstalledSnapsMiddleware,
   createSnapsMethodMiddleware,
 } from '@metamask/snaps-rpc-methods';
-<<<<<<< HEAD
 import {
-  ApprovalType,
   ERC1155,
   ERC20,
   ERC721,
   toHex,
 } from '@metamask/controller-utils';
 
-import { AccountsController } from '@metamask/accounts-controller';
-import { SignatureController } from '@metamask/signature-controller';
-=======
-import { ERC1155, ERC20, ERC721 } from '@metamask/controller-utils';
-
->>>>>>> b2534a95
 import { wordlist } from '@metamask/scure-bip39/dist/wordlists/english';
 
 import {
