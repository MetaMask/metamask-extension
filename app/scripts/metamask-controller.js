--- conflicted
+++ resolved
@@ -319,9 +319,6 @@
 ///: BEGIN:ONLY_INCLUDE_IF(snaps)
 import PREINSTALLED_SNAPS from './snaps/preinstalled-snaps';
 ///: END:ONLY_INCLUDE_IF
-<<<<<<< HEAD
-import AuthenticationController from './controllers/authentication/authentication-controller';
-=======
 import { WeakRefObjectMap } from './lib/WeakRefObjectMap';
 
 // Notification controllers
@@ -329,7 +326,6 @@
 import UserStorageController from './controllers/user-storage/user-storage-controller';
 import { PushPlatformNotificationsController } from './controllers/push-platform-notifications/push-platform-notifications';
 import { MetamaskNotificationsController } from './controllers/metamask-notifications/metamask-notifications';
->>>>>>> 38199bb1
 
 export const METAMASK_CONTROLLER_EVENTS = {
   // Fired after state changes that impact the extension badge (unapproved msg count)
@@ -1285,11 +1281,8 @@
         allowLocalSnaps,
         requireAllowlist,
       },
-<<<<<<< HEAD
-=======
       encryptor: encryptorFactory(600_000),
       getMnemonic: this.getPrimaryKeyringMnemonic.bind(this),
->>>>>>> 38199bb1
       preinstalledSnaps: PREINSTALLED_SNAPS,
     });
 
@@ -1402,10 +1395,6 @@
       state: initState.AuthenticationController,
       messenger: this.controllerMessenger.getRestricted({
         name: 'AuthenticationController',
-<<<<<<< HEAD
-        allowedActions: [`${this.snapController.name}:handleRequest`],
-      }),
-=======
         allowedActions: [
           'SnapController:handleRequest',
           'UserStorageController:disableProfileSyncing',
@@ -1465,7 +1454,6 @@
         ],
       }),
       state: initState.MetamaskNotificationsController,
->>>>>>> 38199bb1
     });
 
     // account tracker watches balances, nonces, and any code at their address
