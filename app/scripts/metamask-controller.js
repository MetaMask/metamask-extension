--- conflicted
+++ resolved
@@ -486,17 +486,7 @@
       this.networkController.getProviderAndBlockTracker().provider;
     this.blockTracker =
       this.networkController.getProviderAndBlockTracker().blockTracker;
-<<<<<<< HEAD
     this.deprecatedNetworkVersions = {};
-=======
-
-    // TODO: Delete when ready to remove `networkVersion` from provider object
-    this.deprecatedNetworkId = null;
-    networkControllerMessenger.subscribe(
-      'NetworkController:networkDidChange',
-      () => this.updateDeprecatedNetworkId(),
-    );
->>>>>>> 17abe58b
 
     const tokenListMessenger = this.controllerMessenger.getRestricted({
       name: 'TokenListController',
