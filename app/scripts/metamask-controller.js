--- conflicted
+++ resolved
@@ -5986,24 +5986,6 @@
         endApprovalFlow: this.approvalController.endFlow.bind(
           this.approvalController,
         ),
-<<<<<<< HEAD
-=======
-        // Permission-related
-        // TODO remove this hook
-        requestPermittedChainsPermission: (chainIds) =>
-          this.permissionController.requestPermissions(
-            { origin },
-            {
-              [PermissionNames.permittedChains]: {
-                caveats: [
-                  CaveatFactories[CaveatTypes.restrictNetworkSwitching](
-                    chainIds,
-                  ),
-                ],
-              },
-            },
-          ),
->>>>>>> d293acf1
         getCaveat: ({ target, caveatType }) => {
           try {
             return this.permissionController.getCaveat(
