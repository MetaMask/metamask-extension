import EventEmitter from 'events';
import { finished, pipeline } from 'readable-stream';
import {
  AssetsContractController,
  CurrencyRateController,
  NftController,
  NftDetectionController,
  TokenDetectionController,
  TokenListController,
  TokenRatesController,
  TokensController,
  CodefiTokenPricesServiceV2,
  RatesController,
  fetchMultiExchangeRate,
  TokenBalancesController,
} from '@metamask/assets-controllers';
import { JsonRpcEngine } from '@metamask/json-rpc-engine';
import { createEngineStream } from '@metamask/json-rpc-middleware-stream';
import { ObservableStore } from '@metamask/obs-store';
import { storeAsStream } from '@metamask/obs-store/dist/asStream';
import { providerAsMiddleware } from '@metamask/eth-json-rpc-middleware';
import { debounce, throttle, memoize, wrap } from 'lodash';
import {
  KeyringController,
  keyringBuilderFactory,
} from '@metamask/keyring-controller';
import createFilterMiddleware from '@metamask/eth-json-rpc-filters';
import createSubscriptionManager from '@metamask/eth-json-rpc-filters/subscriptionManager';
import {
  errorCodes as rpcErrorCodes,
  JsonRpcError,
  providerErrors,
} from '@metamask/rpc-errors';

import { Mutex } from 'await-semaphore';
import log from 'loglevel';
import {
  TrezorConnectBridge,
  TrezorKeyring,
} from '@metamask/eth-trezor-keyring';
import {
  LedgerKeyring,
  LedgerIframeBridge,
} from '@metamask/eth-ledger-bridge-keyring';
import LatticeKeyring from 'eth-lattice-keyring';
import { rawChainData } from 'eth-chainlist';
import { MetaMaskKeyring as QRHardwareKeyring } from '@keystonehq/metamask-airgapped-keyring';
import EthQuery from '@metamask/eth-query';
import EthJSQuery from '@metamask/ethjs-query';
import nanoid from 'nanoid';
import { captureException } from '@sentry/browser';
import { AddressBookController } from '@metamask/address-book-controller';
import {
  ApprovalController,
  ApprovalRequestNotFoundError,
} from '@metamask/approval-controller';
import { ControllerMessenger } from '@metamask/base-controller';
import { EnsController } from '@metamask/ens-controller';
import { PhishingController } from '@metamask/phishing-controller';
import { AnnouncementController } from '@metamask/announcement-controller';
import {
  NetworkController,
  getDefaultNetworkControllerState,
} from '@metamask/network-controller';
import { GasFeeController } from '@metamask/gas-fee-controller';
import {
  PermissionController,
  PermissionDoesNotExistError,
  PermissionsRequestNotFoundError,
  SubjectMetadataController,
  SubjectType,
} from '@metamask/permission-controller';
import SmartTransactionsController from '@metamask/smart-transactions-controller';
import {
  METAMASK_DOMAIN,
  SelectedNetworkController,
  createSelectedNetworkMiddleware,
} from '@metamask/selected-network-controller';
import { LoggingController, LogType } from '@metamask/logging-controller';
import { PermissionLogController } from '@metamask/permission-log-controller';

import { RateLimitController } from '@metamask/rate-limit-controller';
import { NotificationController } from '@metamask/notification-controller';
import {
  CronjobController,
  JsonSnapsRegistry,
  SnapController,
  IframeExecutionService,
  SnapInterfaceController,
  SnapInsightsController,
  OffscreenExecutionService,
} from '@metamask/snaps-controllers';
import {
  createSnapsMethodMiddleware,
  buildSnapEndowmentSpecifications,
  buildSnapRestrictedMethodSpecifications,
} from '@metamask/snaps-rpc-methods';
import {
  ApprovalType,
  ERC1155,
  ERC20,
  ERC721,
  BlockExplorerUrl,
} from '@metamask/controller-utils';

import { AccountsController } from '@metamask/accounts-controller';

///: BEGIN:ONLY_INCLUDE_IF(build-mmi)
import {
  CUSTODIAN_TYPES,
  MmiConfigurationController,
} from '@metamask-institutional/custody-keyring';
import { InstitutionalFeaturesController } from '@metamask-institutional/institutional-features';
import { CustodyController } from '@metamask-institutional/custody-controller';
import { TransactionUpdateController } from '@metamask-institutional/transaction-update';
///: END:ONLY_INCLUDE_IF
import { SignatureController } from '@metamask/signature-controller';
import { PPOMController } from '@metamask/ppom-validator';
import { wordlist } from '@metamask/scure-bip39/dist/wordlists/english';

import {
  NameController,
  ENSNameProvider,
  EtherscanNameProvider,
  TokenNameProvider,
  LensNameProvider,
} from '@metamask/name-controller';

import {
  QueuedRequestController,
  createQueuedRequestMiddleware,
} from '@metamask/queued-request-controller';

import { UserOperationController } from '@metamask/user-operation-controller';

import {
  TransactionController,
  TransactionStatus,
  TransactionType,
} from '@metamask/transaction-controller';

///: BEGIN:ONLY_INCLUDE_IF(keyring-snaps)
import {
  getLocalizedSnapManifest,
  stripSnapPrefix,
} from '@metamask/snaps-utils';
///: END:ONLY_INCLUDE_IF

import { Interface } from '@ethersproject/abi';
import { abiERC1155, abiERC721 } from '@metamask/metamask-eth-abis';
import { isEvmAccountType } from '@metamask/keyring-api';
import {
  AuthenticationController,
  UserStorageController,
} from '@metamask/profile-sync-controller';
import {
  NotificationServicesPushController,
  NotificationServicesController,
} from '@metamask/notification-services-controller';
import { isProduction } from '../../shared/modules/environment';
import {
  methodsRequiringNetworkSwitch,
  methodsThatCanSwitchNetworkWithoutApproval,
  methodsThatShouldBeEnqueued,
} from '../../shared/constants/methods-tags';

///: BEGIN:ONLY_INCLUDE_IF(build-mmi)
import { toChecksumHexAddress } from '../../shared/modules/hexstring-utils';
///: END:ONLY_INCLUDE_IF

import { AssetType, TokenStandard } from '../../shared/constants/transaction';
import {
  GAS_API_BASE_URL,
  GAS_DEV_API_BASE_URL,
  SWAPS_CLIENT_ID,
} from '../../shared/constants/swaps';
import {
  CHAIN_IDS,
  CHAIN_SPEC_URL,
  NETWORK_TYPES,
  NetworkStatus,
  MAINNET_DISPLAY_NAME,
} from '../../shared/constants/network';
import { getAllowedSmartTransactionsChainIds } from '../../shared/constants/smartTransactions';

import {
  HardwareDeviceNames,
  LedgerTransportTypes,
} from '../../shared/constants/hardware-wallets';
import { KeyringType } from '../../shared/constants/keyring';
import {
  CaveatTypes,
  RestrictedMethods,
  EndowmentPermissions,
  ExcludedSnapPermissions,
  ExcludedSnapEndowments,
} from '../../shared/constants/permissions';
import { UI_NOTIFICATIONS } from '../../shared/notifications';
import { MILLISECOND, SECOND } from '../../shared/constants/time';
import {
  ORIGIN_METAMASK,
  POLLING_TOKEN_ENVIRONMENT_TYPES,
} from '../../shared/constants/app';
import {
  MetaMetricsEventCategory,
  MetaMetricsEventName,
  MetaMetricsUserTrait,
} from '../../shared/constants/metametrics';
import { LOG_EVENT } from '../../shared/constants/logs';

import {
  getStorageItem,
  setStorageItem,
} from '../../shared/lib/storage-helpers';
import {
  getTokenIdParam,
  fetchTokenBalance,
  fetchERC1155Balance,
} from '../../shared/lib/token-util';
import { isEqualCaseInsensitive } from '../../shared/modules/string-utils';
import { parseStandardTokenTransactionData } from '../../shared/modules/transaction.utils';
import { STATIC_MAINNET_TOKEN_LIST } from '../../shared/constants/tokens';
import { getTokenValueParam } from '../../shared/lib/metamask-controller-utils';
import { isManifestV3 } from '../../shared/modules/mv3.utils';
import { convertNetworkId } from '../../shared/modules/network.utils';
import {
  getIsSmartTransaction,
  isHardwareWallet,
  getFeatureFlagsByChainId,
  getCurrentChainSupportsSmartTransactions,
  getHardwareWalletType,
  getSmartTransactionsPreferenceEnabled,
} from '../../shared/modules/selectors';
import { createCaipStream } from '../../shared/modules/caip-stream';
import { BaseUrl } from '../../shared/constants/urls';
import {
  TOKEN_TRANSFER_LOG_TOPIC_HASH,
  TRANSFER_SINFLE_LOG_TOPIC_HASH,
} from '../../shared/lib/transactions-controller-utils';
// TODO: Remove restricted import
// eslint-disable-next-line import/no-restricted-paths
import { getCurrentChainId } from '../../ui/selectors';
// TODO: Remove restricted import
// eslint-disable-next-line import/no-restricted-paths
import { getProviderConfig } from '../../ui/ducks/metamask/metamask';
import { endTrace, trace } from '../../shared/lib/trace';
// eslint-disable-next-line import/no-restricted-paths
import { isSnapId } from '../../ui/helpers/utils/snaps';
import { BalancesController as MultichainBalancesController } from './lib/accounts/BalancesController';
import {
  ///: BEGIN:ONLY_INCLUDE_IF(build-mmi)
  handleMMITransactionUpdate,
  ///: END:ONLY_INCLUDE_IF
  handleTransactionAdded,
  handleTransactionApproved,
  handleTransactionFailed,
  handleTransactionConfirmed,
  handleTransactionDropped,
  handleTransactionRejected,
  handleTransactionSubmitted,
  handlePostTransactionBalanceUpdate,
  createTransactionEventFragmentWithTxId,
} from './lib/transaction/metrics';
///: BEGIN:ONLY_INCLUDE_IF(build-mmi)
import {
  afterTransactionSign as afterTransactionSignMMI,
  beforeCheckPendingTransaction as beforeCheckPendingTransactionMMI,
  beforeTransactionPublish as beforeTransactionPublishMMI,
  getAdditionalSignArguments as getAdditionalSignArgumentsMMI,
} from './lib/transaction/mmi-hooks';
///: END:ONLY_INCLUDE_IF
import { submitSmartTransactionHook } from './lib/transaction/smart-transactions';
///: BEGIN:ONLY_INCLUDE_IF(keyring-snaps)
import { keyringSnapPermissionsBuilder } from './lib/snap-keyring/keyring-snaps-permissions';
///: END:ONLY_INCLUDE_IF

import { SnapsNameProvider } from './lib/SnapsNameProvider';
import { AddressBookPetnamesBridge } from './lib/AddressBookPetnamesBridge';
import { AccountIdentitiesPetnamesBridge } from './lib/AccountIdentitiesPetnamesBridge';
import { createPPOMMiddleware } from './lib/ppom/ppom-middleware';
import * as PPOMModule from './lib/ppom/ppom';
import {
  onMessageReceived,
  checkForMultipleVersionsRunning,
} from './detect-multiple-instances';
///: BEGIN:ONLY_INCLUDE_IF(build-mmi)
import { MMIController } from './controllers/mmi-controller';
import { mmiKeyringBuilderFactory } from './mmi-keyring-builder-factory';
///: END:ONLY_INCLUDE_IF
import ComposableObservableStore from './lib/ComposableObservableStore';
import AccountTrackerController from './controllers/account-tracker-controller';
import createDupeReqFilterStream from './lib/createDupeReqFilterStream';
import createLoggerMiddleware from './lib/createLoggerMiddleware';
import {
  createLegacyMethodMiddleware,
  createMethodMiddleware,
  createUnsupportedMethodMiddleware,
} from './lib/rpc-method-middleware';
import createOriginMiddleware from './lib/createOriginMiddleware';
import createTabIdMiddleware from './lib/createTabIdMiddleware';
import { NetworkOrderController } from './controllers/network-order';
import { AccountOrderController } from './controllers/account-order';
import createOnboardingMiddleware from './lib/createOnboardingMiddleware';
import { isStreamWritable, setupMultiplex } from './lib/stream-utils';
import { PreferencesController } from './controllers/preferences-controller';
import { AppStateController } from './controllers/app-state-controller';
import { AlertController } from './controllers/alert-controller';
import OnboardingController from './controllers/onboarding';
import Backup from './lib/backup';
import DecryptMessageController from './controllers/decrypt-message';
import SwapsController from './controllers/swaps';
import MetaMetricsController from './controllers/metametrics-controller';
import { segment } from './lib/segment';
import createMetaRPCHandler from './lib/createMetaRPCHandler';
import {
  addHexPrefix,
  getMethodDataName,
  previousValueComparator,
} from './lib/util';
import createMetamaskMiddleware from './lib/createMetamaskMiddleware';
import { hardwareKeyringBuilderFactory } from './lib/hardware-keyring-builder-factory';
import EncryptionPublicKeyController from './controllers/encryption-public-key';
import AppMetadataController from './controllers/app-metadata';

import {
  CaveatFactories,
  CaveatMutatorFactories,
  getCaveatSpecifications,
  diffMap,
  getPermissionBackgroundApiMethods,
  getPermissionSpecifications,
  getPermittedAccountsByOrigin,
  getPermittedChainsByOrigin,
  NOTIFICATION_NAMES,
  PermissionNames,
  unrestrictedMethods,
} from './controllers/permissions';
import { MetaMetricsDataDeletionController } from './controllers/metametrics-data-deletion/metametrics-data-deletion';
import { DataDeletionService } from './services/data-deletion-service';
import createRPCMethodTrackingMiddleware from './lib/createRPCMethodTrackingMiddleware';
import { IndexedDBPPOMStorage } from './lib/ppom/indexed-db-backend';
import { updateCurrentLocale } from './translate';
import { TrezorOffscreenBridge } from './lib/offscreen-bridge/trezor-offscreen-bridge';
import { LedgerOffscreenBridge } from './lib/offscreen-bridge/ledger-offscreen-bridge';
///: BEGIN:ONLY_INCLUDE_IF(keyring-snaps)
import { snapKeyringBuilder, getAccountsBySnapId } from './lib/snap-keyring';
///: END:ONLY_INCLUDE_IF
import { encryptorFactory } from './lib/encryptor-factory';
import { addDappTransaction, addTransaction } from './lib/transaction/util';
///: BEGIN:ONLY_INCLUDE_IF(build-main,build-beta,build-flask)
import { addTypedMessage, addPersonalMessage } from './lib/signature/util';
///: END:ONLY_INCLUDE_IF
import { LatticeKeyringOffscreen } from './lib/offscreen-bridge/lattice-offscreen-keyring';
import PREINSTALLED_SNAPS from './snaps/preinstalled-snaps';
import { WeakRefObjectMap } from './lib/WeakRefObjectMap';
import { METAMASK_COOKIE_HANDLER } from './constants/stream';

// Notification controllers
import { createTxVerificationMiddleware } from './lib/tx-verification/tx-verification-middleware';
import { updateSecurityAlertResponse } from './lib/ppom/ppom-util';
import createEvmMethodsToNonEvmAccountReqFilterMiddleware from './lib/createEvmMethodsToNonEvmAccountReqFilterMiddleware';
import { isEthAddress } from './lib/multichain/address';
import { decodeTransactionData } from './lib/transaction/decode/util';
import {
  BridgeUserAction,
  BridgeBackgroundAction,
} from './controllers/bridge/types';
import BridgeController from './controllers/bridge/bridge-controller';
import { BRIDGE_CONTROLLER_NAME } from './controllers/bridge/constants';
import {
  onPushNotificationClicked,
  onPushNotificationReceived,
} from './controllers/push-notifications';
import createTracingMiddleware from './lib/createTracingMiddleware';
import { PatchStore } from './lib/PatchStore';
import { sanitizeUIState } from './lib/state-utils';

export const METAMASK_CONTROLLER_EVENTS = {
  // Fired after state changes that impact the extension badge (unapproved msg count)
  // The process of updating the badge happens in app/scripts/background.js.
  UPDATE_BADGE: 'updateBadge',
  // TODO: Add this and similar enums to the `controllers` repo and export them
  APPROVAL_STATE_CHANGE: 'ApprovalController:stateChange',
  QUEUED_REQUEST_STATE_CHANGE: 'QueuedRequestController:stateChange',
  METAMASK_NOTIFICATIONS_LIST_UPDATED:
    'NotificationServicesController:notificationsListUpdated',
  METAMASK_NOTIFICATIONS_MARK_AS_READ:
    'NotificationServicesController:markNotificationsAsRead',
  NOTIFICATIONS_STATE_CHANGE: 'NotificationController:stateChange',
};

// stream channels
const PHISHING_SAFELIST = 'metamask-phishing-safelist';

// OneKey devices can connect to Metamask using Trezor USB transport. They use a specific device minor version (99) to differentiate between genuine Trezor and OneKey devices.
export const ONE_KEY_VIA_TREZOR_MINOR_VERSION = 99;

export default class MetamaskController extends EventEmitter {
  /**
   * @param {object} opts
   */
  constructor(opts) {
    super();

    const { isFirstMetaMaskControllerSetup } = opts;

    this.defaultMaxListeners = 20;

    this.sendUpdate = debounce(
      this.privateSendUpdate.bind(this),
      MILLISECOND * 200,
    );
    this.opts = opts;
    this.extension = opts.browser;
    this.platform = opts.platform;
    this.notificationManager = opts.notificationManager;
    const initState = opts.initState || {};
    const version = process.env.METAMASK_VERSION;
    this.recordFirstTimeInfo(initState);
    this.featureFlags = opts.featureFlags;

    // this keeps track of how many "controllerStream" connections are open
    // the only thing that uses controller connections are open metamask UI instances
    this.activeControllerConnections = 0;

    this.offscreenPromise = opts.offscreenPromise ?? Promise.resolve();

    this.getRequestAccountTabIds = opts.getRequestAccountTabIds;
    this.getOpenMetamaskTabsIds = opts.getOpenMetamaskTabsIds;

    this.initializeChainlist();

    this.controllerMessenger = new ControllerMessenger();

    this.loggingController = new LoggingController({
      messenger: this.controllerMessenger.getRestricted({
        name: 'LoggingController',
        allowedActions: [],
        allowedEvents: [],
      }),
      state: initState.LoggingController,
    });

    // instance of a class that wraps the extension's storage local API.
    this.localStoreApiWrapper = opts.localStore;

    this.currentMigrationVersion = opts.currentMigrationVersion;

    // observable state store
    this.store = new ComposableObservableStore({
      state: initState,
      controllerMessenger: this.controllerMessenger,
      persist: true,
    });

    // external connections by origin
    // Do not modify directly. Use the associated methods.
    this.connections = {};

    // lock to ensure only one vault created at once
    this.createVaultMutex = new Mutex();

    this.extension.runtime.onInstalled.addListener((details) => {
      if (details.reason === 'update') {
        if (version === '8.1.0') {
          this.platform.openExtensionInBrowser();
        }
        this.loggingController.add({
          type: LogType.GenericLog,
          data: {
            event: LOG_EVENT.VERSION_UPDATE,
            previousVersion: details.previousVersion,
            version,
          },
        });
      }
    });

    this.appMetadataController = new AppMetadataController({
      state: initState.AppMetadataController,
      currentMigrationVersion: this.currentMigrationVersion,
      currentAppVersion: version,
    });

    // next, we will initialize the controllers
    // controller initialization order matters
    const clearPendingConfirmations = () => {
      this.encryptionPublicKeyController.clearUnapproved();
      this.decryptMessageController.clearUnapproved();
      this.signatureController.clearUnapproved();
      this.approvalController.clear(providerErrors.userRejectedRequest());
    };

    this.approvalController = new ApprovalController({
      messenger: this.controllerMessenger.getRestricted({
        name: 'ApprovalController',
      }),
      showApprovalRequest: opts.showUserConfirmation,
      typesExcludedFromRateLimiting: [
        ApprovalType.PersonalSign,
        ApprovalType.EthSignTypedData,
        ApprovalType.Transaction,
        ApprovalType.WatchAsset,
        ApprovalType.EthGetEncryptionPublicKey,
        ApprovalType.EthDecrypt,
      ],
    });

    this.queuedRequestController = new QueuedRequestController({
      messenger: this.controllerMessenger.getRestricted({
        name: 'QueuedRequestController',
        allowedActions: [
          'NetworkController:getState',
          'NetworkController:setActiveNetwork',
          'SelectedNetworkController:getNetworkClientIdForDomain',
        ],
        allowedEvents: ['SelectedNetworkController:stateChange'],
      }),
      shouldRequestSwitchNetwork: ({ method }) =>
        methodsRequiringNetworkSwitch.includes(method),
      canRequestSwitchNetworkWithoutApproval: ({ method }) =>
        methodsThatCanSwitchNetworkWithoutApproval.includes(method),
      clearPendingConfirmations,
      showApprovalRequest: () => {
        if (this.approvalController.getTotalApprovalCount() > 0) {
          opts.showUserConfirmation();
        }
      },
    });

    ///: BEGIN:ONLY_INCLUDE_IF(build-mmi)
    this.mmiConfigurationController = new MmiConfigurationController({
      initState: initState.MmiConfigurationController,
      mmiConfigurationServiceUrl: process.env.MMI_CONFIGURATION_SERVICE_URL,
    });
    ///: END:ONLY_INCLUDE_IF

    const networkControllerMessenger = this.controllerMessenger.getRestricted({
      name: 'NetworkController',
    });

    let initialNetworkControllerState = initState.NetworkController;
    if (!initialNetworkControllerState) {
      initialNetworkControllerState = getDefaultNetworkControllerState();

      const networks =
        initialNetworkControllerState.networkConfigurationsByChainId;

      // Note: Consider changing `getDefaultNetworkControllerState`
      // on the controller side to include some of these tweaks.
      networks[CHAIN_IDS.MAINNET].name = MAINNET_DISPLAY_NAME;
      delete networks[CHAIN_IDS.GOERLI];
      delete networks[CHAIN_IDS.LINEA_GOERLI];

      Object.values(networks).forEach((network) => {
        const id = network.rpcEndpoints[0].networkClientId;
        network.blockExplorerUrls = [BlockExplorerUrl[id]];
        network.defaultBlockExplorerUrlIndex = 0;
      });

      let network;
      if (process.env.IN_TEST) {
        network = {
          chainId: CHAIN_IDS.LOCALHOST,
          name: 'Localhost 8545',
          nativeCurrency: 'ETH',
          blockExplorerUrls: [],
          defaultRpcEndpointIndex: 0,
          rpcEndpoints: [
            {
              networkClientId: 'networkConfigurationId',
              url: 'http://localhost:8545',
              type: 'custom',
            },
          ],
        };
        networks[CHAIN_IDS.LOCALHOST] = network;
      } else if (
        process.env.METAMASK_DEBUG ||
        process.env.METAMASK_ENVIRONMENT === 'test'
      ) {
        network = networks[CHAIN_IDS.SEPOLIA];
      } else {
        network = networks[CHAIN_IDS.MAINNET];
      }

      initialNetworkControllerState.selectedNetworkClientId =
        network.rpcEndpoints[network.defaultRpcEndpointIndex].networkClientId;
    }

    this.networkController = new NetworkController({
      messenger: networkControllerMessenger,
      state: initialNetworkControllerState,
      infuraProjectId: opts.infuraProjectId,
    });
    this.networkController.initializeProvider();
    this.provider =
      this.networkController.getProviderAndBlockTracker().provider;
    this.blockTracker =
      this.networkController.getProviderAndBlockTracker().blockTracker;
    this.deprecatedNetworkVersions = {};

    const accountsControllerMessenger = this.controllerMessenger.getRestricted({
      name: 'AccountsController',
      allowedEvents: [
        'SnapController:stateChange',
        'KeyringController:accountRemoved',
        'KeyringController:stateChange',
      ],
      allowedActions: [
        'KeyringController:getAccounts',
        'KeyringController:getKeyringsByType',
        'KeyringController:getKeyringForAccount',
      ],
    });

    this.accountsController = new AccountsController({
      messenger: accountsControllerMessenger,
      state: initState.AccountsController,
    });

    const preferencesMessenger = this.controllerMessenger.getRestricted({
      name: 'PreferencesController',
      allowedActions: [
        'AccountsController:setSelectedAccount',
        'AccountsController:getSelectedAccount',
        'AccountsController:getAccountByAddress',
        'AccountsController:setAccountName',
        'NetworkController:getState',
      ],
      allowedEvents: ['AccountsController:stateChange'],
    });

    this.preferencesController = new PreferencesController({
      state: {
        currentLocale: opts.initLangCode ?? '',
        ...initState.PreferencesController,
      },
      messenger: preferencesMessenger,
    });

    const tokenListMessenger = this.controllerMessenger.getRestricted({
      name: 'TokenListController',
      allowedActions: ['NetworkController:getNetworkClientById'],
      allowedEvents: ['NetworkController:stateChange'],
    });

    this.tokenListController = new TokenListController({
      chainId: getCurrentChainId({ metamask: this.networkController.state }),
      preventPollingOnNetworkRestart: !this.#isTokenListPollingRequired(
        this.preferencesController.state,
      ),
      messenger: tokenListMessenger,
      state: initState.TokenListController,
    });

    const assetsContractControllerMessenger =
      this.controllerMessenger.getRestricted({
        name: 'AssetsContractController',
        allowedActions: [
          'NetworkController:getNetworkClientById',
          'NetworkController:getNetworkConfigurationByNetworkClientId',
          'NetworkController:getSelectedNetworkClient',
          'NetworkController:getState',
        ],
        allowedEvents: [
          'PreferencesController:stateChange',
          'NetworkController:networkDidChange',
        ],
      });
    this.assetsContractController = new AssetsContractController({
      messenger: assetsContractControllerMessenger,
      chainId: getCurrentChainId({ metamask: this.networkController.state }),
    });

    const tokensControllerMessenger = this.controllerMessenger.getRestricted({
      name: 'TokensController',
      allowedActions: [
        'ApprovalController:addRequest',
        'NetworkController:getNetworkClientById',
        'AccountsController:getSelectedAccount',
        'AccountsController:getAccount',
      ],
      allowedEvents: [
        'NetworkController:networkDidChange',
        'AccountsController:selectedEvmAccountChange',
        'PreferencesController:stateChange',
        'TokenListController:stateChange',
        'NetworkController:stateChange',
      ],
    });
    this.tokensController = new TokensController({
      state: initState.TokensController,
      provider: this.provider,
      messenger: tokensControllerMessenger,
      chainId: getCurrentChainId({ metamask: this.networkController.state }),
    });

    const nftControllerMessenger = this.controllerMessenger.getRestricted({
      name: 'NftController',
      allowedEvents: [
        'PreferencesController:stateChange',
        'NetworkController:networkDidChange',
        'AccountsController:selectedEvmAccountChange',
      ],
      allowedActions: [
        `${this.approvalController.name}:addRequest`,
        `${this.networkController.name}:getNetworkClientById`,
        'AccountsController:getSelectedAccount',
        'AccountsController:getAccount',
        'AssetsContractController:getERC721AssetName',
        'AssetsContractController:getERC721AssetSymbol',
        'AssetsContractController:getERC721TokenURI',
        'AssetsContractController:getERC721OwnerOf',
        'AssetsContractController:getERC1155BalanceOf',
        'AssetsContractController:getERC1155TokenURI',
      ],
    });
    this.nftController = new NftController({
      state: initState.NftController,
      messenger: nftControllerMessenger,
      chainId: getCurrentChainId({ metamask: this.networkController.state }),
      onNftAdded: ({ address, symbol, tokenId, standard, source }) =>
        this.metaMetricsController.trackEvent({
          event: MetaMetricsEventName.NftAdded,
          category: MetaMetricsEventCategory.Wallet,
          sensitiveProperties: {
            token_contract_address: address,
            token_symbol: symbol,
            token_id: tokenId,
            token_standard: standard,
            asset_type: AssetType.NFT,
            source,
          },
        }),
    });

    this.nftController.setApiKey(process.env.OPENSEA_KEY);

    const nftDetectionControllerMessenger =
      this.controllerMessenger.getRestricted({
        name: 'NftDetectionController',
        allowedEvents: [
          'NetworkController:stateChange',
          'PreferencesController:stateChange',
        ],
        allowedActions: [
          'ApprovalController:addRequest',
          'NetworkController:getState',
          'NetworkController:getNetworkClientById',
          'AccountsController:getSelectedAccount',
        ],
      });

    this.nftDetectionController = new NftDetectionController({
      messenger: nftDetectionControllerMessenger,
      chainId: getCurrentChainId({ metamask: this.networkController.state }),
      getOpenSeaApiKey: () => this.nftController.openSeaApiKey,
      getBalancesInSingleCall:
        this.assetsContractController.getBalancesInSingleCall.bind(
          this.assetsContractController,
        ),
      addNft: this.nftController.addNft.bind(this.nftController),
      getNftState: () => this.nftController.state,
      // added this to track previous value of useNftDetection, should be true on very first initializing of controller[]
      disabled: !this.preferencesController.state.useNftDetection,
    });

    const metaMetricsControllerMessenger =
      this.controllerMessenger.getRestricted({
        name: 'MetaMetricsController',
        allowedActions: [
          'PreferencesController:getState',
          'NetworkController:getState',
          'NetworkController:getNetworkClientById',
        ],
        allowedEvents: [
          'PreferencesController:stateChange',
          'NetworkController:networkDidChange',
        ],
      });
    this.metaMetricsController = new MetaMetricsController({
      state: initState.MetaMetricsController,
      messenger: metaMetricsControllerMessenger,
      segment,
      version: process.env.METAMASK_VERSION,
      environment: process.env.METAMASK_ENVIRONMENT,
      extension: this.extension,
      captureException,
    });

    this.on('update', (update) => {
      this.metaMetricsController.handleMetaMaskStateUpdate(update);
    });

    const dataDeletionService = new DataDeletionService();
    const metaMetricsDataDeletionMessenger =
      this.controllerMessenger.getRestricted({
        name: 'MetaMetricsDataDeletionController',
        allowedActions: ['MetaMetricsController:getState'],
        allowedEvents: [],
      });
    this.metaMetricsDataDeletionController =
      new MetaMetricsDataDeletionController({
        dataDeletionService,
        messenger: metaMetricsDataDeletionMessenger,
        state: initState.metaMetricsDataDeletionController,
      });

    const gasFeeMessenger = this.controllerMessenger.getRestricted({
      name: 'GasFeeController',
      allowedActions: [
        'NetworkController:getEIP1559Compatibility',
        'NetworkController:getNetworkClientById',
        'NetworkController:getState',
      ],
      allowedEvents: ['NetworkController:stateChange'],
    });

    const gasApiBaseUrl = process.env.SWAPS_USE_DEV_APIS
      ? GAS_DEV_API_BASE_URL
      : GAS_API_BASE_URL;

    this.gasFeeController = new GasFeeController({
      state: initState.GasFeeController,
      interval: 10000,
      messenger: gasFeeMessenger,
      clientId: SWAPS_CLIENT_ID,
      getProvider: () =>
        this.networkController.getProviderAndBlockTracker().provider,
      onNetworkDidChange: (eventHandler) => {
        networkControllerMessenger.subscribe(
          'NetworkController:networkDidChange',
          () => eventHandler(this.networkController.state),
        );
      },
      getCurrentNetworkEIP1559Compatibility:
        this.networkController.getEIP1559Compatibility.bind(
          this.networkController,
        ),
      getCurrentAccountEIP1559Compatibility:
        this.getCurrentAccountEIP1559Compatibility.bind(this),
      legacyAPIEndpoint: `${gasApiBaseUrl}/networks/<chain_id>/gasPrices`,
      EIP1559APIEndpoint: `${gasApiBaseUrl}/networks/<chain_id>/suggestedGasFees`,
      getCurrentNetworkLegacyGasAPICompatibility: () => {
        const chainId = getCurrentChainId({
          metamask: this.networkController.state,
        });
        return chainId === CHAIN_IDS.BSC;
      },
      getChainId: () =>
        getCurrentChainId({ metamask: this.networkController.state }),
    });

    this.appStateController = new AppStateController({
      addUnlockListener: this.on.bind(this, 'unlock'),
      isUnlocked: this.isUnlocked.bind(this),
      initState: initState.AppStateController,
      onInactiveTimeout: () => this.setLocked(),
      messenger: this.controllerMessenger.getRestricted({
        name: 'AppStateController',
        allowedActions: [
          `${this.approvalController.name}:addRequest`,
          `${this.approvalController.name}:acceptRequest`,
          `PreferencesController:getState`,
        ],
        allowedEvents: [
          `KeyringController:qrKeyringStateChange`,
          'PreferencesController:stateChange',
        ],
      }),
      extension: this.extension,
    });

    const currencyRateMessenger = this.controllerMessenger.getRestricted({
      name: 'CurrencyRateController',
      allowedActions: [`${this.networkController.name}:getNetworkClientById`],
    });
    this.currencyRateController = new CurrencyRateController({
      includeUsdRate: true,
      messenger: currencyRateMessenger,
      state: initState.CurrencyController,
    });
    const initialFetchMultiExchangeRate =
      this.currencyRateController.fetchMultiExchangeRate.bind(
        this.currencyRateController,
      );
    this.currencyRateController.fetchMultiExchangeRate = (...args) => {
      if (this.preferencesController.state.useCurrencyRateCheck) {
        return initialFetchMultiExchangeRate(...args);
      }
      return {
        conversionRate: null,
        usdConversionRate: null,
      };
    };

    const tokenBalancesMessenger = this.controllerMessenger.getRestricted({
      name: 'TokenBalancesController',
      allowedActions: [
        'NetworkController:getState',
        'NetworkController:getNetworkClientById',
        'TokensController:getState',
        'PreferencesController:getState',
        'AccountsController:getSelectedAccount',
      ],
      allowedEvents: [
        'PreferencesController:stateChange',
        'TokensController:stateChange',
        'NetworkController:stateChange',
      ],
    });

    this.tokenBalancesController = new TokenBalancesController({
      messenger: tokenBalancesMessenger,
      state: initState.TokenBalancesController,
      interval: 30000,
    });

    const phishingControllerMessenger = this.controllerMessenger.getRestricted({
      name: 'PhishingController',
    });

    this.phishingController = new PhishingController({
      messenger: phishingControllerMessenger,
      state: initState.PhishingController,
      hotlistRefreshInterval: process.env.IN_TEST ? 5 * SECOND : undefined,
      stalelistRefreshInterval: process.env.IN_TEST ? 30 * SECOND : undefined,
    });

    this.ppomController = new PPOMController({
      messenger: this.controllerMessenger.getRestricted({
        name: 'PPOMController',
        allowedEvents: [
          'NetworkController:stateChange',
          'NetworkController:networkDidChange',
        ],
        allowedActions: ['NetworkController:getNetworkClientById'],
      }),
      storageBackend: new IndexedDBPPOMStorage('PPOMDB', 1),
      provider: this.provider,
      ppomProvider: {
        PPOM: PPOMModule.PPOM,
        ppomInit: () => PPOMModule.default(process.env.PPOM_URI),
      },
      state: initState.PPOMController,
      chainId: getCurrentChainId({ metamask: this.networkController.state }),
      securityAlertsEnabled:
        this.preferencesController.state.securityAlertsEnabled,
      onPreferencesChange: preferencesMessenger.subscribe.bind(
        preferencesMessenger,
        'PreferencesController:stateChange',
      ),
      cdnBaseUrl: process.env.BLOCKAID_FILE_CDN,
      blockaidPublicKey: process.env.BLOCKAID_PUBLIC_KEY,
    });

    const announcementMessenger = this.controllerMessenger.getRestricted({
      name: 'AnnouncementController',
    });

    this.announcementController = new AnnouncementController({
      messenger: announcementMessenger,
      allAnnouncements: UI_NOTIFICATIONS,
      state: initState.AnnouncementController,
    });

    const networkOrderMessenger = this.controllerMessenger.getRestricted({
      name: 'NetworkOrderController',
      allowedEvents: ['NetworkController:stateChange'],
    });
    this.networkOrderController = new NetworkOrderController({
      messenger: networkOrderMessenger,
      state: initState.NetworkOrderController,
    });

    const accountOrderMessenger = this.controllerMessenger.getRestricted({
      name: 'AccountOrderController',
    });
    this.accountOrderController = new AccountOrderController({
      messenger: accountOrderMessenger,
      state: initState.AccountOrderController,
    });

    const multichainBalancesControllerMessenger =
      this.controllerMessenger.getRestricted({
        name: 'BalancesController',
        allowedEvents: [
          'AccountsController:accountAdded',
          'AccountsController:accountRemoved',
        ],
        allowedActions: [
          'AccountsController:listMultichainAccounts',
          'SnapController:handleRequest',
        ],
      });

    this.multichainBalancesController = new MultichainBalancesController({
      messenger: multichainBalancesControllerMessenger,
      state: initState.MultichainBalancesController,
    });

    const multichainRatesControllerMessenger =
      this.controllerMessenger.getRestricted({
        name: 'RatesController',
      });
    this.multichainRatesController = new RatesController({
      state: initState.MultichainRatesController,
      messenger: multichainRatesControllerMessenger,
      includeUsdRate: true,
      fetchMultiExchangeRate,
    });

    const tokenRatesMessenger = this.controllerMessenger.getRestricted({
      name: 'TokenRatesController',
      allowedActions: [
        'TokensController:getState',
        'NetworkController:getNetworkClientById',
        'NetworkController:getState',
        'AccountsController:getAccount',
        'AccountsController:getSelectedAccount',
      ],
      allowedEvents: [
        'NetworkController:stateChange',
        'AccountsController:selectedEvmAccountChange',
        'PreferencesController:stateChange',
        'TokensController:stateChange',
      ],
    });

    // token exchange rate tracker
    this.tokenRatesController = new TokenRatesController({
      state: initState.TokenRatesController,
      messenger: tokenRatesMessenger,
      tokenPricesService: new CodefiTokenPricesServiceV2(),
      disabled: !this.preferencesController.state.useCurrencyRateCheck,
    });

    this.controllerMessenger.subscribe(
      'PreferencesController:stateChange',
      previousValueComparator((prevState, currState) => {
        const { useCurrencyRateCheck: prevUseCurrencyRateCheck } = prevState;
        const { useCurrencyRateCheck: currUseCurrencyRateCheck } = currState;
        if (currUseCurrencyRateCheck && !prevUseCurrencyRateCheck) {
          this.tokenRatesController.enable();
        } else if (!currUseCurrencyRateCheck && prevUseCurrencyRateCheck) {
          this.tokenRatesController.disable();
        }
      }, this.preferencesController.state),
    );

    this.ensController = new EnsController({
      messenger: this.controllerMessenger.getRestricted({
        name: 'EnsController',
        allowedActions: ['NetworkController:getNetworkClientById'],
        allowedEvents: [],
      }),
      provider: this.provider,
      onNetworkDidChange: networkControllerMessenger.subscribe.bind(
        networkControllerMessenger,
        'NetworkController:networkDidChange',
      ),
    });

    const onboardingControllerMessenger =
      this.controllerMessenger.getRestricted({
        name: 'OnboardingController',
        allowedActions: [],
        allowedEvents: [],
      });
    this.onboardingController = new OnboardingController({
      messenger: onboardingControllerMessenger,
      state: initState.OnboardingController,
    });

    let additionalKeyrings = [keyringBuilderFactory(QRHardwareKeyring)];

    const keyringOverrides = this.opts.overrides?.keyrings;

    if (isManifestV3 === false) {
      const additionalKeyringTypes = [
        keyringOverrides?.lattice || LatticeKeyring,
        QRHardwareKeyring,
      ];

      const additionalBridgedKeyringTypes = [
        {
          keyring: keyringOverrides?.trezor || TrezorKeyring,
          bridge: keyringOverrides?.trezorBridge || TrezorConnectBridge,
        },
        {
          keyring: keyringOverrides?.ledger || LedgerKeyring,
          bridge: keyringOverrides?.ledgerBridge || LedgerIframeBridge,
        },
      ];

      additionalKeyrings = additionalKeyringTypes.map((keyringType) =>
        keyringBuilderFactory(keyringType),
      );

      additionalBridgedKeyringTypes.forEach((keyringType) =>
        additionalKeyrings.push(
          hardwareKeyringBuilderFactory(
            keyringType.keyring,
            keyringType.bridge,
          ),
        ),
      );
    } else {
      additionalKeyrings.push(
        hardwareKeyringBuilderFactory(
          TrezorKeyring,
          keyringOverrides?.trezorBridge || TrezorOffscreenBridge,
        ),
        hardwareKeyringBuilderFactory(
          LedgerKeyring,
          keyringOverrides?.ledgerBridge || LedgerOffscreenBridge,
        ),
        keyringBuilderFactory(LatticeKeyringOffscreen),
      );
    }

    ///: BEGIN:ONLY_INCLUDE_IF(build-mmi)
    for (const custodianType of Object.keys(CUSTODIAN_TYPES)) {
      additionalKeyrings.push(
        mmiKeyringBuilderFactory(CUSTODIAN_TYPES[custodianType].keyringClass, {
          mmiConfigurationController: this.mmiConfigurationController,
          captureException,
        }),
      );
    }
    ///: END:ONLY_INCLUDE_IF

    ///: BEGIN:ONLY_INCLUDE_IF(keyring-snaps)
    const snapKeyringBuildMessenger = this.controllerMessenger.getRestricted({
      name: 'SnapKeyringBuilder',
      allowedActions: [
        'ApprovalController:addRequest',
        'ApprovalController:acceptRequest',
        'ApprovalController:rejectRequest',
        'ApprovalController:startFlow',
        'ApprovalController:endFlow',
        'ApprovalController:showSuccess',
        'ApprovalController:showError',
        'PhishingController:test',
        'PhishingController:maybeUpdateState',
        'KeyringController:getAccounts',
        'AccountsController:setSelectedAccount',
        'AccountsController:getAccountByAddress',
        'AccountsController:setAccountName',
      ],
    });

    const getSnapController = () => this.snapController;

    // Necessary to persist the keyrings and update the accounts both within the keyring controller and accounts controller
    const persistAndUpdateAccounts = async () => {
      await this.keyringController.persistAllKeyrings();
      await this.accountsController.updateAccounts();
    };

    const getSnapName = (id) => {
      if (!id) {
        return null;
      }

      const currentLocale = this.getLocale();
      const { snaps } = this.snapController.state;
      const snap = snaps[id];

      if (!snap) {
        return stripSnapPrefix(id);
      }

      if (snap.localizationFiles) {
        const localizedManifest = getLocalizedSnapManifest(
          snap.manifest,
          currentLocale,
          snap.localizationFiles,
        );
        return localizedManifest.proposedName;
      }

      return snap.manifest.proposedName;
    };

    const isSnapPreinstalled = (id) => {
      return PREINSTALLED_SNAPS.some((snap) => snap.snapId === id);
    };

    additionalKeyrings.push(
      snapKeyringBuilder(
        snapKeyringBuildMessenger,
        getSnapController,
        persistAndUpdateAccounts,
        (address) => this.removeAccount(address),
        this.metaMetricsController.trackEvent.bind(this.metaMetricsController),
        getSnapName,
        isSnapPreinstalled,
      ),
    );

    ///: END:ONLY_INCLUDE_IF

    const keyringControllerMessenger = this.controllerMessenger.getRestricted({
      name: 'KeyringController',
    });

    this.keyringController = new KeyringController({
      cacheEncryptionKey: true,
      keyringBuilders: additionalKeyrings,
      state: initState.KeyringController,
      encryptor: opts.encryptor || encryptorFactory(600_000),
      messenger: keyringControllerMessenger,
    });

    this.controllerMessenger.subscribe('KeyringController:unlock', () =>
      this._onUnlock(),
    );
    this.controllerMessenger.subscribe('KeyringController:lock', () =>
      this._onLock(),
    );

    this.controllerMessenger.subscribe(
      'KeyringController:stateChange',
      (state) => {
        this._onKeyringControllerUpdate(state);
      },
    );

    this.permissionController = new PermissionController({
      messenger: this.controllerMessenger.getRestricted({
        name: 'PermissionController',
        allowedActions: [
          `${this.approvalController.name}:addRequest`,
          `${this.approvalController.name}:hasRequest`,
          `${this.approvalController.name}:acceptRequest`,
          `${this.approvalController.name}:rejectRequest`,
          `SnapController:getPermitted`,
          `SnapController:install`,
          `SubjectMetadataController:getSubjectMetadata`,
        ],
      }),
      state: initState.PermissionController,
      caveatSpecifications: getCaveatSpecifications({
        getInternalAccounts: this.accountsController.listAccounts.bind(
          this.accountsController,
        ),
        findNetworkClientIdByChainId:
          this.networkController.findNetworkClientIdByChainId.bind(
            this.networkController,
          ),
      }),
      permissionSpecifications: {
        ...getPermissionSpecifications({
          getInternalAccounts: this.accountsController.listAccounts.bind(
            this.accountsController,
          ),
          getAllAccounts: this.keyringController.getAccounts.bind(
            this.keyringController,
          ),
          captureKeyringTypesWithMissingIdentities: (
            internalAccounts = [],
            accounts = [],
          ) => {
            const accountsMissingIdentities = accounts.filter(
              (address) =>
                !internalAccounts.some(
                  (account) =>
                    account.address.toLowerCase() === address.toLowerCase(),
                ),
            );
            const keyringTypesWithMissingIdentities =
              accountsMissingIdentities.map((address) =>
                this.keyringController.getAccountKeyringType(address),
              );

            const internalAccountCount = internalAccounts.length;

            const accountTrackerCount = Object.keys(
              this.accountTrackerController.state.accounts || {},
            ).length;

            captureException(
              new Error(
                `Attempt to get permission specifications failed because their were ${accounts.length} accounts, but ${internalAccountCount} identities, and the ${keyringTypesWithMissingIdentities} keyrings included accounts with missing identities. Meanwhile, there are ${accountTrackerCount} accounts in the account tracker.`,
              ),
            );
          },
        }),
        ...this.getSnapPermissionSpecifications(),
      },
      unrestrictedMethods,
    });

    this.selectedNetworkController = new SelectedNetworkController({
      messenger: this.controllerMessenger.getRestricted({
        name: 'SelectedNetworkController',
        allowedActions: [
          'NetworkController:getNetworkClientById',
          'NetworkController:getState',
          'NetworkController:getSelectedNetworkClient',
          'PermissionController:hasPermissions',
          'PermissionController:getSubjectNames',
        ],
        allowedEvents: [
          'NetworkController:stateChange',
          'PermissionController:stateChange',
        ],
      }),
      state: initState.SelectedNetworkController,
      useRequestQueuePreference:
        this.preferencesController.state.useRequestQueue,
      onPreferencesStateChange: (listener) => {
        preferencesMessenger.subscribe(
          'PreferencesController:stateChange',
          listener,
        );
      },
      domainProxyMap: new WeakRefObjectMap(),
    });

    this.permissionLogController = new PermissionLogController({
      messenger: this.controllerMessenger.getRestricted({
        name: 'PermissionLogController',
      }),
      restrictedMethods: new Set(Object.keys(RestrictedMethods)),
      state: initState.PermissionLogController,
    });

    this.subjectMetadataController = new SubjectMetadataController({
      messenger: this.controllerMessenger.getRestricted({
        name: 'SubjectMetadataController',
        allowedActions: [`${this.permissionController.name}:hasPermissions`],
      }),
      state: initState.SubjectMetadataController,
      subjectCacheLimit: 100,
    });

    const shouldUseOffscreenExecutionService =
      isManifestV3 &&
      typeof chrome !== 'undefined' &&
      // eslint-disable-next-line no-undef
      typeof chrome.offscreen !== 'undefined';

    const snapExecutionServiceArgs = {
      messenger: this.controllerMessenger.getRestricted({
        name: 'ExecutionService',
      }),
      setupSnapProvider: this.setupSnapProvider.bind(this),
    };

    this.snapExecutionService =
      shouldUseOffscreenExecutionService === false
        ? new IframeExecutionService({
            ...snapExecutionServiceArgs,
            iframeUrl: new URL(process.env.IFRAME_EXECUTION_ENVIRONMENT_URL),
          })
        : new OffscreenExecutionService({
            ...snapExecutionServiceArgs,
            offscreenPromise: this.offscreenPromise,
          });

    const snapControllerMessenger = this.controllerMessenger.getRestricted({
      name: 'SnapController',
      allowedEvents: [
        'ExecutionService:unhandledError',
        'ExecutionService:outboundRequest',
        'ExecutionService:outboundResponse',
      ],
      allowedActions: [
        `${this.permissionController.name}:getEndowments`,
        `${this.permissionController.name}:getPermissions`,
        `${this.permissionController.name}:hasPermission`,
        `${this.permissionController.name}:hasPermissions`,
        `${this.permissionController.name}:requestPermissions`,
        `${this.permissionController.name}:revokeAllPermissions`,
        `${this.permissionController.name}:revokePermissions`,
        `${this.permissionController.name}:revokePermissionForAllSubjects`,
        `${this.permissionController.name}:getSubjectNames`,
        `${this.permissionController.name}:updateCaveat`,
        `${this.approvalController.name}:addRequest`,
        `${this.approvalController.name}:updateRequestState`,
        `${this.permissionController.name}:grantPermissions`,
        `${this.subjectMetadataController.name}:getSubjectMetadata`,
        `${this.subjectMetadataController.name}:addSubjectMetadata`,
        'ExecutionService:executeSnap',
        'ExecutionService:getRpcRequestHandler',
        'ExecutionService:terminateSnap',
        'ExecutionService:terminateAllSnaps',
        'ExecutionService:handleRpcRequest',
        'SnapsRegistry:get',
        'SnapsRegistry:getMetadata',
        'SnapsRegistry:update',
        'SnapsRegistry:resolveVersion',
        `SnapInterfaceController:createInterface`,
        `SnapInterfaceController:getInterface`,
      ],
    });

    const allowLocalSnaps = process.env.ALLOW_LOCAL_SNAPS;
    const requireAllowlist = process.env.REQUIRE_SNAPS_ALLOWLIST;
    const rejectInvalidPlatformVersion =
      process.env.REJECT_INVALID_SNAPS_PLATFORM_VERSION;

    this.snapController = new SnapController({
      environmentEndowmentPermissions: Object.values(EndowmentPermissions),
      excludedPermissions: {
        ...ExcludedSnapPermissions,
        ...ExcludedSnapEndowments,
      },
      closeAllConnections: this.removeAllConnections.bind(this),
      state: initState.SnapController,
      messenger: snapControllerMessenger,
      featureFlags: {
        dappsCanUpdateSnaps: true,
        allowLocalSnaps,
        requireAllowlist,
        rejectInvalidPlatformVersion,
      },
      encryptor: encryptorFactory(600_000),
      getMnemonic: this.getPrimaryKeyringMnemonic.bind(this),
      preinstalledSnaps: PREINSTALLED_SNAPS,
      getFeatureFlags: () => {
        return {
          disableSnaps:
            this.preferencesController.state.useExternalServices === false,
        };
      },
    });

    this.notificationController = new NotificationController({
      messenger: this.controllerMessenger.getRestricted({
        name: 'NotificationController',
      }),
      state: initState.NotificationController,
    });

    this.rateLimitController = new RateLimitController({
      state: initState.RateLimitController,
      messenger: this.controllerMessenger.getRestricted({
        name: 'RateLimitController',
      }),
      implementations: {
        showNativeNotification: {
          method: (origin, message) => {
            const subjectMetadataState = this.controllerMessenger.call(
              'SubjectMetadataController:getState',
            );

            const originMetadata = subjectMetadataState.subjectMetadata[origin];

            this.platform
              ._showNotification(originMetadata?.name ?? origin, message)
              .catch((error) => {
                log.error('Failed to create notification', error);
              });

            return null;
          },
          // 2 calls per 5 minutes
          rateLimitCount: 2,
          rateLimitTimeout: 300000,
        },
        showInAppNotification: {
          method: (origin, message) => {
            this.controllerMessenger.call(
              'NotificationController:show',
              origin,
              message,
            );

            return null;
          },
          // 5 calls per minute
          rateLimitCount: 5,
          rateLimitTimeout: 60000,
        },
      },
    });
    const cronjobControllerMessenger = this.controllerMessenger.getRestricted({
      name: 'CronjobController',
      allowedEvents: [
        'SnapController:snapInstalled',
        'SnapController:snapUpdated',
        'SnapController:snapUninstalled',
        'SnapController:snapEnabled',
        'SnapController:snapDisabled',
      ],
      allowedActions: [
        `${this.permissionController.name}:getPermissions`,
        'SnapController:handleRequest',
        'SnapController:getAll',
      ],
    });
    this.cronjobController = new CronjobController({
      state: initState.CronjobController,
      messenger: cronjobControllerMessenger,
    });

    const snapsRegistryMessenger = this.controllerMessenger.getRestricted({
      name: 'SnapsRegistry',
      allowedEvents: [],
      allowedActions: [],
    });

    this.snapsRegistry = new JsonSnapsRegistry({
      state: initState.SnapsRegistry,
      messenger: snapsRegistryMessenger,
      refetchOnAllowlistMiss: requireAllowlist,
      url: {
        registry: 'https://acl.execution.metamask.io/latest/registry.json',
        signature: 'https://acl.execution.metamask.io/latest/signature.json',
      },
      publicKey:
        '0x025b65308f0f0fb8bc7f7ff87bfc296e0330eee5d3c1d1ee4a048b2fd6a86fa0a6',
    });

    const snapInterfaceControllerMessenger =
      this.controllerMessenger.getRestricted({
        name: 'SnapInterfaceController',
        allowedActions: [
          `${this.phishingController.name}:maybeUpdateState`,
          `${this.phishingController.name}:testOrigin`,
          `${this.approvalController.name}:hasRequest`,
          `${this.approvalController.name}:acceptRequest`,
          `${this.snapController.name}:get`,
        ],
        allowedEvents: [
          'NotificationServicesController:notificationsListUpdated',
        ],
      });

    this.snapInterfaceController = new SnapInterfaceController({
      state: initState.SnapInterfaceController,
      messenger: snapInterfaceControllerMessenger,
    });

    const snapInsightsControllerMessenger =
      this.controllerMessenger.getRestricted({
        name: 'SnapInsightsController',
        allowedActions: [
          `${this.snapController.name}:handleRequest`,
          `${this.snapController.name}:getAll`,
          `${this.permissionController.name}:getPermissions`,
          `${this.snapInterfaceController.name}:deleteInterface`,
        ],
        allowedEvents: [
          `TransactionController:unapprovedTransactionAdded`,
          `TransactionController:transactionStatusUpdated`,
          `SignatureController:stateChange`,
        ],
      });

    this.snapInsightsController = new SnapInsightsController({
      state: initState.SnapInsightsController,
      messenger: snapInsightsControllerMessenger,
    });

    // Notification Controllers
    this.authenticationController = new AuthenticationController.Controller({
      state: initState.AuthenticationController,
      messenger: this.controllerMessenger.getRestricted({
        name: 'AuthenticationController',
        allowedActions: [
          'KeyringController:getState',
          'SnapController:handleRequest',
        ],
        allowedEvents: ['KeyringController:lock', 'KeyringController:unlock'],
      }),
      metametrics: {
        getMetaMetricsId: () => this.metaMetricsController.getMetaMetricsId(),
        agent: 'extension',
      },
    });

    this.userStorageController = new UserStorageController.Controller({
      getMetaMetricsState: () =>
        this.metaMetricsController.state.participateInMetaMetrics ?? false,
      state: initState.UserStorageController,
      config: {
        accountSyncing: {
          onAccountAdded: (profileId) => {
            this.metaMetricsController.trackEvent({
              category: MetaMetricsEventCategory.ProfileSyncing,
              event: MetaMetricsEventName.AccountsSyncAdded,
              properties: {
                profile_id: profileId,
              },
            });
          },
          onAccountNameUpdated: (profileId) => {
            this.metaMetricsController.trackEvent({
              category: MetaMetricsEventCategory.ProfileSyncing,
              event: MetaMetricsEventName.AccountsSyncNameUpdated,
              properties: {
                profile_id: profileId,
              },
            });
          },
          onAccountSyncErroneousSituation: (profileId, situationMessage) => {
            this.metaMetricsController.trackEvent({
              category: MetaMetricsEventCategory.ProfileSyncing,
              event: MetaMetricsEventName.AccountsSyncErroneousSituation,
              properties: {
                profile_id: profileId,
                situation_message: situationMessage,
              },
            });
          },
        },
      },
      env: {
        isAccountSyncingEnabled: !isProduction() && isManifestV3,
      },
      messenger: this.controllerMessenger.getRestricted({
        name: 'UserStorageController',
        allowedActions: [
          'KeyringController:getState',
          'KeyringController:addNewAccount',
          'SnapController:handleRequest',
          'AuthenticationController:getBearerToken',
          'AuthenticationController:getSessionProfile',
          'AuthenticationController:isSignedIn',
          'AuthenticationController:performSignOut',
          'AuthenticationController:performSignIn',
          'NotificationServicesController:disableNotificationServices',
          'NotificationServicesController:selectIsNotificationServicesEnabled',
          'AccountsController:listAccounts',
          'AccountsController:updateAccountMetadata',
        ],
        allowedEvents: [
          'KeyringController:lock',
          'KeyringController:unlock',
          'AccountsController:accountAdded',
          'AccountsController:accountRenamed',
        ],
      }),
    });

    const notificationServicesPushControllerMessenger =
      this.controllerMessenger.getRestricted({
        name: 'NotificationServicesPushController',
        allowedActions: ['AuthenticationController:getBearerToken'],
        allowedEvents: [],
      });
    this.notificationServicesPushController =
      new NotificationServicesPushController.Controller({
        messenger: notificationServicesPushControllerMessenger,
        state: initState.NotificationServicesPushController,
        env: {
          apiKey: process.env.FIREBASE_API_KEY ?? '',
          authDomain: process.env.FIREBASE_AUTH_DOMAIN ?? '',
          storageBucket: process.env.FIREBASE_STORAGE_BUCKET ?? '',
          projectId: process.env.FIREBASE_PROJECT_ID ?? '',
          messagingSenderId: process.env.FIREBASE_MESSAGING_SENDER_ID ?? '',
          appId: process.env.FIREBASE_APP_ID ?? '',
          measurementId: process.env.FIREBASE_MEASUREMENT_ID ?? '',
          vapidKey: process.env.VAPID_KEY ?? '',
        },
        config: {
          isPushEnabled: isManifestV3,
          platform: 'extension',
          onPushNotificationReceived,
          onPushNotificationClicked,
        },
      });
    notificationServicesPushControllerMessenger.subscribe(
      'NotificationServicesPushController:onNewNotifications',
      (notification) => {
        this.metaMetricsController.trackEvent({
          category: MetaMetricsEventCategory.PushNotifications,
          event: MetaMetricsEventName.PushNotificationReceived,
          properties: {
            notification_id: notification.id,
            notification_type: notification.type,
            chain_id: notification?.chain_id,
          },
        });
      },
    );
    notificationServicesPushControllerMessenger.subscribe(
      'NotificationServicesPushController:pushNotificationClicked',
      (notification) => {
        this.metaMetricsController.trackEvent({
          category: MetaMetricsEventCategory.PushNotifications,
          event: MetaMetricsEventName.PushNotificationClicked,
          properties: {
            notification_id: notification.id,
            notification_type: notification.type,
            chain_id: notification?.chain_id,
          },
        });
      },
    );

    this.notificationServicesController =
      new NotificationServicesController.Controller({
        messenger: this.controllerMessenger.getRestricted({
          name: 'NotificationServicesController',
          allowedActions: [
            'KeyringController:getAccounts',
            'KeyringController:getState',
            'AuthenticationController:getBearerToken',
            'AuthenticationController:isSignedIn',
            'UserStorageController:enableProfileSyncing',
            'UserStorageController:getStorageKey',
            'UserStorageController:performGetStorage',
            'UserStorageController:performSetStorage',
            'NotificationServicesPushController:enablePushNotifications',
            'NotificationServicesPushController:disablePushNotifications',
            'NotificationServicesPushController:subscribeToPushNotifications',
            'NotificationServicesPushController:updateTriggerPushNotifications',
          ],
          allowedEvents: [
            'KeyringController:stateChange',
            'KeyringController:lock',
            'KeyringController:unlock',
            'NotificationServicesPushController:onNewNotifications',
          ],
        }),
        state: initState.NotificationServicesController,
        env: {
          isPushIntegrated: isManifestV3,
          featureAnnouncements: {
            platform: 'extension',
            spaceId: process.env.CONTENTFUL_ACCESS_SPACE_ID ?? '',
            accessToken: process.env.CONTENTFUL_ACCESS_TOKEN ?? '',
          },
        },
      });

    // account tracker watches balances, nonces, and any code at their address
    this.accountTrackerController = new AccountTrackerController({
      state: { accounts: {} },
      messenger: this.controllerMessenger.getRestricted({
        name: 'AccountTrackerController',
        allowedActions: [
          'AccountsController:getSelectedAccount',
          'NetworkController:getState',
          'NetworkController:getNetworkClientById',
          'OnboardingController:getState',
          'PreferencesController:getState',
        ],
        allowedEvents: [
          'AccountsController:selectedEvmAccountChange',
          'OnboardingController:stateChange',
          'KeyringController:accountRemoved',
        ],
      }),
      provider: this.provider,
      blockTracker: this.blockTracker,
      getNetworkIdentifier: (providerConfig) => {
        const { type, rpcUrl } =
          providerConfig ??
          getProviderConfig({
            metamask: this.networkController.state,
          });
        return type === NETWORK_TYPES.RPC ? rpcUrl : type;
      },
    });

    // start and stop polling for balances based on activeControllerConnections
    this.on('controllerConnectionChanged', (activeControllerConnections) => {
      const { completedOnboarding } = this.onboardingController.state;
      if (activeControllerConnections > 0 && completedOnboarding) {
        this.triggerNetworkrequests();
      } else {
        this.stopNetworkRequests();
      }
    });

    this.controllerMessenger.subscribe(
      `${this.onboardingController.name}:stateChange`,
      previousValueComparator(async (prevState, currState) => {
        const { completedOnboarding: prevCompletedOnboarding } = prevState;
        const { completedOnboarding: currCompletedOnboarding } = currState;
        if (!prevCompletedOnboarding && currCompletedOnboarding) {
          const { address } = this.accountsController.getSelectedAccount();

          await this._addAccountsWithBalance();

          this.postOnboardingInitialization();
          this.triggerNetworkrequests();

          // execute once the token detection on the post-onboarding
          await this.tokenDetectionController.detectTokens({
            selectedAddress: address,
          });
        }
      }, this.onboardingController.state),
    );

    const tokenDetectionControllerMessenger =
      this.controllerMessenger.getRestricted({
        name: 'TokenDetectionController',
        allowedActions: [
          'AccountsController:getAccount',
          'AccountsController:getSelectedAccount',
          'KeyringController:getState',
          'NetworkController:getNetworkClientById',
          'NetworkController:getNetworkConfigurationByNetworkClientId',
          'NetworkController:getState',
          'PreferencesController:getState',
          'TokenListController:getState',
          'TokensController:getState',
          'TokensController:addDetectedTokens',
        ],
        allowedEvents: [
          'AccountsController:selectedEvmAccountChange',
          'KeyringController:lock',
          'KeyringController:unlock',
          'NetworkController:networkDidChange',
          'PreferencesController:stateChange',
          'TokenListController:stateChange',
        ],
      });

    this.tokenDetectionController = new TokenDetectionController({
      messenger: tokenDetectionControllerMessenger,
      getBalancesInSingleCall:
        this.assetsContractController.getBalancesInSingleCall.bind(
          this.assetsContractController,
        ),
      trackMetaMetricsEvent: this.metaMetricsController.trackEvent.bind(
        this.metaMetricsController,
      ),
      useAccountsAPI: true,
      platform: 'extension',
    });

    const addressBookControllerMessenger =
      this.controllerMessenger.getRestricted({
        name: 'AddressBookController',
        allowedActions: [],
        allowedEvents: [],
      });

    this.addressBookController = new AddressBookController({
      messenger: addressBookControllerMessenger,
      state: initState.AddressBookController,
    });

    this.alertController = new AlertController({
      state: initState.AlertController,
      messenger: this.controllerMessenger.getRestricted({
        name: 'AlertController',
        allowedEvents: ['AccountsController:selectedAccountChange'],
        allowedActions: ['AccountsController:getSelectedAccount'],
      }),
    });

    ///: BEGIN:ONLY_INCLUDE_IF(build-mmi)
    this.custodyController = new CustodyController({
      initState: initState.CustodyController,
      captureException,
    });
    this.institutionalFeaturesController = new InstitutionalFeaturesController({
      initState: initState.InstitutionalFeaturesController,
      showConfirmRequest: opts.showUserConfirmation,
    });
    this.transactionUpdateController = new TransactionUpdateController({
      initState: initState.TransactionUpdateController,
      getCustodyKeyring: this.getCustodyKeyringIfExists.bind(this),
      mmiConfigurationController: this.mmiConfigurationController,
      captureException,
    });
    ///: END:ONLY_INCLUDE_IF

    this.backup = new Backup({
      preferencesController: this.preferencesController,
      addressBookController: this.addressBookController,
      accountsController: this.accountsController,
      networkController: this.networkController,
      trackMetaMetricsEvent: this.metaMetricsController.trackEvent.bind(
        this.metaMetricsController,
      ),
    });

    // This gets used as a ...spread parameter in two places: new TransactionController() and createRPCMethodTrackingMiddleware()
    this.snapAndHardwareMetricsParams = {
      getSelectedAccount: this.accountsController.getSelectedAccount.bind(
        this.accountsController,
      ),
      getAccountType: this.getAccountType.bind(this),
      getDeviceModel: this.getDeviceModel.bind(this),
      snapAndHardwareMessenger: this.controllerMessenger.getRestricted({
        name: 'SnapAndHardwareMessenger',
        allowedActions: [
          'KeyringController:getKeyringForAccount',
          'SnapController:get',
          'AccountsController:getSelectedAccount',
        ],
      }),
    };

    const transactionControllerMessenger =
      this.controllerMessenger.getRestricted({
        name: 'TransactionController',
        allowedActions: [
          `${this.approvalController.name}:addRequest`,
          'NetworkController:findNetworkClientIdByChainId',
          'NetworkController:getNetworkClientById',
          'AccountsController:getSelectedAccount',
        ],
        allowedEvents: [`NetworkController:stateChange`],
      });
    this.txController = new TransactionController({
      blockTracker: this.blockTracker,
      getCurrentNetworkEIP1559Compatibility:
        this.networkController.getEIP1559Compatibility.bind(
          this.networkController,
        ),
      getCurrentAccountEIP1559Compatibility:
        this.getCurrentAccountEIP1559Compatibility.bind(this),
      getExternalPendingTransactions:
        this.getExternalPendingTransactions.bind(this),
      getGasFeeEstimates: this.gasFeeController.fetchGasFeeEstimates.bind(
        this.gasFeeController,
      ),
      getNetworkClientRegistry:
        this.networkController.getNetworkClientRegistry.bind(
          this.networkController,
        ),
      getNetworkState: () => this.networkController.state,
      getPermittedAccounts: this.getPermittedAccounts.bind(this),
      getSavedGasFees: () =>
        this.preferencesController.state.advancedGasFee[
          getCurrentChainId({ metamask: this.networkController.state })
        ],
      incomingTransactions: {
        etherscanApiKeysByChainId: {
          [CHAIN_IDS.MAINNET]: process.env.ETHERSCAN_API_KEY,
          [CHAIN_IDS.SEPOLIA]: process.env.ETHERSCAN_API_KEY,
        },
        includeTokenTransfers: false,
        isEnabled: () =>
          Boolean(
            this.preferencesController.state.incomingTransactionsPreferences?.[
              getCurrentChainId({ metamask: this.networkController.state })
            ] && this.onboardingController.state.completedOnboarding,
          ),
        queryEntireHistory: false,
        updateTransactions: false,
      },
      isMultichainEnabled: process.env.TRANSACTION_MULTICHAIN,
      isSimulationEnabled: () =>
        this.preferencesController.state.useTransactionSimulations,
      messenger: transactionControllerMessenger,
      onNetworkStateChange: (listener) => {
        networkControllerMessenger.subscribe(
          'NetworkController:networkDidChange',
          () => listener(),
        );
      },
      pendingTransactions: {
        isResubmitEnabled: () => {
          const state = this._getMetaMaskState();
          return !(
            getSmartTransactionsPreferenceEnabled(state) &&
            getCurrentChainSupportsSmartTransactions(state)
          );
        },
      },
      provider: this.provider,
      testGasFeeFlows: process.env.TEST_GAS_FEE_FLOWS,
      trace,
      hooks: {
        ///: BEGIN:ONLY_INCLUDE_IF(build-mmi)
        afterSign: (txMeta, signedEthTx) =>
          afterTransactionSignMMI(
            txMeta,
            signedEthTx,
            this.transactionUpdateController.addTransactionToWatchList.bind(
              this.transactionUpdateController,
            ),
          ),
        beforeCheckPendingTransaction:
          beforeCheckPendingTransactionMMI.bind(this),
        beforePublish: beforeTransactionPublishMMI.bind(this),
        getAdditionalSignArguments: getAdditionalSignArgumentsMMI.bind(this),
        ///: END:ONLY_INCLUDE_IF
        publish: this._publishSmartTransactionHook.bind(this),
      },
      sign: (...args) => this.keyringController.signTransaction(...args),
      state: initState.TransactionController,
    });

    this._addTransactionControllerListeners();

    this.decryptMessageController = new DecryptMessageController({
      getState: this.getState.bind(this),
      messenger: this.controllerMessenger.getRestricted({
        name: 'DecryptMessageController',
        allowedActions: [
          `${this.approvalController.name}:addRequest`,
          `${this.approvalController.name}:acceptRequest`,
          `${this.approvalController.name}:rejectRequest`,
          `${this.keyringController.name}:decryptMessage`,
        ],
      }),
      metricsEvent: this.metaMetricsController.trackEvent.bind(
        this.metaMetricsController,
      ),
    });

    this.encryptionPublicKeyController = new EncryptionPublicKeyController({
      messenger: this.controllerMessenger.getRestricted({
        name: 'EncryptionPublicKeyController',
        allowedActions: [
          `${this.approvalController.name}:addRequest`,
          `${this.approvalController.name}:acceptRequest`,
          `${this.approvalController.name}:rejectRequest`,
        ],
      }),
      getEncryptionPublicKey:
        this.keyringController.getEncryptionPublicKey.bind(
          this.keyringController,
        ),
      getAccountKeyringType: this.keyringController.getAccountKeyringType.bind(
        this.keyringController,
      ),
      getState: this.getState.bind(this),
      metricsEvent: this.metaMetricsController.trackEvent.bind(
        this.metaMetricsController,
      ),
    });

    this.signatureController = new SignatureController({
      messenger: this.controllerMessenger.getRestricted({
        name: 'SignatureController',
        allowedActions: [
          `${this.approvalController.name}:addRequest`,
          `${this.keyringController.name}:signMessage`,
          `${this.keyringController.name}:signPersonalMessage`,
          `${this.keyringController.name}:signTypedMessage`,
          `${this.loggingController.name}:add`,
          `${this.networkController.name}:getNetworkClientById`,
        ],
      }),
      trace,
      decodingApiUrl: process.env.DECODING_API_URL,
      isDecodeSignatureRequestEnabled: () =>
        this.preferencesController.state.useExternalServices === true &&
        this.preferencesController.state.useTransactionSimulations &&
        process.env.ENABLE_SIGNATURE_DECODING === true,
    });

    this.signatureController.hub.on(
      'cancelWithReason',
      ({ message, reason }) => {
        this.metaMetricsController.trackEvent({
          event: reason,
          category: MetaMetricsEventCategory.Transactions,
          properties: {
            action: 'Sign Request',
            type: message.type,
          },
        });
      },
    );

    ///: BEGIN:ONLY_INCLUDE_IF(build-mmi)
    const transactionMetricsRequest = this.getTransactionMetricsRequest();

    const mmiControllerMessenger = this.controllerMessenger.getRestricted({
      name: 'MMIController',
      allowedActions: [
        'AccountsController:getAccountByAddress',
        'AccountsController:setAccountName',
        'AccountsController:listAccounts',
        'AccountsController:getSelectedAccount',
        'AccountsController:setSelectedAccount',
        'MetaMetricsController:getState',
        'NetworkController:getState',
        'NetworkController:setActiveNetwork',
      ],
    });

    this.mmiController = new MMIController({
      messenger: mmiControllerMessenger,
      mmiConfigurationController: this.mmiConfigurationController,
      keyringController: this.keyringController,
      appStateController: this.appStateController,
      transactionUpdateController: this.transactionUpdateController,
      custodyController: this.custodyController,
      getState: this.getState.bind(this),
      getPendingNonce: this.getPendingNonce.bind(this),
      accountTrackerController: this.accountTrackerController,
      networkController: this.networkController,
      metaMetricsController: this.metaMetricsController,
      permissionController: this.permissionController,
      signatureController: this.signatureController,
      platform: this.platform,
      extension: this.extension,
      getTransactions: this.txController.getTransactions.bind(
        this.txController,
      ),
      setTxStatusSigned: (id) =>
        this.txController.updateCustodialTransaction(id, {
          status: TransactionStatus.signed,
        }),
      setTxStatusSubmitted: (id) =>
        this.txController.updateCustodialTransaction(id, {
          status: TransactionStatus.submitted,
        }),
      setTxStatusFailed: (id, reason) =>
        this.txController.updateCustodialTransaction(id, {
          status: TransactionStatus.failed,
          errorMessage: reason,
        }),
      trackTransactionEvents: handleMMITransactionUpdate.bind(
        null,
        transactionMetricsRequest,
      ),
      updateTransaction: (txMeta, note) =>
        this.txController.updateTransaction(txMeta, note),
      updateTransactionHash: (id, hash) =>
        this.txController.updateCustodialTransaction(id, { hash }),
      setChannelId: (channelId) =>
        this.institutionalFeaturesController.setChannelId(channelId),
      setConnectionRequest: (payload) =>
        this.institutionalFeaturesController.setConnectionRequest(payload),
    });
    ///: END:ONLY_INCLUDE_IF

    const swapsControllerMessenger = this.controllerMessenger.getRestricted({
      name: 'SwapsController',
      // TODO: allow these internal calls once GasFeeController and TransactionController
      // export these action types and register its action handlers
      // allowedActions: [
      //   'GasFeeController:getEIP1559GasFeeEstimates',
      //   'TransactionController:getLayer1GasFee',
      // ],
      allowedActions: [
        'NetworkController:getState',
        'NetworkController:getNetworkClientById',
        'TokenRatesController:getState',
      ],
      allowedEvents: [],
    });

    this.swapsController = new SwapsController(
      {
        messenger: swapsControllerMessenger,
        provider: this.provider,
        // TODO: Remove once TransactionController exports this action type
        getBufferedGasLimit: async (txMeta, multiplier) => {
          const { gas: gasLimit, simulationFails } =
            await this.txController.estimateGasBuffered(
              txMeta.txParams,
              multiplier,
            );

          return { gasLimit, simulationFails };
        },
        // TODO: Remove once GasFeeController exports this action type
        getEIP1559GasFeeEstimates:
          this.gasFeeController.fetchGasFeeEstimates.bind(
            this.gasFeeController,
          ),
        // TODO: Remove once TransactionController exports this action type
        getLayer1GasFee: this.txController.getLayer1GasFee.bind(
          this.txController,
        ),
        trackMetaMetricsEvent: this.metaMetricsController.trackEvent.bind(
          this.metaMetricsController,
        ),
      },
      initState.SwapsController,
    );

    const bridgeControllerMessenger = this.controllerMessenger.getRestricted({
      name: BRIDGE_CONTROLLER_NAME,
      allowedActions: [
        'AccountsController:getSelectedAccount',
        'NetworkController:getSelectedNetworkClient',
        'NetworkController:findNetworkClientIdByChainId',
      ],
      allowedEvents: [],
    });
    this.bridgeController = new BridgeController({
      messenger: bridgeControllerMessenger,
    });

    const smartTransactionsControllerMessenger =
      this.controllerMessenger.getRestricted({
        name: 'SmartTransactionsController',
        allowedActions: ['NetworkController:getNetworkClientById'],
        allowedEvents: ['NetworkController:stateChange'],
      });
    this.smartTransactionsController = new SmartTransactionsController({
      supportedChainIds: getAllowedSmartTransactionsChainIds(),
      getNonceLock: this.txController.getNonceLock.bind(this.txController),
      confirmExternalTransaction:
        this.txController.confirmExternalTransaction.bind(this.txController),
      trackMetaMetricsEvent: this.metaMetricsController.trackEvent.bind(
        this.metaMetricsController,
      ),
      state: initState.SmartTransactionsController,
      messenger: smartTransactionsControllerMessenger,
      getTransactions: this.txController.getTransactions.bind(
        this.txController,
      ),
      getMetaMetricsProps: async () => {
        const selectedAddress =
          this.accountsController.getSelectedAccount().address;
        const accountHardwareType = await getHardwareWalletType(
          this._getMetaMaskState(),
        );
        const accountType = await this.getAccountType(selectedAddress);
        const deviceModel = await this.getDeviceModel(selectedAddress);
        return {
          accountHardwareType,
          accountType,
          deviceModel,
        };
      },
    });

    const isExternalNameSourcesEnabled = () =>
      this.preferencesController.state.useExternalNameSources;

    this.nameController = new NameController({
      messenger: this.controllerMessenger.getRestricted({
        name: 'NameController',
        allowedActions: [],
      }),
      providers: [
        new ENSNameProvider({
          reverseLookup: this.ensController.reverseResolveAddress.bind(
            this.ensController,
          ),
        }),
        new EtherscanNameProvider({ isEnabled: isExternalNameSourcesEnabled }),
        new TokenNameProvider({ isEnabled: isExternalNameSourcesEnabled }),
        new LensNameProvider({ isEnabled: isExternalNameSourcesEnabled }),
        new SnapsNameProvider({
          messenger: this.controllerMessenger.getRestricted({
            name: 'SnapsNameProvider',
            allowedActions: [
              'SnapController:getAll',
              'SnapController:get',
              'SnapController:handleRequest',
              'PermissionController:getState',
            ],
          }),
        }),
      ],
      state: initState.NameController,
    });

    const petnamesBridgeMessenger = this.controllerMessenger.getRestricted({
      name: 'PetnamesBridge',
      allowedEvents: [
        'NameController:stateChange',
        'AccountsController:stateChange',
        'AddressBookController:stateChange',
      ],
      allowedActions: ['AccountsController:listAccounts'],
    });

    new AddressBookPetnamesBridge({
      addressBookController: this.addressBookController,
      nameController: this.nameController,
      messenger: petnamesBridgeMessenger,
    }).init();

    new AccountIdentitiesPetnamesBridge({
      nameController: this.nameController,
      messenger: petnamesBridgeMessenger,
    }).init();

    this.userOperationController = new UserOperationController({
      entrypoint: process.env.EIP_4337_ENTRYPOINT,
      getGasFeeEstimates: this.gasFeeController.fetchGasFeeEstimates.bind(
        this.gasFeeController,
      ),
      messenger: this.controllerMessenger.getRestricted({
        name: 'UserOperationController',
        allowedActions: [
          'ApprovalController:addRequest',
          'NetworkController:getNetworkClientById',
          'KeyringController:prepareUserOperation',
          'KeyringController:patchUserOperation',
          'KeyringController:signUserOperation',
        ],
      }),
      state: initState.UserOperationController,
    });

    this.userOperationController.hub.on(
      'user-operation-added',
      this._onUserOperationAdded.bind(this),
    );

    this.userOperationController.hub.on(
      'transaction-updated',
      this._onUserOperationTransactionUpdated.bind(this),
    );

    // ensure AccountTrackerController updates balances after network change
    networkControllerMessenger.subscribe(
      'NetworkController:networkDidChange',
      () => {
        this.accountTrackerController.updateAccounts();
      },
    );

    // clear unapproved transactions and messages when the network will change
    networkControllerMessenger.subscribe(
      'NetworkController:networkWillChange',
      clearPendingConfirmations.bind(this),
    );

    this.metamaskMiddleware = createMetamaskMiddleware({
      static: {
        eth_syncing: false,
        web3_clientVersion: `MetaMask/v${version}`,
      },
      version,
      // account mgmt
      getAccounts: async (
        { origin: innerOrigin },
        { suppressUnauthorizedError = true } = {},
      ) => {
        if (innerOrigin === ORIGIN_METAMASK) {
          const selectedAddress =
            this.accountsController.getSelectedAccount().address;
          return selectedAddress ? [selectedAddress] : [];
        } else if (this.isUnlocked()) {
          return await this.getPermittedAccounts(innerOrigin, {
            suppressUnauthorizedError,
          });
        }
        return []; // changing this is a breaking change
      },
      // tx signing
      processTransaction: (transactionParams, dappRequest) =>
        addDappTransaction(
          this.getAddTransactionRequest({ transactionParams, dappRequest }),
        ),
      // msg signing
      ///: BEGIN:ONLY_INCLUDE_IF(build-main,build-beta,build-flask)

      processTypedMessage: (...args) =>
        addTypedMessage({
          signatureController: this.signatureController,
          signatureParams: args,
        }),
      processTypedMessageV3: (...args) =>
        addTypedMessage({
          signatureController: this.signatureController,
          signatureParams: args,
        }),
      processTypedMessageV4: (...args) =>
        addTypedMessage({
          signatureController: this.signatureController,
          signatureParams: args,
        }),
      processPersonalMessage: (...args) =>
        addPersonalMessage({
          signatureController: this.signatureController,
          signatureParams: args,
        }),
      ///: END:ONLY_INCLUDE_IF

      ///: BEGIN:ONLY_INCLUDE_IF(build-mmi)
      /* eslint-disable no-dupe-keys */
      processTypedMessage: this.mmiController.newUnsignedMessage.bind(
        this.mmiController,
      ),
      processTypedMessageV3: this.mmiController.newUnsignedMessage.bind(
        this.mmiController,
      ),
      processTypedMessageV4: this.mmiController.newUnsignedMessage.bind(
        this.mmiController,
      ),
      processPersonalMessage: this.mmiController.newUnsignedMessage.bind(
        this.mmiController,
      ),
      setTypedMessageInProgress:
        this.signatureController.setTypedMessageInProgress.bind(
          this.signatureController,
        ),
      setPersonalMessageInProgress:
        this.signatureController.setPersonalMessageInProgress.bind(
          this.signatureController,
        ),
      /* eslint-enable no-dupe-keys */
      ///: END:ONLY_INCLUDE_IF

      processEncryptionPublicKey:
        this.encryptionPublicKeyController.newRequestEncryptionPublicKey.bind(
          this.encryptionPublicKeyController,
        ),

      processDecryptMessage:
        this.decryptMessageController.newRequestDecryptMessage.bind(
          this.decryptMessageController,
        ),
      getPendingNonce: this.getPendingNonce.bind(this),
      getPendingTransactionByHash: (hash) =>
        this.txController.state.transactions.find(
          (meta) =>
            meta.hash === hash && meta.status === TransactionStatus.submitted,
        ),
    });

    // ensure isClientOpenAndUnlocked is updated when memState updates
    this.on('update', (memState) => this._onStateUpdate(memState));

    /**
     * All controllers in Memstore but not in store. They are not persisted.
     * On chrome profile re-start, they will be re-initialized.
     */
    const resetOnRestartStore = {
      AccountTracker: this.accountTrackerController,
      TokenRatesController: this.tokenRatesController,
      DecryptMessageController: this.decryptMessageController,
      EncryptionPublicKeyController: this.encryptionPublicKeyController,
      SignatureController: this.signatureController,
      SwapsController: this.swapsController,
      BridgeController: this.bridgeController,
      EnsController: this.ensController,
      ApprovalController: this.approvalController,
      PPOMController: this.ppomController,
    };

    this.store.updateStructure({
      AccountsController: this.accountsController,
      AppStateController: this.appStateController.store,
      AppMetadataController: this.appMetadataController.store,
      MultichainBalancesController: this.multichainBalancesController,
      TransactionController: this.txController,
      KeyringController: this.keyringController,
      PreferencesController: this.preferencesController,
      MetaMetricsController: this.metaMetricsController,
      MetaMetricsDataDeletionController: this.metaMetricsDataDeletionController,
      AddressBookController: this.addressBookController,
      CurrencyController: this.currencyRateController,
      NetworkController: this.networkController,
      AlertController: this.alertController,
      OnboardingController: this.onboardingController,
      PermissionController: this.permissionController,
      PermissionLogController: this.permissionLogController,
      SubjectMetadataController: this.subjectMetadataController,
      AnnouncementController: this.announcementController,
      NetworkOrderController: this.networkOrderController,
      AccountOrderController: this.accountOrderController,
      GasFeeController: this.gasFeeController,
      TokenListController: this.tokenListController,
      TokensController: this.tokensController,
      TokenBalancesController: this.tokenBalancesController,
      SmartTransactionsController: this.smartTransactionsController,
      NftController: this.nftController,
      PhishingController: this.phishingController,
      SelectedNetworkController: this.selectedNetworkController,
      LoggingController: this.loggingController,
      MultichainRatesController: this.multichainRatesController,
      SnapController: this.snapController,
      CronjobController: this.cronjobController,
      SnapsRegistry: this.snapsRegistry,
      NotificationController: this.notificationController,
      SnapInterfaceController: this.snapInterfaceController,
      SnapInsightsController: this.snapInsightsController,
      ///: BEGIN:ONLY_INCLUDE_IF(build-mmi)
      CustodyController: this.custodyController.store,
      InstitutionalFeaturesController:
        this.institutionalFeaturesController.store,
      MmiConfigurationController: this.mmiConfigurationController.store,
      ///: END:ONLY_INCLUDE_IF
      PPOMController: this.ppomController,
      NameController: this.nameController,
      UserOperationController: this.userOperationController,
      // Notification Controllers
      AuthenticationController: this.authenticationController,
      UserStorageController: this.userStorageController,
      NotificationServicesController: this.notificationServicesController,
      NotificationServicesPushController:
        this.notificationServicesPushController,
      ...resetOnRestartStore,
    });

    this.memStore = new ComposableObservableStore({
      config: {
        AccountsController: this.accountsController,
        AppStateController: this.appStateController.store,
        AppMetadataController: this.appMetadataController.store,
        MultichainBalancesController: this.multichainBalancesController,
        NetworkController: this.networkController,
        KeyringController: this.keyringController,
        PreferencesController: this.preferencesController,
        MetaMetricsController: this.metaMetricsController,
        MetaMetricsDataDeletionController:
          this.metaMetricsDataDeletionController,
        AddressBookController: this.addressBookController,
        CurrencyController: this.currencyRateController,
        AlertController: this.alertController,
        OnboardingController: this.onboardingController,
        PermissionController: this.permissionController,
        PermissionLogController: this.permissionLogController,
        SubjectMetadataController: this.subjectMetadataController,
        AnnouncementController: this.announcementController,
        NetworkOrderController: this.networkOrderController,
        AccountOrderController: this.accountOrderController,
        GasFeeController: this.gasFeeController,
        TokenListController: this.tokenListController,
        TokensController: this.tokensController,
        TokenBalancesController: this.tokenBalancesController,
        SmartTransactionsController: this.smartTransactionsController,
        NftController: this.nftController,
        SelectedNetworkController: this.selectedNetworkController,
        LoggingController: this.loggingController,
        TxController: this.txController,
        MultichainRatesController: this.multichainRatesController,
        SnapController: this.snapController,
        CronjobController: this.cronjobController,
        SnapsRegistry: this.snapsRegistry,
        NotificationController: this.notificationController,
        SnapInterfaceController: this.snapInterfaceController,
        SnapInsightsController: this.snapInsightsController,
        ///: BEGIN:ONLY_INCLUDE_IF(build-mmi)
        CustodyController: this.custodyController.store,
        InstitutionalFeaturesController:
          this.institutionalFeaturesController.store,
        MmiConfigurationController: this.mmiConfigurationController.store,
        ///: END:ONLY_INCLUDE_IF
        NameController: this.nameController,
        UserOperationController: this.userOperationController,
        // Notification Controllers
        AuthenticationController: this.authenticationController,
        UserStorageController: this.userStorageController,
        NotificationServicesController: this.notificationServicesController,
        QueuedRequestController: this.queuedRequestController,
        NotificationServicesPushController:
          this.notificationServicesPushController,
        ...resetOnRestartStore,
      },
      controllerMessenger: this.controllerMessenger,
    });

    // if this is the first time, clear the state of by calling these methods
    const resetMethods = [
      this.accountTrackerController.resetState.bind(
        this.accountTrackerController,
      ),
      this.decryptMessageController.resetState.bind(
        this.decryptMessageController,
      ),
      this.encryptionPublicKeyController.resetState.bind(
        this.encryptionPublicKeyController,
      ),
      this.signatureController.resetState.bind(this.signatureController),
      this.swapsController.resetState.bind(this.swapsController),
      this.bridgeController.resetState.bind(this.bridgeController),
      this.ensController.resetState.bind(this.ensController),
      this.approvalController.clear.bind(this.approvalController),
      // WE SHOULD ADD TokenListController.resetState here too. But it's not implemented yet.
    ];

    if (isManifestV3) {
      if (isFirstMetaMaskControllerSetup === true) {
        this.resetStates(resetMethods);
        this.extension.storage.session.set({
          isFirstMetaMaskControllerSetup: false,
        });
      }
    } else {
      // it's always the first time in MV2
      this.resetStates(resetMethods);
    }

    // Automatic login via config password
    const password = process.env.PASSWORD;
    if (
      !this.isUnlocked() &&
      this.onboardingController.state.completedOnboarding &&
      password &&
      !process.env.IN_TEST
    ) {
      this._loginUser(password);
    } else {
      this._startUISync();
    }

    // Lazily update the store with the current extension environment
    this.extension.runtime.getPlatformInfo().then(({ os }) => {
      this.appStateController.setBrowserEnvironment(
        os,
        // This method is presently only supported by Firefox
        this.extension.runtime.getBrowserInfo === undefined
          ? 'chrome'
          : 'firefox',
      );
    });

    this.setupControllerEventSubscriptions();
    this.setupMultichainDataAndSubscriptions();

    // For more information about these legacy streams, see here:
    // https://github.com/MetaMask/metamask-extension/issues/15491
    // TODO:LegacyProvider: Delete
    this.publicConfigStore = this.createPublicConfigStore();

    // Multiple MetaMask instances launched warning
    this.extension.runtime.onMessageExternal.addListener(onMessageReceived);
    // Fire a ping message to check if other extensions are running
    checkForMultipleVersionsRunning();

    if (this.onboardingController.state.completedOnboarding) {
      this.postOnboardingInitialization();
    }
  }

  postOnboardingInitialization() {
    const { usePhishDetect } = this.preferencesController.state;

    this.networkController.lookupNetwork();

    if (usePhishDetect) {
      this.phishingController.maybeUpdateState();
    }

    // post onboarding emit detectTokens event
    const preferencesControllerState = this.preferencesController.state;
    const { useTokenDetection, useNftDetection } =
      preferencesControllerState ?? {};
    this.metaMetricsController.trackEvent({
      category: MetaMetricsEventCategory.Onboarding,
      event: MetaMetricsUserTrait.TokenDetectionEnabled,
      properties: {
        [MetaMetricsUserTrait.TokenDetectionEnabled]: useTokenDetection,
      },
    });
    this.metaMetricsController.trackEvent({
      category: MetaMetricsEventCategory.Onboarding,
      event: MetaMetricsUserTrait.NftAutodetectionEnabled,
      properties: {
        [MetaMetricsUserTrait.NftAutodetectionEnabled]: useNftDetection,
      },
    });
  }

  triggerNetworkrequests() {
    this.txController.startIncomingTransactionPolling();
    this.tokenDetectionController.enable();
  }

  stopNetworkRequests() {
    this.txController.stopIncomingTransactionPolling();
    this.tokenDetectionController.disable();
  }

  resetStates(resetMethods) {
    resetMethods.forEach((resetMethod) => {
      try {
        resetMethod();
      } catch (err) {
        console.error(err);
      }
    });
  }

  ///: BEGIN:ONLY_INCLUDE_IF(keyring-snaps)
  /**
   * Initialize the snap keyring if it is not present.
   *
   * @returns {SnapKeyring}
   */
  async getSnapKeyring() {
    let [snapKeyring] = this.keyringController.getKeyringsByType(
      KeyringType.snap,
    );
    if (!snapKeyring) {
      snapKeyring = await this.keyringController.addNewKeyring(
        KeyringType.snap,
      );
    }
    return snapKeyring;
  }
  ///: END:ONLY_INCLUDE_IF

  trackInsightSnapView(snapId) {
    this.metaMetricsController.trackEvent({
      event: MetaMetricsEventName.InsightSnapViewed,
      category: MetaMetricsEventCategory.Snaps,
      properties: {
        snap_id: snapId,
      },
    });
  }

  /**
   * Get snap metadata from the current state without refreshing the registry database.
   *
   * @param {string} snapId - A snap id.
   * @returns The available metadata for the snap, if any.
   */
  _getSnapMetadata(snapId) {
    return this.snapsRegistry.state.database?.verifiedSnaps?.[snapId]?.metadata;
  }

  /**
   * Tracks snaps export usage.
   * Note: This function is throttled to 1 call per 60 seconds per snap id + handler combination.
   *
   * @param {string} snapId - The ID of the snap the handler is being triggered on.
   * @param {string} handler - The handler to trigger on the snap for the request.
   * @param {boolean} success - Whether the invocation was successful or not.
   * @param {string} origin - The origin of the request.
   */
  _trackSnapExportUsage = wrap(
    memoize(
      () =>
        throttle(
          (snapId, handler, success, origin) =>
            this.metaMetricsController.trackEvent({
              event: MetaMetricsEventName.SnapExportUsed,
              category: MetaMetricsEventCategory.Snaps,
              properties: {
                snap_id: snapId,
                export: handler,
                snap_category: this._getSnapMetadata(snapId)?.category,
                success,
                origin,
              },
            }),
          SECOND * 60,
        ),
      (snapId, handler, _, origin) => `${snapId}${handler}${origin}`,
    ),
    (getFunc, ...args) => getFunc(...args)(...args),
  );

  /**
   * Passes a JSON-RPC request object to the SnapController for execution.
   *
   * @param {object} args - A bag of options.
   * @param {string} args.snapId - The ID of the recipient snap.
   * @param {string} args.origin - The origin of the RPC request.
   * @param {string} args.handler - The handler to trigger on the snap for the request.
   * @param {object} args.request - The JSON-RPC request object.
   * @returns The result of the JSON-RPC request.
   */
  async handleSnapRequest(args) {
    try {
      const response = await this.controllerMessenger.call(
        'SnapController:handleRequest',
        args,
      );
      this._trackSnapExportUsage(args.snapId, args.handler, true, args.origin);
      return response;
    } catch (error) {
      this._trackSnapExportUsage(args.snapId, args.handler, false, args.origin);
      throw error;
    }
  }

  /**
   * Gets the currently selected locale from the PreferencesController.
   *
   * @returns The currently selected locale.
   */
  getLocale() {
    const { currentLocale } = this.preferencesController.state;

    return currentLocale;
  }

  /**
   * Constructor helper for getting Snap permission specifications.
   */
  getSnapPermissionSpecifications() {
    return {
      ...buildSnapEndowmentSpecifications(Object.keys(ExcludedSnapEndowments)),
      ...buildSnapRestrictedMethodSpecifications(
        Object.keys(ExcludedSnapPermissions),
        {
          getPreferences: () => {
            const locale = this.getLocale();
            const currency = this.currencyRateController.state.currentCurrency;
            return { locale, currency };
          },
          clearSnapState: this.controllerMessenger.call.bind(
            this.controllerMessenger,
            'SnapController:clearSnapState',
          ),
          getMnemonic: this.getPrimaryKeyringMnemonic.bind(this),
          getUnlockPromise: this.appStateController.getUnlockPromise.bind(
            this.appStateController,
          ),
          getSnap: this.controllerMessenger.call.bind(
            this.controllerMessenger,
            'SnapController:get',
          ),
          handleSnapRpcRequest: this.handleSnapRequest.bind(this),
          getSnapState: this.controllerMessenger.call.bind(
            this.controllerMessenger,
            'SnapController:getSnapState',
          ),
          requestUserApproval:
            this.approvalController.addAndShowApprovalRequest.bind(
              this.approvalController,
            ),
          showNativeNotification: (origin, args) =>
            this.controllerMessenger.call(
              'RateLimitController:call',
              origin,
              'showNativeNotification',
              origin,
              args.message,
            ),
          showInAppNotification: (origin, args) =>
            this.controllerMessenger.call(
              'RateLimitController:call',
              origin,
              'showInAppNotification',
              origin,
              args.message,
            ),
          updateSnapState: this.controllerMessenger.call.bind(
            this.controllerMessenger,
            'SnapController:updateSnapState',
          ),
          maybeUpdatePhishingList: () => {
            const { usePhishDetect } = this.preferencesController.state;

            if (!usePhishDetect) {
              return;
            }

            this.controllerMessenger.call(
              'PhishingController:maybeUpdateState',
            );
          },
          isOnPhishingList: (url) => {
            const { usePhishDetect } =
              this.preferencesController.store.getState();

            if (!usePhishDetect) {
              return false;
            }

            return this.controllerMessenger.call(
              'PhishingController:testOrigin',
              url,
            ).result;
          },
          createInterface: this.controllerMessenger.call.bind(
            this.controllerMessenger,
            'SnapInterfaceController:createInterface',
          ),
          getInterface: this.controllerMessenger.call.bind(
            this.controllerMessenger,
            'SnapInterfaceController:getInterface',
          ),
          ///: BEGIN:ONLY_INCLUDE_IF(keyring-snaps)
          getSnapKeyring: this.getSnapKeyring.bind(this),
          ///: END:ONLY_INCLUDE_IF
        },
      ),
    };
  }

  /**
   * Deletes the specified notifications from state.
   *
   * @param {string[]} ids - The notifications ids to delete.
   */
  dismissNotifications(ids) {
    this.notificationController.dismiss(ids);
  }

  /**
   * Updates the readDate attribute of the specified notifications.
   *
   * @param {string[]} ids - The notifications ids to mark as read.
   */
  markNotificationsAsRead(ids) {
    this.notificationController.markRead(ids);
  }

  /**
   * Sets up BaseController V2 event subscriptions. Currently, this includes
   * the subscriptions necessary to notify permission subjects of account
   * changes.
   *
   * Some of the subscriptions in this method are ControllerMessenger selector
   * event subscriptions. See the relevant documentation for
   * `@metamask/base-controller` for more information.
   *
   * Note that account-related notifications emitted when the extension
   * becomes unlocked are handled in MetaMaskController._onUnlock.
   */
  setupControllerEventSubscriptions() {
    let lastSelectedAddress;
    this.controllerMessenger.subscribe(
      'PreferencesController:stateChange',
      previousValueComparator(async (prevState, currState) => {
        const { currentLocale } = currState;
        const chainId = getCurrentChainId({
          metamask: this.networkController.state,
        });

        await updateCurrentLocale(currentLocale);
        if (currState.incomingTransactionsPreferences?.[chainId]) {
          this.txController.startIncomingTransactionPolling();
        } else {
          this.txController.stopIncomingTransactionPolling();
        }

        this.#checkTokenListPolling(currState, prevState);
      }, this.preferencesController.state),
    );

    this.controllerMessenger.subscribe(
      `${this.accountsController.name}:selectedAccountChange`,
      async (account) => {
        if (account.address && account.address !== lastSelectedAddress) {
          lastSelectedAddress = account.address;
          await this._onAccountChange(account.address);
        }
      },
    );

    // This handles account changes every time relevant permission state
    // changes, for any reason.
    this.controllerMessenger.subscribe(
      `${this.permissionController.name}:stateChange`,
      async (currentValue, previousValue) => {
        const changedAccounts = diffMap(currentValue, previousValue);

        for (const [origin, accounts] of changedAccounts.entries()) {
          this._notifyAccountsChange(origin, accounts);
        }
      },
      getPermittedAccountsByOrigin,
    );

    this.controllerMessenger.subscribe(
      `${this.permissionController.name}:stateChange`,
      async (currentValue, previousValue) => {
        const changedChains = diffMap(currentValue, previousValue);

        // This operates under the assumption that there will be at maximum
        // one origin permittedChains value change per event handler call
        for (const [origin, chains] of changedChains.entries()) {
          const currentNetworkClientIdForOrigin =
            this.selectedNetworkController.getNetworkClientIdForDomain(origin);
          const { chainId: currentChainIdForOrigin } =
            this.networkController.getNetworkConfigurationByNetworkClientId(
              currentNetworkClientIdForOrigin,
            );
          // if(chains.length === 0) {
          // TODO: This particular case should also occur at the same time
          // that eth_accounts is revoked. When eth_accounts is revoked,
          // the networkClientId for that origin should be reset to track
          // the globally selected network.
          // }
          if (chains.length > 0 && !chains.includes(currentChainIdForOrigin)) {
            const networkClientId =
              this.networkController.findNetworkClientIdByChainId(chains[0]);
            this.selectedNetworkController.setNetworkClientIdForDomain(
              origin,
              networkClientId,
            );
            this.networkController.setActiveNetwork(networkClientId);
          }
        }
      },
      getPermittedChainsByOrigin,
    );

    this.controllerMessenger.subscribe(
      'NetworkController:networkDidChange',
      async () => {
        await this.txController.updateIncomingTransactions();
      },
    );

    this.controllerMessenger.subscribe(
      `${this.snapController.name}:snapInstallStarted`,
      (snapId, origin, isUpdate) => {
        const snapCategory = this._getSnapMetadata(snapId)?.category;
        this.metaMetricsController.trackEvent({
          event: isUpdate
            ? MetaMetricsEventName.SnapUpdateStarted
            : MetaMetricsEventName.SnapInstallStarted,
          category: MetaMetricsEventCategory.Snaps,
          properties: {
            snap_id: snapId,
            origin,
            snap_category: snapCategory,
          },
        });
      },
    );

    this.controllerMessenger.subscribe(
      `${this.snapController.name}:snapInstallFailed`,
      (snapId, origin, isUpdate, error) => {
        const isRejected = error.includes('User rejected the request.');
        const failedEvent = isUpdate
          ? MetaMetricsEventName.SnapUpdateFailed
          : MetaMetricsEventName.SnapInstallFailed;
        const rejectedEvent = isUpdate
          ? MetaMetricsEventName.SnapUpdateRejected
          : MetaMetricsEventName.SnapInstallRejected;

        const snapCategory = this._getSnapMetadata(snapId)?.category;
        this.metaMetricsController.trackEvent({
          event: isRejected ? rejectedEvent : failedEvent,
          category: MetaMetricsEventCategory.Snaps,
          properties: {
            snap_id: snapId,
            origin,
            snap_category: snapCategory,
          },
        });
      },
    );

    this.controllerMessenger.subscribe(
      `${this.snapController.name}:snapInstalled`,
      (truncatedSnap, origin) => {
        const snapId = truncatedSnap.id;
        const snapCategory = this._getSnapMetadata(snapId)?.category;
        this.metaMetricsController.trackEvent({
          event: MetaMetricsEventName.SnapInstalled,
          category: MetaMetricsEventCategory.Snaps,
          properties: {
            snap_id: snapId,
            version: truncatedSnap.version,
            origin,
            snap_category: snapCategory,
          },
        });
      },
    );

    this.controllerMessenger.subscribe(
      `${this.snapController.name}:snapUpdated`,
      (newSnap, oldVersion, origin) => {
        const snapId = newSnap.id;
        const snapCategory = this._getSnapMetadata(snapId)?.category;
        this.metaMetricsController.trackEvent({
          event: MetaMetricsEventName.SnapUpdated,
          category: MetaMetricsEventCategory.Snaps,
          properties: {
            snap_id: snapId,
            old_version: oldVersion,
            new_version: newSnap.version,
            origin,
            snap_category: snapCategory,
          },
        });
      },
    );

    this.controllerMessenger.subscribe(
      `${this.snapController.name}:snapTerminated`,
      (truncatedSnap) => {
        const approvals = Object.values(
          this.approvalController.state.pendingApprovals,
        ).filter(
          (approval) =>
            approval.origin === truncatedSnap.id &&
            approval.type.startsWith(RestrictedMethods.snap_dialog),
        );
        for (const approval of approvals) {
          this.approvalController.reject(
            approval.id,
            new Error('Snap was terminated.'),
          );
        }
      },
    );

    this.controllerMessenger.subscribe(
      `${this.snapController.name}:snapUninstalled`,
      (truncatedSnap) => {
        const notificationIds = Object.values(
          this.notificationController.state.notifications,
        ).reduce((idList, notification) => {
          if (notification.origin === truncatedSnap.id) {
            idList.push(notification.id);
          }
          return idList;
        }, []);

        this.dismissNotifications(notificationIds);

        const snapId = truncatedSnap.id;
        const snapCategory = this._getSnapMetadata(snapId)?.category;
        this.metaMetricsController.trackEvent({
          event: MetaMetricsEventName.SnapUninstalled,
          category: MetaMetricsEventCategory.Snaps,
          properties: {
            snap_id: snapId,
            version: truncatedSnap.version,
            snap_category: snapCategory,
          },
        });
      },
    );
  }

  /**
   * Sets up multichain data and subscriptions.
   * This method is called during the MetaMaskController constructor.
   * It starts the MultichainRatesController if selected account is non-EVM
   * and subscribes to account changes.
   */
  setupMultichainDataAndSubscriptions() {
    if (
      !isEvmAccountType(
        this.accountsController.getSelectedMultichainAccount().type,
      )
    ) {
      this.multichainRatesController.start();
    }

    this.controllerMessenger.subscribe(
      'AccountsController:selectedAccountChange',
      (selectedAccount) => {
        if (isEvmAccountType(selectedAccount.type)) {
          this.multichainRatesController.stop();
          return;
        }
        this.multichainRatesController.start();
      },
    );
    this.multichainBalancesController.start();
    this.multichainBalancesController.updateBalances();
  }

  /**
   * TODO:LegacyProvider: Delete
   * Constructor helper: initialize a public config store.
   * This store is used to make some config info available to Dapps synchronously.
   */
  createPublicConfigStore() {
    // subset of state for metamask inpage provider
    const publicConfigStore = new ObservableStore();

    const selectPublicState = async ({ isUnlocked }) => {
      const { chainId, networkVersion } = await this.getProviderNetworkState();

      return {
        isUnlocked,
        chainId,
        networkVersion: networkVersion ?? 'loading',
      };
    };

    const updatePublicConfigStore = async (memState) => {
      const networkStatus =
        memState.networksMetadata[memState.selectedNetworkClientId]?.status;
      if (networkStatus === NetworkStatus.Available) {
        publicConfigStore.putState(await selectPublicState(memState));
      }
    };

    // setup memStore subscription hooks
    this.on('update', updatePublicConfigStore);
    updatePublicConfigStore(this.getState());

    return publicConfigStore;
  }

  /**
   * Gets relevant state for the provider of an external origin.
   *
   * @param {string} origin - The origin to get the provider state for.
   * @returns {Promise<{ isUnlocked: boolean, networkVersion: string, chainId: string, accounts: string[] }>} An object with relevant state properties.
   */
  async getProviderState(origin) {
    const providerNetworkState = await this.getProviderNetworkState(
      this.preferencesController.getUseRequestQueue() ? origin : undefined,
    );

    return {
      isUnlocked: this.isUnlocked(),
      accounts: await this.getPermittedAccounts(origin),
      ...providerNetworkState,
    };
  }

  /**
   * Retrieves network state information relevant for external providers.
   *
   * @param {string} origin - The origin identifier for which network state is requested (default: 'metamask').
   * @returns {object} An object containing important network state properties, including chainId and networkVersion.
   */
  async getProviderNetworkState(origin = METAMASK_DOMAIN) {
    const networkClientId = this.controllerMessenger.call(
      'SelectedNetworkController:getNetworkClientIdForDomain',
      origin,
    );

    const networkClient = this.controllerMessenger.call(
      'NetworkController:getNetworkClientById',
      networkClientId,
    );

    const { chainId } = networkClient.configuration;

    const { completedOnboarding } = this.onboardingController.state;

    let networkVersion = this.deprecatedNetworkVersions[networkClientId];
    if (!networkVersion && completedOnboarding) {
      const ethQuery = new EthQuery(networkClient.provider);
      networkVersion = await new Promise((resolve) => {
        ethQuery.sendAsync({ method: 'net_version' }, (error, result) => {
          if (error) {
            console.error(error);
            resolve(null);
          } else {
            resolve(convertNetworkId(result));
          }
        });
      });
      this.deprecatedNetworkVersions[networkClientId] = networkVersion;
    }

    return {
      chainId,
      networkVersion: networkVersion ?? 'loading',
    };
  }

  //=============================================================================
  // EXPOSED TO THE UI SUBSYSTEM
  //=============================================================================

  /**
   * The metamask-state of the various controllers, made available to the UI
   *
   * @returns {object} status
   */
  getState() {
    const { vault } = this.keyringController.state;
    const isInitialized = Boolean(vault);
    const flatState = this.memStore.getFlatState();

    return {
      isInitialized,
      ...sanitizeUIState(flatState),
    };
  }

  /**
   * Returns an Object containing API Callback Functions.
   * These functions are the interface for the UI.
   * The API object can be transmitted over a stream via JSON-RPC.
   *
   * @returns {object} Object containing API functions.
   */
  getApi() {
    const {
      accountsController,
      addressBookController,
      alertController,
      appStateController,
      keyringController,
      nftController,
      nftDetectionController,
      currencyRateController,
      tokenBalancesController,
      tokenDetectionController,
      ensController,
      tokenListController,
      gasFeeController,
      metaMetricsController,
      networkController,
      announcementController,
      onboardingController,
      permissionController,
      preferencesController,
      tokensController,
      smartTransactionsController,
      txController,
      assetsContractController,
      backup,
      approvalController,
      phishingController,
      tokenRatesController,
      accountTrackerController,
      // Notification Controllers
      authenticationController,
      userStorageController,
      notificationServicesController,
      notificationServicesPushController,
    } = this;

    return {
      // etc
      getState: this.getState.bind(this),
      setCurrentCurrency: currencyRateController.setCurrentCurrency.bind(
        currencyRateController,
      ),
      setUseBlockie: preferencesController.setUseBlockie.bind(
        preferencesController,
      ),
      setUseNonceField: preferencesController.setUseNonceField.bind(
        preferencesController,
      ),
      setUsePhishDetect: preferencesController.setUsePhishDetect.bind(
        preferencesController,
      ),
      setUseMultiAccountBalanceChecker:
        preferencesController.setUseMultiAccountBalanceChecker.bind(
          preferencesController,
        ),
      setUseSafeChainsListValidation:
        preferencesController.setUseSafeChainsListValidation.bind(
          preferencesController,
        ),
      setUseTokenDetection: preferencesController.setUseTokenDetection.bind(
        preferencesController,
      ),
      setUseNftDetection: preferencesController.setUseNftDetection.bind(
        preferencesController,
      ),
      setUse4ByteResolution: preferencesController.setUse4ByteResolution.bind(
        preferencesController,
      ),
      setUseCurrencyRateCheck:
        preferencesController.setUseCurrencyRateCheck.bind(
          preferencesController,
        ),
      setOpenSeaEnabled: preferencesController.setOpenSeaEnabled.bind(
        preferencesController,
      ),
      getUseRequestQueue: this.preferencesController.getUseRequestQueue.bind(
        this.preferencesController,
      ),
      getProviderConfig: () =>
        getProviderConfig({
          metamask: this.networkController.state,
        }),
      grantPermissionsIncremental:
        this.permissionController.grantPermissionsIncremental.bind(
          this.permissionController,
        ),
      grantPermissions: this.permissionController.grantPermissions.bind(
        this.permissionController,
      ),
      setSecurityAlertsEnabled:
        preferencesController.setSecurityAlertsEnabled.bind(
          preferencesController,
        ),
      ///: BEGIN:ONLY_INCLUDE_IF(keyring-snaps)
      setAddSnapAccountEnabled:
        preferencesController.setAddSnapAccountEnabled.bind(
          preferencesController,
        ),
      ///: END:ONLY_INCLUDE_IF
      ///: BEGIN:ONLY_INCLUDE_IF(build-flask)
      setWatchEthereumAccountEnabled:
        preferencesController.setWatchEthereumAccountEnabled.bind(
          preferencesController,
        ),
      ///: END:ONLY_INCLUDE_IF
      ///: BEGIN:ONLY_INCLUDE_IF(solana)
      setSolanaSupportEnabled:
        preferencesController.setSolanaSupportEnabled.bind(
          preferencesController,
        ),
      ///: END:ONLY_INCLUDE_IF
      setBitcoinSupportEnabled:
        preferencesController.setBitcoinSupportEnabled.bind(
          preferencesController,
        ),
      setBitcoinTestnetSupportEnabled:
        preferencesController.setBitcoinTestnetSupportEnabled.bind(
          preferencesController,
        ),
      setUseExternalNameSources:
        preferencesController.setUseExternalNameSources.bind(
          preferencesController,
        ),
      setUseTransactionSimulations:
        preferencesController.setUseTransactionSimulations.bind(
          preferencesController,
        ),
      setUseRequestQueue: this.setUseRequestQueue.bind(this),
      setIpfsGateway: preferencesController.setIpfsGateway.bind(
        preferencesController,
      ),
      setIsIpfsGatewayEnabled:
        preferencesController.setIsIpfsGatewayEnabled.bind(
          preferencesController,
        ),
      setUseAddressBarEnsResolution:
        preferencesController.setUseAddressBarEnsResolution.bind(
          preferencesController,
        ),
      setParticipateInMetaMetrics:
        metaMetricsController.setParticipateInMetaMetrics.bind(
          metaMetricsController,
        ),
      setDataCollectionForMarketing:
        metaMetricsController.setDataCollectionForMarketing.bind(
          metaMetricsController,
        ),
      setMarketingCampaignCookieId:
        metaMetricsController.setMarketingCampaignCookieId.bind(
          metaMetricsController,
        ),
      setCurrentLocale: preferencesController.setCurrentLocale.bind(
        preferencesController,
      ),
      setIncomingTransactionsPreferences:
        preferencesController.setIncomingTransactionsPreferences.bind(
          preferencesController,
        ),
      setServiceWorkerKeepAlivePreference:
        preferencesController.setServiceWorkerKeepAlivePreference.bind(
          preferencesController,
        ),
      markPasswordForgotten: this.markPasswordForgotten.bind(this),
      unMarkPasswordForgotten: this.unMarkPasswordForgotten.bind(this),
      getRequestAccountTabIds: this.getRequestAccountTabIds,
      getOpenMetamaskTabsIds: this.getOpenMetamaskTabsIds,
      markNotificationPopupAsAutomaticallyClosed: () =>
        this.notificationManager.markAsAutomaticallyClosed(),

      // approval
      requestUserApproval:
        approvalController.addAndShowApprovalRequest.bind(approvalController),

      // primary keyring management
      addNewAccount: this.addNewAccount.bind(this),
      getSeedPhrase: this.getSeedPhrase.bind(this),
      resetAccount: this.resetAccount.bind(this),
      removeAccount: this.removeAccount.bind(this),
      importAccountWithStrategy: this.importAccountWithStrategy.bind(this),
      getNextAvailableAccountName:
        accountsController.getNextAvailableAccountName.bind(accountsController),
      ///: BEGIN:ONLY_INCLUDE_IF(keyring-snaps)
      getAccountsBySnapId: (snapId) => getAccountsBySnapId(this, snapId),
      ///: END:ONLY_INCLUDE_IF

      // hardware wallets
      connectHardware: this.connectHardware.bind(this),
      forgetDevice: this.forgetDevice.bind(this),
      checkHardwareStatus: this.checkHardwareStatus.bind(this),
      getDeviceNameForMetric: this.getDeviceNameForMetric.bind(this),
      unlockHardwareWalletAccount: this.unlockHardwareWalletAccount.bind(this),
      attemptLedgerTransportCreation:
        this.attemptLedgerTransportCreation.bind(this),

      // qr hardware devices
      submitQRHardwareCryptoHDKey:
        keyringController.submitQRCryptoHDKey.bind(keyringController),
      submitQRHardwareCryptoAccount:
        keyringController.submitQRCryptoAccount.bind(keyringController),
      cancelSyncQRHardware:
        keyringController.cancelQRSynchronization.bind(keyringController),
      submitQRHardwareSignature:
        keyringController.submitQRSignature.bind(keyringController),
      cancelQRHardwareSignRequest:
        keyringController.cancelQRSignRequest.bind(keyringController),

      // vault management
      submitPassword: this.submitPassword.bind(this),
      verifyPassword: this.verifyPassword.bind(this),

      // network management
      setActiveNetwork: (networkConfigurationId) => {
        return this.networkController.setActiveNetwork(networkConfigurationId);
      },
      // Avoids returning the promise so that initial call to switch network
      // doesn't block on the network lookup step
      setActiveNetworkConfigurationId: (networkConfigurationId) => {
        this.networkController.setActiveNetwork(networkConfigurationId);
      },
      setNetworkClientIdForDomain: (origin, networkClientId) => {
        return this.selectedNetworkController.setNetworkClientIdForDomain(
          origin,
          networkClientId,
        );
      },
      rollbackToPreviousProvider:
        networkController.rollbackToPreviousProvider.bind(networkController),
      addNetwork: this.networkController.addNetwork.bind(
        this.networkController,
      ),
      updateNetwork: this.networkController.updateNetwork.bind(
        this.networkController,
      ),
      removeNetwork: this.networkController.removeNetwork.bind(
        this.networkController,
      ),
      getCurrentNetworkEIP1559Compatibility:
        this.networkController.getEIP1559Compatibility.bind(
          this.networkController,
        ),
      getNetworkConfigurationByNetworkClientId:
        this.networkController.getNetworkConfigurationByNetworkClientId.bind(
          this.networkController,
        ),
      // PreferencesController
      setSelectedAddress: (address) => {
        const account = this.accountsController.getAccountByAddress(address);
        if (account) {
          this.accountsController.setSelectedAccount(account.id);
        } else {
          throw new Error(`No account found for address: ${address}`);
        }
      },
      toggleExternalServices: this.toggleExternalServices.bind(this),
      addToken: tokensController.addToken.bind(tokensController),
      updateTokenType: tokensController.updateTokenType.bind(tokensController),
      setFeatureFlag: preferencesController.setFeatureFlag.bind(
        preferencesController,
      ),
      setPreference: preferencesController.setPreference.bind(
        preferencesController,
      ),

      addKnownMethodData: preferencesController.addKnownMethodData.bind(
        preferencesController,
      ),
      setDismissSeedBackUpReminder:
        preferencesController.setDismissSeedBackUpReminder.bind(
          preferencesController,
        ),
      setOverrideContentSecurityPolicyHeader:
        preferencesController.setOverrideContentSecurityPolicyHeader.bind(
          preferencesController,
        ),
      setAdvancedGasFee: preferencesController.setAdvancedGasFee.bind(
        preferencesController,
      ),
      setTheme: preferencesController.setTheme.bind(preferencesController),
      ///: BEGIN:ONLY_INCLUDE_IF(keyring-snaps)
      setSnapsAddSnapAccountModalDismissed:
        preferencesController.setSnapsAddSnapAccountModalDismissed.bind(
          preferencesController,
        ),
      ///: END:ONLY_INCLUDE_IF

      // AccountsController
      setSelectedInternalAccount: (id) => {
        const account = this.accountsController.getAccount(id);
        if (account) {
          this.accountsController.setSelectedAccount(id);
        }
      },

      setAccountName:
        accountsController.setAccountName.bind(accountsController),

      setAccountLabel: (address, label) => {
        const account = this.accountsController.getAccountByAddress(address);
        if (account === undefined) {
          throw new Error(`No account found for address: ${address}`);
        }
        this.accountsController.setAccountName(account.id, label);
      },

      // AssetsContractController
      getTokenStandardAndDetails: this.getTokenStandardAndDetails.bind(this),
      getTokenSymbol: this.getTokenSymbol.bind(this),

      // NftController
      addNft: nftController.addNft.bind(nftController),

      addNftVerifyOwnership:
        nftController.addNftVerifyOwnership.bind(nftController),

      removeAndIgnoreNft: nftController.removeAndIgnoreNft.bind(nftController),

      removeNft: nftController.removeNft.bind(nftController),

      checkAndUpdateAllNftsOwnershipStatus:
        nftController.checkAndUpdateAllNftsOwnershipStatus.bind(nftController),

      checkAndUpdateSingleNftOwnershipStatus:
        nftController.checkAndUpdateSingleNftOwnershipStatus.bind(
          nftController,
        ),

      getNFTContractInfo: nftController.getNFTContractInfo.bind(nftController),

      isNftOwner: nftController.isNftOwner.bind(nftController),

      // AddressController
      setAddressBook: addressBookController.set.bind(addressBookController),
      removeFromAddressBook: addressBookController.delete.bind(
        addressBookController,
      ),

      // AppStateController
      setLastActiveTime:
        appStateController.setLastActiveTime.bind(appStateController),
      setCurrentExtensionPopupId:
        appStateController.setCurrentExtensionPopupId.bind(appStateController),
      setDefaultHomeActiveTabName:
        appStateController.setDefaultHomeActiveTabName.bind(appStateController),
      setConnectedStatusPopoverHasBeenShown:
        appStateController.setConnectedStatusPopoverHasBeenShown.bind(
          appStateController,
        ),
      setRecoveryPhraseReminderHasBeenShown:
        appStateController.setRecoveryPhraseReminderHasBeenShown.bind(
          appStateController,
        ),
      setRecoveryPhraseReminderLastShown:
        appStateController.setRecoveryPhraseReminderLastShown.bind(
          appStateController,
        ),
      setTermsOfUseLastAgreed:
        appStateController.setTermsOfUseLastAgreed.bind(appStateController),
      setSurveyLinkLastClickedOrClosed:
        appStateController.setSurveyLinkLastClickedOrClosed.bind(
          appStateController,
        ),
      setOnboardingDate:
        appStateController.setOnboardingDate.bind(appStateController),
      setLastViewedUserSurvey:
        appStateController.setLastViewedUserSurvey.bind(appStateController),
      setNewPrivacyPolicyToastClickedOrClosed:
        appStateController.setNewPrivacyPolicyToastClickedOrClosed.bind(
          appStateController,
        ),
      setNewPrivacyPolicyToastShownDate:
        appStateController.setNewPrivacyPolicyToastShownDate.bind(
          appStateController,
        ),
      setSnapsInstallPrivacyWarningShownStatus:
        appStateController.setSnapsInstallPrivacyWarningShownStatus.bind(
          appStateController,
        ),
      setOutdatedBrowserWarningLastShown:
        appStateController.setOutdatedBrowserWarningLastShown.bind(
          appStateController,
        ),
      setShowTestnetMessageInDropdown:
        appStateController.setShowTestnetMessageInDropdown.bind(
          appStateController,
        ),
      setShowBetaHeader:
        appStateController.setShowBetaHeader.bind(appStateController),
      setShowPermissionsTour:
        appStateController.setShowPermissionsTour.bind(appStateController),
      setShowAccountBanner:
        appStateController.setShowAccountBanner.bind(appStateController),
      setShowNetworkBanner:
        appStateController.setShowNetworkBanner.bind(appStateController),
      updateNftDropDownState:
        appStateController.updateNftDropDownState.bind(appStateController),
      setFirstTimeUsedNetwork:
        appStateController.setFirstTimeUsedNetwork.bind(appStateController),
      setSwitchedNetworkDetails:
        appStateController.setSwitchedNetworkDetails.bind(appStateController),
      clearSwitchedNetworkDetails:
        appStateController.clearSwitchedNetworkDetails.bind(appStateController),
      setSwitchedNetworkNeverShowMessage:
        appStateController.setSwitchedNetworkNeverShowMessage.bind(
          appStateController,
        ),
      getLastInteractedConfirmationInfo:
        appStateController.getLastInteractedConfirmationInfo.bind(
          appStateController,
        ),
      setLastInteractedConfirmationInfo:
        appStateController.setLastInteractedConfirmationInfo.bind(
          appStateController,
        ),

      // EnsController
      tryReverseResolveAddress:
        ensController.reverseResolveAddress.bind(ensController),

      // KeyringController
      setLocked: this.setLocked.bind(this),
      createNewVaultAndKeychain: this.createNewVaultAndKeychain.bind(this),
      createNewVaultAndRestore: this.createNewVaultAndRestore.bind(this),
      exportAccount: this.exportAccount.bind(this),

      // txController
      updateTransaction: txController.updateTransaction.bind(txController),
      approveTransactionsWithSameNonce:
        txController.approveTransactionsWithSameNonce.bind(txController),
      createCancelTransaction: this.createCancelTransaction.bind(this),
      createSpeedUpTransaction: this.createSpeedUpTransaction.bind(this),
      estimateGas: this.estimateGas.bind(this),
      estimateGasFee: txController.estimateGasFee.bind(txController),
      getNextNonce: this.getNextNonce.bind(this),
      addTransaction: (transactionParams, transactionOptions) =>
        addTransaction(
          this.getAddTransactionRequest({
            transactionParams,
            transactionOptions,
            waitForSubmit: false,
          }),
        ),
      addTransactionAndWaitForPublish: (
        transactionParams,
        transactionOptions,
      ) =>
        addTransaction(
          this.getAddTransactionRequest({
            transactionParams,
            transactionOptions,
            waitForSubmit: true,
          }),
        ),
      createTransactionEventFragment:
        createTransactionEventFragmentWithTxId.bind(
          null,
          this.getTransactionMetricsRequest(),
        ),
      getTransactions: this.txController.getTransactions.bind(
        this.txController,
      ),
      updateEditableParams: this.txController.updateEditableParams.bind(
        this.txController,
      ),
      updateTransactionGasFees:
        txController.updateTransactionGasFees.bind(txController),
      updateTransactionSendFlowHistory:
        txController.updateTransactionSendFlowHistory.bind(txController),
      updatePreviousGasParams:
        txController.updatePreviousGasParams.bind(txController),
      abortTransactionSigning:
        txController.abortTransactionSigning.bind(txController),
      getLayer1GasFee: txController.getLayer1GasFee.bind(txController),

      // decryptMessageController
      decryptMessage: this.decryptMessageController.decryptMessage.bind(
        this.decryptMessageController,
      ),
      decryptMessageInline:
        this.decryptMessageController.decryptMessageInline.bind(
          this.decryptMessageController,
        ),
      cancelDecryptMessage:
        this.decryptMessageController.cancelDecryptMessage.bind(
          this.decryptMessageController,
        ),

      // EncryptionPublicKeyController
      encryptionPublicKey:
        this.encryptionPublicKeyController.encryptionPublicKey.bind(
          this.encryptionPublicKeyController,
        ),
      cancelEncryptionPublicKey:
        this.encryptionPublicKeyController.cancelEncryptionPublicKey.bind(
          this.encryptionPublicKeyController,
        ),

      // onboarding controller
      setSeedPhraseBackedUp:
        onboardingController.setSeedPhraseBackedUp.bind(onboardingController),
      completeOnboarding:
        onboardingController.completeOnboarding.bind(onboardingController),
      setFirstTimeFlowType:
        onboardingController.setFirstTimeFlowType.bind(onboardingController),

      // alert controller
      setAlertEnabledness:
        alertController.setAlertEnabledness.bind(alertController),
      setUnconnectedAccountAlertShown:
        alertController.setUnconnectedAccountAlertShown.bind(alertController),
      setWeb3ShimUsageAlertDismissed:
        alertController.setWeb3ShimUsageAlertDismissed.bind(alertController),

      // permissions
      removePermissionsFor: this.removePermissionsFor,
      approvePermissionsRequest: this.acceptPermissionsRequest,
      rejectPermissionsRequest: this.rejectPermissionsRequest,
      ...getPermissionBackgroundApiMethods(permissionController),

      ///: BEGIN:ONLY_INCLUDE_IF(build-mmi)
      connectCustodyAddresses: this.mmiController.connectCustodyAddresses.bind(
        this.mmiController,
      ),
      getCustodianAccounts: this.mmiController.getCustodianAccounts.bind(
        this.mmiController,
      ),
      getCustodianTransactionDeepLink:
        this.mmiController.getCustodianTransactionDeepLink.bind(
          this.mmiController,
        ),
      getCustodianConfirmDeepLink:
        this.mmiController.getCustodianConfirmDeepLink.bind(this.mmiController),
      getCustodianSignMessageDeepLink:
        this.mmiController.getCustodianSignMessageDeepLink.bind(
          this.mmiController,
        ),
      getCustodianToken: this.mmiController.getCustodianToken.bind(
        this.mmiController,
      ),
      getCustodianJWTList: this.mmiController.getCustodianJWTList.bind(
        this.mmiController,
      ),
      getAllCustodianAccountsWithToken:
        this.mmiController.getAllCustodianAccountsWithToken.bind(
          this.mmiController,
        ),
      setCustodianNewRefreshToken:
        this.mmiController.setCustodianNewRefreshToken.bind(this.mmiController),
      setWaitForConfirmDeepLinkDialog:
        this.custodyController.setWaitForConfirmDeepLinkDialog.bind(
          this.custodyController,
        ),
      getMmiConfiguration:
        this.mmiConfigurationController.getConfiguration.bind(
          this.mmiConfigurationController,
        ),
      removeAddTokenConnectRequest:
        this.institutionalFeaturesController.removeAddTokenConnectRequest.bind(
          this.institutionalFeaturesController,
        ),
      setConnectionRequest:
        this.institutionalFeaturesController.setConnectionRequest.bind(
          this.institutionalFeaturesController,
        ),
      showInteractiveReplacementTokenBanner:
        appStateController.showInteractiveReplacementTokenBanner.bind(
          appStateController,
        ),
      setCustodianDeepLink:
        appStateController.setCustodianDeepLink.bind(appStateController),
      setNoteToTraderMessage:
        appStateController.setNoteToTraderMessage.bind(appStateController),
      logAndStoreApiRequest: this.mmiController.logAndStoreApiRequest.bind(
        this.mmiController,
      ),
      ///: END:ONLY_INCLUDE_IF

      // snaps
      disableSnap: this.controllerMessenger.call.bind(
        this.controllerMessenger,
        'SnapController:disable',
      ),
      enableSnap: this.controllerMessenger.call.bind(
        this.controllerMessenger,
        'SnapController:enable',
      ),
      updateSnap: (origin, requestedSnaps) => {
        // We deliberately do not await this promise as that would mean waiting for the update to complete
        // Instead we return null to signal to the UI that it is safe to redirect to the update flow
        this.controllerMessenger.call(
          'SnapController:install',
          origin,
          requestedSnaps,
        );
        return null;
      },
      removeSnap: this.controllerMessenger.call.bind(
        this.controllerMessenger,
        'SnapController:remove',
      ),
      handleSnapRequest: this.handleSnapRequest.bind(this),
      revokeDynamicSnapPermissions: this.controllerMessenger.call.bind(
        this.controllerMessenger,
        'SnapController:revokeDynamicPermissions',
      ),
      dismissNotifications: this.dismissNotifications.bind(this),
      markNotificationsAsRead: this.markNotificationsAsRead.bind(this),
      disconnectOriginFromSnap: this.controllerMessenger.call.bind(
        this.controllerMessenger,
        'SnapController:disconnectOrigin',
      ),
      updateNetworksList: this.updateNetworksList.bind(this),
      updateAccountsList: this.updateAccountsList.bind(this),
      updateHiddenAccountsList: this.updateHiddenAccountsList.bind(this),
      getPhishingResult: async (website) => {
        await phishingController.maybeUpdateState();

        return phishingController.test(website);
      },
      deleteInterface: this.controllerMessenger.call.bind(
        this.controllerMessenger,
        'SnapInterfaceController:deleteInterface',
      ),
      updateInterfaceState: this.controllerMessenger.call.bind(
        this.controllerMessenger,
        'SnapInterfaceController:updateInterfaceState',
      ),

      // swaps
      fetchAndSetQuotes: this.controllerMessenger.call.bind(
        this.controllerMessenger,
        'SwapsController:fetchAndSetQuotes',
      ),
      setSelectedQuoteAggId: this.controllerMessenger.call.bind(
        this.controllerMessenger,
        'SwapsController:setSelectedQuoteAggId',
      ),
      resetSwapsState: this.controllerMessenger.call.bind(
        this.controllerMessenger,
        'SwapsController:resetSwapsState',
      ),
      setSwapsTokens: this.controllerMessenger.call.bind(
        this.controllerMessenger,
        'SwapsController:setSwapsTokens',
      ),
      clearSwapsQuotes: this.controllerMessenger.call.bind(
        this.controllerMessenger,
        'SwapsController:clearSwapsQuotes',
      ),
      setApproveTxId: this.controllerMessenger.call.bind(
        this.controllerMessenger,
        'SwapsController:setApproveTxId',
      ),
      setTradeTxId: this.controllerMessenger.call.bind(
        this.controllerMessenger,
        'SwapsController:setTradeTxId',
      ),
      setSwapsTxGasPrice: this.controllerMessenger.call.bind(
        this.controllerMessenger,
        'SwapsController:setSwapsTxGasPrice',
      ),
      setSwapsTxGasLimit: this.controllerMessenger.call.bind(
        this.controllerMessenger,
        'SwapsController:setSwapsTxGasLimit',
      ),
      setSwapsTxMaxFeePerGas: this.controllerMessenger.call.bind(
        this.controllerMessenger,
        'SwapsController:setSwapsTxMaxFeePerGas',
      ),
      setSwapsTxMaxFeePriorityPerGas: this.controllerMessenger.call.bind(
        this.controllerMessenger,
        'SwapsController:setSwapsTxMaxFeePriorityPerGas',
      ),
      safeRefetchQuotes: this.controllerMessenger.call.bind(
        this.controllerMessenger,
        'SwapsController:safeRefetchQuotes',
      ),
      stopPollingForQuotes: this.controllerMessenger.call.bind(
        this.controllerMessenger,
        'SwapsController:stopPollingForQuotes',
      ),
      setBackgroundSwapRouteState: this.controllerMessenger.call.bind(
        this.controllerMessenger,
        'SwapsController:setBackgroundSwapRouteState',
      ),
      resetPostFetchState: this.controllerMessenger.call.bind(
        this.controllerMessenger,
        'SwapsController:resetPostFetchState',
      ),
      setSwapsErrorKey: this.controllerMessenger.call.bind(
        this.controllerMessenger,
        'SwapsController:setSwapsErrorKey',
      ),
      setInitialGasEstimate: this.controllerMessenger.call.bind(
        this.controllerMessenger,
        'SwapsController:setInitialGasEstimate',
      ),
      setCustomApproveTxData: this.controllerMessenger.call.bind(
        this.controllerMessenger,
        'SwapsController:setCustomApproveTxData',
      ),
      setSwapsLiveness: this.controllerMessenger.call.bind(
        this.controllerMessenger,
        'SwapsController:setSwapsLiveness',
      ),
      setSwapsFeatureFlags: this.controllerMessenger.call.bind(
        this.controllerMessenger,
        'SwapsController:setSwapsFeatureFlags',
      ),
      setSwapsUserFeeLevel: this.controllerMessenger.call.bind(
        this.controllerMessenger,
        'SwapsController:setSwapsUserFeeLevel',
      ),
      setSwapsQuotesPollingLimitEnabled: this.controllerMessenger.call.bind(
        this.controllerMessenger,
        'SwapsController:setSwapsQuotesPollingLimitEnabled',
      ),

      // Bridge
      [BridgeBackgroundAction.SET_FEATURE_FLAGS]:
        this.controllerMessenger.call.bind(
          this.controllerMessenger,
          `${BRIDGE_CONTROLLER_NAME}:${BridgeBackgroundAction.SET_FEATURE_FLAGS}`,
        ),
      [BridgeBackgroundAction.RESET_STATE]: this.controllerMessenger.call.bind(
        this.controllerMessenger,
        `${BRIDGE_CONTROLLER_NAME}:${BridgeBackgroundAction.RESET_STATE}`,
      ),
      [BridgeUserAction.SELECT_SRC_NETWORK]: this.controllerMessenger.call.bind(
        this.controllerMessenger,
        `${BRIDGE_CONTROLLER_NAME}:${BridgeUserAction.SELECT_SRC_NETWORK}`,
      ),
      [BridgeUserAction.SELECT_DEST_NETWORK]:
        this.controllerMessenger.call.bind(
          this.controllerMessenger,
          `${BRIDGE_CONTROLLER_NAME}:${BridgeUserAction.SELECT_DEST_NETWORK}`,
        ),
      [BridgeUserAction.UPDATE_QUOTE_PARAMS]:
        this.controllerMessenger.call.bind(
          this.controllerMessenger,
          `${BRIDGE_CONTROLLER_NAME}:${BridgeUserAction.UPDATE_QUOTE_PARAMS}`,
        ),

      // Smart Transactions
      fetchSmartTransactionFees: smartTransactionsController.getFees.bind(
        smartTransactionsController,
      ),
      clearSmartTransactionFees: smartTransactionsController.clearFees.bind(
        smartTransactionsController,
      ),
      submitSignedTransactions:
        smartTransactionsController.submitSignedTransactions.bind(
          smartTransactionsController,
        ),
      cancelSmartTransaction:
        smartTransactionsController.cancelSmartTransaction.bind(
          smartTransactionsController,
        ),
      fetchSmartTransactionsLiveness:
        smartTransactionsController.fetchLiveness.bind(
          smartTransactionsController,
        ),
      updateSmartTransaction:
        smartTransactionsController.updateSmartTransaction.bind(
          smartTransactionsController,
        ),
      setStatusRefreshInterval:
        smartTransactionsController.setStatusRefreshInterval.bind(
          smartTransactionsController,
        ),

      // MetaMetrics
      trackMetaMetricsEvent: metaMetricsController.trackEvent.bind(
        metaMetricsController,
      ),
      trackMetaMetricsPage: metaMetricsController.trackPage.bind(
        metaMetricsController,
      ),
      createEventFragment: metaMetricsController.createEventFragment.bind(
        metaMetricsController,
      ),
      updateEventFragment: metaMetricsController.updateEventFragment.bind(
        metaMetricsController,
      ),
      finalizeEventFragment: metaMetricsController.finalizeEventFragment.bind(
        metaMetricsController,
      ),
      trackInsightSnapView: this.trackInsightSnapView.bind(this),

      // approval controller
      resolvePendingApproval: this.resolvePendingApproval,
      rejectPendingApproval: this.rejectPendingApproval,

      // Notifications
      resetViewedNotifications: announcementController.resetViewed.bind(
        announcementController,
      ),
      updateViewedNotifications: announcementController.updateViewed.bind(
        announcementController,
      ),

      // CurrencyRateController
      currencyRateStartPolling: currencyRateController.startPolling.bind(
        currencyRateController,
      ),
      currencyRateStopPollingByPollingToken:
        currencyRateController.stopPollingByPollingToken.bind(
          currencyRateController,
        ),

      tokenRatesStartPolling:
        tokenRatesController.startPolling.bind(tokenRatesController),
      tokenRatesStopPollingByPollingToken:
        tokenRatesController.stopPollingByPollingToken.bind(
          tokenRatesController,
        ),
      accountTrackerStartPolling:
        accountTrackerController.startPollingByNetworkClientId.bind(
          accountTrackerController,
        ),
      accountTrackerStopPollingByPollingToken:
        accountTrackerController.stopPollingByPollingToken.bind(
          accountTrackerController,
        ),

      tokenDetectionStartPolling: tokenDetectionController.startPolling.bind(
        tokenDetectionController,
      ),
      tokenDetectionStopPollingByPollingToken:
        tokenDetectionController.stopPollingByPollingToken.bind(
          tokenDetectionController,
        ),

      tokenListStartPolling:
        tokenListController.startPolling.bind(tokenListController),
      tokenListStopPollingByPollingToken:
        tokenListController.stopPollingByPollingToken.bind(tokenListController),

      tokenBalancesStartPolling: tokenBalancesController.startPolling.bind(
        tokenBalancesController,
      ),
      tokenBalancesStopPollingByPollingToken:
        tokenBalancesController.stopPollingByPollingToken.bind(
          tokenBalancesController,
        ),

      // GasFeeController
      gasFeeStartPollingByNetworkClientId:
        gasFeeController.startPollingByNetworkClientId.bind(gasFeeController),
      gasFeeStopPollingByPollingToken:
        gasFeeController.stopPollingByPollingToken.bind(gasFeeController),

      getGasFeeTimeEstimate:
        gasFeeController.getTimeEstimate.bind(gasFeeController),

      addPollingTokenToAppState:
        appStateController.addPollingToken.bind(appStateController),

      removePollingTokenFromAppState:
        appStateController.removePollingToken.bind(appStateController),

      // Backup
      backupUserData: backup.backupUserData.bind(backup),
      restoreUserData: backup.restoreUserData.bind(backup),

      // TokenDetectionController
      detectTokens: tokenDetectionController.detectTokens.bind(
        tokenDetectionController,
      ),

      // DetectCollectibleController
      detectNfts: nftDetectionController.detectNfts.bind(
        nftDetectionController,
      ),

      /** Token Detection V2 */
      addDetectedTokens:
        tokensController.addDetectedTokens.bind(tokensController),
      addImportedTokens: tokensController.addTokens.bind(tokensController),
      ignoreTokens: tokensController.ignoreTokens.bind(tokensController),
      getBalancesInSingleCall:
        assetsContractController.getBalancesInSingleCall.bind(
          assetsContractController,
        ),

      // Authentication Controller
      performSignIn: authenticationController.performSignIn.bind(
        authenticationController,
      ),
      performSignOut: authenticationController.performSignOut.bind(
        authenticationController,
      ),

      // UserStorageController
      enableProfileSyncing: userStorageController.enableProfileSyncing.bind(
        userStorageController,
      ),
      disableProfileSyncing: userStorageController.disableProfileSyncing.bind(
        userStorageController,
      ),
      setIsProfileSyncingEnabled:
        userStorageController.setIsProfileSyncingEnabled.bind(
          userStorageController,
        ),
      syncInternalAccountsWithUserStorage:
        userStorageController.syncInternalAccountsWithUserStorage.bind(
          userStorageController,
        ),
      deleteAccountSyncingDataFromUserStorage:
        userStorageController.performDeleteStorageAllFeatureEntries.bind(
          userStorageController,
        ),

      // NotificationServicesController
      checkAccountsPresence:
        notificationServicesController.checkAccountsPresence.bind(
          notificationServicesController,
        ),
      createOnChainTriggers:
        notificationServicesController.createOnChainTriggers.bind(
          notificationServicesController,
        ),
      deleteOnChainTriggersByAccount:
        notificationServicesController.deleteOnChainTriggersByAccount.bind(
          notificationServicesController,
        ),
      updateOnChainTriggersByAccount:
        notificationServicesController.updateOnChainTriggersByAccount.bind(
          notificationServicesController,
        ),
      fetchAndUpdateMetamaskNotifications:
        notificationServicesController.fetchAndUpdateMetamaskNotifications.bind(
          notificationServicesController,
        ),
      markMetamaskNotificationsAsRead:
        notificationServicesController.markMetamaskNotificationsAsRead.bind(
          notificationServicesController,
        ),
      setFeatureAnnouncementsEnabled:
        notificationServicesController.setFeatureAnnouncementsEnabled.bind(
          notificationServicesController,
        ),
      enablePushNotifications:
        notificationServicesPushController.enablePushNotifications.bind(
          notificationServicesPushController,
        ),
      disablePushNotifications:
        notificationServicesPushController.disablePushNotifications.bind(
          notificationServicesPushController,
        ),
      updateTriggerPushNotifications:
        notificationServicesPushController.updateTriggerPushNotifications.bind(
          notificationServicesPushController,
        ),
      enableMetamaskNotifications:
        notificationServicesController.enableMetamaskNotifications.bind(
          notificationServicesController,
        ),
      disableMetamaskNotifications:
        notificationServicesController.disableNotificationServices.bind(
          notificationServicesController,
        ),

      // E2E testing
      throwTestError: this.throwTestError.bind(this),

      // NameController
      updateProposedNames: this.nameController.updateProposedNames.bind(
        this.nameController,
      ),
      setName: this.nameController.setName.bind(this.nameController),

      // MultichainBalancesController
      multichainUpdateBalance: (accountId) =>
        this.multichainBalancesController.updateBalance(accountId),

      multichainUpdateBalances: () =>
        this.multichainBalancesController.updateBalances(),

      // Transaction Decode
      decodeTransactionData: (request) =>
        decodeTransactionData({
          ...request,
          ethQuery: new EthQuery(this.provider),
        }),
      // metrics data deleteion
      createMetaMetricsDataDeletionTask:
        this.metaMetricsDataDeletionController.createMetaMetricsDataDeletionTask.bind(
          this.metaMetricsDataDeletionController,
        ),
      updateDataDeletionTaskStatus:
        this.metaMetricsDataDeletionController.updateDataDeletionTaskStatus.bind(
          this.metaMetricsDataDeletionController,
        ),
      // Trace
      endTrace,
    };
  }

  async exportAccount(address, password) {
    await this.verifyPassword(password);
    return this.keyringController.exportAccount(password, address);
  }

  async getTokenStandardAndDetails(address, userAddress, tokenId) {
    const { tokenList } = this.tokenListController.state;
    const { tokens } = this.tokensController.state;

    const staticTokenListDetails =
      STATIC_MAINNET_TOKEN_LIST[address?.toLowerCase()] || {};
    const tokenListDetails = tokenList[address.toLowerCase()] || {};
    const userDefinedTokenDetails =
      tokens.find(({ address: _address }) =>
        isEqualCaseInsensitive(_address, address),
      ) || {};

    const tokenDetails = {
      ...staticTokenListDetails,
      ...tokenListDetails,
      ...userDefinedTokenDetails,
    };

    const tokenDetailsStandardIsERC20 =
      isEqualCaseInsensitive(tokenDetails.standard, TokenStandard.ERC20) ||
      tokenDetails.erc20 === true;

    const noEvidenceThatTokenIsAnNFT =
      !tokenId &&
      !isEqualCaseInsensitive(tokenDetails.standard, TokenStandard.ERC1155) &&
      !isEqualCaseInsensitive(tokenDetails.standard, TokenStandard.ERC721) &&
      !tokenDetails.erc721;

    const otherDetailsAreERC20Like =
      tokenDetails.decimals !== undefined && tokenDetails.symbol;

    const tokenCanBeTreatedAsAnERC20 =
      tokenDetailsStandardIsERC20 ||
      (noEvidenceThatTokenIsAnNFT && otherDetailsAreERC20Like);

    let details;
    if (tokenCanBeTreatedAsAnERC20) {
      try {
        const balance = userAddress
          ? await fetchTokenBalance(address, userAddress, this.provider)
          : undefined;

        details = {
          address,
          balance,
          standard: TokenStandard.ERC20,
          decimals: tokenDetails.decimals,
          symbol: tokenDetails.symbol,
        };
      } catch (e) {
        // If the `fetchTokenBalance` call failed, `details` remains undefined, and we
        // fall back to the below `assetsContractController.getTokenStandardAndDetails` call
        log.warn(`Failed to get token balance. Error: ${e}`);
      }
    }

    // `details`` will be undefined if `tokenCanBeTreatedAsAnERC20`` is false,
    // or if it is true but the `fetchTokenBalance`` call failed. In either case, we should
    // attempt to retrieve details from `assetsContractController.getTokenStandardAndDetails`
    if (details === undefined) {
      details = await this.assetsContractController.getTokenStandardAndDetails(
        address,
        userAddress,
        tokenId,
      );
    }

    const tokenDetailsStandardIsERC1155 = isEqualCaseInsensitive(
      details.standard,
      TokenStandard.ERC1155,
    );

    if (tokenDetailsStandardIsERC1155) {
      try {
        const balance = await fetchERC1155Balance(
          address,
          userAddress,
          tokenId,
          this.provider,
        );

        const balanceToUse = balance?._hex
          ? parseInt(balance._hex, 16).toString()
          : null;

        details = {
          ...details,
          balance: balanceToUse,
        };
      } catch (e) {
        // If the `fetchTokenBalance` call failed, `details` remains undefined, and we
        // fall back to the below `assetsContractController.getTokenStandardAndDetails` call
        log.warn('Failed to get token balance. Error:', e);
      }
    }

    return {
      ...details,
      decimals: details?.decimals?.toString(10),
      balance: details?.balance?.toString(10),
    };
  }

  async getTokenSymbol(address) {
    try {
      const details =
        await this.assetsContractController.getTokenStandardAndDetails(address);
      return details?.symbol;
    } catch (e) {
      return null;
    }
  }

  //=============================================================================
  // VAULT / KEYRING RELATED METHODS
  //=============================================================================

  /**
   * Creates a new Vault and create a new keychain.
   *
   * A vault, or KeyringController, is a controller that contains
   * many different account strategies, currently called Keyrings.
   * Creating it new means wiping all previous keyrings.
   *
   * A keychain, or keyring, controls many accounts with a single backup and signing strategy.
   * For example, a mnemonic phrase can generate many accounts, and is a keyring.
   *
   * @param {string} password
   * @returns {object} vault
   */
  async createNewVaultAndKeychain(password) {
    const releaseLock = await this.createVaultMutex.acquire();
    try {
      return await this.keyringController.createNewVaultAndKeychain(password);
    } finally {
      releaseLock();
    }
  }

  /**
   * Create a new Vault and restore an existent keyring.
   *
   * @param {string} password
   * @param {number[]} encodedSeedPhrase - The seed phrase, encoded as an array
   * of UTF-8 bytes.
   */
  async createNewVaultAndRestore(password, encodedSeedPhrase) {
    const releaseLock = await this.createVaultMutex.acquire();
    try {
      const { completedOnboarding } = this.onboardingController.state;

      const seedPhraseAsBuffer = Buffer.from(encodedSeedPhrase);

      // clear permissions
      this.permissionController.clearState();

      // Clear snap state
      this.snapController.clearState();
      // Clear notification state
      this.notificationController.clear();

      // clear accounts in AccountTrackerController
      this.accountTrackerController.clearAccounts();

      this.txController.clearUnapprovedTransactions();

      if (completedOnboarding) {
        this.tokenDetectionController.enable();
      }

      // create new vault
      await this.keyringController.createNewVaultAndRestore(
        password,
        this._convertMnemonicToWordlistIndices(seedPhraseAsBuffer),
      );

      if (completedOnboarding) {
        await this._addAccountsWithBalance();

        // This must be set as soon as possible to communicate to the
        // keyring's iframe and have the setting initialized properly
        // Optimistically called to not block MetaMask login due to
        // Ledger Keyring GitHub downtime
        this.setLedgerTransportPreference();
      }
    } finally {
      releaseLock();
    }
  }

  async _addAccountsWithBalance() {
    try {
      // Scan accounts until we find an empty one
      const chainId = getCurrentChainId({
        metamask: this.networkController.state,
      });
      const ethQuery = new EthQuery(this.provider);
      const accounts = await this.keyringController.getAccounts();
      let address = accounts[accounts.length - 1];

      for (let count = accounts.length; ; count++) {
        const balance = await this.getBalance(address, ethQuery);

        if (balance === '0x0') {
          // This account has no balance, so check for tokens
          await this.tokenDetectionController.detectTokens({
            chainIds: [chainId],
            selectedAddress: address,
          });

          const tokens =
            this.tokensController.state.allTokens?.[chainId]?.[address];
          const detectedTokens =
            this.tokensController.state.allDetectedTokens?.[chainId]?.[address];

          if (
            (tokens?.length ?? 0) === 0 &&
            (detectedTokens?.length ?? 0) === 0
          ) {
            // This account has no balance or tokens
            if (count !== 1) {
              await this.removeAccount(address);
            }
            break;
          }
        }

        // This account has assets, so check the next one
        address = await this.keyringController.addNewAccount(count);
      }
    } catch (e) {
      log.warn(`Failed to add accounts with balance. Error: ${e}`);
    } finally {
      await this.userStorageController.setIsAccountSyncingReadyToBeDispatched(
        true,
      );
    }
  }

  /**
   * Encodes a BIP-39 mnemonic as the indices of words in the English BIP-39 wordlist.
   *
   * @param {Buffer} mnemonic - The BIP-39 mnemonic.
   * @returns {Buffer} The Unicode code points for the seed phrase formed from the words in the wordlist.
   */
  _convertMnemonicToWordlistIndices(mnemonic) {
    const indices = mnemonic
      .toString()
      .split(' ')
      .map((word) => wordlist.indexOf(word));
    return new Uint8Array(new Uint16Array(indices).buffer);
  }

  /**
   * Converts a BIP-39 mnemonic stored as indices of words in the English wordlist to a buffer of Unicode code points.
   *
   * @param {Uint8Array} wordlistIndices - Indices to specific words in the BIP-39 English wordlist.
   * @returns {Buffer} The BIP-39 mnemonic formed from the words in the English wordlist, encoded as a list of Unicode code points.
   */
  _convertEnglishWordlistIndicesToCodepoints(wordlistIndices) {
    return Buffer.from(
      Array.from(new Uint16Array(wordlistIndices.buffer))
        .map((i) => wordlist[i])
        .join(' '),
    );
  }

  /**
   * Get an account balance from the AccountTrackerController or request it directly from the network.
   *
   * @param {string} address - The account address
   * @param {EthQuery} ethQuery - The EthQuery instance to use when asking the network
   */
  getBalance(address, ethQuery) {
    return new Promise((resolve, reject) => {
      const cached = this.accountTrackerController.state.accounts[address];

      if (cached && cached.balance) {
        resolve(cached.balance);
      } else {
        ethQuery.getBalance(address, (error, balance) => {
          if (error) {
            reject(error);
            log.error(error);
          } else {
            resolve(balance || '0x0');
          }
        });
      }
    });
  }

  /**
   * Submits the user's password and attempts to unlock the vault.
   * Also synchronizes the preferencesController, to ensure its schema
   * is up to date with known accounts once the vault is decrypted.
   *
   * @param {string} password - The user's password
   */
  async submitPassword(password) {
    const { completedOnboarding } = this.onboardingController.state;

    // Before attempting to unlock the keyrings, we need the offscreen to have loaded.
    await this.offscreenPromise;

    await this.keyringController.submitPassword(password);

    ///: BEGIN:ONLY_INCLUDE_IF(build-mmi)
    this.mmiController.onSubmitPassword();
    ///: END:ONLY_INCLUDE_IF

    try {
      await this.blockTracker.checkForLatestBlock();
    } catch (error) {
      log.error('Error while unlocking extension.', error);
    }

    await this.accountsController.updateAccounts();

    // This must be set as soon as possible to communicate to the
    // keyring's iframe and have the setting initialized properly
    // Optimistically called to not block MetaMask login due to
    // Ledger Keyring GitHub downtime
    if (completedOnboarding) {
      this.setLedgerTransportPreference();
    }
  }

  async _loginUser(password) {
    try {
      // Automatic login via config password
      await this.submitPassword(password);

      // Updating accounts in this.accountTrackerController before starting UI syncing ensure that
      // state has account balance before it is synced with UI
      await this.accountTrackerController.updateAccountsAllActiveNetworks();
    } finally {
      this._startUISync();
    }
  }

  _startUISync() {
    // Message startUISync is used to start syncing state with UI
    // Sending this message after login is completed helps to ensure that incomplete state without
    // account details are not flushed to UI.
    this.emit('startUISync');
    this.startUISync = true;
    this.memStore.subscribe(this.sendUpdate.bind(this));
  }

  /**
   * Submits a user's encryption key to log the user in via login token
   */
  async submitEncryptionKey() {
    try {
      const { loginToken, loginSalt } =
        await this.extension.storage.session.get(['loginToken', 'loginSalt']);
      if (loginToken && loginSalt) {
        const { vault } = this.keyringController.state;

        const jsonVault = JSON.parse(vault);

        if (jsonVault.salt !== loginSalt) {
          console.warn(
            'submitEncryptionKey: Stored salt and vault salt do not match',
          );
          await this.clearLoginArtifacts();
          return;
        }

        await this.keyringController.submitEncryptionKey(loginToken, loginSalt);
      }
    } catch (e) {
      // If somehow this login token doesn't work properly,
      // remove it and the user will get shown back to the unlock screen
      await this.clearLoginArtifacts();
      throw e;
    }
  }

  async clearLoginArtifacts() {
    await this.extension.storage.session.remove(['loginToken', 'loginSalt']);
  }

  /**
   * Submits a user's password to check its validity.
   *
   * @param {string} password - The user's password
   */
  async verifyPassword(password) {
    await this.keyringController.verifyPassword(password);
  }

  /**
   * @type Identity
   * @property {string} name - The account nickname.
   * @property {string} address - The account's ethereum address, in lower case.
   * receiving funds from our automatic Ropsten faucet.
   */

  /**
   * Gets the mnemonic of the user's primary keyring.
   */
  getPrimaryKeyringMnemonic() {
    const [keyring] = this.keyringController.getKeyringsByType(
      KeyringType.hdKeyTree,
    );
    if (!keyring.mnemonic) {
      throw new Error('Primary keyring mnemonic unavailable.');
    }

    return keyring.mnemonic;
  }

  ///: BEGIN:ONLY_INCLUDE_IF(build-mmi)
  async getCustodyKeyringIfExists(address) {
    const custodyType = this.custodyController.getCustodyTypeByAddress(
      toChecksumHexAddress(address),
    );
    const keyring = this.keyringController.getKeyringsByType(custodyType)[0];
    return keyring?.getAccountDetails(address) ? keyring : undefined;
  }
  ///: END:ONLY_INCLUDE_IF

  //
  // Hardware
  //

  async getKeyringForDevice(deviceName, hdPath = null) {
    const keyringOverrides = this.opts.overrides?.keyrings;
    let keyringName = null;
    switch (deviceName) {
      case HardwareDeviceNames.trezor:
        keyringName = keyringOverrides?.trezor?.type || TrezorKeyring.type;
        break;
      case HardwareDeviceNames.ledger:
        keyringName = keyringOverrides?.ledger?.type || LedgerKeyring.type;
        break;
      case HardwareDeviceNames.qr:
        keyringName = QRHardwareKeyring.type;
        break;
      case HardwareDeviceNames.lattice:
        keyringName = keyringOverrides?.lattice?.type || LatticeKeyring.type;
        break;
      default:
        throw new Error(
          'MetamaskController:getKeyringForDevice - Unknown device',
        );
    }
    let [keyring] = await this.keyringController.getKeyringsByType(keyringName);
    if (!keyring) {
      keyring = await this.keyringController.addNewKeyring(keyringName);
    }
    if (hdPath && keyring.setHdPath) {
      keyring.setHdPath(hdPath);
    }
    if (deviceName === HardwareDeviceNames.lattice) {
      keyring.appName = 'MetaMask';
    }
    if (deviceName === HardwareDeviceNames.trezor) {
      const model = keyring.getModel();
      this.appStateController.setTrezorModel(model);
    }

    keyring.network = getProviderConfig({
      metamask: this.networkController.state,
    }).type;

    return keyring;
  }

  async attemptLedgerTransportCreation() {
    const keyring = await this.getKeyringForDevice(HardwareDeviceNames.ledger);
    return await keyring.attemptMakeApp();
  }

  /**
   * Fetch account list from a hardware device.
   *
   * @param deviceName
   * @param page
   * @param hdPath
   * @returns [] accounts
   */
  async connectHardware(deviceName, page, hdPath) {
    const keyring = await this.getKeyringForDevice(deviceName, hdPath);

    if (deviceName === HardwareDeviceNames.ledger) {
      await this.setLedgerTransportPreference(keyring);
    }

    let accounts = [];
    switch (page) {
      case -1:
        accounts = await keyring.getPreviousPage();
        break;
      case 1:
        accounts = await keyring.getNextPage();
        break;
      default:
        accounts = await keyring.getFirstPage();
    }

    // Merge with existing accounts
    // and make sure addresses are not repeated
    const oldAccounts = await this.keyringController.getAccounts();

    const accountsToTrack = [
      ...new Set(
        oldAccounts.concat(accounts.map((a) => a.address.toLowerCase())),
      ),
    ];
    this.accountTrackerController.syncWithAddresses(accountsToTrack);
    return accounts;
  }

  /**
   * Check if the device is unlocked
   *
   * @param deviceName
   * @param hdPath
   * @returns {Promise<boolean>}
   */
  async checkHardwareStatus(deviceName, hdPath) {
    const keyring = await this.getKeyringForDevice(deviceName, hdPath);
    return keyring.isUnlocked();
  }

  /**
   * Get hardware device name for metric logging.
   *
   * @param deviceName - HardwareDeviceNames
   * @param hdPath - string
   * @returns {Promise<string>}
   */
  async getDeviceNameForMetric(deviceName, hdPath) {
    if (deviceName === HardwareDeviceNames.trezor) {
      const keyring = await this.getKeyringForDevice(deviceName, hdPath);
      const { minorVersion } = keyring.bridge;
      // Specific case for OneKey devices, see `ONE_KEY_VIA_TREZOR_MINOR_VERSION` for further details.
      if (minorVersion && minorVersion === ONE_KEY_VIA_TREZOR_MINOR_VERSION) {
        return HardwareDeviceNames.oneKeyViaTrezor;
      }
    }

    return deviceName;
  }

  /**
   * Clear
   *
   * @param deviceName
   * @returns {Promise<boolean>}
   */
  async forgetDevice(deviceName) {
    const keyring = await this.getKeyringForDevice(deviceName);

    for (const address of keyring.accounts) {
      await this.removeAccount(address);
    }

    keyring.forgetDevice();
    return true;
  }

  /**
   * Retrieves the keyring for the selected address and using the .type returns
   * a subtype for the account. Either 'hardware', 'imported', 'snap', or 'MetaMask'.
   *
   * @param {string} address - Address to retrieve keyring for
   * @returns {'hardware' | 'imported' | 'snap' | 'MetaMask'}
   */
  async getAccountType(address) {
    const keyringType = await this.keyringController.getAccountKeyringType(
      address,
    );
    switch (keyringType) {
      case KeyringType.trezor:
      case KeyringType.lattice:
      case KeyringType.qr:
      case KeyringType.ledger:
        return 'hardware';
      case KeyringType.imported:
        return 'imported';
      case KeyringType.snap:
        return 'snap';
      default:
        return 'MetaMask';
    }
  }

  /**
   * Retrieves the keyring for the selected address and using the .type
   * determines if a more specific name for the device is available. Returns
   * undefined for non hardware wallets.
   *
   * @param {string} address - Address to retrieve keyring for
   * @returns {'ledger' | 'lattice' | string | undefined}
   */
  async getDeviceModel(address) {
    const keyring = await this.keyringController.getKeyringForAccount(address);
    switch (keyring.type) {
      case KeyringType.trezor:
        return keyring.getModel();
      case KeyringType.qr:
        return keyring.getName();
      case KeyringType.ledger:
        // TODO: get model after ledger keyring exposes method
        return HardwareDeviceNames.ledger;
      case KeyringType.lattice:
        // TODO: get model after lattice keyring exposes method
        return HardwareDeviceNames.lattice;
      default:
        return undefined;
    }
  }

  /**
   * get hardware account label
   *
   * @param name
   * @param index
   * @param hdPathDescription
   * @returns string label
   */
  getAccountLabel(name, index, hdPathDescription) {
    return `${name[0].toUpperCase()}${name.slice(1)} ${
      parseInt(index, 10) + 1
    } ${hdPathDescription || ''}`.trim();
  }

  /**
   * Imports an account from a Trezor or Ledger device.
   *
   * @param index
   * @param deviceName
   * @param hdPath
   * @param hdPathDescription
   * @returns {} keyState
   */
  async unlockHardwareWalletAccount(
    index,
    deviceName,
    hdPath,
    hdPathDescription,
  ) {
    const keyring = await this.getKeyringForDevice(deviceName, hdPath);

    keyring.setAccountToUnlock(index);
    const unlockedAccount =
      await this.keyringController.addNewAccountForKeyring(keyring);
    const label = this.getAccountLabel(
      deviceName === HardwareDeviceNames.qr ? keyring.getName() : deviceName,
      index,
      hdPathDescription,
    );
    // Set the account label to Trezor 1 / Ledger 1 / QR Hardware 1, etc
    this.preferencesController.setAccountLabel(unlockedAccount, label);
    // Select the account
    this.preferencesController.setSelectedAddress(unlockedAccount);

    // It is expected that the account also exist in the accounts-controller
    // in other case, an error shall be thrown
    const account =
      this.accountsController.getAccountByAddress(unlockedAccount);
    this.accountsController.setAccountName(account.id, label);

    const accounts = this.accountsController.listAccounts();

    const { identities } = this.preferencesController.state;
    return { unlockedAccount, identities, accounts };
  }

  //
  // Account Management
  //

  /**
   * Adds a new account to the default (first) HD seed phrase Keyring.
   *
   * @param accountCount
   * @returns {Promise<string>} The address of the newly-created account.
   */
  async addNewAccount(accountCount) {
    const oldAccounts = await this.keyringController.getAccounts();

    const addedAccountAddress = await this.keyringController.addNewAccount(
      accountCount,
    );

    if (!oldAccounts.includes(addedAccountAddress)) {
      this.preferencesController.setSelectedAddress(addedAccountAddress);
    }

    return addedAccountAddress;
  }

  /**
   * Verifies the validity of the current vault's seed phrase.
   *
   * Validity: seed phrase restores the accounts belonging to the current vault.
   *
   * Called when the first account is created and on unlocking the vault.
   *
   * @param password
   * @returns {Promise<number[]>} The seed phrase to be confirmed by the user,
   * encoded as an array of UTF-8 bytes.
   */
  async getSeedPhrase(password) {
    return this._convertEnglishWordlistIndicesToCodepoints(
      await this.keyringController.exportSeedPhrase(password),
    );
  }

  /**
   * Clears the transaction history, to allow users to force-reset their nonces.
   * Mostly used in development environments, when networks are restarted with
   * the same network ID.
   *
   * @returns {Promise<string>} The current selected address.
   */
  async resetAccount() {
    const selectedAddress =
      this.accountsController.getSelectedAccount().address;
    this.txController.wipeTransactions(false, selectedAddress);
    this.smartTransactionsController.wipeSmartTransactions({
      address: selectedAddress,
      ignoreNetwork: false,
    });
    this.networkController.resetConnection();

    return selectedAddress;
  }

  /**
   * Gets the permitted accounts for the specified origin. Returns an empty
   * array if no accounts are permitted.
   *
   * @param {string} origin - The origin whose exposed accounts to retrieve.
   * @param {boolean} [suppressUnauthorizedError] - Suppresses the unauthorized error.
   * @returns {Promise<string[]>} The origin's permitted accounts, or an empty
   * array.
   */
  async getPermittedAccounts(
    origin,
    { suppressUnauthorizedError = true } = {},
  ) {
    try {
      return await this.permissionController.executeRestrictedMethod(
        origin,
        RestrictedMethods.eth_accounts,
      );
    } catch (error) {
      if (
        suppressUnauthorizedError &&
        error.code === rpcErrorCodes.provider.unauthorized
      ) {
        return [];
      }
      throw error;
    }
  }

  /**
   * Stops exposing the specified chain ID to all third parties.
   * Exposed chain IDs are stored in caveats of the `endowment:permitted-chains`
   * permission. This method uses `PermissionController.updatePermissionsByCaveat`
   * to remove the specified chain ID from every `endowment:permitted-chains`
   * permission. If a permission only included this chain ID, the permission is
   * revoked entirely.
   *
   * @param {string} targetChainId - The chain ID to stop exposing
   * to third parties.
   */
  removeAllChainIdPermissions(targetChainId) {
    this.permissionController.updatePermissionsByCaveat(
      CaveatTypes.restrictNetworkSwitching,
      (existingChainIds) =>
        CaveatMutatorFactories[
          CaveatTypes.restrictNetworkSwitching
        ].removeChainId(targetChainId, existingChainIds),
    );
  }

  /**
   * Stops exposing the account with the specified address to all third parties.
   * Exposed accounts are stored in caveats of the eth_accounts permission. This
   * method uses `PermissionController.updatePermissionsByCaveat` to
   * remove the specified address from every eth_accounts permission. If a
   * permission only included this address, the permission is revoked entirely.
   *
   * @param {string} targetAccount - The address of the account to stop exposing
   * to third parties.
   */
  removeAllAccountPermissions(targetAccount) {
    this.permissionController.updatePermissionsByCaveat(
      CaveatTypes.restrictReturnedAccounts,
      (existingAccounts) =>
        CaveatMutatorFactories[
          CaveatTypes.restrictReturnedAccounts
        ].removeAccount(targetAccount, existingAccounts),
    );
  }

  /**
   * Removes an account from state / storage.
   *
   * @param {string[]} address - A hex address
   */
  async removeAccount(address) {
    // Remove all associated permissions
    this.removeAllAccountPermissions(address);

    ///: BEGIN:ONLY_INCLUDE_IF(build-mmi)
    this.custodyController.removeAccount(address);
    ///: END:ONLY_INCLUDE_IF(build-mmi)

    const keyring = await this.keyringController.getKeyringForAccount(address);
    // Remove account from the keyring
    await this.keyringController.removeAccount(address);
    const updatedKeyringAccounts = keyring ? await keyring.getAccounts() : {};
    if (updatedKeyringAccounts?.length === 0) {
      keyring.destroy?.();
    }

    return address;
  }

  /**
   * Imports an account with the specified import strategy.
   * These are defined in @metamask/keyring-controller
   * Each strategy represents a different way of serializing an Ethereum key pair.
   *
   * @param {'privateKey' | 'json'} strategy - A unique identifier for an account import strategy.
   * @param {any} args - The data required by that strategy to import an account.
   */
  async importAccountWithStrategy(strategy, args) {
    const importedAccountAddress =
      await this.keyringController.importAccountWithStrategy(strategy, args);
    // set new account as selected
    this.preferencesController.setSelectedAddress(importedAccountAddress);
  }

  // ---------------------------------------------------------------------------
  // Identity Management (signature operations)

  getAddTransactionRequest({
    transactionParams,
    transactionOptions,
    dappRequest,
    ...otherParams
  }) {
    return {
      internalAccounts: this.accountsController.listAccounts(),
      dappRequest,
      networkClientId:
        dappRequest?.networkClientId ??
        this.networkController.state.selectedNetworkClientId,
      selectedAccount: this.accountsController.getAccountByAddress(
        transactionParams.from,
      ),
      transactionController: this.txController,
      transactionOptions,
      transactionParams,
      userOperationController: this.userOperationController,
      chainId: getCurrentChainId({ metamask: this.networkController.state }),
      ppomController: this.ppomController,
      securityAlertsEnabled:
        this.preferencesController.state?.securityAlertsEnabled,
      updateSecurityAlertResponse: this.updateSecurityAlertResponse.bind(this),
      ...otherParams,
    };
  }

  /**
   * @returns {boolean} true if the keyring type supports EIP-1559
   */
  async getCurrentAccountEIP1559Compatibility() {
    return true;
  }

  //=============================================================================
  // END (VAULT / KEYRING RELATED METHODS)
  //=============================================================================

  /**
   * Allows a user to attempt to cancel a previously submitted transaction
   * by creating a new transaction.
   *
   * @param {number} originalTxId - the id of the txMeta that you want to
   * attempt to cancel
   * @param {import(
   *  './controllers/transactions'
   * ).CustomGasSettings} [customGasSettings] - overrides to use for gas params
   * instead of allowing this method to generate them
   * @param options
   * @returns {object} MetaMask state
   */
  async createCancelTransaction(originalTxId, customGasSettings, options) {
    await this.txController.stopTransaction(
      originalTxId,
      customGasSettings,
      options,
    );
    const state = this.getState();
    return state;
  }

  /**
   * Allows a user to attempt to speed up a previously submitted transaction
   * by creating a new transaction.
   *
   * @param {number} originalTxId - the id of the txMeta that you want to
   * attempt to speed up
   * @param {import(
   *  './controllers/transactions'
   * ).CustomGasSettings} [customGasSettings] - overrides to use for gas params
   * instead of allowing this method to generate them
   * @param options
   * @returns {object} MetaMask state
   */
  async createSpeedUpTransaction(originalTxId, customGasSettings, options) {
    await this.txController.speedUpTransaction(
      originalTxId,
      customGasSettings,
      options,
    );
    const state = this.getState();
    return state;
  }

  async estimateGas(estimateGasParams) {
    return new Promise((resolve, reject) => {
      return new EthJSQuery(this.provider).estimateGas(
        estimateGasParams,
        (err, res) => {
          if (err) {
            return reject(err);
          }

          return resolve(res.toString(16));
        },
      );
    });
  }

  handleWatchAssetRequest = ({ asset, type, origin, networkClientId }) => {
    switch (type) {
      case ERC20:
        return this.tokensController.watchAsset({
          asset,
          type,
          networkClientId,
        });
      case ERC721:
      case ERC1155:
        return this.nftController.watchNft(asset, type, origin);
      default:
        throw new Error(`Asset type ${type} not supported`);
    }
  };

  async updateSecurityAlertResponse(
    method,
    securityAlertId,
    securityAlertResponse,
  ) {
    await updateSecurityAlertResponse({
      appStateController: this.appStateController,
      method,
      securityAlertId,
      securityAlertResponse,
      signatureController: this.signatureController,
      transactionController: this.txController,
    });
  }

  //=============================================================================
  // PASSWORD MANAGEMENT
  //=============================================================================

  /**
   * Allows a user to begin the seed phrase recovery process.
   */
  markPasswordForgotten() {
    this.preferencesController.setPasswordForgotten(true);
    this.sendUpdate();
  }

  /**
   * Allows a user to end the seed phrase recovery process.
   */
  unMarkPasswordForgotten() {
    this.preferencesController.setPasswordForgotten(false);
    this.sendUpdate();
  }

  //=============================================================================
  // REQUEST QUEUE
  //=============================================================================

  setUseRequestQueue(value) {
    this.preferencesController.setUseRequestQueue(value);
  }

  //=============================================================================
  // SETUP
  //=============================================================================

  /**
   * A runtime.MessageSender object, as provided by the browser:
   *
   * @see https://developer.mozilla.org/en-US/docs/Mozilla/Add-ons/WebExtensions/API/runtime/MessageSender
   * @typedef {object} MessageSender
   * @property {string} - The URL of the page or frame hosting the script that sent the message.
   */

  /**
   * A Snap sender object.
   *
   * @typedef {object} SnapSender
   * @property {string} snapId - The ID of the snap.
   */

  /**
   * Used to create a multiplexed stream for connecting to an untrusted context
   * like a Dapp or other extension.
   *
   * @param options - Options bag.
   * @param {ReadableStream} options.connectionStream - The Duplex stream to connect to.
   * @param {MessageSender | SnapSender} options.sender - The sender of the messages on this stream.
   * @param {string} [options.subjectType] - The type of the sender, i.e. subject.
   */
  setupUntrustedCommunicationEip1193({
    connectionStream,
    sender,
    subjectType,
  }) {
    if (sender.url) {
      if (this.onboardingController.state.completedOnboarding) {
        if (this.preferencesController.state.usePhishDetect) {
          const { hostname } = new URL(sender.url);
          this.phishingController.maybeUpdateState();
          // Check if new connection is blocked if phishing detection is on
          const phishingTestResponse = this.phishingController.test(sender.url);
          if (phishingTestResponse?.result) {
            this.sendPhishingWarning(connectionStream, hostname);
            this.metaMetricsController.trackEvent({
              event: MetaMetricsEventName.PhishingPageDisplayed,
              category: MetaMetricsEventCategory.Phishing,
              properties: {
                url: hostname,
              },
            });
            return;
          }
        }
      }
    }

    let inputSubjectType;
    if (subjectType) {
      inputSubjectType = subjectType;
    } else if (sender.id && sender.id !== this.extension.runtime.id) {
      inputSubjectType = SubjectType.Extension;
    } else {
      inputSubjectType = SubjectType.Website;
    }

    // setup multiplexing
    const mux = setupMultiplex(connectionStream);

    // messages between inpage and background
    this.setupProviderConnectionEip1193(
      mux.createStream('metamask-provider'),
      sender,
      inputSubjectType,
    );

    // TODO:LegacyProvider: Delete
    if (sender.url) {
      // legacy streams
      this.setupPublicConfig(mux.createStream('publicConfig'));
    }
  }

  /**
   * Used to create a CAIP stream for connecting to an untrusted context.
   *
   * @param options - Options bag.
   * @param {ReadableStream} options.connectionStream - The Duplex stream to connect to.
   * @param {MessageSender | SnapSender} options.sender - The sender of the messages on this stream.
   * @param {string} [options.subjectType] - The type of the sender, i.e. subject.
   */

  setupUntrustedCommunicationCaip({ connectionStream, sender, subjectType }) {
    let inputSubjectType;
    if (subjectType) {
      inputSubjectType = subjectType;
    } else if (sender.id && sender.id !== this.extension.runtime.id) {
      inputSubjectType = SubjectType.Extension;
    } else {
      inputSubjectType = SubjectType.Website;
    }

    const caipStream = createCaipStream(connectionStream);

    // messages between subject and background
    this.setupProviderConnectionCaip(caipStream, sender, inputSubjectType);
  }

  /**
   * Used to create a multiplexed stream for connecting to a trusted context,
   * like our own user interfaces, which have the provider APIs, but also
   * receive the exported API from this controller, which includes trusted
   * functions, like the ability to approve transactions or sign messages.
   *
   * @param {*} connectionStream - The duplex stream to connect to.
   * @param {MessageSender} sender - The sender of the messages on this stream
   */
  setupTrustedCommunication(connectionStream, sender) {
    // setup multiplexing
    const mux = setupMultiplex(connectionStream);
    // connect features
    this.setupControllerConnection(mux.createStream('controller'));
    this.setupProviderConnectionEip1193(
      mux.createStream('provider'),
      sender,
      SubjectType.Internal,
    );
  }

  /**
   * Used to create a multiplexed stream for connecting to the phishing warning page.
   *
   * @param options - Options bag.
   * @param {ReadableStream} options.connectionStream - The Duplex stream to connect to.
   */
  setupPhishingCommunication({ connectionStream }) {
    const { usePhishDetect } = this.preferencesController.state;

    if (!usePhishDetect) {
      return;
    }

    // setup multiplexing
    const mux = setupMultiplex(connectionStream);
    const phishingStream = mux.createStream(PHISHING_SAFELIST);

    // set up postStream transport
    phishingStream.on(
      'data',
      createMetaRPCHandler(
        {
          safelistPhishingDomain: this.safelistPhishingDomain.bind(this),
          backToSafetyPhishingWarning:
            this.backToSafetyPhishingWarning.bind(this),
        },
        phishingStream,
      ),
    );
  }

  setUpCookieHandlerCommunication({ connectionStream }) {
    const {
      metaMetricsId,
      dataCollectionForMarketing,
      participateInMetaMetrics,
    } = this.metaMetricsController.state;

    if (
      metaMetricsId &&
      dataCollectionForMarketing &&
      participateInMetaMetrics
    ) {
      // setup multiplexing
      const mux = setupMultiplex(connectionStream);
      const metamaskCookieHandlerStream = mux.createStream(
        METAMASK_COOKIE_HANDLER,
      );
      // set up postStream transport
      metamaskCookieHandlerStream.on(
        'data',
        createMetaRPCHandler(
          {
            getCookieFromMarketingPage:
              this.getCookieFromMarketingPage.bind(this),
          },
          metamaskCookieHandlerStream,
        ),
      );
    }
  }

  getCookieFromMarketingPage(data) {
    const { ga_client_id: cookieId } = data;
    this.metaMetricsController.setMarketingCampaignCookieId(cookieId);
  }

  /**
   * Called when we detect a suspicious domain. Requests the browser redirects
   * to our anti-phishing page.
   *
   * @private
   * @param {*} connectionStream - The duplex stream to the per-page script,
   * for sending the reload attempt to.
   * @param {string} hostname - The hostname that triggered the suspicion.
   */
  sendPhishingWarning(connectionStream, hostname) {
    const mux = setupMultiplex(connectionStream);
    const phishingStream = mux.createStream('phishing');
    phishingStream.write({ hostname });
  }

  /**
   * A method for providing our API over a stream using JSON-RPC.
   *
   * @param {*} outStream - The stream to provide our API over.
   */
  setupControllerConnection(outStream) {
    const patchStore = new PatchStore(this.memStore);
    let uiReady = false;

    const handleUpdate = () => {
      if (!isStreamWritable(outStream) || !uiReady) {
        return;
      }

      const patches = patchStore.flushPendingPatches();

      outStream.write({
        jsonrpc: '2.0',
        method: 'sendUpdate',
        params: [patches],
      });
    };

    const api = {
      ...this.getApi(),
      startPatches: () => {
        uiReady = true;
        handleUpdate();
      },
      getStatePatches: () => patchStore.flushPendingPatches(),
    };

    this.on('update', handleUpdate);

    // report new active controller connection
    this.activeControllerConnections += 1;
    this.emit('controllerConnectionChanged', this.activeControllerConnections);

    // set up postStream transport
    outStream.on('data', createMetaRPCHandler(api, outStream));

    const startUISync = () => {
      if (!isStreamWritable(outStream)) {
        return;
      }
      // send notification to client-side
      outStream.write({
        jsonrpc: '2.0',
        method: 'startUISync',
      });
    };

    if (this.startUISync) {
      startUISync();
    } else {
      this.once('startUISync', startUISync);
    }

    const outstreamEndHandler = () => {
      if (!outStream.mmFinished) {
        this.activeControllerConnections -= 1;
        this.emit(
          'controllerConnectionChanged',
          this.activeControllerConnections,
        );
        outStream.mmFinished = true;
        this.removeListener('update', handleUpdate);
        patchStore.destroy();
      }
    };

    // The presence of both of the below handlers may be redundant.
    // After upgrading metamask/object-multiples to v2.0.0, which included
    // an upgrade of readable-streams from v2 to v3, we saw that the
    // `outStream.on('end'` handler was almost never being called. This seems to
    // related to how v3 handles errors vs how v2 handles errors; there
    // are "premature close" errors in both cases, although in the case
    // of v2 they don't prevent `outStream.on('end'` from being called.
    // At the time that this comment was committed, it was known that we
    // need to investigate and resolve the underlying error, however,
    // for expediency, we are not addressing them at this time. Instead, we
    // can observe that `readableStream.finished` preserves the same
    // functionality as we had when we relied on readable-stream v2. Meanwhile,
    // the `outStream.on('end')` handler was observed to have been called at least once.
    // In an abundance of caution to prevent against unexpected future behavioral changes in
    // streams implementations, we redundantly use multiple paths to attach the same event handler.
    // The outstreamEndHandler therefore needs to be idempotent, which introduces the `mmFinished` property.

    outStream.mmFinished = false;
    finished(outStream, outstreamEndHandler);
    outStream.once('close', outstreamEndHandler);
    outStream.once('end', outstreamEndHandler);
  }

  /**
   * A method for serving our ethereum provider over a given stream.
   *
   * @param {*} outStream - The stream to provide over.
   * @param {MessageSender | SnapSender} sender - The sender of the messages on this stream
   * @param {SubjectType} subjectType - The type of the sender, i.e. subject.
   */
  setupProviderConnectionEip1193(outStream, sender, subjectType) {
    let origin;
    if (subjectType === SubjectType.Internal) {
      origin = ORIGIN_METAMASK;
    } else if (subjectType === SubjectType.Snap) {
      origin = sender.snapId;
    } else {
      origin = new URL(sender.url).origin;
    }

    if (sender.id && sender.id !== this.extension.runtime.id) {
      this.subjectMetadataController.addSubjectMetadata({
        origin,
        extensionId: sender.id,
        subjectType: SubjectType.Extension,
      });
    }

    let tabId;
    if (sender.tab && sender.tab.id) {
      tabId = sender.tab.id;
    }

    const engine = this.setupProviderEngineEip1193({
      origin,
      sender,
      subjectType,
      tabId,
    });

    const dupeReqFilterStream = createDupeReqFilterStream();

    // setup connection
    const providerStream = createEngineStream({ engine });

    const connectionId = this.addConnection(origin, { engine });

    pipeline(
      outStream,
      dupeReqFilterStream,
      providerStream,
      outStream,
      (err) => {
        // handle any middleware cleanup
        engine.destroy();
        connectionId && this.removeConnection(origin, connectionId);
        // For context and todos related to the error message match, see https://github.com/MetaMask/metamask-extension/issues/26337
        if (err && !err.message?.match('Premature close')) {
          log.error(err);
        }
      },
    );

    // Used to show wallet liveliness to the provider
    if (subjectType !== SubjectType.Internal) {
      this._notifyChainChangeForConnection({ engine }, origin);
    }
  }

  /**
   * A method for serving our CAIP provider over a given stream.
   *
   * @param {*} outStream - The stream to provide over.
   * @param {MessageSender | SnapSender} sender - The sender of the messages on this stream
   * @param {SubjectType} subjectType - The type of the sender, i.e. subject.
   */
  setupProviderConnectionCaip(outStream, sender, subjectType) {
    let origin;
    if (subjectType === SubjectType.Internal) {
      origin = ORIGIN_METAMASK;
    } else if (subjectType === SubjectType.Snap) {
      origin = sender.snapId;
    } else {
      origin = new URL(sender.url).origin;
    }

    if (sender.id && sender.id !== this.extension.runtime.id) {
      this.subjectMetadataController.addSubjectMetadata({
        origin,
        extensionId: sender.id,
        subjectType: SubjectType.Extension,
      });
    }

    let tabId;
    if (sender.tab && sender.tab.id) {
      tabId = sender.tab.id;
    }

    const engine = this.setupProviderEngineCaip({
      origin,
      tabId,
    });

    const dupeReqFilterStream = createDupeReqFilterStream();

    // setup connection
    const providerStream = createEngineStream({ engine });

    const connectionId = this.addConnection(origin, { engine });

    pipeline(
      outStream,
      dupeReqFilterStream,
      providerStream,
      outStream,
      (err) => {
        // handle any middleware cleanup
        engine._middleware.forEach((mid) => {
          if (mid.destroy && typeof mid.destroy === 'function') {
            mid.destroy();
          }
        });
        connectionId && this.removeConnection(origin, connectionId);
        if (err) {
          log.error(err);
        }
      },
    );

    // Used to show wallet liveliness to the provider
    if (subjectType !== SubjectType.Internal) {
      this._notifyChainChangeForConnection({ engine }, origin);
    }
  }

  /**
   * For snaps running in workers.
   *
   * @param snapId
   * @param connectionStream
   */
  setupSnapProvider(snapId, connectionStream) {
    this.setupUntrustedCommunicationEip1193({
      connectionStream,
      sender: { snapId },
      subjectType: SubjectType.Snap,
    });
  }

  /**
   * A method for creating an ethereum provider that is safely restricted for the requesting subject.
   *
   * @param {object} options - Provider engine options
   * @param {string} options.origin - The origin of the sender
   * @param {MessageSender | SnapSender} options.sender - The sender object.
   * @param {string} options.subjectType - The type of the sender subject.
   * @param {tabId} [options.tabId] - The tab ID of the sender - if the sender is within a tab
   */
  setupProviderEngineEip1193({ origin, subjectType, sender, tabId }) {
    const engine = new JsonRpcEngine();

    // Append origin to each request
    engine.push(createOriginMiddleware({ origin }));

    // Append selectedNetworkClientId to each request
    engine.push(createSelectedNetworkMiddleware(this.controllerMessenger));

    // Add a middleware that will switch chain on each request (as needed)
    const requestQueueMiddleware = createQueuedRequestMiddleware({
      enqueueRequest: this.queuedRequestController.enqueueRequest.bind(
        this.queuedRequestController,
      ),
      useRequestQueue: this.preferencesController.getUseRequestQueue.bind(
        this.preferencesController,
      ),
      shouldEnqueueRequest: (request) => {
        return methodsThatShouldBeEnqueued.includes(request.method);
      },
    });
    engine.push(requestQueueMiddleware);

    // If the origin is not in the selectedNetworkController's `domains` state
    // when the provider engine is created, the selectedNetworkController will
    // fetch the globally selected networkClient from the networkController and wrap
    // it in a proxy which can be switched to use its own state if/when the origin
    // is added to the `domains` state
    const proxyClient =
      this.selectedNetworkController.getProviderAndBlockTracker(origin);

    // We create the filter and subscription manager middleware now, but they will
    // be inserted into the engine later.
    const filterMiddleware = createFilterMiddleware(proxyClient);
    const subscriptionManager = createSubscriptionManager(proxyClient);
    subscriptionManager.events.on('notification', (message) =>
      engine.emit('notification', message),
    );

    // Append tabId to each request if it exists
    if (tabId) {
      engine.push(createTabIdMiddleware({ tabId }));
    }

    engine.push(createLoggerMiddleware({ origin }));
    engine.push(this.permissionLogController.createMiddleware());

    if (origin === BaseUrl.Portfolio) {
      engine.push(createTxVerificationMiddleware(this.networkController));
    }

    engine.push(createTracingMiddleware());

    engine.push(
      createPPOMMiddleware(
        this.ppomController,
        this.preferencesController,
        this.networkController,
        this.appStateController,
        this.accountsController,
        this.updateSecurityAlertResponse.bind(this),
      ),
    );

    const isConfirmationRedesignEnabled = () => {
      return this.preferencesController.state.preferences
        .redesignedConfirmationsEnabled;
    };

    engine.push(
      createRPCMethodTrackingMiddleware({
        getAccountType: this.getAccountType.bind(this),
        getDeviceModel: this.getDeviceModel.bind(this),
        isConfirmationRedesignEnabled,
        snapAndHardwareMessenger: this.controllerMessenger.getRestricted({
          name: 'SnapAndHardwareMessenger',
          allowedActions: [
            'KeyringController:getKeyringForAccount',
            'SnapController:get',
            'AccountsController:getSelectedAccount',
          ],
        }),
        appStateController: this.appStateController,
        metaMetricsController: this.metaMetricsController,
      }),
    );

    engine.push(createUnsupportedMethodMiddleware());

    // Legacy RPC methods that need to be implemented _ahead of_ the permission
    // middleware.
    engine.push(
      createLegacyMethodMiddleware({
        getAccounts: this.getPermittedAccounts.bind(this, origin),
      }),
    );

    if (subjectType !== SubjectType.Internal) {
      engine.push(
        this.permissionController.createPermissionMiddleware({
          origin,
        }),
      );
    }

    if (subjectType === SubjectType.Website) {
      engine.push(
        createOnboardingMiddleware({
          location: sender.url,
          registerOnboarding: this.onboardingController.registerOnboarding,
        }),
      );
    }

    // EVM requests and eth permissions should not be passed to non-EVM accounts
    // this middleware intercepts these requests and returns an error.
    engine.push(
      createEvmMethodsToNonEvmAccountReqFilterMiddleware({
        messenger: this.controllerMessenger.getRestricted({
          name: 'EvmMethodsToNonEvmAccountFilterMessenger',
          allowedActions: ['AccountsController:getSelectedAccount'],
        }),
      }),
    );

    // Unrestricted/permissionless RPC method implementations.
    // They must nevertheless be placed _behind_ the permission middleware.
    engine.push(
      createMethodMiddleware({
        origin,

        subjectType,

        // Miscellaneous
        addSubjectMetadata:
          this.subjectMetadataController.addSubjectMetadata.bind(
            this.subjectMetadataController,
          ),
        metamaskState: this.getState(),
        getProviderState: this.getProviderState.bind(this),
        getUnlockPromise: this.appStateController.getUnlockPromise.bind(
          this.appStateController,
        ),
        handleWatchAssetRequest: this.handleWatchAssetRequest.bind(this),
        requestUserApproval:
          this.approvalController.addAndShowApprovalRequest.bind(
            this.approvalController,
          ),
        startApprovalFlow: this.approvalController.startFlow.bind(
          this.approvalController,
        ),
        endApprovalFlow: this.approvalController.endFlow.bind(
          this.approvalController,
        ),
        sendMetrics: this.metaMetricsController.trackEvent.bind(
          this.metaMetricsController,
        ),
        // Permission-related
        getAccounts: this.getPermittedAccounts.bind(this, origin),
        getPermissionsForOrigin: this.permissionController.getPermissions.bind(
          this.permissionController,
          origin,
        ),
        hasPermission: this.permissionController.hasPermission.bind(
          this.permissionController,
          origin,
        ),
        requestAccountsPermission:
          this.permissionController.requestPermissions.bind(
            this.permissionController,
            { origin },
            {
              eth_accounts: {},
              ...(!isSnapId(origin) && {
                [PermissionNames.permittedChains]: {},
              }),
            },
          ),
        requestPermittedChainsPermission: (chainIds) =>
          this.permissionController.requestPermissionsIncremental(
            { origin },
            {
              [PermissionNames.permittedChains]: {
                caveats: [
                  CaveatFactories[CaveatTypes.restrictNetworkSwitching](
                    chainIds,
                  ),
                ],
              },
            },
          ),
        grantPermittedChainsPermissionIncremental: (chainIds) =>
          this.permissionController.grantPermissionsIncremental({
            subject: { origin },
            approvedPermissions: {
              [PermissionNames.permittedChains]: {
                caveats: [
                  CaveatFactories[CaveatTypes.restrictNetworkSwitching](
                    chainIds,
                  ),
                ],
              },
            },
          }),
        requestPermissionsForOrigin: (requestedPermissions) =>
          this.permissionController.requestPermissions(
            { origin },
            {
              ...(requestedPermissions[PermissionNames.eth_accounts] && {
                [PermissionNames.permittedChains]: {},
              }),
              ...(requestedPermissions[PermissionNames.permittedChains] && {
                [PermissionNames.eth_accounts]: {},
              }),
              ...requestedPermissions,
            },
          ),
        revokePermissionsForOrigin: (permissionKeys) => {
          try {
            this.permissionController.revokePermissions({
              [origin]: permissionKeys,
            });
          } catch (e) {
            // we dont want to handle errors here because
            // the revokePermissions api method should just
            // return `null` if the permissions were not
            // successfully revoked or if the permissions
            // for the origin do not exist
            console.log(e);
          }
        },
        getCaveat: ({ target, caveatType }) => {
          try {
            return this.permissionController.getCaveat(
              origin,
              target,
              caveatType,
            );
          } catch (e) {
            if (e instanceof PermissionDoesNotExistError) {
              // suppress expected error in case that the origin
              // does not have the target permission yet
            } else {
              throw e;
            }
          }

          return undefined;
        },
        // network configuration-related
        setActiveNetwork: async (networkClientId) => {
          await this.networkController.setActiveNetwork(networkClientId);
          // if the origin has the eth_accounts permission
          // we set per dapp network selection state
          if (
            this.permissionController.hasPermission(
              origin,
              PermissionNames.eth_accounts,
            )
          ) {
            this.selectedNetworkController.setNetworkClientIdForDomain(
              origin,
              networkClientId,
            );
          }
        },
        addNetwork: this.networkController.addNetwork.bind(
          this.networkController,
        ),
        updateNetwork: this.networkController.updateNetwork.bind(
          this.networkController,
        ),
        getNetworkConfigurationByChainId:
          this.networkController.getNetworkConfigurationByChainId.bind(
            this.networkController,
          ),
        getCurrentChainIdForDomain: (domain) => {
          const networkClientId =
            this.selectedNetworkController.getNetworkClientIdForDomain(domain);
          const { chainId } =
            this.networkController.getNetworkConfigurationByNetworkClientId(
              networkClientId,
            );
          return chainId;
        },

        // Web3 shim-related
        getWeb3ShimUsageState: this.alertController.getWeb3ShimUsageState.bind(
          this.alertController,
        ),
        setWeb3ShimUsageRecorded:
          this.alertController.setWeb3ShimUsageRecorded.bind(
            this.alertController,
          ),

        ///: BEGIN:ONLY_INCLUDE_IF(build-mmi)
        handleMmiAuthenticate:
          this.institutionalFeaturesController.handleMmiAuthenticate.bind(
            this.institutionalFeaturesController,
          ),
        handleMmiCheckIfTokenIsPresent:
          this.mmiController.handleMmiCheckIfTokenIsPresent.bind(
            this.mmiController,
          ),
        handleMmiDashboardData: this.mmiController.handleMmiDashboardData.bind(
          this.mmiController,
        ),
        handleMmiSetAccountAndNetwork:
          this.mmiController.setAccountAndNetwork.bind(this.mmiController),
        handleMmiOpenAddHardwareWallet:
          this.mmiController.handleMmiOpenAddHardwareWallet.bind(
            this.mmiController,
          ),
        ///: END:ONLY_INCLUDE_IF
      }),
    );

    engine.push(
      createSnapsMethodMiddleware(subjectType === SubjectType.Snap, {
        getUnlockPromise: this.appStateController.getUnlockPromise.bind(
          this.appStateController,
        ),
        getSnaps: this.controllerMessenger.call.bind(
          this.controllerMessenger,
          'SnapController:getPermitted',
          origin,
        ),
        requestPermissions: async (requestedPermissions) =>
          await this.permissionController.requestPermissions(
            { origin },
            requestedPermissions,
          ),
        getPermissions: this.permissionController.getPermissions.bind(
          this.permissionController,
          origin,
        ),
        getSnapFile: this.controllerMessenger.call.bind(
          this.controllerMessenger,
          'SnapController:getFile',
          origin,
        ),
        installSnaps: this.controllerMessenger.call.bind(
          this.controllerMessenger,
          'SnapController:install',
          origin,
        ),
        invokeSnap: this.permissionController.executeRestrictedMethod.bind(
          this.permissionController,
          origin,
          RestrictedMethods.wallet_snap,
        ),
        getIsLocked: () => {
          return !this.appStateController.isUnlocked();
        },
        getInterfaceState: (...args) =>
          this.controllerMessenger.call(
            'SnapInterfaceController:getInterface',
            origin,
            ...args,
          ).state,
        createInterface: this.controllerMessenger.call.bind(
          this.controllerMessenger,
          'SnapInterfaceController:createInterface',
          origin,
        ),
        updateInterface: this.controllerMessenger.call.bind(
          this.controllerMessenger,
          'SnapInterfaceController:updateInterface',
          origin,
        ),
        resolveInterface: this.controllerMessenger.call.bind(
          this.controllerMessenger,
          'SnapInterfaceController:resolveInterface',
          origin,
        ),
        getSnap: this.controllerMessenger.call.bind(
          this.controllerMessenger,
          'SnapController:get',
        ),
        getAllSnaps: this.controllerMessenger.call.bind(
          this.controllerMessenger,
          'SnapController:getAll',
        ),
        getCurrencyRate: (currency) => {
          const rate = this.multichainRatesController.state.rates[currency];
          const { fiatCurrency } = this.multichainRatesController.state;

          if (!rate) {
            return undefined;
          }

          return {
            ...rate,
            currency: fiatCurrency,
          };
        },
        ///: BEGIN:ONLY_INCLUDE_IF(keyring-snaps)
        hasPermission: this.permissionController.hasPermission.bind(
          this.permissionController,
          origin,
        ),
        handleSnapRpcRequest: (args) =>
          this.handleSnapRequest({ ...args, origin }),
        getAllowedKeyringMethods: keyringSnapPermissionsBuilder(
          this.subjectMetadataController,
          origin,
        ),
        ///: END:ONLY_INCLUDE_IF
      }),
    );

    engine.push(filterMiddleware);
    engine.push(subscriptionManager.middleware);

    engine.push(this.metamaskMiddleware);

    engine.push(providerAsMiddleware(proxyClient.provider));

    return engine;
  }

  /**
   * A method for creating a CAIP provider that is safely restricted for the requesting subject.
   *
   * @param {object} options - Provider engine options
   * @param {string} options.origin - The origin of the sender
   * @param {tabId} [options.tabId] - The tab ID of the sender - if the sender is within a tab
   */
  setupProviderEngineCaip({ origin, tabId }) {
    const engine = new JsonRpcEngine();

    engine.push((request, _res, _next, end) => {
      console.log('CAIP request received', { origin, tabId, request });
      return end(new Error('CAIP RPC Pipeline not yet implemented.'));
    });

    return engine;
  }

  /**
   * TODO:LegacyProvider: Delete
   * A method for providing our public config info over a stream.
   * This includes info we like to be synchronous if possible, like
   * the current selected account, and network ID.
   *
   * Since synchronous methods have been deprecated in web3,
   * this is a good candidate for deprecation.
   *
   * @param {*} outStream - The stream to provide public config over.
   */
  setupPublicConfig(outStream) {
    const configStream = storeAsStream(this.publicConfigStore);

    pipeline(configStream, outStream, (err) => {
      configStream.destroy();
      // For context and todos related to the error message match, see https://github.com/MetaMask/metamask-extension/issues/26337
      if (err && !err.message?.match('Premature close')) {
        log.error(err);
      }
    });
  }

  /**
   * Adds a reference to a connection by origin. Ignores the 'metamask' origin.
   * Caller must ensure that the returned id is stored such that the reference
   * can be deleted later.
   *
   * @param {string} origin - The connection's origin string.
   * @param {object} options - Data associated with the connection
   * @param {object} options.engine - The connection's JSON Rpc Engine
   * @returns {string} The connection's id (so that it can be deleted later)
   */
  addConnection(origin, { engine }) {
    if (origin === ORIGIN_METAMASK) {
      return null;
    }

    if (!this.connections[origin]) {
      this.connections[origin] = {};
    }

    const id = nanoid();
    this.connections[origin][id] = {
      engine,
    };

    return id;
  }

  /**
   * Deletes a reference to a connection, by origin and id.
   * Ignores unknown origins.
   *
   * @param {string} origin - The connection's origin string.
   * @param {string} id - The connection's id, as returned from addConnection.
   */
  removeConnection(origin, id) {
    const connections = this.connections[origin];
    if (!connections) {
      return;
    }

    delete connections[id];

    if (Object.keys(connections).length === 0) {
      delete this.connections[origin];
    }
  }

  /**
   * Closes all connections for the given origin, and removes the references
   * to them.
   * Ignores unknown origins.
   *
   * @param {string} origin - The origin string.
   */
  removeAllConnections(origin) {
    const connections = this.connections[origin];
    if (!connections) {
      return;
    }

    Object.keys(connections).forEach((id) => {
      this.removeConnection(origin, id);
    });
  }

  /**
   * Causes the RPC engines associated with the connections to the given origin
   * to emit a notification event with the given payload.
   *
   * The caller is responsible for ensuring that only permitted notifications
   * are sent.
   *
   * Ignores unknown origins.
   *
   * @param {string} origin - The connection's origin string.
   * @param {unknown} payload - The event payload.
   */
  notifyConnections(origin, payload) {
    const connections = this.connections[origin];

    if (connections) {
      Object.values(connections).forEach((conn) => {
        if (conn.engine) {
          conn.engine.emit('notification', payload);
        }
      });
    }
  }

  /**
   * Causes the RPC engines associated with all connections to emit a
   * notification event with the given payload.
   *
   * If the "payload" parameter is a function, the payload for each connection
   * will be the return value of that function called with the connection's
   * origin.
   *
   * The caller is responsible for ensuring that only permitted notifications
   * are sent.
   *
   * @param {unknown} payload - The event payload, or payload getter function.
   */
  notifyAllConnections(payload) {
    const getPayload =
      typeof payload === 'function'
        ? (origin) => payload(origin)
        : () => payload;

    Object.keys(this.connections).forEach((origin) => {
      Object.values(this.connections[origin]).forEach(async (conn) => {
        try {
          this.notifyConnection(conn, await getPayload(origin));
        } catch (err) {
          console.error(err);
        }
      });
    });
  }

  /**
   * Causes the RPC engine for passed connection to emit a
   * notification event with the given payload.
   *
   * The caller is responsible for ensuring that only permitted notifications
   * are sent.
   *
   * @param {object} connection - Data associated with the connection
   * @param {object} connection.engine - The connection's JSON Rpc Engine
   * @param {unknown} payload - The event payload
   */
  notifyConnection(connection, payload) {
    try {
      if (connection.engine) {
        connection.engine.emit('notification', payload);
      }
    } catch (err) {
      console.error(err);
    }
  }

  // handlers

  /**
   * Handle a KeyringController update
   *
   * @param {object} state - the KC state
   * @returns {Promise<void>}
   * @private
   */
  async _onKeyringControllerUpdate(state) {
    const { keyrings } = state;

    // The accounts tracker only supports EVM addresses and the keyring
    // controller may pass non-EVM addresses, so we filter them out
    const addresses = keyrings
      .reduce((acc, { accounts }) => acc.concat(accounts), [])
      .filter(isEthAddress);

    if (!addresses.length) {
      return;
    }

    this.accountTrackerController.syncWithAddresses(addresses);
  }

  /**
   * Handle global application unlock.
   * Notifies all connections that the extension is unlocked, and which
   * account(s) are currently accessible, if any.
   */
  _onUnlock() {
    this.notifyAllConnections(async (origin) => {
      return {
        method: NOTIFICATION_NAMES.unlockStateChanged,
        params: {
          isUnlocked: true,
          accounts: await this.getPermittedAccounts(origin),
        },
      };
    });

    this.unMarkPasswordForgotten();

    // In the current implementation, this handler is triggered by a
    // KeyringController event. Other controllers subscribe to the 'unlock'
    // event of the MetaMaskController itself.
    this.emit('unlock');
  }

  /**
   * Handle global application lock.
   * Notifies all connections that the extension is locked.
   */
  _onLock() {
    this.notifyAllConnections({
      method: NOTIFICATION_NAMES.unlockStateChanged,
      params: {
        isUnlocked: false,
      },
    });

    // In the current implementation, this handler is triggered by a
    // KeyringController event. Other controllers subscribe to the 'lock'
    // event of the MetaMaskController itself.
    this.emit('lock');
  }

  /**
   * Handle memory state updates.
   * - Ensure isClientOpenAndUnlocked is updated
   * - Notifies all connections with the new provider network state
   *   - The external providers handle diffing the state
   *
   * @param newState
   */
  _onStateUpdate(newState) {
    this.isClientOpenAndUnlocked = newState.isUnlocked && this._isClientOpen;
    this._notifyChainChange();
  }

  // misc

  /**
   * A method for emitting the full MetaMask state to all registered listeners.
   *
   * @private
   */
  privateSendUpdate() {
    this.emit('update', this.getState());
  }

  /**
   * @returns {boolean} Whether the extension is unlocked.
   */
  isUnlocked() {
    return this.keyringController.state.isUnlocked;
  }

  //=============================================================================
  // MISCELLANEOUS
  //=============================================================================

  getExternalPendingTransactions(address) {
    return this.smartTransactionsController.getTransactions({
      addressFrom: address,
      status: 'pending',
    });
  }

  /**
   * The chain list is fetched live at runtime, falling back to a cache.
   * This preseeds the cache at startup with a static list provided at build.
   */
  async initializeChainlist() {
    const cacheKey = `cachedFetch:${CHAIN_SPEC_URL}`;
    const { cachedResponse } = (await getStorageItem(cacheKey)) || {};
    if (cachedResponse) {
      return;
    }
    await setStorageItem(cacheKey, {
      cachedResponse: rawChainData(),
      // Cached value is immediately invalidated
      cachedTime: 0,
    });
  }

  /**
   * Returns the nonce that will be associated with a transaction once approved
   *
   * @param {string} address - The hex string address for the transaction
   * @param networkClientId - The optional networkClientId to get the nonce lock with
   * @returns {Promise<number>}
   */
  async getPendingNonce(address, networkClientId) {
    const { nonceDetails, releaseLock } = await this.txController.getNonceLock(
      address,
      process.env.TRANSACTION_MULTICHAIN ? networkClientId : undefined,
    );

    const pendingNonce = nonceDetails.params.highestSuggested;

    releaseLock();
    return pendingNonce;
  }

  /**
   * Returns the next nonce according to the nonce-tracker
   *
   * @param {string} address - The hex string address for the transaction
   * @param networkClientId - The optional networkClientId to get the nonce lock with
   * @returns {Promise<number>}
   */
  async getNextNonce(address, networkClientId) {
    const nonceLock = await this.txController.getNonceLock(
      address,
      process.env.TRANSACTION_MULTICHAIN ? networkClientId : undefined,
    );
    nonceLock.releaseLock();
    return nonceLock.nextNonce;
  }

  /**
   * Throw an artificial error in a timeout handler for testing purposes.
   *
   * @param message - The error message.
   * @deprecated This is only mean to facilitiate E2E testing. We should not
   * use this for handling errors.
   */
  throwTestError(message) {
    setTimeout(() => {
      const error = new Error(message);
      error.name = 'TestError';
      throw error;
    });
  }

  /**
   * A method for setting TransactionController event listeners
   */
  _addTransactionControllerListeners() {
    const transactionMetricsRequest = this.getTransactionMetricsRequest();

    this.controllerMessenger.subscribe(
      'TransactionController:postTransactionBalanceUpdated',
      handlePostTransactionBalanceUpdate.bind(null, transactionMetricsRequest),
    );

    this.controllerMessenger.subscribe(
      'TransactionController:unapprovedTransactionAdded',
      (transactionMeta) =>
        handleTransactionAdded(transactionMetricsRequest, { transactionMeta }),
    );

    this.controllerMessenger.subscribe(
      'TransactionController:transactionApproved',
      handleTransactionApproved.bind(null, transactionMetricsRequest),
    );

    this.controllerMessenger.subscribe(
      'TransactionController:transactionDropped',
      handleTransactionDropped.bind(null, transactionMetricsRequest),
    );

    this.controllerMessenger.subscribe(
      'TransactionController:transactionConfirmed',
      handleTransactionConfirmed.bind(null, transactionMetricsRequest),
    );

    this.controllerMessenger.subscribe(
      'TransactionController:transactionFailed',
      handleTransactionFailed.bind(null, transactionMetricsRequest),
    );

    this.controllerMessenger.subscribe(
      'TransactionController:transactionNewSwap',
      ({ transactionMeta }) =>
        // TODO: This can be called internally by the TransactionController
        // since Swaps Controller registers this action handler
        this.controllerMessenger.call(
          'SwapsController:setTradeTxId',
          transactionMeta.id,
        ),
    );

    this.controllerMessenger.subscribe(
      'TransactionController:transactionNewSwapApproval',
      ({ transactionMeta }) =>
        // TODO: This can be called internally by the TransactionController
        // since Swaps Controller registers this action handler
        this.controllerMessenger.call(
          'SwapsController:setApproveTxId',
          transactionMeta.id,
        ),
    );

    this.controllerMessenger.subscribe(
      'TransactionController:transactionRejected',
      handleTransactionRejected.bind(null, transactionMetricsRequest),
    );

    this.controllerMessenger.subscribe(
      'TransactionController:transactionSubmitted',
      handleTransactionSubmitted.bind(null, transactionMetricsRequest),
    );

    this.controllerMessenger.subscribe(
      'TransactionController:transactionStatusUpdated',
      ({ transactionMeta }) => {
        this._onFinishedTransaction(transactionMeta);
      },
    );
  }

  getTransactionMetricsRequest() {
    const controllerActions = {
      // Metametrics Actions
      createEventFragment: this.metaMetricsController.createEventFragment.bind(
        this.metaMetricsController,
      ),
      finalizeEventFragment:
        this.metaMetricsController.finalizeEventFragment.bind(
          this.metaMetricsController,
        ),
      getEventFragmentById:
        this.metaMetricsController.getEventFragmentById.bind(
          this.metaMetricsController,
        ),
      getParticipateInMetrics: () =>
        this.metaMetricsController.state.participateInMetaMetrics,
      trackEvent: this.metaMetricsController.trackEvent.bind(
        this.metaMetricsController,
      ),
      updateEventFragment: this.metaMetricsController.updateEventFragment.bind(
        this.metaMetricsController,
      ),
      // Other dependencies
      getAccountType: this.getAccountType.bind(this),
      getDeviceModel: this.getDeviceModel.bind(this),
      getEIP1559GasFeeEstimates:
        this.gasFeeController.fetchGasFeeEstimates.bind(this.gasFeeController),
      getSelectedAddress: () =>
        this.accountsController.getSelectedAccount().address,
      getTokenStandardAndDetails: this.getTokenStandardAndDetails.bind(this),
      getTransaction: (id) =>
        this.txController.state.transactions.find((tx) => tx.id === id),
      getIsSmartTransaction: () => {
        return getIsSmartTransaction(this._getMetaMaskState());
      },
      getSmartTransactionByMinedTxHash: (txHash) => {
        return this.smartTransactionsController.getSmartTransactionByMinedTxHash(
          txHash,
        );
      },
      getRedesignedConfirmationsEnabled: () => {
        return this.preferencesController.state.preferences
          .redesignedConfirmationsEnabled;
      },
      getRedesignedTransactionsEnabled: () => {
        return this.preferencesController.state.preferences
          .redesignedTransactionsEnabled;
      },
      getMethodData: (data) => {
        if (!data) {
          return null;
        }
        const { knownMethodData, use4ByteResolution } =
          this.preferencesController.state;
        const prefixedData = addHexPrefix(data);
        return getMethodDataName(
          knownMethodData,
          use4ByteResolution,
          prefixedData,
          this.preferencesController.addKnownMethodData.bind(
            this.preferencesController,
          ),
          this.provider,
        );
      },
      getIsRedesignedConfirmationsDeveloperEnabled: () => {
        return this.preferencesController.state.preferences
          .isRedesignedConfirmationsDeveloperEnabled;
      },
      getIsConfirmationAdvancedDetailsOpen: () => {
        return this.preferencesController.state.preferences
          .showConfirmationAdvancedDetails;
      },
    };
    return {
      ...controllerActions,
      snapAndHardwareMessenger: this.controllerMessenger.getRestricted({
        name: 'SnapAndHardwareMessenger',
        allowedActions: [
          'KeyringController:getKeyringForAccount',
          'SnapController:get',
          'AccountsController:getSelectedAccount',
        ],
      }),
      provider: this.provider,
    };
  }

  toggleExternalServices(useExternal) {
    this.preferencesController.toggleExternalServices(useExternal);
    this.tokenListController.updatePreventPollingOnNetworkRestart(!useExternal);
    if (useExternal) {
      this.tokenDetectionController.enable();
      this.gasFeeController.enableNonRPCGasFeeApis();
    } else {
      this.tokenDetectionController.disable();
      this.gasFeeController.disableNonRPCGasFeeApis();
    }
  }

  //=============================================================================
  // CONFIG
  //=============================================================================

  /**
   * Sets the Ledger Live preference to use for Ledger hardware wallet support
   *
   * @param _keyring
   * @deprecated This method is deprecated and will be removed in the future.
   * Only webhid connections are supported in chrome and u2f in firefox.
   */
  async setLedgerTransportPreference(_keyring) {
    const transportType = window.navigator.hid
      ? LedgerTransportTypes.webhid
      : LedgerTransportTypes.u2f;
    const keyring =
      _keyring || (await this.getKeyringForDevice(HardwareDeviceNames.ledger));
    if (keyring?.updateTransportMethod) {
      return keyring.updateTransportMethod(transportType).catch((e) => {
        throw e;
      });
    }

    return undefined;
  }

  /**
   * A method for initializing storage the first time.
   *
   * @param {object} initState - The default state to initialize with.
   * @private
   */
  recordFirstTimeInfo(initState) {
    if (!('firstTimeInfo' in initState)) {
      const version = process.env.METAMASK_VERSION;
      initState.firstTimeInfo = {
        version,
        date: Date.now(),
      };
    }
  }

  // TODO: Replace isClientOpen methods with `controllerConnectionChanged` events.
  /* eslint-disable accessor-pairs */
  /**
   * A method for recording whether the MetaMask user interface is open or not.
   *
   * @param {boolean} open
   */
  set isClientOpen(open) {
    this._isClientOpen = open;
  }
  /* eslint-enable accessor-pairs */

  /**
   * A method that is called by the background when all instances of metamask are closed.
   * Currently used to stop controller polling.
   */
  onClientClosed() {
    try {
      this.gasFeeController.stopAllPolling();
      this.currencyRateController.stopAllPolling();
      this.tokenRatesController.stopAllPolling();
      this.tokenDetectionController.stopAllPolling();
      this.tokenListController.stopAllPolling();
      this.tokenBalancesController.stopAllPolling();
      this.appStateController.clearPollingTokens();
<<<<<<< HEAD
      this.tokenBalancesController.stopAllPolling();
=======
      this.accountTrackerController.stopAllPolling();
>>>>>>> fac35b88
    } catch (error) {
      console.error(error);
    }
  }

  /**
   * A method that is called by the background when a particular environment type is closed (fullscreen, popup, notification).
   * Currently used to stop polling in the gasFeeController for only that environement type
   *
   * @param environmentType
   */
  onEnvironmentTypeClosed(environmentType) {
    const appStatePollingTokenType =
      POLLING_TOKEN_ENVIRONMENT_TYPES[environmentType];
    const pollingTokensToDisconnect =
      this.appStateController.store.getState()[appStatePollingTokenType];
    pollingTokensToDisconnect.forEach((pollingToken) => {
      this.gasFeeController.stopPollingByPollingToken(pollingToken);
      this.currencyRateController.stopPollingByPollingToken(pollingToken);
      this.appStateController.removePollingToken(
        pollingToken,
        appStatePollingTokenType,
      );
    });
  }

  /**
   * Adds a domain to the PhishingController safelist
   *
   * @param {string} origin - the domain to safelist
   */
  safelistPhishingDomain(origin) {
    this.metaMetricsController.trackEvent({
      category: MetaMetricsEventCategory.Phishing,
      event: MetaMetricsEventName.ProceedAnywayClicked,
      properties: {
        url: origin,
        referrer: {
          url: origin,
        },
      },
    });

    return this.phishingController.bypass(origin);
  }

  async backToSafetyPhishingWarning() {
    const portfolioBaseURL = process.env.PORTFOLIO_URL;
    const portfolioURL = `${portfolioBaseURL}/?metamaskEntry=phishing_page_portfolio_button`;

    this.metaMetricsController.trackEvent({
      category: MetaMetricsEventCategory.Navigation,
      event: MetaMetricsEventName.PortfolioLinkClicked,
      properties: {
        location: 'phishing_page',
        text: 'Back to safety',
      },
    });

    await this.platform.switchToAnotherURL(undefined, portfolioURL);
  }

  /**
   * Locks MetaMask
   */
  setLocked() {
    return this.keyringController.setLocked();
  }

  removePermissionsFor = (subjects) => {
    try {
      this.permissionController.revokePermissions(subjects);
    } catch (exp) {
      if (!(exp instanceof PermissionsRequestNotFoundError)) {
        throw exp;
      }
    }
  };

  updateCaveat = (origin, target, caveatType, caveatValue) => {
    try {
      this.controllerMessenger.call(
        'PermissionController:updateCaveat',
        origin,
        target,
        caveatType,
        caveatValue,
      );
    } catch (exp) {
      if (!(exp instanceof PermissionsRequestNotFoundError)) {
        throw exp;
      }
    }
  };

  updateNetworksList = (chainIds) => {
    try {
      this.networkOrderController.updateNetworksList(chainIds);
    } catch (err) {
      log.error(err.message);
      throw err;
    }
  };

  updateAccountsList = (pinnedAccountList) => {
    try {
      this.accountOrderController.updateAccountsList(pinnedAccountList);
    } catch (err) {
      log.error(err.message);
      throw err;
    }
  };

  updateHiddenAccountsList = (hiddenAccountList) => {
    try {
      this.accountOrderController.updateHiddenAccountsList(hiddenAccountList);
    } catch (err) {
      log.error(err.message);
      throw err;
    }
  };

  rejectPermissionsRequest = (requestId) => {
    try {
      this.permissionController.rejectPermissionsRequest(requestId);
    } catch (exp) {
      if (!(exp instanceof PermissionsRequestNotFoundError)) {
        throw exp;
      }
    }
  };

  acceptPermissionsRequest = (request) => {
    try {
      this.permissionController.acceptPermissionsRequest(request);
    } catch (exp) {
      if (!(exp instanceof PermissionsRequestNotFoundError)) {
        throw exp;
      }
    }
  };

  resolvePendingApproval = async (id, value, options) => {
    try {
      await this.approvalController.accept(id, value, options);
    } catch (exp) {
      if (!(exp instanceof ApprovalRequestNotFoundError)) {
        throw exp;
      }
    }
  };

  rejectPendingApproval = (id, error) => {
    try {
      this.approvalController.reject(
        id,
        new JsonRpcError(error.code, error.message, error.data),
      );
    } catch (exp) {
      if (!(exp instanceof ApprovalRequestNotFoundError)) {
        throw exp;
      }
    }
  };

  async _onAccountChange(newAddress) {
    const permittedAccountsMap = getPermittedAccountsByOrigin(
      this.permissionController.state,
    );

    for (const [origin, accounts] of permittedAccountsMap.entries()) {
      if (accounts.includes(newAddress)) {
        this._notifyAccountsChange(origin, accounts);
      }
    }

    await this.txController.updateIncomingTransactions();
  }

  async _notifyAccountsChange(origin, newAccounts) {
    if (this.isUnlocked()) {
      this.notifyConnections(origin, {
        method: NOTIFICATION_NAMES.accountsChanged,
        // This should be the same as the return value of `eth_accounts`,
        // namely an array of the current / most recently selected Ethereum
        // account.
        params:
          newAccounts.length < 2
            ? // If the length is 1 or 0, the accounts are sorted by definition.
              newAccounts
            : // If the length is 2 or greater, we have to execute
              // `eth_accounts` vi this method.
              await this.getPermittedAccounts(origin),
      });
    }

    this.permissionLogController.updateAccountsHistory(origin, newAccounts);
  }

  async _notifyChainChange() {
    if (this.preferencesController.getUseRequestQueue()) {
      this.notifyAllConnections(async (origin) => ({
        method: NOTIFICATION_NAMES.chainChanged,
        params: await this.getProviderNetworkState(origin),
      }));
    } else {
      this.notifyAllConnections({
        method: NOTIFICATION_NAMES.chainChanged,
        params: await this.getProviderNetworkState(),
      });
    }
  }

  async _notifyChainChangeForConnection(connection, origin) {
    if (this.preferencesController.getUseRequestQueue()) {
      this.notifyConnection(connection, {
        method: NOTIFICATION_NAMES.chainChanged,
        params: await this.getProviderNetworkState(origin),
      });
    } else {
      this.notifyConnection(connection, {
        method: NOTIFICATION_NAMES.chainChanged,
        params: await this.getProviderNetworkState(),
      });
    }
  }

  async _onFinishedTransaction(transactionMeta) {
    if (
      ![TransactionStatus.confirmed, TransactionStatus.failed].includes(
        transactionMeta.status,
      )
    ) {
      return;
    }

    await this._createTransactionNotifcation(transactionMeta);
    await this._updateNFTOwnership(transactionMeta);
    this._trackTransactionFailure(transactionMeta);
    await this.tokenBalancesController.updateBalancesByChainId({
      chainId: transactionMeta.chainId,
    });
  }

  async _createTransactionNotifcation(transactionMeta) {
    const { chainId } = transactionMeta;
    let rpcPrefs = {};

    if (chainId) {
      const networkConfiguration =
        this.networkController.state.networkConfigurationsByChainId?.[chainId];

      const blockExplorerUrl =
        networkConfiguration?.blockExplorerUrls?.[
          networkConfiguration?.defaultBlockExplorerUrlIndex
        ];

      rpcPrefs = { blockExplorerUrl };
    }

    try {
      await this.platform.showTransactionNotification(
        transactionMeta,
        rpcPrefs,
      );
    } catch (error) {
      log.error('Failed to create transaction notification', error);
    }
  }

  async _updateNFTOwnership(transactionMeta) {
    // if this is a transferFrom method generated from within the app it may be an NFT transfer transaction
    // in which case we will want to check and update ownership status of the transferred NFT.

    const { type, txParams, chainId, txReceipt } = transactionMeta;
    const selectedAddress =
      this.accountsController.getSelectedAccount().address;

    const { allNfts } = this.nftController.state;
    const txReceiptLogs = txReceipt?.logs;

    const isContractInteractionTx =
      type === TransactionType.contractInteraction && txReceiptLogs;
    const isTransferFromTx =
      (type === TransactionType.tokenMethodTransferFrom ||
        type === TransactionType.tokenMethodSafeTransferFrom) &&
      txParams !== undefined;

    if (!isContractInteractionTx && !isTransferFromTx) {
      return;
    }

    if (isTransferFromTx) {
      const { data, to: contractAddress, from: userAddress } = txParams;
      const transactionData = parseStandardTokenTransactionData(data);
      // Sometimes the tokenId value is parsed as "_value" param. Not seeing this often any more, but still occasionally:
      // i.e. call approve() on BAYC contract - https://etherscan.io/token/0xbc4ca0eda7647a8ab7c2061c2e118a18a936f13d#writeContract, and tokenId shows up as _value,
      // not sure why since it doesn't match the ERC721 ABI spec we use to parse these transactions - https://github.com/MetaMask/metamask-eth-abis/blob/d0474308a288f9252597b7c93a3a8deaad19e1b2/src/abis/abiERC721.ts#L62.
      const transactionDataTokenId =
        getTokenIdParam(transactionData) ?? getTokenValueParam(transactionData);

      // check if its a known NFT
      const knownNft = allNfts?.[userAddress]?.[chainId]?.find(
        ({ address, tokenId }) =>
          isEqualCaseInsensitive(address, contractAddress) &&
          tokenId === transactionDataTokenId,
      );

      // if it is we check and update ownership status.
      if (knownNft) {
        this.nftController.checkAndUpdateSingleNftOwnershipStatus(
          knownNft,
          false,
          // TODO add networkClientId once it is available in the transactionMeta
          // the chainId previously passed here didn't actually allow us to check for ownership on a non globally selected network
          // because the check would use the provider for the globally selected network, not the chainId passed here.
          { userAddress },
        );
      }
    } else {
      // Else if contract interaction we will parse the logs

      const allNftTransferLog = txReceiptLogs.map((txReceiptLog) => {
        const isERC1155NftTransfer =
          txReceiptLog.topics &&
          txReceiptLog.topics[0] === TRANSFER_SINFLE_LOG_TOPIC_HASH;
        const isERC721NftTransfer =
          txReceiptLog.topics &&
          txReceiptLog.topics[0] === TOKEN_TRANSFER_LOG_TOPIC_HASH;
        let isTransferToSelectedAddress;

        if (isERC1155NftTransfer) {
          isTransferToSelectedAddress =
            txReceiptLog.topics &&
            txReceiptLog.topics[3] &&
            txReceiptLog.topics[3].match(selectedAddress?.slice(2));
        }

        if (isERC721NftTransfer) {
          isTransferToSelectedAddress =
            txReceiptLog.topics &&
            txReceiptLog.topics[2] &&
            txReceiptLog.topics[2].match(selectedAddress?.slice(2));
        }

        return {
          isERC1155NftTransfer,
          isERC721NftTransfer,
          isTransferToSelectedAddress,
          ...txReceiptLog,
        };
      });
      if (allNftTransferLog.length !== 0) {
        const allNftParsedLog = [];
        allNftTransferLog.forEach((singleLog) => {
          if (
            singleLog.isTransferToSelectedAddress &&
            (singleLog.isERC1155NftTransfer || singleLog.isERC721NftTransfer)
          ) {
            let iface;
            if (singleLog.isERC1155NftTransfer) {
              iface = new Interface(abiERC1155);
            } else {
              iface = new Interface(abiERC721);
            }
            try {
              const parsedLog = iface.parseLog({
                data: singleLog.data,
                topics: singleLog.topics,
              });
              allNftParsedLog.push({
                contract: singleLog.address,
                ...parsedLog,
              });
            } catch (err) {
              // ignore
            }
          }
        });
        // Filter known nfts and new Nfts
        const knownNFTs = [];
        const newNFTs = [];
        allNftParsedLog.forEach((single) => {
          const tokenIdFromLog = getTokenIdParam(single);
          const existingNft = allNfts?.[selectedAddress]?.[chainId]?.find(
            ({ address, tokenId }) => {
              return (
                isEqualCaseInsensitive(address, single.contract) &&
                tokenId === tokenIdFromLog
              );
            },
          );
          if (existingNft) {
            knownNFTs.push(existingNft);
          } else {
            newNFTs.push({
              tokenId: tokenIdFromLog,
              ...single,
            });
          }
        });
        // For known nfts only refresh ownership
        const refreshOwnershipNFts = knownNFTs.map(async (singleNft) => {
          return this.nftController.checkAndUpdateSingleNftOwnershipStatus(
            singleNft,
            false,
            // TODO add networkClientId once it is available in the transactionMeta
            // the chainId previously passed here didn't actually allow us to check for ownership on a non globally selected network
            // because the check would use the provider for the globally selected network, not the chainId passed here.
            { selectedAddress },
          );
        });
        await Promise.allSettled(refreshOwnershipNFts);
        // For new nfts, add them to state
        const addNftPromises = newNFTs.map(async (singleNft) => {
          return this.nftController.addNft(
            singleNft.contract,
            singleNft.tokenId,
          );
        });
        await Promise.allSettled(addNftPromises);
      }
    }
  }

  _trackTransactionFailure(transactionMeta) {
    const { txReceipt } = transactionMeta;
    const metamaskState = this.getState();

    if (!txReceipt || txReceipt.status !== '0x0') {
      return;
    }

    this.metaMetricsController.trackEvent(
      {
        event: 'Tx Status Update: On-Chain Failure',
        category: MetaMetricsEventCategory.Background,
        properties: {
          action: 'Transactions',
          errorMessage: transactionMeta.simulationFails?.reason,
          numberOfTokens: metamaskState.tokens.length,
          numberOfAccounts: Object.keys(metamaskState.accounts).length,
        },
      },
      {
        matomoEvent: true,
      },
    );
  }

  _onUserOperationAdded(userOperationMeta) {
    const transactionMeta = this.txController.state.transactions.find(
      (tx) => tx.id === userOperationMeta.id,
    );

    if (!transactionMeta) {
      return;
    }

    if (transactionMeta.type === TransactionType.swap) {
      this.controllerMessenger.publish(
        'TransactionController:transactionNewSwap',
        { transactionMeta },
      );
    } else if (transactionMeta.type === TransactionType.swapApproval) {
      this.controllerMessenger.publish(
        'TransactionController:transactionNewSwapApproval',
        { transactionMeta },
      );
    }
  }

  _onUserOperationTransactionUpdated(transactionMeta) {
    const updatedTransactionMeta = {
      ...transactionMeta,
      txParams: {
        ...transactionMeta.txParams,
        from: this.accountsController.getSelectedAccount().address,
      },
    };

    const transactionExists = this.txController.state.transactions.some(
      (tx) => tx.id === updatedTransactionMeta.id,
    );

    if (!transactionExists) {
      this.txController.update((state) => {
        state.transactions.push(updatedTransactionMeta);
      });
    }

    this.txController.updateTransaction(
      updatedTransactionMeta,
      'Generated from user operation',
    );

    this.controllerMessenger.publish(
      'TransactionController:transactionStatusUpdated',
      { transactionMeta: updatedTransactionMeta },
    );
  }

  _publishSmartTransactionHook(transactionMeta, signedTransactionInHex) {
    const state = this._getMetaMaskState();
    const isSmartTransaction = getIsSmartTransaction(state);
    if (!isSmartTransaction) {
      // Will cause TransactionController to publish to the RPC provider as normal.
      return { transactionHash: undefined };
    }
    const featureFlags = getFeatureFlagsByChainId(state);
    return submitSmartTransactionHook({
      transactionMeta,
      signedTransactionInHex,
      transactionController: this.txController,
      smartTransactionsController: this.smartTransactionsController,
      controllerMessenger: this.controllerMessenger,
      isSmartTransaction,
      isHardwareWallet: isHardwareWallet(state),
      featureFlags,
    });
  }

  _getMetaMaskState() {
    return {
      metamask: this.getState(),
    };
  }

  #checkTokenListPolling(currentState, previousState) {
    const previousEnabled = this.#isTokenListPollingRequired(previousState);
    const newEnabled = this.#isTokenListPollingRequired(currentState);

    if (previousEnabled === newEnabled) {
      return;
    }

    this.tokenListController.updatePreventPollingOnNetworkRestart(!newEnabled);
  }

  #isTokenListPollingRequired(preferencesControllerState) {
    const { useTokenDetection, useTransactionSimulations, preferences } =
      preferencesControllerState ?? {};

    const { petnamesEnabled } = preferences ?? {};

    return useTokenDetection || petnamesEnabled || useTransactionSimulations;
  }
}<|MERGE_RESOLUTION|>--- conflicted
+++ resolved
@@ -6747,11 +6747,8 @@
       this.tokenListController.stopAllPolling();
       this.tokenBalancesController.stopAllPolling();
       this.appStateController.clearPollingTokens();
-<<<<<<< HEAD
       this.tokenBalancesController.stopAllPolling();
-=======
       this.accountTrackerController.stopAllPolling();
->>>>>>> fac35b88
     } catch (error) {
       console.error(error);
     }
