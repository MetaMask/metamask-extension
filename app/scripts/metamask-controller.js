--- conflicted
+++ resolved
@@ -4654,11 +4654,7 @@
       const chainId = this.#getGlobalChainId();
 
       const keyringSelector = keyringId
-<<<<<<< HEAD
-        ? { fingerprint: keyringId }
-=======
         ? { id: keyringId }
->>>>>>> 0312f63b
         : { type: KeyringTypes.hd };
 
       const accounts = await this.keyringController.withKeyring(
