import EventEmitter from 'events';
import { finished, pipeline } from 'readable-stream';
import {
  AssetsContractController,
  CurrencyRateController,
  NftController,
  NftDetectionController,
  TokenDetectionController,
  TokenListController,
  TokenRatesController,
  TokensController,
  CodefiTokenPricesServiceV2,
  RatesController,
  fetchMultiExchangeRate,
  TokenBalancesController,
  MultichainBalancesController,
  MultichainAssetsController,
} from '@metamask/assets-controllers';
import { JsonRpcEngine } from '@metamask/json-rpc-engine';
import { createEngineStream } from '@metamask/json-rpc-middleware-stream';
import { ObservableStore } from '@metamask/obs-store';
import { storeAsStream } from '@metamask/obs-store/dist/asStream';
import { providerAsMiddleware } from '@metamask/eth-json-rpc-middleware';
import { debounce, throttle, memoize, wrap, pick } from 'lodash';
import {
  KeyringController,
  keyringBuilderFactory,
} from '@metamask/keyring-controller';
import createFilterMiddleware from '@metamask/eth-json-rpc-filters';
import createSubscriptionManager from '@metamask/eth-json-rpc-filters/subscriptionManager';
import { JsonRpcError, providerErrors } from '@metamask/rpc-errors';

import { Mutex } from 'await-semaphore';
import log from 'loglevel';
import {
  TrezorConnectBridge,
  TrezorKeyring,
} from '@metamask/eth-trezor-keyring';
import {
  LedgerKeyring,
  LedgerIframeBridge,
} from '@metamask/eth-ledger-bridge-keyring';
import LatticeKeyring from 'eth-lattice-keyring';
import { rawChainData } from 'eth-chainlist';
import { MetaMaskKeyring as QRHardwareKeyring } from '@keystonehq/metamask-airgapped-keyring';
import { nanoid } from 'nanoid';
import { captureException } from '@sentry/browser';
import { AddressBookController } from '@metamask/address-book-controller';
import {
  ApprovalController,
  ApprovalRequestNotFoundError,
} from '@metamask/approval-controller';
import { Messenger } from '@metamask/base-controller';
import { EnsController } from '@metamask/ens-controller';
import { PhishingController } from '@metamask/phishing-controller';
import { AnnouncementController } from '@metamask/announcement-controller';
import {
  NetworkController,
  getDefaultNetworkControllerState,
} from '@metamask/network-controller';
import { GasFeeController } from '@metamask/gas-fee-controller';
import {
  MethodNames,
  PermissionController,
  PermissionDoesNotExistError,
  PermissionsRequestNotFoundError,
  SubjectMetadataController,
  SubjectType,
} from '@metamask/permission-controller';
import SmartTransactionsController from '@metamask/smart-transactions-controller';
import { ClientId } from '@metamask/smart-transactions-controller/dist/types';
import {
  METAMASK_DOMAIN,
  SelectedNetworkController,
  createSelectedNetworkMiddleware,
} from '@metamask/selected-network-controller';
import { LoggingController, LogType } from '@metamask/logging-controller';
import { PermissionLogController } from '@metamask/permission-log-controller';

import {
  createSnapsMethodMiddleware,
  buildSnapEndowmentSpecifications,
  buildSnapRestrictedMethodSpecifications,
} from '@metamask/snaps-rpc-methods';
import {
  ApprovalType,
  ERC1155,
  ERC20,
  ERC721,
  BlockExplorerUrl,
} from '@metamask/controller-utils';

import { AccountsController } from '@metamask/accounts-controller';
import {
  RemoteFeatureFlagController,
  ClientConfigApiService,
  ClientType,
  DistributionType,
  EnvironmentType,
} from '@metamask/remote-feature-flag-controller';

///: BEGIN:ONLY_INCLUDE_IF(build-mmi)
import {
  CUSTODIAN_TYPES,
  MmiConfigurationController,
} from '@metamask-institutional/custody-keyring';
import { InstitutionalFeaturesController } from '@metamask-institutional/institutional-features';
import { CustodyController } from '@metamask-institutional/custody-controller';
import { TransactionUpdateController } from '@metamask-institutional/transaction-update';
///: END:ONLY_INCLUDE_IF
import { SignatureController } from '@metamask/signature-controller';
import { wordlist } from '@metamask/scure-bip39/dist/wordlists/english';

import {
  NameController,
  ENSNameProvider,
  EtherscanNameProvider,
  TokenNameProvider,
  LensNameProvider,
} from '@metamask/name-controller';

import {
  QueuedRequestController,
  createQueuedRequestMiddleware,
} from '@metamask/queued-request-controller';

import { UserOperationController } from '@metamask/user-operation-controller';

import {
  TransactionStatus,
  TransactionType,
} from '@metamask/transaction-controller';

import {
  ///: BEGIN:ONLY_INCLUDE_IF(keyring-snaps)
  getLocalizedSnapManifest,
  stripSnapPrefix,
  ///: END:ONLY_INCLUDE_IF
  isSnapId,
} from '@metamask/snaps-utils';

import { Interface } from '@ethersproject/abi';
import { abiERC1155, abiERC721 } from '@metamask/metamask-eth-abis';
import { isEvmAccountType } from '@metamask/keyring-api';
import { hexToBigInt, toCaipChainId } from '@metamask/utils';
import { normalize } from '@metamask/eth-sig-util';
import {
  AuthenticationController,
  UserStorageController,
} from '@metamask/profile-sync-controller';
import {
  NotificationServicesPushController,
  NotificationServicesController,
} from '@metamask/notification-services-controller';
import {
  Caip25CaveatMutators,
  Caip25CaveatType,
  Caip25EndowmentPermissionName,
  getEthAccounts,
  setPermittedEthChainIds,
  setEthAccounts,
  addPermittedEthChainId,
} from '@metamask/multichain';
///: BEGIN:ONLY_INCLUDE_IF(build-flask)
import { MultichainTransactionsController } from '@metamask/multichain-transactions-controller';
///: END:ONLY_INCLUDE_IF
import { isProduction } from '../../shared/modules/environment';
import {
  MultichainNetworkController,
  multichainNetworkConfigurations,
  networksMetadata,
} from '@metamask/multichain-network-controller';
import {
  methodsRequiringNetworkSwitch,
  methodsThatCanSwitchNetworkWithoutApproval,
  methodsThatShouldBeEnqueued,
} from '../../shared/constants/methods-tags';

///: BEGIN:ONLY_INCLUDE_IF(build-mmi)
import { toChecksumHexAddress } from '../../shared/modules/hexstring-utils';
///: END:ONLY_INCLUDE_IF

import { AssetType, TokenStandard } from '../../shared/constants/transaction';
import {
  GAS_API_BASE_URL,
  GAS_DEV_API_BASE_URL,
  SWAPS_CLIENT_ID,
} from '../../shared/constants/swaps';
import {
  CHAIN_IDS,
  CHAIN_SPEC_URL,
  NETWORK_TYPES,
  NetworkStatus,
  MAINNET_DISPLAY_NAME,
} from '../../shared/constants/network';
import { getAllowedSmartTransactionsChainIds } from '../../shared/constants/smartTransactions';

import {
  HardwareDeviceNames,
  HardwareKeyringType,
  LedgerTransportTypes,
} from '../../shared/constants/hardware-wallets';
import { KeyringType } from '../../shared/constants/keyring';
import {
  RestrictedMethods,
  ExcludedSnapPermissions,
  ExcludedSnapEndowments,
  CaveatTypes,
} from '../../shared/constants/permissions';
import { UI_NOTIFICATIONS } from '../../shared/notifications';
import { MILLISECOND, MINUTE, SECOND } from '../../shared/constants/time';
import {
  ORIGIN_METAMASK,
  POLLING_TOKEN_ENVIRONMENT_TYPES,
} from '../../shared/constants/app';
import {
  MetaMetricsEventCategory,
  MetaMetricsEventName,
  MetaMetricsUserTrait,
} from '../../shared/constants/metametrics';
import { LOG_EVENT } from '../../shared/constants/logs';

import {
  getStorageItem,
  setStorageItem,
} from '../../shared/lib/storage-helpers';
import {
  getTokenIdParam,
  fetchTokenBalance,
  fetchERC1155Balance,
} from '../../shared/lib/token-util';
import { isEqualCaseInsensitive } from '../../shared/modules/string-utils';
import { parseStandardTokenTransactionData } from '../../shared/modules/transaction.utils';
import { STATIC_MAINNET_TOKEN_LIST } from '../../shared/constants/tokens';
import { getTokenValueParam } from '../../shared/lib/metamask-controller-utils';
import { isManifestV3 } from '../../shared/modules/mv3.utils';
import { convertNetworkId } from '../../shared/modules/network.utils';
import {
  getIsSmartTransaction,
  getFeatureFlagsByChainId,
} from '../../shared/modules/selectors';
import { createCaipStream } from '../../shared/modules/caip-stream';
import { BaseUrl } from '../../shared/constants/urls';
import {
  TOKEN_TRANSFER_LOG_TOPIC_HASH,
  TRANSFER_SINFLE_LOG_TOPIC_HASH,
} from '../../shared/lib/transactions-controller-utils';
import { getProviderConfig } from '../../shared/modules/selectors/networks';
import { endTrace, trace } from '../../shared/lib/trace';
import { BridgeStatusAction } from '../../shared/types/bridge-status';
import { ENVIRONMENT } from '../../development/build/constants';
import fetchWithCache from '../../shared/lib/fetch-with-cache';
import {
  BridgeUserAction,
  BridgeBackgroundAction,
} from '../../shared/types/bridge';
import {
  ///: BEGIN:ONLY_INCLUDE_IF(build-mmi)
  handleMMITransactionUpdate,
  ///: END:ONLY_INCLUDE_IF
  createTransactionEventFragmentWithTxId,
} from './lib/transaction/metrics';
///: BEGIN:ONLY_INCLUDE_IF(keyring-snaps)
import { keyringSnapPermissionsBuilder } from './lib/snap-keyring/keyring-snaps-permissions';
///: END:ONLY_INCLUDE_IF

import { SnapsNameProvider } from './lib/SnapsNameProvider';
import { AddressBookPetnamesBridge } from './lib/AddressBookPetnamesBridge';
import { AccountIdentitiesPetnamesBridge } from './lib/AccountIdentitiesPetnamesBridge';
import { createPPOMMiddleware } from './lib/ppom/ppom-middleware';
import {
  onMessageReceived,
  checkForMultipleVersionsRunning,
} from './detect-multiple-instances';
///: BEGIN:ONLY_INCLUDE_IF(build-mmi)
import { MMIController } from './controllers/mmi-controller';
import { mmiKeyringBuilderFactory } from './mmi-keyring-builder-factory';
///: END:ONLY_INCLUDE_IF
import ComposableObservableStore from './lib/ComposableObservableStore';
import AccountTrackerController from './controllers/account-tracker-controller';
import createDupeReqFilterStream from './lib/createDupeReqFilterStream';
import createLoggerMiddleware from './lib/createLoggerMiddleware';
import {
  createEthAccountsMethodMiddleware,
  createEip1193MethodMiddleware,
  createUnsupportedMethodMiddleware,
} from './lib/rpc-method-middleware';
import createOriginMiddleware from './lib/createOriginMiddleware';
import createMainFrameOriginMiddleware from './lib/createMainFrameOriginMiddleware';
import createTabIdMiddleware from './lib/createTabIdMiddleware';
import { NetworkOrderController } from './controllers/network-order';
import { AccountOrderController } from './controllers/account-order';
import createOnboardingMiddleware from './lib/createOnboardingMiddleware';
import { isStreamWritable, setupMultiplex } from './lib/stream-utils';
import { PreferencesController } from './controllers/preferences-controller';
import { AppStateController } from './controllers/app-state-controller';
import { AlertController } from './controllers/alert-controller';
import OnboardingController from './controllers/onboarding';
import Backup from './lib/backup';
import DecryptMessageController from './controllers/decrypt-message';
import SwapsController from './controllers/swaps';
import MetaMetricsController from './controllers/metametrics-controller';
import { segment } from './lib/segment';
import createMetaRPCHandler from './lib/createMetaRPCHandler';
import {
  addHexPrefix,
  getMethodDataName,
  previousValueComparator,
} from './lib/util';
import createMetamaskMiddleware from './lib/createMetamaskMiddleware';
import { hardwareKeyringBuilderFactory } from './lib/hardware-keyring-builder-factory';
import EncryptionPublicKeyController from './controllers/encryption-public-key';
import AppMetadataController from './controllers/app-metadata';

import {
  getCaveatSpecifications,
  diffMap,
  getPermissionBackgroundApiMethods,
  getPermissionSpecifications,
  getPermittedAccountsByOrigin,
  getPermittedChainsByOrigin,
  NOTIFICATION_NAMES,
  unrestrictedMethods,
  PermissionNames,
  validateCaveatAccounts,
  validateCaveatNetworks,
} from './controllers/permissions';
import { MetaMetricsDataDeletionController } from './controllers/metametrics-data-deletion/metametrics-data-deletion';
import { DataDeletionService } from './services/data-deletion-service';
import createRPCMethodTrackingMiddleware from './lib/createRPCMethodTrackingMiddleware';
import { updateCurrentLocale } from './translate';
import { TrezorOffscreenBridge } from './lib/offscreen-bridge/trezor-offscreen-bridge';
import { LedgerOffscreenBridge } from './lib/offscreen-bridge/ledger-offscreen-bridge';
///: BEGIN:ONLY_INCLUDE_IF(keyring-snaps)
import { snapKeyringBuilder, getAccountsBySnapId } from './lib/snap-keyring';
///: END:ONLY_INCLUDE_IF
import { encryptorFactory } from './lib/encryptor-factory';
import { addDappTransaction, addTransaction } from './lib/transaction/util';
///: BEGIN:ONLY_INCLUDE_IF(build-main,build-beta,build-flask)
import { addTypedMessage, addPersonalMessage } from './lib/signature/util';
///: END:ONLY_INCLUDE_IF
import { LatticeKeyringOffscreen } from './lib/offscreen-bridge/lattice-offscreen-keyring';
import PREINSTALLED_SNAPS from './snaps/preinstalled-snaps';
import { WeakRefObjectMap } from './lib/WeakRefObjectMap';
import { METAMASK_COOKIE_HANDLER } from './constants/stream';

// Notification controllers
import { createTxVerificationMiddleware } from './lib/tx-verification/tx-verification-middleware';
import { updateSecurityAlertResponse } from './lib/ppom/ppom-util';
import createEvmMethodsToNonEvmAccountReqFilterMiddleware from './lib/createEvmMethodsToNonEvmAccountReqFilterMiddleware';
import { isEthAddress } from './lib/multichain/address';
import { decodeTransactionData } from './lib/transaction/decode/util';
import BridgeController from './controllers/bridge/bridge-controller';
import { BRIDGE_CONTROLLER_NAME } from './controllers/bridge/constants';
import {
  onPushNotificationClicked,
  onPushNotificationReceived,
} from './controllers/push-notifications';
import createTracingMiddleware from './lib/createTracingMiddleware';
import createOriginThrottlingMiddleware from './lib/createOriginThrottlingMiddleware';
import { PatchStore } from './lib/PatchStore';
import { sanitizeUIState } from './lib/state-utils';
import BridgeStatusController from './controllers/bridge-status/bridge-status-controller';
import { BRIDGE_STATUS_CONTROLLER_NAME } from './controllers/bridge-status/constants';
import { rejectAllApprovals } from './lib/approval/utils';
import {
  handleBridgeTransactionComplete,
  handleBridgeTransactionFailed,
  handleTransactionFailedTypeBridge,
} from './lib/bridge-status/metrics';
import { TransactionControllerInit } from './controller-init/confirmations/transaction-controller-init';
import { PPOMControllerInit } from './controller-init/confirmations/ppom-controller-init';
import { initControllers } from './controller-init/utils';
import {
  CronjobControllerInit,
  ExecutionServiceInit,
  RateLimitControllerInit,
  SnapControllerInit,
  SnapInsightsControllerInit,
  SnapInterfaceControllerInit,
  SnapsRegistryInit,
} from './controller-init/snaps';

const { TRIGGER_TYPES } = NotificationServicesController.Constants;
export const METAMASK_CONTROLLER_EVENTS = {
  // Fired after state changes that impact the extension badge (unapproved msg count)
  // The process of updating the badge happens in app/scripts/background.js.
  UPDATE_BADGE: 'updateBadge',
  DECRYPT_MESSAGE_MANAGER_UPDATE_BADGE: 'DecryptMessageManager:updateBadge',
  ENCRYPTION_PUBLIC_KEY_MANAGER_UPDATE_BADGE:
    'EncryptionPublicKeyManager:updateBadge',
  // TODO: Add this and similar enums to the `controllers` repo and export them
  APPROVAL_STATE_CHANGE: 'ApprovalController:stateChange',
  APP_STATE_UNLOCK_CHANGE: 'AppStateController:unlockChange',
  QUEUED_REQUEST_STATE_CHANGE: 'QueuedRequestController:stateChange',
  METAMASK_NOTIFICATIONS_LIST_UPDATED:
    'NotificationServicesController:notificationsListUpdated',
  METAMASK_NOTIFICATIONS_MARK_AS_READ:
    'NotificationServicesController:markNotificationsAsRead',
};

// stream channels
const PHISHING_SAFELIST = 'metamask-phishing-safelist';

// OneKey devices can connect to Metamask using Trezor USB transport. They use a specific device minor version (99) to differentiate between genuine Trezor and OneKey devices.
export const ONE_KEY_VIA_TREZOR_MINOR_VERSION = 99;

const environmentMappingForRemoteFeatureFlag = {
  [ENVIRONMENT.DEVELOPMENT]: EnvironmentType.Development,
  [ENVIRONMENT.RELEASE_CANDIDATE]: EnvironmentType.ReleaseCandidate,
  [ENVIRONMENT.PRODUCTION]: EnvironmentType.Production,
};

const buildTypeMappingForRemoteFeatureFlag = {
  flask: DistributionType.Flask,
  main: DistributionType.Main,
};

export default class MetamaskController extends EventEmitter {
  /**
   * @param {object} opts
   */
  constructor(opts) {
    super();

    const { isFirstMetaMaskControllerSetup } = opts;

    this.defaultMaxListeners = 20;

    this.sendUpdate = debounce(
      this.privateSendUpdate.bind(this),
      MILLISECOND * 200,
    );
    this.opts = opts;
    this.extension = opts.browser;
    this.platform = opts.platform;
    this.notificationManager = opts.notificationManager;
    const initState = opts.initState || {};
    const version = process.env.METAMASK_VERSION;
    this.recordFirstTimeInfo(initState);
    this.featureFlags = opts.featureFlags;

    // this keeps track of how many "controllerStream" connections are open
    // the only thing that uses controller connections are open metamask UI instances
    this.activeControllerConnections = 0;

    this.offscreenPromise = opts.offscreenPromise ?? Promise.resolve();

    this.getRequestAccountTabIds = opts.getRequestAccountTabIds;
    this.getOpenMetamaskTabsIds = opts.getOpenMetamaskTabsIds;

    this.initializeChainlist();

    this.controllerMessenger = new Messenger();

    this.loggingController = new LoggingController({
      messenger: this.controllerMessenger.getRestricted({
        name: 'LoggingController',
        allowedActions: [],
        allowedEvents: [],
      }),
      state: initState.LoggingController,
    });

    // instance of a class that wraps the extension's storage local API.
    this.localStoreApiWrapper = opts.persistanceManager;

    this.currentMigrationVersion = opts.currentMigrationVersion;

    // observable state store
    this.store = new ComposableObservableStore({
      state: initState,
      controllerMessenger: this.controllerMessenger,
      persist: true,
    });

    // external connections by origin
    // Do not modify directly. Use the associated methods.
    this.connections = {};

    // lock to ensure only one vault created at once
    this.createVaultMutex = new Mutex();

    this.extension.runtime.onInstalled.addListener((details) => {
      if (details.reason === 'update') {
        if (version === '8.1.0') {
          this.platform.openExtensionInBrowser();
        }
        this.loggingController.add({
          type: LogType.GenericLog,
          data: {
            event: LOG_EVENT.VERSION_UPDATE,
            previousVersion: details.previousVersion,
            version,
          },
        });
      }
    });

    this.appMetadataController = new AppMetadataController({
      state: initState.AppMetadataController,
      messenger: this.controllerMessenger.getRestricted({
        name: 'AppMetadataController',
        allowedActions: [],
        allowedEvents: [],
      }),
      currentMigrationVersion: this.currentMigrationVersion,
      currentAppVersion: version,
    });

    // next, we will initialize the controllers
    // controller initialization order matters
    const clearPendingConfirmations = () => {
      this.encryptionPublicKeyController.clearUnapproved();
      this.decryptMessageController.clearUnapproved();
      this.signatureController.clearUnapproved();
      this.approvalController.clear(providerErrors.userRejectedRequest());
    };

    this.approvalController = new ApprovalController({
      messenger: this.controllerMessenger.getRestricted({
        name: 'ApprovalController',
      }),
      showApprovalRequest: opts.showUserConfirmation,
      typesExcludedFromRateLimiting: [
        ApprovalType.PersonalSign,
        ApprovalType.EthSignTypedData,
        ApprovalType.Transaction,
        ApprovalType.WatchAsset,
        ApprovalType.EthGetEncryptionPublicKey,
        ApprovalType.EthDecrypt,
      ],
    });

    this.queuedRequestController = new QueuedRequestController({
      messenger: this.controllerMessenger.getRestricted({
        name: 'QueuedRequestController',
        allowedActions: [
          'NetworkController:getState',
          'NetworkController:setActiveNetwork',
          'SelectedNetworkController:getNetworkClientIdForDomain',
        ],
        allowedEvents: ['SelectedNetworkController:stateChange'],
      }),
      shouldRequestSwitchNetwork: ({ method }) =>
        methodsRequiringNetworkSwitch.includes(method),
      canRequestSwitchNetworkWithoutApproval: ({ method }) =>
        methodsThatCanSwitchNetworkWithoutApproval.includes(method),
      clearPendingConfirmations,
      showApprovalRequest: () => {
        if (this.approvalController.getTotalApprovalCount() > 0) {
          opts.showUserConfirmation();
        }
      },
    });

    ///: BEGIN:ONLY_INCLUDE_IF(build-mmi)
    this.mmiConfigurationController = new MmiConfigurationController({
      initState: initState.MmiConfigurationController,
      mmiConfigurationServiceUrl: process.env.MMI_CONFIGURATION_SERVICE_URL,
    });
    ///: END:ONLY_INCLUDE_IF

    const networkControllerMessenger = this.controllerMessenger.getRestricted({
      name: 'NetworkController',
    });

    let initialNetworkControllerState = initState.NetworkController;
    if (!initialNetworkControllerState) {
      initialNetworkControllerState = getDefaultNetworkControllerState();

      const networks =
        initialNetworkControllerState.networkConfigurationsByChainId;

      // Note: Consider changing `getDefaultNetworkControllerState`
      // on the controller side to include some of these tweaks.
      networks[CHAIN_IDS.MAINNET].name = MAINNET_DISPLAY_NAME;
      delete networks[CHAIN_IDS.GOERLI];
      delete networks[CHAIN_IDS.LINEA_GOERLI];

      Object.values(networks).forEach((network) => {
        const id = network.rpcEndpoints[0].networkClientId;
        network.blockExplorerUrls = [BlockExplorerUrl[id]];
        network.defaultBlockExplorerUrlIndex = 0;
      });

      let network;
      if (process.env.IN_TEST) {
        network = {
          chainId: CHAIN_IDS.LOCALHOST,
          name: 'Localhost 8545',
          nativeCurrency: 'ETH',
          blockExplorerUrls: [],
          defaultRpcEndpointIndex: 0,
          rpcEndpoints: [
            {
              networkClientId: 'networkConfigurationId',
              url: 'http://localhost:8545',
              type: 'custom',
            },
          ],
        };
        networks[CHAIN_IDS.LOCALHOST] = network;
      } else if (
        process.env.METAMASK_DEBUG ||
        process.env.METAMASK_ENVIRONMENT === 'test'
      ) {
        network = networks[CHAIN_IDS.SEPOLIA];
      } else {
        network = networks[CHAIN_IDS.MAINNET];
      }

      initialNetworkControllerState.selectedNetworkClientId =
        network.rpcEndpoints[network.defaultRpcEndpointIndex].networkClientId;
    }

    this.networkController = new NetworkController({
      messenger: networkControllerMessenger,
      state: initialNetworkControllerState,
      infuraProjectId: opts.infuraProjectId,
    });
    this.networkController.initializeProvider();
    this.provider =
      this.networkController.getProviderAndBlockTracker().provider;
    this.blockTracker =
      this.networkController.getProviderAndBlockTracker().blockTracker;
    this.deprecatedNetworkVersions = {};

    const accountsControllerMessenger = this.controllerMessenger.getRestricted({
      name: 'AccountsController',
      allowedEvents: [
        'SnapController:stateChange',
        'KeyringController:accountRemoved',
        'KeyringController:stateChange',
        'SnapKeyring:accountAssetListUpdated',
        'SnapKeyring:accountBalancesUpdated',
        'SnapKeyring:accountTransactionsUpdated',
      ],
      allowedActions: [
        'KeyringController:getAccounts',
        'KeyringController:getKeyringsByType',
        'KeyringController:getKeyringForAccount',
      ],
    });

    this.accountsController = new AccountsController({
      messenger: accountsControllerMessenger,
      state: initState.AccountsController,
    });

    const preferencesMessenger = this.controllerMessenger.getRestricted({
      name: 'PreferencesController',
      allowedActions: [
        'AccountsController:setSelectedAccount',
        'AccountsController:getSelectedAccount',
        'AccountsController:getAccountByAddress',
        'AccountsController:setAccountName',
        'NetworkController:getState',
      ],
      allowedEvents: ['AccountsController:stateChange'],
    });

    this.preferencesController = new PreferencesController({
      state: {
        currentLocale: opts.initLangCode ?? '',
        ...initState.PreferencesController,
      },
      messenger: preferencesMessenger,
    });

    const multichainNetworkControllerMessenger =
      this.controllerMessenger.getRestricted({
        name: 'MultichainNetworkController',
        allowedActions: [
          'NetworkController:getNetworkConfigurationByNetworkClientId',
          'AccountsController:setSelectedAccount',
          'NetworkController:setActiveNetwork',
          'NetworkController:getState',
        ],
        allowedEvents: ['NetworkController:stateChange'],
      });

    const initMncState = {
      ...initState.MultichainNetworkController,
      multichainNetworkConfigurationsByChainId: multichainNetworkConfigurations,
      multichainNetworksMetadata: networksMetadata,
    };

    console.log(initMncState);

    this.multichainNetworkController = new MultichainNetworkController({
      messenger: multichainNetworkControllerMessenger,
      state: {
        ...initState.MultichainNetworkController,
        multichainNetworkConfigurationsByChainId:
          multichainNetworkConfigurations,
        multichainNetworksMetadata: networksMetadata,
      },
    });

    const tokenListMessenger = this.controllerMessenger.getRestricted({
      name: 'TokenListController',
      allowedActions: ['NetworkController:getNetworkClientById'],
      allowedEvents: ['NetworkController:stateChange'],
    });

    this.tokenListController = new TokenListController({
      chainId: this.#getGlobalChainId({
        metamask: this.networkController.state,
      }),
      preventPollingOnNetworkRestart: !this.#isTokenListPollingRequired(
        this.preferencesController.state,
      ),
      messenger: tokenListMessenger,
      state: initState.TokenListController,
    });

    const assetsContractControllerMessenger =
      this.controllerMessenger.getRestricted({
        name: 'AssetsContractController',
        allowedActions: [
          'NetworkController:getNetworkClientById',
          'NetworkController:getNetworkConfigurationByNetworkClientId',
          'NetworkController:getSelectedNetworkClient',
          'NetworkController:getState',
        ],
        allowedEvents: [
          'PreferencesController:stateChange',
          'NetworkController:networkDidChange',
        ],
      });
    this.assetsContractController = new AssetsContractController({
      messenger: assetsContractControllerMessenger,
      chainId: this.#getGlobalChainId(),
    });

    const tokensControllerMessenger = this.controllerMessenger.getRestricted({
      name: 'TokensController',
      allowedActions: [
        'ApprovalController:addRequest',
        'NetworkController:getNetworkClientById',
        'AccountsController:getSelectedAccount',
        'AccountsController:getAccount',
      ],
      allowedEvents: [
        'NetworkController:networkDidChange',
        'AccountsController:selectedEvmAccountChange',
        'PreferencesController:stateChange',
        'TokenListController:stateChange',
        'NetworkController:stateChange',
      ],
    });
    this.tokensController = new TokensController({
      state: initState.TokensController,
      provider: this.provider,
      messenger: tokensControllerMessenger,
      chainId: this.#getGlobalChainId(),
    });

    const nftControllerMessenger = this.controllerMessenger.getRestricted({
      name: 'NftController',
      allowedEvents: [
        'PreferencesController:stateChange',
        'NetworkController:networkDidChange',
        'AccountsController:selectedEvmAccountChange',
      ],
      allowedActions: [
        `${this.approvalController.name}:addRequest`,
        `${this.networkController.name}:getNetworkClientById`,
        'AccountsController:getSelectedAccount',
        'AccountsController:getAccount',
        'AssetsContractController:getERC721AssetName',
        'AssetsContractController:getERC721AssetSymbol',
        'AssetsContractController:getERC721TokenURI',
        'AssetsContractController:getERC721OwnerOf',
        'AssetsContractController:getERC1155BalanceOf',
        'AssetsContractController:getERC1155TokenURI',
      ],
    });
    this.nftController = new NftController({
      state: initState.NftController,
      messenger: nftControllerMessenger,
      chainId: this.#getGlobalChainId(),
      onNftAdded: ({ address, symbol, tokenId, standard, source }) =>
        this.metaMetricsController.trackEvent({
          event: MetaMetricsEventName.NftAdded,
          category: MetaMetricsEventCategory.Wallet,
          sensitiveProperties: {
            token_contract_address: address,
            token_symbol: symbol,
            token_id: tokenId,
            token_standard: standard,
            asset_type: AssetType.NFT,
            source,
          },
        }),
    });

    const nftDetectionControllerMessenger =
      this.controllerMessenger.getRestricted({
        name: 'NftDetectionController',
        allowedEvents: [
          'NetworkController:stateChange',
          'PreferencesController:stateChange',
        ],
        allowedActions: [
          'ApprovalController:addRequest',
          'NetworkController:getState',
          'NetworkController:getNetworkClientById',
          'AccountsController:getSelectedAccount',
        ],
      });

    this.nftDetectionController = new NftDetectionController({
      messenger: nftDetectionControllerMessenger,
      chainId: this.#getGlobalChainId(),
      getOpenSeaApiKey: () => this.nftController.openSeaApiKey,
      getBalancesInSingleCall:
        this.assetsContractController.getBalancesInSingleCall.bind(
          this.assetsContractController,
        ),
      addNft: this.nftController.addNft.bind(this.nftController),
      getNftState: () => this.nftController.state,
      // added this to track previous value of useNftDetection, should be true on very first initializing of controller[]
      disabled: !this.preferencesController.state.useNftDetection,
    });

    const multichainAssetsControllerMessenger =
      this.controllerMessenger.getRestricted({
        name: 'MultichainAssetsController',
        allowedEvents: [
          'AccountsController:accountAdded',
          'AccountsController:accountRemoved',
          'AccountsController:accountAssetListUpdated',
        ],
        allowedActions: [
          'SnapController:handleRequest',
          'SnapController:getAll',
          'PermissionController:getPermissions',
          'AccountsController:listMultichainAccounts',
        ],
      });

    this.multichainAssetsController = new MultichainAssetsController({
      state: initState.MultichainAssetsController,
      messenger: multichainAssetsControllerMessenger,
    });

    const metaMetricsControllerMessenger =
      this.controllerMessenger.getRestricted({
        name: 'MetaMetricsController',
        allowedActions: [
          'PreferencesController:getState',
          'NetworkController:getState',
          'NetworkController:getNetworkClientById',
        ],
        allowedEvents: [
          'PreferencesController:stateChange',
          'NetworkController:networkDidChange',
        ],
      });
    this.metaMetricsController = new MetaMetricsController({
      state: initState.MetaMetricsController,
      messenger: metaMetricsControllerMessenger,
      segment,
      version: process.env.METAMASK_VERSION,
      environment: process.env.METAMASK_ENVIRONMENT,
      extension: this.extension,
      captureException,
    });

    this.on('update', (update) => {
      this.metaMetricsController.handleMetaMaskStateUpdate(update);
    });

    const dataDeletionService = new DataDeletionService();
    const metaMetricsDataDeletionMessenger =
      this.controllerMessenger.getRestricted({
        name: 'MetaMetricsDataDeletionController',
        allowedActions: ['MetaMetricsController:getState'],
        allowedEvents: [],
      });
    this.metaMetricsDataDeletionController =
      new MetaMetricsDataDeletionController({
        dataDeletionService,
        messenger: metaMetricsDataDeletionMessenger,
        state: initState.metaMetricsDataDeletionController,
      });

    const gasFeeMessenger = this.controllerMessenger.getRestricted({
      name: 'GasFeeController',
      allowedActions: [
        'NetworkController:getEIP1559Compatibility',
        'NetworkController:getNetworkClientById',
        'NetworkController:getState',
      ],
      allowedEvents: ['NetworkController:stateChange'],
    });

    const gasApiBaseUrl = process.env.SWAPS_USE_DEV_APIS
      ? GAS_DEV_API_BASE_URL
      : GAS_API_BASE_URL;

    this.gasFeeController = new GasFeeController({
      state: initState.GasFeeController,
      interval: 10000,
      messenger: gasFeeMessenger,
      clientId: SWAPS_CLIENT_ID,
      getProvider: () =>
        this.networkController.getProviderAndBlockTracker().provider,
      onNetworkDidChange: (eventHandler) => {
        networkControllerMessenger.subscribe(
          'NetworkController:networkDidChange',
          () => eventHandler(this.networkController.state),
        );
      },
      getCurrentNetworkEIP1559Compatibility:
        this.networkController.getEIP1559Compatibility.bind(
          this.networkController,
        ),
      getCurrentAccountEIP1559Compatibility:
        this.getCurrentAccountEIP1559Compatibility.bind(this),
      legacyAPIEndpoint: `${gasApiBaseUrl}/networks/<chain_id>/gasPrices`,
      EIP1559APIEndpoint: `${gasApiBaseUrl}/networks/<chain_id>/suggestedGasFees`,
      getCurrentNetworkLegacyGasAPICompatibility: () => {
        const chainId = this.#getGlobalChainId();
        return chainId === CHAIN_IDS.BSC;
      },
      getChainId: () => this.#getGlobalChainId(),
    });

    this.appStateController = new AppStateController({
      addUnlockListener: this.on.bind(this, 'unlock'),
      isUnlocked: this.isUnlocked.bind(this),
      state: initState.AppStateController,
      onInactiveTimeout: () => this.setLocked(),
      messenger: this.controllerMessenger.getRestricted({
        name: 'AppStateController',
        allowedActions: [
          `${this.approvalController.name}:addRequest`,
          `${this.approvalController.name}:acceptRequest`,
          `PreferencesController:getState`,
        ],
        allowedEvents: [
          `KeyringController:qrKeyringStateChange`,
          'PreferencesController:stateChange',
        ],
      }),
      extension: this.extension,
    });

    const currencyRateMessenger = this.controllerMessenger.getRestricted({
      name: 'CurrencyRateController',
      allowedActions: [`${this.networkController.name}:getNetworkClientById`],
    });
    this.currencyRateController = new CurrencyRateController({
      includeUsdRate: true,
      messenger: currencyRateMessenger,
      state: initState.CurrencyController,
    });
    const initialFetchMultiExchangeRate =
      this.currencyRateController.fetchMultiExchangeRate.bind(
        this.currencyRateController,
      );
    this.currencyRateController.fetchMultiExchangeRate = (...args) => {
      if (this.preferencesController.state.useCurrencyRateCheck) {
        return initialFetchMultiExchangeRate(...args);
      }
      return {
        conversionRate: null,
        usdConversionRate: null,
      };
    };

    const tokenBalancesMessenger = this.controllerMessenger.getRestricted({
      name: 'TokenBalancesController',
      allowedActions: [
        'NetworkController:getState',
        'NetworkController:getNetworkClientById',
        'TokensController:getState',
        'PreferencesController:getState',
        'AccountsController:getSelectedAccount',
      ],
      allowedEvents: [
        'PreferencesController:stateChange',
        'TokensController:stateChange',
        'NetworkController:stateChange',
      ],
    });

    this.tokenBalancesController = new TokenBalancesController({
      messenger: tokenBalancesMessenger,
      state: initState.TokenBalancesController,
      interval: 30000,
    });

    const phishingControllerMessenger = this.controllerMessenger.getRestricted({
      name: 'PhishingController',
    });

    this.phishingController = new PhishingController({
      messenger: phishingControllerMessenger,
      state: initState.PhishingController,
      hotlistRefreshInterval: process.env.IN_TEST ? 5 * SECOND : undefined,
      stalelistRefreshInterval: process.env.IN_TEST ? 30 * SECOND : undefined,
    });

    const announcementMessenger = this.controllerMessenger.getRestricted({
      name: 'AnnouncementController',
    });

    this.announcementController = new AnnouncementController({
      messenger: announcementMessenger,
      allAnnouncements: UI_NOTIFICATIONS,
      state: initState.AnnouncementController,
    });

    ///: BEGIN:ONLY_INCLUDE_IF(build-flask)
    const multichainTransactionsControllerMessenger =
      this.controllerMessenger.getRestricted({
        name: 'MultichainTransactionsController',
        allowedEvents: [
          'AccountsController:accountAdded',
          'AccountsController:accountRemoved',
          'AccountsController:accountTransactionsUpdated',
        ],
        allowedActions: [
          'AccountsController:listMultichainAccounts',
          'SnapController:handleRequest',
        ],
      });

    this.multichainTransactionsController =
      new MultichainTransactionsController({
        messenger: multichainTransactionsControllerMessenger,
        state: initState.MultichainTransactionsController,
      });
    ///: END:ONLY_INCLUDE_IF

    const networkOrderMessenger = this.controllerMessenger.getRestricted({
      name: 'NetworkOrderController',
      allowedEvents: ['NetworkController:stateChange'],
    });
    this.networkOrderController = new NetworkOrderController({
      messenger: networkOrderMessenger,
      state: initState.NetworkOrderController,
    });

    const accountOrderMessenger = this.controllerMessenger.getRestricted({
      name: 'AccountOrderController',
    });
    this.accountOrderController = new AccountOrderController({
      messenger: accountOrderMessenger,
      state: initState.AccountOrderController,
    });

    const multichainBalancesControllerMessenger =
      this.controllerMessenger.getRestricted({
        name: 'MultichainBalancesController',
        allowedEvents: [
          'AccountsController:accountAdded',
          'AccountsController:accountRemoved',
          'AccountsController:accountBalancesUpdated',
        ],
        allowedActions: [
          'AccountsController:listMultichainAccounts',
          'SnapController:handleRequest',
        ],
      });

    this.multichainBalancesController = new MultichainBalancesController({
      messenger: multichainBalancesControllerMessenger,
      state: initState.MultichainBalancesController,
    });

    const multichainRatesControllerMessenger =
      this.controllerMessenger.getRestricted({
        name: 'RatesController',
      });
    this.multichainRatesController = new RatesController({
      state: initState.MultichainRatesController,
      messenger: multichainRatesControllerMessenger,
      includeUsdRate: true,
      fetchMultiExchangeRate,
    });

    const tokenRatesMessenger = this.controllerMessenger.getRestricted({
      name: 'TokenRatesController',
      allowedActions: [
        'TokensController:getState',
        'NetworkController:getNetworkClientById',
        'NetworkController:getState',
        'AccountsController:getAccount',
        'AccountsController:getSelectedAccount',
      ],
      allowedEvents: [
        'NetworkController:stateChange',
        'AccountsController:selectedEvmAccountChange',
        'PreferencesController:stateChange',
        'TokensController:stateChange',
      ],
    });

    // token exchange rate tracker
    this.tokenRatesController = new TokenRatesController({
      state: initState.TokenRatesController,
      messenger: tokenRatesMessenger,
      tokenPricesService: new CodefiTokenPricesServiceV2(),
      disabled: !this.preferencesController.state.useCurrencyRateCheck,
    });

    this.controllerMessenger.subscribe(
      'PreferencesController:stateChange',
      previousValueComparator((prevState, currState) => {
        const { useCurrencyRateCheck: prevUseCurrencyRateCheck } = prevState;
        const { useCurrencyRateCheck: currUseCurrencyRateCheck } = currState;
        if (currUseCurrencyRateCheck && !prevUseCurrencyRateCheck) {
          this.tokenRatesController.enable();
        } else if (!currUseCurrencyRateCheck && prevUseCurrencyRateCheck) {
          this.tokenRatesController.disable();
        }
      }, this.preferencesController.state),
    );

    this.ensController = new EnsController({
      messenger: this.controllerMessenger.getRestricted({
        name: 'EnsController',
        allowedActions: [
          'NetworkController:getNetworkClientById',
          'NetworkController:getState',
        ],
        allowedEvents: [],
      }),
      onNetworkDidChange: networkControllerMessenger.subscribe.bind(
        networkControllerMessenger,
        'NetworkController:networkDidChange',
      ),
    });

    const onboardingControllerMessenger =
      this.controllerMessenger.getRestricted({
        name: 'OnboardingController',
        allowedActions: [],
        allowedEvents: [],
      });
    this.onboardingController = new OnboardingController({
      messenger: onboardingControllerMessenger,
      state: initState.OnboardingController,
    });

    let additionalKeyrings = [keyringBuilderFactory(QRHardwareKeyring)];

    const keyringOverrides = this.opts.overrides?.keyrings;

    if (isManifestV3 === false) {
      const additionalKeyringTypes = [
        keyringOverrides?.lattice || LatticeKeyring,
        QRHardwareKeyring,
      ];

      const additionalBridgedKeyringTypes = [
        {
          keyring: keyringOverrides?.trezor || TrezorKeyring,
          bridge: keyringOverrides?.trezorBridge || TrezorConnectBridge,
        },
        {
          keyring: keyringOverrides?.ledger || LedgerKeyring,
          bridge: keyringOverrides?.ledgerBridge || LedgerIframeBridge,
        },
      ];

      additionalKeyrings = additionalKeyringTypes.map((keyringType) =>
        keyringBuilderFactory(keyringType),
      );

      additionalBridgedKeyringTypes.forEach((keyringType) =>
        additionalKeyrings.push(
          hardwareKeyringBuilderFactory(
            keyringType.keyring,
            keyringType.bridge,
          ),
        ),
      );
    } else {
      additionalKeyrings.push(
        hardwareKeyringBuilderFactory(
          TrezorKeyring,
          keyringOverrides?.trezorBridge || TrezorOffscreenBridge,
        ),
        hardwareKeyringBuilderFactory(
          LedgerKeyring,
          keyringOverrides?.ledgerBridge || LedgerOffscreenBridge,
        ),
        keyringBuilderFactory(LatticeKeyringOffscreen),
      );
    }

    ///: BEGIN:ONLY_INCLUDE_IF(build-mmi)
    for (const custodianType of Object.keys(CUSTODIAN_TYPES)) {
      additionalKeyrings.push(
        mmiKeyringBuilderFactory(CUSTODIAN_TYPES[custodianType].keyringClass, {
          mmiConfigurationController: this.mmiConfigurationController,
          captureException,
        }),
      );
    }
    ///: END:ONLY_INCLUDE_IF

    ///: BEGIN:ONLY_INCLUDE_IF(keyring-snaps)
    const snapKeyringBuildMessenger = this.controllerMessenger.getRestricted({
      name: 'SnapKeyring',
      allowedActions: [
        'ApprovalController:addRequest',
        'ApprovalController:acceptRequest',
        'ApprovalController:rejectRequest',
        'ApprovalController:startFlow',
        'ApprovalController:endFlow',
        'ApprovalController:showSuccess',
        'ApprovalController:showError',
        'PhishingController:test',
        'PhishingController:maybeUpdateState',
        'KeyringController:getAccounts',
        'AccountsController:setSelectedAccount',
        'AccountsController:getAccountByAddress',
        'AccountsController:setAccountName',
        'SnapController:handleRequest',
        'SnapController:get',
      ],
    });

    // Necessary to persist the keyrings and update the accounts both within the keyring controller and accounts controller
    const persistAndUpdateAccounts = async () => {
      await this.keyringController.persistAllKeyrings();
      await this.accountsController.updateAccounts();
    };

    const getSnapName = (id) => {
      if (!id) {
        return null;
      }

      const currentLocale = this.getLocale();
      const { snaps } = this.snapController.state;
      const snap = snaps[id];

      if (!snap) {
        return stripSnapPrefix(id);
      }

      if (snap.localizationFiles) {
        const localizedManifest = getLocalizedSnapManifest(
          snap.manifest,
          currentLocale,
          snap.localizationFiles,
        );
        return localizedManifest.proposedName;
      }

      return snap.manifest.proposedName;
    };

    const isSnapPreinstalled = (id) => {
      return PREINSTALLED_SNAPS.some((snap) => snap.snapId === id);
    };

    additionalKeyrings.push(
      snapKeyringBuilder(
        snapKeyringBuildMessenger,
        persistAndUpdateAccounts,
        (address) => this.removeAccount(address),
        this.metaMetricsController.trackEvent.bind(this.metaMetricsController),
        getSnapName,
        isSnapPreinstalled,
      ),
    );

    ///: END:ONLY_INCLUDE_IF

    const keyringControllerMessenger = this.controllerMessenger.getRestricted({
      name: 'KeyringController',
    });

    this.keyringController = new KeyringController({
      cacheEncryptionKey: true,
      keyringBuilders: additionalKeyrings,
      state: initState.KeyringController,
      encryptor: opts.encryptor || encryptorFactory(600_000),
      messenger: keyringControllerMessenger,
    });

    this.controllerMessenger.subscribe('KeyringController:unlock', () =>
      this._onUnlock(),
    );
    this.controllerMessenger.subscribe('KeyringController:lock', () =>
      this._onLock(),
    );

    this.controllerMessenger.subscribe(
      'KeyringController:stateChange',
      (state) => {
        this._onKeyringControllerUpdate(state);
      },
    );

    this.permissionController = new PermissionController({
      messenger: this.controllerMessenger.getRestricted({
        name: 'PermissionController',
        allowedActions: [
          `${this.approvalController.name}:addRequest`,
          `${this.approvalController.name}:hasRequest`,
          `${this.approvalController.name}:acceptRequest`,
          `${this.approvalController.name}:rejectRequest`,
          `SnapController:getPermitted`,
          `SnapController:install`,
          `SubjectMetadataController:getSubjectMetadata`,
        ],
      }),
      state: initState.PermissionController,
      caveatSpecifications: getCaveatSpecifications({
        listAccounts: this.accountsController.listAccounts.bind(
          this.accountsController,
        ),
        findNetworkClientIdByChainId:
          this.networkController.findNetworkClientIdByChainId.bind(
            this.networkController,
          ),
      }),
      permissionSpecifications: {
        ...getPermissionSpecifications(),
        ...this.getSnapPermissionSpecifications(),
      },
      unrestrictedMethods,
    });

    this.selectedNetworkController = new SelectedNetworkController({
      messenger: this.controllerMessenger.getRestricted({
        name: 'SelectedNetworkController',
        allowedActions: [
          'NetworkController:getNetworkClientById',
          'NetworkController:getState',
          'NetworkController:getSelectedNetworkClient',
          'PermissionController:hasPermissions',
          'PermissionController:getSubjectNames',
        ],
        allowedEvents: [
          'NetworkController:stateChange',
          'PermissionController:stateChange',
        ],
      }),
      state: initState.SelectedNetworkController,
      useRequestQueuePreference: true,
      onPreferencesStateChange: () => {
        // noop
        // we have removed the ability to toggle the useRequestQueue preference
        // both useRequestQueue and onPreferencesStateChange will be removed
        // once mobile supports per dapp network selection
        // see https://github.com/MetaMask/core/pull/5065#issue-2736965186
      },
      domainProxyMap: new WeakRefObjectMap(),
    });

    this.permissionLogController = new PermissionLogController({
      messenger: this.controllerMessenger.getRestricted({
        name: 'PermissionLogController',
      }),
      restrictedMethods: new Set(Object.keys(RestrictedMethods)),
      state: initState.PermissionLogController,
    });

    this.subjectMetadataController = new SubjectMetadataController({
      messenger: this.controllerMessenger.getRestricted({
        name: 'SubjectMetadataController',
        allowedActions: [`${this.permissionController.name}:hasPermissions`],
      }),
      state: initState.SubjectMetadataController,
      subjectCacheLimit: 100,
    });

    // Notification Controllers
    this.authenticationController = new AuthenticationController.Controller({
      state: initState.AuthenticationController,
      messenger: this.controllerMessenger.getRestricted({
        name: 'AuthenticationController',
        allowedActions: [
          'KeyringController:getState',
          'SnapController:handleRequest',
        ],
        allowedEvents: ['KeyringController:lock', 'KeyringController:unlock'],
      }),
      metametrics: {
        getMetaMetricsId: () => this.metaMetricsController.getMetaMetricsId(),
        agent: 'extension',
      },
    });

    this.userStorageController = new UserStorageController.Controller({
      state: initState.UserStorageController,
      config: {
        accountSyncing: {
          onAccountAdded: (profileId) => {
            this.metaMetricsController.trackEvent({
              category: MetaMetricsEventCategory.ProfileSyncing,
              event: MetaMetricsEventName.AccountsSyncAdded,
              properties: {
                profile_id: profileId,
              },
            });
          },
          onAccountNameUpdated: (profileId) => {
            this.metaMetricsController.trackEvent({
              category: MetaMetricsEventCategory.ProfileSyncing,
              event: MetaMetricsEventName.AccountsSyncNameUpdated,
              properties: {
                profile_id: profileId,
              },
            });
          },
          onAccountSyncErroneousSituation: (
            profileId,
            situationMessage,
            sentryContext,
          ) => {
            captureException(
              new Error(`Account sync - ${situationMessage}`),
              sentryContext,
            );
            this.metaMetricsController.trackEvent({
              category: MetaMetricsEventCategory.ProfileSyncing,
              event: MetaMetricsEventName.AccountsSyncErroneousSituation,
              properties: {
                profile_id: profileId,
                situation_message: situationMessage,
              },
            });
          },
        },
      },
      env: {
        isAccountSyncingEnabled: !isProduction() && isManifestV3,
      },
      messenger: this.controllerMessenger.getRestricted({
        name: 'UserStorageController',
        allowedActions: [
          'KeyringController:getState',
          'KeyringController:addNewAccount',
          'SnapController:handleRequest',
          'AuthenticationController:getBearerToken',
          'AuthenticationController:getSessionProfile',
          'AuthenticationController:isSignedIn',
          'AuthenticationController:performSignOut',
          'AuthenticationController:performSignIn',
          'AccountsController:listAccounts',
          'AccountsController:updateAccountMetadata',
          'NetworkController:getState',
          'NetworkController:addNetwork',
          'NetworkController:removeNetwork',
          'NetworkController:updateNetwork',
        ],
        allowedEvents: [
          'KeyringController:lock',
          'KeyringController:unlock',
          'AccountsController:accountAdded',
          'AccountsController:accountRenamed',
          'NetworkController:networkRemoved',
        ],
      }),
    });

    const notificationServicesPushControllerMessenger =
      this.controllerMessenger.getRestricted({
        name: 'NotificationServicesPushController',
        allowedActions: ['AuthenticationController:getBearerToken'],
        allowedEvents: [],
      });
    this.notificationServicesPushController =
      new NotificationServicesPushController.Controller({
        messenger: notificationServicesPushControllerMessenger,
        state: initState.NotificationServicesPushController,
        env: {
          apiKey: process.env.FIREBASE_API_KEY ?? '',
          authDomain: process.env.FIREBASE_AUTH_DOMAIN ?? '',
          storageBucket: process.env.FIREBASE_STORAGE_BUCKET ?? '',
          projectId: process.env.FIREBASE_PROJECT_ID ?? '',
          messagingSenderId: process.env.FIREBASE_MESSAGING_SENDER_ID ?? '',
          appId: process.env.FIREBASE_APP_ID ?? '',
          measurementId: process.env.FIREBASE_MEASUREMENT_ID ?? '',
          vapidKey: process.env.VAPID_KEY ?? '',
        },
        config: {
          isPushEnabled: isManifestV3,
          platform: 'extension',
          onPushNotificationReceived,
          onPushNotificationClicked,
        },
      });
    notificationServicesPushControllerMessenger.subscribe(
      'NotificationServicesPushController:onNewNotifications',
      (notification) => {
        this.metaMetricsController.trackEvent({
          category: MetaMetricsEventCategory.PushNotifications,
          event: MetaMetricsEventName.PushNotificationReceived,
          properties: {
            notification_id: notification.id,
            notification_type: notification.type,
            chain_id: notification?.chain_id,
          },
        });
      },
    );
    notificationServicesPushControllerMessenger.subscribe(
      'NotificationServicesPushController:pushNotificationClicked',
      (notification) => {
        this.metaMetricsController.trackEvent({
          category: MetaMetricsEventCategory.PushNotifications,
          event: MetaMetricsEventName.PushNotificationClicked,
          properties: {
            notification_id: notification.id,
            notification_type: notification.type,
            chain_id: notification?.chain_id,
          },
        });
      },
    );

    this.notificationServicesController =
      new NotificationServicesController.Controller({
        messenger: this.controllerMessenger.getRestricted({
          name: 'NotificationServicesController',
          allowedActions: [
            'KeyringController:getAccounts',
            'KeyringController:getState',
            'AuthenticationController:getBearerToken',
            'AuthenticationController:isSignedIn',
            'AuthenticationController:performSignIn',
            'UserStorageController:getStorageKey',
            'UserStorageController:performGetStorage',
            'UserStorageController:performSetStorage',
            'NotificationServicesPushController:enablePushNotifications',
            'NotificationServicesPushController:disablePushNotifications',
            'NotificationServicesPushController:subscribeToPushNotifications',
            'NotificationServicesPushController:updateTriggerPushNotifications',
          ],
          allowedEvents: [
            'KeyringController:stateChange',
            'KeyringController:lock',
            'KeyringController:unlock',
            'NotificationServicesPushController:onNewNotifications',
          ],
        }),
        state: initState.NotificationServicesController,
        env: {
          isPushIntegrated: isManifestV3,
          featureAnnouncements: {
            platform: 'extension',
            spaceId: process.env.CONTENTFUL_ACCESS_SPACE_ID ?? '',
            accessToken: process.env.CONTENTFUL_ACCESS_TOKEN ?? '',
          },
        },
      });

    // account tracker watches balances, nonces, and any code at their address
    this.accountTrackerController = new AccountTrackerController({
      state: { accounts: {} },
      messenger: this.controllerMessenger.getRestricted({
        name: 'AccountTrackerController',
        allowedActions: [
          'AccountsController:getSelectedAccount',
          'NetworkController:getState',
          'NetworkController:getNetworkClientById',
          'OnboardingController:getState',
          'PreferencesController:getState',
        ],
        allowedEvents: [
          'AccountsController:selectedEvmAccountChange',
          'OnboardingController:stateChange',
          'KeyringController:accountRemoved',
        ],
      }),
      provider: this.provider,
      blockTracker: this.blockTracker,
      getNetworkIdentifier: (providerConfig) => {
        const { type, rpcUrl } =
          providerConfig ??
          getProviderConfig({
            metamask: this.networkController.state,
          });
        return type === NETWORK_TYPES.RPC ? rpcUrl : type;
      },
    });

    // start and stop polling for balances based on activeControllerConnections
    this.on('controllerConnectionChanged', (activeControllerConnections) => {
      const { completedOnboarding } = this.onboardingController.state;
      if (activeControllerConnections > 0 && completedOnboarding) {
        this.triggerNetworkrequests();
      } else {
        this.stopNetworkRequests();
      }
    });

    this.controllerMessenger.subscribe(
      `${this.onboardingController.name}:stateChange`,
      previousValueComparator(async (prevState, currState) => {
        const { completedOnboarding: prevCompletedOnboarding } = prevState;
        const { completedOnboarding: currCompletedOnboarding } = currState;
        if (!prevCompletedOnboarding && currCompletedOnboarding) {
          const { address } = this.accountsController.getSelectedAccount();

          await this._addAccountsWithBalance();

          this.postOnboardingInitialization();
          this.triggerNetworkrequests();

          // execute once the token detection on the post-onboarding
          await this.tokenDetectionController.detectTokens({
            selectedAddress: address,
          });
        }
      }, this.onboardingController.state),
    );

    const tokenDetectionControllerMessenger =
      this.controllerMessenger.getRestricted({
        name: 'TokenDetectionController',
        allowedActions: [
          'AccountsController:getAccount',
          'AccountsController:getSelectedAccount',
          'KeyringController:getState',
          'NetworkController:getNetworkClientById',
          'NetworkController:getNetworkConfigurationByNetworkClientId',
          'NetworkController:getState',
          'PreferencesController:getState',
          'TokenListController:getState',
          'TokensController:getState',
          'TokensController:addDetectedTokens',
        ],
        allowedEvents: [
          'AccountsController:selectedEvmAccountChange',
          'KeyringController:lock',
          'KeyringController:unlock',
          'NetworkController:networkDidChange',
          'PreferencesController:stateChange',
          'TokenListController:stateChange',
        ],
      });

    this.tokenDetectionController = new TokenDetectionController({
      messenger: tokenDetectionControllerMessenger,
      getBalancesInSingleCall:
        this.assetsContractController.getBalancesInSingleCall.bind(
          this.assetsContractController,
        ),
      trackMetaMetricsEvent: this.metaMetricsController.trackEvent.bind(
        this.metaMetricsController,
      ),
      useAccountsAPI: true,
      platform: 'extension',
    });

    const addressBookControllerMessenger =
      this.controllerMessenger.getRestricted({
        name: 'AddressBookController',
        allowedActions: [],
        allowedEvents: [],
      });

    this.addressBookController = new AddressBookController({
      messenger: addressBookControllerMessenger,
      state: initState.AddressBookController,
    });

    this.alertController = new AlertController({
      state: initState.AlertController,
      messenger: this.controllerMessenger.getRestricted({
        name: 'AlertController',
        allowedEvents: ['AccountsController:selectedAccountChange'],
        allowedActions: ['AccountsController:getSelectedAccount'],
      }),
    });

    ///: BEGIN:ONLY_INCLUDE_IF(build-mmi)
    this.custodyController = new CustodyController({
      initState: initState.CustodyController,
      captureException,
    });
    this.institutionalFeaturesController = new InstitutionalFeaturesController({
      initState: initState.InstitutionalFeaturesController,
      showConfirmRequest: opts.showUserConfirmation,
    });
    this.transactionUpdateController = new TransactionUpdateController({
      initState: initState.TransactionUpdateController,
      getCustodyKeyring: this.getCustodyKeyringIfExists.bind(this),
      mmiConfigurationController: this.mmiConfigurationController,
      captureException,
    });
    ///: END:ONLY_INCLUDE_IF

    this.backup = new Backup({
      preferencesController: this.preferencesController,
      addressBookController: this.addressBookController,
      accountsController: this.accountsController,
      networkController: this.networkController,
      trackMetaMetricsEvent: this.metaMetricsController.trackEvent.bind(
        this.metaMetricsController,
      ),
    });

    // This gets used as a ...spread parameter in two places: new TransactionController() and createRPCMethodTrackingMiddleware()
    this.snapAndHardwareMetricsParams = {
      getSelectedAccount: this.accountsController.getSelectedAccount.bind(
        this.accountsController,
      ),
      getAccountType: this.getAccountType.bind(this),
      getDeviceModel: this.getDeviceModel.bind(this),
      getHardwareTypeForMetric: this.getHardwareTypeForMetric.bind(this),
      snapAndHardwareMessenger: this.controllerMessenger.getRestricted({
        name: 'SnapAndHardwareMessenger',
        allowedActions: [
          'KeyringController:getKeyringForAccount',
          'SnapController:get',
          'AccountsController:getSelectedAccount',
        ],
      }),
    };

    this._addBridgeStatusControllerListeners();

    this.decryptMessageController = new DecryptMessageController({
      getState: this.getState.bind(this),
      messenger: this.controllerMessenger.getRestricted({
        name: 'DecryptMessageController',
        allowedActions: [
          `${this.approvalController.name}:addRequest`,
          `${this.approvalController.name}:acceptRequest`,
          `${this.approvalController.name}:rejectRequest`,
          `${this.keyringController.name}:decryptMessage`,
        ],
        allowedEvents: [
          'DecryptMessageManager:stateChange',
          'DecryptMessageManager:unapprovedMessage',
        ],
      }),
      managerMessenger: this.controllerMessenger.getRestricted({
        name: 'DecryptMessageManager',
      }),
      metricsEvent: this.metaMetricsController.trackEvent.bind(
        this.metaMetricsController,
      ),
    });

    this.encryptionPublicKeyController = new EncryptionPublicKeyController({
      messenger: this.controllerMessenger.getRestricted({
        name: 'EncryptionPublicKeyController',
        allowedActions: [
          `${this.approvalController.name}:addRequest`,
          `${this.approvalController.name}:acceptRequest`,
          `${this.approvalController.name}:rejectRequest`,
        ],
        allowedEvents: [
          'EncryptionPublicKeyManager:stateChange',
          'EncryptionPublicKeyManager:unapprovedMessage',
        ],
      }),
      managerMessenger: this.controllerMessenger.getRestricted({
        name: 'EncryptionPublicKeyManager',
      }),
      getEncryptionPublicKey:
        this.keyringController.getEncryptionPublicKey.bind(
          this.keyringController,
        ),
      getAccountKeyringType: this.keyringController.getAccountKeyringType.bind(
        this.keyringController,
      ),
      getState: this.getState.bind(this),
      metricsEvent: this.metaMetricsController.trackEvent.bind(
        this.metaMetricsController,
      ),
    });

    this.signatureController = new SignatureController({
      messenger: this.controllerMessenger.getRestricted({
        name: 'SignatureController',
        allowedActions: [
          `${this.approvalController.name}:addRequest`,
          `${this.keyringController.name}:signMessage`,
          `${this.keyringController.name}:signPersonalMessage`,
          `${this.keyringController.name}:signTypedMessage`,
          `${this.loggingController.name}:add`,
          `${this.networkController.name}:getNetworkClientById`,
        ],
      }),
      trace,
      decodingApiUrl: process.env.DECODING_API_URL,
      isDecodeSignatureRequestEnabled: () =>
        this.preferencesController.state.useTransactionSimulations,
    });

    this.signatureController.hub.on(
      'cancelWithReason',
      ({ metadata: message, reason }) => {
        this.metaMetricsController.trackEvent({
          event: reason,
          category: MetaMetricsEventCategory.Transactions,
          properties: {
            action: 'Sign Request',
            type: message.type,
          },
        });
      },
    );

    ///: BEGIN:ONLY_INCLUDE_IF(build-mmi)
    const transactionMetricsRequest = this.getTransactionMetricsRequest();

    const mmiControllerMessenger = this.controllerMessenger.getRestricted({
      name: 'MMIController',
      allowedActions: [
        'AccountsController:getAccountByAddress',
        'AccountsController:setAccountName',
        'AccountsController:listAccounts',
        'AccountsController:getSelectedAccount',
        'AccountsController:setSelectedAccount',
        'MetaMetricsController:getState',
        'NetworkController:getState',
        'NetworkController:setActiveNetwork',
      ],
    });

    this.mmiController = new MMIController({
      messenger: mmiControllerMessenger,
      mmiConfigurationController: this.mmiConfigurationController,
      keyringController: this.keyringController,
      appStateController: this.appStateController,
      transactionUpdateController: this.transactionUpdateController,
      custodyController: this.custodyController,
      getState: this.getState.bind(this),
      getPendingNonce: this.getPendingNonce.bind(this),
      accountTrackerController: this.accountTrackerController,
      networkController: this.networkController,
      metaMetricsController: this.metaMetricsController,
      permissionController: this.permissionController,
      signatureController: this.signatureController,
      platform: this.platform,
      extension: this.extension,
      getTransactions: (...args) => this.txController.getTransactions(...args),
      setTxStatusSigned: (id) =>
        this.txController.updateCustodialTransaction(id, {
          status: TransactionStatus.signed,
        }),
      setTxStatusSubmitted: (id) =>
        this.txController.updateCustodialTransaction(id, {
          status: TransactionStatus.submitted,
        }),
      setTxStatusFailed: (id, reason) =>
        this.txController.updateCustodialTransaction(id, {
          status: TransactionStatus.failed,
          errorMessage: reason,
        }),
      trackTransactionEvents: handleMMITransactionUpdate.bind(
        null,
        transactionMetricsRequest,
      ),
      updateTransaction: (txMeta, note) =>
        this.txController.updateTransaction(txMeta, note),
      updateTransactionHash: (id, hash) =>
        this.txController.updateCustodialTransaction(id, { hash }),
      setChannelId: (channelId) =>
        this.institutionalFeaturesController.setChannelId(channelId),
      setConnectionRequest: (payload) =>
        this.institutionalFeaturesController.setConnectionRequest(payload),
    });
    ///: END:ONLY_INCLUDE_IF

    const swapsControllerMessenger = this.controllerMessenger.getRestricted({
      name: 'SwapsController',
      // TODO: allow these internal calls once GasFeeController and TransactionController
      // export these action types and register its action handlers
      // allowedActions: [
      //   'GasFeeController:getEIP1559GasFeeEstimates',
      //   'TransactionController:getLayer1GasFee',
      // ],
      allowedActions: [
        'NetworkController:getState',
        'NetworkController:getNetworkClientById',
        'TokenRatesController:getState',
      ],
      allowedEvents: [],
    });

    this.swapsController = new SwapsController(
      {
        messenger: swapsControllerMessenger,
        getBufferedGasLimit: async (txMeta, multiplier) => {
          const { gas: gasLimit, simulationFails } =
            await this.txController.estimateGasBuffered(
              txMeta.txParams,
              multiplier,
              this.#getGlobalNetworkClientId(),
            );

          return { gasLimit, simulationFails };
        },
        // TODO: Remove once GasFeeController exports this action type
        getEIP1559GasFeeEstimates:
          this.gasFeeController.fetchGasFeeEstimates.bind(
            this.gasFeeController,
          ),
        // TODO: Remove once TransactionController exports this action type
        getLayer1GasFee: (...args) =>
          this.txController.getLayer1GasFee(...args),
        trackMetaMetricsEvent: this.metaMetricsController.trackEvent.bind(
          this.metaMetricsController,
        ),
      },
      initState.SwapsController,
    );

    const bridgeControllerMessenger = this.controllerMessenger.getRestricted({
      name: BRIDGE_CONTROLLER_NAME,
      allowedActions: [
        'AccountsController:getSelectedAccount',
        'NetworkController:getSelectedNetworkClient',
        'NetworkController:findNetworkClientIdByChainId',
      ],
      allowedEvents: [],
    });
    this.bridgeController = new BridgeController({
      messenger: bridgeControllerMessenger,
      // TODO: Remove once TransactionController exports this action type
      getLayer1GasFee: (...args) => this.txController.getLayer1GasFee(...args),
    });

    const bridgeStatusControllerMessenger =
      this.controllerMessenger.getRestricted({
        name: BRIDGE_STATUS_CONTROLLER_NAME,
        allowedActions: [
          'AccountsController:getSelectedAccount',
          'NetworkController:getNetworkClientById',
          'NetworkController:findNetworkClientIdByChainId',
          'NetworkController:getState',
          'TransactionController:getState',
        ],
        allowedEvents: [],
      });
    this.bridgeStatusController = new BridgeStatusController({
      messenger: bridgeStatusControllerMessenger,
      state: initState.BridgeStatusController,
    });

    const smartTransactionsControllerMessenger =
      this.controllerMessenger.getRestricted({
        name: 'SmartTransactionsController',
        allowedActions: [
          'NetworkController:getNetworkClientById',
          'NetworkController:getState',
        ],
        allowedEvents: ['NetworkController:stateChange'],
      });
    this.smartTransactionsController = new SmartTransactionsController({
      supportedChainIds: getAllowedSmartTransactionsChainIds(),
      clientId: ClientId.Extension,
      getNonceLock: (address) =>
        this.txController.getNonceLock(
          address,
          this.#getGlobalNetworkClientId(),
        ),
      confirmExternalTransaction: (...args) =>
        this.txController.confirmExternalTransaction(...args),
      trackMetaMetricsEvent: this.metaMetricsController.trackEvent.bind(
        this.metaMetricsController,
      ),
      state: initState.SmartTransactionsController,
      messenger: smartTransactionsControllerMessenger,
      getTransactions: (...args) => this.txController.getTransactions(...args),
      updateTransaction: (...args) =>
        this.txController.updateTransaction(...args),
      getFeatureFlags: () => {
        const state = this._getMetaMaskState();
        return getFeatureFlagsByChainId(state);
      },
      getMetaMetricsProps: async () => {
        const selectedAddress =
          this.accountsController.getSelectedAccount().address;
        const accountHardwareType = await this.getHardwareTypeForMetric(
          selectedAddress,
        );
        const accountType = await this.getAccountType(selectedAddress);
        const deviceModel = await this.getDeviceModel(selectedAddress);
        return {
          accountHardwareType,
          accountType,
          deviceModel,
        };
      },
    });

    const isExternalNameSourcesEnabled = () =>
      this.preferencesController.state.useExternalNameSources;

    this.nameController = new NameController({
      messenger: this.controllerMessenger.getRestricted({
        name: 'NameController',
        allowedActions: [],
      }),
      providers: [
        new ENSNameProvider({
          reverseLookup: this.ensController.reverseResolveAddress.bind(
            this.ensController,
          ),
        }),
        new EtherscanNameProvider({ isEnabled: isExternalNameSourcesEnabled }),
        new TokenNameProvider({ isEnabled: isExternalNameSourcesEnabled }),
        new LensNameProvider({ isEnabled: isExternalNameSourcesEnabled }),
        new SnapsNameProvider({
          messenger: this.controllerMessenger.getRestricted({
            name: 'SnapsNameProvider',
            allowedActions: [
              'SnapController:getAll',
              'SnapController:get',
              'SnapController:handleRequest',
              'PermissionController:getState',
            ],
          }),
        }),
      ],
      state: initState.NameController,
    });

    const petnamesBridgeMessenger = this.controllerMessenger.getRestricted({
      name: 'PetnamesBridge',
      allowedEvents: [
        'NameController:stateChange',
        'AccountsController:stateChange',
        'AddressBookController:stateChange',
      ],
      allowedActions: ['AccountsController:listAccounts'],
    });

    new AddressBookPetnamesBridge({
      addressBookController: this.addressBookController,
      nameController: this.nameController,
      messenger: petnamesBridgeMessenger,
    }).init();

    new AccountIdentitiesPetnamesBridge({
      nameController: this.nameController,
      messenger: petnamesBridgeMessenger,
    }).init();

    this.userOperationController = new UserOperationController({
      entrypoint: process.env.EIP_4337_ENTRYPOINT,
      getGasFeeEstimates: this.gasFeeController.fetchGasFeeEstimates.bind(
        this.gasFeeController,
      ),
      messenger: this.controllerMessenger.getRestricted({
        name: 'UserOperationController',
        allowedActions: [
          'ApprovalController:addRequest',
          'NetworkController:getNetworkClientById',
          'KeyringController:prepareUserOperation',
          'KeyringController:patchUserOperation',
          'KeyringController:signUserOperation',
        ],
      }),
      state: initState.UserOperationController,
    });

    this.userOperationController.hub.on(
      'user-operation-added',
      this._onUserOperationAdded.bind(this),
    );

    this.userOperationController.hub.on(
      'transaction-updated',
      this._onUserOperationTransactionUpdated.bind(this),
    );

    // ensure AccountTrackerController updates balances after network change
    networkControllerMessenger.subscribe(
      'NetworkController:networkDidChange',
      () => {
        this.accountTrackerController.updateAccounts();
      },
    );

    // clear unapproved transactions and messages when the network will change
    networkControllerMessenger.subscribe(
      'NetworkController:networkWillChange',
      clearPendingConfirmations.bind(this),
    );

    // RemoteFeatureFlagController has subscription for preferences changes
    this.controllerMessenger.subscribe(
      'PreferencesController:stateChange',
      previousValueComparator((prevState, currState) => {
        const { useExternalServices: prevUseExternalServices } = prevState;
        const { useExternalServices: currUseExternalServices } = currState;
        if (currUseExternalServices && !prevUseExternalServices) {
          this.remoteFeatureFlagController.enable();
          this.remoteFeatureFlagController.updateRemoteFeatureFlags();
        } else if (!currUseExternalServices && prevUseExternalServices) {
          this.remoteFeatureFlagController.disable();
        }
      }, this.preferencesController.state),
    );

    // Initialize RemoteFeatureFlagController
    this.remoteFeatureFlagController = new RemoteFeatureFlagController({
      messenger: this.controllerMessenger.getRestricted({
        name: 'RemoteFeatureFlagController',
        allowedActions: [],
        allowedEvents: [],
      }),
      fetchInterval: 15 * 60 * 1000, // 15 minutes in milliseconds
      disabled: !this.preferencesController.state.useExternalServices,
      getMetaMetricsId: () => this.metaMetricsController.getMetaMetricsId(),
      clientConfigApiService: new ClientConfigApiService({
        fetch: globalThis.fetch.bind(globalThis),
        config: {
          client: ClientType.Extension,
          distribution:
            this._getConfigForRemoteFeatureFlagRequest().distribution,
          environment: this._getConfigForRemoteFeatureFlagRequest().environment,
        },
      }),
    });

    const existingControllers = [
      this.networkController,
      this.preferencesController,
      this.gasFeeController,
      this.onboardingController,
      this.keyringController,
      ///: BEGIN:ONLY_INCLUDE_IF(build-mmi)
      this.transactionUpdateController,
      ///: END:ONLY_INCLUDE_IF
      this.smartTransactionsController,
    ];

    const controllerInitFunctions = {
      ExecutionService: ExecutionServiceInit,
      RateLimitController: RateLimitControllerInit,
      SnapsRegistry: SnapsRegistryInit,
      SnapController: SnapControllerInit,
      SnapInsightsController: SnapInsightsControllerInit,
      SnapInterfaceController: SnapInterfaceControllerInit,
      CronjobController: CronjobControllerInit,
      PPOMController: PPOMControllerInit,
      TransactionController: TransactionControllerInit,
    };

    const {
      controllerApi,
      controllerMemState,
      controllerPersistedState,
      controllersByName,
    } = this.#initControllers({
      existingControllers,
      initFunctions: controllerInitFunctions,
      initState,
    });

    this.controllerApi = controllerApi;
    this.controllerMemState = controllerMemState;
    this.controllerPersistedState = controllerPersistedState;
    this.controllersByName = controllersByName;

    // Backwards compatibility for existing references
    this.cronjobController = controllersByName.CronjobController;
    this.rateLimitController = controllersByName.RateLimitController;
    this.snapController = controllersByName.SnapController;
    this.snapInsightsController = controllersByName.SnapInsightsController;
    this.snapInterfaceController = controllersByName.SnapInterfaceController;
    this.snapsRegistry = controllersByName.SnapsRegistry;
    this.ppomController = controllersByName.PPOMController;
    this.txController = controllersByName.TransactionController;

    this.controllerMessenger.subscribe(
      'TransactionController:transactionStatusUpdated',
      ({ transactionMeta }) => {
        this._onFinishedTransaction(transactionMeta);
      },
    );

    this.metamaskMiddleware = createMetamaskMiddleware({
      static: {
        eth_syncing: false,
        web3_clientVersion: `MetaMask/v${version}`,
      },
      version,
      // account mgmt
      getAccounts: ({ origin: innerOrigin }) => {
        if (innerOrigin === ORIGIN_METAMASK) {
          const selectedAddress =
            this.accountsController.getSelectedAccount().address;
          return selectedAddress ? [selectedAddress] : [];
        } else if (this.isUnlocked()) {
          return this.getPermittedAccounts(innerOrigin);
        }
        return []; // changing this is a breaking change
      },
      // tx signing
      processTransaction: (transactionParams, dappRequest) =>
        addDappTransaction(
          this.getAddTransactionRequest({ transactionParams, dappRequest }),
        ),
      // msg signing
      ///: BEGIN:ONLY_INCLUDE_IF(build-main,build-beta,build-flask)

      processTypedMessage: (...args) =>
        addTypedMessage({
          signatureController: this.signatureController,
          signatureParams: args,
        }),
      processTypedMessageV3: (...args) =>
        addTypedMessage({
          signatureController: this.signatureController,
          signatureParams: args,
        }),
      processTypedMessageV4: (...args) =>
        addTypedMessage({
          signatureController: this.signatureController,
          signatureParams: args,
        }),
      processPersonalMessage: (...args) =>
        addPersonalMessage({
          signatureController: this.signatureController,
          signatureParams: args,
        }),
      ///: END:ONLY_INCLUDE_IF

      ///: BEGIN:ONLY_INCLUDE_IF(build-mmi)
      /* eslint-disable no-dupe-keys */
      processTypedMessage: this.mmiController.newUnsignedMessage.bind(
        this.mmiController,
      ),
      processTypedMessageV3: this.mmiController.newUnsignedMessage.bind(
        this.mmiController,
      ),
      processTypedMessageV4: this.mmiController.newUnsignedMessage.bind(
        this.mmiController,
      ),
      processPersonalMessage: this.mmiController.newUnsignedMessage.bind(
        this.mmiController,
      ),
      setTypedMessageInProgress:
        this.signatureController.setTypedMessageInProgress.bind(
          this.signatureController,
        ),
      setPersonalMessageInProgress:
        this.signatureController.setPersonalMessageInProgress.bind(
          this.signatureController,
        ),
      /* eslint-enable no-dupe-keys */
      ///: END:ONLY_INCLUDE_IF

      processEncryptionPublicKey:
        this.encryptionPublicKeyController.newRequestEncryptionPublicKey.bind(
          this.encryptionPublicKeyController,
        ),

      processDecryptMessage:
        this.decryptMessageController.newRequestDecryptMessage.bind(
          this.decryptMessageController,
        ),
      getPendingNonce: this.getPendingNonce.bind(this),
      getPendingTransactionByHash: (hash) =>
        this.txController.state.transactions.find(
          (meta) =>
            meta.hash === hash && meta.status === TransactionStatus.submitted,
        ),
    });

    // ensure isClientOpenAndUnlocked is updated when memState updates
    this.on('update', (memState) => this._onStateUpdate(memState));

    /**
     * All controllers in Memstore but not in store. They are not persisted.
     * On chrome profile re-start, they will be re-initialized.
     */
    const resetOnRestartStore = {
      AccountTracker: this.accountTrackerController,
      TokenRatesController: this.tokenRatesController,
      DecryptMessageController: this.decryptMessageController,
      EncryptionPublicKeyController: this.encryptionPublicKeyController,
      SignatureController: this.signatureController,
      SwapsController: this.swapsController,
      BridgeController: this.bridgeController,
      BridgeStatusController: this.bridgeStatusController,
      EnsController: this.ensController,
      ApprovalController: this.approvalController,
    };

    this.store.updateStructure({
      AccountsController: this.accountsController,
      AppStateController: this.appStateController,
      AppMetadataController: this.appMetadataController,
      MultichainBalancesController: this.multichainBalancesController,
<<<<<<< HEAD
      MultichainNetworkController: this.multichainNetworkController,
=======
      MultichainAssetsController: this.multichainAssetsController,
>>>>>>> 41b7fc98
      ///: BEGIN:ONLY_INCLUDE_IF(build-flask)
      MultichainTransactionsController: this.multichainTransactionsController,
      ///: END:ONLY_INCLUDE_IF
      KeyringController: this.keyringController,
      PreferencesController: this.preferencesController,
      MetaMetricsController: this.metaMetricsController,
      MetaMetricsDataDeletionController: this.metaMetricsDataDeletionController,
      AddressBookController: this.addressBookController,
      CurrencyController: this.currencyRateController,
      NetworkController: this.networkController,
      AlertController: this.alertController,
      OnboardingController: this.onboardingController,
      PermissionController: this.permissionController,
      PermissionLogController: this.permissionLogController,
      SubjectMetadataController: this.subjectMetadataController,
      AnnouncementController: this.announcementController,
      NetworkOrderController: this.networkOrderController,
      AccountOrderController: this.accountOrderController,
      GasFeeController: this.gasFeeController,
      TokenListController: this.tokenListController,
      TokensController: this.tokensController,
      TokenBalancesController: this.tokenBalancesController,
      SmartTransactionsController: this.smartTransactionsController,
      NftController: this.nftController,
      PhishingController: this.phishingController,
      SelectedNetworkController: this.selectedNetworkController,
      LoggingController: this.loggingController,
      MultichainRatesController: this.multichainRatesController,
      ///: BEGIN:ONLY_INCLUDE_IF(build-mmi)
      CustodyController: this.custodyController.store,
      InstitutionalFeaturesController:
        this.institutionalFeaturesController.store,
      MmiConfigurationController: this.mmiConfigurationController.store,
      ///: END:ONLY_INCLUDE_IF
      NameController: this.nameController,
      UserOperationController: this.userOperationController,
      // Notification Controllers
      AuthenticationController: this.authenticationController,
      UserStorageController: this.userStorageController,
      NotificationServicesController: this.notificationServicesController,
      NotificationServicesPushController:
        this.notificationServicesPushController,
      RemoteFeatureFlagController: this.remoteFeatureFlagController,
      ...resetOnRestartStore,
      ...controllerPersistedState,
    });

    this.memStore = new ComposableObservableStore({
      config: {
        AccountsController: this.accountsController,
        AppStateController: this.appStateController,
        AppMetadataController: this.appMetadataController,
        MultichainBalancesController: this.multichainBalancesController,
<<<<<<< HEAD
        MultichainNetworkController: this.multichainNetworkController,
=======
        MultichainAssetsController: this.multichainAssetsController,
>>>>>>> 41b7fc98
        ///: BEGIN:ONLY_INCLUDE_IF(build-flask)
        MultichainTransactionsController: this.multichainTransactionsController,
        ///: END:ONLY_INCLUDE_IF
        NetworkController: this.networkController,
        KeyringController: this.keyringController,
        PreferencesController: this.preferencesController,
        MetaMetricsController: this.metaMetricsController,
        MetaMetricsDataDeletionController:
          this.metaMetricsDataDeletionController,
        AddressBookController: this.addressBookController,
        CurrencyController: this.currencyRateController,
        AlertController: this.alertController,
        OnboardingController: this.onboardingController,
        PermissionController: this.permissionController,
        PermissionLogController: this.permissionLogController,
        SubjectMetadataController: this.subjectMetadataController,
        AnnouncementController: this.announcementController,
        NetworkOrderController: this.networkOrderController,
        AccountOrderController: this.accountOrderController,
        GasFeeController: this.gasFeeController,
        TokenListController: this.tokenListController,
        TokensController: this.tokensController,
        TokenBalancesController: this.tokenBalancesController,
        SmartTransactionsController: this.smartTransactionsController,
        NftController: this.nftController,
        SelectedNetworkController: this.selectedNetworkController,
        LoggingController: this.loggingController,
        MultichainRatesController: this.multichainRatesController,
        SnapController: this.snapController,
        CronjobController: this.cronjobController,
        SnapsRegistry: this.snapsRegistry,
        SnapInterfaceController: this.snapInterfaceController,
        SnapInsightsController: this.snapInsightsController,
        ///: BEGIN:ONLY_INCLUDE_IF(build-mmi)
        CustodyController: this.custodyController.store,
        InstitutionalFeaturesController:
          this.institutionalFeaturesController.store,
        MmiConfigurationController: this.mmiConfigurationController.store,
        ///: END:ONLY_INCLUDE_IF
        NameController: this.nameController,
        UserOperationController: this.userOperationController,
        // Notification Controllers
        AuthenticationController: this.authenticationController,
        UserStorageController: this.userStorageController,
        NotificationServicesController: this.notificationServicesController,
        QueuedRequestController: this.queuedRequestController,
        NotificationServicesPushController:
          this.notificationServicesPushController,
        RemoteFeatureFlagController: this.remoteFeatureFlagController,
        ...resetOnRestartStore,
        ...controllerMemState,
      },
      controllerMessenger: this.controllerMessenger,
    });

    // if this is the first time, clear the state of by calling these methods
    const resetMethods = [
      this.accountTrackerController.resetState.bind(
        this.accountTrackerController,
      ),
      this.decryptMessageController.resetState.bind(
        this.decryptMessageController,
      ),
      this.encryptionPublicKeyController.resetState.bind(
        this.encryptionPublicKeyController,
      ),
      this.signatureController.resetState.bind(this.signatureController),
      this.swapsController.resetState.bind(this.swapsController),
      this.bridgeController.resetState.bind(this.bridgeController),
      this.ensController.resetState.bind(this.ensController),
      this.approvalController.clear.bind(this.approvalController),
      // WE SHOULD ADD TokenListController.resetState here too. But it's not implemented yet.
    ];

    if (isManifestV3) {
      if (isFirstMetaMaskControllerSetup === true) {
        this.resetStates(resetMethods);
        this.extension.storage.session.set({
          isFirstMetaMaskControllerSetup: false,
        });
      }
    } else {
      // it's always the first time in MV2
      this.resetStates(resetMethods);
    }

    // Automatic login via config password
    const password = process.env.PASSWORD;
    if (
      !this.isUnlocked() &&
      this.onboardingController.state.completedOnboarding &&
      password &&
      !process.env.IN_TEST
    ) {
      this._loginUser(password);
    } else {
      this._startUISync();
    }

    // Lazily update the store with the current extension environment
    this.extension.runtime.getPlatformInfo().then(({ os }) => {
      this.appStateController.setBrowserEnvironment(
        os,
        // This method is presently only supported by Firefox
        this.extension.runtime.getBrowserInfo === undefined
          ? 'chrome'
          : 'firefox',
      );
    });

    this.setupControllerEventSubscriptions();
    this.setupMultichainDataAndSubscriptions();

    // For more information about these legacy streams, see here:
    // https://github.com/MetaMask/metamask-extension/issues/15491
    // TODO:LegacyProvider: Delete
    this.publicConfigStore = this.createPublicConfigStore();

    // Multiple MetaMask instances launched warning
    this.extension.runtime.onMessageExternal.addListener(onMessageReceived);
    // Fire a ping message to check if other extensions are running
    checkForMultipleVersionsRunning();

    if (this.onboardingController.state.completedOnboarding) {
      this.postOnboardingInitialization();
    }
  }

  // Provides a method for getting feature flags for the multichain
  // initial rollout, such that we can remotely modify polling interval
  getInfuraFeatureFlags() {
    fetchWithCache({
      url: 'https://swap.api.cx.metamask.io/featureFlags',
      cacheRefreshTime: MINUTE * 20,
    })
      .then(this.onFeatureFlagResponseReceived)
      .catch((e) => {
        // API unreachable (?)
        log.warn('Feature flag endpoint is unreachable', e);
      });
  }

  onFeatureFlagResponseReceived(response) {
    const { multiChainAssets = {} } = response;
    const { pollInterval } = multiChainAssets;
    // Polling interval is provided in seconds
    if (pollInterval > 0) {
      this.tokenBalancesController.setIntervalLength(pollInterval * SECOND);
    }
  }

  postOnboardingInitialization() {
    const { usePhishDetect } = this.preferencesController.state;

    this.networkController.lookupNetwork();

    if (usePhishDetect) {
      this.phishingController.maybeUpdateState();
    }

    // post onboarding emit detectTokens event
    const preferencesControllerState = this.preferencesController.state;
    const { useTokenDetection, useNftDetection } =
      preferencesControllerState ?? {};
    this.metaMetricsController.trackEvent({
      category: MetaMetricsEventCategory.Onboarding,
      event: MetaMetricsUserTrait.TokenDetectionEnabled,
      properties: {
        [MetaMetricsUserTrait.TokenDetectionEnabled]: useTokenDetection,
      },
    });
    this.metaMetricsController.trackEvent({
      category: MetaMetricsEventCategory.Onboarding,
      event: MetaMetricsUserTrait.NftAutodetectionEnabled,
      properties: {
        [MetaMetricsUserTrait.NftAutodetectionEnabled]: useNftDetection,
      },
    });
  }

  triggerNetworkrequests() {
    this.txController.stopIncomingTransactionPolling();

    this.txController.startIncomingTransactionPolling([
      this.#getGlobalChainId(),
    ]);

    this.tokenDetectionController.enable();
    this.getInfuraFeatureFlags();
  }

  stopNetworkRequests() {
    this.txController.stopIncomingTransactionPolling();
    this.tokenDetectionController.disable();
  }

  resetStates(resetMethods) {
    resetMethods.forEach((resetMethod) => {
      try {
        resetMethod();
      } catch (err) {
        console.error(err);
      }
    });
  }

  ///: BEGIN:ONLY_INCLUDE_IF(keyring-snaps)
  /**
   * Initialize the snap keyring if it is not present.
   *
   * @returns {SnapKeyring}
   */
  async getSnapKeyring() {
    let [snapKeyring] = this.keyringController.getKeyringsByType(
      KeyringType.snap,
    );
    if (!snapKeyring) {
      snapKeyring = await this.keyringController.addNewKeyring(
        KeyringType.snap,
      );
    }
    return snapKeyring;
  }
  ///: END:ONLY_INCLUDE_IF

  trackInsightSnapView(snapId) {
    this.metaMetricsController.trackEvent({
      event: MetaMetricsEventName.InsightSnapViewed,
      category: MetaMetricsEventCategory.Snaps,
      properties: {
        snap_id: snapId,
      },
    });
  }

  /**
   * Get snap metadata from the current state without refreshing the registry database.
   *
   * @param {string} snapId - A snap id.
   * @returns The available metadata for the snap, if any.
   */
  _getSnapMetadata(snapId) {
    return this.snapsRegistry.state.database?.verifiedSnaps?.[snapId]?.metadata;
  }

  /**
   * Tracks snaps export usage.
   * Note: This function is throttled to 1 call per 60 seconds per snap id + handler combination.
   *
   * @param {string} snapId - The ID of the snap the handler is being triggered on.
   * @param {string} handler - The handler to trigger on the snap for the request.
   * @param {boolean} success - Whether the invocation was successful or not.
   * @param {string} origin - The origin of the request.
   */
  _trackSnapExportUsage = wrap(
    memoize(
      () =>
        throttle(
          (snapId, handler, success, origin) =>
            this.metaMetricsController.trackEvent({
              event: MetaMetricsEventName.SnapExportUsed,
              category: MetaMetricsEventCategory.Snaps,
              properties: {
                snap_id: snapId,
                export: handler,
                snap_category: this._getSnapMetadata(snapId)?.category,
                success,
                origin,
              },
            }),
          SECOND * 60,
        ),
      (snapId, handler, _, origin) => `${snapId}${handler}${origin}`,
    ),
    (getFunc, ...args) => getFunc(...args)(...args),
  );

  /**
   * Passes a JSON-RPC request object to the SnapController for execution.
   *
   * @param {object} args - A bag of options.
   * @param {string} args.snapId - The ID of the recipient snap.
   * @param {string} args.origin - The origin of the RPC request.
   * @param {string} args.handler - The handler to trigger on the snap for the request.
   * @param {object} args.request - The JSON-RPC request object.
   * @returns The result of the JSON-RPC request.
   */
  async handleSnapRequest(args) {
    try {
      const response = await this.controllerMessenger.call(
        'SnapController:handleRequest',
        args,
      );
      this._trackSnapExportUsage(args.snapId, args.handler, true, args.origin);
      return response;
    } catch (error) {
      this._trackSnapExportUsage(args.snapId, args.handler, false, args.origin);
      throw error;
    }
  }

  /**
   * Gets the currently selected locale from the PreferencesController.
   *
   * @returns The currently selected locale.
   */
  getLocale() {
    const { currentLocale } = this.preferencesController.state;

    return currentLocale;
  }

  /**
   * Gets whether the privacy mode is enabled from the PreferencesController.
   *
   * @returns {boolean} Whether the privacy mode is enabled.
   */
  getPrivacyMode() {
    const { privacyMode } = this.preferencesController.state;

    return privacyMode;
  }

  /**
   * Constructor helper for getting Snap permission specifications.
   */
  getSnapPermissionSpecifications() {
    return {
      ...buildSnapEndowmentSpecifications(Object.keys(ExcludedSnapEndowments)),
      ...buildSnapRestrictedMethodSpecifications(
        Object.keys(ExcludedSnapPermissions),
        {
          getPreferences: () => {
            const locale = this.getLocale();
            const currency = this.currencyRateController.state.currentCurrency;
            const hideBalances = this.getPrivacyMode();
            return { locale, currency, hideBalances };
          },
          clearSnapState: this.controllerMessenger.call.bind(
            this.controllerMessenger,
            'SnapController:clearSnapState',
          ),
          getMnemonic: this.getPrimaryKeyringMnemonic.bind(this),
          getUnlockPromise: this.appStateController.getUnlockPromise.bind(
            this.appStateController,
          ),
          getSnap: this.controllerMessenger.call.bind(
            this.controllerMessenger,
            'SnapController:get',
          ),
          handleSnapRpcRequest: this.handleSnapRequest.bind(this),
          getSnapState: this.controllerMessenger.call.bind(
            this.controllerMessenger,
            'SnapController:getSnapState',
          ),
          requestUserApproval:
            this.approvalController.addAndShowApprovalRequest.bind(
              this.approvalController,
            ),
          showNativeNotification: (origin, args) =>
            this.controllerMessenger.call(
              'RateLimitController:call',
              origin,
              'showNativeNotification',
              origin,
              args.message,
            ),
          showInAppNotification: (origin, args) => {
            const { message, title, footerLink } = args;
            const notificationArgs = {
              interfaceId: args.content,
              message,
              title,
              footerLink,
            };
            return this.controllerMessenger.call(
              'RateLimitController:call',
              origin,
              'showInAppNotification',
              origin,
              notificationArgs,
            );
          },
          updateSnapState: this.controllerMessenger.call.bind(
            this.controllerMessenger,
            'SnapController:updateSnapState',
          ),
          maybeUpdatePhishingList: () => {
            const { usePhishDetect } = this.preferencesController.state;

            if (!usePhishDetect) {
              return;
            }

            this.controllerMessenger.call(
              'PhishingController:maybeUpdateState',
            );
          },
          isOnPhishingList: (url) => {
            const { usePhishDetect } = this.preferencesController.state;

            if (!usePhishDetect) {
              return false;
            }

            return this.controllerMessenger.call(
              'PhishingController:testOrigin',
              url,
            ).result;
          },
          createInterface: this.controllerMessenger.call.bind(
            this.controllerMessenger,
            'SnapInterfaceController:createInterface',
          ),
          getInterface: this.controllerMessenger.call.bind(
            this.controllerMessenger,
            'SnapInterfaceController:getInterface',
          ),
          // We don't currently use special cryptography for the extension client.
          getClientCryptography: () => ({}),
          ///: BEGIN:ONLY_INCLUDE_IF(keyring-snaps)
          getSnapKeyring: this.getSnapKeyring.bind(this),
          ///: END:ONLY_INCLUDE_IF
        },
      ),
    };
  }

  /**
   * Sets up BaseController V2 event subscriptions. Currently, this includes
   * the subscriptions necessary to notify permission subjects of account
   * changes.
   *
   * Some of the subscriptions in this method are Messenger selector
   * event subscriptions. See the relevant documentation for
   * `@metamask/base-controller` for more information.
   *
   * Note that account-related notifications emitted when the extension
   * becomes unlocked are handled in MetaMaskController._onUnlock.
   */
  setupControllerEventSubscriptions() {
    let lastSelectedAddress;
    this.controllerMessenger.subscribe(
      'PreferencesController:stateChange',
      previousValueComparator(async (prevState, currState) => {
        const { currentLocale } = currState;
        const chainId = this.#getGlobalChainId();

        await updateCurrentLocale(currentLocale);

        if (currState.incomingTransactionsPreferences?.[chainId]) {
          this.txController.stopIncomingTransactionPolling();

          this.txController.startIncomingTransactionPolling([
            this.#getGlobalChainId(),
          ]);
        } else {
          this.txController.stopIncomingTransactionPolling();
        }

        this.#checkTokenListPolling(currState, prevState);
      }, this.preferencesController.state),
    );

    this.controllerMessenger.subscribe(
      `${this.accountsController.name}:selectedAccountChange`,
      async (account) => {
        if (account.address && account.address !== lastSelectedAddress) {
          lastSelectedAddress = account.address;
          await this._onAccountChange(account.address);
        }
      },
    );

    // This handles account changes every time relevant permission state
    // changes, for any reason.
    this.controllerMessenger.subscribe(
      `${this.permissionController.name}:stateChange`,
      async (currentValue, previousValue) => {
        const changedAccounts = diffMap(currentValue, previousValue);

        for (const [origin, accounts] of changedAccounts.entries()) {
          this._notifyAccountsChange(origin, accounts);
        }
      },
      getPermittedAccountsByOrigin,
    );

    this.controllerMessenger.subscribe(
      `${this.permissionController.name}:stateChange`,
      async (currentValue, previousValue) => {
        const changedChains = diffMap(currentValue, previousValue);

        // This operates under the assumption that there will be at maximum
        // one origin permittedChains value change per event handler call
        for (const [origin, chains] of changedChains.entries()) {
          const currentNetworkClientIdForOrigin =
            this.selectedNetworkController.getNetworkClientIdForDomain(origin);
          const { chainId: currentChainIdForOrigin } =
            this.networkController.getNetworkConfigurationByNetworkClientId(
              currentNetworkClientIdForOrigin,
            );
          // if(chains.length === 0) {
          // TODO: This particular case should also occur at the same time
          // that eth_accounts is revoked. When eth_accounts is revoked,
          // the networkClientId for that origin should be reset to track
          // the globally selected network.
          // }
          if (chains.length > 0 && !chains.includes(currentChainIdForOrigin)) {
            const networkClientId =
              this.networkController.findNetworkClientIdByChainId(chains[0]);
            this.networkController.setActiveNetwork(networkClientId);
            this.selectedNetworkController.setNetworkClientIdForDomain(
              origin,
              networkClientId,
            );
          }
        }
      },
      getPermittedChainsByOrigin,
    );

    this.controllerMessenger.subscribe(
      'NetworkController:networkRemoved',
      ({ chainId }) => {
        this.removeAllChainIdPermissions(chainId);
      },
    );

    this.controllerMessenger.subscribe(
      'NetworkController:networkDidChange',
      async () => {
        await this.txController.stopIncomingTransactionPolling();

        await this.txController.updateIncomingTransactions([
          this.#getGlobalChainId(),
        ]);

        await this.txController.startIncomingTransactionPolling([
          this.#getGlobalChainId(),
        ]);
      },
    );

    this.controllerMessenger.subscribe(
      `${this.snapController.name}:snapInstallStarted`,
      (snapId, origin, isUpdate) => {
        const snapCategory = this._getSnapMetadata(snapId)?.category;
        this.metaMetricsController.trackEvent({
          event: isUpdate
            ? MetaMetricsEventName.SnapUpdateStarted
            : MetaMetricsEventName.SnapInstallStarted,
          category: MetaMetricsEventCategory.Snaps,
          properties: {
            snap_id: snapId,
            origin,
            snap_category: snapCategory,
          },
        });
      },
    );

    this.controllerMessenger.subscribe(
      `${this.snapController.name}:snapInstallFailed`,
      (snapId, origin, isUpdate, error) => {
        const isRejected = error.includes('User rejected the request.');
        const failedEvent = isUpdate
          ? MetaMetricsEventName.SnapUpdateFailed
          : MetaMetricsEventName.SnapInstallFailed;
        const rejectedEvent = isUpdate
          ? MetaMetricsEventName.SnapUpdateRejected
          : MetaMetricsEventName.SnapInstallRejected;

        const snapCategory = this._getSnapMetadata(snapId)?.category;
        this.metaMetricsController.trackEvent({
          event: isRejected ? rejectedEvent : failedEvent,
          category: MetaMetricsEventCategory.Snaps,
          properties: {
            snap_id: snapId,
            origin,
            snap_category: snapCategory,
          },
        });
      },
    );

    this.controllerMessenger.subscribe(
      `${this.snapController.name}:snapInstalled`,
      (truncatedSnap, origin, preinstalled) => {
        if (preinstalled) {
          return;
        }

        const snapId = truncatedSnap.id;
        const snapCategory = this._getSnapMetadata(snapId)?.category;
        this.metaMetricsController.trackEvent({
          event: MetaMetricsEventName.SnapInstalled,
          category: MetaMetricsEventCategory.Snaps,
          properties: {
            snap_id: snapId,
            version: truncatedSnap.version,
            origin,
            snap_category: snapCategory,
          },
        });
      },
    );

    this.controllerMessenger.subscribe(
      `${this.snapController.name}:snapUpdated`,
      (newSnap, oldVersion, origin, preinstalled) => {
        if (preinstalled) {
          return;
        }

        const snapId = newSnap.id;
        const snapCategory = this._getSnapMetadata(snapId)?.category;
        this.metaMetricsController.trackEvent({
          event: MetaMetricsEventName.SnapUpdated,
          category: MetaMetricsEventCategory.Snaps,
          properties: {
            snap_id: snapId,
            old_version: oldVersion,
            new_version: newSnap.version,
            origin,
            snap_category: snapCategory,
          },
        });
      },
    );

    this.controllerMessenger.subscribe(
      `${this.snapController.name}:snapTerminated`,
      (truncatedSnap) => {
        const approvals = Object.values(
          this.approvalController.state.pendingApprovals,
        ).filter(
          (approval) =>
            approval.origin === truncatedSnap.id &&
            approval.type.startsWith(RestrictedMethods.snap_dialog),
        );
        for (const approval of approvals) {
          this.approvalController.reject(
            approval.id,
            new Error('Snap was terminated.'),
          );
        }
      },
    );

    this.controllerMessenger.subscribe(
      `${this.snapController.name}:snapUninstalled`,
      (truncatedSnap) => {
        const notificationIds = this.notificationServicesController
          .getNotificationsByType(TRIGGER_TYPES.SNAP)
          .filter(
            (notification) => notification.data.origin === truncatedSnap.id,
          )
          .map((notification) => notification.id);

        this.notificationServicesController.deleteNotificationsById(
          notificationIds,
        );

        const snapId = truncatedSnap.id;
        const snapCategory = this._getSnapMetadata(snapId)?.category;
        this.metaMetricsController.trackEvent({
          event: MetaMetricsEventName.SnapUninstalled,
          category: MetaMetricsEventCategory.Snaps,
          properties: {
            snap_id: snapId,
            version: truncatedSnap.version,
            snap_category: snapCategory,
          },
        });
      },
    );
  }

  /**
   * Sets up multichain data and subscriptions.
   * This method is called during the MetaMaskController constructor.
   * It starts the MultichainRatesController if selected account is non-EVM
   * and subscribes to account changes.
   */
  setupMultichainDataAndSubscriptions() {
    if (
      !isEvmAccountType(
        this.accountsController.getSelectedMultichainAccount().type,
      )
    ) {
      this.multichainRatesController.start();
    }

    this.controllerMessenger.subscribe(
      'AccountsController:selectedAccountChange',
      (selectedAccount) => {
        if (isEvmAccountType(selectedAccount.type)) {
          this.multichainRatesController.stop();
          return;
        }
        this.multichainRatesController.start();
      },
    );

    this.controllerMessenger.subscribe(
      'CurrencyRateController:stateChange',
      ({ currentCurrency }) => {
        if (
          currentCurrency !== this.multichainRatesController.state.fiatCurrency
        ) {
          this.multichainRatesController.setFiatCurrency(currentCurrency);
        }
      },
    );
  }

  /**
   * TODO:LegacyProvider: Delete
   * Constructor helper: initialize a public config store.
   * This store is used to make some config info available to Dapps synchronously.
   */
  createPublicConfigStore() {
    // subset of state for metamask inpage provider
    const publicConfigStore = new ObservableStore();

    const selectPublicState = async ({ isUnlocked }) => {
      const { chainId, networkVersion, isConnected } =
        await this.getProviderNetworkState();

      return {
        isUnlocked,
        chainId,
        networkVersion: isConnected ? networkVersion : 'loading',
      };
    };

    const updatePublicConfigStore = async (memState) => {
      const networkStatus =
        memState.networksMetadata[memState.selectedNetworkClientId]?.status;
      if (networkStatus === NetworkStatus.Available) {
        publicConfigStore.putState(await selectPublicState(memState));
      }
    };

    // setup memStore subscription hooks
    this.on('update', updatePublicConfigStore);
    updatePublicConfigStore(this.getState());

    return publicConfigStore;
  }

  /**
   * Gets relevant state for the provider of an external origin.
   *
   * @param {string} origin - The origin to get the provider state for.
   * @returns {Promise<{ isUnlocked: boolean, networkVersion: string, chainId: string, accounts: string[] }>} An object with relevant state properties.
   */
  async getProviderState(origin) {
    const providerNetworkState = await this.getProviderNetworkState(origin);

    return {
      isUnlocked: this.isUnlocked(),
      accounts: this.getPermittedAccounts(origin),
      ...providerNetworkState,
    };
  }

  /**
   * Retrieves network state information relevant for external providers.
   *
   * @param {string} origin - The origin identifier for which network state is requested (default: 'metamask').
   * @returns {object} An object containing important network state properties, including chainId and networkVersion.
   */
  async getProviderNetworkState(origin = METAMASK_DOMAIN) {
    const networkClientId = this.controllerMessenger.call(
      'SelectedNetworkController:getNetworkClientIdForDomain',
      origin,
    );

    const networkClient = this.controllerMessenger.call(
      'NetworkController:getNetworkClientById',
      networkClientId,
    );

    const { chainId } = networkClient.configuration;

    const { completedOnboarding } = this.onboardingController.state;

    let networkVersion = this.deprecatedNetworkVersions[networkClientId];
    if (networkVersion === undefined && completedOnboarding) {
      try {
        const result = await networkClient.provider.request({
          method: 'net_version',
        });
        networkVersion = convertNetworkId(result);
      } catch (error) {
        console.error(error);
        networkVersion = null;
      }

      this.deprecatedNetworkVersions[networkClientId] = networkVersion;
    }

    const metadata =
      this.networkController.state.networksMetadata[networkClientId];

    return {
      chainId,
      networkVersion: networkVersion ?? 'loading',
      isConnected: metadata?.status === NetworkStatus.Available,
    };
  }

  //=============================================================================
  // EXPOSED TO THE UI SUBSYSTEM
  //=============================================================================

  /**
   * The metamask-state of the various controllers, made available to the UI
   *
   * @returns {object} status
   */
  getState() {
    const { vault } = this.keyringController.state;
    const isInitialized = Boolean(vault);
    const flatState = this.memStore.getFlatState();

    return {
      isInitialized,
      ...sanitizeUIState(flatState),
    };
  }

  /**
   * Returns an Object containing API Callback Functions.
   * These functions are the interface for the UI.
   * The API object can be transmitted over a stream via JSON-RPC.
   *
   * @returns {object} Object containing API functions.
   */
  getApi() {
    const {
      accountsController,
      addressBookController,
      alertController,
      appStateController,
      keyringController,
      nftController,
      nftDetectionController,
      currencyRateController,
      tokenBalancesController,
      tokenDetectionController,
      ensController,
      tokenListController,
      gasFeeController,
      metaMetricsController,
      networkController,
      announcementController,
      onboardingController,
      permissionController,
      preferencesController,
      tokensController,
      smartTransactionsController,
      txController,
      assetsContractController,
      backup,
      approvalController,
      phishingController,
      tokenRatesController,
      accountTrackerController,
      // Notification Controllers
      authenticationController,
      userStorageController,
      notificationServicesController,
      notificationServicesPushController,
    } = this;

    return {
      // etc
      getState: this.getState.bind(this),
      setCurrentCurrency: currencyRateController.setCurrentCurrency.bind(
        currencyRateController,
      ),
      setUseBlockie: preferencesController.setUseBlockie.bind(
        preferencesController,
      ),
      setUsePhishDetect: preferencesController.setUsePhishDetect.bind(
        preferencesController,
      ),
      setUseMultiAccountBalanceChecker:
        preferencesController.setUseMultiAccountBalanceChecker.bind(
          preferencesController,
        ),
      setUseSafeChainsListValidation:
        preferencesController.setUseSafeChainsListValidation.bind(
          preferencesController,
        ),
      setUseTokenDetection: preferencesController.setUseTokenDetection.bind(
        preferencesController,
      ),
      setUseNftDetection: preferencesController.setUseNftDetection.bind(
        preferencesController,
      ),
      setUse4ByteResolution: preferencesController.setUse4ByteResolution.bind(
        preferencesController,
      ),
      setUseCurrencyRateCheck:
        preferencesController.setUseCurrencyRateCheck.bind(
          preferencesController,
        ),
      setOpenSeaEnabled: preferencesController.setOpenSeaEnabled.bind(
        preferencesController,
      ),
      getProviderConfig: () =>
        getProviderConfig({
          metamask: this.networkController.state,
        }),
      grantPermissionsIncremental:
        this.permissionController.grantPermissionsIncremental.bind(
          this.permissionController,
        ),
      grantPermissions: this.permissionController.grantPermissions.bind(
        this.permissionController,
      ),
      setSecurityAlertsEnabled:
        preferencesController.setSecurityAlertsEnabled.bind(
          preferencesController,
        ),
      ///: BEGIN:ONLY_INCLUDE_IF(keyring-snaps)
      setAddSnapAccountEnabled:
        preferencesController.setAddSnapAccountEnabled.bind(
          preferencesController,
        ),
      ///: END:ONLY_INCLUDE_IF
      ///: BEGIN:ONLY_INCLUDE_IF(build-flask)
      setWatchEthereumAccountEnabled:
        preferencesController.setWatchEthereumAccountEnabled.bind(
          preferencesController,
        ),
      ///: END:ONLY_INCLUDE_IF
      ///: BEGIN:ONLY_INCLUDE_IF(solana)
      setSolanaSupportEnabled:
        preferencesController.setSolanaSupportEnabled.bind(
          preferencesController,
        ),
      ///: END:ONLY_INCLUDE_IF
      setBitcoinSupportEnabled:
        preferencesController.setBitcoinSupportEnabled.bind(
          preferencesController,
        ),
      setBitcoinTestnetSupportEnabled:
        preferencesController.setBitcoinTestnetSupportEnabled.bind(
          preferencesController,
        ),
      setUseExternalNameSources:
        preferencesController.setUseExternalNameSources.bind(
          preferencesController,
        ),
      setUseTransactionSimulations:
        preferencesController.setUseTransactionSimulations.bind(
          preferencesController,
        ),
      setIpfsGateway: preferencesController.setIpfsGateway.bind(
        preferencesController,
      ),
      setIsIpfsGatewayEnabled:
        preferencesController.setIsIpfsGatewayEnabled.bind(
          preferencesController,
        ),
      setUseAddressBarEnsResolution:
        preferencesController.setUseAddressBarEnsResolution.bind(
          preferencesController,
        ),
      setParticipateInMetaMetrics:
        metaMetricsController.setParticipateInMetaMetrics.bind(
          metaMetricsController,
        ),
      setDataCollectionForMarketing:
        metaMetricsController.setDataCollectionForMarketing.bind(
          metaMetricsController,
        ),
      setMarketingCampaignCookieId:
        metaMetricsController.setMarketingCampaignCookieId.bind(
          metaMetricsController,
        ),
      setCurrentLocale: preferencesController.setCurrentLocale.bind(
        preferencesController,
      ),
      setIncomingTransactionsPreferences:
        preferencesController.setIncomingTransactionsPreferences.bind(
          preferencesController,
        ),
      setServiceWorkerKeepAlivePreference:
        preferencesController.setServiceWorkerKeepAlivePreference.bind(
          preferencesController,
        ),
      markPasswordForgotten: this.markPasswordForgotten.bind(this),
      unMarkPasswordForgotten: this.unMarkPasswordForgotten.bind(this),
      getRequestAccountTabIds: this.getRequestAccountTabIds,
      getOpenMetamaskTabsIds: this.getOpenMetamaskTabsIds,
      markNotificationPopupAsAutomaticallyClosed: () =>
        this.notificationManager.markAsAutomaticallyClosed(),

      // primary keyring management
      addNewAccount: this.addNewAccount.bind(this),
      getSeedPhrase: this.getSeedPhrase.bind(this),
      resetAccount: this.resetAccount.bind(this),
      removeAccount: this.removeAccount.bind(this),
      importAccountWithStrategy: this.importAccountWithStrategy.bind(this),
      getNextAvailableAccountName:
        accountsController.getNextAvailableAccountName.bind(accountsController),
      ///: BEGIN:ONLY_INCLUDE_IF(keyring-snaps)
      getAccountsBySnapId: (snapId) => getAccountsBySnapId(this, snapId),
      ///: END:ONLY_INCLUDE_IF

      // hardware wallets
      connectHardware: this.connectHardware.bind(this),
      forgetDevice: this.forgetDevice.bind(this),
      checkHardwareStatus: this.checkHardwareStatus.bind(this),
      unlockHardwareWalletAccount: this.unlockHardwareWalletAccount.bind(this),
      attemptLedgerTransportCreation:
        this.attemptLedgerTransportCreation.bind(this),

      // qr hardware devices
      submitQRHardwareCryptoHDKey:
        keyringController.submitQRCryptoHDKey.bind(keyringController),
      submitQRHardwareCryptoAccount:
        keyringController.submitQRCryptoAccount.bind(keyringController),
      cancelSyncQRHardware:
        keyringController.cancelQRSynchronization.bind(keyringController),
      submitQRHardwareSignature:
        keyringController.submitQRSignature.bind(keyringController),
      cancelQRHardwareSignRequest:
        keyringController.cancelQRSignRequest.bind(keyringController),

      // vault management
      submitPassword: this.submitPassword.bind(this),
      verifyPassword: this.verifyPassword.bind(this),

      // network management
      setActiveNetwork: (networkConfigurationId, setActiveNetwork) => {
        console.log({ networkConfigurationId, setActiveNetwork });
        return this.networkController.setActiveNetwork(networkConfigurationId);

        // console.log('metamask-controller -> setActiveNetwork');
        // console.log('metamask-controller:', {
        //   networkConfigurationId,
        //   chainId,
        // });
        // return this.multichainNetworkController.setActiveNetwork(
        //   networkConfigurationId,
        //   chainId,
        // );
      },
      // Avoids returning the promise so that initial call to switch network
      // doesn't block on the network lookup step
      setActiveNetworkConfigurationId: (networkConfigurationId) => {
        this.networkController.setActiveNetwork(networkConfigurationId);
      },
      setNetworkClientIdForDomain: (origin, networkClientId) => {
        return this.selectedNetworkController.setNetworkClientIdForDomain(
          origin,
          networkClientId,
        );
      },
      rollbackToPreviousProvider:
        networkController.rollbackToPreviousProvider.bind(networkController),
      addNetwork: this.networkController.addNetwork.bind(
        this.networkController,
      ),
      updateNetwork: this.networkController.updateNetwork.bind(
        this.networkController,
      ),
      removeNetwork: this.networkController.removeNetwork.bind(
        this.networkController,
      ),
      getCurrentNetworkEIP1559Compatibility:
        this.networkController.getEIP1559Compatibility.bind(
          this.networkController,
        ),
      getNetworkConfigurationByNetworkClientId:
        this.networkController.getNetworkConfigurationByNetworkClientId.bind(
          this.networkController,
        ),
      // PreferencesController
      setSelectedAddress: (address) => {
        const account = this.accountsController.getAccountByAddress(address);
        if (account) {
          this.accountsController.setSelectedAccount(account.id);
        } else {
          throw new Error(`No account found for address: ${address}`);
        }
      },
      toggleExternalServices: this.toggleExternalServices.bind(this),
      addToken: tokensController.addToken.bind(tokensController),
      updateTokenType: tokensController.updateTokenType.bind(tokensController),
      setFeatureFlag: preferencesController.setFeatureFlag.bind(
        preferencesController,
      ),
      setPreference: preferencesController.setPreference.bind(
        preferencesController,
      ),

      addKnownMethodData: preferencesController.addKnownMethodData.bind(
        preferencesController,
      ),
      setDismissSeedBackUpReminder:
        preferencesController.setDismissSeedBackUpReminder.bind(
          preferencesController,
        ),
      setOverrideContentSecurityPolicyHeader:
        preferencesController.setOverrideContentSecurityPolicyHeader.bind(
          preferencesController,
        ),
      setAdvancedGasFee: preferencesController.setAdvancedGasFee.bind(
        preferencesController,
      ),
      setTheme: preferencesController.setTheme.bind(preferencesController),
      ///: BEGIN:ONLY_INCLUDE_IF(keyring-snaps)
      setSnapsAddSnapAccountModalDismissed:
        preferencesController.setSnapsAddSnapAccountModalDismissed.bind(
          preferencesController,
        ),
      ///: END:ONLY_INCLUDE_IF

      // AccountsController
      setSelectedInternalAccount: (id) => {
        const account = this.accountsController.getAccount(id);
        if (account) {
          this.accountsController.setSelectedAccount(id);
        }
      },

      setAccountName:
        accountsController.setAccountName.bind(accountsController),

      setAccountLabel: (address, label) => {
        const account = this.accountsController.getAccountByAddress(address);
        if (account === undefined) {
          throw new Error(`No account found for address: ${address}`);
        }
        this.accountsController.setAccountName(account.id, label);
      },

      // AssetsContractController
      getTokenStandardAndDetails: this.getTokenStandardAndDetails.bind(this),
      getTokenSymbol: this.getTokenSymbol.bind(this),

      // NftController
      addNft: nftController.addNft.bind(nftController),

      addNftVerifyOwnership:
        nftController.addNftVerifyOwnership.bind(nftController),

      removeAndIgnoreNft: nftController.removeAndIgnoreNft.bind(nftController),

      removeNft: nftController.removeNft.bind(nftController),

      checkAndUpdateAllNftsOwnershipStatus:
        nftController.checkAndUpdateAllNftsOwnershipStatus.bind(nftController),

      checkAndUpdateSingleNftOwnershipStatus:
        nftController.checkAndUpdateSingleNftOwnershipStatus.bind(
          nftController,
        ),

      getNFTContractInfo: nftController.getNFTContractInfo.bind(nftController),

      isNftOwner: nftController.isNftOwner.bind(nftController),

      // AddressController
      setAddressBook: addressBookController.set.bind(addressBookController),
      removeFromAddressBook: addressBookController.delete.bind(
        addressBookController,
      ),

      // AppStateController
      setLastActiveTime:
        appStateController.setLastActiveTime.bind(appStateController),
      setCurrentExtensionPopupId:
        appStateController.setCurrentExtensionPopupId.bind(appStateController),
      setDefaultHomeActiveTabName:
        appStateController.setDefaultHomeActiveTabName.bind(appStateController),
      setConnectedStatusPopoverHasBeenShown:
        appStateController.setConnectedStatusPopoverHasBeenShown.bind(
          appStateController,
        ),
      setRecoveryPhraseReminderHasBeenShown:
        appStateController.setRecoveryPhraseReminderHasBeenShown.bind(
          appStateController,
        ),
      setRecoveryPhraseReminderLastShown:
        appStateController.setRecoveryPhraseReminderLastShown.bind(
          appStateController,
        ),
      setTermsOfUseLastAgreed:
        appStateController.setTermsOfUseLastAgreed.bind(appStateController),
      setSurveyLinkLastClickedOrClosed:
        appStateController.setSurveyLinkLastClickedOrClosed.bind(
          appStateController,
        ),
      setOnboardingDate:
        appStateController.setOnboardingDate.bind(appStateController),
      setLastViewedUserSurvey:
        appStateController.setLastViewedUserSurvey.bind(appStateController),
      setRampCardClosed:
        appStateController.setRampCardClosed.bind(appStateController),
      setNewPrivacyPolicyToastClickedOrClosed:
        appStateController.setNewPrivacyPolicyToastClickedOrClosed.bind(
          appStateController,
        ),
      setNewPrivacyPolicyToastShownDate:
        appStateController.setNewPrivacyPolicyToastShownDate.bind(
          appStateController,
        ),
      setSnapsInstallPrivacyWarningShownStatus:
        appStateController.setSnapsInstallPrivacyWarningShownStatus.bind(
          appStateController,
        ),
      setOutdatedBrowserWarningLastShown:
        appStateController.setOutdatedBrowserWarningLastShown.bind(
          appStateController,
        ),
      setShowTestnetMessageInDropdown:
        appStateController.setShowTestnetMessageInDropdown.bind(
          appStateController,
        ),
      setShowBetaHeader:
        appStateController.setShowBetaHeader.bind(appStateController),
      setShowPermissionsTour:
        appStateController.setShowPermissionsTour.bind(appStateController),
      setShowAccountBanner:
        appStateController.setShowAccountBanner.bind(appStateController),
      setShowNetworkBanner:
        appStateController.setShowNetworkBanner.bind(appStateController),
      updateNftDropDownState:
        appStateController.updateNftDropDownState.bind(appStateController),
      setSwitchedNetworkDetails:
        appStateController.setSwitchedNetworkDetails.bind(appStateController),
      clearSwitchedNetworkDetails:
        appStateController.clearSwitchedNetworkDetails.bind(appStateController),
      setSwitchedNetworkNeverShowMessage:
        appStateController.setSwitchedNetworkNeverShowMessage.bind(
          appStateController,
        ),
      getLastInteractedConfirmationInfo:
        appStateController.getLastInteractedConfirmationInfo.bind(
          appStateController,
        ),
      setLastInteractedConfirmationInfo:
        appStateController.setLastInteractedConfirmationInfo.bind(
          appStateController,
        ),
      updateSlides: appStateController.updateSlides.bind(appStateController),
      removeSlide: appStateController.removeSlide.bind(appStateController),

      // EnsController
      tryReverseResolveAddress:
        ensController.reverseResolveAddress.bind(ensController),

      // KeyringController
      setLocked: this.setLocked.bind(this),
      createNewVaultAndKeychain: this.createNewVaultAndKeychain.bind(this),
      createNewVaultAndRestore: this.createNewVaultAndRestore.bind(this),
      exportAccount: this.exportAccount.bind(this),

      // txController
      updateTransaction: txController.updateTransaction.bind(txController),
      approveTransactionsWithSameNonce:
        txController.approveTransactionsWithSameNonce.bind(txController),
      createCancelTransaction: this.createCancelTransaction.bind(this),
      createSpeedUpTransaction: this.createSpeedUpTransaction.bind(this),
      estimateGas: this.estimateGas.bind(this),
      estimateGasFee: txController.estimateGasFee.bind(txController),
      getNextNonce: this.getNextNonce.bind(this),
      addTransaction: (transactionParams, transactionOptions) =>
        addTransaction(
          this.getAddTransactionRequest({
            transactionParams,
            transactionOptions,
            waitForSubmit: false,
          }),
        ),
      addTransactionAndWaitForPublish: (
        transactionParams,
        transactionOptions,
      ) =>
        addTransaction(
          this.getAddTransactionRequest({
            transactionParams,
            transactionOptions,
            waitForSubmit: true,
          }),
        ),
      createTransactionEventFragment:
        createTransactionEventFragmentWithTxId.bind(
          null,
          this.getTransactionMetricsRequest(),
        ),

      // decryptMessageController
      decryptMessage: this.decryptMessageController.decryptMessage.bind(
        this.decryptMessageController,
      ),
      decryptMessageInline:
        this.decryptMessageController.decryptMessageInline.bind(
          this.decryptMessageController,
        ),
      cancelDecryptMessage:
        this.decryptMessageController.cancelDecryptMessage.bind(
          this.decryptMessageController,
        ),

      // EncryptionPublicKeyController
      encryptionPublicKey:
        this.encryptionPublicKeyController.encryptionPublicKey.bind(
          this.encryptionPublicKeyController,
        ),
      cancelEncryptionPublicKey:
        this.encryptionPublicKeyController.cancelEncryptionPublicKey.bind(
          this.encryptionPublicKeyController,
        ),

      // onboarding controller
      setSeedPhraseBackedUp:
        onboardingController.setSeedPhraseBackedUp.bind(onboardingController),
      completeOnboarding:
        onboardingController.completeOnboarding.bind(onboardingController),
      setFirstTimeFlowType:
        onboardingController.setFirstTimeFlowType.bind(onboardingController),

      // alert controller
      setAlertEnabledness:
        alertController.setAlertEnabledness.bind(alertController),
      setUnconnectedAccountAlertShown:
        alertController.setUnconnectedAccountAlertShown.bind(alertController),
      setWeb3ShimUsageAlertDismissed:
        alertController.setWeb3ShimUsageAlertDismissed.bind(alertController),

      // permissions
      removePermissionsFor: this.removePermissionsFor,
      approvePermissionsRequest: this.acceptPermissionsRequest,
      rejectPermissionsRequest: this.rejectPermissionsRequest,
      ...getPermissionBackgroundApiMethods({
        permissionController,
        approvalController,
      }),

      ///: BEGIN:ONLY_INCLUDE_IF(build-mmi)
      connectCustodyAddresses: this.mmiController.connectCustodyAddresses.bind(
        this.mmiController,
      ),
      getCustodianAccounts: this.mmiController.getCustodianAccounts.bind(
        this.mmiController,
      ),
      getCustodianTransactionDeepLink:
        this.mmiController.getCustodianTransactionDeepLink.bind(
          this.mmiController,
        ),
      getCustodianConfirmDeepLink:
        this.mmiController.getCustodianConfirmDeepLink.bind(this.mmiController),
      getCustodianSignMessageDeepLink:
        this.mmiController.getCustodianSignMessageDeepLink.bind(
          this.mmiController,
        ),
      getCustodianToken: this.mmiController.getCustodianToken.bind(
        this.mmiController,
      ),
      getCustodianJWTList: this.mmiController.getCustodianJWTList.bind(
        this.mmiController,
      ),
      getAllCustodianAccountsWithToken:
        this.mmiController.getAllCustodianAccountsWithToken.bind(
          this.mmiController,
        ),
      setCustodianNewRefreshToken:
        this.mmiController.setCustodianNewRefreshToken.bind(this.mmiController),
      setWaitForConfirmDeepLinkDialog:
        this.custodyController.setWaitForConfirmDeepLinkDialog.bind(
          this.custodyController,
        ),
      getMmiConfiguration:
        this.mmiConfigurationController.getConfiguration.bind(
          this.mmiConfigurationController,
        ),
      removeAddTokenConnectRequest:
        this.institutionalFeaturesController.removeAddTokenConnectRequest.bind(
          this.institutionalFeaturesController,
        ),
      setConnectionRequest:
        this.institutionalFeaturesController.setConnectionRequest.bind(
          this.institutionalFeaturesController,
        ),
      showInteractiveReplacementTokenBanner:
        appStateController.showInteractiveReplacementTokenBanner.bind(
          appStateController,
        ),
      setCustodianDeepLink:
        appStateController.setCustodianDeepLink.bind(appStateController),
      setNoteToTraderMessage:
        appStateController.setNoteToTraderMessage.bind(appStateController),
      logAndStoreApiRequest: this.mmiController.logAndStoreApiRequest.bind(
        this.mmiController,
      ),
      ///: END:ONLY_INCLUDE_IF

      // snaps
      disableSnap: this.controllerMessenger.call.bind(
        this.controllerMessenger,
        'SnapController:disable',
      ),
      enableSnap: this.controllerMessenger.call.bind(
        this.controllerMessenger,
        'SnapController:enable',
      ),
      updateSnap: (origin, requestedSnaps) => {
        // We deliberately do not await this promise as that would mean waiting for the update to complete
        // Instead we return null to signal to the UI that it is safe to redirect to the update flow
        this.controllerMessenger.call(
          'SnapController:install',
          origin,
          requestedSnaps,
        );
        return null;
      },
      removeSnap: this.controllerMessenger.call.bind(
        this.controllerMessenger,
        'SnapController:remove',
      ),
      handleSnapRequest: this.handleSnapRequest.bind(this),
      revokeDynamicSnapPermissions: this.controllerMessenger.call.bind(
        this.controllerMessenger,
        'SnapController:revokeDynamicPermissions',
      ),
      disconnectOriginFromSnap: this.controllerMessenger.call.bind(
        this.controllerMessenger,
        'SnapController:disconnectOrigin',
      ),
      updateNetworksList: this.updateNetworksList.bind(this),
      updateAccountsList: this.updateAccountsList.bind(this),
      updateHiddenAccountsList: this.updateHiddenAccountsList.bind(this),
      getPhishingResult: async (website) => {
        await phishingController.maybeUpdateState();

        return phishingController.test(website);
      },
      deleteInterface: this.controllerMessenger.call.bind(
        this.controllerMessenger,
        'SnapInterfaceController:deleteInterface',
      ),
      updateInterfaceState: this.controllerMessenger.call.bind(
        this.controllerMessenger,
        'SnapInterfaceController:updateInterfaceState',
      ),

      // swaps
      fetchAndSetQuotes: this.controllerMessenger.call.bind(
        this.controllerMessenger,
        'SwapsController:fetchAndSetQuotes',
      ),
      setSelectedQuoteAggId: this.controllerMessenger.call.bind(
        this.controllerMessenger,
        'SwapsController:setSelectedQuoteAggId',
      ),
      resetSwapsState: this.controllerMessenger.call.bind(
        this.controllerMessenger,
        'SwapsController:resetSwapsState',
      ),
      setSwapsTokens: this.controllerMessenger.call.bind(
        this.controllerMessenger,
        'SwapsController:setSwapsTokens',
      ),
      clearSwapsQuotes: this.controllerMessenger.call.bind(
        this.controllerMessenger,
        'SwapsController:clearSwapsQuotes',
      ),
      setApproveTxId: this.controllerMessenger.call.bind(
        this.controllerMessenger,
        'SwapsController:setApproveTxId',
      ),
      setTradeTxId: this.controllerMessenger.call.bind(
        this.controllerMessenger,
        'SwapsController:setTradeTxId',
      ),
      setSwapsTxGasPrice: this.controllerMessenger.call.bind(
        this.controllerMessenger,
        'SwapsController:setSwapsTxGasPrice',
      ),
      setSwapsTxGasLimit: this.controllerMessenger.call.bind(
        this.controllerMessenger,
        'SwapsController:setSwapsTxGasLimit',
      ),
      setSwapsTxMaxFeePerGas: this.controllerMessenger.call.bind(
        this.controllerMessenger,
        'SwapsController:setSwapsTxMaxFeePerGas',
      ),
      setSwapsTxMaxFeePriorityPerGas: this.controllerMessenger.call.bind(
        this.controllerMessenger,
        'SwapsController:setSwapsTxMaxFeePriorityPerGas',
      ),
      safeRefetchQuotes: this.controllerMessenger.call.bind(
        this.controllerMessenger,
        'SwapsController:safeRefetchQuotes',
      ),
      stopPollingForQuotes: this.controllerMessenger.call.bind(
        this.controllerMessenger,
        'SwapsController:stopPollingForQuotes',
      ),
      setBackgroundSwapRouteState: this.controllerMessenger.call.bind(
        this.controllerMessenger,
        'SwapsController:setBackgroundSwapRouteState',
      ),
      resetPostFetchState: this.controllerMessenger.call.bind(
        this.controllerMessenger,
        'SwapsController:resetPostFetchState',
      ),
      setSwapsErrorKey: this.controllerMessenger.call.bind(
        this.controllerMessenger,
        'SwapsController:setSwapsErrorKey',
      ),
      setInitialGasEstimate: this.controllerMessenger.call.bind(
        this.controllerMessenger,
        'SwapsController:setInitialGasEstimate',
      ),
      setCustomApproveTxData: this.controllerMessenger.call.bind(
        this.controllerMessenger,
        'SwapsController:setCustomApproveTxData',
      ),
      setSwapsLiveness: this.controllerMessenger.call.bind(
        this.controllerMessenger,
        'SwapsController:setSwapsLiveness',
      ),
      setSwapsFeatureFlags: this.controllerMessenger.call.bind(
        this.controllerMessenger,
        'SwapsController:setSwapsFeatureFlags',
      ),
      setSwapsUserFeeLevel: this.controllerMessenger.call.bind(
        this.controllerMessenger,
        'SwapsController:setSwapsUserFeeLevel',
      ),
      setSwapsQuotesPollingLimitEnabled: this.controllerMessenger.call.bind(
        this.controllerMessenger,
        'SwapsController:setSwapsQuotesPollingLimitEnabled',
      ),

      // Bridge
      [BridgeBackgroundAction.SET_FEATURE_FLAGS]:
        this.controllerMessenger.call.bind(
          this.controllerMessenger,
          `${BRIDGE_CONTROLLER_NAME}:${BridgeBackgroundAction.SET_FEATURE_FLAGS}`,
        ),
      [BridgeBackgroundAction.RESET_STATE]: this.controllerMessenger.call.bind(
        this.controllerMessenger,
        `${BRIDGE_CONTROLLER_NAME}:${BridgeBackgroundAction.RESET_STATE}`,
      ),
      [BridgeBackgroundAction.GET_BRIDGE_ERC20_ALLOWANCE]:
        this.controllerMessenger.call.bind(
          this.controllerMessenger,
          `${BRIDGE_CONTROLLER_NAME}:${BridgeBackgroundAction.GET_BRIDGE_ERC20_ALLOWANCE}`,
        ),
      [BridgeUserAction.UPDATE_QUOTE_PARAMS]:
        this.controllerMessenger.call.bind(
          this.controllerMessenger,
          `${BRIDGE_CONTROLLER_NAME}:${BridgeUserAction.UPDATE_QUOTE_PARAMS}`,
        ),

      // Bridge Status
      [BridgeStatusAction.START_POLLING_FOR_BRIDGE_TX_STATUS]:
        this.controllerMessenger.call.bind(
          this.controllerMessenger,
          `${BRIDGE_STATUS_CONTROLLER_NAME}:${BridgeStatusAction.START_POLLING_FOR_BRIDGE_TX_STATUS}`,
        ),

      // Smart Transactions
      fetchSmartTransactionFees: smartTransactionsController.getFees.bind(
        smartTransactionsController,
      ),
      clearSmartTransactionFees: smartTransactionsController.clearFees.bind(
        smartTransactionsController,
      ),
      submitSignedTransactions:
        smartTransactionsController.submitSignedTransactions.bind(
          smartTransactionsController,
        ),
      cancelSmartTransaction:
        smartTransactionsController.cancelSmartTransaction.bind(
          smartTransactionsController,
        ),
      fetchSmartTransactionsLiveness:
        smartTransactionsController.fetchLiveness.bind(
          smartTransactionsController,
        ),
      updateSmartTransaction:
        smartTransactionsController.updateSmartTransaction.bind(
          smartTransactionsController,
        ),
      setStatusRefreshInterval:
        smartTransactionsController.setStatusRefreshInterval.bind(
          smartTransactionsController,
        ),

      // MetaMetrics
      trackMetaMetricsEvent: metaMetricsController.trackEvent.bind(
        metaMetricsController,
      ),
      trackMetaMetricsPage: metaMetricsController.trackPage.bind(
        metaMetricsController,
      ),
      createEventFragment: metaMetricsController.createEventFragment.bind(
        metaMetricsController,
      ),
      updateEventFragment: metaMetricsController.updateEventFragment.bind(
        metaMetricsController,
      ),
      finalizeEventFragment: metaMetricsController.finalizeEventFragment.bind(
        metaMetricsController,
      ),
      trackInsightSnapView: this.trackInsightSnapView.bind(this),

      // ApprovalController
      rejectAllPendingApprovals: this.rejectAllPendingApprovals.bind(this),
      rejectPendingApproval: this.rejectPendingApproval,
      requestUserApproval:
        approvalController.addAndShowApprovalRequest.bind(approvalController),
      resolvePendingApproval: this.resolvePendingApproval,

      // Notifications
      resetViewedNotifications: announcementController.resetViewed.bind(
        announcementController,
      ),
      updateViewedNotifications: announcementController.updateViewed.bind(
        announcementController,
      ),

      // CurrencyRateController
      currencyRateStartPolling: currencyRateController.startPolling.bind(
        currencyRateController,
      ),
      currencyRateStopPollingByPollingToken:
        currencyRateController.stopPollingByPollingToken.bind(
          currencyRateController,
        ),

      tokenRatesStartPolling:
        tokenRatesController.startPolling.bind(tokenRatesController),
      tokenRatesStopPollingByPollingToken:
        tokenRatesController.stopPollingByPollingToken.bind(
          tokenRatesController,
        ),
      accountTrackerStartPolling:
        accountTrackerController.startPollingByNetworkClientId.bind(
          accountTrackerController,
        ),
      accountTrackerStopPollingByPollingToken:
        accountTrackerController.stopPollingByPollingToken.bind(
          accountTrackerController,
        ),

      tokenDetectionStartPolling: tokenDetectionController.startPolling.bind(
        tokenDetectionController,
      ),
      tokenDetectionStopPollingByPollingToken:
        tokenDetectionController.stopPollingByPollingToken.bind(
          tokenDetectionController,
        ),

      tokenListStartPolling:
        tokenListController.startPolling.bind(tokenListController),
      tokenListStopPollingByPollingToken:
        tokenListController.stopPollingByPollingToken.bind(tokenListController),

      tokenBalancesStartPolling: tokenBalancesController.startPolling.bind(
        tokenBalancesController,
      ),
      tokenBalancesStopPollingByPollingToken:
        tokenBalancesController.stopPollingByPollingToken.bind(
          tokenBalancesController,
        ),

      // GasFeeController
      gasFeeStartPolling: gasFeeController.startPolling.bind(gasFeeController),
      gasFeeStopPollingByPollingToken:
        gasFeeController.stopPollingByPollingToken.bind(gasFeeController),

      getGasFeeTimeEstimate:
        gasFeeController.getTimeEstimate.bind(gasFeeController),

      addPollingTokenToAppState:
        appStateController.addPollingToken.bind(appStateController),

      removePollingTokenFromAppState:
        appStateController.removePollingToken.bind(appStateController),

      updateThrottledOriginState:
        appStateController.updateThrottledOriginState.bind(appStateController),

      // Backup
      backupUserData: backup.backupUserData.bind(backup),
      restoreUserData: backup.restoreUserData.bind(backup),

      // TokenDetectionController
      detectTokens: tokenDetectionController.detectTokens.bind(
        tokenDetectionController,
      ),

      // DetectCollectibleController
      detectNfts: nftDetectionController.detectNfts.bind(
        nftDetectionController,
      ),

      /** Token Detection V2 */
      addDetectedTokens:
        tokensController.addDetectedTokens.bind(tokensController),
      addImportedTokens: tokensController.addTokens.bind(tokensController),
      ignoreTokens: tokensController.ignoreTokens.bind(tokensController),
      getBalancesInSingleCall:
        assetsContractController.getBalancesInSingleCall.bind(
          assetsContractController,
        ),

      // Authentication Controller
      performSignIn: authenticationController.performSignIn.bind(
        authenticationController,
      ),
      performSignOut: authenticationController.performSignOut.bind(
        authenticationController,
      ),

      // UserStorageController
      enableProfileSyncing: userStorageController.enableProfileSyncing.bind(
        userStorageController,
      ),
      disableProfileSyncing: userStorageController.disableProfileSyncing.bind(
        userStorageController,
      ),
      syncInternalAccountsWithUserStorage:
        userStorageController.syncInternalAccountsWithUserStorage.bind(
          userStorageController,
        ),
      deleteAccountSyncingDataFromUserStorage:
        userStorageController.performDeleteStorageAllFeatureEntries.bind(
          userStorageController,
        ),

      // NotificationServicesController
      checkAccountsPresence:
        notificationServicesController.checkAccountsPresence.bind(
          notificationServicesController,
        ),
      createOnChainTriggers:
        notificationServicesController.createOnChainTriggers.bind(
          notificationServicesController,
        ),
      deleteOnChainTriggersByAccount:
        notificationServicesController.deleteOnChainTriggersByAccount.bind(
          notificationServicesController,
        ),
      updateOnChainTriggersByAccount:
        notificationServicesController.updateOnChainTriggersByAccount.bind(
          notificationServicesController,
        ),
      fetchAndUpdateMetamaskNotifications:
        notificationServicesController.fetchAndUpdateMetamaskNotifications.bind(
          notificationServicesController,
        ),
      deleteNotificationsById:
        notificationServicesController.deleteNotificationsById.bind(
          notificationServicesController,
        ),
      getNotificationsByType:
        notificationServicesController.getNotificationsByType.bind(
          notificationServicesController,
        ),
      markMetamaskNotificationsAsRead:
        notificationServicesController.markMetamaskNotificationsAsRead.bind(
          notificationServicesController,
        ),
      setFeatureAnnouncementsEnabled:
        notificationServicesController.setFeatureAnnouncementsEnabled.bind(
          notificationServicesController,
        ),
      enablePushNotifications:
        notificationServicesPushController.enablePushNotifications.bind(
          notificationServicesPushController,
        ),
      disablePushNotifications:
        notificationServicesPushController.disablePushNotifications.bind(
          notificationServicesPushController,
        ),
      updateTriggerPushNotifications:
        notificationServicesPushController.updateTriggerPushNotifications.bind(
          notificationServicesPushController,
        ),
      enableMetamaskNotifications:
        notificationServicesController.enableMetamaskNotifications.bind(
          notificationServicesController,
        ),
      disableMetamaskNotifications:
        notificationServicesController.disableNotificationServices.bind(
          notificationServicesController,
        ),

      // E2E testing
      throwTestError: this.throwTestError.bind(this),

      // NameController
      updateProposedNames: this.nameController.updateProposedNames.bind(
        this.nameController,
      ),
      setName: this.nameController.setName.bind(this.nameController),

      // MultichainBalancesController
      multichainUpdateBalance: (accountId) =>
        this.multichainBalancesController.updateBalance(accountId),

      // Transaction Decode
      decodeTransactionData: (request) =>
        decodeTransactionData({
          ...request,
          provider: this.provider,
        }),
      // metrics data deleteion
      createMetaMetricsDataDeletionTask:
        this.metaMetricsDataDeletionController.createMetaMetricsDataDeletionTask.bind(
          this.metaMetricsDataDeletionController,
        ),
      updateDataDeletionTaskStatus:
        this.metaMetricsDataDeletionController.updateDataDeletionTaskStatus.bind(
          this.metaMetricsDataDeletionController,
        ),
      // Trace
      endTrace,
    };
  }

  async exportAccount(address, password) {
    await this.verifyPassword(password);
    return this.keyringController.exportAccount(password, address);
  }

  async getTokenStandardAndDetails(address, userAddress, tokenId) {
    const { tokenList } = this.tokenListController.state;
    const { tokens } = this.tokensController.state;

    const staticTokenListDetails =
      STATIC_MAINNET_TOKEN_LIST[address?.toLowerCase()] || {};
    const tokenListDetails = tokenList[address.toLowerCase()] || {};
    const userDefinedTokenDetails =
      tokens.find(({ address: _address }) =>
        isEqualCaseInsensitive(_address, address),
      ) || {};

    const tokenDetails = {
      ...staticTokenListDetails,
      ...tokenListDetails,
      ...userDefinedTokenDetails,
    };

    const tokenDetailsStandardIsERC20 =
      isEqualCaseInsensitive(tokenDetails.standard, TokenStandard.ERC20) ||
      tokenDetails.erc20 === true;

    const noEvidenceThatTokenIsAnNFT =
      !tokenId &&
      !isEqualCaseInsensitive(tokenDetails.standard, TokenStandard.ERC1155) &&
      !isEqualCaseInsensitive(tokenDetails.standard, TokenStandard.ERC721) &&
      !tokenDetails.erc721;

    const otherDetailsAreERC20Like =
      tokenDetails.decimals !== undefined && tokenDetails.symbol;

    const tokenCanBeTreatedAsAnERC20 =
      tokenDetailsStandardIsERC20 ||
      (noEvidenceThatTokenIsAnNFT && otherDetailsAreERC20Like);

    let details;
    if (tokenCanBeTreatedAsAnERC20) {
      try {
        const balance = userAddress
          ? await fetchTokenBalance(address, userAddress, this.provider)
          : undefined;

        details = {
          address,
          balance,
          standard: TokenStandard.ERC20,
          decimals: tokenDetails.decimals,
          symbol: tokenDetails.symbol,
        };
      } catch (e) {
        // If the `fetchTokenBalance` call failed, `details` remains undefined, and we
        // fall back to the below `assetsContractController.getTokenStandardAndDetails` call
        log.warn(`Failed to get token balance. Error: ${e}`);
      }
    }

    // `details`` will be undefined if `tokenCanBeTreatedAsAnERC20`` is false,
    // or if it is true but the `fetchTokenBalance`` call failed. In either case, we should
    // attempt to retrieve details from `assetsContractController.getTokenStandardAndDetails`
    if (details === undefined) {
      try {
        details =
          await this.assetsContractController.getTokenStandardAndDetails(
            address,
            userAddress,
            tokenId,
          );
      } catch (e) {
        log.warn(`Failed to get token standard and details. Error: ${e}`);
      }
    }

    if (details) {
      const tokenDetailsStandardIsERC1155 = isEqualCaseInsensitive(
        details.standard,
        TokenStandard.ERC1155,
      );

      if (tokenDetailsStandardIsERC1155) {
        try {
          const balance = await fetchERC1155Balance(
            address,
            userAddress,
            tokenId,
            this.provider,
          );

          const balanceToUse = balance?._hex
            ? parseInt(balance._hex, 16).toString()
            : null;

          details = {
            ...details,
            balance: balanceToUse,
          };
        } catch (e) {
          // If the `fetchTokenBalance` call failed, `details` remains undefined, and we
          // fall back to the below `assetsContractController.getTokenStandardAndDetails` call
          log.warn('Failed to get token balance. Error:', e);
        }
      }
    }

    return {
      ...details,
      decimals: details?.decimals?.toString(10),
      balance: details?.balance?.toString(10),
    };
  }

  async getTokenSymbol(address) {
    try {
      const details =
        await this.assetsContractController.getTokenStandardAndDetails(address);
      return details?.symbol;
    } catch (e) {
      return null;
    }
  }

  //=============================================================================
  // VAULT / KEYRING RELATED METHODS
  //=============================================================================

  /**
   * Creates a new Vault and create a new keychain.
   *
   * A vault, or KeyringController, is a controller that contains
   * many different account strategies, currently called Keyrings.
   * Creating it new means wiping all previous keyrings.
   *
   * A keychain, or keyring, controls many accounts with a single backup and signing strategy.
   * For example, a mnemonic phrase can generate many accounts, and is a keyring.
   *
   * @param {string} password
   * @returns {object} vault
   */
  async createNewVaultAndKeychain(password) {
    const releaseLock = await this.createVaultMutex.acquire();
    try {
      return await this.keyringController.createNewVaultAndKeychain(password);
    } finally {
      releaseLock();
    }
  }

  /**
   * Create a new Vault and restore an existent keyring.
   *
   * @param {string} password
   * @param {number[]} encodedSeedPhrase - The seed phrase, encoded as an array
   * of UTF-8 bytes.
   */
  async createNewVaultAndRestore(password, encodedSeedPhrase) {
    const releaseLock = await this.createVaultMutex.acquire();
    try {
      const { completedOnboarding } = this.onboardingController.state;

      const seedPhraseAsBuffer = Buffer.from(encodedSeedPhrase);

      // clear permissions
      this.permissionController.clearState();

      // Clear snap state
      this.snapController.clearState();

      // clear accounts in AccountTrackerController
      this.accountTrackerController.clearAccounts();

      this.txController.clearUnapprovedTransactions();

      if (completedOnboarding) {
        this.tokenDetectionController.enable();
      }

      // create new vault
      await this.keyringController.createNewVaultAndRestore(
        password,
        this._convertMnemonicToWordlistIndices(seedPhraseAsBuffer),
      );

      if (completedOnboarding) {
        await this._addAccountsWithBalance();

        // This must be set as soon as possible to communicate to the
        // keyring's iframe and have the setting initialized properly
        // Optimistically called to not block MetaMask login due to
        // Ledger Keyring GitHub downtime
        this.#withKeyringForDevice(
          { name: HardwareDeviceNames.ledger },
          async (keyring) => this.setLedgerTransportPreference(keyring),
        );
      }
    } finally {
      releaseLock();
    }
  }

  async _addAccountsWithBalance() {
    try {
      // Scan accounts until we find an empty one
      const chainId = this.#getGlobalChainId();
      const accounts = await this.keyringController.getAccounts();
      let address = accounts[accounts.length - 1];

      for (let count = accounts.length; ; count++) {
        const balance = await this.getBalance(address, this.provider);

        if (balance === '0x0') {
          // This account has no balance, so check for tokens
          await this.tokenDetectionController.detectTokens({
            chainIds: [chainId],
            selectedAddress: address,
          });

          const tokens =
            this.tokensController.state.allTokens?.[chainId]?.[address];
          const detectedTokens =
            this.tokensController.state.allDetectedTokens?.[chainId]?.[address];

          if (
            (tokens?.length ?? 0) === 0 &&
            (detectedTokens?.length ?? 0) === 0
          ) {
            // This account has no balance or tokens
            if (count !== 1) {
              await this.removeAccount(address);
            }
            break;
          }
        }

        // This account has assets, so check the next one
        address = await this.keyringController.addNewAccount(count);
      }
    } catch (e) {
      log.warn(`Failed to add accounts with balance. Error: ${e}`);
    } finally {
      await this.userStorageController.setIsAccountSyncingReadyToBeDispatched(
        true,
      );
    }
  }

  /**
   * Encodes a BIP-39 mnemonic as the indices of words in the English BIP-39 wordlist.
   *
   * @param {Buffer} mnemonic - The BIP-39 mnemonic.
   * @returns {Buffer} The Unicode code points for the seed phrase formed from the words in the wordlist.
   */
  _convertMnemonicToWordlistIndices(mnemonic) {
    const indices = mnemonic
      .toString()
      .split(' ')
      .map((word) => wordlist.indexOf(word));
    return new Uint8Array(new Uint16Array(indices).buffer);
  }

  /**
   * Converts a BIP-39 mnemonic stored as indices of words in the English wordlist to a buffer of Unicode code points.
   *
   * @param {Uint8Array} wordlistIndices - Indices to specific words in the BIP-39 English wordlist.
   * @returns {Buffer} The BIP-39 mnemonic formed from the words in the English wordlist, encoded as a list of Unicode code points.
   */
  _convertEnglishWordlistIndicesToCodepoints(wordlistIndices) {
    return Buffer.from(
      Array.from(new Uint16Array(wordlistIndices.buffer))
        .map((i) => wordlist[i])
        .join(' '),
    );
  }

  /**
   * Get an account balance from the AccountTrackerController or request it directly from the network.
   *
   * @param {string} address - The account address
   * @param {Provider} provider - The provider instance to use when asking the network
   */
  async getBalance(address, provider) {
    const cached = this.accountTrackerController.state.accounts[address];

    if (cached && cached.balance) {
      return cached.balance;
    }

    try {
      const balance = await provider.request({
        method: 'eth_getBalance',
        params: [address, 'latest'],
      });
      return balance || '0x0';
    } catch (error) {
      log.error(error);
      throw error;
    }
  }

  /**
   * Submits the user's password and attempts to unlock the vault.
   * Also synchronizes the preferencesController, to ensure its schema
   * is up to date with known accounts once the vault is decrypted.
   *
   * @param {string} password - The user's password
   */
  async submitPassword(password) {
    const { completedOnboarding } = this.onboardingController.state;

    // Before attempting to unlock the keyrings, we need the offscreen to have loaded.
    await this.offscreenPromise;

    await this.keyringController.submitPassword(password);

    ///: BEGIN:ONLY_INCLUDE_IF(build-mmi)
    this.mmiController.onSubmitPassword();
    ///: END:ONLY_INCLUDE_IF

    try {
      await this.blockTracker.checkForLatestBlock();
    } catch (error) {
      log.error('Error while unlocking extension.', error);
    }

    await this.accountsController.updateAccounts();

    // This must be set as soon as possible to communicate to the
    // keyring's iframe and have the setting initialized properly
    // Optimistically called to not block MetaMask login due to
    // Ledger Keyring GitHub downtime
    if (completedOnboarding) {
      this.#withKeyringForDevice(
        { name: HardwareDeviceNames.ledger },
        async (keyring) => this.setLedgerTransportPreference(keyring),
      );
    }
  }

  async _loginUser(password) {
    try {
      // Automatic login via config password
      await this.submitPassword(password);

      // Updating accounts in this.accountTrackerController before starting UI syncing ensure that
      // state has account balance before it is synced with UI
      await this.accountTrackerController.updateAccountsAllActiveNetworks();
    } finally {
      this._startUISync();
    }
  }

  _startUISync() {
    // Message startUISync is used to start syncing state with UI
    // Sending this message after login is completed helps to ensure that incomplete state without
    // account details are not flushed to UI.
    this.emit('startUISync');
    this.startUISync = true;
    this.memStore.subscribe(this.sendUpdate.bind(this));
  }

  /**
   * Submits a user's encryption key to log the user in via login token
   */
  async submitEncryptionKey() {
    try {
      const { loginToken, loginSalt } =
        await this.extension.storage.session.get(['loginToken', 'loginSalt']);
      if (loginToken && loginSalt) {
        const { vault } = this.keyringController.state;

        const jsonVault = JSON.parse(vault);

        if (jsonVault.salt !== loginSalt) {
          console.warn(
            'submitEncryptionKey: Stored salt and vault salt do not match',
          );
          await this.clearLoginArtifacts();
          return;
        }

        await this.keyringController.submitEncryptionKey(loginToken, loginSalt);
      }
    } catch (e) {
      // If somehow this login token doesn't work properly,
      // remove it and the user will get shown back to the unlock screen
      await this.clearLoginArtifacts();
      throw e;
    }
  }

  async clearLoginArtifacts() {
    await this.extension.storage.session.remove(['loginToken', 'loginSalt']);
  }

  /**
   * Submits a user's password to check its validity.
   *
   * @param {string} password - The user's password
   */
  async verifyPassword(password) {
    await this.keyringController.verifyPassword(password);
  }

  /**
   * @type Identity
   * @property {string} name - The account nickname.
   * @property {string} address - The account's ethereum address, in lower case.
   * receiving funds from our automatic Ropsten faucet.
   */

  /**
   * Gets the mnemonic of the user's primary keyring.
   */
  getPrimaryKeyringMnemonic() {
    const [keyring] = this.keyringController.getKeyringsByType(
      KeyringType.hdKeyTree,
    );
    if (!keyring.mnemonic) {
      throw new Error('Primary keyring mnemonic unavailable.');
    }

    return keyring.mnemonic;
  }

  ///: BEGIN:ONLY_INCLUDE_IF(build-mmi)
  async getCustodyKeyringIfExists(address) {
    const custodyType = this.custodyController.getCustodyTypeByAddress(
      toChecksumHexAddress(address),
    );
    const keyring = this.keyringController.getKeyringsByType(custodyType)[0];
    return keyring?.getAccountDetails(address) ? keyring : undefined;
  }
  ///: END:ONLY_INCLUDE_IF

  //
  // Hardware
  //

  async attemptLedgerTransportCreation() {
    return await this.#withKeyringForDevice(
      { name: HardwareDeviceNames.ledger },
      async (keyring) => keyring.attemptMakeApp(),
    );
  }

  /**
   * Fetch account list from a hardware device.
   *
   * @param deviceName
   * @param page
   * @param hdPath
   * @returns [] accounts
   */
  async connectHardware(deviceName, page, hdPath) {
    return this.#withKeyringForDevice(
      { name: deviceName, hdPath },
      async (keyring) => {
        if (deviceName === HardwareDeviceNames.ledger) {
          await this.setLedgerTransportPreference(keyring);
        }

        let accounts = [];
        switch (page) {
          case -1:
            accounts = await keyring.getPreviousPage();
            break;
          case 1:
            accounts = await keyring.getNextPage();
            break;
          default:
            accounts = await keyring.getFirstPage();
        }

        // Merge with existing accounts
        // and make sure addresses are not repeated
        const oldAccounts = await this.keyringController.getAccounts();

        const accountsToTrack = [
          ...new Set(
            oldAccounts.concat(accounts.map((a) => a.address.toLowerCase())),
          ),
        ];
        this.accountTrackerController.syncWithAddresses(accountsToTrack);
        return accounts;
      },
    );
  }

  /**
   * Check if the device is unlocked
   *
   * @param deviceName
   * @param hdPath
   * @returns {Promise<boolean>}
   */
  async checkHardwareStatus(deviceName, hdPath) {
    return this.#withKeyringForDevice(
      { name: deviceName, hdPath },
      async (keyring) => {
        return keyring.isUnlocked();
      },
    );
  }

  /**
   * Get hardware type that will be sent for metrics logging.
   *
   * @param {string} address - Address to retrieve the keyring from
   * @returns {HardwareKeyringType} Keyring hardware type
   */
  async getHardwareTypeForMetric(address) {
    // The `getKeyringForAccount` is now deprecated, so we just use `withKeyring` instead to access our keyring.
    return await this.keyringController.withKeyring(
      { address },
      ({ type: keyringType, bridge: keyringBridge }) =>
        // Specific case for OneKey devices, see `ONE_KEY_VIA_TREZOR_MINOR_VERSION` for further details.
        keyringBridge?.minorVersion === ONE_KEY_VIA_TREZOR_MINOR_VERSION
          ? HardwareKeyringType.oneKey
          : HardwareKeyringType[keyringType],
    );
  }

  /**
   * Clear
   *
   * @param deviceName
   * @returns {Promise<boolean>}
   */
  async forgetDevice(deviceName) {
    return this.#withKeyringForDevice({ name: deviceName }, async (keyring) => {
      for (const address of keyring.accounts) {
        this._onAccountRemoved(address);
      }

      keyring.forgetDevice();

      return true;
    });
  }

  /**
   * Retrieves the keyring for the selected address and using the .type returns
   * a subtype for the account. Either 'hardware', 'imported', 'snap', or 'MetaMask'.
   *
   * @param {string} address - Address to retrieve keyring for
   * @returns {'hardware' | 'imported' | 'snap' | 'MetaMask'}
   */
  async getAccountType(address) {
    const keyringType = await this.keyringController.getAccountKeyringType(
      address,
    );
    switch (keyringType) {
      case KeyringType.trezor:
      case KeyringType.oneKey:
      case KeyringType.lattice:
      case KeyringType.qr:
      case KeyringType.ledger:
        return 'hardware';
      case KeyringType.imported:
        return 'imported';
      case KeyringType.snap:
        return 'snap';
      default:
        return 'MetaMask';
    }
  }

  /**
   * Retrieves the keyring for the selected address and using the .type
   * determines if a more specific name for the device is available. Returns
   * undefined for non hardware wallets.
   *
   * @param {string} address - Address to retrieve keyring for
   * @returns {'ledger' | 'lattice' | string | undefined}
   */
  async getDeviceModel(address) {
    return this.keyringController.withKeyring({ address }, async (keyring) => {
      switch (keyring.type) {
        case KeyringType.trezor:
        case KeyringType.oneKey:
          return keyring.getModel();
        case KeyringType.qr:
          return keyring.getName();
        case KeyringType.ledger:
          // TODO: get model after ledger keyring exposes method
          return HardwareDeviceNames.ledger;
        case KeyringType.lattice:
          // TODO: get model after lattice keyring exposes method
          return HardwareDeviceNames.lattice;
        default:
          return undefined;
      }
    });
  }

  /**
   * get hardware account label
   *
   * @param name
   * @param index
   * @param hdPathDescription
   * @returns string label
   */
  getAccountLabel(name, index, hdPathDescription) {
    return `${name[0].toUpperCase()}${name.slice(1)} ${
      parseInt(index, 10) + 1
    } ${hdPathDescription || ''}`.trim();
  }

  /**
   * Imports an account from a Trezor or Ledger device.
   *
   * @param index
   * @param deviceName
   * @param hdPath
   * @param hdPathDescription
   * @returns {} keyState
   */
  async unlockHardwareWalletAccount(
    index,
    deviceName,
    hdPath,
    hdPathDescription,
  ) {
    const { address: unlockedAccount, label } =
      await this.#withKeyringForDevice(
        { name: deviceName, hdPath },
        async (keyring) => {
          keyring.setAccountToUnlock(index);
          const [address] = await keyring.addAccounts(1);
          return {
            address: normalize(address),
            label: this.getAccountLabel(
              deviceName === HardwareDeviceNames.qr
                ? keyring.getName()
                : deviceName,
              index,
              hdPathDescription,
            ),
          };
        },
      );

    // Set the account label to Trezor 1 / Ledger 1 / QR Hardware 1, etc
    this.preferencesController.setAccountLabel(unlockedAccount, label);
    // Select the account
    this.preferencesController.setSelectedAddress(unlockedAccount);

    // It is expected that the account also exist in the accounts-controller
    // in other case, an error shall be thrown
    const account =
      this.accountsController.getAccountByAddress(unlockedAccount);
    this.accountsController.setAccountName(account.id, label);

    const accounts = this.accountsController.listAccounts();

    const { identities } = this.preferencesController.state;
    return { unlockedAccount, identities, accounts };
  }

  //
  // Account Management
  //

  /**
   * Adds a new account to the default (first) HD seed phrase Keyring.
   *
   * @param accountCount
   * @returns {Promise<string>} The address of the newly-created account.
   */
  async addNewAccount(accountCount) {
    const oldAccounts = await this.keyringController.getAccounts();

    const addedAccountAddress = await this.keyringController.addNewAccount(
      accountCount,
    );

    if (!oldAccounts.includes(addedAccountAddress)) {
      this.preferencesController.setSelectedAddress(addedAccountAddress);
    }

    return addedAccountAddress;
  }

  /**
   * Verifies the validity of the current vault's seed phrase.
   *
   * Validity: seed phrase restores the accounts belonging to the current vault.
   *
   * Called when the first account is created and on unlocking the vault.
   *
   * @param password
   * @returns {Promise<number[]>} The seed phrase to be confirmed by the user,
   * encoded as an array of UTF-8 bytes.
   */
  async getSeedPhrase(password) {
    return this._convertEnglishWordlistIndicesToCodepoints(
      await this.keyringController.exportSeedPhrase(password),
    );
  }

  /**
   * Clears the transaction history, to allow users to force-reset their nonces.
   * Mostly used in development environments, when networks are restarted with
   * the same network ID.
   *
   * @returns {Promise<string>} The current selected address.
   */
  async resetAccount() {
    const selectedAddress =
      this.accountsController.getSelectedAccount().address;

    const globalChainId = this.#getGlobalChainId();

    this.txController.wipeTransactions({
      address: selectedAddress,
      chainId: globalChainId,
    });

    this.smartTransactionsController.wipeSmartTransactions({
      address: selectedAddress,
      ignoreNetwork: false,
    });

    this.bridgeStatusController.wipeBridgeStatus({
      address: selectedAddress,
      ignoreNetwork: false,
    });

    this.networkController.resetConnection();

    return selectedAddress;
  }

  /**
   * Checks that all accounts referenced have a matching InternalAccount. Sends
   * an error to sentry for any accounts that were expected but are missing from the wallet.
   *
   * @param {InternalAccount[]} [internalAccounts] - The list of evm accounts the wallet knows about.
   * @param {Hex[]} [accounts] - The list of evm accounts addresses that should exist.
   */
  captureKeyringTypesWithMissingIdentities(
    internalAccounts = [],
    accounts = [],
  ) {
    const accountsMissingIdentities = accounts.filter(
      (address) =>
        !internalAccounts.some(
          (account) => account.address.toLowerCase() === address.toLowerCase(),
        ),
    );
    const keyringTypesWithMissingIdentities = accountsMissingIdentities.map(
      (address) => this.keyringController.getAccountKeyringType(address),
    );

    const internalAccountCount = internalAccounts.length;

    const accountTrackerCount = Object.keys(
      this.accountTrackerController.state.accounts || {},
    ).length;

    captureException(
      new Error(
        `Attempt to get permission specifications failed because their were ${accounts.length} accounts, but ${internalAccountCount} identities, and the ${keyringTypesWithMissingIdentities} keyrings included accounts with missing identities. Meanwhile, there are ${accountTrackerCount} accounts in the account tracker.`,
      ),
    );
  }

  /**
   * Sorts a list of evm account addresses by most recently selected by using
   * the lastSelected value for the matching InternalAccount object stored in state.
   *
   * @param {Hex[]} [accounts] - The list of evm accounts addresses to sort.
   * @returns {Hex[]} The sorted evm accounts addresses.
   */
  sortAccountsByLastSelected(accounts) {
    const internalAccounts = this.accountsController.listAccounts();

    return accounts.sort((firstAddress, secondAddress) => {
      const firstAccount = internalAccounts.find(
        (internalAccount) =>
          internalAccount.address.toLowerCase() === firstAddress.toLowerCase(),
      );

      const secondAccount = internalAccounts.find(
        (internalAccount) =>
          internalAccount.address.toLowerCase() === secondAddress.toLowerCase(),
      );

      if (!firstAccount) {
        this.captureKeyringTypesWithMissingIdentities(
          internalAccounts,
          accounts,
        );
        throw new Error(`Missing identity for address: "${firstAddress}".`);
      } else if (!secondAccount) {
        this.captureKeyringTypesWithMissingIdentities(
          internalAccounts,
          accounts,
        );
        throw new Error(`Missing identity for address: "${secondAddress}".`);
      } else if (
        firstAccount.metadata.lastSelected ===
        secondAccount.metadata.lastSelected
      ) {
        return 0;
      } else if (firstAccount.metadata.lastSelected === undefined) {
        return 1;
      } else if (secondAccount.metadata.lastSelected === undefined) {
        return -1;
      }

      return (
        secondAccount.metadata.lastSelected - firstAccount.metadata.lastSelected
      );
    });
  }

  /**
   * Gets the sorted permitted accounts for the specified origin. Returns an empty
   * array if no accounts are permitted or the wallet is locked. Returns any permitted
   * accounts if the wallet is locked and `ignoreLock` is true. This lock bypass is needed
   * for the `eth_requestAccounts` & `wallet_getPermission` handlers both of which
   * return permissioned accounts to the dapp when the wallet is locked.
   *
   * @param {string} origin - The origin whose exposed accounts to retrieve.
   * @param {object} [options] - The options object
   * @param {boolean} [options.ignoreLock] - If accounts should be returned even if the wallet is locked.
   * @returns {Promise<string[]>} The origin's permitted accounts, or an empty
   * array.
   */
  getPermittedAccounts(origin, { ignoreLock } = {}) {
    let caveat;
    try {
      caveat = this.permissionController.getCaveat(
        origin,
        Caip25EndowmentPermissionName,
        Caip25CaveatType,
      );
    } catch (err) {
      if (err instanceof PermissionDoesNotExistError) {
        // suppress expected error in case that the origin
        // does not have the target permission yet
      } else {
        throw err;
      }
    }

    if (!caveat) {
      return [];
    }

    if (!this.isUnlocked() && !ignoreLock) {
      return [];
    }

    const ethAccounts = getEthAccounts(caveat.value);
    return this.sortAccountsByLastSelected(ethAccounts);
  }

  /**
   * Stops exposing the specified chain ID to all third parties.
   *
   * @param {string} targetChainId - The chain ID to stop exposing
   * to third parties.
   */
  removeAllChainIdPermissions(targetChainId) {
    this.permissionController.updatePermissionsByCaveat(
      Caip25CaveatType,
      (existingScopes) =>
        Caip25CaveatMutators[Caip25CaveatType].removeScope(
          existingScopes,
          toCaipChainId('eip155', hexToBigInt(targetChainId).toString(10)),
        ),
    );
  }

  /**
   * Stops exposing the account with the specified address to all third parties.
   * Exposed accounts are stored in caveats of the eth_accounts permission. This
   * method uses `PermissionController.updatePermissionsByCaveat` to
   * remove the specified address from every eth_accounts permission. If a
   * permission only included this address, the permission is revoked entirely.
   *
   * @param {string} targetAccount - The address of the account to stop exposing
   * to third parties.
   */
  removeAllAccountPermissions(targetAccount) {
    this.permissionController.updatePermissionsByCaveat(
      Caip25CaveatType,
      (existingScopes) =>
        Caip25CaveatMutators[Caip25CaveatType].removeAccount(
          existingScopes,
          targetAccount,
        ),
    );
  }

  /**
   * Removes an account from state / storage.
   *
   * @param {string[]} address - A hex address
   */
  async removeAccount(address) {
    this._onAccountRemoved(address);
    await this.keyringController.removeAccount(address);

    return address;
  }

  /**
   * Imports an account with the specified import strategy.
   * These are defined in @metamask/keyring-controller
   * Each strategy represents a different way of serializing an Ethereum key pair.
   *
   * @param {'privateKey' | 'json'} strategy - A unique identifier for an account import strategy.
   * @param {any} args - The data required by that strategy to import an account.
   */
  async importAccountWithStrategy(strategy, args) {
    const importedAccountAddress =
      await this.keyringController.importAccountWithStrategy(strategy, args);
    // set new account as selected
    this.preferencesController.setSelectedAddress(importedAccountAddress);
  }

  /**
   * Prompts the user with permittedChains approval for given chainId.
   *
   * @param {string} origin - The origin to request approval for.
   * @param {Hex} chainId - The chainId to add incrementally.
   */
  async requestApprovalPermittedChainsPermission(origin, chainId) {
    const caveatValueWithChains = setPermittedEthChainIds(
      {
        requiredScopes: {},
        optionalScopes: {},
        isMultichainOrigin: false,
      },
      [chainId],
    );

    const id = nanoid();
    await this.approvalController.addAndShowApprovalRequest({
      id,
      origin,
      requestData: {
        metadata: {
          id,
          origin,
        },
        permissions: {
          [Caip25EndowmentPermissionName]: {
            caveats: [
              {
                type: Caip25CaveatType,
                value: caveatValueWithChains,
              },
            ],
          },
        },
        isLegacySwitchEthereumChain: true,
      },
      type: MethodNames.RequestPermissions,
    });
  }

  /**
   * Requests permittedChains permission for the specified origin
   * and replaces any existing CAIP-25 permission with a new one.
   * Allows for granting without prompting for user approval which
   * would be used as part of flows like `wallet_addEthereumChain`
   * requests where the addition of the network and the permitting
   * of the chain are combined into one approval.
   *
   * @param {object} options - The options object
   * @param {string} options.origin - The origin to request approval for.
   * @param {Hex} options.chainId - The chainId to permit.
   * @param {boolean} options.autoApprove - If the chain should be granted without prompting for user approval.
   */
  async requestPermittedChainsPermission({ origin, chainId, autoApprove }) {
    if (isSnapId(origin)) {
      throw new Error(
        `Cannot request permittedChains permission for Snaps with origin "${origin}"`,
      );
    }

    if (!autoApprove) {
      await this.requestApprovalPermittedChainsPermission(origin, chainId);
    }

    let caveatValue = {
      requiredScopes: {},
      optionalScopes: {},
      isMultichainOrigin: false,
    };
    caveatValue = addPermittedEthChainId(caveatValue, chainId);

    this.permissionController.grantPermissions({
      subject: { origin },
      approvedPermissions: {
        [Caip25EndowmentPermissionName]: {
          caveats: [
            {
              type: Caip25CaveatType,
              value: caveatValue,
            },
          ],
        },
      },
    });
  }

  /**
   * Requests incremental permittedChains permission for the specified origin.
   * and updates the existing CAIP-25 permission.
   * Allows for granting without prompting for user approval which
   * would be used as part of flows like `wallet_addEthereumChain`
   * requests where the addition of the network and the permitting
   * of the chain are combined into one approval.
   *
   * @param {object} options - The options object
   * @param {string} options.origin - The origin to request approval for.
   * @param {Hex} options.chainId - The chainId to add to the existing permittedChains.
   * @param {boolean} options.autoApprove - If the chain should be granted without prompting for user approval.
   */
  async requestPermittedChainsPermissionIncremental({
    origin,
    chainId,
    autoApprove,
  }) {
    if (isSnapId(origin)) {
      throw new Error(
        `Cannot request permittedChains permission for Snaps with origin "${origin}"`,
      );
    }

    if (!autoApprove) {
      await this.requestApprovalPermittedChainsPermission(origin, chainId);
    }

    const caip25Caveat = this.permissionController.getCaveat(
      origin,
      Caip25EndowmentPermissionName,
      Caip25CaveatType,
    );

    const caveatValueWithChainsAdded = addPermittedEthChainId(
      caip25Caveat.value,
      chainId,
    );

    const ethAccounts = getEthAccounts(caip25Caveat.value);
    const caveatValueWithAccountsSynced = setEthAccounts(
      caveatValueWithChainsAdded,
      ethAccounts,
    );

    this.permissionController.updateCaveat(
      origin,
      Caip25EndowmentPermissionName,
      Caip25CaveatType,
      caveatValueWithAccountsSynced,
    );
  }

  /**
   * Requests user approval for the CAIP-25 permission for the specified origin
   * and returns a permissions object that must be passed to
   * PermissionController.grantPermissions() to complete the permission granting.
   *
   * @param {string} origin - The origin to request approval for.
   * @param requestedPermissions - The legacy permissions to request approval for.
   * @returns the approved permissions object that must then be granted by calling the PermissionController.
   */
  async requestCaip25Approval(origin, requestedPermissions = {}) {
    const permissions = pick(requestedPermissions, [
      RestrictedMethods.eth_accounts,
      PermissionNames.permittedChains,
    ]);

    const requestedAccounts =
      permissions[RestrictedMethods.eth_accounts]?.caveats?.find(
        (caveat) => caveat.type === CaveatTypes.restrictReturnedAccounts,
      )?.value ?? [];

    const requestedChains =
      permissions[PermissionNames.permittedChains]?.caveats?.find(
        (caveat) => caveat.type === CaveatTypes.restrictNetworkSwitching,
      )?.value ?? [];

    if (permissions[RestrictedMethods.eth_accounts]?.caveats) {
      validateCaveatAccounts(
        requestedAccounts,
        this.accountsController.listAccounts.bind(this.accountsController),
      );
    }

    if (permissions[PermissionNames.permittedChains]?.caveats) {
      validateCaveatNetworks(
        requestedChains,
        this.networkController.findNetworkClientIdByChainId.bind(
          this.networkController,
        ),
      );
    }

    if (!permissions[RestrictedMethods.eth_accounts]) {
      permissions[RestrictedMethods.eth_accounts] = {};
    }

    if (!permissions[PermissionNames.permittedChains]) {
      permissions[PermissionNames.permittedChains] = {};
    }

    if (isSnapId(origin)) {
      delete permissions[PermissionNames.permittedChains];
    }

    const newCaveatValue = {
      requiredScopes: {},
      optionalScopes: {
        'wallet:eip155': {
          accounts: [],
        },
      },
      isMultichainOrigin: false,
    };

    const caveatValueWithChains = setPermittedEthChainIds(
      newCaveatValue,
      isSnapId(origin) ? [] : requestedChains,
    );

    const caveatValueWithAccountsAndChains = setEthAccounts(
      caveatValueWithChains,
      requestedAccounts,
    );

    const id = nanoid();

    const { permissions: approvedPermissions } =
      await this.approvalController.addAndShowApprovalRequest({
        id,
        origin,
        requestData: {
          metadata: {
            id,
            origin,
          },
          permissions: {
            [Caip25EndowmentPermissionName]: {
              caveats: [
                {
                  type: Caip25CaveatType,
                  value: caveatValueWithAccountsAndChains,
                },
              ],
            },
          },
        },
        type: MethodNames.RequestPermissions,
      });

    return approvedPermissions;
  }
  // ---------------------------------------------------------------------------
  // Identity Management (signature operations)

  getAddTransactionRequest({
    transactionParams,
    transactionOptions,
    dappRequest,
    ...otherParams
  }) {
    return {
      internalAccounts: this.accountsController.listAccounts(),
      dappRequest,
      networkClientId:
        dappRequest?.networkClientId ?? this.#getGlobalNetworkClientId(),
      selectedAccount: this.accountsController.getAccountByAddress(
        transactionParams.from,
      ),
      transactionController: this.txController,
      transactionOptions,
      transactionParams,
      userOperationController: this.userOperationController,
      chainId: this.#getGlobalChainId(),
      ppomController: this.ppomController,
      securityAlertsEnabled:
        this.preferencesController.state?.securityAlertsEnabled,
      updateSecurityAlertResponse: this.updateSecurityAlertResponse.bind(this),
      ...otherParams,
    };
  }

  /**
   * @returns {boolean} true if the keyring type supports EIP-1559
   */
  async getCurrentAccountEIP1559Compatibility() {
    return true;
  }

  //=============================================================================
  // END (VAULT / KEYRING RELATED METHODS)
  //=============================================================================

  /**
   * Allows a user to attempt to cancel a previously submitted transaction
   * by creating a new transaction.
   *
   * @param {number} originalTxId - the id of the txMeta that you want to
   * attempt to cancel
   * @param {import(
   *  './controllers/transactions'
   * ).CustomGasSettings} [customGasSettings] - overrides to use for gas params
   * instead of allowing this method to generate them
   * @param options
   * @returns {object} MetaMask state
   */
  async createCancelTransaction(originalTxId, customGasSettings, options) {
    await this.txController.stopTransaction(
      originalTxId,
      customGasSettings,
      options,
    );
    const state = this.getState();
    return state;
  }

  /**
   * Allows a user to attempt to speed up a previously submitted transaction
   * by creating a new transaction.
   *
   * @param {number} originalTxId - the id of the txMeta that you want to
   * attempt to speed up
   * @param {import(
   *  './controllers/transactions'
   * ).CustomGasSettings} [customGasSettings] - overrides to use for gas params
   * instead of allowing this method to generate them
   * @param options
   * @returns {object} MetaMask state
   */
  async createSpeedUpTransaction(originalTxId, customGasSettings, options) {
    await this.txController.speedUpTransaction(
      originalTxId,
      customGasSettings,
      options,
    );
    const state = this.getState();
    return state;
  }

  async estimateGas(estimateGasParams) {
    return new Promise((resolve, reject) => {
      this.provider
        .request({
          method: 'eth_estimateGas',
          params: [estimateGasParams],
        })
        .then((result) => resolve(result.toString(16)))
        .catch((err) => reject(err));
    });
  }

  handleWatchAssetRequest = ({ asset, type, origin, networkClientId }) => {
    switch (type) {
      case ERC20:
        return this.tokensController.watchAsset({
          asset,
          type,
          networkClientId,
        });
      case ERC721:
      case ERC1155:
        return this.nftController.watchNft(asset, type, origin);
      default:
        throw new Error(`Asset type ${type} not supported`);
    }
  };

  async updateSecurityAlertResponse(
    method,
    securityAlertId,
    securityAlertResponse,
  ) {
    await updateSecurityAlertResponse({
      appStateController: this.appStateController,
      method,
      securityAlertId,
      securityAlertResponse,
      signatureController: this.signatureController,
      transactionController: this.txController,
    });
  }

  //=============================================================================
  // PASSWORD MANAGEMENT
  //=============================================================================

  /**
   * Allows a user to begin the seed phrase recovery process.
   */
  markPasswordForgotten() {
    this.preferencesController.setPasswordForgotten(true);
    this.sendUpdate();
  }

  /**
   * Allows a user to end the seed phrase recovery process.
   */
  unMarkPasswordForgotten() {
    this.preferencesController.setPasswordForgotten(false);
    this.sendUpdate();
  }

  //=============================================================================
  // SETUP
  //=============================================================================

  /**
   * A runtime.MessageSender object, as provided by the browser:
   *
   * @see https://developer.mozilla.org/en-US/docs/Mozilla/Add-ons/WebExtensions/API/runtime/MessageSender
   * @typedef {object} MessageSender
   * @property {string} - The URL of the page or frame hosting the script that sent the message.
   */

  /**
   * A Snap sender object.
   *
   * @typedef {object} SnapSender
   * @property {string} snapId - The ID of the snap.
   */

  /**
   * Used to create a multiplexed stream for connecting to an untrusted context
   * like a Dapp or other extension.
   *
   * @param options - Options bag.
   * @param {ReadableStream} options.connectionStream - The Duplex stream to connect to.
   * @param {MessageSender | SnapSender} options.sender - The sender of the messages on this stream.
   * @param {string} [options.subjectType] - The type of the sender, i.e. subject.
   */
  setupUntrustedCommunicationEip1193({
    connectionStream,
    sender,
    subjectType,
  }) {
    if (sender.url) {
      if (this.onboardingController.state.completedOnboarding) {
        if (this.preferencesController.state.usePhishDetect) {
          const { hostname } = new URL(sender.url);
          this.phishingController.maybeUpdateState();
          // Check if new connection is blocked if phishing detection is on
          const phishingTestResponse = this.phishingController.test(sender.url);
          if (phishingTestResponse?.result) {
            this.sendPhishingWarning(connectionStream, hostname);
            this.metaMetricsController.trackEvent({
              event: MetaMetricsEventName.PhishingPageDisplayed,
              category: MetaMetricsEventCategory.Phishing,
              properties: {
                url: hostname,
              },
            });
            return;
          }
        }
      }
    }

    let inputSubjectType;
    if (subjectType) {
      inputSubjectType = subjectType;
    } else if (sender.id && sender.id !== this.extension.runtime.id) {
      inputSubjectType = SubjectType.Extension;
    } else {
      inputSubjectType = SubjectType.Website;
    }

    // setup multiplexing
    const mux = setupMultiplex(connectionStream);

    // messages between inpage and background
    this.setupProviderConnectionEip1193(
      mux.createStream('metamask-provider'),
      sender,
      inputSubjectType,
    );

    // TODO:LegacyProvider: Delete
    if (sender.url) {
      // legacy streams
      this.setupPublicConfig(mux.createStream('publicConfig'));
    }
  }

  /**
   * Used to create a CAIP stream for connecting to an untrusted context.
   *
   * @param options - Options bag.
   * @param {ReadableStream} options.connectionStream - The Duplex stream to connect to.
   * @param {MessageSender | SnapSender} options.sender - The sender of the messages on this stream.
   * @param {string} [options.subjectType] - The type of the sender, i.e. subject.
   */

  setupUntrustedCommunicationCaip({ connectionStream, sender, subjectType }) {
    let inputSubjectType;
    if (subjectType) {
      inputSubjectType = subjectType;
    } else if (sender.id && sender.id !== this.extension.runtime.id) {
      inputSubjectType = SubjectType.Extension;
    } else {
      inputSubjectType = SubjectType.Website;
    }

    const caipStream = createCaipStream(connectionStream);

    // messages between subject and background
    this.setupProviderConnectionCaip(caipStream, sender, inputSubjectType);
  }

  /**
   * Used to create a multiplexed stream for connecting to a trusted context,
   * like our own user interfaces, which have the provider APIs, but also
   * receive the exported API from this controller, which includes trusted
   * functions, like the ability to approve transactions or sign messages.
   *
   * @param {*} connectionStream - The duplex stream to connect to.
   * @param {MessageSender} sender - The sender of the messages on this stream
   */
  setupTrustedCommunication(connectionStream, sender) {
    // setup multiplexing
    const mux = setupMultiplex(connectionStream);
    // connect features
    this.setupControllerConnection(mux.createStream('controller'));
    this.setupProviderConnectionEip1193(
      mux.createStream('provider'),
      sender,
      SubjectType.Internal,
    );
  }

  /**
   * Used to create a multiplexed stream for connecting to the phishing warning page.
   *
   * @param options - Options bag.
   * @param {ReadableStream} options.connectionStream - The Duplex stream to connect to.
   */
  setupPhishingCommunication({ connectionStream }) {
    const { usePhishDetect } = this.preferencesController.state;

    if (!usePhishDetect) {
      return;
    }

    // setup multiplexing
    const mux = setupMultiplex(connectionStream);
    const phishingStream = mux.createStream(PHISHING_SAFELIST);

    // set up postStream transport
    phishingStream.on(
      'data',
      createMetaRPCHandler(
        {
          safelistPhishingDomain: this.safelistPhishingDomain.bind(this),
          backToSafetyPhishingWarning:
            this.backToSafetyPhishingWarning.bind(this),
        },
        phishingStream,
      ),
    );
  }

  setUpCookieHandlerCommunication({ connectionStream }) {
    const {
      metaMetricsId,
      dataCollectionForMarketing,
      participateInMetaMetrics,
    } = this.metaMetricsController.state;

    if (
      metaMetricsId &&
      dataCollectionForMarketing &&
      participateInMetaMetrics
    ) {
      // setup multiplexing
      const mux = setupMultiplex(connectionStream);
      const metamaskCookieHandlerStream = mux.createStream(
        METAMASK_COOKIE_HANDLER,
      );
      // set up postStream transport
      metamaskCookieHandlerStream.on(
        'data',
        createMetaRPCHandler(
          {
            getCookieFromMarketingPage:
              this.getCookieFromMarketingPage.bind(this),
          },
          metamaskCookieHandlerStream,
        ),
      );
    }
  }

  getCookieFromMarketingPage(data) {
    const { ga_client_id: cookieId } = data;
    this.metaMetricsController.setMarketingCampaignCookieId(cookieId);
  }

  /**
   * Called when we detect a suspicious domain. Requests the browser redirects
   * to our anti-phishing page.
   *
   * @private
   * @param {*} connectionStream - The duplex stream to the per-page script,
   * for sending the reload attempt to.
   * @param {string} hostname - The hostname that triggered the suspicion.
   */
  sendPhishingWarning(connectionStream, hostname) {
    const mux = setupMultiplex(connectionStream);
    const phishingStream = mux.createStream('phishing');
    phishingStream.write({ hostname });
  }

  /**
   * A method for providing our API over a stream using JSON-RPC.
   *
   * @param {*} outStream - The stream to provide our API over.
   */
  setupControllerConnection(outStream) {
    const patchStore = new PatchStore(this.memStore);
    let uiReady = false;

    const handleUpdate = () => {
      if (!isStreamWritable(outStream) || !uiReady) {
        return;
      }

      const patches = patchStore.flushPendingPatches();

      outStream.write({
        jsonrpc: '2.0',
        method: 'sendUpdate',
        params: [patches],
      });
    };

    const api = {
      ...this.getApi(),
      ...this.controllerApi,
      startPatches: () => {
        uiReady = true;
        handleUpdate();
      },
      getStatePatches: () => patchStore.flushPendingPatches(),
    };

    this.on('update', handleUpdate);

    // report new active controller connection
    this.activeControllerConnections += 1;
    this.emit('controllerConnectionChanged', this.activeControllerConnections);

    // set up postStream transport
    outStream.on('data', createMetaRPCHandler(api, outStream));

    const startUISync = () => {
      if (!isStreamWritable(outStream)) {
        return;
      }
      // send notification to client-side
      outStream.write({
        jsonrpc: '2.0',
        method: 'startUISync',
      });
    };

    if (this.startUISync) {
      startUISync();
    } else {
      this.once('startUISync', startUISync);
    }

    const outstreamEndHandler = () => {
      if (!outStream.mmFinished) {
        this.activeControllerConnections -= 1;
        this.emit(
          'controllerConnectionChanged',
          this.activeControllerConnections,
        );
        outStream.mmFinished = true;
        this.removeListener('update', handleUpdate);
        patchStore.destroy();
      }
    };

    // The presence of both of the below handlers may be redundant.
    // After upgrading metamask/object-multiples to v2.0.0, which included
    // an upgrade of readable-streams from v2 to v3, we saw that the
    // `outStream.on('end'` handler was almost never being called. This seems to
    // related to how v3 handles errors vs how v2 handles errors; there
    // are "premature close" errors in both cases, although in the case
    // of v2 they don't prevent `outStream.on('end'` from being called.
    // At the time that this comment was committed, it was known that we
    // need to investigate and resolve the underlying error, however,
    // for expediency, we are not addressing them at this time. Instead, we
    // can observe that `readableStream.finished` preserves the same
    // functionality as we had when we relied on readable-stream v2. Meanwhile,
    // the `outStream.on('end')` handler was observed to have been called at least once.
    // In an abundance of caution to prevent against unexpected future behavioral changes in
    // streams implementations, we redundantly use multiple paths to attach the same event handler.
    // The outstreamEndHandler therefore needs to be idempotent, which introduces the `mmFinished` property.

    outStream.mmFinished = false;
    finished(outStream, outstreamEndHandler);
    outStream.once('close', outstreamEndHandler);
    outStream.once('end', outstreamEndHandler);
  }

  /**
   * A method for serving our ethereum provider over a given stream.
   *
   * @param {*} outStream - The stream to provide over.
   * @param {MessageSender | SnapSender} sender - The sender of the messages on this stream
   * @param {SubjectType} subjectType - The type of the sender, i.e. subject.
   */
  setupProviderConnectionEip1193(outStream, sender, subjectType) {
    let origin;
    if (subjectType === SubjectType.Internal) {
      origin = ORIGIN_METAMASK;
    } else if (subjectType === SubjectType.Snap) {
      origin = sender.snapId;
    } else {
      origin = new URL(sender.url).origin;
    }

    if (sender.id && sender.id !== this.extension.runtime.id) {
      this.subjectMetadataController.addSubjectMetadata({
        origin,
        extensionId: sender.id,
        subjectType: SubjectType.Extension,
      });
    }

    let tabId;
    if (sender.tab && sender.tab.id) {
      tabId = sender.tab.id;
    }

    let mainFrameOrigin = origin;
    if (sender.tab && sender.tab.url) {
      // If sender origin is an iframe, then get the top-level frame's origin
      mainFrameOrigin = new URL(sender.tab.url).origin;
    }

    const engine = this.setupProviderEngineEip1193({
      origin,
      sender,
      subjectType,
      tabId,
      mainFrameOrigin,
    });

    const dupeReqFilterStream = createDupeReqFilterStream();

    // setup connection
    const providerStream = createEngineStream({ engine });

    const connectionId = this.addConnection(origin, { engine });

    pipeline(
      outStream,
      dupeReqFilterStream,
      providerStream,
      outStream,
      (err) => {
        // handle any middleware cleanup
        engine.destroy();
        connectionId && this.removeConnection(origin, connectionId);
        // For context and todos related to the error message match, see https://github.com/MetaMask/metamask-extension/issues/26337
        if (err && !err.message?.match('Premature close')) {
          log.error(err);
        }
      },
    );

    // Used to show wallet liveliness to the provider
    if (subjectType !== SubjectType.Internal) {
      this._notifyChainChangeForConnection({ engine }, origin);
    }
  }

  /**
   * A method for serving our CAIP provider over a given stream.
   *
   * @param {*} outStream - The stream to provide over.
   * @param {MessageSender | SnapSender} sender - The sender of the messages on this stream
   * @param {SubjectType} subjectType - The type of the sender, i.e. subject.
   */
  setupProviderConnectionCaip(outStream, sender, subjectType) {
    let origin;
    if (subjectType === SubjectType.Internal) {
      origin = ORIGIN_METAMASK;
    } else if (subjectType === SubjectType.Snap) {
      origin = sender.snapId;
    } else {
      origin = new URL(sender.url).origin;
    }

    if (sender.id && sender.id !== this.extension.runtime.id) {
      this.subjectMetadataController.addSubjectMetadata({
        origin,
        extensionId: sender.id,
        subjectType: SubjectType.Extension,
      });
    }

    let tabId;
    if (sender.tab && sender.tab.id) {
      tabId = sender.tab.id;
    }

    const engine = this.setupProviderEngineCaip({
      origin,
      tabId,
    });

    const dupeReqFilterStream = createDupeReqFilterStream();

    // setup connection
    const providerStream = createEngineStream({ engine });

    const connectionId = this.addConnection(origin, { engine });

    pipeline(
      outStream,
      dupeReqFilterStream,
      providerStream,
      outStream,
      (err) => {
        // handle any middleware cleanup
        engine._middleware.forEach((mid) => {
          if (mid.destroy && typeof mid.destroy === 'function') {
            mid.destroy();
          }
        });
        connectionId && this.removeConnection(origin, connectionId);
        if (err) {
          log.error(err);
        }
      },
    );

    // Used to show wallet liveliness to the provider
    if (subjectType !== SubjectType.Internal) {
      this._notifyChainChangeForConnection({ engine }, origin);
    }
  }

  /**
   * A method for creating an ethereum provider that is safely restricted for the requesting subject.
   *
   * @param {object} options - Provider engine options
   * @param {string} options.origin - The origin of the sender
   * @param {MessageSender | SnapSender} options.sender - The sender object.
   * @param {string} options.subjectType - The type of the sender subject.
   * @param {tabId} [options.tabId] - The tab ID of the sender - if the sender is within a tab
   * @param {mainFrameOrigin} [options.mainFrameOrigin] - The origin of the main frame if the sender is an iframe
   */
  setupProviderEngineEip1193({
    origin,
    subjectType,
    sender,
    tabId,
    mainFrameOrigin,
  }) {
    const engine = new JsonRpcEngine();

    // Append origin to each request
    engine.push(createOriginMiddleware({ origin }));

    // Append mainFrameOrigin to each request if present
    if (mainFrameOrigin) {
      engine.push(createMainFrameOriginMiddleware({ mainFrameOrigin }));
    }

    // Append selectedNetworkClientId to each request
    engine.push(createSelectedNetworkMiddleware(this.controllerMessenger));

    // Add a middleware that will switch chain on each request (as needed)
    const requestQueueMiddleware = createQueuedRequestMiddleware({
      enqueueRequest: this.queuedRequestController.enqueueRequest.bind(
        this.queuedRequestController,
      ),
      shouldEnqueueRequest: (request) => {
        return methodsThatShouldBeEnqueued.includes(request.method);
      },
      // This will be removed once we can actually remove useRequestQueue state
      // i.e. unrevert https://github.com/MetaMask/core/pull/5065
      useRequestQueue: () => true,
    });
    engine.push(requestQueueMiddleware);

    // If the origin is not in the selectedNetworkController's `domains` state
    // when the provider engine is created, the selectedNetworkController will
    // fetch the globally selected networkClient from the networkController and wrap
    // it in a proxy which can be switched to use its own state if/when the origin
    // is added to the `domains` state
    const proxyClient =
      this.selectedNetworkController.getProviderAndBlockTracker(origin);

    // We create the filter and subscription manager middleware now, but they will
    // be inserted into the engine later.
    const filterMiddleware = createFilterMiddleware(proxyClient);
    const subscriptionManager = createSubscriptionManager(proxyClient);
    subscriptionManager.events.on('notification', (message) =>
      engine.emit('notification', message),
    );

    // Append tabId to each request if it exists
    if (tabId) {
      engine.push(createTabIdMiddleware({ tabId }));
    }

    engine.push(createLoggerMiddleware({ origin }));
    engine.push(this.permissionLogController.createMiddleware());

    if (origin === BaseUrl.Portfolio) {
      engine.push(createTxVerificationMiddleware(this.networkController));
    }

    engine.push(createTracingMiddleware());

    engine.push(
      createOriginThrottlingMiddleware({
        getThrottledOriginState:
          this.appStateController.getThrottledOriginState.bind(
            this.appStateController,
          ),
        updateThrottledOriginState:
          this.appStateController.updateThrottledOriginState.bind(
            this.appStateController,
          ),
      }),
    );

    engine.push(
      createPPOMMiddleware(
        this.ppomController,
        this.preferencesController,
        this.networkController,
        this.appStateController,
        this.accountsController,
        this.updateSecurityAlertResponse.bind(this),
      ),
    );

    engine.push(
      createRPCMethodTrackingMiddleware({
        getAccountType: this.getAccountType.bind(this),
        getDeviceModel: this.getDeviceModel.bind(this),
        getHardwareTypeForMetric: this.getHardwareTypeForMetric.bind(this),
        snapAndHardwareMessenger: this.controllerMessenger.getRestricted({
          name: 'SnapAndHardwareMessenger',
          allowedActions: [
            'KeyringController:getKeyringForAccount',
            'SnapController:get',
            'AccountsController:getSelectedAccount',
          ],
        }),
        appStateController: this.appStateController,
        metaMetricsController: this.metaMetricsController,
      }),
    );

    engine.push(createUnsupportedMethodMiddleware());

    // Legacy RPC methods that need to be implemented _ahead of_ the permission
    // middleware.
    engine.push(
      createEthAccountsMethodMiddleware({
        getAccounts: this.getPermittedAccounts.bind(this, origin),
      }),
    );

    if (subjectType !== SubjectType.Internal) {
      engine.push(
        this.permissionController.createPermissionMiddleware({
          origin,
        }),
      );
    }

    if (subjectType === SubjectType.Website) {
      engine.push(
        createOnboardingMiddleware({
          location: sender.url,
          registerOnboarding: this.onboardingController.registerOnboarding,
        }),
      );
    }

    // EVM requests and eth permissions should not be passed to non-EVM accounts
    // this middleware intercepts these requests and returns an error.
    engine.push(
      createEvmMethodsToNonEvmAccountReqFilterMiddleware({
        messenger: this.controllerMessenger.getRestricted({
          name: 'EvmMethodsToNonEvmAccountFilterMessenger',
          allowedActions: ['AccountsController:getSelectedAccount'],
        }),
      }),
    );

    // Unrestricted/permissionless RPC method implementations.
    // They must nevertheless be placed _behind_ the permission middleware.
    engine.push(
      createEip1193MethodMiddleware({
        subjectType,

        // Miscellaneous
        addSubjectMetadata:
          this.subjectMetadataController.addSubjectMetadata.bind(
            this.subjectMetadataController,
          ),
        metamaskState: this.getState(),
        getProviderState: this.getProviderState.bind(this),
        getUnlockPromise: this.appStateController.getUnlockPromise.bind(
          this.appStateController,
        ),
        handleWatchAssetRequest: this.handleWatchAssetRequest.bind(this),
        requestUserApproval:
          this.approvalController.addAndShowApprovalRequest.bind(
            this.approvalController,
          ),
        sendMetrics: this.metaMetricsController.trackEvent.bind(
          this.metaMetricsController,
        ),
        // Permission-related
        getAccounts: this.getPermittedAccounts.bind(this, origin),
        requestCaip25ApprovalForOrigin: this.requestCaip25Approval.bind(
          this,
          origin,
        ),
        grantPermissionsForOrigin: (approvedPermissions) => {
          return this.permissionController.grantPermissions({
            subject: { origin },
            approvedPermissions,
          });
        },
        getPermissionsForOrigin: this.permissionController.getPermissions.bind(
          this.permissionController,
          origin,
        ),
        requestPermittedChainsPermissionForOrigin: (options) =>
          this.requestPermittedChainsPermission({
            ...options,
            origin,
          }),
        requestPermittedChainsPermissionIncrementalForOrigin: (options) =>
          this.requestPermittedChainsPermissionIncremental({
            ...options,
            origin,
          }),
        requestPermissionsForOrigin: (requestedPermissions) =>
          this.permissionController.requestPermissions(
            { origin },
            requestedPermissions,
          ),
        revokePermissionsForOrigin: (permissionKeys) => {
          try {
            this.permissionController.revokePermissions({
              [origin]: permissionKeys,
            });
          } catch (e) {
            // we dont want to handle errors here because
            // the revokePermissions api method should just
            // return `null` if the permissions were not
            // successfully revoked or if the permissions
            // for the origin do not exist
            console.log(e);
          }
        },
        getCaveat: ({ target, caveatType }) => {
          try {
            return this.permissionController.getCaveat(
              origin,
              target,
              caveatType,
            );
          } catch (e) {
            if (e instanceof PermissionDoesNotExistError) {
              // suppress expected error in case that the origin
              // does not have the target permission yet
            } else {
              throw e;
            }
          }

          return undefined;
        },
        // network configuration-related
        setActiveNetwork: async (networkClientId) => {
          await this.networkController.setActiveNetwork(networkClientId);
          // if the origin has the CAIP-25 permission
          // we set per dapp network selection state
          if (
            this.permissionController.hasPermission(
              origin,
              Caip25EndowmentPermissionName,
            )
          ) {
            this.selectedNetworkController.setNetworkClientIdForDomain(
              origin,
              networkClientId,
            );
          }
        },
        addNetwork: this.networkController.addNetwork.bind(
          this.networkController,
        ),
        updateNetwork: this.networkController.updateNetwork.bind(
          this.networkController,
        ),
        getNetworkConfigurationByChainId:
          this.networkController.getNetworkConfigurationByChainId.bind(
            this.networkController,
          ),
        getCurrentChainIdForDomain: (domain) => {
          const networkClientId =
            this.selectedNetworkController.getNetworkClientIdForDomain(domain);
          const { chainId } =
            this.networkController.getNetworkConfigurationByNetworkClientId(
              networkClientId,
            );
          return chainId;
        },

        // Web3 shim-related
        getWeb3ShimUsageState: this.alertController.getWeb3ShimUsageState.bind(
          this.alertController,
        ),
        setWeb3ShimUsageRecorded:
          this.alertController.setWeb3ShimUsageRecorded.bind(
            this.alertController,
          ),
        updateCaveat: this.permissionController.updateCaveat.bind(
          this.permissionController,
          origin,
        ),

        ///: BEGIN:ONLY_INCLUDE_IF(build-mmi)
        handleMmiAuthenticate:
          this.institutionalFeaturesController.handleMmiAuthenticate.bind(
            this.institutionalFeaturesController,
          ),
        handleMmiCheckIfTokenIsPresent:
          this.mmiController.handleMmiCheckIfTokenIsPresent.bind(
            this.mmiController,
          ),
        handleMmiDashboardData: this.mmiController.handleMmiDashboardData.bind(
          this.mmiController,
        ),
        handleMmiSetAccountAndNetwork:
          this.mmiController.setAccountAndNetwork.bind(this.mmiController),
        handleMmiOpenAddHardwareWallet:
          this.mmiController.handleMmiOpenAddHardwareWallet.bind(
            this.mmiController,
          ),
        ///: END:ONLY_INCLUDE_IF
      }),
    );

    engine.push(
      createSnapsMethodMiddleware(subjectType === SubjectType.Snap, {
        clearSnapState: this.controllerMessenger.call.bind(
          this.controllerMessenger,
          'SnapController:clearSnapState',
          origin,
        ),
        getUnlockPromise: this.appStateController.getUnlockPromise.bind(
          this.appStateController,
        ),
        getSnaps: this.controllerMessenger.call.bind(
          this.controllerMessenger,
          'SnapController:getPermitted',
          origin,
        ),
        requestPermissions: async (requestedPermissions) =>
          await this.permissionController.requestPermissions(
            { origin },
            requestedPermissions,
          ),
        getPermissions: this.permissionController.getPermissions.bind(
          this.permissionController,
          origin,
        ),
        getSnapFile: this.controllerMessenger.call.bind(
          this.controllerMessenger,
          'SnapController:getFile',
          origin,
        ),
        getSnapState: this.controllerMessenger.call.bind(
          this.controllerMessenger,
          'SnapController:getSnapState',
          origin,
        ),
        updateSnapState: this.controllerMessenger.call.bind(
          this.controllerMessenger,
          'SnapController:updateSnapState',
          origin,
        ),
        installSnaps: this.controllerMessenger.call.bind(
          this.controllerMessenger,
          'SnapController:install',
          origin,
        ),
        invokeSnap: this.permissionController.executeRestrictedMethod.bind(
          this.permissionController,
          origin,
          RestrictedMethods.wallet_snap,
        ),
        getIsLocked: () => {
          return !this.appStateController.isUnlocked();
        },
        getInterfaceState: (...args) =>
          this.controllerMessenger.call(
            'SnapInterfaceController:getInterface',
            origin,
            ...args,
          ).state,
        getInterfaceContext: (...args) =>
          this.controllerMessenger.call(
            'SnapInterfaceController:getInterface',
            origin,
            ...args,
          ).context,
        createInterface: this.controllerMessenger.call.bind(
          this.controllerMessenger,
          'SnapInterfaceController:createInterface',
          origin,
        ),
        updateInterface: this.controllerMessenger.call.bind(
          this.controllerMessenger,
          'SnapInterfaceController:updateInterface',
          origin,
        ),
        resolveInterface: this.controllerMessenger.call.bind(
          this.controllerMessenger,
          'SnapInterfaceController:resolveInterface',
          origin,
        ),
        getSnap: this.controllerMessenger.call.bind(
          this.controllerMessenger,
          'SnapController:get',
        ),
        getAllSnaps: this.controllerMessenger.call.bind(
          this.controllerMessenger,
          'SnapController:getAll',
        ),
        getCurrencyRate: (currency) => {
          const rate = this.multichainRatesController.state.rates[currency];
          const { fiatCurrency } = this.multichainRatesController.state;

          if (!rate) {
            return undefined;
          }

          return {
            ...rate,
            currency: fiatCurrency,
          };
        },
        hasPermission: this.permissionController.hasPermission.bind(
          this.permissionController,
          origin,
        ),
        scheduleBackgroundEvent: (event) =>
          this.controllerMessenger.call(
            'CronjobController:scheduleBackgroundEvent',
            { ...event, snapId: origin },
          ),
        cancelBackgroundEvent: this.controllerMessenger.call.bind(
          this.controllerMessenger,
          'CronjobController:cancelBackgroundEvent',
          origin,
        ),
        getBackgroundEvents: this.controllerMessenger.call.bind(
          this.controllerMessenger,
          'CronjobController:getBackgroundEvents',
          origin,
        ),
        ///: BEGIN:ONLY_INCLUDE_IF(keyring-snaps)
        handleSnapRpcRequest: (args) =>
          this.handleSnapRequest({ ...args, origin }),
        getAllowedKeyringMethods: keyringSnapPermissionsBuilder(
          this.subjectMetadataController,
          origin,
        ),
        ///: END:ONLY_INCLUDE_IF
      }),
    );

    engine.push(filterMiddleware);
    engine.push(subscriptionManager.middleware);

    engine.push(this.metamaskMiddleware);

    engine.push(providerAsMiddleware(proxyClient.provider));

    return engine;
  }

  /**
   * A method for creating a CAIP provider that is safely restricted for the requesting subject.
   *
   * @param {object} options - Provider engine options
   * @param {string} options.origin - The origin of the sender
   * @param {tabId} [options.tabId] - The tab ID of the sender - if the sender is within a tab
   */
  setupProviderEngineCaip({ origin, tabId }) {
    const engine = new JsonRpcEngine();

    engine.push((request, _res, _next, end) => {
      console.log('CAIP request received', { origin, tabId, request });
      return end(new Error('CAIP RPC Pipeline not yet implemented.'));
    });

    return engine;
  }

  /**
   * TODO:LegacyProvider: Delete
   * A method for providing our public config info over a stream.
   * This includes info we like to be synchronous if possible, like
   * the current selected account, and network ID.
   *
   * Since synchronous methods have been deprecated in web3,
   * this is a good candidate for deprecation.
   *
   * @param {*} outStream - The stream to provide public config over.
   */
  setupPublicConfig(outStream) {
    const configStream = storeAsStream(this.publicConfigStore);

    pipeline(configStream, outStream, (err) => {
      configStream.destroy();
      // For context and todos related to the error message match, see https://github.com/MetaMask/metamask-extension/issues/26337
      if (err && !err.message?.match('Premature close')) {
        log.error(err);
      }
    });
  }

  /**
   * Adds a reference to a connection by origin. Ignores the 'metamask' origin.
   * Caller must ensure that the returned id is stored such that the reference
   * can be deleted later.
   *
   * @param {string} origin - The connection's origin string.
   * @param {object} options - Data associated with the connection
   * @param {object} options.engine - The connection's JSON Rpc Engine
   * @returns {string} The connection's id (so that it can be deleted later)
   */
  addConnection(origin, { engine }) {
    if (origin === ORIGIN_METAMASK) {
      return null;
    }

    if (!this.connections[origin]) {
      this.connections[origin] = {};
    }

    const id = nanoid();
    this.connections[origin][id] = {
      engine,
    };

    return id;
  }

  /**
   * Deletes a reference to a connection, by origin and id.
   * Ignores unknown origins.
   *
   * @param {string} origin - The connection's origin string.
   * @param {string} id - The connection's id, as returned from addConnection.
   */
  removeConnection(origin, id) {
    const connections = this.connections[origin];
    if (!connections) {
      return;
    }

    delete connections[id];

    if (Object.keys(connections).length === 0) {
      delete this.connections[origin];
    }
  }

  /**
   * Closes all connections for the given origin, and removes the references
   * to them.
   * Ignores unknown origins.
   *
   * @param {string} origin - The origin string.
   */
  removeAllConnections(origin) {
    const connections = this.connections[origin];
    if (!connections) {
      return;
    }

    Object.keys(connections).forEach((id) => {
      this.removeConnection(origin, id);
    });
  }

  /**
   * Causes the RPC engines associated with the connections to the given origin
   * to emit a notification event with the given payload.
   *
   * The caller is responsible for ensuring that only permitted notifications
   * are sent.
   *
   * Ignores unknown origins.
   *
   * @param {string} origin - The connection's origin string.
   * @param {unknown} payload - The event payload.
   */
  notifyConnections(origin, payload) {
    const connections = this.connections[origin];

    if (connections) {
      Object.values(connections).forEach((conn) => {
        if (conn.engine) {
          conn.engine.emit('notification', payload);
        }
      });
    }
  }

  /**
   * Causes the RPC engines associated with all connections to emit a
   * notification event with the given payload.
   *
   * If the "payload" parameter is a function, the payload for each connection
   * will be the return value of that function called with the connection's
   * origin.
   *
   * The caller is responsible for ensuring that only permitted notifications
   * are sent.
   *
   * @param {unknown} payload - The event payload, or payload getter function.
   */
  notifyAllConnections(payload) {
    const getPayload =
      typeof payload === 'function'
        ? (origin) => payload(origin)
        : () => payload;

    Object.keys(this.connections).forEach((origin) => {
      Object.values(this.connections[origin]).forEach(async (conn) => {
        try {
          this.notifyConnection(conn, await getPayload(origin));
        } catch (err) {
          console.error(err);
        }
      });
    });
  }

  /**
   * Causes the RPC engine for passed connection to emit a
   * notification event with the given payload.
   *
   * The caller is responsible for ensuring that only permitted notifications
   * are sent.
   *
   * @param {object} connection - Data associated with the connection
   * @param {object} connection.engine - The connection's JSON Rpc Engine
   * @param {unknown} payload - The event payload
   */
  notifyConnection(connection, payload) {
    try {
      if (connection.engine) {
        connection.engine.emit('notification', payload);
      }
    } catch (err) {
      console.error(err);
    }
  }

  // handlers

  /**
   * Handle a KeyringController update
   *
   * @param {object} state - the KC state
   * @returns {Promise<void>}
   * @private
   */
  async _onKeyringControllerUpdate(state) {
    const { keyrings } = state;

    // The accounts tracker only supports EVM addresses and the keyring
    // controller may pass non-EVM addresses, so we filter them out
    const addresses = keyrings
      .reduce((acc, { accounts }) => acc.concat(accounts), [])
      .filter(isEthAddress);

    if (!addresses.length) {
      return;
    }

    this.accountTrackerController.syncWithAddresses(addresses);
  }

  /**
   * Handle global application unlock.
   * Notifies all connections that the extension is unlocked, and which
   * account(s) are currently accessible, if any.
   */
  _onUnlock() {
    this.notifyAllConnections((origin) => {
      return {
        method: NOTIFICATION_NAMES.unlockStateChanged,
        params: {
          isUnlocked: true,
          accounts: this.getPermittedAccounts(origin),
        },
      };
    });

    this.unMarkPasswordForgotten();

    // In the current implementation, this handler is triggered by a
    // KeyringController event. Other controllers subscribe to the 'unlock'
    // event of the MetaMaskController itself.
    this.emit('unlock');
  }

  /**
   * Handle global application lock.
   * Notifies all connections that the extension is locked.
   */
  _onLock() {
    this.notifyAllConnections({
      method: NOTIFICATION_NAMES.unlockStateChanged,
      params: {
        isUnlocked: false,
      },
    });

    // In the current implementation, this handler is triggered by a
    // KeyringController event. Other controllers subscribe to the 'lock'
    // event of the MetaMaskController itself.
    this.emit('lock');
  }

  /**
   * Handle memory state updates.
   * - Ensure isClientOpenAndUnlocked is updated
   * - Notifies all connections with the new provider network state
   *   - The external providers handle diffing the state
   *
   * @param newState
   */
  _onStateUpdate(newState) {
    this.isClientOpenAndUnlocked = newState.isUnlocked && this._isClientOpen;
    this._notifyChainChange();
  }

  /**
   * Execute side effects of a removed account.
   *
   * @param {string} address - The address of the account to remove.
   */
  _onAccountRemoved(address) {
    // Remove all associated permissions
    this.removeAllAccountPermissions(address);

    ///: BEGIN:ONLY_INCLUDE_IF(build-mmi)
    this.custodyController.removeAccount(address);
    ///: END:ONLY_INCLUDE_IF(build-mmi)
  }

  // misc

  /**
   * A method for emitting the full MetaMask state to all registered listeners.
   *
   * @private
   */
  privateSendUpdate() {
    this.emit('update', this.getState());
  }

  /**
   * @returns {boolean} Whether the extension is unlocked.
   */
  isUnlocked() {
    return this.keyringController.state.isUnlocked;
  }

  //=============================================================================
  // MISCELLANEOUS
  //=============================================================================

  getExternalPendingTransactions(address) {
    return this.smartTransactionsController.getTransactions({
      addressFrom: address,
      status: 'pending',
    });
  }

  /**
   * The chain list is fetched live at runtime, falling back to a cache.
   * This preseeds the cache at startup with a static list provided at build.
   */
  async initializeChainlist() {
    const cacheKey = `cachedFetch:${CHAIN_SPEC_URL}`;
    const { cachedResponse } = (await getStorageItem(cacheKey)) || {};
    if (cachedResponse) {
      return;
    }
    await setStorageItem(cacheKey, {
      cachedResponse: rawChainData(),
      // Cached value is immediately invalidated
      cachedTime: 0,
    });
  }

  /**
   * Returns the nonce that will be associated with a transaction once approved
   *
   * @param {string} address - The hex string address for the transaction
   * @param networkClientId - The networkClientId to get the nonce lock with
   * @returns {Promise<number>}
   */
  async getPendingNonce(address, networkClientId) {
    const { nonceDetails, releaseLock } = await this.txController.getNonceLock(
      address,
      networkClientId,
    );

    const pendingNonce = nonceDetails.params.highestSuggested;

    releaseLock();
    return pendingNonce;
  }

  /**
   * Returns the next nonce according to the nonce-tracker
   *
   * @param {string} address - The hex string address for the transaction
   * @param networkClientId - The networkClientId to get the nonce lock with
   * @returns {Promise<number>}
   */
  async getNextNonce(address, networkClientId) {
    const nonceLock = await this.txController.getNonceLock(
      address,
      networkClientId,
    );
    nonceLock.releaseLock();
    return nonceLock.nextNonce;
  }

  /**
   * Throw an artificial error in a timeout handler for testing purposes.
   *
   * @param message - The error message.
   * @deprecated This is only mean to facilitiate E2E testing. We should not
   * use this for handling errors.
   */
  throwTestError(message) {
    setTimeout(() => {
      const error = new Error(message);
      error.name = 'TestError';
      throw error;
    });
  }

  /**
   * A method for setting BridgeStatusController event listeners
   */
  _addBridgeStatusControllerListeners() {
    this.controllerMessenger.subscribe(
      'BridgeStatusController:bridgeTransactionComplete',
      (payload) =>
        handleBridgeTransactionComplete(payload, {
          backgroundState: this.getState(),
          trackEvent: this.metaMetricsController.trackEvent.bind(
            this.metaMetricsController,
          ),
        }),
    );

    this.controllerMessenger.subscribe(
      'BridgeStatusController:bridgeTransactionFailed',
      (payload) =>
        handleBridgeTransactionFailed(payload, {
          backgroundState: this.getState(),
          trackEvent: this.metaMetricsController.trackEvent.bind(
            this.metaMetricsController,
          ),
        }),
    );
    // Putting these TransactionController listeners here to keep it colocated with the other bridge events
    this.controllerMessenger.subscribe(
      'TransactionController:transactionFailed',
      (payload) => {
        if (payload.transactionMeta.type === TransactionType.bridge) {
          handleTransactionFailedTypeBridge(payload, {
            backgroundState: this.getState(),
            trackEvent: this.metaMetricsController.trackEvent.bind(
              this.metaMetricsController,
            ),
          });
        }
      },
    );
  }

  getTransactionMetricsRequest() {
    const controllerActions = {
      // Metametrics Actions
      createEventFragment: this.metaMetricsController.createEventFragment.bind(
        this.metaMetricsController,
      ),
      finalizeEventFragment:
        this.metaMetricsController.finalizeEventFragment.bind(
          this.metaMetricsController,
        ),
      getEventFragmentById:
        this.metaMetricsController.getEventFragmentById.bind(
          this.metaMetricsController,
        ),
      getParticipateInMetrics: () =>
        this.metaMetricsController.state.participateInMetaMetrics,
      trackEvent: this.metaMetricsController.trackEvent.bind(
        this.metaMetricsController,
      ),
      updateEventFragment: this.metaMetricsController.updateEventFragment.bind(
        this.metaMetricsController,
      ),
      // Other dependencies
      getAccountType: this.getAccountType.bind(this),
      getDeviceModel: this.getDeviceModel.bind(this),
      getHardwareTypeForMetric: this.getHardwareTypeForMetric.bind(this),
      getEIP1559GasFeeEstimates:
        this.gasFeeController.fetchGasFeeEstimates.bind(this.gasFeeController),
      getSelectedAddress: () =>
        this.accountsController.getSelectedAccount().address,
      getTokenStandardAndDetails: this.getTokenStandardAndDetails.bind(this),
      getTransaction: (id) =>
        this.txController.state.transactions.find((tx) => tx.id === id),
      getIsSmartTransaction: () => {
        return getIsSmartTransaction(this._getMetaMaskState());
      },
      getSmartTransactionByMinedTxHash: (txHash) => {
        return this.smartTransactionsController.getSmartTransactionByMinedTxHash(
          txHash,
        );
      },
      getMethodData: (data) => {
        if (!data) {
          return null;
        }
        const { knownMethodData, use4ByteResolution } =
          this.preferencesController.state;
        const prefixedData = addHexPrefix(data);
        return getMethodDataName(
          knownMethodData,
          use4ByteResolution,
          prefixedData,
          this.preferencesController.addKnownMethodData.bind(
            this.preferencesController,
          ),
          this.provider,
        );
      },
      getIsConfirmationAdvancedDetailsOpen: () => {
        return this.preferencesController.state.preferences
          .showConfirmationAdvancedDetails;
      },
    };
    return {
      ...controllerActions,
      snapAndHardwareMessenger: this.controllerMessenger.getRestricted({
        name: 'SnapAndHardwareMessenger',
        allowedActions: [
          'KeyringController:getKeyringForAccount',
          'SnapController:get',
          'AccountsController:getSelectedAccount',
        ],
      }),
      provider: this.provider,
    };
  }

  toggleExternalServices(useExternal) {
    this.preferencesController.toggleExternalServices(useExternal);
    this.tokenListController.updatePreventPollingOnNetworkRestart(!useExternal);
    if (useExternal) {
      this.tokenDetectionController.enable();
      this.gasFeeController.enableNonRPCGasFeeApis();
    } else {
      this.tokenDetectionController.disable();
      this.gasFeeController.disableNonRPCGasFeeApis();
    }
  }

  //=============================================================================
  // CONFIG
  //=============================================================================

  /**
   * Sets the Ledger Live preference to use for Ledger hardware wallet support
   *
   * @param keyring
   * @deprecated This method is deprecated and will be removed in the future.
   * Only webhid connections are supported in chrome and u2f in firefox.
   */
  async setLedgerTransportPreference(keyring) {
    const transportType = window.navigator.hid
      ? LedgerTransportTypes.webhid
      : LedgerTransportTypes.u2f;

    if (keyring?.updateTransportMethod) {
      return keyring.updateTransportMethod(transportType).catch((e) => {
        throw e;
      });
    }

    return undefined;
  }

  /**
   * A method for initializing storage the first time.
   *
   * @param {object} initState - The default state to initialize with.
   * @private
   */
  recordFirstTimeInfo(initState) {
    if (!('firstTimeInfo' in initState)) {
      const version = process.env.METAMASK_VERSION;
      initState.firstTimeInfo = {
        version,
        date: Date.now(),
      };
    }
  }

  // TODO: Replace isClientOpen methods with `controllerConnectionChanged` events.
  /* eslint-disable accessor-pairs */
  /**
   * A method for recording whether the MetaMask user interface is open or not.
   *
   * @param {boolean} open
   */
  set isClientOpen(open) {
    this._isClientOpen = open;
  }
  /* eslint-enable accessor-pairs */

  /**
   * A method that is called by the background when all instances of metamask are closed.
   * Currently used to stop controller polling.
   */
  onClientClosed() {
    try {
      this.gasFeeController.stopAllPolling();
      this.currencyRateController.stopAllPolling();
      this.tokenRatesController.stopAllPolling();
      this.tokenDetectionController.stopAllPolling();
      this.tokenListController.stopAllPolling();
      this.tokenBalancesController.stopAllPolling();
      this.appStateController.clearPollingTokens();
      this.accountTrackerController.stopAllPolling();
    } catch (error) {
      console.error(error);
    }
  }

  /**
   * A method that is called by the background when a particular environment type is closed (fullscreen, popup, notification).
   * Currently used to stop polling controllers for only that environement type
   *
   * @param environmentType
   */
  onEnvironmentTypeClosed(environmentType) {
    const appStatePollingTokenType =
      POLLING_TOKEN_ENVIRONMENT_TYPES[environmentType];
    const pollingTokensToDisconnect =
      this.appStateController.state[appStatePollingTokenType];
    pollingTokensToDisconnect.forEach((pollingToken) => {
      // We don't know which controller the token is associated with, so try them all.
      // Consider storing the tokens per controller in state instead.
      this.gasFeeController.stopPollingByPollingToken(pollingToken);
      this.currencyRateController.stopPollingByPollingToken(pollingToken);
      this.tokenRatesController.stopPollingByPollingToken(pollingToken);
      this.tokenDetectionController.stopPollingByPollingToken(pollingToken);
      this.tokenListController.stopPollingByPollingToken(pollingToken);
      this.tokenBalancesController.stopPollingByPollingToken(pollingToken);
      this.accountTrackerController.stopPollingByPollingToken(pollingToken);
      this.appStateController.removePollingToken(
        pollingToken,
        appStatePollingTokenType,
      );
    });
  }

  /**
   * Adds a domain to the PhishingController safelist
   *
   * @param {string} origin - the domain to safelist
   */
  safelistPhishingDomain(origin) {
    this.metaMetricsController.trackEvent({
      category: MetaMetricsEventCategory.Phishing,
      event: MetaMetricsEventName.ProceedAnywayClicked,
      properties: {
        url: origin,
        referrer: {
          url: origin,
        },
      },
    });

    return this.phishingController.bypass(origin);
  }

  async backToSafetyPhishingWarning() {
    const portfolioBaseURL = process.env.PORTFOLIO_URL;
    const portfolioURL = `${portfolioBaseURL}/?metamaskEntry=phishing_page_portfolio_button`;

    this.metaMetricsController.trackEvent({
      category: MetaMetricsEventCategory.Navigation,
      event: MetaMetricsEventName.PortfolioLinkClicked,
      properties: {
        location: 'phishing_page',
        text: 'Back to safety',
      },
    });

    await this.platform.switchToAnotherURL(undefined, portfolioURL);
  }

  /**
   * Locks MetaMask
   */
  setLocked() {
    return this.keyringController.setLocked();
  }

  removePermissionsFor = (subjects) => {
    try {
      this.permissionController.revokePermissions(subjects);
    } catch (exp) {
      if (!(exp instanceof PermissionsRequestNotFoundError)) {
        throw exp;
      }
    }
  };

  updateCaveat = (origin, target, caveatType, caveatValue) => {
    try {
      this.controllerMessenger.call(
        'PermissionController:updateCaveat',
        origin,
        target,
        caveatType,
        caveatValue,
      );
    } catch (exp) {
      if (!(exp instanceof PermissionsRequestNotFoundError)) {
        throw exp;
      }
    }
  };

  updateNetworksList = (chainIds) => {
    try {
      this.networkOrderController.updateNetworksList(chainIds);
    } catch (err) {
      log.error(err.message);
      throw err;
    }
  };

  updateAccountsList = (pinnedAccountList) => {
    try {
      this.accountOrderController.updateAccountsList(pinnedAccountList);
    } catch (err) {
      log.error(err.message);
      throw err;
    }
  };

  updateHiddenAccountsList = (hiddenAccountList) => {
    try {
      this.accountOrderController.updateHiddenAccountsList(hiddenAccountList);
    } catch (err) {
      log.error(err.message);
      throw err;
    }
  };

  rejectPermissionsRequest = (requestId) => {
    try {
      this.permissionController.rejectPermissionsRequest(requestId);
    } catch (exp) {
      if (!(exp instanceof PermissionsRequestNotFoundError)) {
        throw exp;
      }
    }
  };

  acceptPermissionsRequest = (request) => {
    try {
      this.permissionController.acceptPermissionsRequest(request);
    } catch (exp) {
      if (!(exp instanceof PermissionsRequestNotFoundError)) {
        throw exp;
      }
    }
  };

  resolvePendingApproval = async (id, value, options) => {
    try {
      await this.approvalController.accept(id, value, options);
    } catch (exp) {
      if (!(exp instanceof ApprovalRequestNotFoundError)) {
        throw exp;
      }
    }
  };

  rejectPendingApproval = (id, error) => {
    try {
      this.approvalController.reject(
        id,
        new JsonRpcError(error.code, error.message, error.data),
      );
    } catch (exp) {
      if (!(exp instanceof ApprovalRequestNotFoundError)) {
        throw exp;
      }
    }
  };

  rejectAllPendingApprovals() {
    const deleteInterface = (id) =>
      this.controllerMessenger.call(
        'SnapInterfaceController:deleteInterface',
        id,
      );

    rejectAllApprovals({
      approvalController: this.approvalController,
      deleteInterface,
    });
  }

  async _onAccountChange(newAddress) {
    const permittedAccountsMap = getPermittedAccountsByOrigin(
      this.permissionController.state,
    );

    for (const [origin, accounts] of permittedAccountsMap.entries()) {
      if (accounts.includes(newAddress)) {
        this._notifyAccountsChange(origin, accounts);
      }
    }

    await this.txController.updateIncomingTransactions([
      this.#getGlobalChainId(),
    ]);
  }

  _notifyAccountsChange(origin, newAccounts) {
    if (this.isUnlocked()) {
      this.notifyConnections(origin, {
        method: NOTIFICATION_NAMES.accountsChanged,
        // This should be the same as the return value of `eth_accounts`,
        // namely an array of the current / most recently selected Ethereum
        // account.
        params:
          newAccounts.length < 2
            ? // If the length is 1 or 0, the accounts are sorted by definition.
              newAccounts
            : // If the length is 2 or greater, we have to execute
              // `eth_accounts` vi this method.
              this.getPermittedAccounts(origin),
      });
    }

    this.permissionLogController.updateAccountsHistory(origin, newAccounts);
  }

  async _notifyChainChange() {
    this.notifyAllConnections(async (origin) => ({
      method: NOTIFICATION_NAMES.chainChanged,
      params: await this.getProviderNetworkState(origin),
    }));
  }

  async _notifyChainChangeForConnection(connection, origin) {
    this.notifyConnection(connection, {
      method: NOTIFICATION_NAMES.chainChanged,
      params: await this.getProviderNetworkState(origin),
    });
  }

  /**
   * @deprecated
   * Controllers should subscribe to messenger events internally rather than relying on the client.
   * @param transactionMeta - Metadata for the transaction.
   */
  async _onFinishedTransaction(transactionMeta) {
    if (
      ![TransactionStatus.confirmed, TransactionStatus.failed].includes(
        transactionMeta.status,
      )
    ) {
      return;
    }

    await this._createTransactionNotifcation(transactionMeta);
    await this._updateNFTOwnership(transactionMeta);
    this._trackTransactionFailure(transactionMeta);
    await this.tokenBalancesController.updateBalancesByChainId({
      chainId: transactionMeta.chainId,
    });
  }

  async _createTransactionNotifcation(transactionMeta) {
    const { chainId } = transactionMeta;
    let rpcPrefs = {};

    if (chainId) {
      const networkConfiguration =
        this.networkController.state.networkConfigurationsByChainId?.[chainId];

      const blockExplorerUrl =
        networkConfiguration?.blockExplorerUrls?.[
          networkConfiguration?.defaultBlockExplorerUrlIndex
        ];

      rpcPrefs = { blockExplorerUrl };
    }

    try {
      await this.platform.showTransactionNotification(
        transactionMeta,
        rpcPrefs,
      );
    } catch (error) {
      log.error('Failed to create transaction notification', error);
    }
  }

  async _updateNFTOwnership(transactionMeta) {
    // if this is a transferFrom method generated from within the app it may be an NFT transfer transaction
    // in which case we will want to check and update ownership status of the transferred NFT.

    const { type, txParams, chainId, txReceipt } = transactionMeta;
    const selectedAddress =
      this.accountsController.getSelectedAccount().address;

    const { allNfts } = this.nftController.state;
    const txReceiptLogs = txReceipt?.logs;

    const isContractInteractionTx =
      type === TransactionType.contractInteraction && txReceiptLogs;
    const isTransferFromTx =
      (type === TransactionType.tokenMethodTransferFrom ||
        type === TransactionType.tokenMethodSafeTransferFrom) &&
      txParams !== undefined;

    if (!isContractInteractionTx && !isTransferFromTx) {
      return;
    }

    if (isTransferFromTx) {
      const { data, to: contractAddress, from: userAddress } = txParams;
      const transactionData = parseStandardTokenTransactionData(data);
      // Sometimes the tokenId value is parsed as "_value" param. Not seeing this often any more, but still occasionally:
      // i.e. call approve() on BAYC contract - https://etherscan.io/token/0xbc4ca0eda7647a8ab7c2061c2e118a18a936f13d#writeContract, and tokenId shows up as _value,
      // not sure why since it doesn't match the ERC721 ABI spec we use to parse these transactions - https://github.com/MetaMask/metamask-eth-abis/blob/d0474308a288f9252597b7c93a3a8deaad19e1b2/src/abis/abiERC721.ts#L62.
      const transactionDataTokenId =
        getTokenIdParam(transactionData) ?? getTokenValueParam(transactionData);

      // check if its a known NFT
      const knownNft = allNfts?.[userAddress]?.[chainId]?.find(
        ({ address, tokenId }) =>
          isEqualCaseInsensitive(address, contractAddress) &&
          tokenId === transactionDataTokenId,
      );

      // if it is we check and update ownership status.
      if (knownNft) {
        this.nftController.checkAndUpdateSingleNftOwnershipStatus(
          knownNft,
          false,
          // TODO add networkClientId once it is available in the transactionMeta
          // the chainId previously passed here didn't actually allow us to check for ownership on a non globally selected network
          // because the check would use the provider for the globally selected network, not the chainId passed here.
          { userAddress },
        );
      }
    } else {
      // Else if contract interaction we will parse the logs

      const allNftTransferLog = txReceiptLogs.map((txReceiptLog) => {
        const isERC1155NftTransfer =
          txReceiptLog.topics &&
          txReceiptLog.topics[0] === TRANSFER_SINFLE_LOG_TOPIC_HASH;
        const isERC721NftTransfer =
          txReceiptLog.topics &&
          txReceiptLog.topics[0] === TOKEN_TRANSFER_LOG_TOPIC_HASH;
        let isTransferToSelectedAddress;

        if (isERC1155NftTransfer) {
          isTransferToSelectedAddress =
            txReceiptLog.topics &&
            txReceiptLog.topics[3] &&
            txReceiptLog.topics[3].match(selectedAddress?.slice(2));
        }

        if (isERC721NftTransfer) {
          isTransferToSelectedAddress =
            txReceiptLog.topics &&
            txReceiptLog.topics[2] &&
            txReceiptLog.topics[2].match(selectedAddress?.slice(2));
        }

        return {
          isERC1155NftTransfer,
          isERC721NftTransfer,
          isTransferToSelectedAddress,
          ...txReceiptLog,
        };
      });
      if (allNftTransferLog.length !== 0) {
        const allNftParsedLog = [];
        allNftTransferLog.forEach((singleLog) => {
          if (
            singleLog.isTransferToSelectedAddress &&
            (singleLog.isERC1155NftTransfer || singleLog.isERC721NftTransfer)
          ) {
            let iface;
            if (singleLog.isERC1155NftTransfer) {
              iface = new Interface(abiERC1155);
            } else {
              iface = new Interface(abiERC721);
            }
            try {
              const parsedLog = iface.parseLog({
                data: singleLog.data,
                topics: singleLog.topics,
              });
              allNftParsedLog.push({
                contract: singleLog.address,
                ...parsedLog,
              });
            } catch (err) {
              // ignore
            }
          }
        });
        // Filter known nfts and new Nfts
        const knownNFTs = [];
        const newNFTs = [];
        allNftParsedLog.forEach((single) => {
          const tokenIdFromLog = getTokenIdParam(single);
          const existingNft = allNfts?.[selectedAddress]?.[chainId]?.find(
            ({ address, tokenId }) => {
              return (
                isEqualCaseInsensitive(address, single.contract) &&
                tokenId === tokenIdFromLog
              );
            },
          );
          if (existingNft) {
            knownNFTs.push(existingNft);
          } else {
            newNFTs.push({
              tokenId: tokenIdFromLog,
              ...single,
            });
          }
        });
        // For known nfts only refresh ownership
        const refreshOwnershipNFts = knownNFTs.map(async (singleNft) => {
          return this.nftController.checkAndUpdateSingleNftOwnershipStatus(
            singleNft,
            false,
            // TODO add networkClientId once it is available in the transactionMeta
            // the chainId previously passed here didn't actually allow us to check for ownership on a non globally selected network
            // because the check would use the provider for the globally selected network, not the chainId passed here.
            { selectedAddress },
          );
        });
        await Promise.allSettled(refreshOwnershipNFts);
        // For new nfts, add them to state
        const addNftPromises = newNFTs.map(async (singleNft) => {
          return this.nftController.addNft(
            singleNft.contract,
            singleNft.tokenId,
          );
        });
        await Promise.allSettled(addNftPromises);
      }
    }
  }

  _trackTransactionFailure(transactionMeta) {
    const { txReceipt } = transactionMeta;
    const metamaskState = this.getState();

    if (!txReceipt || txReceipt.status !== '0x0') {
      return;
    }

    this.metaMetricsController.trackEvent(
      {
        event: 'Tx Status Update: On-Chain Failure',
        category: MetaMetricsEventCategory.Background,
        properties: {
          action: 'Transactions',
          errorMessage: transactionMeta.simulationFails?.reason,
          numberOfTokens: metamaskState.tokens.length,
          numberOfAccounts: Object.keys(metamaskState.accounts).length,
        },
      },
      {
        matomoEvent: true,
      },
    );
  }

  _onUserOperationAdded(userOperationMeta) {
    const transactionMeta = this.txController.state.transactions.find(
      (tx) => tx.id === userOperationMeta.id,
    );

    if (!transactionMeta) {
      return;
    }

    if (transactionMeta.type === TransactionType.swap) {
      this.controllerMessenger.publish(
        'TransactionController:transactionNewSwap',
        { transactionMeta },
      );
    } else if (transactionMeta.type === TransactionType.swapApproval) {
      this.controllerMessenger.publish(
        'TransactionController:transactionNewSwapApproval',
        { transactionMeta },
      );
    }
  }

  _onUserOperationTransactionUpdated(transactionMeta) {
    const updatedTransactionMeta = {
      ...transactionMeta,
      txParams: {
        ...transactionMeta.txParams,
        from: this.accountsController.getSelectedAccount().address,
      },
    };

    const transactionExists = this.txController.state.transactions.some(
      (tx) => tx.id === updatedTransactionMeta.id,
    );

    if (!transactionExists) {
      this.txController.update((state) => {
        state.transactions.push(updatedTransactionMeta);
      });
    }

    this.txController.updateTransaction(
      updatedTransactionMeta,
      'Generated from user operation',
    );

    this.controllerMessenger.publish(
      'TransactionController:transactionStatusUpdated',
      { transactionMeta: updatedTransactionMeta },
    );
  }

  _getMetaMaskState() {
    return {
      metamask: this.getState(),
    };
  }

  _getConfigForRemoteFeatureFlagRequest() {
    const distribution =
      buildTypeMappingForRemoteFeatureFlag[process.env.METAMASK_BUILD_TYPE] ||
      DistributionType.Main;
    const environment =
      environmentMappingForRemoteFeatureFlag[
        process.env.METAMASK_ENVIRONMENT
      ] || EnvironmentType.Development;
    return { distribution, environment };
  }

  /**
   * Select a hardware wallet device and execute a
   * callback with the keyring for that device.
   *
   * Note that KeyringController state is not updated before
   * the end of the callback execution, and calls to KeyringController
   * methods within the callback can lead to deadlocks.
   *
   * @param {object} options - The options for the device
   * @param {string} options.name - The device name to select
   * @param {string} options.hdPath - An optional hd path to be set on the device
   * keyring
   * @param {*} callback - The callback to execute with the keyring
   * @returns {*} The result of the callback
   */
  async #withKeyringForDevice(options, callback) {
    const keyringOverrides = this.opts.overrides?.keyrings;
    let keyringType = null;
    switch (options.name) {
      case HardwareDeviceNames.trezor:
      case HardwareDeviceNames.oneKey:
        keyringType = keyringOverrides?.trezor?.type || TrezorKeyring.type;
        break;
      case HardwareDeviceNames.ledger:
        keyringType = keyringOverrides?.ledger?.type || LedgerKeyring.type;
        break;
      case HardwareDeviceNames.qr:
        keyringType = QRHardwareKeyring.type;
        break;
      case HardwareDeviceNames.lattice:
        keyringType = keyringOverrides?.lattice?.type || LatticeKeyring.type;
        break;
      default:
        throw new Error(
          'MetamaskController:#withKeyringForDevice - Unknown device',
        );
    }

    return this.keyringController.withKeyring(
      { type: keyringType },
      async (keyring) => {
        if (options.hdPath && keyring.setHdPath) {
          keyring.setHdPath(options.hdPath);
        }

        if (options.name === HardwareDeviceNames.lattice) {
          keyring.appName = 'MetaMask';
        }

        if (
          options.name === HardwareDeviceNames.trezor ||
          options.name === HardwareDeviceNames.oneKey
        ) {
          const model = keyring.getModel();
          this.appStateController.setTrezorModel(model);
        }

        keyring.network = getProviderConfig({
          metamask: this.networkController.state,
        }).type;

        return await callback(keyring);
      },
      {
        createIfMissing: true,
      },
    );
  }

  #checkTokenListPolling(currentState, previousState) {
    const previousEnabled = this.#isTokenListPollingRequired(previousState);
    const newEnabled = this.#isTokenListPollingRequired(currentState);

    if (previousEnabled === newEnabled) {
      return;
    }

    this.tokenListController.updatePreventPollingOnNetworkRestart(!newEnabled);
  }

  #isTokenListPollingRequired(preferencesControllerState) {
    const { useTokenDetection, useTransactionSimulations, preferences } =
      preferencesControllerState ?? {};

    const { petnamesEnabled } = preferences ?? {};

    return useTokenDetection || petnamesEnabled || useTransactionSimulations;
  }

  /**
   * @deprecated Avoid new references to the global network.
   * Will be removed once multi-chain support is fully implemented.
   * @returns {string} The chain ID of the currently selected network.
   */
  #getGlobalChainId() {
    const globalNetworkClientId = this.#getGlobalNetworkClientId();

    const globalNetworkClient = this.networkController.getNetworkClientById(
      globalNetworkClientId,
    );

    return globalNetworkClient.configuration.chainId;
  }

  /**
   * @deprecated Avoid new references to the global network.
   * Will be removed once multi-chain support is fully implemented.
   * @returns {string} The network client ID of the currently selected network client.
   */
  #getGlobalNetworkClientId() {
    return this.networkController.state.selectedNetworkClientId;
  }

  #initControllers({ existingControllers, initFunctions, initState }) {
    const initRequest = {
      getFlatState: this.getState.bind(this),
      getGlobalChainId: this.#getGlobalChainId.bind(this),
      getPermittedAccounts: this.getPermittedAccounts.bind(this),
      getProvider: () => this.provider,
      getStateUI: this._getMetaMaskState.bind(this),
      getTransactionMetricsRequest:
        this.getTransactionMetricsRequest.bind(this),
      offscreenPromise: this.offscreenPromise,
      persistedState: initState,
      removeAllConnections: this.removeAllConnections.bind(this),
      setupUntrustedCommunicationEip1193:
        this.setupUntrustedCommunicationEip1193.bind(this),
      showNotification: this.platform._showNotification,
    };

    return initControllers({
      baseControllerMessenger: this.controllerMessenger,
      existingControllers,
      initFunctions,
      initRequest,
    });
  }
}<|MERGE_RESOLUTION|>--- conflicted
+++ resolved
@@ -2296,11 +2296,8 @@
       AppStateController: this.appStateController,
       AppMetadataController: this.appMetadataController,
       MultichainBalancesController: this.multichainBalancesController,
-<<<<<<< HEAD
       MultichainNetworkController: this.multichainNetworkController,
-=======
       MultichainAssetsController: this.multichainAssetsController,
->>>>>>> 41b7fc98
       ///: BEGIN:ONLY_INCLUDE_IF(build-flask)
       MultichainTransactionsController: this.multichainTransactionsController,
       ///: END:ONLY_INCLUDE_IF
@@ -2354,11 +2351,8 @@
         AppStateController: this.appStateController,
         AppMetadataController: this.appMetadataController,
         MultichainBalancesController: this.multichainBalancesController,
-<<<<<<< HEAD
         MultichainNetworkController: this.multichainNetworkController,
-=======
         MultichainAssetsController: this.multichainAssetsController,
->>>>>>> 41b7fc98
         ///: BEGIN:ONLY_INCLUDE_IF(build-flask)
         MultichainTransactionsController: this.multichainTransactionsController,
         ///: END:ONLY_INCLUDE_IF
