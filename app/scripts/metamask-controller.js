--- conflicted
+++ resolved
@@ -59,12 +59,8 @@
 import seedPhraseVerifier from './lib/seed-phrase-verifier'
 import log from 'loglevel'
 import TrezorKeyring from 'eth-trezor-keyring'
-<<<<<<< HEAD
-import LedgerBridgeKeyring from 'eth-ledger-bridge-keyring'
 import TrustvaultKeyring from './eth-trustvault-keyring'
-=======
 import LedgerBridgeKeyring from '@metamask/eth-ledger-bridge-keyring'
->>>>>>> 3f2bf36f
 import EthQuery from 'eth-query'
 import nanoid from 'nanoid'
 import contractMap from 'eth-contract-metadata'
@@ -1856,16 +1852,12 @@
     }
     const [trustvaultKeyring] = this.keyringController.getKeyringsByType('TrustVault')
     // Ensure preferences + identities controller know about all addresses
-<<<<<<< HEAD
     if (trustvaultKeyring) {
       const namesMap = trustvaultKeyring.getAccountNames()
       this.preferencesController.addAddresses(addresses, namesMap)
     } else {
-      this.preferencesController.addAddresses(addresses)
-    }
-=======
-    this.preferencesController.syncAddresses(addresses)
->>>>>>> 3f2bf36f
+      this.preferencesController.syncAddresses(addresses)
+    }
     this.accountTracker.syncWithAddresses(addresses)
   }
 
