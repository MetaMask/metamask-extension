import EventEmitter from 'events';
import { finished, pipeline } from 'readable-stream';
import {
  CurrencyRateController,
  TokenDetectionController,
  TokenListController,
  TokensController,
  RatesController,
  fetchMultiExchangeRate,
  TokenBalancesController,
} from '@metamask/assets-controllers';
import { JsonRpcEngine } from '@metamask/json-rpc-engine';
import { createEngineStream } from '@metamask/json-rpc-middleware-stream';
import { ObservableStore } from '@metamask/obs-store';
import { storeAsStream } from '@metamask/obs-store/dist/asStream';
import { providerAsMiddleware } from '@metamask/eth-json-rpc-middleware';
import { debounce, pick, uniq } from 'lodash';
import {
  KeyringController,
  KeyringTypes,
  keyringBuilderFactory,
} from '@metamask/keyring-controller';
import createFilterMiddleware from '@metamask/eth-json-rpc-filters';
import createSubscriptionManager from '@metamask/eth-json-rpc-filters/subscriptionManager';
import { JsonRpcError, rpcErrors } from '@metamask/rpc-errors';
import { Mutex } from 'await-semaphore';
import log from 'loglevel';
import {
  OneKeyKeyring,
  TrezorConnectBridge,
  TrezorKeyring,
} from '@metamask/eth-trezor-keyring';
import {
  LedgerKeyring,
  LedgerIframeBridge,
} from '@metamask/eth-ledger-bridge-keyring';
import LatticeKeyring from 'eth-lattice-keyring';
import { rawChainData } from 'eth-chainlist';
import { MetaMaskKeyring as QRHardwareKeyring } from '@keystonehq/metamask-airgapped-keyring';
import { nanoid } from 'nanoid';
import { captureException } from '@sentry/browser';
import { AddressBookController } from '@metamask/address-book-controller';
import {
  ApprovalController,
  ApprovalRequestNotFoundError,
} from '@metamask/approval-controller';
import { Messenger } from '@metamask/base-controller';
import { EnsController } from '@metamask/ens-controller';
import { PhishingController } from '@metamask/phishing-controller';
import { AnnouncementController } from '@metamask/announcement-controller';
import {
  NetworkController,
  getDefaultNetworkControllerState,
} from '@metamask/network-controller';
import { GasFeeController } from '@metamask/gas-fee-controller';
import {
  MethodNames,
  PermissionController,
  PermissionDoesNotExistError,
  PermissionsRequestNotFoundError,
  SubjectMetadataController,
  SubjectType,
} from '@metamask/permission-controller';
import SmartTransactionsController from '@metamask/smart-transactions-controller';
import { ClientId } from '@metamask/smart-transactions-controller/dist/types';
import {
  METAMASK_DOMAIN,
  SelectedNetworkController,
  createSelectedNetworkMiddleware,
} from '@metamask/selected-network-controller';
import { LoggingController, LogType } from '@metamask/logging-controller';
import { PermissionLogController } from '@metamask/permission-log-controller';

import { MultichainRouter } from '@metamask/snaps-controllers';
import {
  createSnapsMethodMiddleware,
  buildSnapEndowmentSpecifications,
  buildSnapRestrictedMethodSpecifications,
} from '@metamask/snaps-rpc-methods';
import {
  ApprovalType,
  ERC1155,
  ERC20,
  ERC721,
  BlockExplorerUrl,
  ChainId,
  handleFetch,
} from '@metamask/controller-utils';

import { AccountsController } from '@metamask/accounts-controller';
import {
  RemoteFeatureFlagController,
  ClientConfigApiService,
  ClientType,
  DistributionType,
  EnvironmentType,
} from '@metamask/remote-feature-flag-controller';

import { SignatureController } from '@metamask/signature-controller';
import { wordlist } from '@metamask/scure-bip39/dist/wordlists/english';

import {
  NameController,
  ENSNameProvider,
  EtherscanNameProvider,
  TokenNameProvider,
  LensNameProvider,
} from '@metamask/name-controller';

import { UserOperationController } from '@metamask/user-operation-controller';
import {
  BridgeController,
  BRIDGE_CONTROLLER_NAME,
  BridgeUserAction,
  BridgeBackgroundAction,
  BridgeClientId,
  UNIFIED_SWAP_BRIDGE_EVENT_CATEGORY,
} from '@metamask/bridge-controller';

import {
  TransactionStatus,
  TransactionType,
} from '@metamask/transaction-controller';

import { Interface } from '@ethersproject/abi';
import { abiERC1155, abiERC721 } from '@metamask/metamask-eth-abis';
import {
  isEvmAccountType,
  SolAccountType,
  ///: BEGIN:ONLY_INCLUDE_IF(bitcoin)
  BtcScope,
  ///: END:ONLY_INCLUDE_IF
  ///: BEGIN:ONLY_INCLUDE_IF(solana)
  SolScope,
  ///: END:ONLY_INCLUDE_IF
} from '@metamask/keyring-api';
import {
  hasProperty,
  hexToBigInt,
  toCaipChainId,
  parseCaipAccountId,
} from '@metamask/utils';
import { normalize } from '@metamask/eth-sig-util';

import { TRIGGER_TYPES } from '@metamask/notification-services-controller/notification-services';

import {
  multichainMethodCallValidatorMiddleware,
  MultichainSubscriptionManager,
  MultichainMiddlewareManager,
  walletGetSession,
  walletRevokeSession,
  walletInvokeMethod,
  MultichainApiNotifications,
  walletCreateSession,
} from '@metamask/multichain-api-middleware';

import {
  Caip25CaveatMutators,
  Caip25CaveatType,
  Caip25EndowmentPermissionName,
  getEthAccounts,
  getSessionScopes,
  setPermittedEthChainIds,
  setEthAccounts,
  getPermittedAccountsForScopes,
  KnownSessionProperties,
  getAllScopesFromCaip25CaveatValue,
} from '@metamask/chain-agnostic-permission';
import {
  BridgeStatusController,
  BRIDGE_STATUS_CONTROLLER_NAME,
  BridgeStatusAction,
} from '@metamask/bridge-status-controller';

import { ErrorReportingService } from '@metamask/error-reporting-service';
import { RecoveryError } from '@metamask/seedless-onboarding-controller';
import { TokenStandard } from '../../shared/constants/transaction';
import {
  GAS_API_BASE_URL,
  GAS_DEV_API_BASE_URL,
  SWAPS_CLIENT_ID,
} from '../../shared/constants/swaps';
import {
  CHAIN_IDS,
  CHAIN_SPEC_URL,
  NETWORK_TYPES,
  NetworkStatus,
  UNSUPPORTED_RPC_METHODS,
  getFailoverUrlsForInfuraNetwork,
} from '../../shared/constants/network';
import { getAllowedSmartTransactionsChainIds } from '../../shared/constants/smartTransactions';

import {
  HardwareDeviceNames,
  HardwareKeyringType,
  LedgerTransportTypes,
} from '../../shared/constants/hardware-wallets';
import { KeyringType } from '../../shared/constants/keyring';
import {
  RestrictedMethods,
  ExcludedSnapPermissions,
  ExcludedSnapEndowments,
  CaveatTypes,
} from '../../shared/constants/permissions';
import { UI_NOTIFICATIONS } from '../../shared/notifications';
import { MILLISECOND, MINUTE, SECOND } from '../../shared/constants/time';
import {
  ORIGIN_METAMASK,
  POLLING_TOKEN_ENVIRONMENT_TYPES,
  MESSAGE_TYPE,
  SMART_TRANSACTION_CONFIRMATION_TYPES,
  PLATFORM_FIREFOX,
} from '../../shared/constants/app';
import {
  MetaMetricsEventCategory,
  MetaMetricsEventName,
  MetaMetricsRequestedThrough,
} from '../../shared/constants/metametrics';
import { LOG_EVENT } from '../../shared/constants/logs';

import {
  getStorageItem,
  setStorageItem,
} from '../../shared/lib/storage-helpers';
import {
  getTokenIdParam,
  fetchTokenBalance,
  fetchERC1155Balance,
} from '../../shared/lib/token-util';
import { isEqualCaseInsensitive } from '../../shared/modules/string-utils';
import { parseStandardTokenTransactionData } from '../../shared/modules/transaction.utils';
import { STATIC_MAINNET_TOKEN_LIST } from '../../shared/constants/tokens';
import { getTokenValueParam } from '../../shared/lib/metamask-controller-utils';
import { isManifestV3 } from '../../shared/modules/mv3.utils';
import { convertNetworkId } from '../../shared/modules/network.utils';
import {
  getIsSmartTransaction,
  getFeatureFlagsByChainId,
} from '../../shared/modules/selectors';
import { BaseUrl } from '../../shared/constants/urls';
import {
  TOKEN_TRANSFER_LOG_TOPIC_HASH,
  TRANSFER_SINFLE_LOG_TOPIC_HASH,
} from '../../shared/lib/transactions-controller-utils';
import { getProviderConfig } from '../../shared/modules/selectors/networks';
import { endTrace, trace, TraceName } from '../../shared/lib/trace';
import { ENVIRONMENT } from '../../development/build/constants';
import fetchWithCache from '../../shared/lib/fetch-with-cache';
import { MultichainNetworks } from '../../shared/constants/multichain/networks';
import { BRIDGE_API_BASE_URL } from '../../shared/constants/bridge';
///: BEGIN:ONLY_INCLUDE_IF(multichain)
import { MultichainWalletSnapClient } from '../../shared/lib/accounts';
///: END:ONLY_INCLUDE_IF
///: BEGIN:ONLY_INCLUDE_IF(bitcoin)
import { BITCOIN_WALLET_SNAP_ID } from '../../shared/lib/accounts/bitcoin-wallet-snap';
///: END:ONLY_INCLUDE_IF
///: BEGIN:ONLY_INCLUDE_IF(solana)
import { SOLANA_WALLET_SNAP_ID } from '../../shared/lib/accounts/solana-wallet-snap';
///: END:ONLY_INCLUDE_IF
import { FirstTimeFlowType } from '../../shared/constants/onboarding';
import { updateCurrentLocale } from '../../shared/lib/translate';
import { getIsSeedlessOnboardingFeatureEnabled } from '../../shared/modules/environment';
import { createTransactionEventFragmentWithTxId } from './lib/transaction/metrics';
///: BEGIN:ONLY_INCLUDE_IF(keyring-snaps)
import { keyringSnapPermissionsBuilder } from './lib/snap-keyring/keyring-snaps-permissions';
///: END:ONLY_INCLUDE_IF

import { SnapsNameProvider } from './lib/SnapsNameProvider';
import { AddressBookPetnamesBridge } from './lib/AddressBookPetnamesBridge';
import { AccountIdentitiesPetnamesBridge } from './lib/AccountIdentitiesPetnamesBridge';
import { createPPOMMiddleware } from './lib/ppom/ppom-middleware';
import { createTrustSignalsMiddleware } from './lib/trust-signals/trust-signals-middleware';
import {
  onMessageReceived,
  checkForMultipleVersionsRunning,
} from './detect-multiple-instances';
import ComposableObservableStore from './lib/ComposableObservableStore';
import AccountTrackerController from './controllers/account-tracker-controller';
import createDupeReqFilterStream from './lib/createDupeReqFilterStream';
import createLoggerMiddleware from './lib/createLoggerMiddleware';
import {
  createEthAccountsMethodMiddleware,
  createEip1193MethodMiddleware,
  createUnsupportedMethodMiddleware,
  createMultichainMethodMiddleware,
  makeMethodMiddlewareMaker,
} from './lib/rpc-method-middleware';
import createOriginMiddleware from './lib/createOriginMiddleware';
import createMainFrameOriginMiddleware from './lib/createMainFrameOriginMiddleware';
import createTabIdMiddleware from './lib/createTabIdMiddleware';
import { NetworkOrderController } from './controllers/network-order';
import { AccountOrderController } from './controllers/account-order';
import createOnboardingMiddleware from './lib/createOnboardingMiddleware';
import { isStreamWritable, setupMultiplex } from './lib/stream-utils';
import { PreferencesController } from './controllers/preferences-controller';
import { AppStateController } from './controllers/app-state-controller';
import { AlertController } from './controllers/alert-controller';
import OnboardingController from './controllers/onboarding';
import Backup from './lib/backup';
import DecryptMessageController from './controllers/decrypt-message';
import SwapsController from './controllers/swaps';
import MetaMetricsController from './controllers/metametrics-controller';
import { segment } from './lib/segment';
import createMetaRPCHandler from './lib/createMetaRPCHandler';
import {
  addHexPrefix,
  getEnvironmentType,
  getMethodDataName,
  previousValueComparator,
  initializeRpcProviderDomains,
  getPlatform,
} from './lib/util';
import createMetamaskMiddleware from './lib/createMetamaskMiddleware';
import { hardwareKeyringBuilderFactory } from './lib/hardware-keyring-builder-factory';
import EncryptionPublicKeyController from './controllers/encryption-public-key';
import AppMetadataController from './controllers/app-metadata';

import {
  getCaveatSpecifications,
  diffMap,
  getPermissionBackgroundApiMethods,
  getPermissionSpecifications,
  getPermittedAccountsByOrigin,
  getPermittedChainsByOrigin,
  NOTIFICATION_NAMES,
  unrestrictedMethods,
  PermissionNames,
  getRemovedAuthorizations,
  getChangedAuthorizations,
  getAuthorizedScopesByOrigin,
  getPermittedAccountsForScopesByOrigin,
  getOriginsWithSessionProperty,
} from './controllers/permissions';
import { MetaMetricsDataDeletionController } from './controllers/metametrics-data-deletion/metametrics-data-deletion';
import { DataDeletionService } from './services/data-deletion-service';
import createRPCMethodTrackingMiddleware from './lib/createRPCMethodTrackingMiddleware';
import { TrezorOffscreenBridge } from './lib/offscreen-bridge/trezor-offscreen-bridge';
import { LedgerOffscreenBridge } from './lib/offscreen-bridge/ledger-offscreen-bridge';
///: BEGIN:ONLY_INCLUDE_IF(keyring-snaps)
import { snapKeyringBuilder, getAccountsBySnapId } from './lib/snap-keyring';
///: END:ONLY_INCLUDE_IF
import { encryptorFactory } from './lib/encryptor-factory';
import { addDappTransaction, addTransaction } from './lib/transaction/util';
import { addTypedMessage, addPersonalMessage } from './lib/signature/util';
import { LatticeKeyringOffscreen } from './lib/offscreen-bridge/lattice-offscreen-keyring';
import { WeakRefObjectMap } from './lib/WeakRefObjectMap';
import {
  METAMASK_CAIP_MULTICHAIN_PROVIDER,
  METAMASK_COOKIE_HANDLER,
  METAMASK_EIP_1193_PROVIDER,
} from './constants/stream';

// Notification controllers
import { createTxVerificationMiddleware } from './lib/tx-verification/tx-verification-middleware';
import {
  updateSecurityAlertResponse,
  validateRequestWithPPOM,
} from './lib/ppom/ppom-util';
import createEvmMethodsToNonEvmAccountReqFilterMiddleware from './lib/createEvmMethodsToNonEvmAccountReqFilterMiddleware';
import { isEthAddress } from './lib/multichain/address';

import { decodeTransactionData } from './lib/transaction/decode/util';
import createTracingMiddleware from './lib/createTracingMiddleware';
import createOriginThrottlingMiddleware from './lib/createOriginThrottlingMiddleware';
import { PatchStore } from './lib/PatchStore';
import { sanitizeUIState } from './lib/state-utils';
import {
  rejectAllApprovals,
  rejectOriginApprovals,
} from './lib/approval/utils';
import { InstitutionalSnapControllerInit } from './controller-init/institutional-snap/institutional-snap-controller-init';
import {
  ///: BEGIN:ONLY_INCLUDE_IF(multichain)
  MultichainAssetsControllerInit,
  MultichainTransactionsControllerInit,
  MultichainBalancesControllerInit,
  MultichainAssetsRatesControllerInit,
  ///: END:ONLY_INCLUDE_IF
  MultichainNetworkControllerInit,
} from './controller-init/multichain';
import {
  AssetsContractControllerInit,
  NftControllerInit,
  NftDetectionControllerInit,
  TokenRatesControllerInit,
} from './controller-init/assets';
import { TransactionControllerInit } from './controller-init/confirmations/transaction-controller-init';
import { PPOMControllerInit } from './controller-init/confirmations/ppom-controller-init';
import { initControllers } from './controller-init/utils';
import {
  CronjobControllerInit,
  ExecutionServiceInit,
  RateLimitControllerInit,
  SnapControllerInit,
  SnapInsightsControllerInit,
  SnapInterfaceControllerInit,
  SnapsRegistryInit,
  WebSocketServiceInit,
} from './controller-init/snaps';
import { AuthenticationControllerInit } from './controller-init/identity/authentication-controller-init';
import { UserStorageControllerInit } from './controller-init/identity/user-storage-controller-init';
import { DeFiPositionsControllerInit } from './controller-init/defi-positions/defi-positions-controller-init';
import {
  getCallsStatus,
  getCapabilities,
  processSendCalls,
} from './lib/transaction/eip5792';
import { NotificationServicesControllerInit } from './controller-init/notifications/notification-services-controller-init';
import { NotificationServicesPushControllerInit } from './controller-init/notifications/notification-services-push-controller-init';
import { DelegationControllerInit } from './controller-init/delegation/delegation-controller-init';
import {
  onRpcEndpointUnavailable,
  onRpcEndpointDegraded,
} from './lib/network-controller/messenger-action-handlers';
import { getIsQuicknodeEndpointUrl } from './lib/network-controller/utils';
import { isRelaySupported } from './lib/transaction/transaction-relay';
import { AccountTreeControllerInit } from './controller-init/accounts/account-tree-controller-init';
import OAuthService from './services/oauth/oauth-service';
import { webAuthenticatorFactory } from './services/oauth/web-authenticator-factory';
import { SeedlessOnboardingControllerInit } from './controller-init/seedless-onboarding/seedless-onboarding-controller-init';

export const METAMASK_CONTROLLER_EVENTS = {
  // Fired after state changes that impact the extension badge (unapproved msg count)
  // The process of updating the badge happens in app/scripts/background.js.
  UPDATE_BADGE: 'updateBadge',
  DECRYPT_MESSAGE_MANAGER_UPDATE_BADGE: 'DecryptMessageManager:updateBadge',
  ENCRYPTION_PUBLIC_KEY_MANAGER_UPDATE_BADGE:
    'EncryptionPublicKeyManager:updateBadge',
  // TODO: Add this and similar enums to the `controllers` repo and export them
  APPROVAL_STATE_CHANGE: 'ApprovalController:stateChange',
  APP_STATE_UNLOCK_CHANGE: 'AppStateController:unlockChange',
  METAMASK_NOTIFICATIONS_LIST_UPDATED:
    'NotificationServicesController:notificationsListUpdated',
  METAMASK_NOTIFICATIONS_MARK_AS_READ:
    'NotificationServicesController:markNotificationsAsRead',
};

/**
 * @typedef {import('../../ui/store/store').MetaMaskReduxState} MetaMaskReduxState
 */

// Types of APIs
const API_TYPE = {
  EIP1193: 'eip-1193',
  CAIP_MULTICHAIN: 'caip-multichain',
};

// stream channels
const PHISHING_SAFELIST = 'metamask-phishing-safelist';

const environmentMappingForRemoteFeatureFlag = {
  [ENVIRONMENT.DEVELOPMENT]: EnvironmentType.Development,
  [ENVIRONMENT.RELEASE_CANDIDATE]: EnvironmentType.ReleaseCandidate,
  [ENVIRONMENT.PRODUCTION]: EnvironmentType.Production,
};

const buildTypeMappingForRemoteFeatureFlag = {
  flask: DistributionType.Flask,
  main: DistributionType.Main,
  beta: DistributionType.Beta,
  experimental: DistributionType.Main, // experimental builds use main distribution
};

export default class MetamaskController extends EventEmitter {
  /**
   * @param {object} opts
   */
  constructor(opts) {
    super();

    const { isFirstMetaMaskControllerSetup } = opts;

    this.defaultMaxListeners = 20;

    this.sendUpdate = debounce(
      this.privateSendUpdate.bind(this),
      MILLISECOND * 200,
    );
    this.opts = opts;
    this.requestSafeReload =
      opts.requestSafeReload ?? (() => Promise.resolve());
    this.extension = opts.browser;
    this.platform = opts.platform;
    this.notificationManager = opts.notificationManager;
    const initState = opts.initState || {};
    const version = process.env.METAMASK_VERSION;
    this.recordFirstTimeInfo(initState);
    this.featureFlags = opts.featureFlags;

    // this keeps track of how many "controllerStream" connections are open
    // the only thing that uses controller connections are open metamask UI instances
    this.activeControllerConnections = 0;

    this.offscreenPromise = opts.offscreenPromise ?? Promise.resolve();

    this.getRequestAccountTabIds = opts.getRequestAccountTabIds;
    this.getOpenMetamaskTabsIds = opts.getOpenMetamaskTabsIds;

    this.initializeChainlist();

    this.controllerMessenger = new Messenger();

    this.loggingController = new LoggingController({
      messenger: this.controllerMessenger.getRestricted({
        name: 'LoggingController',
        allowedActions: [],
        allowedEvents: [],
      }),
      state: initState.LoggingController,
    });

    this.currentMigrationVersion = opts.currentMigrationVersion;

    // observable state store
    this.store = new ComposableObservableStore({
      state: initState,
      controllerMessenger: this.controllerMessenger,
      persist: true,
    });

    // external connections by origin
    // Do not modify directly. Use the associated methods.
    this.connections = {};

    // lock to ensure only one vault created at once
    this.createVaultMutex = new Mutex();

    this.extension.runtime.onInstalled.addListener((details) => {
      if (details.reason === 'update') {
        if (version === '8.1.0') {
          this.platform.openExtensionInBrowser();
        }
        this.loggingController.add({
          type: LogType.GenericLog,
          data: {
            event: LOG_EVENT.VERSION_UPDATE,
            previousVersion: details.previousVersion,
            version,
          },
        });
      }
    });

    this.appMetadataController = new AppMetadataController({
      state: initState.AppMetadataController,
      messenger: this.controllerMessenger.getRestricted({
        name: 'AppMetadataController',
        allowedActions: [],
        allowedEvents: [],
      }),
      currentMigrationVersion: this.currentMigrationVersion,
      currentAppVersion: version,
    });

    this.approvalController = new ApprovalController({
      messenger: this.controllerMessenger.getRestricted({
        name: 'ApprovalController',
      }),
      showApprovalRequest: opts.showUserConfirmation,
      typesExcludedFromRateLimiting: [
        ApprovalType.PersonalSign,
        ApprovalType.EthSignTypedData,
        ApprovalType.Transaction,
        ApprovalType.WatchAsset,
        ApprovalType.EthGetEncryptionPublicKey,
        ApprovalType.EthDecrypt,
        // Exclude Smart TX Status Page from rate limiting to allow sequential transactions
        SMART_TRANSACTION_CONFIRMATION_TYPES.showSmartTransactionStatusPage,
      ],
    });

    const errorReportingServiceMessenger =
      this.controllerMessenger.getRestricted({
        name: 'ErrorReportingService',
        allowedActions: [],
        allowedEvents: [],
      });
    // Initializing the ErrorReportingService populates the
    // ErrorReportingServiceMessenger.
    // eslint-disable-next-line no-new
    new ErrorReportingService({
      messenger: errorReportingServiceMessenger,
      captureException,
    });

    const networkControllerMessenger = this.controllerMessenger.getRestricted({
      name: 'NetworkController',
      allowedEvents: [],
      allowedActions: ['ErrorReportingService:captureException'],
    });

    let initialNetworkControllerState = initState.NetworkController;
    const additionalDefaultNetworks = [
      ChainId['megaeth-testnet'],
      ChainId['monad-testnet'],
    ];

    if (!initialNetworkControllerState) {
      initialNetworkControllerState = getDefaultNetworkControllerState(
        additionalDefaultNetworks,
      );

      /** @type {import('@metamask/network-controller').NetworkState['networkConfigurationsByChainId']} */
      const networks =
        initialNetworkControllerState.networkConfigurationsByChainId;

      // TODO: Consider changing `getDefaultNetworkControllerState` on the
      // controller side to include some of these tweaks.

      Object.values(networks).forEach((network) => {
        const id = network.rpcEndpoints[0].networkClientId;
        // Process only if the default network has a corresponding networkClientId in BlockExplorerUrl.
        if (hasProperty(BlockExplorerUrl, id)) {
          network.blockExplorerUrls = [BlockExplorerUrl[id]];
        }
        network.defaultBlockExplorerUrlIndex = 0;
      });

      // Add failovers for default Infura RPC endpoints
      networks[CHAIN_IDS.MAINNET].rpcEndpoints[0].failoverUrls =
        getFailoverUrlsForInfuraNetwork('ethereum-mainnet');
      networks[CHAIN_IDS.LINEA_MAINNET].rpcEndpoints[0].failoverUrls =
        getFailoverUrlsForInfuraNetwork('linea-mainnet');
      networks[CHAIN_IDS.BASE].rpcEndpoints[0].failoverUrls =
        getFailoverUrlsForInfuraNetwork('base-mainnet');

      let network;
      if (process.env.IN_TEST) {
        network = {
          chainId: CHAIN_IDS.LOCALHOST,
          name: 'Localhost 8545',
          nativeCurrency: 'ETH',
          blockExplorerUrls: [],
          defaultRpcEndpointIndex: 0,
          rpcEndpoints: [
            {
              networkClientId: 'networkConfigurationId',
              url: 'http://localhost:8545',
              type: 'custom',
              failoverUrls: [],
            },
          ],
        };
        networks[CHAIN_IDS.LOCALHOST] = network;
      } else if (
        process.env.METAMASK_DEBUG ||
        process.env.METAMASK_ENVIRONMENT === 'test'
      ) {
        network = networks[CHAIN_IDS.SEPOLIA];
      } else {
        network = networks[CHAIN_IDS.MAINNET];
      }

      initialNetworkControllerState.selectedNetworkClientId =
        network.rpcEndpoints[network.defaultRpcEndpointIndex].networkClientId;
    }

    // Fix the network controller state (selectedNetworkClientId) if it is invalid and report the error
    if (
      initialNetworkControllerState.networkConfigurationsByChainId &&
      !Object.values(
        initialNetworkControllerState.networkConfigurationsByChainId,
      )
        .flatMap((networkConfiguration) =>
          networkConfiguration.rpcEndpoints.map(
            (rpcEndpoint) => rpcEndpoint.networkClientId,
          ),
        )
        .includes(initialNetworkControllerState.selectedNetworkClientId)
    ) {
      captureException(
        new Error(
          `NetworkController state is invalid: \`selectedNetworkClientId\` '${initialNetworkControllerState.selectedNetworkClientId}' does not refer to an RPC endpoint within a network configuration`,
        ),
      );

      initialNetworkControllerState.selectedNetworkClientId =
        initialNetworkControllerState.networkConfigurationsByChainId[
          CHAIN_IDS.MAINNET
        ].rpcEndpoints[0].networkClientId;
    }

    this.networkController = new NetworkController({
      messenger: networkControllerMessenger,
      state: initialNetworkControllerState,
      infuraProjectId: opts.infuraProjectId,
      getBlockTrackerOptions: () => {
        return process.env.IN_TEST
          ? {}
          : {
              pollingInterval: 20 * SECOND,
              // The retry timeout is pretty short by default, and if the endpoint is
              // down, it will end up exhausting the max number of consecutive
              // failures quickly.
              retryTimeout: 20 * SECOND,
            };
      },
      getRpcServiceOptions: (rpcEndpointUrl) => {
        const maxRetries = 4;
        const commonOptions = {
          fetch: globalThis.fetch.bind(globalThis),
          btoa: globalThis.btoa.bind(globalThis),
        };

        if (getIsQuicknodeEndpointUrl(rpcEndpointUrl)) {
          return {
            ...commonOptions,
            policyOptions: {
              maxRetries,
              // When we fail over to Quicknode, we expect it to be down at
              // first while it is being automatically activated. If an endpoint
              // is down, the failover logic enters a "cooldown period" of 30
              // minutes. We'd really rather not enter that for Quicknode, so
              // keep retrying longer.
              maxConsecutiveFailures: (maxRetries + 1) * 14,
            },
          };
        }

        return {
          ...commonOptions,
          policyOptions: {
            maxRetries,
            // Ensure that the circuit does not break too quickly.
            maxConsecutiveFailures: (maxRetries + 1) * 7,
          },
        };
      },
      additionalDefaultNetworks,
    });
    networkControllerMessenger.subscribe(
      'NetworkController:rpcEndpointUnavailable',
      async ({ chainId, endpointUrl, error }) => {
        onRpcEndpointUnavailable({
          chainId,
          endpointUrl,
          error,
          infuraProjectId: opts.infuraProjectId,
          trackEvent: this.metaMetricsController.trackEvent.bind(
            this.metaMetricsController,
          ),
          metaMetricsId: this.metaMetricsController.state.metaMetricsId,
        });
      },
    );
    networkControllerMessenger.subscribe(
      'NetworkController:rpcEndpointDegraded',
      async ({ chainId, endpointUrl }) => {
        onRpcEndpointDegraded({
          chainId,
          endpointUrl,
          infuraProjectId: opts.infuraProjectId,
          trackEvent: this.metaMetricsController.trackEvent.bind(
            this.metaMetricsController,
          ),
          metaMetricsId: this.metaMetricsController.state.metaMetricsId,
        });
      },
    );
    this.networkController.initializeProvider();

    this.multichainSubscriptionManager = new MultichainSubscriptionManager({
      getNetworkClientById: this.networkController.getNetworkClientById.bind(
        this.networkController,
      ),
      findNetworkClientIdByChainId:
        this.networkController.findNetworkClientIdByChainId.bind(
          this.networkController,
        ),
    });
    this.multichainMiddlewareManager = new MultichainMiddlewareManager();
    this.provider =
      this.networkController.getProviderAndBlockTracker().provider;
    this.blockTracker =
      this.networkController.getProviderAndBlockTracker().blockTracker;
    this.deprecatedNetworkVersions = {};

    const accountsControllerMessenger = this.controllerMessenger.getRestricted({
      name: 'AccountsController',
      allowedEvents: [
        'SnapController:stateChange',
        'KeyringController:accountRemoved',
        'KeyringController:stateChange',
        'SnapKeyring:accountAssetListUpdated',
        'SnapKeyring:accountBalancesUpdated',
        'SnapKeyring:accountTransactionsUpdated',
        'MultichainNetworkController:networkDidChange',
      ],
      allowedActions: [
        'KeyringController:getState',
        'KeyringController:getKeyringsByType',
      ],
    });

    this.accountsController = new AccountsController({
      messenger: accountsControllerMessenger,
      state: initState.AccountsController,
    });

    const preferencesMessenger = this.controllerMessenger.getRestricted({
      name: 'PreferencesController',
      allowedActions: [
        'AccountsController:setSelectedAccount',
        'AccountsController:getSelectedAccount',
        'AccountsController:getAccountByAddress',
        'AccountsController:setAccountName',
        'NetworkController:getState',
      ],
      allowedEvents: ['AccountsController:stateChange'],
    });

    this.preferencesController = new PreferencesController({
      state: {
        currentLocale: opts.initLangCode ?? '',
        ...initState.PreferencesController,
      },
      messenger: preferencesMessenger,
    });

    const tokenListMessenger = this.controllerMessenger.getRestricted({
      name: 'TokenListController',
      allowedActions: ['NetworkController:getNetworkClientById'],
      allowedEvents: ['NetworkController:stateChange'],
    });

    this.tokenListController = new TokenListController({
      chainId: this.#getGlobalChainId({
        metamask: this.networkController.state,
      }),
      preventPollingOnNetworkRestart: !this.#isTokenListPollingRequired(
        this.preferencesController.state,
      ),
      messenger: tokenListMessenger,
      state: initState.TokenListController,
    });

    const tokensControllerMessenger = this.controllerMessenger.getRestricted({
      name: 'TokensController',
      allowedActions: [
        'ApprovalController:addRequest',
        'NetworkController:getNetworkClientById',
        'AccountsController:getSelectedAccount',
        'AccountsController:getAccount',
        'AccountsController:listAccounts',
      ],
      allowedEvents: [
        'NetworkController:networkDidChange',
        'AccountsController:selectedEvmAccountChange',
        'PreferencesController:stateChange',
        'TokenListController:stateChange',
        'NetworkController:stateChange',
        'KeyringController:accountRemoved',
      ],
    });
    this.tokensController = new TokensController({
      state: initState.TokensController,
      provider: this.provider,
      messenger: tokensControllerMessenger,
      chainId: this.#getGlobalChainId(),
    });

    const metaMetricsControllerMessenger =
      this.controllerMessenger.getRestricted({
        name: 'MetaMetricsController',
        allowedActions: [
          'PreferencesController:getState',
          'NetworkController:getState',
          'NetworkController:getNetworkClientById',
        ],
        allowedEvents: [
          'PreferencesController:stateChange',
          'NetworkController:networkDidChange',
        ],
      });
    this.metaMetricsController = new MetaMetricsController({
      state: initState.MetaMetricsController,
      messenger: metaMetricsControllerMessenger,
      segment,
      version: process.env.METAMASK_VERSION,
      environment: process.env.METAMASK_ENVIRONMENT,
      extension: this.extension,
      captureException,
    });

    this.on('update', (update) => {
      this.metaMetricsController.handleMetaMaskStateUpdate(update);
    });

    const dataDeletionService = new DataDeletionService();
    const metaMetricsDataDeletionMessenger =
      this.controllerMessenger.getRestricted({
        name: 'MetaMetricsDataDeletionController',
        allowedActions: ['MetaMetricsController:getState'],
        allowedEvents: [],
      });
    this.metaMetricsDataDeletionController =
      new MetaMetricsDataDeletionController({
        dataDeletionService,
        messenger: metaMetricsDataDeletionMessenger,
        state: initState.metaMetricsDataDeletionController,
      });

    const gasFeeMessenger = this.controllerMessenger.getRestricted({
      name: 'GasFeeController',
      allowedActions: [
        'NetworkController:getEIP1559Compatibility',
        'NetworkController:getNetworkClientById',
        'NetworkController:getState',
      ],
      allowedEvents: ['NetworkController:stateChange'],
    });

    const gasApiBaseUrl = process.env.SWAPS_USE_DEV_APIS
      ? GAS_DEV_API_BASE_URL
      : GAS_API_BASE_URL;

    this.gasFeeController = new GasFeeController({
      state: initState.GasFeeController,
      interval: 10000,
      messenger: gasFeeMessenger,
      clientId: SWAPS_CLIENT_ID,
      getProvider: () =>
        this.networkController.getProviderAndBlockTracker().provider,
      onNetworkDidChange: (eventHandler) => {
        networkControllerMessenger.subscribe(
          'NetworkController:networkDidChange',
          () => eventHandler(this.networkController.state),
        );
      },
      getCurrentNetworkEIP1559Compatibility:
        this.networkController.getEIP1559Compatibility.bind(
          this.networkController,
        ),
      getCurrentAccountEIP1559Compatibility:
        this.getCurrentAccountEIP1559Compatibility.bind(this),
      legacyAPIEndpoint: `${gasApiBaseUrl}/networks/<chain_id>/gasPrices`,
      EIP1559APIEndpoint: `${gasApiBaseUrl}/networks/<chain_id>/suggestedGasFees`,
      getCurrentNetworkLegacyGasAPICompatibility: () => {
        const chainId = this.#getGlobalChainId();
        return chainId === CHAIN_IDS.BSC;
      },
      getChainId: () => this.#getGlobalChainId(),
    });

    this.appStateController = new AppStateController({
      addUnlockListener: this.on.bind(this, 'unlock'),
      isUnlocked: this.isUnlocked.bind(this),
      state: initState.AppStateController,
      onInactiveTimeout: () => this.setLocked(),
      messenger: this.controllerMessenger.getRestricted({
        name: 'AppStateController',
        allowedActions: [
          `${this.approvalController.name}:addRequest`,
          `${this.approvalController.name}:acceptRequest`,
          `PreferencesController:getState`,
        ],
        allowedEvents: [
          `KeyringController:qrKeyringStateChange`,
          'PreferencesController:stateChange',
        ],
      }),
      extension: this.extension,
    });

    const currencyRateMessenger = this.controllerMessenger.getRestricted({
      name: 'CurrencyRateController',
      allowedActions: [`${this.networkController.name}:getNetworkClientById`],
    });
    this.currencyRateController = new CurrencyRateController({
      includeUsdRate: true,
      messenger: currencyRateMessenger,
      state: initState.CurrencyController,
    });
    const initialFetchMultiExchangeRate =
      this.currencyRateController.fetchMultiExchangeRate.bind(
        this.currencyRateController,
      );
    this.currencyRateController.fetchMultiExchangeRate = (...args) => {
      if (this.preferencesController.state.useCurrencyRateCheck) {
        return initialFetchMultiExchangeRate(...args);
      }
      return {
        conversionRate: null,
        usdConversionRate: null,
      };
    };

    const tokenBalancesMessenger = this.controllerMessenger.getRestricted({
      name: 'TokenBalancesController',
      allowedActions: [
        'NetworkController:getState',
        'NetworkController:getNetworkClientById',
        'TokensController:getState',
        'PreferencesController:getState',
        'AccountsController:getSelectedAccount',
        'AccountsController:listAccounts',
      ],
      allowedEvents: [
        'PreferencesController:stateChange',
        'TokensController:stateChange',
        'NetworkController:stateChange',
        'KeyringController:accountRemoved',
      ],
    });

    this.tokenBalancesController = new TokenBalancesController({
      messenger: tokenBalancesMessenger,
      state: initState.TokenBalancesController,
      interval: 30000,
    });

    const phishingControllerMessenger = this.controllerMessenger.getRestricted({
      name: 'PhishingController',
    });

    this.phishingController = new PhishingController({
      messenger: phishingControllerMessenger,
      state: initState.PhishingController,
      hotlistRefreshInterval: process.env.IN_TEST ? 5 * SECOND : undefined,
      stalelistRefreshInterval: process.env.IN_TEST ? 30 * SECOND : undefined,
    });

    const announcementMessenger = this.controllerMessenger.getRestricted({
      name: 'AnnouncementController',
    });

    this.announcementController = new AnnouncementController({
      messenger: announcementMessenger,
      allAnnouncements: UI_NOTIFICATIONS,
      state: initState.AnnouncementController,
    });

    const networkOrderMessenger = this.controllerMessenger.getRestricted({
      name: 'NetworkOrderController',
      allowedEvents: ['NetworkController:stateChange'],
    });
    this.networkOrderController = new NetworkOrderController({
      messenger: networkOrderMessenger,
      state: initState.NetworkOrderController,
    });

    const accountOrderMessenger = this.controllerMessenger.getRestricted({
      name: 'AccountOrderController',
    });
    this.accountOrderController = new AccountOrderController({
      messenger: accountOrderMessenger,
      state: initState.AccountOrderController,
    });

    const multichainRatesControllerMessenger =
      this.controllerMessenger.getRestricted({
        name: 'RatesController',
      });
    this.multichainRatesController = new RatesController({
      state: initState.MultichainRatesController,
      messenger: multichainRatesControllerMessenger,
      includeUsdRate: true,
      fetchMultiExchangeRate,
    });

    this.controllerMessenger.subscribe(
      'PreferencesController:stateChange',
      previousValueComparator((prevState, currState) => {
        const { useCurrencyRateCheck: prevUseCurrencyRateCheck } = prevState;
        const { useCurrencyRateCheck: currUseCurrencyRateCheck } = currState;
        if (currUseCurrencyRateCheck && !prevUseCurrencyRateCheck) {
          this.tokenRatesController.enable();
        } else if (!currUseCurrencyRateCheck && prevUseCurrencyRateCheck) {
          this.tokenRatesController.disable();
        }
      }, this.preferencesController.state),
    );

    this.ensController = new EnsController({
      messenger: this.controllerMessenger.getRestricted({
        name: 'EnsController',
        allowedActions: [
          'NetworkController:getNetworkClientById',
          'NetworkController:getState',
        ],
        allowedEvents: [],
      }),
      onNetworkDidChange: networkControllerMessenger.subscribe.bind(
        networkControllerMessenger,
        'NetworkController:networkDidChange',
      ),
    });

    const onboardingControllerMessenger =
      this.controllerMessenger.getRestricted({
        name: 'OnboardingController',
        allowedActions: [],
        allowedEvents: [],
      });
    this.onboardingController = new OnboardingController({
      messenger: onboardingControllerMessenger,
      state: initState.OnboardingController,
    });

    this.oauthService = new OAuthService({
      env: {
        googleClientId: process.env.GOOGLE_CLIENT_ID,
        appleClientId: process.env.APPLE_CLIENT_ID,
      },
      webAuthenticator: webAuthenticatorFactory(),
    });

    let additionalKeyrings = [keyringBuilderFactory(QRHardwareKeyring)];

    const keyringOverrides = this.opts.overrides?.keyrings;

    if (isManifestV3 === false) {
      const additionalKeyringTypes = [
        keyringOverrides?.lattice || LatticeKeyring,
        QRHardwareKeyring,
      ];

      const additionalBridgedKeyringTypes = [
        {
          keyring: keyringOverrides?.trezor || TrezorKeyring,
          bridge: keyringOverrides?.trezorBridge || TrezorConnectBridge,
        },
        {
          keyring: keyringOverrides?.oneKey || OneKeyKeyring,
          bridge: keyringOverrides?.oneKeyBridge || TrezorConnectBridge,
        },
        {
          keyring: keyringOverrides?.ledger || LedgerKeyring,
          bridge: keyringOverrides?.ledgerBridge || LedgerIframeBridge,
        },
      ];

      additionalKeyrings = additionalKeyringTypes.map((keyringType) =>
        keyringBuilderFactory(keyringType),
      );

      additionalBridgedKeyringTypes.forEach((keyringType) =>
        additionalKeyrings.push(
          hardwareKeyringBuilderFactory(
            keyringType.keyring,
            keyringType.bridge,
          ),
        ),
      );
    } else {
      additionalKeyrings.push(
        hardwareKeyringBuilderFactory(
          TrezorKeyring,
          keyringOverrides?.trezorBridge || TrezorOffscreenBridge,
        ),
        hardwareKeyringBuilderFactory(
          OneKeyKeyring,
          keyringOverrides?.oneKey || TrezorOffscreenBridge,
        ),
        hardwareKeyringBuilderFactory(
          LedgerKeyring,
          keyringOverrides?.ledgerBridge || LedgerOffscreenBridge,
        ),
        keyringBuilderFactory(LatticeKeyringOffscreen),
      );
    }

    ///: BEGIN:ONLY_INCLUDE_IF(keyring-snaps)
    const snapKeyringBuildMessenger = this.controllerMessenger.getRestricted({
      name: 'SnapKeyring',
      allowedActions: [
        'ApprovalController:addRequest',
        'ApprovalController:acceptRequest',
        'ApprovalController:rejectRequest',
        'ApprovalController:startFlow',
        'ApprovalController:endFlow',
        'ApprovalController:showSuccess',
        'ApprovalController:showError',
        'PhishingController:test',
        'PhishingController:maybeUpdateState',
        'KeyringController:getAccounts',
        'AccountsController:setSelectedAccount',
        'AccountsController:getAccountByAddress',
        'AccountsController:setAccountName',
        'AccountsController:listMultichainAccounts',
        'SnapController:handleRequest',
        'SnapController:get',
        'SnapController:isMinimumPlatformVersion',
        'PreferencesController:getState',
      ],
    });

    // Necessary to persist the keyrings and update the accounts both within the keyring controller and accounts controller
    const persistAndUpdateAccounts = async () => {
      await this.keyringController.persistAllKeyrings();
      await this.accountsController.updateAccounts();
    };

    additionalKeyrings.push(
      snapKeyringBuilder(snapKeyringBuildMessenger, {
        persistKeyringHelper: () => persistAndUpdateAccounts(),
        removeAccountHelper: (address) => this.removeAccount(address),
        trackEvent: (...args) => this.metaMetricsController.trackEvent(...args),
      }),
    );

    ///: END:ONLY_INCLUDE_IF

    const keyringControllerMessenger = this.controllerMessenger.getRestricted({
      name: 'KeyringController',
    });

    this.keyringController = new KeyringController({
      cacheEncryptionKey: true,
      keyringBuilders: additionalKeyrings,
      state: initState.KeyringController,
      encryptor: opts.encryptor || encryptorFactory(600_000),
      messenger: keyringControllerMessenger,
    });

    this.controllerMessenger.subscribe('KeyringController:unlock', () =>
      this._onUnlock(),
    );
    this.controllerMessenger.subscribe('KeyringController:lock', () =>
      this._onLock(),
    );

    this.controllerMessenger.subscribe(
      'KeyringController:stateChange',
      (state) => {
        this._onKeyringControllerUpdate(state);
      },
    );

    this.permissionController = new PermissionController({
      messenger: this.controllerMessenger.getRestricted({
        name: 'PermissionController',
        allowedActions: [
          `${this.approvalController.name}:addRequest`,
          `${this.approvalController.name}:hasRequest`,
          `${this.approvalController.name}:acceptRequest`,
          `${this.approvalController.name}:rejectRequest`,
          `SnapController:getPermitted`,
          `SnapController:install`,
          `SubjectMetadataController:getSubjectMetadata`,
        ],
      }),
      state: initState.PermissionController,
      caveatSpecifications: getCaveatSpecifications({
        listAccounts: this.accountsController.listAccounts.bind(
          this.accountsController,
        ),
        findNetworkClientIdByChainId:
          this.networkController.findNetworkClientIdByChainId.bind(
            this.networkController,
          ),
        isNonEvmScopeSupported: this.controllerMessenger.call.bind(
          this.controllerMessenger,
          'MultichainRouter:isSupportedScope',
        ),
        getNonEvmAccountAddresses: this.controllerMessenger.call.bind(
          this.controllerMessenger,
          'MultichainRouter:getSupportedAccounts',
        ),
      }),
      permissionSpecifications: {
        ...getPermissionSpecifications(),
        ...this.getSnapPermissionSpecifications(),
      },
      unrestrictedMethods,
    });

    this.selectedNetworkController = new SelectedNetworkController({
      messenger: this.controllerMessenger.getRestricted({
        name: 'SelectedNetworkController',
        allowedActions: [
          'NetworkController:getNetworkClientById',
          'NetworkController:getState',
          'NetworkController:getSelectedNetworkClient',
          'PermissionController:hasPermissions',
          'PermissionController:getSubjectNames',
        ],
        allowedEvents: [
          'NetworkController:stateChange',
          'PermissionController:stateChange',
        ],
      }),
      state: initState.SelectedNetworkController,
      useRequestQueuePreference: true,
      onPreferencesStateChange: () => {
        // noop
        // we have removed the ability to toggle the useRequestQueue preference
        // both useRequestQueue and onPreferencesStateChange will be removed
        // once mobile supports per dapp network selection
        // see https://github.com/MetaMask/core/pull/5065#issue-2736965186
      },
      domainProxyMap: new WeakRefObjectMap(),
    });

    this.permissionLogController = new PermissionLogController({
      messenger: this.controllerMessenger.getRestricted({
        name: 'PermissionLogController',
      }),
      restrictedMethods: new Set(Object.keys(RestrictedMethods)),
      state: initState.PermissionLogController,
    });

    this.subjectMetadataController = new SubjectMetadataController({
      messenger: this.controllerMessenger.getRestricted({
        name: 'SubjectMetadataController',
        allowedActions: [`${this.permissionController.name}:hasPermissions`],
      }),
      state: initState.SubjectMetadataController,
      subjectCacheLimit: 100,
    });

    // @TODO(snaps): This fixes an issue where `withKeyring` would lock the `KeyringController` mutex.
    // That meant that if a snap requested a keyring operation (like requesting entropy) while the `KeyringController` was locked,
    // it would cause a deadlock.
    // This is a temporary fix until we can refactor how we handle requests to the Snaps Keyring.
    const withSnapKeyring = async (operation) => {
      const keyring = await this.getSnapKeyring();

      return operation({ keyring });
    };

    const multichainRouterMessenger = this.controllerMessenger.getRestricted({
      name: 'MultichainRouter',
      allowedActions: [
        `SnapController:getAll`,
        `SnapController:handleRequest`,
        `${this.permissionController.name}:getPermissions`,
        `AccountsController:listMultichainAccounts`,
      ],
      allowedEvents: [],
    });

    this.multichainRouter = new MultichainRouter({
      messenger: multichainRouterMessenger,
      withSnapKeyring,
    });

    // account tracker watches balances, nonces, and any code at their address
    this.accountTrackerController = new AccountTrackerController({
      state: { accounts: {} },
      messenger: this.controllerMessenger.getRestricted({
        name: 'AccountTrackerController',
        allowedActions: [
          'AccountsController:getSelectedAccount',
          'NetworkController:getState',
          'NetworkController:getNetworkClientById',
          'OnboardingController:getState',
          'PreferencesController:getState',
        ],
        allowedEvents: [
          'AccountsController:selectedEvmAccountChange',
          'OnboardingController:stateChange',
          'KeyringController:accountRemoved',
        ],
      }),
      provider: this.provider,
      blockTracker: this.blockTracker,
      getNetworkIdentifier: (providerConfig) => {
        const { type, rpcUrl } =
          providerConfig ??
          getProviderConfig({
            metamask: this.networkController.state,
          });
        return type === NETWORK_TYPES.RPC ? rpcUrl : type;
      },
    });

    // start and stop polling for balances based on activeControllerConnections
    this.on('controllerConnectionChanged', (activeControllerConnections) => {
      const { completedOnboarding } = this.onboardingController.state;
      if (activeControllerConnections > 0 && completedOnboarding) {
        this.triggerNetworkrequests();
      } else {
        this.stopNetworkRequests();
      }
    });

    this.controllerMessenger.subscribe(
      `${this.onboardingController.name}:stateChange`,
      previousValueComparator(async (prevState, currState) => {
        const { completedOnboarding: prevCompletedOnboarding } = prevState;
        const {
          completedOnboarding: currCompletedOnboarding,
          firstTimeFlowType,
        } = currState;
        if (!prevCompletedOnboarding && currCompletedOnboarding) {
          const { address } = this.accountsController.getSelectedAccount();

          if (firstTimeFlowType === FirstTimeFlowType.socialImport) {
            // importing multiple SRPs on social login rehydration
            await this._importAccountsWithBalances();
          } else {
            await this._addAccountsWithBalance();
          }

          this.postOnboardingInitialization();
          this.triggerNetworkrequests();

          // execute once the token detection on the post-onboarding
          await this.tokenDetectionController.detectTokens({
            selectedAddress: address,
          });
        }
      }, this.onboardingController.state),
    );

    const tokenDetectionControllerMessenger =
      this.controllerMessenger.getRestricted({
        name: 'TokenDetectionController',
        allowedActions: [
          'AccountsController:getAccount',
          'AccountsController:getSelectedAccount',
          'KeyringController:getState',
          'NetworkController:getNetworkClientById',
          'NetworkController:getNetworkConfigurationByNetworkClientId',
          'NetworkController:getState',
          'PreferencesController:getState',
          'TokenListController:getState',
          'TokensController:getState',
          'TokensController:addDetectedTokens',
        ],
        allowedEvents: [
          'AccountsController:selectedEvmAccountChange',
          'KeyringController:lock',
          'KeyringController:unlock',
          'NetworkController:networkDidChange',
          'PreferencesController:stateChange',
          'TokenListController:stateChange',
          'TransactionController:transactionConfirmed',
        ],
      });

    this.tokenDetectionController = new TokenDetectionController({
      messenger: tokenDetectionControllerMessenger,
      getBalancesInSingleCall: (...args) =>
        this.assetsContractController.getBalancesInSingleCall(...args),
      trackMetaMetricsEvent: this.metaMetricsController.trackEvent.bind(
        this.metaMetricsController,
      ),
      useAccountsAPI: true,
      platform: 'extension',
    });

    const addressBookControllerMessenger =
      this.controllerMessenger.getRestricted({
        name: 'AddressBookController',
        allowedActions: [],
        allowedEvents: [],
      });

    this.addressBookController = new AddressBookController({
      messenger: addressBookControllerMessenger,
      state: initState.AddressBookController,
    });

    this.alertController = new AlertController({
      state: initState.AlertController,
      messenger: this.controllerMessenger.getRestricted({
        name: 'AlertController',
        allowedEvents: ['AccountsController:selectedAccountChange'],
        allowedActions: ['AccountsController:getSelectedAccount'],
      }),
    });

    this.backup = new Backup({
      preferencesController: this.preferencesController,
      addressBookController: this.addressBookController,
      accountsController: this.accountsController,
      networkController: this.networkController,
      trackMetaMetricsEvent: this.metaMetricsController.trackEvent.bind(
        this.metaMetricsController,
      ),
    });

    // This gets used as a ...spread parameter in two places: new TransactionController() and createRPCMethodTrackingMiddleware()
    this.snapAndHardwareMetricsParams = {
      getSelectedAccount: this.accountsController.getSelectedAccount.bind(
        this.accountsController,
      ),
      getAccountType: this.getAccountType.bind(this),
      getDeviceModel: this.getDeviceModel.bind(this),
      getHardwareTypeForMetric: this.getHardwareTypeForMetric.bind(this),
      snapAndHardwareMessenger: this.controllerMessenger.getRestricted({
        name: 'SnapAndHardwareMessenger',
        allowedActions: [
          'KeyringController:getKeyringForAccount',
          'SnapController:get',
          'AccountsController:getSelectedAccount',
        ],
      }),
    };

    this.decryptMessageController = new DecryptMessageController({
      getState: this.getState.bind(this),
      messenger: this.controllerMessenger.getRestricted({
        name: 'DecryptMessageController',
        allowedActions: [
          `${this.approvalController.name}:addRequest`,
          `${this.approvalController.name}:acceptRequest`,
          `${this.approvalController.name}:rejectRequest`,
          `${this.keyringController.name}:decryptMessage`,
        ],
        allowedEvents: [
          'DecryptMessageManager:stateChange',
          'DecryptMessageManager:unapprovedMessage',
        ],
      }),
      managerMessenger: this.controllerMessenger.getRestricted({
        name: 'DecryptMessageManager',
      }),
      metricsEvent: this.metaMetricsController.trackEvent.bind(
        this.metaMetricsController,
      ),
    });

    this.encryptionPublicKeyController = new EncryptionPublicKeyController({
      messenger: this.controllerMessenger.getRestricted({
        name: 'EncryptionPublicKeyController',
        allowedActions: [
          `${this.approvalController.name}:addRequest`,
          `${this.approvalController.name}:acceptRequest`,
          `${this.approvalController.name}:rejectRequest`,
        ],
        allowedEvents: [
          'EncryptionPublicKeyManager:stateChange',
          'EncryptionPublicKeyManager:unapprovedMessage',
        ],
      }),
      managerMessenger: this.controllerMessenger.getRestricted({
        name: 'EncryptionPublicKeyManager',
      }),
      getEncryptionPublicKey:
        this.keyringController.getEncryptionPublicKey.bind(
          this.keyringController,
        ),
      getAccountKeyringType: this.keyringController.getAccountKeyringType.bind(
        this.keyringController,
      ),
      getState: this.getState.bind(this),
      metricsEvent: this.metaMetricsController.trackEvent.bind(
        this.metaMetricsController,
      ),
    });

    this.signatureController = new SignatureController({
      messenger: this.controllerMessenger.getRestricted({
        name: 'SignatureController',
        allowedActions: [
          `${this.accountsController.name}:getState`,
          `${this.approvalController.name}:addRequest`,
          `${this.keyringController.name}:signMessage`,
          `${this.keyringController.name}:signPersonalMessage`,
          `${this.keyringController.name}:signTypedMessage`,
          `${this.loggingController.name}:add`,
          `${this.networkController.name}:getNetworkClientById`,
        ],
      }),
      trace,
      decodingApiUrl: process.env.DECODING_API_URL,
      isDecodeSignatureRequestEnabled: () =>
        this.preferencesController.state.useTransactionSimulations,
    });

    this.signatureController.hub.on(
      'cancelWithReason',
      ({ metadata: message, reason }) => {
        this.metaMetricsController.trackEvent({
          event: reason,
          category: MetaMetricsEventCategory.Transactions,
          properties: {
            action: 'Sign Request',
            type: message.type,
          },
        });
      },
    );

    const swapsControllerMessenger = this.controllerMessenger.getRestricted({
      name: 'SwapsController',
      // TODO: allow these internal calls once GasFeeController and TransactionController
      // export these action types and register its action handlers
      // allowedActions: [
      //   'GasFeeController:getEIP1559GasFeeEstimates',
      //   'TransactionController:getLayer1GasFee',
      // ],
      allowedActions: [
        'NetworkController:getState',
        'NetworkController:getNetworkClientById',
        'TokenRatesController:getState',
      ],
      allowedEvents: [],
    });

    this.swapsController = new SwapsController(
      {
        messenger: swapsControllerMessenger,
        getBufferedGasLimit: async (txMeta, multiplier) => {
          const { gas: gasLimit, simulationFails } =
            await this.txController.estimateGasBuffered(
              txMeta.txParams,
              multiplier,
              this.#getGlobalNetworkClientId(),
            );

          return { gasLimit, simulationFails };
        },
        // TODO: Remove once GasFeeController exports this action type
        getEIP1559GasFeeEstimates:
          this.gasFeeController.fetchGasFeeEstimates.bind(
            this.gasFeeController,
          ),
        // TODO: Remove once TransactionController exports this action type
        getLayer1GasFee: (...args) =>
          this.txController.getLayer1GasFee(...args),
        trackMetaMetricsEvent: this.metaMetricsController.trackEvent.bind(
          this.metaMetricsController,
        ),
      },
      initState.SwapsController,
    );

    const bridgeControllerMessenger = this.controllerMessenger.getRestricted({
      name: BRIDGE_CONTROLLER_NAME,
      allowedActions: [
        'AccountsController:getSelectedMultichainAccount',
        'SnapController:handleRequest',
        'NetworkController:getState',
        'NetworkController:getNetworkClientById',
        'NetworkController:findNetworkClientIdByChainId',
        'TokenRatesController:getState',
        'MultichainAssetsRatesController:getState',
        'RemoteFeatureFlagController:getState',
        'CurrencyRateController:getState',
      ],
      allowedEvents: [],
    });
    this.bridgeController = new BridgeController({
      messenger: bridgeControllerMessenger,
      clientId: BridgeClientId.EXTENSION,
      // TODO: Remove once TransactionController exports this action type
      getLayer1GasFee: (...args) => this.txController.getLayer1GasFee(...args),
      fetchFn: async (
        url,
        { cacheOptions, functionName, ...requestOptions },
      ) => {
        if (functionName === 'fetchBridgeTokens') {
          return await fetchWithCache({
            url,
            fetchOptions: { method: 'GET', ...requestOptions },
            cacheOptions,
            functionName,
          });
        }
        return await handleFetch(url, {
          method: 'GET',
          ...requestOptions,
        });
      },
      trackMetaMetricsFn: (event, properties) => {
        const actionId = (Date.now() + Math.random()).toString();
        const trackEvent = this.metaMetricsController.trackEvent.bind(
          this.metaMetricsController,
        );
        trackEvent({
          category: UNIFIED_SWAP_BRIDGE_EVENT_CATEGORY,
          event,
          properties: {
            ...(properties ?? {}),
            environmentType: getEnvironmentType(),
            actionId,
          },
        });
      },
      traceFn: (...args) => trace(...args),
      config: {
        customBridgeApiBaseUrl: BRIDGE_API_BASE_URL,
      },
    });

    const bridgeStatusControllerMessenger =
      this.controllerMessenger.getRestricted({
        name: BRIDGE_STATUS_CONTROLLER_NAME,
        allowedActions: [
          'AccountsController:getSelectedMultichainAccount',
          'NetworkController:getNetworkClientById',
          'NetworkController:findNetworkClientIdByChainId',
          'NetworkController:getState',
          'BridgeController:getBridgeERC20Allowance',
          'BridgeController:trackUnifiedSwapBridgeEvent',
          'BridgeController:stopPollingForQuotes',
          'GasFeeController:getState',
          'AccountsController:getAccountByAddress',
          'SnapController:handleRequest',
          'TransactionController:getState',
          'RemoteFeatureFlagController:getState',
        ],
        allowedEvents: [
          'MultichainTransactionsController:transactionConfirmed',
          'TransactionController:transactionFailed',
          'TransactionController:transactionConfirmed',
        ],
      });
    this.bridgeStatusController = new BridgeStatusController({
      messenger: bridgeStatusControllerMessenger,
      state: initState.BridgeStatusController,
      fetchFn: async (url, requestOptions) => {
        return await handleFetch(url, {
          method: 'GET',
          ...requestOptions,
        });
      },
      addTransactionFn: (...args) => this.txController.addTransaction(...args),
      estimateGasFeeFn: (...args) => this.txController.estimateGasFee(...args),
      addUserOperationFromTransactionFn: (...args) =>
        this.userOperationController.addUserOperationFromTransaction(...args),
      config: {
        customBridgeApiBaseUrl: BRIDGE_API_BASE_URL,
      },
      traceFn: (...args) => trace(...args),
    });

    const smartTransactionsControllerMessenger =
      this.controllerMessenger.getRestricted({
        name: 'SmartTransactionsController',
        allowedActions: [
          'NetworkController:getNetworkClientById',
          'NetworkController:getState',
        ],
        allowedEvents: ['NetworkController:stateChange'],
      });
    this.smartTransactionsController = new SmartTransactionsController({
      supportedChainIds: getAllowedSmartTransactionsChainIds(),
      clientId: ClientId.Extension,
      getNonceLock: (address) =>
        this.txController.getNonceLock(
          address,
          this.#getGlobalNetworkClientId(),
        ),
      confirmExternalTransaction: (...args) =>
        this.txController.confirmExternalTransaction(...args),
      trackMetaMetricsEvent: this.metaMetricsController.trackEvent.bind(
        this.metaMetricsController,
      ),
      state: initState.SmartTransactionsController,
      messenger: smartTransactionsControllerMessenger,
      getTransactions: (...args) => this.txController.getTransactions(...args),
      updateTransaction: (...args) =>
        this.txController.updateTransaction(...args),
      getFeatureFlags: () => {
        const state = this._getMetaMaskState();
        return getFeatureFlagsByChainId(state);
      },
      getMetaMetricsProps: async () => {
        const selectedAddress =
          this.accountsController.getSelectedAccount().address;
        const accountHardwareType = await this.getHardwareTypeForMetric(
          selectedAddress,
        );
        const accountType = await this.getAccountType(selectedAddress);
        const deviceModel = await this.getDeviceModel(selectedAddress);
        return {
          accountHardwareType,
          accountType,
          deviceModel,
        };
      },
      trace,
    });

    const isExternalNameSourcesEnabled = () =>
      this.preferencesController.state.useExternalNameSources;

    this.nameController = new NameController({
      messenger: this.controllerMessenger.getRestricted({
        name: 'NameController',
        allowedActions: [],
      }),
      providers: [
        new ENSNameProvider({
          reverseLookup: this.ensController.reverseResolveAddress.bind(
            this.ensController,
          ),
        }),
        new EtherscanNameProvider({ isEnabled: isExternalNameSourcesEnabled }),
        new TokenNameProvider({ isEnabled: isExternalNameSourcesEnabled }),
        new LensNameProvider({ isEnabled: isExternalNameSourcesEnabled }),
        new SnapsNameProvider({
          messenger: this.controllerMessenger.getRestricted({
            name: 'SnapsNameProvider',
            allowedActions: [
              'SnapController:getAll',
              'SnapController:get',
              'SnapController:handleRequest',
              'PermissionController:getState',
            ],
          }),
        }),
      ],
      state: initState.NameController,
    });

    const petnamesBridgeMessenger = this.controllerMessenger.getRestricted({
      name: 'PetnamesBridge',
      allowedEvents: [
        'NameController:stateChange',
        'AccountsController:stateChange',
        'AddressBookController:stateChange',
      ],
      allowedActions: ['AccountsController:listAccounts'],
    });

    new AddressBookPetnamesBridge({
      addressBookController: this.addressBookController,
      nameController: this.nameController,
      messenger: petnamesBridgeMessenger,
    }).init();

    new AccountIdentitiesPetnamesBridge({
      nameController: this.nameController,
      messenger: petnamesBridgeMessenger,
    }).init();

    this.userOperationController = new UserOperationController({
      entrypoint: process.env.EIP_4337_ENTRYPOINT,
      getGasFeeEstimates: this.gasFeeController.fetchGasFeeEstimates.bind(
        this.gasFeeController,
      ),
      messenger: this.controllerMessenger.getRestricted({
        name: 'UserOperationController',
        allowedActions: [
          'ApprovalController:addRequest',
          'NetworkController:getNetworkClientById',
          'KeyringController:prepareUserOperation',
          'KeyringController:patchUserOperation',
          'KeyringController:signUserOperation',
        ],
      }),
      state: initState.UserOperationController,
    });

    this.userOperationController.hub.on(
      'user-operation-added',
      this._onUserOperationAdded.bind(this),
    );

    this.userOperationController.hub.on(
      'transaction-updated',
      this._onUserOperationTransactionUpdated.bind(this),
    );

    // ensure AccountTrackerController updates balances after network change
    networkControllerMessenger.subscribe(
      'NetworkController:networkDidChange',
      () => {
        this.accountTrackerController.updateAccounts();
      },
    );

    // RemoteFeatureFlagController has subscription for preferences changes
    this.controllerMessenger.subscribe(
      'PreferencesController:stateChange',
      previousValueComparator((prevState, currState) => {
        const { useExternalServices: prevUseExternalServices } = prevState;
        const { useExternalServices: currUseExternalServices } = currState;
        if (currUseExternalServices && !prevUseExternalServices) {
          this.remoteFeatureFlagController.enable();
          this.remoteFeatureFlagController.updateRemoteFeatureFlags();
        } else if (!currUseExternalServices && prevUseExternalServices) {
          this.remoteFeatureFlagController.disable();
        }
      }, this.preferencesController.state),
    );

    // Initialize RemoteFeatureFlagController
    const remoteFeatureFlagControllerMessenger =
      this.controllerMessenger.getRestricted({
        name: 'RemoteFeatureFlagController',
        allowedActions: [],
        allowedEvents: [],
      });
    remoteFeatureFlagControllerMessenger.subscribe(
      'RemoteFeatureFlagController:stateChange',
      (isRpcFailoverEnabled) => {
        if (isRpcFailoverEnabled) {
          console.log(
            'isRpcFailoverEnabled = ',
            isRpcFailoverEnabled,
            ', enabling RPC failover',
          );
          this.networkController.enableRpcFailover();
        } else {
          console.log(
            'isRpcFailoverEnabled = ',
            isRpcFailoverEnabled,
            ', disabling RPC failover',
          );
          this.networkController.disableRpcFailover();
        }
      },
      (state) => state.remoteFeatureFlags.walletFrameworkRpcFailoverEnabled,
    );
    this.remoteFeatureFlagController = new RemoteFeatureFlagController({
      messenger: remoteFeatureFlagControllerMessenger,
      fetchInterval: 15 * 60 * 1000, // 15 minutes in milliseconds
      disabled: !this.preferencesController.state.useExternalServices,
      getMetaMetricsId: () => this.metaMetricsController.getMetaMetricsId(),
      clientConfigApiService: new ClientConfigApiService({
        fetch: globalThis.fetch.bind(globalThis),
        config: {
          client: ClientType.Extension,
          distribution:
            this._getConfigForRemoteFeatureFlagRequest().distribution,
          environment: this._getConfigForRemoteFeatureFlagRequest().environment,
        },
      }),
    });

    const existingControllers = [
      this.networkController,
      this.preferencesController,
      this.gasFeeController,
      this.onboardingController,
      this.keyringController,
      this.smartTransactionsController,
    ];

    /** @type {import('./controller-init/utils').InitFunctions} */
    const controllerInitFunctions = {
      ExecutionService: ExecutionServiceInit,
      InstitutionalSnapController: InstitutionalSnapControllerInit,
      RateLimitController: RateLimitControllerInit,
      SnapsRegistry: SnapsRegistryInit,
      CronjobController: CronjobControllerInit,
      SnapController: SnapControllerInit,
      SnapInsightsController: SnapInsightsControllerInit,
      SnapInterfaceController: SnapInterfaceControllerInit,
      WebSocketService: WebSocketServiceInit,
      PPOMController: PPOMControllerInit,
      TransactionController: TransactionControllerInit,
      NftController: NftControllerInit,
      AssetsContractController: AssetsContractControllerInit,
      NftDetectionController: NftDetectionControllerInit,
      TokenRatesController: TokenRatesControllerInit,
      ///: BEGIN:ONLY_INCLUDE_IF(multichain)
      MultichainAssetsController: MultichainAssetsControllerInit,
      MultichainAssetsRatesController: MultichainAssetsRatesControllerInit,
      MultichainBalancesController: MultichainBalancesControllerInit,
      MultichainTransactionsController: MultichainTransactionsControllerInit,
      ///: END:ONLY_INCLUDE_IF
      MultichainNetworkController: MultichainNetworkControllerInit,
      AuthenticationController: AuthenticationControllerInit,
      UserStorageController: UserStorageControllerInit,
      NotificationServicesController: NotificationServicesControllerInit,
      NotificationServicesPushController:
        NotificationServicesPushControllerInit,
      DeFiPositionsController: DeFiPositionsControllerInit,
      DelegationController: DelegationControllerInit,
      AccountTreeController: AccountTreeControllerInit,
      SeedlessOnboardingController: SeedlessOnboardingControllerInit,
    };

    const {
      controllerApi,
      controllerMemState,
      controllerPersistedState,
      controllersByName,
    } = this.#initControllers({
      existingControllers,
      initFunctions: controllerInitFunctions,
      initState,
    });

    this.controllerApi = controllerApi;
    this.controllerMemState = controllerMemState;
    this.controllerPersistedState = controllerPersistedState;
    this.controllersByName = controllersByName;

    // Backwards compatibility for existing references
    this.cronjobController = controllersByName.CronjobController;
    this.rateLimitController = controllersByName.RateLimitController;
    this.snapController = controllersByName.SnapController;
    this.snapInsightsController = controllersByName.SnapInsightsController;
    this.snapInterfaceController = controllersByName.SnapInterfaceController;
    this.snapsRegistry = controllersByName.SnapsRegistry;
    this.ppomController = controllersByName.PPOMController;
    this.txController = controllersByName.TransactionController;
    this.nftController = controllersByName.NftController;
    this.nftDetectionController = controllersByName.NftDetectionController;
    this.assetsContractController = controllersByName.AssetsContractController;
    ///: BEGIN:ONLY_INCLUDE_IF(multichain)
    this.multichainAssetsController =
      controllersByName.MultichainAssetsController;
    this.multichainBalancesController =
      controllersByName.MultichainBalancesController;
    this.multichainTransactionsController =
      controllersByName.MultichainTransactionsController;
    this.multichainAssetsRatesController =
      controllersByName.MultichainAssetsRatesController;
    ///: END:ONLY_INCLUDE_IF
    this.tokenRatesController = controllersByName.TokenRatesController;
    this.multichainNetworkController =
      controllersByName.MultichainNetworkController;
    this.authenticationController = controllersByName.AuthenticationController;
    this.userStorageController = controllersByName.UserStorageController;
    this.delegationController = controllersByName.DelegationController;
    this.notificationServicesController =
      controllersByName.NotificationServicesController;
    this.notificationServicesPushController =
      controllersByName.NotificationServicesPushController;
    this.deFiPositionsController = controllersByName.DeFiPositionsController;
    this.accountWalletController = controllersByName.AccountTreeController;
    this.seedlessOnboardingController =
      controllersByName.SeedlessOnboardingController;

    this.notificationServicesController.init();
    this.snapController.init();
    this.cronjobController.init();

    this.controllerMessenger.subscribe(
      'TransactionController:transactionStatusUpdated',
      ({ transactionMeta }) => {
        this._onFinishedTransaction(transactionMeta);
      },
    );

    this.controllerMessenger.subscribe(
      'NotificationServicesPushController:onNewNotifications',
      (notification) => {
        this.metaMetricsController.trackEvent({
          category: MetaMetricsEventCategory.PushNotifications,
          event: MetaMetricsEventName.PushNotificationReceived,
          properties: {
            notification_id: notification.id,
            notification_type: notification.type,
            chain_id: notification?.chain_id,
          },
        });
      },
    );
    this.controllerMessenger.subscribe(
      'NotificationServicesPushController:pushNotificationClicked',
      (notification) => {
        this.metaMetricsController.trackEvent({
          category: MetaMetricsEventCategory.PushNotifications,
          event: MetaMetricsEventName.PushNotificationClicked,
          properties: {
            notification_id: notification.id,
            notification_type: notification.type,
            chain_id: notification?.chain_id,
          },
        });
      },
    );

    this.metamaskMiddleware = createMetamaskMiddleware({
      static: {
        eth_syncing: false,
        web3_clientVersion: `MetaMask/v${version}`,
      },
      version,
      // account mgmt
      getAccounts: ({ origin: innerOrigin }) => {
        if (innerOrigin === ORIGIN_METAMASK) {
          const selectedAddress =
            this.accountsController.getSelectedAccount().address;
          return selectedAddress ? [selectedAddress] : [];
        } else if (this.isUnlocked()) {
          return this.getPermittedAccounts(innerOrigin);
        }
        return []; // changing this is a breaking change
      },
      // tx signing
      processTransaction: (transactionParams, dappRequest) =>
        addDappTransaction(
          this.getAddTransactionRequest({ transactionParams, dappRequest }),
        ),
      // msg signing

      processTypedMessage: (...args) =>
        addTypedMessage({
          signatureController: this.signatureController,
          signatureParams: args,
        }),
      processTypedMessageV3: (...args) =>
        addTypedMessage({
          signatureController: this.signatureController,
          signatureParams: args,
        }),
      processTypedMessageV4: (...args) =>
        addTypedMessage({
          signatureController: this.signatureController,
          signatureParams: args,
        }),
      processPersonalMessage: (...args) =>
        addPersonalMessage({
          signatureController: this.signatureController,
          signatureParams: args,
        }),

      processEncryptionPublicKey:
        this.encryptionPublicKeyController.newRequestEncryptionPublicKey.bind(
          this.encryptionPublicKeyController,
        ),

      processDecryptMessage:
        this.decryptMessageController.newRequestDecryptMessage.bind(
          this.decryptMessageController,
        ),
      getPendingNonce: this.getPendingNonce.bind(this),
      getPendingTransactionByHash: (hash) =>
        this.txController.state.transactions.find(
          (meta) =>
            meta.hash === hash && meta.status === TransactionStatus.submitted,
        ),

      // EIP-5792
      processSendCalls: processSendCalls.bind(
        null,
        {
          addTransaction: this.txController.addTransaction.bind(
            this.txController,
          ),
          addTransactionBatch: this.txController.addTransactionBatch.bind(
            this.txController,
          ),
          getDismissSmartAccountSuggestionEnabled: () =>
            this.preferencesController.state.preferences
              .dismissSmartAccountSuggestionEnabled,
          isAtomicBatchSupported: this.txController.isAtomicBatchSupported.bind(
            this.txController,
          ),
          validateSecurity: (securityAlertId, request, chainId) =>
            validateRequestWithPPOM({
              chainId,
              ppomController: this.ppomController,
              request,
              securityAlertId,
              updateSecurityAlertResponse:
                this.updateSecurityAlertResponse.bind(this),
            }),
        },
        this.controllerMessenger,
      ),
      getCallsStatus: getCallsStatus.bind(null, this.controllerMessenger),
      getCapabilities: getCapabilities.bind(
        null,
        {
          getDismissSmartAccountSuggestionEnabled: () =>
            this.preferencesController.state.preferences
              .dismissSmartAccountSuggestionEnabled,
          getIsSmartTransaction: (chainId) =>
            getIsSmartTransaction(this._getMetaMaskState(), chainId),
          isAtomicBatchSupported: this.txController.isAtomicBatchSupported.bind(
            this.txController,
          ),
          isRelaySupported,
        },
        this.controllerMessenger,
      ),
    });

    // ensure isClientOpenAndUnlocked is updated when memState updates
    this.on('update', (memState) => this._onStateUpdate(memState));

    /**
     * All controllers in Memstore but not in store. They are not persisted.
     * On chrome profile re-start, they will be re-initialized.
     */
    const resetOnRestartStore = {
      AccountTracker: this.accountTrackerController,
      TokenRatesController: this.tokenRatesController,
      DecryptMessageController: this.decryptMessageController,
      EncryptionPublicKeyController: this.encryptionPublicKeyController,
      SignatureController: this.signatureController,
      SwapsController: this.swapsController,
      BridgeController: this.bridgeController,
      BridgeStatusController: this.bridgeStatusController,
      EnsController: this.ensController,
      ApprovalController: this.approvalController,
    };

    this.store.updateStructure({
      AccountsController: this.accountsController,
      AppStateController: this.appStateController,
      AppMetadataController: this.appMetadataController,
      KeyringController: this.keyringController,
      PreferencesController: this.preferencesController,
      MetaMetricsController: this.metaMetricsController,
      MetaMetricsDataDeletionController: this.metaMetricsDataDeletionController,
      AddressBookController: this.addressBookController,
      CurrencyController: this.currencyRateController,
      MultichainNetworkController: this.multichainNetworkController,
      NetworkController: this.networkController,
      AlertController: this.alertController,
      OnboardingController: this.onboardingController,
      SeedlessOnboardingController: this.seedlessOnboardingController,
      PermissionController: this.permissionController,
      PermissionLogController: this.permissionLogController,
      SubjectMetadataController: this.subjectMetadataController,
      AnnouncementController: this.announcementController,
      NetworkOrderController: this.networkOrderController,
      AccountOrderController: this.accountOrderController,
      GasFeeController: this.gasFeeController,
      TokenListController: this.tokenListController,
      TokensController: this.tokensController,
      TokenBalancesController: this.tokenBalancesController,
      SmartTransactionsController: this.smartTransactionsController,
      NftController: this.nftController,
      PhishingController: this.phishingController,
      SelectedNetworkController: this.selectedNetworkController,
      LoggingController: this.loggingController,
      MultichainRatesController: this.multichainRatesController,
      NameController: this.nameController,
      UserOperationController: this.userOperationController,
      // Notification Controllers
      AuthenticationController: this.authenticationController,
      UserStorageController: this.userStorageController,
      NotificationServicesController: this.notificationServicesController,
      NotificationServicesPushController:
        this.notificationServicesPushController,
      RemoteFeatureFlagController: this.remoteFeatureFlagController,
      DeFiPositionsController: this.deFiPositionsController,
      ...resetOnRestartStore,
      ...controllerPersistedState,
    });

    this.memStore = new ComposableObservableStore({
      config: {
        AccountsController: this.accountsController,
        AppStateController: this.appStateController,
        AppMetadataController: this.appMetadataController,
        ///: BEGIN:ONLY_INCLUDE_IF(multichain)
        MultichainAssetsController: this.multichainAssetsController,
        MultichainBalancesController: this.multichainBalancesController,
        MultichainTransactionsController: this.multichainTransactionsController,
        MultichainAssetsRatesController: this.multichainAssetsRatesController,
        ///: END:ONLY_INCLUDE_IF
        TokenRatesController: this.tokenRatesController,
        MultichainNetworkController: this.multichainNetworkController,
        NetworkController: this.networkController,
        KeyringController: this.keyringController,
        PreferencesController: this.preferencesController,
        MetaMetricsController: this.metaMetricsController,
        MetaMetricsDataDeletionController:
          this.metaMetricsDataDeletionController,
        AddressBookController: this.addressBookController,
        CurrencyController: this.currencyRateController,
        AlertController: this.alertController,
        OnboardingController: this.onboardingController,
        SeedlessOnboardingController: this.seedlessOnboardingController,
        PermissionController: this.permissionController,
        PermissionLogController: this.permissionLogController,
        SubjectMetadataController: this.subjectMetadataController,
        AnnouncementController: this.announcementController,
        NetworkOrderController: this.networkOrderController,
        AccountOrderController: this.accountOrderController,
        GasFeeController: this.gasFeeController,
        TokenListController: this.tokenListController,
        TokensController: this.tokensController,
        TokenBalancesController: this.tokenBalancesController,
        SmartTransactionsController: this.smartTransactionsController,
        NftController: this.nftController,
        SelectedNetworkController: this.selectedNetworkController,
        LoggingController: this.loggingController,
        MultichainRatesController: this.multichainRatesController,
        SnapController: this.snapController,
        CronjobController: this.cronjobController,
        SnapsRegistry: this.snapsRegistry,
        SnapInterfaceController: this.snapInterfaceController,
        SnapInsightsController: this.snapInsightsController,
        NameController: this.nameController,
        UserOperationController: this.userOperationController,
        // Notification Controllers
        AuthenticationController: this.authenticationController,
        UserStorageController: this.userStorageController,
        NotificationServicesController: this.notificationServicesController,
        NotificationServicesPushController:
          this.notificationServicesPushController,
        RemoteFeatureFlagController: this.remoteFeatureFlagController,
        DeFiPositionsController: this.deFiPositionsController,
        ...resetOnRestartStore,
        ...controllerMemState,
      },
      controllerMessenger: this.controllerMessenger,
    });

    // if this is the first time, clear the state of by calling these methods
    const resetMethods = [
      this.accountTrackerController.resetState.bind(
        this.accountTrackerController,
      ),
      this.decryptMessageController.resetState.bind(
        this.decryptMessageController,
      ),
      this.encryptionPublicKeyController.resetState.bind(
        this.encryptionPublicKeyController,
      ),
      this.signatureController.resetState.bind(this.signatureController),
      this.swapsController.resetState.bind(this.swapsController),
      this.bridgeController.resetState.bind(this.bridgeController),
      this.ensController.resetState.bind(this.ensController),
      this.approvalController.clear.bind(this.approvalController),
      // WE SHOULD ADD TokenListController.resetState here too. But it's not implemented yet.
    ];

    if (isManifestV3) {
      if (isFirstMetaMaskControllerSetup === true) {
        this.resetStates(resetMethods);
        this.extension.storage.session.set({
          isFirstMetaMaskControllerSetup: false,
        });
      }
    } else {
      // it's always the first time in MV2
      this.resetStates(resetMethods);
    }

    // Automatic login via config password
    const password = process.env.PASSWORD;
    if (
      !this.isUnlocked() &&
      this.onboardingController.state.completedOnboarding &&
      password &&
      !process.env.IN_TEST
    ) {
      this._loginUser(password);
    } else {
      this._startUISync();
    }

    // Lazily update the store with the current extension environment
    this.extension.runtime.getPlatformInfo().then(({ os }) => {
      this.appStateController.setBrowserEnvironment(
        os,
        // This method is presently only supported by Firefox
        this.extension.runtime.getBrowserInfo === undefined
          ? 'chrome'
          : 'firefox',
      );
    });

    this.setupControllerEventSubscriptions();
    this.setupMultichainDataAndSubscriptions();

    // For more information about these legacy streams, see here:
    // https://github.com/MetaMask/metamask-extension/issues/15491
    // TODO:LegacyProvider: Delete
    this.publicConfigStore = this.createPublicConfigStore();

    // Multiple MetaMask instances launched warning
    this.extension.runtime.onMessageExternal.addListener(onMessageReceived);
    // Fire a ping message to check if other extensions are running
    checkForMultipleVersionsRunning();

    if (this.onboardingController.state.completedOnboarding) {
      this.postOnboardingInitialization();
    }
  }

  // Provides a method for getting feature flags for the multichain
  // initial rollout, such that we can remotely modify polling interval
  getInfuraFeatureFlags() {
    fetchWithCache({
      url: 'https://swap.api.cx.metamask.io/featureFlags',
      cacheRefreshTime: MINUTE * 20,
    })
      .then(this.onFeatureFlagResponseReceived)
      .catch((e) => {
        // API unreachable (?)
        log.warn('Feature flag endpoint is unreachable', e);
      });
  }

  onFeatureFlagResponseReceived(response) {
    const { multiChainAssets = {} } = response;
    const { pollInterval } = multiChainAssets;
    // Polling interval is provided in seconds
    if (pollInterval > 0) {
      this.tokenBalancesController.setIntervalLength(pollInterval * SECOND);
    }
  }

  postOnboardingInitialization() {
    const { usePhishDetect } = this.preferencesController.state;

    this.networkController.lookupNetwork();

    if (usePhishDetect) {
      this.phishingController.maybeUpdateState();
    }
  }

  triggerNetworkrequests() {
    this.tokenDetectionController.enable();
    this.getInfuraFeatureFlags();
  }

  stopNetworkRequests() {
    this.txController.stopIncomingTransactionPolling();
    this.tokenDetectionController.disable();
  }

  resetStates(resetMethods) {
    resetMethods.forEach((resetMethod) => {
      try {
        resetMethod();
      } catch (err) {
        console.error(err);
      }
    });
  }

  ///: BEGIN:ONLY_INCLUDE_IF(keyring-snaps)
  /**
   * Initialize the snap keyring if it is not present.
   *
   * @returns {SnapKeyring}
   */
  async getSnapKeyring() {
    // TODO: Use `withKeyring` instead
    let [snapKeyring] = this.keyringController.getKeyringsByType(
      KeyringType.snap,
    );
    if (!snapKeyring) {
      await this.keyringController.addNewKeyring(KeyringType.snap);
      // TODO: Use `withKeyring` instead
      [snapKeyring] = this.keyringController.getKeyringsByType(
        KeyringType.snap,
      );
    }
    return snapKeyring;
  }
  ///: END:ONLY_INCLUDE_IF

  trackInsightSnapView(snapId) {
    this.metaMetricsController.trackEvent({
      event: MetaMetricsEventName.InsightSnapViewed,
      category: MetaMetricsEventCategory.Snaps,
      properties: {
        snap_id: snapId,
      },
    });
  }

  /**
   * Get snap metadata from the current state without refreshing the registry database.
   *
   * @param {string} snapId - A snap id.
   * @returns The available metadata for the snap, if any.
   */
  _getSnapMetadata(snapId) {
    return this.snapsRegistry.state.database?.verifiedSnaps?.[snapId]?.metadata;
  }

  /**
   * Passes a JSON-RPC request object to the SnapController for execution.
   *
   * @param {object} args - A bag of options.
   * @param {string} args.snapId - The ID of the recipient snap.
   * @param {string} args.origin - The origin of the RPC request.
   * @param {string} args.handler - The handler to trigger on the snap for the request.
   * @param {object} args.request - The JSON-RPC request object.
   * @returns The result of the JSON-RPC request.
   */
  async handleSnapRequest(args) {
    return await this.controllerMessenger.call(
      'SnapController:handleRequest',
      args,
    );
  }

  /**
   * Gets the currently selected locale from the PreferencesController.
   *
   * @returns The currently selected locale.
   */
  getLocale() {
    const { currentLocale } = this.preferencesController.state;

    return currentLocale;
  }

  /**
   * Gets a subset of preferences from the PreferencesController to pass to a snap.
   *
   * @returns {object} A subset of preferences.
   */
  getPreferences() {
    const {
      preferences,
      securityAlertsEnabled,
      useCurrencyRateCheck,
      useTransactionSimulations,
      useTokenDetection,
      useMultiAccountBalanceChecker,
      openSeaEnabled,
      useNftDetection,
    } = this.preferencesController.state;

    return {
      privacyMode: preferences.privacyMode,
      showTestnets: preferences.showTestNetworks,
      securityAlertsEnabled,
      useCurrencyRateCheck,
      useTransactionSimulations,
      useTokenDetection,
      useMultiAccountBalanceChecker,
      openSeaEnabled,
      useNftDetection,
    };
  }

  /**
   * Constructor helper for getting Snap permission specifications.
   */
  getSnapPermissionSpecifications() {
    return {
      ...buildSnapEndowmentSpecifications(Object.keys(ExcludedSnapEndowments)),
      ...buildSnapRestrictedMethodSpecifications(
        Object.keys(ExcludedSnapPermissions),
        {
          getPreferences: () => {
            const locale = this.getLocale();
            const currency = this.currencyRateController.state.currentCurrency;
            const {
              privacyMode,
              securityAlertsEnabled,
              useCurrencyRateCheck,
              useTransactionSimulations,
              useTokenDetection,
              useMultiAccountBalanceChecker,
              openSeaEnabled,
              useNftDetection,
              showTestnets,
            } = this.getPreferences();
            return {
              locale,
              currency,
              hideBalances: privacyMode,
              useSecurityAlerts: securityAlertsEnabled,
              useExternalPricingData: useCurrencyRateCheck,
              simulateOnChainActions: useTransactionSimulations,
              useTokenDetection,
              batchCheckBalances: useMultiAccountBalanceChecker,
              displayNftMedia: openSeaEnabled,
              useNftDetection,
              showTestnets,
            };
          },
          clearSnapState: this.controllerMessenger.call.bind(
            this.controllerMessenger,
            'SnapController:clearSnapState',
          ),
          getMnemonic: async (source) => {
            if (!source) {
              return this.getPrimaryKeyringMnemonic();
            }

            try {
              const { type, mnemonic } = await this.controllerMessenger.call(
                'KeyringController:withKeyring',
                {
                  id: source,
                },
                async ({ keyring }) => ({
                  type: keyring.type,
                  mnemonic: keyring.mnemonic,
                }),
              );

              if (type !== KeyringTypes.hd || !mnemonic) {
                // The keyring isn't guaranteed to have a mnemonic (e.g.,
                // hardware wallets, which can't be used as entropy sources),
                // so we throw an error if it doesn't.
                throw new Error(
                  `Entropy source with ID "${source}" not found.`,
                );
              }

              return mnemonic;
            } catch {
              throw new Error(`Entropy source with ID "${source}" not found.`);
            }
          },
          getMnemonicSeed: async (source) => {
            if (!source) {
              return this.getPrimaryKeyringMnemonicSeed();
            }

            try {
              const { type, seed } = await this.controllerMessenger.call(
                'KeyringController:withKeyring',
                {
                  id: source,
                },
                async ({ keyring }) => ({
                  type: keyring.type,
                  seed: keyring.seed,
                }),
              );

              if (type !== KeyringTypes.hd || !seed) {
                // The keyring isn't guaranteed to have a seed (e.g.,
                // hardware wallets, which can't be used as entropy sources),
                // so we throw an error if it doesn't.
                throw new Error(
                  `Entropy source with ID "${source}" not found.`,
                );
              }

              return seed;
            } catch {
              throw new Error(`Entropy source with ID "${source}" not found.`);
            }
          },
          getUnlockPromise: this.appStateController.getUnlockPromise.bind(
            this.appStateController,
          ),
          getSnap: this.controllerMessenger.call.bind(
            this.controllerMessenger,
            'SnapController:get',
          ),
          handleSnapRpcRequest: this.handleSnapRequest.bind(this),
          getSnapState: this.controllerMessenger.call.bind(
            this.controllerMessenger,
            'SnapController:getSnapState',
          ),
          requestUserApproval:
            this.approvalController.addAndShowApprovalRequest.bind(
              this.approvalController,
            ),
          showNativeNotification: (origin, args) =>
            this.controllerMessenger.call(
              'RateLimitController:call',
              origin,
              'showNativeNotification',
              origin,
              args.message,
            ),
          showInAppNotification: (origin, args) => {
            const { message, title, footerLink } = args;
            const notificationArgs = {
              interfaceId: args.content,
              message,
              title,
              footerLink,
            };
            return this.controllerMessenger.call(
              'RateLimitController:call',
              origin,
              'showInAppNotification',
              origin,
              notificationArgs,
            );
          },
          updateSnapState: this.controllerMessenger.call.bind(
            this.controllerMessenger,
            'SnapController:updateSnapState',
          ),
          maybeUpdatePhishingList: () => {
            const { usePhishDetect } = this.preferencesController.state;

            if (!usePhishDetect) {
              return;
            }

            this.controllerMessenger.call(
              'PhishingController:maybeUpdateState',
            );
          },
          isOnPhishingList: (url) => {
            const { usePhishDetect } = this.preferencesController.state;

            if (!usePhishDetect) {
              return false;
            }

            return this.controllerMessenger.call(
              'PhishingController:testOrigin',
              url,
            ).result;
          },
          createInterface: this.controllerMessenger.call.bind(
            this.controllerMessenger,
            'SnapInterfaceController:createInterface',
          ),
          getInterface: this.controllerMessenger.call.bind(
            this.controllerMessenger,
            'SnapInterfaceController:getInterface',
          ),
          // We don't currently use special cryptography for the extension client.
          getClientCryptography: () => ({}),
          ///: BEGIN:ONLY_INCLUDE_IF(keyring-snaps)
          getSnapKeyring: this.getSnapKeyring.bind(this),
          ///: END:ONLY_INCLUDE_IF
        },
      ),
    };
  }

  /**
   * Sets up BaseController V2 event subscriptions. Currently, this includes
   * the subscriptions necessary to notify permission subjects of account
   * changes.
   *
   * Some of the subscriptions in this method are Messenger selector
   * event subscriptions. See the relevant documentation for
   * `@metamask/base-controller` for more information.
   *
   * Note that account-related notifications emitted when the extension
   * becomes unlocked are handled in MetaMaskController._onUnlock.
   */
  setupControllerEventSubscriptions() {
    let lastSelectedAddress;
    let lastSelectedSolanaAccountAddress;

    // this throws if there is no solana account... perhaps we should handle this better at the controller level
    try {
      lastSelectedSolanaAccountAddress =
        this.accountsController.getSelectedMultichainAccount(
          MultichainNetworks.SOLANA,
        )?.address;
    } catch {
      // noop
    }

    this.controllerMessenger.subscribe(
      'PreferencesController:stateChange',
      previousValueComparator(async (prevState, currState) => {
        const { currentLocale } = currState;

        await updateCurrentLocale(currentLocale);
        this.#checkTokenListPolling(currState, prevState);
      }, this.preferencesController.state),
    );

    this.controllerMessenger.subscribe(
      `${this.accountsController.name}:selectedAccountChange`,
      async (account) => {
        if (account.address && account.address !== lastSelectedAddress) {
          lastSelectedAddress = account.address;
          await this._onAccountChange(account.address);
        }
      },
    );

    // This handles account changes every time relevant permission state
    // changes, for any reason.
    this.controllerMessenger.subscribe(
      `${this.permissionController.name}:stateChange`,
      async (currentValue, previousValue) => {
        const changedAccounts = diffMap(currentValue, previousValue);

        for (const [origin, accounts] of changedAccounts.entries()) {
          this._notifyAccountsChange(origin, accounts);
        }
      },
      getPermittedAccountsByOrigin,
    );

    // This handles CAIP-25 authorization changes every time relevant permission state
    // changes, for any reason.
    // wallet_sessionChanged and eth_subscription setup/teardown
    this.controllerMessenger.subscribe(
      `${this.permissionController.name}:stateChange`,
      async (currentValue, previousValue) => {
        const changedAuthorizations = getChangedAuthorizations(
          currentValue,
          previousValue,
        );

        const removedAuthorizations = getRemovedAuthorizations(
          currentValue,
          previousValue,
        );

        // remove any existing notification subscriptions for removed authorizations
        for (const [origin, authorization] of removedAuthorizations.entries()) {
          const sessionScopes = getSessionScopes(authorization, {
            getNonEvmSupportedMethods:
              this.getNonEvmSupportedMethods.bind(this),
          });
          // if the eth_subscription notification is in the scope and eth_subscribe is in the methods
          // then remove middleware and unsubscribe
          Object.entries(sessionScopes).forEach(([scope, scopeObject]) => {
            if (
              scopeObject.notifications.includes('eth_subscription') &&
              scopeObject.methods.includes('eth_subscribe')
            ) {
              this.removeMultichainApiEthSubscriptionMiddleware({
                scope,
                origin,
              });
            }
          });
        }

        // add new notification subscriptions for added/changed authorizations
        for (const [origin, authorization] of changedAuthorizations.entries()) {
          const sessionScopes = getSessionScopes(authorization, {
            getNonEvmSupportedMethods:
              this.getNonEvmSupportedMethods.bind(this),
          });

          // if the eth_subscription notification is in the scope and eth_subscribe is in the methods
          // then get the subscriptionManager going for that scope
          Object.entries(sessionScopes).forEach(([scope, scopeObject]) => {
            if (
              scopeObject.notifications.includes('eth_subscription') &&
              scopeObject.methods.includes('eth_subscribe')
            ) {
              // for each tabId
              Object.values(this.connections[origin] ?? {}).forEach(
                ({ tabId }) => {
                  this.addMultichainApiEthSubscriptionMiddleware({
                    scope,
                    origin,
                    tabId,
                  });
                },
              );
            } else {
              this.removeMultichainApiEthSubscriptionMiddleware({
                scope,
                origin,
              });
            }
          });
          this._notifyAuthorizationChange(origin, authorization);
        }
      },
      getAuthorizedScopesByOrigin,
    );

    // wallet_notify for solana accountChanged when permission changes
    this.controllerMessenger.subscribe(
      `${this.permissionController.name}:stateChange`,
      async (currentValue, previousValue) => {
        const origins = uniq([...previousValue.keys(), ...currentValue.keys()]);
        origins.forEach((origin) => {
          const previousCaveatValue = previousValue.get(origin);
          const currentCaveatValue = currentValue.get(origin);

          const previousSolanaAccountChangedNotificationsEnabled = Boolean(
            previousCaveatValue?.sessionProperties?.[
              KnownSessionProperties.SolanaAccountChangedNotifications
            ],
          );
          const currentSolanaAccountChangedNotificationsEnabled = Boolean(
            currentCaveatValue?.sessionProperties?.[
              KnownSessionProperties.SolanaAccountChangedNotifications
            ],
          );

          if (
            !previousSolanaAccountChangedNotificationsEnabled &&
            !currentSolanaAccountChangedNotificationsEnabled
          ) {
            return;
          }

          const previousSolanaCaipAccountIds = previousCaveatValue
            ? getPermittedAccountsForScopes(previousCaveatValue, [
                MultichainNetworks.SOLANA,
                MultichainNetworks.SOLANA_DEVNET,
                MultichainNetworks.SOLANA_TESTNET,
              ])
            : [];
          const previousNonUniqueSolanaHexAccountAddresses =
            previousSolanaCaipAccountIds.map((caipAccountId) => {
              const { address } = parseCaipAccountId(caipAccountId);
              return address;
            });
          const previousSolanaHexAccountAddresses = uniq(
            previousNonUniqueSolanaHexAccountAddresses,
          );
          const [previousSelectedSolanaAccountAddress] =
            this.sortMultichainAccountsByLastSelected(
              previousSolanaHexAccountAddresses,
            );

          const currentSolanaCaipAccountIds = currentCaveatValue
            ? getPermittedAccountsForScopes(currentCaveatValue, [
                MultichainNetworks.SOLANA,
                MultichainNetworks.SOLANA_DEVNET,
                MultichainNetworks.SOLANA_TESTNET,
              ])
            : [];
          const currentNonUniqueSolanaHexAccountAddresses =
            currentSolanaCaipAccountIds.map((caipAccountId) => {
              const { address } = parseCaipAccountId(caipAccountId);
              return address;
            });
          const currentSolanaHexAccountAddresses = uniq(
            currentNonUniqueSolanaHexAccountAddresses,
          );
          const [currentSelectedSolanaAccountAddress] =
            this.sortMultichainAccountsByLastSelected(
              currentSolanaHexAccountAddresses,
            );

          if (
            previousSelectedSolanaAccountAddress !==
            currentSelectedSolanaAccountAddress
          ) {
            this._notifySolanaAccountChange(
              origin,
              currentSelectedSolanaAccountAddress
                ? [currentSelectedSolanaAccountAddress]
                : [],
            );
          }
        });
      },
      getAuthorizedScopesByOrigin,
    );

    // wallet_notify for solana accountChanged when selected account changes
    this.controllerMessenger.subscribe(
      `${this.accountsController.name}:selectedAccountChange`,
      async (account) => {
        if (
          account.type === SolAccountType.DataAccount &&
          account.address !== lastSelectedSolanaAccountAddress
        ) {
          lastSelectedSolanaAccountAddress = account.address;

          const originsWithSolanaAccountChangedNotifications =
            getOriginsWithSessionProperty(
              this.permissionController.state,
              KnownSessionProperties.SolanaAccountChangedNotifications,
            );

          // returns a map of origins to permitted solana accounts
          const solanaAccounts = getPermittedAccountsForScopesByOrigin(
            this.permissionController.state,
            [
              MultichainNetworks.SOLANA,
              MultichainNetworks.SOLANA_DEVNET,
              MultichainNetworks.SOLANA_TESTNET,
            ],
          );

          if (solanaAccounts.size > 0) {
            for (const [origin, accounts] of solanaAccounts.entries()) {
              const parsedSolanaAddresses = accounts.map((caipAccountId) => {
                const { address } = parseCaipAccountId(caipAccountId);
                return address;
              });

              if (
                parsedSolanaAddresses.includes(account.address) &&
                originsWithSolanaAccountChangedNotifications[origin]
              ) {
                this._notifySolanaAccountChange(origin, [account.address]);
              }
            }
          }
        }
      },
    );

    this.controllerMessenger.subscribe(
      `${this.permissionController.name}:stateChange`,
      async (currentValue, previousValue) => {
        const changedChains = diffMap(currentValue, previousValue);

        // This operates under the assumption that there will be at maximum
        // one origin permittedChains value change per event handler call
        for (const [origin, chains] of changedChains.entries()) {
          const currentNetworkClientIdForOrigin =
            this.selectedNetworkController.getNetworkClientIdForDomain(origin);

          const networkConfig =
            this.networkController.getNetworkConfigurationByNetworkClientId(
              currentNetworkClientIdForOrigin,
            );

          // Guard clause: skip this iteration or handle the case if networkConfig is undefined.
          if (!networkConfig) {
            log.warn(
              `No network configuration found for clientId: ${currentNetworkClientIdForOrigin}`,
            );
            continue;
          }

          const { chainId: currentChainIdForOrigin } = networkConfig;

          if (chains.length > 0 && !chains.includes(currentChainIdForOrigin)) {
            const networkClientId =
              this.networkController.findNetworkClientIdByChainId(chains[0]);
            // setActiveNetwork should be called before setNetworkClientIdForDomain
            // to ensure that the isConnected value can be accurately inferred from
            // NetworkController.state.networksMetadata in return value of
            // `metamask_getProviderState` requests and `metamask_chainChanged` events.
            this.networkController.setActiveNetwork(networkClientId);
            this.selectedNetworkController.setNetworkClientIdForDomain(
              origin,
              networkClientId,
            );
          }
        }
      },
      getPermittedChainsByOrigin,
    );

    this.controllerMessenger.subscribe(
      'NetworkController:networkRemoved',
      ({ chainId }) => {
        const scopeString = toCaipChainId(
          'eip155',
          hexToBigInt(chainId).toString(10),
        );
        this.removeAllScopePermissions(scopeString);
      },
    );

    this.controllerMessenger.subscribe(
      `${this.snapController.name}:snapInstallStarted`,
      (snapId, origin, isUpdate) => {
        const snapCategory = this._getSnapMetadata(snapId)?.category;
        this.metaMetricsController.trackEvent({
          event: isUpdate
            ? MetaMetricsEventName.SnapUpdateStarted
            : MetaMetricsEventName.SnapInstallStarted,
          category: MetaMetricsEventCategory.Snaps,
          properties: {
            snap_id: snapId,
            origin,
            snap_category: snapCategory,
          },
        });
      },
    );

    this.controllerMessenger.subscribe(
      `${this.snapController.name}:snapInstallFailed`,
      (snapId, origin, isUpdate, error) => {
        const isRejected = error.includes('User rejected the request.');
        const failedEvent = isUpdate
          ? MetaMetricsEventName.SnapUpdateFailed
          : MetaMetricsEventName.SnapInstallFailed;
        const rejectedEvent = isUpdate
          ? MetaMetricsEventName.SnapUpdateRejected
          : MetaMetricsEventName.SnapInstallRejected;

        const snapCategory = this._getSnapMetadata(snapId)?.category;
        this.metaMetricsController.trackEvent({
          event: isRejected ? rejectedEvent : failedEvent,
          category: MetaMetricsEventCategory.Snaps,
          properties: {
            snap_id: snapId,
            origin,
            snap_category: snapCategory,
          },
        });
      },
    );

    this.controllerMessenger.subscribe(
      `${this.snapController.name}:snapInstalled`,
      (truncatedSnap, origin, preinstalled) => {
        if (preinstalled) {
          return;
        }

        const snapId = truncatedSnap.id;
        const snapCategory = this._getSnapMetadata(snapId)?.category;
        this.metaMetricsController.trackEvent({
          event: MetaMetricsEventName.SnapInstalled,
          category: MetaMetricsEventCategory.Snaps,
          properties: {
            snap_id: snapId,
            version: truncatedSnap.version,
            origin,
            snap_category: snapCategory,
          },
        });
      },
    );

    this.controllerMessenger.subscribe(
      `${this.snapController.name}:snapUpdated`,
      (newSnap, oldVersion, origin, preinstalled) => {
        if (preinstalled) {
          return;
        }

        const snapId = newSnap.id;
        const snapCategory = this._getSnapMetadata(snapId)?.category;
        this.metaMetricsController.trackEvent({
          event: MetaMetricsEventName.SnapUpdated,
          category: MetaMetricsEventCategory.Snaps,
          properties: {
            snap_id: snapId,
            old_version: oldVersion,
            new_version: newSnap.version,
            origin,
            snap_category: snapCategory,
          },
        });
      },
    );

    this.controllerMessenger.subscribe(
      `${this.snapController.name}:snapTerminated`,
      (truncatedSnap) => {
        const approvals = Object.values(
          this.approvalController.state.pendingApprovals,
        ).filter(
          (approval) =>
            approval.origin === truncatedSnap.id &&
            approval.type.startsWith(RestrictedMethods.snap_dialog),
        );
        for (const approval of approvals) {
          this.approvalController.reject(
            approval.id,
            new Error('Snap was terminated.'),
          );
        }
      },
    );

    this.controllerMessenger.subscribe(
      `${this.snapController.name}:snapUninstalled`,
      (truncatedSnap) => {
        const notificationIds = this.notificationServicesController
          .getNotificationsByType(TRIGGER_TYPES.SNAP)
          .filter(
            (notification) => notification.data.origin === truncatedSnap.id,
          )
          .map((notification) => notification.id);

        this.notificationServicesController.deleteNotificationsById(
          notificationIds,
        );

        const snapId = truncatedSnap.id;
        const snapCategory = this._getSnapMetadata(snapId)?.category;
        this.metaMetricsController.trackEvent({
          event: MetaMetricsEventName.SnapUninstalled,
          category: MetaMetricsEventCategory.Snaps,
          properties: {
            snap_id: snapId,
            version: truncatedSnap.version,
            snap_category: snapCategory,
          },
        });
      },
    );
  }

  /**
   * Sets up multichain data and subscriptions.
   * This method is called during the MetaMaskController constructor.
   * It starts the MultichainRatesController if selected account is non-EVM
   * and subscribes to account changes.
   */
  setupMultichainDataAndSubscriptions() {
    if (
      !isEvmAccountType(
        this.accountsController.getSelectedMultichainAccount().type,
      )
    ) {
      this.multichainRatesController.start();
    }

    this.controllerMessenger.subscribe(
      'AccountsController:selectedAccountChange',
      (selectedAccount) => {
        if (isEvmAccountType(selectedAccount.type)) {
          this.multichainRatesController.stop();
          return;
        }
        this.multichainRatesController.start();
      },
    );

    this.controllerMessenger.subscribe(
      'CurrencyRateController:stateChange',
      ({ currentCurrency }) => {
        if (
          currentCurrency !== this.multichainRatesController.state.fiatCurrency
        ) {
          this.multichainRatesController.setFiatCurrency(currentCurrency);
        }
      },
    );
  }

  /**
   * If it does not already exist, creates and inserts middleware to handle eth
   * subscriptions for a particular evm scope on a specific Multichain API
   * JSON-RPC pipeline by origin and tabId.
   *
   * @param {object} options - The options object.
   * @param {string} options.scope - The evm scope to handle eth susbcriptions for.
   * @param {string} options.origin - The origin to handle eth subscriptions for.
   * @param {string} options.tabId - The tabId to handle eth subscriptions for.
   */
  addMultichainApiEthSubscriptionMiddleware({ scope, origin, tabId }) {
    const subscriptionManager = this.multichainSubscriptionManager.subscribe({
      scope,
      origin,
      tabId,
    });
    this.multichainMiddlewareManager.addMiddleware({
      scope,
      origin,
      tabId,
      middleware: subscriptionManager.middleware,
    });
  }

  /**
   * If it does exist, removes all middleware that were handling eth
   * subscriptions for a particular evm scope for all Multichain API
   * JSON-RPC pipelines for an origin.
   *
   * @param {object} options - The options object.
   * @param {string} options.scope - The evm scope to handle eth susbcriptions for.
   * @param {string} options.origin - The origin to handle eth subscriptions for.
   */

  removeMultichainApiEthSubscriptionMiddleware({ scope, origin }) {
    this.multichainMiddlewareManager.removeMiddlewareByScopeAndOrigin(
      scope,
      origin,
    );
    this.multichainSubscriptionManager.unsubscribeByScopeAndOrigin(
      scope,
      origin,
    );
  }

  /**
   * TODO:LegacyProvider: Delete
   * Constructor helper: initialize a public config store.
   * This store is used to make some config info available to Dapps synchronously.
   */
  createPublicConfigStore() {
    // subset of state for metamask inpage provider
    const publicConfigStore = new ObservableStore();

    const selectPublicState = async ({ isUnlocked }) => {
      const { chainId, networkVersion, isConnected } =
        await this.getProviderNetworkState();

      return {
        isUnlocked,
        chainId,
        networkVersion: isConnected ? networkVersion : 'loading',
      };
    };

    const updatePublicConfigStore = async (memState) => {
      const networkStatus =
        memState.networksMetadata[memState.selectedNetworkClientId]?.status;
      if (networkStatus === NetworkStatus.Available) {
        publicConfigStore.putState(await selectPublicState(memState));
      }
    };

    // setup memStore subscription hooks
    this.on('update', updatePublicConfigStore);
    updatePublicConfigStore(this.getState());

    return publicConfigStore;
  }

  /**
   * Gets relevant state for the provider of an external origin.
   *
   * @param {string} origin - The origin to get the provider state for.
   * @returns {Promise<{ isUnlocked: boolean, networkVersion: string, chainId: string, accounts: string[], extensionId: string | undefined }>} An object with relevant state properties.
   */
  async getProviderState(origin) {
    const providerNetworkState = await this.getProviderNetworkState(origin);
    const metadata = {};
    if (isManifestV3) {
      const { chrome } = globalThis;
      metadata.extensionId = chrome?.runtime?.id;
    }
    return {
      /**
       * We default `isUnlocked` to `true` because even though we no longer emit events depending on this,
       * embedded dapp providers might listen directly to our streams, and therefore depend on it, so we leave it here.
       */
      isUnlocked: true,
      accounts: this.getPermittedAccounts(origin),
      ...metadata,
      ...providerNetworkState,
    };
  }

  /**
   * Retrieves network state information relevant for external providers.
   *
   * @param {string} origin - The origin identifier for which network state is requested (default: 'metamask').
   * @returns {object} An object containing important network state properties, including chainId and networkVersion.
   */
  async getProviderNetworkState(origin = METAMASK_DOMAIN) {
    const networkClientId = this.controllerMessenger.call(
      'SelectedNetworkController:getNetworkClientIdForDomain',
      origin,
    );

    const networkClient = this.controllerMessenger.call(
      'NetworkController:getNetworkClientById',
      networkClientId,
    );

    const { chainId } = networkClient.configuration;

    const { completedOnboarding } = this.onboardingController.state;

    let networkVersion = this.deprecatedNetworkVersions[networkClientId];
    if (networkVersion === undefined && completedOnboarding) {
      try {
        const result = await networkClient.provider.request({
          method: 'net_version',
        });
        networkVersion = convertNetworkId(result);
      } catch (error) {
        console.error(error);
        networkVersion = null;
      }

      this.deprecatedNetworkVersions[networkClientId] = networkVersion;
    }

    const metadata =
      this.networkController.state.networksMetadata[networkClientId];

    return {
      chainId,
      networkVersion: networkVersion ?? 'loading',
      isConnected: metadata?.status === NetworkStatus.Available,
    };
  }

  //=============================================================================
  // EXPOSED TO THE UI SUBSYSTEM
  //=============================================================================

  /**
   * The metamask-state of the various controllers, made available to the UI
   *
   * @returns {MetaMaskReduxState["metamask"]} status
   */
  getState() {
    const { vault } = this.keyringController.state;
    const isInitialized = Boolean(vault);
    const flatState = this.memStore.getFlatState();

    return {
      isInitialized,
      ...sanitizeUIState(flatState),
    };
  }

  /**
   * Returns an Object containing API Callback Functions.
   * These functions are the interface for the UI.
   * The API object can be transmitted over a stream via JSON-RPC.
   *
   * @returns {object} Object containing API functions.
   */
  getApi() {
    const {
      accountsController,
      addressBookController,
      alertController,
      appStateController,
      keyringController,
      nftController,
      nftDetectionController,
      currencyRateController,
      tokenBalancesController,
      tokenDetectionController,
      ensController,
      tokenListController,
      gasFeeController,
      metaMetricsController,
      networkController,
      multichainNetworkController,
      announcementController,
      onboardingController,
      permissionController,
      preferencesController,
      tokensController,
      smartTransactionsController,
      txController,
      backup,
      approvalController,
      phishingController,
      tokenRatesController,
      accountTrackerController,
      // Notification Controllers
      authenticationController,
      userStorageController,
      notificationServicesController,
      notificationServicesPushController,
    } = this;

    return {
      // etc
      getState: this.getState.bind(this),
      setCurrentCurrency: currencyRateController.setCurrentCurrency.bind(
        currencyRateController,
      ),
      setUseBlockie: preferencesController.setUseBlockie.bind(
        preferencesController,
      ),
      setUsePhishDetect: preferencesController.setUsePhishDetect.bind(
        preferencesController,
      ),
      setUseMultiAccountBalanceChecker:
        preferencesController.setUseMultiAccountBalanceChecker.bind(
          preferencesController,
        ),
      setUseSafeChainsListValidation:
        preferencesController.setUseSafeChainsListValidation.bind(
          preferencesController,
        ),
      setUseTokenDetection: preferencesController.setUseTokenDetection.bind(
        preferencesController,
      ),
      setUseNftDetection: preferencesController.setUseNftDetection.bind(
        preferencesController,
      ),
      setUse4ByteResolution: preferencesController.setUse4ByteResolution.bind(
        preferencesController,
      ),
      setUseCurrencyRateCheck:
        preferencesController.setUseCurrencyRateCheck.bind(
          preferencesController,
        ),
      setOpenSeaEnabled: preferencesController.setOpenSeaEnabled.bind(
        preferencesController,
      ),
      getProviderConfig: () =>
        getProviderConfig({
          metamask: this.networkController.state,
        }),
      grantPermissionsIncremental:
        this.permissionController.grantPermissionsIncremental.bind(
          this.permissionController,
        ),
      grantPermissions: this.permissionController.grantPermissions.bind(
        this.permissionController,
      ),
      setSecurityAlertsEnabled:
        preferencesController.setSecurityAlertsEnabled.bind(
          preferencesController,
        ),
      ///: BEGIN:ONLY_INCLUDE_IF(keyring-snaps)
      setAddSnapAccountEnabled:
        preferencesController.setAddSnapAccountEnabled.bind(
          preferencesController,
        ),
      ///: END:ONLY_INCLUDE_IF
      ///: BEGIN:ONLY_INCLUDE_IF(build-flask)
      setWatchEthereumAccountEnabled:
        preferencesController.setWatchEthereumAccountEnabled.bind(
          preferencesController,
        ),
      ///: END:ONLY_INCLUDE_IF
      setUseExternalNameSources:
        preferencesController.setUseExternalNameSources.bind(
          preferencesController,
        ),
      setUseTransactionSimulations:
        preferencesController.setUseTransactionSimulations.bind(
          preferencesController,
        ),
      setIpfsGateway: preferencesController.setIpfsGateway.bind(
        preferencesController,
      ),
      setIsIpfsGatewayEnabled:
        preferencesController.setIsIpfsGatewayEnabled.bind(
          preferencesController,
        ),
      setUseAddressBarEnsResolution:
        preferencesController.setUseAddressBarEnsResolution.bind(
          preferencesController,
        ),
      setParticipateInMetaMetrics:
        metaMetricsController.setParticipateInMetaMetrics.bind(
          metaMetricsController,
        ),
      setDataCollectionForMarketing:
        metaMetricsController.setDataCollectionForMarketing.bind(
          metaMetricsController,
        ),
      setMarketingCampaignCookieId:
        metaMetricsController.setMarketingCampaignCookieId.bind(
          metaMetricsController,
        ),
      setCurrentLocale: preferencesController.setCurrentLocale.bind(
        preferencesController,
      ),
      setServiceWorkerKeepAlivePreference:
        preferencesController.setServiceWorkerKeepAlivePreference.bind(
          preferencesController,
        ),
      markPasswordForgotten: this.markPasswordForgotten.bind(this),
      unMarkPasswordForgotten: this.unMarkPasswordForgotten.bind(this),
      getRequestAccountTabIds: this.getRequestAccountTabIds,
      getOpenMetamaskTabsIds: this.getOpenMetamaskTabsIds,
      markNotificationPopupAsAutomaticallyClosed: () =>
        this.notificationManager.markAsAutomaticallyClosed(),
      getCode: this.getCode.bind(this),

      // primary keyring management
      addNewAccount: this.addNewAccount.bind(this),
      getSeedPhrase: this.getSeedPhrase.bind(this),
      resetAccount: this.resetAccount.bind(this),
      removeAccount: this.removeAccount.bind(this),
      importAccountWithStrategy: this.importAccountWithStrategy.bind(this),
      getNextAvailableAccountName:
        accountsController.getNextAvailableAccountName.bind(accountsController),
      ///: BEGIN:ONLY_INCLUDE_IF(keyring-snaps)
      getAccountsBySnapId: (snapId) =>
        getAccountsBySnapId(this.getSnapKeyring.bind(this), snapId),
      ///: END:ONLY_INCLUDE_IF

      // hardware wallets
      connectHardware: this.connectHardware.bind(this),
      forgetDevice: this.forgetDevice.bind(this),
      checkHardwareStatus: this.checkHardwareStatus.bind(this),
      unlockHardwareWalletAccount: this.unlockHardwareWalletAccount.bind(this),
      attemptLedgerTransportCreation:
        this.attemptLedgerTransportCreation.bind(this),

      // qr hardware devices
      submitQRHardwareCryptoHDKey:
        keyringController.submitQRCryptoHDKey.bind(keyringController),
      submitQRHardwareCryptoAccount:
        keyringController.submitQRCryptoAccount.bind(keyringController),
      cancelSyncQRHardware:
        keyringController.cancelQRSynchronization.bind(keyringController),
      submitQRHardwareSignature:
        keyringController.submitQRSignature.bind(keyringController),
      cancelQRHardwareSignRequest:
        keyringController.cancelQRSignRequest.bind(keyringController),

      // vault management
      submitPassword: this.submitPassword.bind(this),
      verifyPassword: this.verifyPassword.bind(this),

      // network management
      setActiveNetwork: async (id) => {
        // The multichain network controller will proxy the call to the network controller
        // in the case that the ID is an EVM network client ID.
        return await this.multichainNetworkController.setActiveNetwork(id);
      },

      // active networks by accounts
      getNetworksWithTransactionActivityByAccounts:
        this.multichainNetworkController.getNetworksWithTransactionActivityByAccounts.bind(
          this.multichainNetworkController,
        ),
      // Avoids returning the promise so that initial call to switch network
      // doesn't block on the network lookup step
      setActiveNetworkConfigurationId: (networkConfigurationId) => {
        this.networkController.setActiveNetwork(networkConfigurationId);
      },
      setNetworkClientIdForDomain: (origin, networkClientId) => {
        return this.selectedNetworkController.setNetworkClientIdForDomain(
          origin,
          networkClientId,
        );
      },
      rollbackToPreviousProvider:
        networkController.rollbackToPreviousProvider.bind(networkController),
      addNetwork: this.networkController.addNetwork.bind(
        this.networkController,
      ),
      updateNetwork: this.networkController.updateNetwork.bind(
        this.networkController,
      ),
      removeNetwork: this.multichainNetworkController.removeNetwork.bind(
        this.multichainNetworkController,
      ),
      getCurrentNetworkEIP1559Compatibility:
        this.networkController.getEIP1559Compatibility.bind(
          this.networkController,
        ),
      getNetworkConfigurationByNetworkClientId:
        this.networkController.getNetworkConfigurationByNetworkClientId.bind(
          this.networkController,
        ),
      // PreferencesController
      setSelectedAddress: (address) => {
        const account = this.accountsController.getAccountByAddress(address);
        if (account) {
          this.accountsController.setSelectedAccount(account.id);
        } else {
          throw new Error(`No account found for address: ${address}`);
        }
      },
      toggleExternalServices: this.toggleExternalServices.bind(this),
      addToken: tokensController.addToken.bind(tokensController),
      updateTokenType: tokensController.updateTokenType.bind(tokensController),
      setFeatureFlag: preferencesController.setFeatureFlag.bind(
        preferencesController,
      ),
      setPreference: preferencesController.setPreference.bind(
        preferencesController,
      ),

      addKnownMethodData: preferencesController.addKnownMethodData.bind(
        preferencesController,
      ),
      setDismissSeedBackUpReminder:
        preferencesController.setDismissSeedBackUpReminder.bind(
          preferencesController,
        ),
      setOverrideContentSecurityPolicyHeader:
        preferencesController.setOverrideContentSecurityPolicyHeader.bind(
          preferencesController,
        ),
      setAdvancedGasFee: preferencesController.setAdvancedGasFee.bind(
        preferencesController,
      ),
      setTheme: preferencesController.setTheme.bind(preferencesController),
      ///: BEGIN:ONLY_INCLUDE_IF(keyring-snaps)
      setSnapsAddSnapAccountModalDismissed:
        preferencesController.setSnapsAddSnapAccountModalDismissed.bind(
          preferencesController,
        ),
      ///: END:ONLY_INCLUDE_IF

      setManageInstitutionalWallets:
        preferencesController.setManageInstitutionalWallets.bind(
          preferencesController,
        ),
      setSmartAccountOptInForAccounts:
        preferencesController.setSmartAccountOptInForAccounts.bind(
          preferencesController,
        ),

      // AccountsController
      setSelectedInternalAccount: (id) => {
        const account = this.accountsController.getAccount(id);
        if (account) {
          this.accountsController.setSelectedAccount(id);
        }
      },

      setAccountName:
        accountsController.setAccountName.bind(accountsController),

      setAccountLabel: (address, label) => {
        const account = this.accountsController.getAccountByAddress(address);
        if (account === undefined) {
          throw new Error(`No account found for address: ${address}`);
        }
        this.accountsController.setAccountName(account.id, label);
      },

      // AssetsContractController
      getTokenStandardAndDetails: this.getTokenStandardAndDetails.bind(this),
      getTokenSymbol: this.getTokenSymbol.bind(this),
      getTokenStandardAndDetailsByChain:
        this.getTokenStandardAndDetailsByChain.bind(this),

      // NftController
      addNft: nftController.addNft.bind(nftController),

      addNftVerifyOwnership:
        nftController.addNftVerifyOwnership.bind(nftController),

      removeAndIgnoreNft: nftController.removeAndIgnoreNft.bind(nftController),

      removeNft: nftController.removeNft.bind(nftController),

      checkAndUpdateAllNftsOwnershipStatus:
        nftController.checkAndUpdateAllNftsOwnershipStatus.bind(nftController),

      checkAndUpdateSingleNftOwnershipStatus:
        nftController.checkAndUpdateSingleNftOwnershipStatus.bind(
          nftController,
        ),

      getNFTContractInfo: nftController.getNFTContractInfo.bind(nftController),

      isNftOwner: nftController.isNftOwner.bind(nftController),

      // AddressController
      setAddressBook: addressBookController.set.bind(addressBookController),
      removeFromAddressBook: addressBookController.delete.bind(
        addressBookController,
      ),

      // AppStateController
      setLastActiveTime:
        appStateController.setLastActiveTime.bind(appStateController),
      setCurrentExtensionPopupId:
        appStateController.setCurrentExtensionPopupId.bind(appStateController),
      setDefaultHomeActiveTabName:
        appStateController.setDefaultHomeActiveTabName.bind(appStateController),
      setConnectedStatusPopoverHasBeenShown:
        appStateController.setConnectedStatusPopoverHasBeenShown.bind(
          appStateController,
        ),
      setRecoveryPhraseReminderHasBeenShown:
        appStateController.setRecoveryPhraseReminderHasBeenShown.bind(
          appStateController,
        ),
      setRecoveryPhraseReminderLastShown:
        appStateController.setRecoveryPhraseReminderLastShown.bind(
          appStateController,
        ),
      setTermsOfUseLastAgreed:
        appStateController.setTermsOfUseLastAgreed.bind(appStateController),
      setSurveyLinkLastClickedOrClosed:
        appStateController.setSurveyLinkLastClickedOrClosed.bind(
          appStateController,
        ),
      setOnboardingDate:
        appStateController.setOnboardingDate.bind(appStateController),
      setLastViewedUserSurvey:
        appStateController.setLastViewedUserSurvey.bind(appStateController),
      setRampCardClosed:
        appStateController.setRampCardClosed.bind(appStateController),
      setNewPrivacyPolicyToastClickedOrClosed:
        appStateController.setNewPrivacyPolicyToastClickedOrClosed.bind(
          appStateController,
        ),
      setNewPrivacyPolicyToastShownDate:
        appStateController.setNewPrivacyPolicyToastShownDate.bind(
          appStateController,
        ),
      setSnapsInstallPrivacyWarningShownStatus:
        appStateController.setSnapsInstallPrivacyWarningShownStatus.bind(
          appStateController,
        ),
      setOutdatedBrowserWarningLastShown:
        appStateController.setOutdatedBrowserWarningLastShown.bind(
          appStateController,
        ),
      setIsUpdateAvailable:
        appStateController.setIsUpdateAvailable.bind(appStateController),
      setUpdateModalLastDismissedAt:
        appStateController.setUpdateModalLastDismissedAt.bind(
          appStateController,
        ),
      setLastUpdatedAt:
        appStateController.setLastUpdatedAt.bind(appStateController),
      setShowTestnetMessageInDropdown:
        appStateController.setShowTestnetMessageInDropdown.bind(
          appStateController,
        ),
      setShowBetaHeader:
        appStateController.setShowBetaHeader.bind(appStateController),
      setShowPermissionsTour:
        appStateController.setShowPermissionsTour.bind(appStateController),
      setShowAccountBanner:
        appStateController.setShowAccountBanner.bind(appStateController),
      setShowNetworkBanner:
        appStateController.setShowNetworkBanner.bind(appStateController),
      updateNftDropDownState:
        appStateController.updateNftDropDownState.bind(appStateController),
      setSwitchedNetworkDetails:
        appStateController.setSwitchedNetworkDetails.bind(appStateController),
      clearSwitchedNetworkDetails:
        appStateController.clearSwitchedNetworkDetails.bind(appStateController),
      setSwitchedNetworkNeverShowMessage:
        appStateController.setSwitchedNetworkNeverShowMessage.bind(
          appStateController,
        ),
      getLastInteractedConfirmationInfo:
        appStateController.getLastInteractedConfirmationInfo.bind(
          appStateController,
        ),
      setLastInteractedConfirmationInfo:
        appStateController.setLastInteractedConfirmationInfo.bind(
          appStateController,
        ),
      updateSlides: appStateController.updateSlides.bind(appStateController),
      removeSlide: appStateController.removeSlide.bind(appStateController),

      // EnsController
      tryReverseResolveAddress:
        ensController.reverseResolveAddress.bind(ensController),

      // OAuthService
      startOAuthLogin: this.oauthService.startOAuthLogin.bind(
        this.oauthService,
      ),

      // SeedlessOnboardingController
      authenticate: this.seedlessOnboardingController.authenticate.bind(
        this.seedlessOnboardingController,
      ),
      resetOAuthLoginState: this.seedlessOnboardingController.clearState.bind(
        this.seedlessOnboardingController,
      ),
      createSeedPhraseBackup: this.createSeedPhraseBackup.bind(this),
      fetchAllSecretData: this.fetchAllSecretData.bind(this),
<<<<<<< HEAD
      restoreSeedPhrasesToVault: this.restoreSeedPhrasesToVault.bind(this),
      syncSeedPhrases: this.syncSeedPhrases.bind(this),
=======
      socialSyncChangePassword:
        this.seedlessOnboardingController.changePassword.bind(
          this.seedlessOnboardingController,
        ),
>>>>>>> 92dcfa4c

      // KeyringController
      setLocked: this.setLocked.bind(this),
      createNewVaultAndKeychain: this.createNewVaultAndKeychain.bind(this),
      createNewVaultAndRestore: this.createNewVaultAndRestore.bind(this),
      generateNewMnemonicAndAddToVault:
        this.generateNewMnemonicAndAddToVault.bind(this),
      importMnemonicToVault: this.importMnemonicToVault.bind(this),
      exportAccount: this.exportAccount.bind(this),
      keyringChangePassword: this.keyringController.changePassword.bind(
        this.keyringController,
      ),

      // txController
      updateTransaction: txController.updateTransaction.bind(txController),
      approveTransactionsWithSameNonce:
        txController.approveTransactionsWithSameNonce.bind(txController),
      createCancelTransaction: this.createCancelTransaction.bind(this),
      createSpeedUpTransaction: this.createSpeedUpTransaction.bind(this),
      estimateGas: this.estimateGas.bind(this),
      estimateGasFee: txController.estimateGasFee.bind(txController),
      getNextNonce: this.getNextNonce.bind(this),
      addTransaction: (transactionParams, transactionOptions) =>
        addTransaction(
          this.getAddTransactionRequest({
            transactionParams,
            transactionOptions,
            waitForSubmit: false,
          }),
        ),
      addTransactionAndWaitForPublish: (
        transactionParams,
        transactionOptions,
      ) =>
        addTransaction(
          this.getAddTransactionRequest({
            transactionParams,
            transactionOptions,
            waitForSubmit: true,
          }),
        ),
      createTransactionEventFragment:
        createTransactionEventFragmentWithTxId.bind(
          null,
          this.getTransactionMetricsRequest(),
        ),
      setTransactionActive:
        txController.setTransactionActive.bind(txController),
      // decryptMessageController
      decryptMessage: this.decryptMessageController.decryptMessage.bind(
        this.decryptMessageController,
      ),
      decryptMessageInline:
        this.decryptMessageController.decryptMessageInline.bind(
          this.decryptMessageController,
        ),
      cancelDecryptMessage:
        this.decryptMessageController.cancelDecryptMessage.bind(
          this.decryptMessageController,
        ),

      // EncryptionPublicKeyController
      encryptionPublicKey:
        this.encryptionPublicKeyController.encryptionPublicKey.bind(
          this.encryptionPublicKeyController,
        ),
      cancelEncryptionPublicKey:
        this.encryptionPublicKeyController.cancelEncryptionPublicKey.bind(
          this.encryptionPublicKeyController,
        ),

      // onboarding controller
      setSeedPhraseBackedUp:
        onboardingController.setSeedPhraseBackedUp.bind(onboardingController),
      completeOnboarding:
        onboardingController.completeOnboarding.bind(onboardingController),
      setFirstTimeFlowType:
        onboardingController.setFirstTimeFlowType.bind(onboardingController),

      // alert controller
      setAlertEnabledness:
        alertController.setAlertEnabledness.bind(alertController),
      setUnconnectedAccountAlertShown:
        alertController.setUnconnectedAccountAlertShown.bind(alertController),
      setWeb3ShimUsageAlertDismissed:
        alertController.setWeb3ShimUsageAlertDismissed.bind(alertController),

      // permissions
      removePermissionsFor: this.removePermissionsFor,
      approvePermissionsRequest: this.acceptPermissionsRequest,
      rejectPermissionsRequest: this.rejectPermissionsRequest,
      ...getPermissionBackgroundApiMethods({
        permissionController,
        approvalController,
        accountsController,
        networkController,
        multichainNetworkController,
      }),

      // snaps
      disableSnap: this.controllerMessenger.call.bind(
        this.controllerMessenger,
        'SnapController:disable',
      ),
      enableSnap: this.controllerMessenger.call.bind(
        this.controllerMessenger,
        'SnapController:enable',
      ),
      updateSnap: (origin, requestedSnaps) => {
        // We deliberately do not await this promise as that would mean waiting for the update to complete
        // Instead we return null to signal to the UI that it is safe to redirect to the update flow
        this.controllerMessenger.call(
          'SnapController:install',
          origin,
          requestedSnaps,
        );
        return null;
      },
      removeSnap: this.controllerMessenger.call.bind(
        this.controllerMessenger,
        'SnapController:remove',
      ),
      handleSnapRequest: this.handleSnapRequest.bind(this),
      revokeDynamicSnapPermissions: this.controllerMessenger.call.bind(
        this.controllerMessenger,
        'SnapController:revokeDynamicPermissions',
      ),
      disconnectOriginFromSnap: this.controllerMessenger.call.bind(
        this.controllerMessenger,
        'SnapController:disconnectOrigin',
      ),
      updateNetworksList: this.updateNetworksList.bind(this),
      updateAccountsList: this.updateAccountsList.bind(this),
      setEnabledNetworks: this.setEnabledNetworks.bind(this),
      updateHiddenAccountsList: this.updateHiddenAccountsList.bind(this),
      getPhishingResult: async (website) => {
        await phishingController.maybeUpdateState();

        return phishingController.test(website);
      },
      deleteInterface: this.controllerMessenger.call.bind(
        this.controllerMessenger,
        'SnapInterfaceController:deleteInterface',
      ),
      updateInterfaceState: this.controllerMessenger.call.bind(
        this.controllerMessenger,
        'SnapInterfaceController:updateInterfaceState',
      ),

      // swaps
      fetchAndSetQuotes: this.controllerMessenger.call.bind(
        this.controllerMessenger,
        'SwapsController:fetchAndSetQuotes',
      ),
      setSelectedQuoteAggId: this.controllerMessenger.call.bind(
        this.controllerMessenger,
        'SwapsController:setSelectedQuoteAggId',
      ),
      resetSwapsState: this.controllerMessenger.call.bind(
        this.controllerMessenger,
        'SwapsController:resetSwapsState',
      ),
      setSwapsTokens: this.controllerMessenger.call.bind(
        this.controllerMessenger,
        'SwapsController:setSwapsTokens',
      ),
      clearSwapsQuotes: this.controllerMessenger.call.bind(
        this.controllerMessenger,
        'SwapsController:clearSwapsQuotes',
      ),
      setApproveTxId: this.controllerMessenger.call.bind(
        this.controllerMessenger,
        'SwapsController:setApproveTxId',
      ),
      setTradeTxId: this.controllerMessenger.call.bind(
        this.controllerMessenger,
        'SwapsController:setTradeTxId',
      ),
      setSwapsTxGasPrice: this.controllerMessenger.call.bind(
        this.controllerMessenger,
        'SwapsController:setSwapsTxGasPrice',
      ),
      setSwapsTxGasLimit: this.controllerMessenger.call.bind(
        this.controllerMessenger,
        'SwapsController:setSwapsTxGasLimit',
      ),
      setSwapsTxMaxFeePerGas: this.controllerMessenger.call.bind(
        this.controllerMessenger,
        'SwapsController:setSwapsTxMaxFeePerGas',
      ),
      setSwapsTxMaxFeePriorityPerGas: this.controllerMessenger.call.bind(
        this.controllerMessenger,
        'SwapsController:setSwapsTxMaxFeePriorityPerGas',
      ),
      safeRefetchQuotes: this.controllerMessenger.call.bind(
        this.controllerMessenger,
        'SwapsController:safeRefetchQuotes',
      ),
      stopPollingForQuotes: this.controllerMessenger.call.bind(
        this.controllerMessenger,
        'SwapsController:stopPollingForQuotes',
      ),
      setBackgroundSwapRouteState: this.controllerMessenger.call.bind(
        this.controllerMessenger,
        'SwapsController:setBackgroundSwapRouteState',
      ),
      resetPostFetchState: this.controllerMessenger.call.bind(
        this.controllerMessenger,
        'SwapsController:resetPostFetchState',
      ),
      setSwapsErrorKey: this.controllerMessenger.call.bind(
        this.controllerMessenger,
        'SwapsController:setSwapsErrorKey',
      ),
      setInitialGasEstimate: this.controllerMessenger.call.bind(
        this.controllerMessenger,
        'SwapsController:setInitialGasEstimate',
      ),
      setCustomApproveTxData: this.controllerMessenger.call.bind(
        this.controllerMessenger,
        'SwapsController:setCustomApproveTxData',
      ),
      setSwapsLiveness: this.controllerMessenger.call.bind(
        this.controllerMessenger,
        'SwapsController:setSwapsLiveness',
      ),
      setSwapsFeatureFlags: this.controllerMessenger.call.bind(
        this.controllerMessenger,
        'SwapsController:setSwapsFeatureFlags',
      ),
      setSwapsUserFeeLevel: this.controllerMessenger.call.bind(
        this.controllerMessenger,
        'SwapsController:setSwapsUserFeeLevel',
      ),
      setSwapsQuotesPollingLimitEnabled: this.controllerMessenger.call.bind(
        this.controllerMessenger,
        'SwapsController:setSwapsQuotesPollingLimitEnabled',
      ),

      // Bridge
      [BridgeBackgroundAction.RESET_STATE]: this.controllerMessenger.call.bind(
        this.controllerMessenger,
        `${BRIDGE_CONTROLLER_NAME}:${BridgeBackgroundAction.RESET_STATE}`,
      ),
      [BridgeUserAction.UPDATE_QUOTE_PARAMS]:
        this.controllerMessenger.call.bind(
          this.controllerMessenger,
          `${BRIDGE_CONTROLLER_NAME}:${BridgeUserAction.UPDATE_QUOTE_PARAMS}`,
        ),
      [BridgeBackgroundAction.TRACK_METAMETRICS_EVENT]:
        this.controllerMessenger.call.bind(
          this.controllerMessenger,
          `${BRIDGE_CONTROLLER_NAME}:${BridgeBackgroundAction.TRACK_METAMETRICS_EVENT}`,
        ),

      // Bridge Tx submission
      [BridgeStatusAction.SUBMIT_TX]: this.controllerMessenger.call.bind(
        this.controllerMessenger,
        `${BRIDGE_STATUS_CONTROLLER_NAME}:${BridgeStatusAction.SUBMIT_TX}`,
      ),

      // Smart Transactions
      fetchSmartTransactionFees: smartTransactionsController.getFees.bind(
        smartTransactionsController,
      ),
      clearSmartTransactionFees: smartTransactionsController.clearFees.bind(
        smartTransactionsController,
      ),
      submitSignedTransactions:
        smartTransactionsController.submitSignedTransactions.bind(
          smartTransactionsController,
        ),
      cancelSmartTransaction:
        smartTransactionsController.cancelSmartTransaction.bind(
          smartTransactionsController,
        ),
      fetchSmartTransactionsLiveness:
        smartTransactionsController.fetchLiveness.bind(
          smartTransactionsController,
        ),
      updateSmartTransaction:
        smartTransactionsController.updateSmartTransaction.bind(
          smartTransactionsController,
        ),
      setStatusRefreshInterval:
        smartTransactionsController.setStatusRefreshInterval.bind(
          smartTransactionsController,
        ),

      // MetaMetrics
      trackMetaMetricsEvent: metaMetricsController.trackEvent.bind(
        metaMetricsController,
      ),
      trackMetaMetricsPage: metaMetricsController.trackPage.bind(
        metaMetricsController,
      ),
      createEventFragment: metaMetricsController.createEventFragment.bind(
        metaMetricsController,
      ),
      updateEventFragment: metaMetricsController.updateEventFragment.bind(
        metaMetricsController,
      ),
      finalizeEventFragment: metaMetricsController.finalizeEventFragment.bind(
        metaMetricsController,
      ),
      trackInsightSnapView: this.trackInsightSnapView.bind(this),

      // MetaMetrics buffering for onboarding
      addEventBeforeMetricsOptIn:
        metaMetricsController.addEventBeforeMetricsOptIn.bind(
          metaMetricsController,
        ),
      trackEventsAfterMetricsOptIn:
        metaMetricsController.trackEventsAfterMetricsOptIn.bind(
          metaMetricsController,
        ),
      clearEventsAfterMetricsOptIn:
        metaMetricsController.clearEventsAfterMetricsOptIn.bind(
          metaMetricsController,
        ),

      // ApprovalController
      rejectAllPendingApprovals: this.rejectAllPendingApprovals.bind(this),
      rejectPendingApproval: this.rejectPendingApproval,
      requestUserApproval:
        approvalController.addAndShowApprovalRequest.bind(approvalController),
      resolvePendingApproval: this.resolvePendingApproval,

      // Notifications
      resetViewedNotifications: announcementController.resetViewed.bind(
        announcementController,
      ),
      updateViewedNotifications: announcementController.updateViewed.bind(
        announcementController,
      ),

      // CurrencyRateController
      currencyRateStartPolling: currencyRateController.startPolling.bind(
        currencyRateController,
      ),
      currencyRateStopPollingByPollingToken:
        currencyRateController.stopPollingByPollingToken.bind(
          currencyRateController,
        ),

      tokenRatesStartPolling:
        tokenRatesController.startPolling.bind(tokenRatesController),
      tokenRatesStopPollingByPollingToken:
        tokenRatesController.stopPollingByPollingToken.bind(
          tokenRatesController,
        ),
      accountTrackerStartPolling:
        accountTrackerController.startPollingByNetworkClientId.bind(
          accountTrackerController,
        ),
      accountTrackerStopPollingByPollingToken:
        accountTrackerController.stopPollingByPollingToken.bind(
          accountTrackerController,
        ),

      tokenDetectionStartPolling: tokenDetectionController.startPolling.bind(
        tokenDetectionController,
      ),
      tokenDetectionStopPollingByPollingToken:
        tokenDetectionController.stopPollingByPollingToken.bind(
          tokenDetectionController,
        ),

      tokenListStartPolling:
        tokenListController.startPolling.bind(tokenListController),
      tokenListStopPollingByPollingToken:
        tokenListController.stopPollingByPollingToken.bind(tokenListController),

      tokenBalancesStartPolling: tokenBalancesController.startPolling.bind(
        tokenBalancesController,
      ),
      tokenBalancesStopPollingByPollingToken:
        tokenBalancesController.stopPollingByPollingToken.bind(
          tokenBalancesController,
        ),

      // GasFeeController
      gasFeeStartPolling: gasFeeController.startPolling.bind(gasFeeController),
      gasFeeStopPollingByPollingToken:
        gasFeeController.stopPollingByPollingToken.bind(gasFeeController),

      getGasFeeTimeEstimate:
        gasFeeController.getTimeEstimate.bind(gasFeeController),

      addPollingTokenToAppState:
        appStateController.addPollingToken.bind(appStateController),

      removePollingTokenFromAppState:
        appStateController.removePollingToken.bind(appStateController),

      updateThrottledOriginState:
        appStateController.updateThrottledOriginState.bind(appStateController),

      // Backup
      backupUserData: backup.backupUserData.bind(backup),
      restoreUserData: backup.restoreUserData.bind(backup),

      // TokenDetectionController
      detectTokens: tokenDetectionController.detectTokens.bind(
        tokenDetectionController,
      ),

      // MultichainAssetsRatesController
      fetchHistoricalPricesForAsset: (...args) =>
        this.multichainAssetsRatesController.fetchHistoricalPricesForAsset(
          ...args,
        ),

      // DetectCollectibleController
      detectNfts: nftDetectionController.detectNfts.bind(
        nftDetectionController,
      ),

      /** Token Detection V2 */
      addDetectedTokens:
        tokensController.addDetectedTokens.bind(tokensController),
      addImportedTokens: tokensController.addTokens.bind(tokensController),
      ignoreTokens: tokensController.ignoreTokens.bind(tokensController),
      getBalancesInSingleCall: (...args) =>
        this.assetsContractController.getBalancesInSingleCall(...args),

      // Authentication Controller
      performSignIn: authenticationController.performSignIn.bind(
        authenticationController,
      ),
      performSignOut: authenticationController.performSignOut.bind(
        authenticationController,
      ),

      // UserStorageController
      setIsBackupAndSyncFeatureEnabled:
        userStorageController.setIsBackupAndSyncFeatureEnabled.bind(
          userStorageController,
        ),
      syncInternalAccountsWithUserStorage:
        userStorageController.syncInternalAccountsWithUserStorage.bind(
          userStorageController,
        ),
      setHasAccountSyncingSyncedAtLeastOnce:
        userStorageController.setHasAccountSyncingSyncedAtLeastOnce.bind(
          userStorageController,
        ),
      setIsAccountSyncingReadyToBeDispatched:
        userStorageController.setIsAccountSyncingReadyToBeDispatched.bind(
          userStorageController,
        ),
      deleteAccountSyncingDataFromUserStorage:
        userStorageController.performDeleteStorageAllFeatureEntries.bind(
          userStorageController,
        ),
      syncContactsWithUserStorage:
        userStorageController.syncContactsWithUserStorage.bind(
          userStorageController,
        ),

      // NotificationServicesController
      checkAccountsPresence:
        notificationServicesController.checkAccountsPresence.bind(
          notificationServicesController,
        ),
      createOnChainTriggers:
        notificationServicesController.createOnChainTriggers.bind(
          notificationServicesController,
        ),
      disableAccounts: notificationServicesController.disableAccounts.bind(
        notificationServicesController,
      ),
      enableAccounts: notificationServicesController.enableAccounts.bind(
        notificationServicesController,
      ),
      fetchAndUpdateMetamaskNotifications:
        notificationServicesController.fetchAndUpdateMetamaskNotifications.bind(
          notificationServicesController,
        ),
      deleteNotificationsById:
        notificationServicesController.deleteNotificationsById.bind(
          notificationServicesController,
        ),
      getNotificationsByType:
        notificationServicesController.getNotificationsByType.bind(
          notificationServicesController,
        ),
      markMetamaskNotificationsAsRead:
        notificationServicesController.markMetamaskNotificationsAsRead.bind(
          notificationServicesController,
        ),
      setFeatureAnnouncementsEnabled:
        notificationServicesController.setFeatureAnnouncementsEnabled.bind(
          notificationServicesController,
        ),
      enablePushNotifications:
        notificationServicesPushController.enablePushNotifications.bind(
          notificationServicesPushController,
        ),
      disablePushNotifications:
        notificationServicesPushController.disablePushNotifications.bind(
          notificationServicesPushController,
        ),
      enableMetamaskNotifications:
        notificationServicesController.enableMetamaskNotifications.bind(
          notificationServicesController,
        ),
      disableMetamaskNotifications:
        notificationServicesController.disableNotificationServices.bind(
          notificationServicesController,
        ),

      // E2E testing
      throwTestError: this.throwTestError.bind(this),

      // NameController
      updateProposedNames: this.nameController.updateProposedNames.bind(
        this.nameController,
      ),
      setName: this.nameController.setName.bind(this.nameController),

      ///: BEGIN:ONLY_INCLUDE_IF(keyring-snaps)
      // SnapKeyring
      createSnapAccount: async (snapId, options, internalOptions) => {
        // NOTE: We should probably start using `withKeyring` with `createIfMissing: true`
        // in this case.
        const keyring = await this.getSnapKeyring();

        return await keyring.createAccount(snapId, options, internalOptions);
      },
      ///: END:ONLY_INCLUDE_IF

      ///: BEGIN:ONLY_INCLUDE_IF(multichain)
      // MultichainBalancesController
      multichainUpdateBalance: (accountId) =>
        this.multichainBalancesController.updateBalance(accountId),

      // MultichainTransactionsController
      multichainUpdateTransactions: (accountId) =>
        this.multichainTransactionsController.updateTransactionsForAccount(
          accountId,
        ),
      ///: END:ONLY_INCLUDE_IF
      // Transaction Decode
      decodeTransactionData: (request) =>
        decodeTransactionData({
          ...request,
          provider: this.provider,
        }),
      // metrics data deleteion
      createMetaMetricsDataDeletionTask:
        this.metaMetricsDataDeletionController.createMetaMetricsDataDeletionTask.bind(
          this.metaMetricsDataDeletionController,
        ),
      updateDataDeletionTaskStatus:
        this.metaMetricsDataDeletionController.updateDataDeletionTaskStatus.bind(
          this.metaMetricsDataDeletionController,
        ),
      // Other
      endTrace,
      isRelaySupported,
      requestSafeReload: this.requestSafeReload.bind(this),
    };
  }

  rejectOriginPendingApprovals(origin) {
    const deleteInterface = (id) =>
      this.controllerMessenger.call(
        'SnapInterfaceController:deleteInterface',
        id,
      );

    rejectOriginApprovals({
      approvalController: this.approvalController,
      deleteInterface,
      origin,
    });
  }

  async exportAccount(address, password) {
    await this.verifyPassword(password);
    return this.keyringController.exportAccount(password, address);
  }

  async getTokenStandardAndDetails(address, userAddress, tokenId) {
    const currentChainId = this.#getGlobalChainId();

    const { tokensChainsCache } = this.tokenListController.state;
    const tokenList = tokensChainsCache?.[currentChainId]?.data || {};
    const { allTokens } = this.tokensController.state;

    const tokens = allTokens?.[currentChainId]?.[userAddress] || [];

    const staticTokenListDetails =
      STATIC_MAINNET_TOKEN_LIST[address?.toLowerCase()] || {};
    const tokenListDetails = tokenList[address?.toLowerCase()] || {};
    const userDefinedTokenDetails =
      tokens.find(({ address: _address }) =>
        isEqualCaseInsensitive(_address, address),
      ) || {};

    const tokenDetails = {
      ...staticTokenListDetails,
      ...tokenListDetails,
      ...userDefinedTokenDetails,
    };

    // boolean to check if the token is an ERC20
    const tokenDetailsStandardIsERC20 =
      isEqualCaseInsensitive(tokenDetails.standard, TokenStandard.ERC20) ||
      tokenDetails.erc20 === true;

    // boolean to check if the token is an NFT
    const noEvidenceThatTokenIsAnNFT =
      !tokenId &&
      !isEqualCaseInsensitive(tokenDetails.standard, TokenStandard.ERC1155) &&
      !isEqualCaseInsensitive(tokenDetails.standard, TokenStandard.ERC721) &&
      !tokenDetails.erc721;

    // boolean to check if the token is an ERC20 like
    const otherDetailsAreERC20Like =
      tokenDetails.decimals !== undefined && tokenDetails.symbol;

    // boolean to check if the token can be treated as an ERC20
    const tokenCanBeTreatedAsAnERC20 =
      tokenDetailsStandardIsERC20 ||
      (noEvidenceThatTokenIsAnNFT && otherDetailsAreERC20Like);

    let details;
    if (tokenCanBeTreatedAsAnERC20) {
      try {
        const balance = userAddress
          ? await fetchTokenBalance(address, userAddress, this.provider)
          : undefined;

        details = {
          address,
          balance,
          standard: TokenStandard.ERC20,
          decimals: tokenDetails.decimals,
          symbol: tokenDetails.symbol,
        };
      } catch (e) {
        // If the `fetchTokenBalance` call failed, `details` remains undefined, and we
        // fall back to the below `assetsContractController.getTokenStandardAndDetails` call
        log.warn(`Failed to get token balance. Error: ${e}`);
      }
    }

    // `details`` will be undefined if `tokenCanBeTreatedAsAnERC20`` is false,
    // or if it is true but the `fetchTokenBalance`` call failed. In either case, we should
    // attempt to retrieve details from `assetsContractController.getTokenStandardAndDetails`
    if (details === undefined) {
      try {
        details =
          await this.assetsContractController.getTokenStandardAndDetails(
            address,
            userAddress,
            tokenId,
          );
      } catch (e) {
        log.warn(`Failed to get token standard and details. Error: ${e}`);
      }
    }

    if (details) {
      const tokenDetailsStandardIsERC1155 = isEqualCaseInsensitive(
        details.standard,
        TokenStandard.ERC1155,
      );

      if (tokenDetailsStandardIsERC1155) {
        try {
          const balance = await fetchERC1155Balance(
            address,
            userAddress,
            tokenId,
            this.provider,
          );

          const balanceToUse = balance?._hex
            ? parseInt(balance._hex, 16).toString()
            : null;

          details = {
            ...details,
            balance: balanceToUse,
          };
        } catch (e) {
          // If the `fetchTokenBalance` call failed, `details` remains undefined, and we
          // fall back to the below `assetsContractController.getTokenStandardAndDetails` call
          log.warn('Failed to get token balance. Error:', e);
        }
      }
    }

    return {
      ...details,
      decimals: details?.decimals?.toString(10),
      balance: details?.balance?.toString(10),
    };
  }

  async getTokenStandardAndDetailsByChain(
    address,
    userAddress,
    tokenId,
    chainId,
  ) {
    const { tokensChainsCache } = this.tokenListController.state;
    const tokenList = tokensChainsCache?.[chainId]?.data || {};

    const { allTokens } = this.tokensController.state;
    const selectedAccount = this.accountsController.getSelectedAccount();
    const tokens = allTokens?.[chainId]?.[selectedAccount.address] || [];

    let staticTokenListDetails = {};
    if (chainId === CHAIN_IDS.MAINNET) {
      staticTokenListDetails =
        STATIC_MAINNET_TOKEN_LIST[address?.toLowerCase()] || {};
    }

    const tokenListDetails = tokenList[address?.toLowerCase()] || {};
    const userDefinedTokenDetails =
      tokens.find(({ address: _address }) =>
        isEqualCaseInsensitive(_address, address),
      ) || {};
    const tokenDetails = {
      ...staticTokenListDetails,
      ...tokenListDetails,
      ...userDefinedTokenDetails,
    };

    const tokenDetailsStandardIsERC20 =
      isEqualCaseInsensitive(tokenDetails.standard, TokenStandard.ERC20) ||
      tokenDetails.erc20 === true;

    const noEvidenceThatTokenIsAnNFT =
      !tokenId &&
      !isEqualCaseInsensitive(tokenDetails.standard, TokenStandard.ERC1155) &&
      !isEqualCaseInsensitive(tokenDetails.standard, TokenStandard.ERC721) &&
      !tokenDetails.erc721;

    const otherDetailsAreERC20Like =
      tokenDetails.decimals !== undefined && tokenDetails.symbol;

    // boolean to check if the token can be treated as an ERC20
    const tokenCanBeTreatedAsAnERC20 =
      tokenDetailsStandardIsERC20 ||
      (noEvidenceThatTokenIsAnNFT && otherDetailsAreERC20Like);

    let details;
    if (tokenCanBeTreatedAsAnERC20) {
      try {
        let balance = 0;
        if (this.#getGlobalChainId() === chainId) {
          balance = await fetchTokenBalance(
            address,
            userAddress,
            this.provider,
          );
        }

        details = {
          address,
          balance,
          standard: TokenStandard.ERC20,
          decimals: tokenDetails.decimals,
          symbol: tokenDetails.symbol,
        };
      } catch (e) {
        // If the `fetchTokenBalance` call failed, `details` remains undefined, and we
        // fall back to the below `assetsContractController.getTokenStandardAndDetails` call
        log.warn(`Failed to get token balance. Error: ${e}`);
      }
    }

    // `details`` will be undefined if `tokenCanBeTreatedAsAnERC20`` is false,
    // or if it is true but the `fetchTokenBalance`` call failed. In either case, we should
    // attempt to retrieve details from `assetsContractController.getTokenStandardAndDetails`
    if (details === undefined) {
      try {
        const networkClientId =
          this.networkController?.state?.networkConfigurationsByChainId?.[
            chainId
          ]?.rpcEndpoints[
            this.networkController?.state?.networkConfigurationsByChainId?.[
              chainId
            ]?.defaultRpcEndpointIndex
          ]?.networkClientId;

        details =
          await this.assetsContractController.getTokenStandardAndDetails(
            address,
            userAddress,
            tokenId,
            networkClientId,
          );
      } catch (e) {
        log.warn(`Failed to get token standard and details. Error: ${e}`);
      }
    }

    if (details) {
      const tokenDetailsStandardIsERC1155 = isEqualCaseInsensitive(
        details.standard,
        TokenStandard.ERC1155,
      );

      if (tokenDetailsStandardIsERC1155) {
        try {
          const balance = await fetchERC1155Balance(
            address,
            userAddress,
            tokenId,
            this.provider,
          );

          const balanceToUse = balance?._hex
            ? parseInt(balance._hex, 16).toString()
            : null;

          details = {
            ...details,
            balance: balanceToUse,
          };
        } catch (e) {
          // If the `fetchTokenBalance` call failed, `details` remains undefined, and we
          // fall back to the below `assetsContractController.getTokenStandardAndDetails` call
          log.warn('Failed to get token balance. Error:', e);
        }
      }
    }

    return {
      ...details,
      decimals: details?.decimals?.toString(10),
      balance: details?.balance?.toString(10),
    };
  }

  async getTokenSymbol(address) {
    try {
      const details =
        await this.assetsContractController.getTokenStandardAndDetails(address);
      return details?.symbol;
    } catch (e) {
      return null;
    }
  }

  /**
   * Creates a PRIMARY seed phrase backup for the user.
   *
   * Generate Encryption Key from the password using the Threshold OPRF and encrypt the seed phrase with the key.
   * Save the encrypted seed phrase in the metadata store.
   *
   * @param {string} password - The user's password.
   * @param {number[]} encodedSeedPhrase - The seed phrase to backup.
   * @param {string} keyringId - The keyring id of the backup seed phrase.
   */
  async createSeedPhraseBackup(password, encodedSeedPhrase, keyringId) {
    try {
      const seedPhraseAsBuffer = Buffer.from(encodedSeedPhrase);

      const seedPhrase =
        this._convertMnemonicToWordlistIndices(seedPhraseAsBuffer);

      await this.seedlessOnboardingController.createToprfKeyAndBackupSeedPhrase(
        password,
        seedPhrase,
        keyringId,
      );
    } catch (error) {
      log.error('[createSeedPhraseBackup] error', error);
      throw error;
    }
  }

  /**
   * Fetches and restores all the backed-up Secret Data (SRPs and Private keys)
   *
   * @param {string} password - The user's password.
   * @returns {Promise<Buffer[]>} The seed phrase.
   */
  async fetchAllSecretData(password) {
    try {
      // fetch all seed phrases
      // seedPhrases are sorted by creation date, the latest seed phrase is the first one in the array
      const allSeedPhrases =
        await this.seedlessOnboardingController.fetchAllSeedPhrases(password);

      if (allSeedPhrases.length === 0) {
        return null;
      }

      return allSeedPhrases.map((phrase) =>
        this._convertEnglishWordlistIndicesToCodepoints(phrase),
      );
    } catch (error) {
      log.error(
        'Error while fetching and restoring seed phrase metadata.',
        error,
      );

      if (error instanceof RecoveryError) {
        throw new JsonRpcError(-32603, error.message, error.data);
      }

      throw error;
    }
  }

  /**
   * Syncs the seed phrases with the social login flow.
   *
   * @returns {Promise<void>}
   */
  async syncSeedPhrases() {
    const isSocialLoginFlow = this.onboardingController.getIsSocialLoginFlow();

    if (!isSocialLoginFlow) {
      throw new Error(
        'Syncing seed phrases is only available for social login flow',
      );
    }

    // 1. fetch all seed phrases
    const secretData =
      await this.seedlessOnboardingController.fetchAllSeedPhrases();

    const [rootSRP, ...otherSRPs] = secretData.mnemonic;
    if (!rootSRP) {
      throw new Error('No root SRP found');
    }

    for (const srp of otherSRPs) {
      // Get the SRP hash, and find the hash in the local state
      const srpHash =
        this.seedlessOnboardingController.getSeedPhraseBackupHash(srp);
      if (!srpHash) {
        // If SRP is not in the local state, import it to the vault
        // convert the seed phrase to a mnemonic (string)
        const encodedSrp = this._convertEnglishWordlistIndicesToCodepoints(srp);
        const mnemonicToRestore = Buffer.from(encodedSrp).toString('utf8');

        // import the new mnemonic to the current vault
        await this.importMnemonicToVault(mnemonicToRestore, {
          shouldCreateSocialBackup: false,
          shouldSelectAccount: false,
          shouldImportSolanaAccount: true,
        });
      }
    }
  }

  /**
   * Adds a new seed phrase backup for the user.
   *
   * If `syncWithSocial` is false, it will only update the local state,
   * and not sync the seed phrase to the server.
   *
   * @param {string} mnemonic - The mnemonic to derive the seed phrase from.
   * @param {string} keyringId - The keyring id of the backup seed phrase.
   * @param {boolean} syncWithSocial - whether to skip syncing with social login
   */
  async addNewSeedPhraseBackup(mnemonic, keyringId, syncWithSocial = true) {
    const seedPhraseAsBuffer = Buffer.from(mnemonic, 'utf8');

    const seedPhraseAsUint8Array =
      this._convertMnemonicToWordlistIndices(seedPhraseAsBuffer);

    if (syncWithSocial) {
      await this.seedlessOnboardingController.addNewSeedPhraseBackup(
        seedPhraseAsUint8Array,
        keyringId,
      );
    } else {
      // Do not sync the seed phrase to the server, only update the local state
      this.seedlessOnboardingController.updateBackupMetadataState({
        keyringId,
        seedPhrase: seedPhraseAsUint8Array,
      });
    }
  }

  //=============================================================================
  // VAULT / KEYRING RELATED METHODS
  //=============================================================================

  /**
   * Creates a new Vault and create a new keychain.
   *
   * A vault, or KeyringController, is a controller that contains
   * many different account strategies, currently called Keyrings.
   * Creating it new means wiping all previous keyrings.
   *
   * A keychain, or keyring, controls many accounts with a single backup and signing strategy.
   * For example, a mnemonic phrase can generate many accounts, and is a keyring.
   *
   * @param {string} password
   * @returns {object} created keyring object
   */
  async createNewVaultAndKeychain(password) {
    const releaseLock = await this.createVaultMutex.acquire();
    try {
      await this.keyringController.createNewVaultAndKeychain(password);
      return this.keyringController.state.keyrings[0];
    } finally {
      releaseLock();
    }
  }

  /**
   * Imports a new mnemonic to the vault.
   *
   * @param {string} mnemonic - The mnemonic to import.
   * @param {object} options - The options for the import.
   * @param {boolean} options.shouldCreateSocialBackup - whether to create a backup for the seedless onboarding flow
   * @param {boolean} options.shouldSelectAccount - whether to select the new account in the wallet
   * @param {boolean} options.shouldImportSolanaAccount - whether to import a Solana account
   * @returns {Promise<string>} new account address
   */
  async importMnemonicToVault(
    mnemonic,
    options = {
      shouldCreateSocialBackup: true,
      shouldSelectAccount: true,
      shouldImportSolanaAccount: true,
    },
  ) {
    const {
      shouldCreateSocialBackup,
      shouldSelectAccount,
      shouldImportSolanaAccount,
    } = options;
    const releaseLock = await this.createVaultMutex.acquire();
    try {
      // TODO: `getKeyringsByType` is deprecated, this logic should probably be moved to the `KeyringController`.
      // FIXME: The `KeyringController` does not check yet for duplicated accounts with HD keyrings, see: https://github.com/MetaMask/core/issues/5411
      const alreadyImportedSrp = this.keyringController
        .getKeyringsByType(KeyringTypes.hd)
        .some((keyring) => {
          return (
            Buffer.from(
              this._convertEnglishWordlistIndicesToCodepoints(keyring.mnemonic),
            ).toString('utf8') === mnemonic
          );
        });

      if (alreadyImportedSrp) {
        throw new Error(
          'This Secret Recovery Phrase has already been imported.',
        );
      }

      const { id } = await this.keyringController.addNewKeyring(
        KeyringTypes.hd,
        {
          mnemonic,
          numberOfAccounts: 1,
        },
      );

      if (this.onboardingController.getIsSocialLoginFlow()) {
        // if social backup is requested, add the seed phrase backup
        await this.addNewSeedPhraseBackup(
          mnemonic,
          id,
          shouldCreateSocialBackup,
        );
      }

      const [newAccountAddress] = await this.keyringController.withKeyring(
        { id },
        async ({ keyring }) => keyring.getAccounts(),
      );
      if (shouldSelectAccount) {
        const account =
          this.accountsController.getAccountByAddress(newAccountAddress);
        this.accountsController.setSelectedAccount(account.id);
      }

      await this._addAccountsWithBalance(id, shouldImportSolanaAccount);

      return newAccountAddress;
    } finally {
      releaseLock();
    }
  }

  /**
   * Restores an array of seed phrases to the vault and updates the SocialBackupMetadataState if import is successful.
   *
   * This method is used to restore seed phrases from the Social Backup.
   *
   * @param {number[][]} seedPhrases - The seed phrases to restore.
   * @returns {Promise<void>}
   */
  async restoreSeedPhrasesToVault(seedPhrases) {
    const isSocialLoginFlow = this.onboardingController.getIsSocialLoginFlow();

    if (!isSocialLoginFlow) {
      // import the restored seed phrase (mnemonics) to the vault
      // this is only available for social login flow
      return; // or throw error here?
    }

    // These mnemonics are restored from the Social Backup, so we don't need to do it again
    const shouldCreateSocialBackup = false;
    // This is used to select the new account in the wallet.
    // During the restore seed phrases, we just do the import, but don't change the selected account.
    // Just let the user select the account manually after the restore.
    const shouldSetSelectedAccount = false;

    // This method is called during the social login rehydration.
    // At that point, we won't import the Solana account yet, since the wallet onboarding is not completed yet.
    // Solana accounts will be imported after the wallet onboarding is completed.
    const shouldImportSolanaAccount = false;

    for (const seedPhrase of seedPhrases) {
      // convert the seed phrase to a mnemonic (string)
      const mnemonicToRestore = Buffer.from(seedPhrase).toString('utf8');

      // import the new mnemonic to the vault
      await this.importMnemonicToVault(mnemonicToRestore, {
        shouldCreateSocialBackup,
        shouldSelectAccount: shouldSetSelectedAccount,
        shouldImportSolanaAccount,
      });
    }
  }

  /**
   * Generates a new mnemonic phrase and adds it to the vault, creating a new HD keyring.
   * This method automatically creates one account associated with the new keyring.
   * The method is protected by a mutex to prevent concurrent vault modifications.
   *
   * @async
   * @returns {Promise<string>} The address of the newly created account
   * @throws Will throw an error if keyring creation fails
   */
  async generateNewMnemonicAndAddToVault() {
    const releaseLock = await this.createVaultMutex.acquire();
    try {
      // addNewKeyring auto creates 1 account.
      const { id } = await this.keyringController.addNewKeyring(
        KeyringTypes.hd,
      );
      const [newAccount] = await this.keyringController.withKeyring(
        { id },
        async ({ keyring }) => keyring.getAccounts(),
      );
      const account = this.accountsController.getAccountByAddress(newAccount);
      this.accountsController.setSelectedAccount(account.id);

      // NOTE: No need to update balances here since we're generating a fresh seed.

      return newAccount;
    } finally {
      releaseLock();
    }
  }

  /**
   * Create a new Vault and restore an existent keyring.
   *
   * @param {string} password
   * @param {number[]} encodedSeedPhrase - The seed phrase, encoded as an array
   * of UTF-8 bytes.
   */
  async createNewVaultAndRestore(password, encodedSeedPhrase) {
    const releaseLock = await this.createVaultMutex.acquire();
    try {
      const { completedOnboarding } = this.onboardingController.state;

      const seedPhraseAsBuffer = Buffer.from(encodedSeedPhrase);

      // clear permissions
      this.permissionController.clearState();

      // Clear snap state
      await this.snapController.clearState();

      // Currently, the account-order-controller is not in sync with
      // the accounts-controller. To properly persist the hidden state
      // of accounts, we should add a new flag to the account struct
      // to indicate if it is hidden or not.
      // TODO: Update @metamask/accounts-controller to support this.
      this.accountOrderController.updateHiddenAccountsList([]);

      // clear accounts in AccountTrackerController
      this.accountTrackerController.clearAccounts();

      this.txController.clearUnapprovedTransactions();

      if (completedOnboarding) {
        this.tokenDetectionController.enable();
      }

      // create new vault
      const seedPhraseAsUint8Array =
        this._convertMnemonicToWordlistIndices(seedPhraseAsBuffer);
      await this.keyringController.createNewVaultAndRestore(
        password,
        seedPhraseAsUint8Array,
      );

      if (completedOnboarding) {
        await this._addAccountsWithBalance();

        // This must be set as soon as possible to communicate to the
        // keyring's iframe and have the setting initialized properly
        // Optimistically called to not block MetaMask login due to
        // Ledger Keyring GitHub downtime
        this.#withKeyringForDevice(
          { name: HardwareDeviceNames.ledger },
          async (keyring) => this.setLedgerTransportPreference(keyring),
        );
      }

      if (getIsSeedlessOnboardingFeatureEnabled()) {
        const isSocialLoginFlow =
          this.onboardingController.getIsSocialLoginFlow();
        if (isSocialLoginFlow) {
          // if it's social login flow, update the local backup metadata state of SeedlessOnboarding Controller
          const primaryKeyringId =
            this.keyringController.state.keyrings[0].metadata.id;
          this.seedlessOnboardingController.updateBackupMetadataState({
            keyringId: primaryKeyringId,
            seedPhrase: seedPhraseAsUint8Array,
          });
        }
      }
    } finally {
      releaseLock();
    }
  }

  ///: BEGIN:ONLY_INCLUDE_IF(multichain)
  async _getMultichainWalletSnapClient(snapId) {
    const keyring = await this.getSnapKeyring();
    const messenger = this.controllerMessenger;

    return new MultichainWalletSnapClient(snapId, keyring, messenger);
  }
  ///: END:ONLY_INCLUDE_IF

  /**
   * Adds accounts with balances to the keyring.
   *
   * @param {string} keyringId - The Optional ID of the keyring to add the accounts to.
   * @param {boolean} shouldImportSolanaAccount - Whether to import Solana accounts.
   * For the context, we do not need to import the Solana account if the onboarding flow has not completed yet during the social login import flow.
   */
  async _addAccountsWithBalance(keyringId, shouldImportSolanaAccount = true) {
    try {
      await this.userStorageController.setHasAccountSyncingSyncedAtLeastOnce(
        false,
      );
      await this.userStorageController.setIsAccountSyncingReadyToBeDispatched(
        false,
      );
      // Scan accounts until we find an empty one
      const chainId = this.#getGlobalChainId();

      const keyringSelector = keyringId
        ? { id: keyringId }
        : { type: KeyringTypes.hd };

      const {
        accounts,
        ///: BEGIN:ONLY_INCLUDE_IF(solana)
        entropySource,
        ///: END:ONLY_INCLUDE_IF
      } = await this.keyringController.withKeyring(
        keyringSelector,
        async ({
          keyring,
          ///: BEGIN:ONLY_INCLUDE_IF(solana)
          metadata,
          ///: END:ONLY_INCLUDE_IF
        }) => {
          const keyringAccounts = await keyring.getAccounts();
          return {
            accounts: keyringAccounts,
            ///: BEGIN:ONLY_INCLUDE_IF(solana)
            entropySource: metadata.id,
            ///: END:ONLY_INCLUDE_IF
          };
        },
      );
      let address = accounts[accounts.length - 1];

      for (let count = accounts.length; ; count++) {
        const balance = await this.getBalance(address, this.provider);

        if (balance === '0x0') {
          // This account has no balance, so check for tokens
          await this.tokenDetectionController.detectTokens({
            chainIds: [chainId],
            selectedAddress: address,
          });

          const tokens =
            this.tokensController.state.allTokens?.[chainId]?.[address];
          const detectedTokens =
            this.tokensController.state.allDetectedTokens?.[chainId]?.[address];

          if (
            (tokens?.length ?? 0) === 0 &&
            (detectedTokens?.length ?? 0) === 0
          ) {
            // This account has no balance or tokens
            if (count !== 1) {
              await this.removeAccount(address);
            }
            break;
          }
        }

        // This account has assets, so check the next one
        address = await this.keyringController.withKeyring(
          keyringSelector,
          async ({ keyring }) => {
            const [newAddress] = await keyring.addAccounts(1);
            return newAddress;
          },
        );
      }

      ///: BEGIN:ONLY_INCLUDE_IF(bitcoin)
      const btcClient = await this._getMultichainWalletSnapClient(
        BITCOIN_WALLET_SNAP_ID,
      );
      const btcScope = BtcScope.Mainnet;
      const btcAccounts = await btcClient.discoverAccounts(
        entropySource,
        btcScope,
      );

      // If none accounts got discovered, we still create the first (default) one.
      if (btcAccounts.length === 0) {
        await this._addSnapAccount(entropySource, btcClient, {
          scope: btcScope,
          synchronize: true,
        });
      }
      ///: END:ONLY_INCLUDE_IF

      ///: BEGIN:ONLY_INCLUDE_IF(solana)
      if (shouldImportSolanaAccount) {
        const solanaClient = await this._getMultichainWalletSnapClient(
          SOLANA_WALLET_SNAP_ID,
        );
        const solScope = SolScope.Mainnet;
        const solanaAccounts = await solanaClient.discoverAccounts(
          entropySource,
          solScope,
        );

        // If none accounts got discovered, we still create the first (default) one.
        if (solanaAccounts.length === 0) {
          await this._addSnapAccount(entropySource, solanaClient, {
            scope: solScope,
          });
        }
      }
      ///: END:ONLY_INCLUDE_IF
    } catch (e) {
      log.warn(`Failed to add accounts with balance. Error: ${e}`);
    } finally {
      await this.userStorageController.setHasAccountSyncingSyncedAtLeastOnce(
        true,
      );
      await this.userStorageController.setIsAccountSyncingReadyToBeDispatched(
        true,
      );
    }
  }

  /**
   * Imports accounts with balances to the keyring.
   */
  async _importAccountsWithBalances() {
    const shouldImportSolanaAccount = true;
    const { keyrings } = this.keyringController.state;

    // Set the account syncing ready to be dispatched to false first,
    // so that the account syncing is not started before the accounts are imported.
    await this.userStorageController.setIsAccountSyncingReadyToBeDispatched(
      false,
    );

    // walk through all the keyrings and import the solana accounts for the HD keyrings
    for (const { metadata } of keyrings) {
      // check if the keyring is an HD keyring
      const isHdKeyring = await this.keyringController.withKeyring(
        { id: metadata.id },
        async ({ keyring }) => {
          return keyring.type === KeyringTypes.hd;
        },
      );
      if (isHdKeyring) {
        await this._addAccountsWithBalance(
          metadata.id,
          shouldImportSolanaAccount,
        );
      }
    }
  }

  /**
   * Adds Snap account to the keyring.
   *
   * @param {string} keyringId - The ID of the keyring to add the account to.
   * @param {object} client - The Snap client instance.
   * @param {object} options - The options to pass to the createAccount method.
   */
  ///: BEGIN:ONLY_INCLUDE_IF(multichain)
  async _addSnapAccount(keyringId, client, options = {}) {
    let entropySource = keyringId;
    try {
      if (!entropySource) {
        // Get the entropy source from the first HD keyring
        const id = await this.keyringController.withKeyring(
          { type: KeyringTypes.hd },
          async ({ metadata }) => {
            return metadata.id;
          },
        );
        entropySource = id;
      }

      return await client.createAccount(
        { ...options, entropySource },
        {
          displayConfirmation: false,
          displayAccountNameSuggestion: false,
          setSelectedAccount: false,
        },
      );
    } catch (e) {
      // Do not block the onboarding flow if this fails
      log.warn(`Failed to add Snap account. Error: ${e}`);
      captureException(e);
      return null;
    }
  }
  ///: END:ONLY_INCLUDE_IF

  /**
   * Encodes a BIP-39 mnemonic as the indices of words in the English BIP-39 wordlist.
   *
   * @param {Buffer} mnemonic - The BIP-39 mnemonic.
   * @returns {Buffer} The Unicode code points for the seed phrase formed from the words in the wordlist.
   */
  _convertMnemonicToWordlistIndices(mnemonic) {
    const indices = mnemonic
      .toString()
      .split(' ')
      .map((word) => wordlist.indexOf(word));
    return new Uint8Array(new Uint16Array(indices).buffer);
  }

  /**
   * Converts a BIP-39 mnemonic stored as indices of words in the English wordlist to a buffer of Unicode code points.
   *
   * @param {Uint8Array} wordlistIndices - Indices to specific words in the BIP-39 English wordlist.
   * @returns {Buffer} The BIP-39 mnemonic formed from the words in the English wordlist, encoded as a list of Unicode code points.
   */
  _convertEnglishWordlistIndicesToCodepoints(wordlistIndices) {
    return Buffer.from(
      Array.from(new Uint16Array(wordlistIndices.buffer))
        .map((i) => wordlist[i])
        .join(' '),
    );
  }

  /**
   * Get an account balance from the AccountTrackerController or request it directly from the network.
   *
   * @param {string} address - The account address
   * @param {Provider} provider - The provider instance to use when asking the network
   */
  async getBalance(address, provider) {
    const accounts =
      this.accountTrackerController.state.accountsByChainId[
        this.#getGlobalChainId()
      ];
    const cached = accounts?.[address];

    if (cached && cached.balance) {
      return cached.balance;
    }

    try {
      const balance = await provider.request({
        method: 'eth_getBalance',
        params: [address, 'latest'],
      });
      return balance || '0x0';
    } catch (error) {
      log.error(error);
      throw error;
    }
  }

  /**
   * Submits the user's password and attempts to unlock the vault.
   * Also synchronizes the preferencesController, to ensure its schema
   * is up to date with known accounts once the vault is decrypted.
   *
   * @param {string} password - The user's password
   */
  async submitPassword(password) {
    const { completedOnboarding } = this.onboardingController.state;
    const isSocialLoginFlow = this.onboardingController.getIsSocialLoginFlow();

    // Before attempting to unlock the keyrings, we need the offscreen to have loaded.
    await this.offscreenPromise;

    await this.keyringController.submitPassword(password);

    try {
      await this.blockTracker.checkForLatestBlock();
    } catch (error) {
      log.error('Error while unlocking extension.', error);
    }

    await this.accountsController.updateAccounts();
    // Force account-tree refresh after all accounts have been updated.
    this.accountWalletController.init();

    // This must be set as soon as possible to communicate to the
    // keyring's iframe and have the setting initialized properly
    // Optimistically called to not block MetaMask login due to
    // Ledger Keyring GitHub downtime
    if (completedOnboarding) {
      if (isSocialLoginFlow) {
        // unlock the seedless onboarding vault
        this.seedlessOnboardingController.submitPassword(password);
      }

      this.#withKeyringForDevice(
        { name: HardwareDeviceNames.ledger },
        async (keyring) => this.setLedgerTransportPreference(keyring),
      );
    }
  }

  async _loginUser(password) {
    try {
      // Automatic login via config password
      await this.submitPassword(password);

      // Updating accounts in this.accountTrackerController before starting UI syncing ensure that
      // state has account balance before it is synced with UI
      await this.accountTrackerController.updateAccountsAllActiveNetworks();
    } finally {
      this._startUISync();
    }
  }

  _startUISync() {
    // Message startUISync is used to start syncing state with UI
    // Sending this message after login is completed helps to ensure that incomplete state without
    // account details are not flushed to UI.
    this.emit('startUISync');
    this.startUISync = true;
    this.memStore.subscribe(this.sendUpdate.bind(this));
  }

  /**
   * Submits a user's encryption key to log the user in via login token
   */
  async submitEncryptionKey() {
    try {
      const { loginToken, loginSalt } =
        await this.extension.storage.session.get(['loginToken', 'loginSalt']);
      if (loginToken && loginSalt) {
        const { vault } = this.keyringController.state;

        const jsonVault = JSON.parse(vault);

        if (jsonVault.salt !== loginSalt) {
          console.warn(
            'submitEncryptionKey: Stored salt and vault salt do not match',
          );
          await this.clearLoginArtifacts();
          return;
        }

        await this.keyringController.submitEncryptionKey(loginToken, loginSalt);
      }
    } catch (e) {
      // If somehow this login token doesn't work properly,
      // remove it and the user will get shown back to the unlock screen
      await this.clearLoginArtifacts();
      throw e;
    }
  }

  async clearLoginArtifacts() {
    await this.extension.storage.session.remove(['loginToken', 'loginSalt']);
  }

  /**
   * Submits a user's password to check its validity.
   *
   * @param {string} password - The user's password
   */
  async verifyPassword(password) {
    await this.keyringController.verifyPassword(password);
  }

  /**
   * @type Identity
   * @property {string} name - The account nickname.
   * @property {string} address - The account's ethereum address, in lower case.
   * receiving funds from our automatic Ropsten faucet.
   */

  /**
   * Gets the mnemonic of the user's primary keyring.
   */
  getPrimaryKeyringMnemonic() {
    const [keyring] = this.keyringController.getKeyringsByType(
      KeyringType.hdKeyTree,
    );
    if (!keyring.mnemonic) {
      throw new Error('Primary keyring mnemonic unavailable.');
    }

    return keyring.mnemonic;
  }

  /**
   * Gets the mnemonic seed of the user's primary keyring.
   */
  getPrimaryKeyringMnemonicSeed() {
    const [keyring] = this.keyringController.getKeyringsByType(
      KeyringType.hdKeyTree,
    );
    if (!keyring.seed) {
      throw new Error('Primary keyring mnemonic unavailable.');
    }

    return keyring.seed;
  }

  //
  // Hardware
  //

  async attemptLedgerTransportCreation() {
    return await this.#withKeyringForDevice(
      { name: HardwareDeviceNames.ledger },
      async (keyring) => keyring.attemptMakeApp(),
    );
  }

  /**
   * Fetch account list from a hardware device.
   *
   * @param deviceName
   * @param page
   * @param hdPath
   * @returns [] accounts
   */
  async connectHardware(deviceName, page, hdPath) {
    return this.#withKeyringForDevice(
      { name: deviceName, hdPath },
      async (keyring) => {
        if (deviceName === HardwareDeviceNames.ledger) {
          await this.setLedgerTransportPreference(keyring);
        }

        let accounts = [];
        switch (page) {
          case -1:
            accounts = await keyring.getPreviousPage();
            break;
          case 1:
            accounts = await keyring.getNextPage();
            break;
          default:
            accounts = await keyring.getFirstPage();
        }

        // Merge with existing accounts
        // and make sure addresses are not repeated
        const oldAccounts = await this.keyringController.getAccounts();

        const accountsToTrack = [
          ...new Set(
            oldAccounts.concat(accounts.map((a) => a.address.toLowerCase())),
          ),
        ];
        this.accountTrackerController.syncWithAddresses(accountsToTrack);
        return accounts;
      },
    );
  }

  /**
   * Check if the device is unlocked
   *
   * @param deviceName
   * @param hdPath
   * @returns {Promise<boolean>}
   */
  async checkHardwareStatus(deviceName, hdPath) {
    return this.#withKeyringForDevice(
      { name: deviceName, hdPath },
      async (keyring) => {
        return keyring.isUnlocked();
      },
    );
  }

  /**
   * Get hardware type that will be sent for metrics logging.
   *
   * @param {string} address - Address to retrieve the keyring from
   * @returns {HardwareKeyringType} Keyring hardware type
   */
  async getHardwareTypeForMetric(address) {
    return await this.keyringController.withKeyring(
      { address },
      ({ keyring }) => HardwareKeyringType[keyring.type],
    );
  }

  /**
   * Clear
   *
   * @param deviceName
   * @returns {Promise<boolean>}
   */
  async forgetDevice(deviceName) {
    return this.#withKeyringForDevice({ name: deviceName }, async (keyring) => {
      for (const address of keyring.accounts) {
        this._onAccountRemoved(address);
      }

      keyring.forgetDevice();

      return true;
    });
  }

  /**
   * Retrieves the keyring for the selected address and using the .type returns
   * a subtype for the account. Either 'hardware', 'imported', 'snap', or 'MetaMask'.
   *
   * @param {string} address - Address to retrieve keyring for
   * @returns {'hardware' | 'imported' | 'snap' | 'MetaMask'}
   */
  async getAccountType(address) {
    const keyringType = await this.keyringController.getAccountKeyringType(
      address,
    );
    switch (keyringType) {
      case KeyringType.trezor:
      case KeyringType.oneKey:
      case KeyringType.lattice:
      case KeyringType.qr:
      case KeyringType.ledger:
        return 'hardware';
      case KeyringType.imported:
        return 'imported';
      case KeyringType.snap:
        return 'snap';
      default:
        return 'MetaMask';
    }
  }

  /**
   * Retrieves the keyring for the selected address and using the .type
   * determines if a more specific name for the device is available. Returns
   * undefined for non hardware wallets.
   *
   * @param {string} address - Address to retrieve keyring for
   * @returns {'ledger' | 'lattice' | string | undefined}
   */
  async getDeviceModel(address) {
    return this.keyringController.withKeyring(
      { address },
      async ({ keyring }) => {
        switch (keyring.type) {
          case KeyringType.trezor:
          case KeyringType.oneKey:
            return keyring.getModel();
          case KeyringType.qr:
            return keyring.getName();
          case KeyringType.ledger:
            // TODO: get model after ledger keyring exposes method
            return HardwareDeviceNames.ledger;
          case KeyringType.lattice:
            // TODO: get model after lattice keyring exposes method
            return HardwareDeviceNames.lattice;
          default:
            return undefined;
        }
      },
    );
  }

  /**
   * get hardware account label
   *
   * @param name
   * @param index
   * @param hdPathDescription
   * @returns string label
   */
  getAccountLabel(name, index, hdPathDescription) {
    return `${name[0].toUpperCase()}${name.slice(1)} ${
      parseInt(index, 10) + 1
    } ${hdPathDescription || ''}`.trim();
  }

  /**
   * Imports an account from a Trezor or Ledger device.
   *
   * @param index
   * @param deviceName
   * @param hdPath
   * @param hdPathDescription
   * @returns {} keyState
   */
  async unlockHardwareWalletAccount(
    index,
    deviceName,
    hdPath,
    hdPathDescription,
  ) {
    const { address: unlockedAccount, label } =
      await this.#withKeyringForDevice(
        { name: deviceName, hdPath },
        async (keyring) => {
          keyring.setAccountToUnlock(index);
          const [address] = await keyring.addAccounts(1);
          return {
            address: normalize(address),
            label: this.getAccountLabel(
              deviceName === HardwareDeviceNames.qr
                ? keyring.getName()
                : deviceName,
              index,
              hdPathDescription,
            ),
          };
        },
      );

    // Set the account label to Trezor 1 / Ledger 1 / QR Hardware 1, etc
    this.preferencesController.setAccountLabel(unlockedAccount, label);
    // Select the account
    this.preferencesController.setSelectedAddress(unlockedAccount);

    // It is expected that the account also exist in the accounts-controller
    // in other case, an error shall be thrown
    const account =
      this.accountsController.getAccountByAddress(unlockedAccount);
    this.accountsController.setAccountName(account.id, label);

    const accounts = this.accountsController.listAccounts();

    const { identities } = this.preferencesController.state;
    return { unlockedAccount, identities, accounts };
  }

  //
  // Account Management
  //

  /**
   * Adds a new account to the keyring corresponding to the given `keyringId`,
   * or to the default (first) HD keyring if no `keyringId` is provided.
   *
   * @param {number} accountCount - The number of accounts to create
   * @param {string} _keyringId - The keyring identifier.
   * @returns {Promise<string>} The address of the newly-created account.
   */
  async addNewAccount(accountCount, _keyringId) {
    const oldAccounts = await this.keyringController.getAccounts();
    const keyringSelector = _keyringId
      ? { id: _keyringId }
      : { type: KeyringTypes.hd };

    const addedAccountAddress = await this.keyringController.withKeyring(
      keyringSelector,
      async ({ keyring }) => {
        if (keyring.type !== KeyringTypes.hd) {
          throw new Error('Cannot add account to non-HD keyring');
        }
        const accountsInKeyring = await keyring.getAccounts();

        // Only add an account if the accountCount matches the accounts in the keyring.
        if (accountCount && accountCount !== accountsInKeyring.length) {
          if (accountCount > accountsInKeyring.length) {
            throw new Error('Account out of sequence');
          }

          const existingAccount = accountsInKeyring[accountCount];

          if (!existingAccount) {
            throw new Error(`Can't find account at index ${accountCount}`);
          }

          return existingAccount;
        }

        const [newAddress] = await keyring.addAccounts(1);
        if (oldAccounts.includes(newAddress)) {
          await keyring.removeAccount(newAddress);
          throw new Error(`Cannot add duplicate ${newAddress} account`);
        }
        return newAddress;
      },
    );

    if (!oldAccounts.includes(addedAccountAddress)) {
      this.preferencesController.setSelectedAddress(addedAccountAddress);
    }

    return addedAccountAddress;
  }

  /**
   * Verifies the validity of the current vault's seed phrase.
   *
   * Validity: seed phrase restores the accounts belonging to the current vault.
   *
   * Called when the first account is created and on unlocking the vault.
   *
   * @param {string} password
   * @param {string} _keyringId - This is the identifier for the hd keyring.
   * @returns {Promise<number[]>} The seed phrase to be confirmed by the user,
   * encoded as an array of UTF-8 bytes.
   */
  async getSeedPhrase(password, _keyringId) {
    return this._convertEnglishWordlistIndicesToCodepoints(
      await this.keyringController.exportSeedPhrase(password, _keyringId),
    );
  }

  /**
   * Clears the transaction history, to allow users to force-reset their nonces.
   * Mostly used in development environments, when networks are restarted with
   * the same network ID.
   *
   * @returns {Promise<string>} The current selected address.
   */
  async resetAccount() {
    const selectedAddress =
      this.accountsController.getSelectedAccount().address;

    const globalChainId = this.#getGlobalChainId();

    this.txController.wipeTransactions({
      address: selectedAddress,
      chainId: globalChainId,
    });

    this.smartTransactionsController.wipeSmartTransactions({
      address: selectedAddress,
      ignoreNetwork: false,
    });

    this.bridgeStatusController.wipeBridgeStatus({
      address: selectedAddress,
      ignoreNetwork: false,
    });

    this.networkController.resetConnection();

    return selectedAddress;
  }

  /**
   * Checks that all accounts referenced have a matching InternalAccount. Sends
   * an error to sentry for any accounts that were expected but are missing from the wallet.
   *
   * @param {InternalAccount[]} [internalAccounts] - The list of evm accounts the wallet knows about.
   * @param {Hex[]} [accounts] - The list of evm accounts addresses that should exist.
   */
  captureKeyringTypesWithMissingIdentities(
    internalAccounts = [],
    accounts = [],
  ) {
    const accountsMissingIdentities = accounts.filter(
      (address) =>
        !internalAccounts.some(
          (account) => account.address.toLowerCase() === address.toLowerCase(),
        ),
    );
    const keyringTypesWithMissingIdentities = accountsMissingIdentities.map(
      (address) => this.keyringController.getAccountKeyringType(address),
    );

    const internalAccountCount = internalAccounts.length;

    const accountsForCurrentChain =
      this.accountTrackerController.state.accountsByChainId[
        this.#getGlobalChainId()
      ];

    const accountTrackerCount = Object.keys(
      accountsForCurrentChain || {},
    ).length;

    captureException(
      new Error(
        `Attempt to get permission specifications failed because their were ${accounts.length} accounts, but ${internalAccountCount} identities, and the ${keyringTypesWithMissingIdentities} keyrings included accounts with missing identities. Meanwhile, there are ${accountTrackerCount} accounts in the account tracker.`,
      ),
    );
  }

  /**
   * Sorts a list of evm account addresses by most recently selected by using
   * the lastSelected value for the matching InternalAccount object stored in state.
   *
   * @param {Hex[]} [addresses] - The list of evm accounts addresses to sort.
   * @returns {Hex[]} The sorted evm accounts addresses.
   */
  sortEvmAccountsByLastSelected(addresses) {
    const internalAccounts = this.accountsController.listAccounts();
    return this.sortAddressesWithInternalAccounts(addresses, internalAccounts);
  }

  /**
   * Sorts a list of multichain account addresses by most recently selected by using
   * the lastSelected value for the matching InternalAccount object stored in state.
   *
   * @param {string[]} [addresses] - The list of addresses (not full CAIP-10 Account IDs) to sort.
   * @returns {string[]} The sorted accounts addresses.
   */
  sortMultichainAccountsByLastSelected(addresses) {
    const internalAccounts = this.accountsController.listMultichainAccounts();
    return this.sortAddressesWithInternalAccounts(addresses, internalAccounts);
  }

  /**
   * Sorts a list of addresses by most recently selected by using the lastSelected value for
   * the matching InternalAccount object from the list of internalAccounts provided.
   *
   * @param {string[]} [addresses] - The list of caip accounts addresses to sort.
   * @param {InternalAccount[]} [internalAccounts] - The list of InternalAccounts to determine lastSelected from.
   * @returns {string[]} The sorted accounts addresses.
   */
  sortAddressesWithInternalAccounts(addresses, internalAccounts) {
    return addresses.sort((firstAddress, secondAddress) => {
      const firstAccount = internalAccounts.find(
        (internalAccount) =>
          internalAccount.address.toLowerCase() === firstAddress.toLowerCase(),
      );

      const secondAccount = internalAccounts.find(
        (internalAccount) =>
          internalAccount.address.toLowerCase() === secondAddress.toLowerCase(),
      );

      if (!firstAccount) {
        this.captureKeyringTypesWithMissingIdentities(
          internalAccounts,
          addresses,
        );
        throw new Error(`Missing identity for address: "${firstAddress}".`);
      } else if (!secondAccount) {
        this.captureKeyringTypesWithMissingIdentities(
          internalAccounts,
          addresses,
        );
        throw new Error(`Missing identity for address: "${secondAddress}".`);
      } else if (
        firstAccount.metadata.lastSelected ===
        secondAccount.metadata.lastSelected
      ) {
        return 0;
      } else if (firstAccount.metadata.lastSelected === undefined) {
        return 1;
      } else if (secondAccount.metadata.lastSelected === undefined) {
        return -1;
      }

      return (
        secondAccount.metadata.lastSelected - firstAccount.metadata.lastSelected
      );
    });
  }

  /**
   * Gets the sorted permitted accounts for the specified origin. Returns an empty
   * array if no accounts are permitted or the wallet is locked. Returns any permitted
   * accounts if the wallet is locked and `ignoreLock` is true. This lock bypass is needed
   * for the `eth_requestAccounts` & `wallet_getPermission` handlers both of which
   * return permissioned accounts to the dapp when the wallet is locked.
   *
   * @param {string} origin - The origin whose exposed accounts to retrieve.
   * @param {object} [options] - The options object
   * @param {boolean} [options.ignoreLock] - If accounts should be returned even if the wallet is locked.
   * @returns {Promise<string[]>} The origin's permitted accounts, or an empty
   * array.
   */
  getPermittedAccounts(origin, { ignoreLock } = {}) {
    let caveat;
    try {
      caveat = this.permissionController.getCaveat(
        origin,
        Caip25EndowmentPermissionName,
        Caip25CaveatType,
      );
    } catch (err) {
      if (err instanceof PermissionDoesNotExistError) {
        // suppress expected error in case that the origin
        // does not have the target permission yet
        return [];
      }
      throw err;
    }

    if (!this.isUnlocked() && !ignoreLock) {
      return [];
    }

    const ethAccounts = getEthAccounts(caveat.value);
    return this.sortEvmAccountsByLastSelected(ethAccounts);
  }

  /**
   * Stops exposing the specified scope to all third parties.
   *
   * @param {string} scopeString - The scope to stop exposing
   * to third parties.
   */
  removeAllScopePermissions(scopeString) {
    this.permissionController.updatePermissionsByCaveat(
      Caip25CaveatType,
      (existingScopes) =>
        Caip25CaveatMutators[Caip25CaveatType].removeScope(
          existingScopes,
          scopeString,
        ),
    );
  }

  /**
   * Stops exposing the account with the specified address to all third parties.
   * Exposed accounts are stored in caveats of the eth_accounts permission. This
   * method uses `PermissionController.updatePermissionsByCaveat` to
   * remove the specified address from every eth_accounts permission. If a
   * permission only included this address, the permission is revoked entirely.
   *
   * @param {string} targetAccount - The address of the account to stop exposing
   * to third parties.
   */
  removeAllAccountPermissions(targetAccount) {
    this.permissionController.updatePermissionsByCaveat(
      Caip25CaveatType,
      (existingScopes) =>
        Caip25CaveatMutators[Caip25CaveatType].removeAccount(
          existingScopes,
          targetAccount,
        ),
    );
  }

  /**
   * Removes an account from state / storage.
   *
   * @param {string[]} address - A hex address
   */
  async removeAccount(address) {
    this._onAccountRemoved(address);
    await this.keyringController.removeAccount(address);

    return address;
  }

  /**
   * Imports an account with the specified import strategy.
   * These are defined in @metamask/keyring-controller
   * Each strategy represents a different way of serializing an Ethereum key pair.
   *
   * @param {'privateKey' | 'json'} strategy - A unique identifier for an account import strategy.
   * @param {any} args - The data required by that strategy to import an account.
   */
  async importAccountWithStrategy(strategy, args) {
    const importedAccountAddress =
      await this.keyringController.importAccountWithStrategy(strategy, args);
    // set new account as selected
    this.preferencesController.setSelectedAddress(importedAccountAddress);
  }

  /**
   * Requests approval for permissions for the specified origin
   *
   * @param origin - The origin to request approval for.
   * @param permissions - The permissions to request approval for.
   * @param [options] - Optional. Additional properties to define on the requestData object
   */
  async requestPermissionApproval(origin, permissions, options = {}) {
    const id = nanoid();
    return this.approvalController.addAndShowApprovalRequest({
      id,
      origin,
      requestData: {
        metadata: {
          id,
          origin,
        },
        permissions,
        ...options,
      },
      type: MethodNames.RequestPermissions,
    });
  }

  /**
   * Prompts the user with permittedChains approval for given chainId.
   *
   * @param {string} origin - The origin to request approval for.
   * @param {Hex} chainId - The chainId to add incrementally.
   */
  async requestApprovalPermittedChainsPermission(origin, chainId) {
    const caveatValueWithChains = setPermittedEthChainIds(
      {
        requiredScopes: {},
        optionalScopes: {},
        sessionProperties: {},
        isMultichainOrigin: false,
      },
      [chainId],
    );

    await this.permissionController.requestPermissionsIncremental(
      { origin },
      {
        [Caip25EndowmentPermissionName]: {
          caveats: [
            {
              type: Caip25CaveatType,
              value: caveatValueWithChains,
            },
          ],
        },
      },
    );
  }

  /**
   * Requests incremental permittedChains permission for the specified origin.
   * and updates the existing CAIP-25 permission.
   * Allows for granting without prompting for user approval which
   * would be used as part of flows like `wallet_addEthereumChain`
   * requests where the addition of the network and the permitting
   * of the chain are combined into one approval.
   *
   * @param {object} options - The options object
   * @param {string} options.origin - The origin to request approval for.
   * @param {Hex} options.chainId - The chainId to add to the existing permittedChains.
   * @param {boolean} options.autoApprove - If the chain should be granted without prompting for user approval.
   * @param {object} options.metadata - Request data for the approval.
   */
  async requestPermittedChainsPermissionIncremental({
    origin,
    chainId,
    autoApprove,
    metadata,
  }) {
    const caveatValueWithChains = setPermittedEthChainIds(
      {
        requiredScopes: {},
        optionalScopes: {},
        sessionProperties: {},
        isMultichainOrigin: false,
      },
      [chainId],
    );

    if (!autoApprove) {
      let options;
      if (metadata) {
        options = { metadata };
      }
      await this.permissionController.requestPermissionsIncremental(
        { origin },
        {
          [Caip25EndowmentPermissionName]: {
            caveats: [
              {
                type: Caip25CaveatType,
                value: caveatValueWithChains,
              },
            ],
          },
        },
        options,
      );
      return;
    }

    await this.permissionController.grantPermissionsIncremental({
      subject: { origin },
      approvedPermissions: {
        [Caip25EndowmentPermissionName]: {
          caveats: [
            {
              type: Caip25CaveatType,
              value: caveatValueWithChains,
            },
          ],
        },
      },
    });
  }

  /**
   * Requests user approval for the CAIP-25 permission for the specified origin
   * and returns a granted permissions object.
   *
   * @param {string} _origin - The origin to request approval for.
   * @param requestedPermissions - The legacy permissions to request approval for.
   * @returns the approved permissions object.
   */
  getCaip25PermissionFromLegacyPermissions(_origin, requestedPermissions = {}) {
    const permissions = pick(requestedPermissions, [
      RestrictedMethods.eth_accounts,
      PermissionNames.permittedChains,
    ]);

    if (!permissions[RestrictedMethods.eth_accounts]) {
      permissions[RestrictedMethods.eth_accounts] = {};
    }

    if (!permissions[PermissionNames.permittedChains]) {
      permissions[PermissionNames.permittedChains] = {};
    }

    const requestedAccounts =
      permissions[RestrictedMethods.eth_accounts]?.caveats?.find(
        (caveat) => caveat.type === CaveatTypes.restrictReturnedAccounts,
      )?.value ?? [];

    const requestedChains =
      permissions[PermissionNames.permittedChains]?.caveats?.find(
        (caveat) => caveat.type === CaveatTypes.restrictNetworkSwitching,
      )?.value ?? [];

    const newCaveatValue = {
      requiredScopes: {},
      optionalScopes: {
        'wallet:eip155': {
          accounts: [],
        },
      },
      sessionProperties: {},
      isMultichainOrigin: false,
    };

    const caveatValueWithChains = setPermittedEthChainIds(
      newCaveatValue,
      requestedChains,
    );

    const caveatValueWithAccountsAndChains = setEthAccounts(
      caveatValueWithChains,
      requestedAccounts,
    );

    return {
      [Caip25EndowmentPermissionName]: {
        caveats: [
          {
            type: Caip25CaveatType,
            value: caveatValueWithAccountsAndChains,
          },
        ],
      },
    };
  }

  getNonEvmSupportedMethods(scope) {
    return this.controllerMessenger.call(
      'MultichainRouter:getSupportedMethods',
      scope,
    );
  }

  /**
   * For origins with a solana scope permitted, sends a wallet_notify -> metamask_accountChanged
   * event to fire for the solana scope with the currently selected solana account if any are
   * permitted or empty array otherwise.
   *
   * @param {string} origin - The origin to notify with the current solana account
   */
  notifySolanaAccountChangedForCurrentAccount(origin) {
    let caip25Caveat;
    try {
      caip25Caveat = this.permissionController.getCaveat(
        origin,
        Caip25EndowmentPermissionName,
        Caip25CaveatType,
      );
    } catch {
      // noop
    }
    if (!caip25Caveat) {
      return;
    }
    const solanaAccountsChangedNotifications =
      caip25Caveat.value.sessionProperties[
        KnownSessionProperties.SolanaAccountChangedNotifications
      ];

    const sessionScopes = getSessionScopes(caip25Caveat.value, {
      getNonEvmSupportedMethods: this.getNonEvmSupportedMethods.bind(this),
    });

    const solanaScope =
      sessionScopes[MultichainNetworks.SOLANA] ||
      sessionScopes[MultichainNetworks.SOLANA_DEVNET] ||
      sessionScopes[MultichainNetworks.SOLANA_TESTNET];

    if (solanaAccountsChangedNotifications && solanaScope) {
      const { accounts } = solanaScope;
      const parsedPermittedSolanaAddresses = accounts.map((caipAccountId) => {
        const { address } = parseCaipAccountId(caipAccountId);
        return address;
      });

      const [accountAddressToEmit] = this.sortMultichainAccountsByLastSelected(
        parsedPermittedSolanaAddresses,
      );

      if (accountAddressToEmit) {
        this._notifySolanaAccountChange(origin, [accountAddressToEmit]);
      }
    }
  }

  // ---------------------------------------------------------------------------
  // Identity Management (signature operations)

  getAddTransactionRequest({
    transactionParams,
    transactionOptions,
    dappRequest,
    ...otherParams
  }) {
    return {
      internalAccounts: this.accountsController.listAccounts(),
      dappRequest,
      networkClientId:
        dappRequest?.networkClientId ?? transactionOptions?.networkClientId,
      selectedAccount: this.accountsController.getAccountByAddress(
        transactionParams.from,
      ),
      transactionController: this.txController,
      transactionOptions,
      transactionParams,
      userOperationController: this.userOperationController,
      chainId: this.#getGlobalChainId(),
      ppomController: this.ppomController,
      securityAlertsEnabled:
        this.preferencesController.state?.securityAlertsEnabled,
      updateSecurityAlertResponse: this.updateSecurityAlertResponse.bind(this),
      ...otherParams,
    };
  }

  /**
   * @returns {boolean} true if the keyring type supports EIP-1559
   */
  async getCurrentAccountEIP1559Compatibility() {
    return true;
  }

  //=============================================================================
  // END (VAULT / KEYRING RELATED METHODS)
  //=============================================================================

  /**
   * Allows a user to attempt to cancel a previously submitted transaction
   * by creating a new transaction.
   *
   * @param {number} originalTxId - the id of the txMeta that you want to
   * attempt to cancel
   * @param {import(
   *  './controllers/transactions'
   * ).CustomGasSettings} [customGasSettings] - overrides to use for gas params
   * instead of allowing this method to generate them
   * @param options
   * @returns {object} MetaMask state
   */
  async createCancelTransaction(originalTxId, customGasSettings, options) {
    await this.txController.stopTransaction(
      originalTxId,
      customGasSettings,
      options,
    );
    const state = this.getState();
    return state;
  }

  /**
   * Allows a user to attempt to speed up a previously submitted transaction
   * by creating a new transaction.
   *
   * @param {number} originalTxId - the id of the txMeta that you want to
   * attempt to speed up
   * @param {import(
   *  './controllers/transactions'
   * ).CustomGasSettings} [customGasSettings] - overrides to use for gas params
   * instead of allowing this method to generate them
   * @param options
   * @returns {object} MetaMask state
   */
  async createSpeedUpTransaction(originalTxId, customGasSettings, options) {
    await this.txController.speedUpTransaction(
      originalTxId,
      customGasSettings,
      options,
    );
    const state = this.getState();
    return state;
  }

  async estimateGas(estimateGasParams) {
    return new Promise((resolve, reject) => {
      this.provider
        .request({
          method: 'eth_estimateGas',
          params: [estimateGasParams],
        })
        .then((result) => resolve(result.toString(16)))
        .catch((err) => reject(err));
    });
  }

  handleWatchAssetRequest = ({ asset, type, origin, networkClientId }) => {
    switch (type) {
      case ERC20:
        return this.tokensController.watchAsset({
          asset,
          type,
          networkClientId,
        });
      case ERC721:
      case ERC1155:
        return this.nftController.watchNft(
          asset,
          type,
          origin,
          networkClientId,
        );
      default:
        throw new Error(`Asset type ${type} not supported`);
    }
  };

  async updateSecurityAlertResponse(
    method,
    securityAlertId,
    securityAlertResponse,
  ) {
    return await updateSecurityAlertResponse({
      appStateController: this.appStateController,
      messenger: this.controllerMessenger,
      method,
      securityAlertId,
      securityAlertResponse,
      signatureController: this.signatureController,
      transactionController: this.txController,
    });
  }

  /**
   * Returns the index of the HD keyring containing the selected account.
   *
   * @returns {number | undefined} The index of the HD keyring containing the selected account.
   */
  getHDEntropyIndex() {
    const selectedAccount = this.accountsController.getSelectedAccount();
    const hdKeyrings = this.keyringController.state.keyrings.filter(
      (keyring) => keyring.type === KeyringTypes.hd,
    );
    const index = hdKeyrings.findIndex((keyring) =>
      keyring.accounts.includes(selectedAccount.address),
    );

    return index === -1 ? undefined : index;
  }

  //=============================================================================
  // PASSWORD MANAGEMENT
  //=============================================================================

  /**
   * Allows a user to begin the seed phrase recovery process.
   */
  markPasswordForgotten() {
    this.preferencesController.setPasswordForgotten(true);
    this.sendUpdate();
  }

  /**
   * Allows a user to end the seed phrase recovery process.
   */
  unMarkPasswordForgotten() {
    this.preferencesController.setPasswordForgotten(false);
    this.sendUpdate();
  }

  //=============================================================================
  // SETUP
  //=============================================================================

  /**
   * A runtime.MessageSender object, as provided by the browser:
   *
   * @see https://developer.mozilla.org/en-US/docs/Mozilla/Add-ons/WebExtensions/API/runtime/MessageSender
   * @typedef {object} MessageSender
   * @property {string} - The URL of the page or frame hosting the script that sent the message.
   */

  /**
   * A Snap sender object.
   *
   * @typedef {object} SnapSender
   * @property {string} snapId - The ID of the snap.
   */

  /**
   * Used to create a multiplexed stream for connecting to an untrusted context
   * like a Dapp or other extension.
   *
   * @param options - Options bag.
   * @param {ReadableStream} options.connectionStream - The Duplex stream to connect to.
   * @param {MessageSender | SnapSender} options.sender - The sender of the messages on this stream.
   * @param {string} [options.subjectType] - The type of the sender, i.e. subject.
   */
  setupUntrustedCommunicationEip1193({
    connectionStream,
    sender,
    subjectType,
  }) {
    if (sender.url) {
      if (this.onboardingController.state.completedOnboarding) {
        if (this.preferencesController.state.usePhishDetect) {
          const { hostname } = new URL(sender.url);
          this.phishingController.maybeUpdateState();
          // Check if new connection is blocked if phishing detection is on
          const phishingTestResponse = this.phishingController.test(sender.url);
          if (phishingTestResponse?.result) {
            this.sendPhishingWarning(connectionStream, hostname);
            this.metaMetricsController.trackEvent({
              event: MetaMetricsEventName.PhishingPageDisplayed,
              category: MetaMetricsEventCategory.Phishing,
              properties: {
                url: hostname,
              },
            });
            return;
          }
        }
      }
    }

    let inputSubjectType;
    if (subjectType) {
      inputSubjectType = subjectType;
    } else if (sender.id && sender.id !== this.extension.runtime.id) {
      inputSubjectType = SubjectType.Extension;
    } else {
      inputSubjectType = SubjectType.Website;
    }

    // setup multiplexing
    const mux = setupMultiplex(connectionStream);
    mux.ignoreStream(METAMASK_CAIP_MULTICHAIN_PROVIDER);

    // messages between inpage and background
    this.setupProviderConnectionEip1193(
      mux.createStream(METAMASK_EIP_1193_PROVIDER),
      sender,
      inputSubjectType,
    );

    // TODO:LegacyProvider: Delete
    if (sender.url) {
      // legacy streams
      this.setupPublicConfig(mux.createStream('publicConfig'));
    }
  }

  /**
   * Used to create a CAIP stream for connecting to an untrusted context.
   *
   * @param options - Options bag.
   * @param {ReadableStream} options.connectionStream - The Duplex stream to connect to.
   * @param {MessageSender | SnapSender} options.sender - The sender of the messages on this stream.
   * @param {string} [options.subjectType] - The type of the sender, i.e. subject.
   */
  setupUntrustedCommunicationCaip({ connectionStream, sender, subjectType }) {
    let inputSubjectType;
    if (subjectType) {
      inputSubjectType = subjectType;
    } else if (sender.id && sender.id !== this.extension.runtime.id) {
      inputSubjectType = SubjectType.Extension;
    } else {
      inputSubjectType = SubjectType.Website;
    }

    // messages between subject and background
    this.setupProviderConnectionCaip(
      connectionStream,
      sender,
      inputSubjectType,
    );
  }

  /**
   * Used to create a multiplexed stream for connecting to a trusted context,
   * like our own user interfaces, which have the provider APIs, but also
   * receive the exported API from this controller, which includes trusted
   * functions, like the ability to approve transactions or sign messages.
   *
   * @param {*} connectionStream - The duplex stream to connect to.
   * @param {MessageSender} sender - The sender of the messages on this stream
   */
  setupTrustedCommunication(connectionStream, sender) {
    // setup multiplexing
    const mux = setupMultiplex(connectionStream);
    // connect features
    this.setupControllerConnection(mux.createStream('controller'));
    this.setupProviderConnectionEip1193(
      mux.createStream('provider'),
      sender,
      SubjectType.Internal,
    );
  }

  /**
   * Used to create a multiplexed stream for connecting to the phishing warning page.
   *
   * @param options - Options bag.
   * @param {ReadableStream} options.connectionStream - The Duplex stream to connect to.
   */
  setupPhishingCommunication({ connectionStream }) {
    const { usePhishDetect } = this.preferencesController.state;

    if (!usePhishDetect) {
      return;
    }

    // setup multiplexing
    const mux = setupMultiplex(connectionStream);
    const phishingStream = mux.createStream(PHISHING_SAFELIST);

    // set up postStream transport
    phishingStream.on(
      'data',
      createMetaRPCHandler(
        {
          safelistPhishingDomain: this.safelistPhishingDomain.bind(this),
          backToSafetyPhishingWarning:
            this.backToSafetyPhishingWarning.bind(this),
        },
        phishingStream,
      ),
    );
  }

  setUpCookieHandlerCommunication({ connectionStream }) {
    const {
      metaMetricsId,
      dataCollectionForMarketing,
      participateInMetaMetrics,
    } = this.metaMetricsController.state;

    if (
      metaMetricsId &&
      dataCollectionForMarketing &&
      participateInMetaMetrics
    ) {
      // setup multiplexing
      const mux = setupMultiplex(connectionStream);
      const metamaskCookieHandlerStream = mux.createStream(
        METAMASK_COOKIE_HANDLER,
      );
      // set up postStream transport
      metamaskCookieHandlerStream.on(
        'data',
        createMetaRPCHandler(
          {
            getCookieFromMarketingPage:
              this.getCookieFromMarketingPage.bind(this),
          },
          metamaskCookieHandlerStream,
        ),
      );
    }
  }

  getCookieFromMarketingPage(data) {
    const { ga_client_id: cookieId } = data;
    this.metaMetricsController.setMarketingCampaignCookieId(cookieId);
  }

  /**
   * Called when we detect a suspicious domain. Requests the browser redirects
   * to our anti-phishing page.
   *
   * @private
   * @param {*} connectionStream - The duplex stream to the per-page script,
   * for sending the reload attempt to.
   * @param {string} hostname - The hostname that triggered the suspicion.
   */
  sendPhishingWarning(connectionStream, hostname) {
    const mux = setupMultiplex(connectionStream);
    const phishingStream = mux.createStream('phishing');
    phishingStream.write({ hostname });
  }

  /**
   * A method for providing our API over a stream using JSON-RPC.
   *
   * @param {*} outStream - The stream to provide our API over.
   */
  setupControllerConnection(outStream) {
    const patchStore = new PatchStore(this.memStore);
    let uiReady = false;

    const handleUpdate = () => {
      if (!isStreamWritable(outStream) || !uiReady) {
        return;
      }

      const patches = patchStore.flushPendingPatches();

      outStream.write({
        jsonrpc: '2.0',
        method: 'sendUpdate',
        params: [patches],
      });
    };

    const api = {
      ...this.getApi(),
      ...this.controllerApi,
      startPatches: () => {
        uiReady = true;
        handleUpdate();
      },
      getStatePatches: () => patchStore.flushPendingPatches(),
    };

    this.on('update', handleUpdate);

    // report new active controller connection
    this.activeControllerConnections += 1;
    this.emit('controllerConnectionChanged', this.activeControllerConnections);

    // set up postStream transport
    outStream.on('data', createMetaRPCHandler(api, outStream));

    const startUISync = () => {
      if (!isStreamWritable(outStream)) {
        return;
      }
      // send notification to client-side
      outStream.write({
        jsonrpc: '2.0',
        method: 'startUISync',
      });
    };

    if (this.startUISync) {
      startUISync();
    } else {
      this.once('startUISync', startUISync);
    }

    const outstreamEndHandler = () => {
      if (!outStream.mmFinished) {
        this.activeControllerConnections -= 1;
        this.emit(
          'controllerConnectionChanged',
          this.activeControllerConnections,
        );
        outStream.mmFinished = true;
        this.removeListener('update', handleUpdate);
        patchStore.destroy();
      }
    };

    // The presence of both of the below handlers may be redundant.
    // After upgrading metamask/object-multiples to v2.0.0, which included
    // an upgrade of readable-streams from v2 to v3, we saw that the
    // `outStream.on('end'` handler was almost never being called. This seems to
    // related to how v3 handles errors vs how v2 handles errors; there
    // are "premature close" errors in both cases, although in the case
    // of v2 they don't prevent `outStream.on('end'` from being called.
    // At the time that this comment was committed, it was known that we
    // need to investigate and resolve the underlying error, however,
    // for expediency, we are not addressing them at this time. Instead, we
    // can observe that `readableStream.finished` preserves the same
    // functionality as we had when we relied on readable-stream v2. Meanwhile,
    // the `outStream.on('end')` handler was observed to have been called at least once.
    // In an abundance of caution to prevent against unexpected future behavioral changes in
    // streams implementations, we redundantly use multiple paths to attach the same event handler.
    // The outstreamEndHandler therefore needs to be idempotent, which introduces the `mmFinished` property.

    outStream.mmFinished = false;
    finished(outStream, outstreamEndHandler);
    outStream.once('close', outstreamEndHandler);
    outStream.once('end', outstreamEndHandler);
  }

  /**
   * A method for serving our ethereum provider over a given stream.
   *
   * @param {*} outStream - The stream to provide over.
   * @param {MessageSender | SnapSender} sender - The sender of the messages on this stream
   * @param {SubjectType} subjectType - The type of the sender, i.e. subject.
   */
  setupProviderConnectionEip1193(outStream, sender, subjectType) {
    let origin;
    if (subjectType === SubjectType.Internal) {
      origin = ORIGIN_METAMASK;
    } else if (subjectType === SubjectType.Snap) {
      origin = sender.snapId;
    } else {
      origin = new URL(sender.url).origin;
    }

    if (sender.id && sender.id !== this.extension.runtime.id) {
      this.subjectMetadataController.addSubjectMetadata({
        origin,
        extensionId: sender.id,
        subjectType: SubjectType.Extension,
      });
    }

    let tabId;
    if (sender.tab && sender.tab.id) {
      tabId = sender.tab.id;
    }

    let mainFrameOrigin = origin;
    if (sender.tab && sender.tab.url) {
      // If sender origin is an iframe, then get the top-level frame's origin
      mainFrameOrigin = new URL(sender.tab.url).origin;
    }

    const engine = this.setupProviderEngineEip1193({
      origin,
      sender,
      subjectType,
      tabId,
      mainFrameOrigin,
    });

    const dupeReqFilterStream = createDupeReqFilterStream();

    // setup connection
    const providerStream = createEngineStream({ engine });

    const connectionId = this.addConnection(origin, {
      tabId,
      apiType: API_TYPE.EIP1193,
      engine,
    });

    pipeline(
      outStream,
      dupeReqFilterStream,
      providerStream,
      outStream,
      (err) => {
        // handle any middleware cleanup
        engine.destroy();
        connectionId && this.removeConnection(origin, connectionId);
        // For context and todos related to the error message match, see https://github.com/MetaMask/metamask-extension/issues/26337
        if (err && !err.message?.match('Premature close')) {
          log.error(err);
        }
      },
    );

    // Used to show wallet liveliness to the provider
    if (subjectType !== SubjectType.Internal) {
      this._notifyChainChangeForConnection({ engine }, origin);
    }
  }

  /**
   * A method for serving our CAIP provider over a given stream.
   *
   * @param {*} outStream - The stream to provide over.
   * @param {MessageSender | SnapSender} sender - The sender of the messages on this stream
   * @param {SubjectType} subjectType - The type of the sender, i.e. subject.
   */
  setupProviderConnectionCaip(outStream, sender, subjectType) {
    let origin;
    if (subjectType === SubjectType.Internal) {
      origin = ORIGIN_METAMASK;
    } else if (subjectType === SubjectType.Snap) {
      origin = sender.snapId;
    } else {
      origin = new URL(sender.url).origin;
    }

    if (sender.id && sender.id !== this.extension.runtime.id) {
      this.subjectMetadataController.addSubjectMetadata({
        origin,
        extensionId: sender.id,
        subjectType: SubjectType.Extension,
      });
    }

    let tabId;
    if (sender.tab && sender.tab.id) {
      tabId = sender.tab.id;
    }

    const engine = this.setupProviderEngineCaip({
      origin,
      sender,
      subjectType,
      tabId,
    });

    const dupeReqFilterStream = createDupeReqFilterStream();

    // setup connection
    const providerStream = createEngineStream({ engine });

    const connectionId = this.addConnection(origin, {
      tabId,
      apiType: API_TYPE.CAIP_MULTICHAIN,
      engine,
    });

    // solana account changed notifications
    // This delay is needed because it's possible for a dapp to not have listeners
    // setup in time right after a connection is established.
    // This can be resolved if we amend the caip standards to include a liveliness
    // handshake as part of the initial connection.
    setTimeout(
      () => this.notifySolanaAccountChangedForCurrentAccount(origin),
      500,
    );

    pipeline(
      outStream,
      dupeReqFilterStream,
      providerStream,
      outStream,
      (err) => {
        // handle any middleware cleanup
        engine.destroy();
        connectionId && this.removeConnection(origin, connectionId);
        // For context and todos related to the error message match, see https://github.com/MetaMask/metamask-extension/issues/26337
        if (err && !err.message?.match('Premature close')) {
          log.error(err);
        }
      },
    );
  }

  /**
   * Creates middleware hooks that are shared between the Eip1193 and Multichain engines.
   *
   * @private
   * @param {string} origin - The connection's origin string.
   * @returns {object} The shared hooks.
   */
  setupCommonMiddlewareHooks(origin) {
    return {
      // Miscellaneous
      addSubjectMetadata:
        this.subjectMetadataController.addSubjectMetadata.bind(
          this.subjectMetadataController,
        ),
      getProviderState: this.getProviderState.bind(this),
      handleWatchAssetRequest: this.handleWatchAssetRequest.bind(this),
      requestUserApproval:
        this.approvalController.addAndShowApprovalRequest.bind(
          this.approvalController,
        ),
      getCaveat: ({ target, caveatType }) => {
        try {
          return this.permissionController.getCaveat(
            origin,
            target,
            caveatType,
          );
        } catch (e) {
          if (e instanceof PermissionDoesNotExistError) {
            // suppress expected error in case that the origin
            // does not have the target permission yet
          } else {
            throw e;
          }
        }

        return undefined;
      },
      requestPermittedChainsPermissionIncrementalForOrigin: (options) =>
        this.requestPermittedChainsPermissionIncremental({
          ...options,
          origin,
        }),

      // Network configuration-related
      addNetwork: this.networkController.addNetwork.bind(
        this.networkController,
      ),
      updateNetwork: this.networkController.updateNetwork.bind(
        this.networkController,
      ),
      setActiveNetwork: async (networkClientId) => {
        await this.networkController.setActiveNetwork(networkClientId);
        // if the origin has the CAIP-25 permission
        // we set per dapp network selection state
        if (
          this.permissionController.hasPermission(
            origin,
            Caip25EndowmentPermissionName,
          )
        ) {
          this.selectedNetworkController.setNetworkClientIdForDomain(
            origin,
            networkClientId,
          );
        }
      },
      getNetworkConfigurationByChainId:
        this.networkController.getNetworkConfigurationByChainId.bind(
          this.networkController,
        ),
      setTokenNetworkFilter: (chainId) => {
        const { tokenNetworkFilter } =
          this.preferencesController.getPreferences();
        if (chainId && Object.keys(tokenNetworkFilter).length === 1) {
          this.preferencesController.setPreference('tokenNetworkFilter', {
            [chainId]: true,
          });
        }
      },
      setEnabledNetworks: (chainIds, namespace) => {
        this.networkOrderController.setEnabledNetworks(chainIds, namespace);
      },
      getCurrentChainIdForDomain: (domain) => {
        const networkClientId =
          this.selectedNetworkController.getNetworkClientIdForDomain(domain);
        const { chainId } =
          this.networkController.getNetworkConfigurationByNetworkClientId(
            networkClientId,
          );
        return chainId;
      },

      // Web3 shim-related
      getWeb3ShimUsageState: this.alertController.getWeb3ShimUsageState.bind(
        this.alertController,
      ),
      setWeb3ShimUsageRecorded:
        this.alertController.setWeb3ShimUsageRecorded.bind(
          this.alertController,
        ),
      rejectApprovalRequestsForOrigin: () =>
        this.rejectOriginPendingApprovals(origin),
    };
  }

  /**
   * A method for creating an ethereum provider that is safely restricted for the requesting subject.
   *
   * @param {object} options - Provider engine options
   * @param {string} options.origin - The origin of the sender
   * @param {MessageSender | SnapSender} options.sender - The sender object.
   * @param {string} options.subjectType - The type of the sender subject.
   * @param {tabId} [options.tabId] - The tab ID of the sender - if the sender is within a tab
   * @param {mainFrameOrigin} [options.mainFrameOrigin] - The origin of the main frame if the sender is an iframe
   */
  setupProviderEngineEip1193({
    origin,
    subjectType,
    sender,
    tabId,
    mainFrameOrigin,
  }) {
    const engine = new JsonRpcEngine();

    // Append origin to each request
    engine.push(createOriginMiddleware({ origin }));

    // Append mainFrameOrigin to each request if present
    if (mainFrameOrigin) {
      engine.push(createMainFrameOriginMiddleware({ mainFrameOrigin }));
    }

    // Append selectedNetworkClientId to each request
    engine.push(createSelectedNetworkMiddleware(this.controllerMessenger));

    // If the origin is not in the selectedNetworkController's `domains` state
    // when the provider engine is created, the selectedNetworkController will
    // fetch the globally selected networkClient from the networkController and wrap
    // it in a proxy which can be switched to use its own state if/when the origin
    // is added to the `domains` state
    const proxyClient =
      this.selectedNetworkController.getProviderAndBlockTracker(origin);

    // We create the filter and subscription manager middleware now, but they will
    // be inserted into the engine later.
    const filterMiddleware = createFilterMiddleware(proxyClient);
    const subscriptionManager = createSubscriptionManager(proxyClient);
    subscriptionManager.events.on('notification', (message) =>
      engine.emit('notification', message),
    );

    // Append tabId to each request if it exists
    if (tabId) {
      engine.push(createTabIdMiddleware({ tabId }));
    }

    engine.push(createLoggerMiddleware({ origin }));
    engine.push(this.permissionLogController.createMiddleware());

    if (origin === BaseUrl.Portfolio) {
      engine.push(createTxVerificationMiddleware(this.networkController));
    }

    engine.push(createTracingMiddleware());

    engine.push(
      createOriginThrottlingMiddleware({
        getThrottledOriginState:
          this.appStateController.getThrottledOriginState.bind(
            this.appStateController,
          ),
        updateThrottledOriginState:
          this.appStateController.updateThrottledOriginState.bind(
            this.appStateController,
          ),
      }),
    );

    engine.push(
      createPPOMMiddleware(
        this.ppomController,
        this.preferencesController,
        this.networkController,
        this.appStateController,
        this.accountsController,
        this.updateSecurityAlertResponse.bind(this),
      ),
    );

    engine.push(
      createTrustSignalsMiddleware(
        this.networkController,
        this.appStateController,
        this.phishingController,
        this.preferencesController,
      ),
    );

    engine.push(
      createRPCMethodTrackingMiddleware({
        getAccountType: this.getAccountType.bind(this),
        getDeviceModel: this.getDeviceModel.bind(this),
        getHDEntropyIndex: this.getHDEntropyIndex.bind(this),
        getHardwareTypeForMetric: this.getHardwareTypeForMetric.bind(this),
        snapAndHardwareMessenger: this.controllerMessenger.getRestricted({
          name: 'SnapAndHardwareMessenger',
          allowedActions: [
            'KeyringController:getKeyringForAccount',
            'SnapController:get',
            'AccountsController:getSelectedAccount',
          ],
        }),
        appStateController: this.appStateController,
        metaMetricsController: this.metaMetricsController,
      }),
    );

    engine.push(createUnsupportedMethodMiddleware());

    // Legacy RPC method that needs to be implemented _ahead of_ the permission
    // middleware.
    engine.push(
      createEthAccountsMethodMiddleware({
        getAccounts: this.getPermittedAccounts.bind(this, origin),
      }),
    );

    if (subjectType !== SubjectType.Internal) {
      engine.push(
        this.permissionController.createPermissionMiddleware({
          origin,
        }),
      );
    }

    if (subjectType === SubjectType.Website) {
      engine.push(
        createOnboardingMiddleware({
          location: sender.url,
          registerOnboarding: this.onboardingController.registerOnboarding,
        }),
      );
    }

    // EVM requests and eth permissions should not be passed to non-EVM accounts
    // this middleware intercepts these requests and returns an error.
    engine.push(
      createEvmMethodsToNonEvmAccountReqFilterMiddleware({
        messenger: this.controllerMessenger.getRestricted({
          name: 'EvmMethodsToNonEvmAccountFilterMessenger',
          allowedActions: ['AccountsController:getSelectedAccount'],
        }),
      }),
    );

    // Unrestricted/permissionless RPC method implementations.
    // They must nevertheless be placed _behind_ the permission middleware.
    engine.push(
      createEip1193MethodMiddleware({
        subjectType,
        ...this.setupCommonMiddlewareHooks(origin),

        // Miscellaneous
        metamaskState: this.getState(),
        getUnlockPromise: this.appStateController.getUnlockPromise.bind(
          this.appStateController,
        ),

        sendMetrics: this.metaMetricsController.trackEvent.bind(
          this.metaMetricsController,
        ),

        // Permission-related
        getAccounts: this.getPermittedAccounts.bind(this, origin),
        getCaip25PermissionFromLegacyPermissionsForOrigin:
          this.getCaip25PermissionFromLegacyPermissions.bind(this, origin),
        getPermissionsForOrigin: this.permissionController.getPermissions.bind(
          this.permissionController,
          origin,
        ),

        requestPermissionsForOrigin: (requestedPermissions) =>
          this.permissionController.requestPermissions(
            { origin },
            requestedPermissions,
            {
              metadata: {
                isEip1193Request: true,
              },
            },
          ),
        revokePermissionsForOrigin: (permissionKeys) => {
          try {
            this.permissionController.revokePermissions({
              [origin]: permissionKeys,
            });
          } catch (e) {
            // we dont want to handle errors here because
            // the revokePermissions api method should just
            // return `null` if the permissions were not
            // successfully revoked or if the permissions
            // for the origin do not exist
            console.log(e);
          }
        },

        updateCaveat: this.permissionController.updateCaveat.bind(
          this.permissionController,
          origin,
        ),
        hasApprovalRequestsForOrigin: () =>
          this.approvalController.has({ origin }),
      }),
    );

    engine.push(
      createSnapsMethodMiddleware(subjectType === SubjectType.Snap, {
        clearSnapState: this.controllerMessenger.call.bind(
          this.controllerMessenger,
          'SnapController:clearSnapState',
          origin,
        ),
        getUnlockPromise: this.appStateController.getUnlockPromise.bind(
          this.appStateController,
        ),
        getSnaps: this.controllerMessenger.call.bind(
          this.controllerMessenger,
          'SnapController:getPermitted',
          origin,
        ),
        requestPermissions: async (requestedPermissions) =>
          await this.permissionController.requestPermissions(
            { origin },
            requestedPermissions,
          ),
        getPermissions: this.permissionController.getPermissions.bind(
          this.permissionController,
          origin,
        ),
        getSnapFile: this.controllerMessenger.call.bind(
          this.controllerMessenger,
          'SnapController:getFile',
          origin,
        ),
        getSnapState: this.controllerMessenger.call.bind(
          this.controllerMessenger,
          'SnapController:getSnapState',
          origin,
        ),
        updateSnapState: this.controllerMessenger.call.bind(
          this.controllerMessenger,
          'SnapController:updateSnapState',
          origin,
        ),
        installSnaps: this.controllerMessenger.call.bind(
          this.controllerMessenger,
          'SnapController:install',
          origin,
        ),
        invokeSnap: this.permissionController.executeRestrictedMethod.bind(
          this.permissionController,
          origin,
          RestrictedMethods.wallet_snap,
        ),
        getIsLocked: () => {
          return !this.appStateController.isUnlocked();
        },
        getIsActive: () => {
          return this._isClientOpen;
        },
        getInterfaceState: (...args) =>
          this.controllerMessenger.call(
            'SnapInterfaceController:getInterface',
            origin,
            ...args,
          ).state,
        getInterfaceContext: (...args) =>
          this.controllerMessenger.call(
            'SnapInterfaceController:getInterface',
            origin,
            ...args,
          ).context,
        createInterface: this.controllerMessenger.call.bind(
          this.controllerMessenger,
          'SnapInterfaceController:createInterface',
          origin,
        ),
        updateInterface: this.controllerMessenger.call.bind(
          this.controllerMessenger,
          'SnapInterfaceController:updateInterface',
          origin,
        ),
        resolveInterface: this.controllerMessenger.call.bind(
          this.controllerMessenger,
          'SnapInterfaceController:resolveInterface',
          origin,
        ),
        getSnap: this.controllerMessenger.call.bind(
          this.controllerMessenger,
          'SnapController:get',
        ),
        trackEvent: this.metaMetricsController.trackEvent.bind(
          this.metaMetricsController,
        ),
        getAllSnaps: this.controllerMessenger.call.bind(
          this.controllerMessenger,
          'SnapController:getAll',
        ),
        openWebSocket: this.controllerMessenger.call.bind(
          this.controllerMessenger,
          'WebSocketService:open',
          origin,
        ),
        closeWebSocket: this.controllerMessenger.call.bind(
          this.controllerMessenger,
          'WebSocketService:close',
          origin,
        ),
        getWebSockets: this.controllerMessenger.call.bind(
          this.controllerMessenger,
          'WebSocketService:getAll',
          origin,
        ),
        sendWebSocketMessage: this.controllerMessenger.call.bind(
          this.controllerMessenger,
          'WebSocketService:sendMessage',
          origin,
        ),
        getCurrencyRate: (currency) => {
          const rate = this.multichainRatesController.state.rates[currency];
          const { fiatCurrency } = this.multichainRatesController.state;

          if (!rate) {
            return undefined;
          }

          return {
            ...rate,
            currency: fiatCurrency,
          };
        },
        getEntropySources: () => {
          /**
           * @type {KeyringController['state']}
           */
          const state = this.controllerMessenger.call(
            'KeyringController:getState',
          );

          return state.keyrings
            .map((keyring, index) => {
              if (keyring.type === KeyringTypes.hd) {
                return {
                  id: keyring.metadata.id,
                  name: keyring.metadata.name,
                  type: 'mnemonic',
                  primary: index === 0,
                };
              }

              return null;
            })
            .filter(Boolean);
        },
        hasPermission: this.permissionController.hasPermission.bind(
          this.permissionController,
          origin,
        ),
        scheduleBackgroundEvent: (event) =>
          this.controllerMessenger.call('CronjobController:schedule', {
            ...event,
            snapId: origin,
          }),
        cancelBackgroundEvent: this.controllerMessenger.call.bind(
          this.controllerMessenger,
          'CronjobController:cancel',
          origin,
        ),
        getBackgroundEvents: this.controllerMessenger.call.bind(
          this.controllerMessenger,
          'CronjobController:get',
          origin,
        ),
        getNetworkConfigurationByChainId: this.controllerMessenger.call.bind(
          this.controllerMessenger,
          'NetworkController:getNetworkConfigurationByChainId',
        ),
        getNetworkClientById: this.controllerMessenger.call.bind(
          this.controllerMessenger,
          'NetworkController:getNetworkClientById',
        ),
        ///: BEGIN:ONLY_INCLUDE_IF(keyring-snaps)
        handleSnapRpcRequest: (args) =>
          this.handleSnapRequest({ ...args, origin }),
        getAllowedKeyringMethods: keyringSnapPermissionsBuilder(
          this.subjectMetadataController,
          origin,
        ),
        ///: END:ONLY_INCLUDE_IF
      }),
    );

    engine.push(filterMiddleware);
    engine.push(subscriptionManager.middleware);

    engine.push(this.metamaskMiddleware);

    engine.push(providerAsMiddleware(proxyClient.provider));

    return engine;
  }

  /**
   * A method for creating a CAIP Multichain provider that is safely restricted for the requesting subject.
   *
   * @param {object} options - Provider engine options
   * @param {string} options.origin - The origin of the sender
   * @param {MessageSender | SnapSender} options.sender - The sender object.
   * @param {string} options.subjectType - The type of the sender subject.
   * @param {tabId} [options.tabId] - The tab ID of the sender - if the sender is within a tab
   */
  setupProviderEngineCaip({ origin, sender, subjectType, tabId }) {
    const engine = new JsonRpcEngine();

    // Append origin to each request
    engine.push(createOriginMiddleware({ origin }));

    // Append tabId to each request if it exists
    if (tabId) {
      engine.push(createTabIdMiddleware({ tabId }));
    }

    engine.push(createLoggerMiddleware({ origin }));

    engine.push((req, _res, next, end) => {
      if (
        ![
          MESSAGE_TYPE.WALLET_CREATE_SESSION,
          MESSAGE_TYPE.WALLET_INVOKE_METHOD,
          MESSAGE_TYPE.WALLET_GET_SESSION,
          MESSAGE_TYPE.WALLET_REVOKE_SESSION,
        ].includes(req.method)
      ) {
        return end(rpcErrors.methodNotFound({ data: { method: req.method } }));
      }
      return next();
    });

    engine.push(
      createRPCMethodTrackingMiddleware({
        getAccountType: this.getAccountType.bind(this),
        getDeviceModel: this.getDeviceModel.bind(this),
        getHDEntropyIndex: this.getHDEntropyIndex.bind(this),
        getHardwareTypeForMetric: this.getHardwareTypeForMetric.bind(this),
        snapAndHardwareMessenger: this.controllerMessenger.getRestricted({
          name: 'SnapAndHardwareMessenger',
          allowedActions: [
            'KeyringController:getKeyringForAccount',
            'SnapController:get',
            'AccountsController:getSelectedAccount',
          ],
        }),
        appStateController: this.appStateController,
        metaMetricsController: this.metaMetricsController,
      }),
    );

    engine.push(multichainMethodCallValidatorMiddleware);
    const middlewareMaker = makeMethodMiddlewareMaker([
      walletRevokeSession,
      walletGetSession,
      walletInvokeMethod,
      walletCreateSession,
    ]);

    engine.push(
      middlewareMaker({
        findNetworkClientIdByChainId:
          this.networkController.findNetworkClientIdByChainId.bind(
            this.networkController,
          ),
        listAccounts: this.accountsController.listAccounts.bind(
          this.accountsController,
        ),
        requestPermissionsForOrigin: (requestedPermissions, options = {}) =>
          this.permissionController.requestPermissions(
            { origin },
            requestedPermissions,
            options,
          ),
        getCaveatForOrigin: this.permissionController.getCaveat.bind(
          this.permissionController,
          origin,
        ),
        getSelectedNetworkClientId: () =>
          this.networkController.state.selectedNetworkClientId,
        revokePermissionForOrigin:
          this.permissionController.revokePermission.bind(
            this.permissionController,
            origin,
          ),
        getNonEvmSupportedMethods: this.getNonEvmSupportedMethods.bind(this),
        isNonEvmScopeSupported: this.controllerMessenger.call.bind(
          this.controllerMessenger,
          'MultichainRouter:isSupportedScope',
        ),
        handleNonEvmRequestForOrigin: (params) =>
          this.controllerMessenger.call('MultichainRouter:handleRequest', {
            ...params,
            origin,
          }),
        getNonEvmAccountAddresses: this.controllerMessenger.call.bind(
          this.controllerMessenger,
          'MultichainRouter:getSupportedAccounts',
        ),
        trackSessionCreatedEvent: (approvedCaip25CaveatValue) =>
          this.metaMetricsController.trackEvent({
            event: MetaMetricsEventName.PermissionsRequested,
            properties: {
              api_source: MetaMetricsRequestedThrough.MultichainApi,
              method: MESSAGE_TYPE.WALLET_CREATE_SESSION,
              chain_id_list: getAllScopesFromCaip25CaveatValue(
                approvedCaip25CaveatValue,
              ),
            },
          }),
      }),
    );

    engine.push(
      createUnsupportedMethodMiddleware(
        new Set([
          ...UNSUPPORTED_RPC_METHODS,
          'eth_requestAccounts',
          'eth_accounts',
        ]),
      ),
    );

    if (subjectType === SubjectType.Website) {
      engine.push(
        createOnboardingMiddleware({
          location: sender.url,
          registerOnboarding: this.onboardingController.registerOnboarding,
        }),
      );
    }

    engine.push(
      createMultichainMethodMiddleware({
        subjectType,
        ...this.setupCommonMiddlewareHooks(origin),
      }),
    );
    engine.push(this.metamaskMiddleware);

    try {
      const caip25Caveat = this.permissionController.getCaveat(
        origin,
        Caip25EndowmentPermissionName,
        Caip25CaveatType,
      );

      // add new notification subscriptions for changed authorizations
      const sessionScopes = getSessionScopes(caip25Caveat.value, {
        getNonEvmSupportedMethods: this.getNonEvmSupportedMethods.bind(this),
      });

      // if the eth_subscription notification is in the scope and eth_subscribe is in the methods
      // then get the subscriptionManager going for that scope
      Object.entries(sessionScopes).forEach(([scope, scopeObject]) => {
        if (
          scopeObject.notifications.includes('eth_subscription') &&
          scopeObject.methods.includes('eth_subscribe')
        ) {
          this.addMultichainApiEthSubscriptionMiddleware({
            scope,
            origin,
            tabId,
          });
        }
      });
    } catch (err) {
      // noop
    }

    this.multichainSubscriptionManager.on(
      'notification',
      (targetOrigin, targetTabId, message) => {
        if (origin === targetOrigin && tabId === targetTabId) {
          engine.emit('notification', message);
        }
      },
    );

    engine.push(
      this.multichainMiddlewareManager.generateMultichainMiddlewareForOriginAndTabId(
        origin,
        tabId,
      ),
    );

    engine.push(async (req, res, _next, end) => {
      const { provider } = this.networkController.getNetworkClientById(
        req.networkClientId,
      );
      res.result = await provider.request(req);
      return end();
    });

    return engine;
  }

  /**
   * TODO:LegacyProvider: Delete
   * A method for providing our public config info over a stream.
   * This includes info we like to be synchronous if possible, like
   * the current selected account, and network ID.
   *
   * Since synchronous methods have been deprecated in web3,
   * this is a good candidate for deprecation.
   *
   * @param {*} outStream - The stream to provide public config over.
   */
  setupPublicConfig(outStream) {
    const configStream = storeAsStream(this.publicConfigStore);

    pipeline(configStream, outStream, (err) => {
      configStream.destroy();
      // For context and todos related to the error message match, see https://github.com/MetaMask/metamask-extension/issues/26337
      if (err && !err.message?.match('Premature close')) {
        log.error(err);
      }
    });
  }

  /**
   * Adds a reference to a connection by origin. Ignores the 'metamask' origin.
   * Caller must ensure that the returned id is stored such that the reference
   * can be deleted later.
   *
   * @param {string} origin - The connection's origin string.
   * @param {object} options - Data associated with the connection
   * @param {object} options.engine - The connection's JSON Rpc Engine
   * @param {number} options.tabId - The tabId for the connection
   * @param {API_TYPE} options.apiType - The API type for the connection
   * @returns {string} The connection's id (so that it can be deleted later)
   */
  addConnection(origin, { tabId, apiType, engine }) {
    if (origin === ORIGIN_METAMASK) {
      return null;
    }

    if (!this.connections[origin]) {
      this.connections[origin] = {};
    }

    const id = nanoid();
    this.connections[origin][id] = {
      tabId,
      apiType,
      engine,
    };

    return id;
  }

  /**
   * Deletes a reference to a connection, by origin and id.
   * Ignores unknown origins.
   *
   * @param {string} origin - The connection's origin string.
   * @param {string} id - The connection's id, as returned from addConnection.
   */
  removeConnection(origin, id) {
    const connections = this.connections[origin];
    if (!connections) {
      return;
    }

    delete connections[id];

    if (Object.keys(connections).length === 0) {
      delete this.connections[origin];
    }
  }

  /**
   * Closes all connections for the given origin, and removes the references
   * to them.
   * Ignores unknown origins.
   *
   * @param {string} origin - The origin string.
   */
  removeAllConnections(origin) {
    const connections = this.connections[origin];
    if (!connections) {
      return;
    }

    Object.keys(connections).forEach((id) => {
      this.removeConnection(origin, id);
    });
  }

  /**
   * Causes the RPC engines associated with the connections to the given origin
   * to emit a notification event with the given payload.
   *
   * The caller is responsible for ensuring that only permitted notifications
   * are sent.
   *
   * Ignores unknown origins.
   *
   * @param {string} origin - The connection's origin string.
   * @param {unknown} payload - The event payload.
   * @param apiType
   */
  notifyConnections(origin, payload, apiType) {
    const connections = this.connections[origin];
    if (connections) {
      Object.values(connections).forEach((conn) => {
        if (apiType && conn.apiType !== apiType) {
          return;
        }
        if (conn.engine) {
          conn.engine.emit('notification', payload);
        }
      });
    }
  }

  /**
   * Causes the RPC engines associated with all connections to emit a
   * notification event with the given payload.
   *
   * If the "payload" parameter is a function, the payload for each connection
   * will be the return value of that function called with the connection's
   * origin.
   *
   * The caller is responsible for ensuring that only permitted notifications
   * are sent.
   *
   * @param {unknown} payload - The event payload, or payload getter function.
   * @param apiType
   */
  notifyAllConnections(payload, apiType) {
    const getPayload =
      typeof payload === 'function'
        ? (origin) => payload(origin)
        : () => payload;

    Object.keys(this.connections).forEach((origin) => {
      Object.values(this.connections[origin]).forEach(async (conn) => {
        if (apiType && conn.apiType !== apiType) {
          return;
        }
        try {
          this.notifyConnection(conn, await getPayload(origin));
        } catch (err) {
          console.error(err);
        }
      });
    });
  }

  /**
   * Causes the RPC engine for passed connection to emit a
   * notification event with the given payload.
   *
   * The caller is responsible for ensuring that only permitted notifications
   * are sent.
   *
   * @param {object} connection - Data associated with the connection
   * @param {object} connection.engine - The connection's JSON Rpc Engine
   * @param {unknown} payload - The event payload
   */
  notifyConnection(connection, payload) {
    try {
      if (connection.engine) {
        connection.engine.emit('notification', payload);
      }
    } catch (err) {
      console.error(err);
    }
  }

  // handlers

  /**
   * Handle a KeyringController update
   *
   * @param {object} state - the KC state
   * @returns {Promise<void>}
   * @private
   */
  async _onKeyringControllerUpdate(state) {
    const { keyrings } = state;

    // The accounts tracker only supports EVM addresses and the keyring
    // controller may pass non-EVM addresses, so we filter them out
    const addresses = keyrings
      .reduce((acc, { accounts }) => acc.concat(accounts), [])
      .filter(isEthAddress);

    if (!addresses.length) {
      return;
    }

    this.accountTrackerController.syncWithAddresses(addresses);
  }

  /**
   * Handle global application unlock.
   */
  _onUnlock() {
    this.unMarkPasswordForgotten();

    // In the current implementation, this handler is triggered by a
    // KeyringController event. Other controllers subscribe to the 'unlock'
    // event of the MetaMaskController itself.
    this.emit('unlock');
  }

  /**
   * Handle global application lock.
   */
  _onLock() {
    // In the current implementation, this handler is triggered by a
    // KeyringController event. Other controllers subscribe to the 'lock'
    // event of the MetaMaskController itself.
    this.emit('lock');
  }

  /**
   * Handle memory state updates.
   * - Ensure isClientOpenAndUnlocked is updated
   * - Notifies all connections with the new provider network state
   *   - The external providers handle diffing the state
   *
   * @param newState
   */
  _onStateUpdate(newState) {
    this.isClientOpenAndUnlocked = newState.isUnlocked && this._isClientOpen;
    this._notifyChainChange();
  }

  /**
   * Execute side effects of a removed account.
   *
   * @param {string} address - The address of the account to remove.
   */
  _onAccountRemoved(address) {
    // Remove all associated permissions
    this.removeAllAccountPermissions(address);
  }

  // misc

  /**
   * A method for emitting the full MetaMask state to all registered listeners.
   *
   * @private
   */
  privateSendUpdate() {
    this.emit('update', this.getState());
  }

  /**
   * @returns {boolean} Whether the extension is unlocked.
   */
  isUnlocked() {
    return this.keyringController.state.isUnlocked;
  }

  //=============================================================================
  // MISCELLANEOUS
  //=============================================================================

  getExternalPendingTransactions(address) {
    return this.smartTransactionsController.getTransactions({
      addressFrom: address,
      status: 'pending',
    });
  }

  /**
   * The chain list is fetched live at runtime, falling back to a cache.
   * This preseeds the cache at startup with a static list provided at build.
   */
  async initializeChainlist() {
    const cacheKey = `cachedFetch:${CHAIN_SPEC_URL}`;
    const { cachedResponse } = (await getStorageItem(cacheKey)) || {};
    if (cachedResponse) {
      // Also initialize the known domains when we have chain data cached
      await initializeRpcProviderDomains();
      return;
    }
    await setStorageItem(cacheKey, {
      cachedResponse: rawChainData(),
      // Cached value is immediately invalidated
      cachedTime: 0,
    });
    // Initialize domains after setting the chainlist cache
    await initializeRpcProviderDomains();
  }

  /**
   * Returns the nonce that will be associated with a transaction once approved
   *
   * @param {string} address - The hex string address for the transaction
   * @param networkClientId - The networkClientId to get the nonce lock with
   * @returns {Promise<number>}
   */
  async getPendingNonce(address, networkClientId) {
    const { nonceDetails, releaseLock } = await this.txController.getNonceLock(
      address,
      networkClientId,
    );

    const pendingNonce = nonceDetails.params.highestSuggested;

    releaseLock();
    return pendingNonce;
  }

  /**
   * Returns the next nonce according to the nonce-tracker
   *
   * @param {string} address - The hex string address for the transaction
   * @param networkClientId - The networkClientId to get the nonce lock with
   * @returns {Promise<number>}
   */
  async getNextNonce(address, networkClientId) {
    const nonceLock = await this.txController.getNonceLock(
      address,
      networkClientId,
    );
    nonceLock.releaseLock();
    return nonceLock.nextNonce;
  }

  /**
   * Throw an artificial error in a timeout handler for testing purposes.
   *
   * @param message - The error message.
   * @deprecated This is only mean to facilitiate E2E testing. We should not
   * use this for handling errors.
   */
  throwTestError(message) {
    setTimeout(() => {
      const error = new Error(message);
      error.name = 'TestError';
      throw error;
    });
  }

  getTransactionMetricsRequest() {
    const controllerActions = {
      // Metametrics Actions
      createEventFragment: this.metaMetricsController.createEventFragment.bind(
        this.metaMetricsController,
      ),
      finalizeEventFragment:
        this.metaMetricsController.finalizeEventFragment.bind(
          this.metaMetricsController,
        ),
      getEventFragmentById:
        this.metaMetricsController.getEventFragmentById.bind(
          this.metaMetricsController,
        ),
      getParticipateInMetrics: () =>
        this.metaMetricsController.state.participateInMetaMetrics,
      trackEvent: this.metaMetricsController.trackEvent.bind(
        this.metaMetricsController,
      ),
      updateEventFragment: this.metaMetricsController.updateEventFragment.bind(
        this.metaMetricsController,
      ),
      // Other dependencies
      getAccountBalance: (account, chainId) =>
        this.accountTrackerController.state.accountsByChainId?.[chainId]?.[
          account
        ]?.balance,
      getAccountType: this.getAccountType.bind(this),
      getDeviceModel: this.getDeviceModel.bind(this),
      getHardwareTypeForMetric: this.getHardwareTypeForMetric.bind(this),
      getEIP1559GasFeeEstimates:
        this.gasFeeController.fetchGasFeeEstimates.bind(this.gasFeeController),
      getSelectedAddress: () =>
        this.accountsController.getSelectedAccount().address,
      getTokenStandardAndDetails: this.getTokenStandardAndDetails.bind(this),
      getTransaction: (id) =>
        this.txController.state.transactions.find((tx) => tx.id === id),
      getIsSmartTransaction: (chainId) => {
        return getIsSmartTransaction(this._getMetaMaskState(), chainId);
      },
      getSmartTransactionByMinedTxHash: (txHash) => {
        return this.smartTransactionsController.getSmartTransactionByMinedTxHash(
          txHash,
        );
      },
      getMethodData: (data) => {
        if (!data) {
          return null;
        }
        const { knownMethodData, use4ByteResolution } =
          this.preferencesController.state;
        const prefixedData = addHexPrefix(data);
        return getMethodDataName(
          knownMethodData,
          use4ByteResolution,
          prefixedData,
          this.preferencesController.addKnownMethodData.bind(
            this.preferencesController,
          ),
          this.provider,
        );
      },
      getIsConfirmationAdvancedDetailsOpen: () => {
        return this.preferencesController.state.preferences
          .showConfirmationAdvancedDetails;
      },
      getHDEntropyIndex: this.getHDEntropyIndex.bind(this),
      getNetworkRpcUrl: (chainId) => {
        // TODO: Move to @metamask/network-controller
        try {
          const networkClientId =
            this.networkController.findNetworkClientIdByChainId(chainId);
          const networkConfig =
            this.networkController.getNetworkConfigurationByNetworkClientId(
              networkClientId,
            );

          // Try direct rpcUrl property first
          if (networkConfig.rpcUrl) {
            return networkConfig.rpcUrl;
          }

          // Try rpcEndpoints array
          if (networkConfig.rpcEndpoints?.length > 0) {
            const defaultEndpointIndex =
              networkConfig.defaultRpcEndpointIndex || 0;
            return (
              networkConfig.rpcEndpoints[defaultEndpointIndex]?.url ||
              networkConfig.rpcEndpoints[0].url
            );
          }

          return 'unknown';
        } catch (error) {
          console.error('Error getting RPC URL:', error);
          return 'unknown';
        }
      },
    };
    return {
      ...controllerActions,
      snapAndHardwareMessenger: this.controllerMessenger.getRestricted({
        name: 'SnapAndHardwareMessenger',
        allowedActions: [
          'KeyringController:getKeyringForAccount',
          'SnapController:get',
          'AccountsController:getSelectedAccount',
        ],
      }),
      provider: this.provider,
    };
  }

  updateAccountBalanceForTransactionNetwork(transactionMeta) {
    const {
      networkClientId,
      txParams: { from },
    } = transactionMeta;
    this.accountTrackerController.updateAccountByAddress({
      address: from,
      networkClientId,
    });
  }

  toggleExternalServices(useExternal) {
    this.preferencesController.toggleExternalServices(useExternal);
    this.tokenListController.updatePreventPollingOnNetworkRestart(!useExternal);
    if (useExternal) {
      this.tokenDetectionController.enable();
      this.gasFeeController.enableNonRPCGasFeeApis();
    } else {
      this.tokenDetectionController.disable();
      this.gasFeeController.disableNonRPCGasFeeApis();
    }
  }

  //=============================================================================
  // CONFIG
  //=============================================================================

  /**
   * Sets the Ledger Live preference to use for Ledger hardware wallet support
   *
   * @param keyring
   * @deprecated This method is deprecated and will be removed in the future.
   * Only webhid connections are supported in chrome and u2f in firefox.
   */
  async setLedgerTransportPreference(keyring) {
    const transportType = window.navigator.hid
      ? LedgerTransportTypes.webhid
      : LedgerTransportTypes.u2f;

    if (keyring?.updateTransportMethod) {
      return keyring.updateTransportMethod(transportType).catch((e) => {
        throw e;
      });
    }

    return undefined;
  }

  /**
   * A method for initializing storage the first time.
   *
   * @param {object} initState - The default state to initialize with.
   * @private
   */
  recordFirstTimeInfo(initState) {
    if (!('firstTimeInfo' in initState)) {
      const version = process.env.METAMASK_VERSION;
      initState.firstTimeInfo = {
        version,
        date: Date.now(),
      };
    }
  }

  // TODO: Replace isClientOpen methods with `controllerConnectionChanged` events.
  /* eslint-disable accessor-pairs */
  /**
   * A method for recording whether the MetaMask user interface is open or not.
   *
   * @param {boolean} open
   */
  set isClientOpen(open) {
    this._isClientOpen = open;
  }
  /* eslint-enable accessor-pairs */

  /**
   * A method that is called by the background when all instances of metamask are closed.
   * Currently used to stop controller polling.
   */
  onClientClosed() {
    try {
      this.gasFeeController.stopAllPolling();
      this.currencyRateController.stopAllPolling();
      this.tokenRatesController.stopAllPolling();
      this.tokenDetectionController.stopAllPolling();
      this.tokenListController.stopAllPolling();
      this.tokenBalancesController.stopAllPolling();
      this.appStateController.clearPollingTokens();
      this.accountTrackerController.stopAllPolling();
      this.deFiPositionsController.stopAllPolling();
    } catch (error) {
      console.error(error);
    }
  }

  /**
   * A method that is called by the background when a particular environment type is closed (fullscreen, popup, notification).
   * Currently used to stop polling controllers for only that environement type
   *
   * @param environmentType
   */
  onEnvironmentTypeClosed(environmentType) {
    const appStatePollingTokenType =
      POLLING_TOKEN_ENVIRONMENT_TYPES[environmentType];
    const pollingTokensToDisconnect =
      this.appStateController.state[appStatePollingTokenType];
    pollingTokensToDisconnect.forEach((pollingToken) => {
      // We don't know which controller the token is associated with, so try them all.
      // Consider storing the tokens per controller in state instead.
      this.gasFeeController.stopPollingByPollingToken(pollingToken);
      this.currencyRateController.stopPollingByPollingToken(pollingToken);
      this.tokenRatesController.stopPollingByPollingToken(pollingToken);
      this.tokenDetectionController.stopPollingByPollingToken(pollingToken);
      this.tokenListController.stopPollingByPollingToken(pollingToken);
      this.tokenBalancesController.stopPollingByPollingToken(pollingToken);
      this.accountTrackerController.stopPollingByPollingToken(pollingToken);
      this.appStateController.removePollingToken(
        pollingToken,
        appStatePollingTokenType,
      );
    });
  }

  /**
   * Adds a domain to the PhishingController safelist
   *
   * @param {string} origin - the domain to safelist
   */
  safelistPhishingDomain(origin) {
    const isFirefox = getPlatform() === PLATFORM_FIREFOX;
    if (!isFirefox) {
      this.metaMetricsController.trackEvent(
        {
          category: MetaMetricsEventCategory.Phishing,
          event: MetaMetricsEventName.ProceedAnywayClicked,
          properties: {
            url: origin,
            referrer: {
              url: origin,
            },
          },
        },
        {
          excludeMetaMetricsId: true,
        },
      );
    }

    return this.phishingController.bypass(origin);
  }

  async backToSafetyPhishingWarning() {
    const portfolioBaseURL = process.env.PORTFOLIO_URL;
    const portfolioURL = `${portfolioBaseURL}/?metamaskEntry=phishing_page_portfolio_button`;

    this.metaMetricsController.trackEvent({
      category: MetaMetricsEventCategory.Navigation,
      event: MetaMetricsEventName.PortfolioLinkClicked,
      properties: {
        location: 'phishing_page',
        text: 'Back to safety',
      },
    });

    await this.platform.switchToAnotherURL(undefined, portfolioURL);
  }

  /**
   * Locks MetaMask
   */
  setLocked() {
    return this.keyringController.setLocked();
  }

  removePermissionsFor = (subjects) => {
    try {
      this.permissionController.revokePermissions(subjects);
    } catch (exp) {
      if (!(exp instanceof PermissionsRequestNotFoundError)) {
        throw exp;
      }
    }
  };

  updateCaveat = (origin, target, caveatType, caveatValue) => {
    try {
      this.controllerMessenger.call(
        'PermissionController:updateCaveat',
        origin,
        target,
        caveatType,
        caveatValue,
      );
    } catch (exp) {
      if (!(exp instanceof PermissionsRequestNotFoundError)) {
        throw exp;
      }
    }
  };

  updateNetworksList = (chainIds) => {
    try {
      this.networkOrderController.updateNetworksList(chainIds);
    } catch (err) {
      log.error(err.message);
      throw err;
    }
  };

  updateAccountsList = (pinnedAccountList) => {
    try {
      this.accountOrderController.updateAccountsList(pinnedAccountList);
    } catch (err) {
      log.error(err.message);
      throw err;
    }
  };

  setEnabledNetworks = (chainIds, networkId) => {
    try {
      this.networkOrderController.setEnabledNetworks(chainIds, networkId);
    } catch (err) {
      log.error(err.message);
      throw err;
    }
  };

  updateHiddenAccountsList = (hiddenAccountList) => {
    try {
      this.accountOrderController.updateHiddenAccountsList(hiddenAccountList);
    } catch (err) {
      log.error(err.message);
      throw err;
    }
  };

  rejectPermissionsRequest = (requestId) => {
    try {
      this.permissionController.rejectPermissionsRequest(requestId);
    } catch (exp) {
      if (!(exp instanceof PermissionsRequestNotFoundError)) {
        throw exp;
      }
    }
  };

  acceptPermissionsRequest = (request) => {
    try {
      this.permissionController.acceptPermissionsRequest(request);
    } catch (exp) {
      if (!(exp instanceof PermissionsRequestNotFoundError)) {
        throw exp;
      }
    }
  };

  resolvePendingApproval = async (id, value, options) => {
    try {
      await this.approvalController.accept(id, value, options);
    } catch (exp) {
      if (!(exp instanceof ApprovalRequestNotFoundError)) {
        throw exp;
      }
    }
  };

  rejectPendingApproval = (id, error) => {
    try {
      this.approvalController.reject(
        id,
        new JsonRpcError(error.code, error.message, error.data),
      );
    } catch (exp) {
      if (!(exp instanceof ApprovalRequestNotFoundError)) {
        throw exp;
      }
    }
  };

  rejectAllPendingApprovals() {
    const deleteInterface = (id) =>
      this.controllerMessenger.call(
        'SnapInterfaceController:deleteInterface',
        id,
      );

    rejectAllApprovals({
      approvalController: this.approvalController,
      deleteInterface,
    });
  }

  async getCode(address, networkClientId) {
    const { provider } =
      this.networkController.getNetworkClientById(networkClientId);

    return await provider.request({
      method: 'eth_getCode',
      params: [address],
    });
  }

  async _onAccountChange(newAddress) {
    const permittedAccountsMap = getPermittedAccountsByOrigin(
      this.permissionController.state,
    );

    for (const [origin, accounts] of permittedAccountsMap.entries()) {
      if (accounts.includes(newAddress)) {
        this._notifyAccountsChange(origin, accounts);
      }
    }
  }

  _notifyAccountsChange(origin, newAccounts) {
    this.notifyConnections(
      origin,
      {
        method: NOTIFICATION_NAMES.accountsChanged,
        // This should be the same as the return value of `eth_accounts`,
        // namely an array of the current / most recently selected Ethereum
        // account.
        params:
          newAccounts.length < 2
            ? // If the length is 1 or 0, the accounts are sorted by definition.
              newAccounts
            : // If the length is 2 or greater, we have to execute
              // `eth_accounts` vi this method.
              this.getPermittedAccounts(origin),
      },
      API_TYPE.EIP1193,
    );

    this.permissionLogController.updateAccountsHistory(origin, newAccounts);
  }

  async _notifyAuthorizationChange(origin, newAuthorization) {
    this.notifyConnections(
      origin,
      {
        method: MultichainApiNotifications.sessionChanged,
        params: {
          sessionScopes: getSessionScopes(newAuthorization, {
            getNonEvmSupportedMethods:
              this.getNonEvmSupportedMethods.bind(this),
          }),
        },
      },
      API_TYPE.CAIP_MULTICHAIN,
    );
  }

  async _notifySolanaAccountChange(origin, accountAddressArray) {
    this.notifyConnections(
      origin,
      {
        method: MultichainApiNotifications.walletNotify,
        params: {
          scope: MultichainNetworks.SOLANA,
          notification: {
            method: NOTIFICATION_NAMES.accountsChanged,
            params: accountAddressArray,
          },
        },
      },
      API_TYPE.CAIP_MULTICHAIN,
    );
  }

  async _notifyChainChange() {
    this.notifyAllConnections(
      async (origin) => ({
        method: NOTIFICATION_NAMES.chainChanged,
        params: await this.getProviderNetworkState(origin),
      }),
      API_TYPE.EIP1193,
    );
  }

  async _notifyChainChangeForConnection(connection, origin) {
    this.notifyConnection(connection, {
      method: NOTIFICATION_NAMES.chainChanged,
      params: await this.getProviderNetworkState(origin),
    });
  }

  /**
   * @deprecated
   * Controllers should subscribe to messenger events internally rather than relying on the client.
   * @param transactionMeta - Metadata for the transaction.
   */
  async _onFinishedTransaction(transactionMeta) {
    if (
      ![TransactionStatus.confirmed, TransactionStatus.failed].includes(
        transactionMeta.status,
      )
    ) {
      return;
    }
    const startTime = performance.now();

    const traceContext = trace({
      name: TraceName.OnFinishedTransaction,
      startTime: performance.timeOrigin,
    });

    trace({
      name: TraceName.OnFinishedTransaction,
      startTime: performance.timeOrigin,
      parentContext: traceContext,
      data: {
        transactionMeta,
      },
    });

    await this._createTransactionNotifcation(transactionMeta);
    await this._updateNFTOwnership(transactionMeta);
    this._trackTransactionFailure(transactionMeta);
    await this.tokenBalancesController.updateBalancesByChainId({
      chainId: transactionMeta.chainId,
    });
    endTrace({
      name: TraceName.OnFinishedTransaction,
      timestamp: performance.timeOrigin + startTime,
    });
  }

  async _createTransactionNotifcation(transactionMeta) {
    const { chainId } = transactionMeta;
    let rpcPrefs = {};

    if (chainId) {
      const networkConfiguration =
        this.networkController.state.networkConfigurationsByChainId?.[chainId];

      const blockExplorerUrl =
        networkConfiguration?.blockExplorerUrls?.[
          networkConfiguration?.defaultBlockExplorerUrlIndex
        ];

      rpcPrefs = { blockExplorerUrl };
    }

    try {
      await this.platform.showTransactionNotification(
        transactionMeta,
        rpcPrefs,
      );
    } catch (error) {
      log.error('Failed to create transaction notification', error);
    }
  }

  async _updateNFTOwnership(transactionMeta) {
    // if this is a transferFrom method generated from within the app it may be an NFT transfer transaction
    // in which case we will want to check and update ownership status of the transferred NFT.

    const { type, txParams, chainId, txReceipt } = transactionMeta;
    const selectedAddress =
      this.accountsController.getSelectedAccount().address;

    const { allNfts } = this.nftController.state;
    const txReceiptLogs = txReceipt?.logs;

    const isContractInteractionTx =
      type === TransactionType.contractInteraction && txReceiptLogs;
    const isTransferFromTx =
      (type === TransactionType.tokenMethodTransferFrom ||
        type === TransactionType.tokenMethodSafeTransferFrom) &&
      txParams !== undefined;

    if (!isContractInteractionTx && !isTransferFromTx) {
      return;
    }

    const networkClientId =
      this.networkController?.state?.networkConfigurationsByChainId?.[chainId]
        ?.rpcEndpoints[
        this.networkController?.state?.networkConfigurationsByChainId?.[chainId]
          ?.defaultRpcEndpointIndex
      ]?.networkClientId;

    if (isTransferFromTx) {
      const { data, to: contractAddress, from: userAddress } = txParams;
      const transactionData = parseStandardTokenTransactionData(data);
      // Sometimes the tokenId value is parsed as "_value" param. Not seeing this often any more, but still occasionally:
      // i.e. call approve() on BAYC contract - https://etherscan.io/token/0xbc4ca0eda7647a8ab7c2061c2e118a18a936f13d#writeContract, and tokenId shows up as _value,
      // not sure why since it doesn't match the ERC721 ABI spec we use to parse these transactions - https://github.com/MetaMask/metamask-eth-abis/blob/d0474308a288f9252597b7c93a3a8deaad19e1b2/src/abis/abiERC721.ts#L62.
      const transactionDataTokenId =
        getTokenIdParam(transactionData) ?? getTokenValueParam(transactionData);

      // check if its a known NFT
      const knownNft = allNfts?.[userAddress]?.[chainId]?.find(
        ({ address, tokenId }) =>
          isEqualCaseInsensitive(address, contractAddress) &&
          tokenId === transactionDataTokenId,
      );

      // if it is we check and update ownership status.
      if (knownNft) {
        this.nftController.checkAndUpdateSingleNftOwnershipStatus(
          knownNft,
          false,
          networkClientId,
          // TODO add networkClientId once it is available in the transactionMeta
          // the chainId previously passed here didn't actually allow us to check for ownership on a non globally selected network
          // because the check would use the provider for the globally selected network, not the chainId passed here.
          { userAddress },
        );
      }
    } else {
      // Else if contract interaction we will parse the logs

      const allNftTransferLog = txReceiptLogs.map((txReceiptLog) => {
        const isERC1155NftTransfer =
          txReceiptLog.topics &&
          txReceiptLog.topics[0] === TRANSFER_SINFLE_LOG_TOPIC_HASH;
        const isERC721NftTransfer =
          txReceiptLog.topics &&
          txReceiptLog.topics[0] === TOKEN_TRANSFER_LOG_TOPIC_HASH;
        let isTransferToSelectedAddress;

        if (isERC1155NftTransfer) {
          isTransferToSelectedAddress =
            txReceiptLog.topics &&
            txReceiptLog.topics[3] &&
            txReceiptLog.topics[3].match(selectedAddress?.slice(2));
        }

        if (isERC721NftTransfer) {
          isTransferToSelectedAddress =
            txReceiptLog.topics &&
            txReceiptLog.topics[2] &&
            txReceiptLog.topics[2].match(selectedAddress?.slice(2));
        }

        return {
          isERC1155NftTransfer,
          isERC721NftTransfer,
          isTransferToSelectedAddress,
          ...txReceiptLog,
        };
      });
      if (allNftTransferLog.length !== 0) {
        const allNftParsedLog = [];
        allNftTransferLog.forEach((singleLog) => {
          if (
            singleLog.isTransferToSelectedAddress &&
            (singleLog.isERC1155NftTransfer || singleLog.isERC721NftTransfer)
          ) {
            let iface;
            if (singleLog.isERC1155NftTransfer) {
              iface = new Interface(abiERC1155);
            } else {
              iface = new Interface(abiERC721);
            }
            try {
              const parsedLog = iface.parseLog({
                data: singleLog.data,
                topics: singleLog.topics,
              });
              allNftParsedLog.push({
                contract: singleLog.address,
                ...parsedLog,
              });
            } catch (err) {
              // ignore
            }
          }
        });
        // Filter known nfts and new Nfts
        const knownNFTs = [];
        const newNFTs = [];
        allNftParsedLog.forEach((single) => {
          const tokenIdFromLog = getTokenIdParam(single);
          const existingNft = allNfts?.[selectedAddress]?.[chainId]?.find(
            ({ address, tokenId }) => {
              return (
                isEqualCaseInsensitive(address, single.contract) &&
                tokenId === tokenIdFromLog
              );
            },
          );
          if (existingNft) {
            knownNFTs.push(existingNft);
          } else {
            newNFTs.push({
              tokenId: tokenIdFromLog,
              ...single,
            });
          }
        });
        // For known nfts only refresh ownership
        const refreshOwnershipNFts = knownNFTs.map(async (singleNft) => {
          return this.nftController.checkAndUpdateSingleNftOwnershipStatus(
            singleNft,
            false,
            networkClientId,
            // TODO add networkClientId once it is available in the transactionMeta
            // the chainId previously passed here didn't actually allow us to check for ownership on a non globally selected network
            // because the check would use the provider for the globally selected network, not the chainId passed here.
            { selectedAddress },
          );
        });
        await Promise.allSettled(refreshOwnershipNFts);
        // For new nfts, add them to state
        const addNftPromises = newNFTs.map(async (singleNft) => {
          return this.nftController.addNft(
            singleNft.contract,
            singleNft.tokenId,
            networkClientId,
          );
        });
        await Promise.allSettled(addNftPromises);
      }
    }
  }

  _trackTransactionFailure(transactionMeta) {
    const { txReceipt } = transactionMeta;
    const metamaskState = this.getState();
    const { allTokens } = this.tokensController.state;
    const selectedAccount = this.accountsController.getSelectedAccount();
    const tokens =
      allTokens?.[transactionMeta.chainId]?.[selectedAccount.address] || [];

    if (!txReceipt || txReceipt.status !== '0x0') {
      return;
    }

    this.metaMetricsController.trackEvent(
      {
        event: 'Tx Status Update: On-Chain Failure',
        category: MetaMetricsEventCategory.Background,
        properties: {
          action: 'Transactions',
          errorMessage: transactionMeta.simulationFails?.reason,
          numberOfTokens: tokens.length,
          // TODO: remove this once we have migrated to the new account balances state
          numberOfAccounts: Object.keys(metamaskState.accounts).length,
        },
      },
      {
        matomoEvent: true,
      },
    );
  }

  _onUserOperationAdded(userOperationMeta) {
    const transactionMeta = this.txController.state.transactions.find(
      (tx) => tx.id === userOperationMeta.id,
    );

    if (!transactionMeta) {
      return;
    }

    if (transactionMeta.type === TransactionType.swap) {
      this.controllerMessenger.publish(
        'TransactionController:transactionNewSwap',
        { transactionMeta },
      );
    } else if (transactionMeta.type === TransactionType.swapApproval) {
      this.controllerMessenger.publish(
        'TransactionController:transactionNewSwapApproval',
        { transactionMeta },
      );
    }
  }

  _onUserOperationTransactionUpdated(transactionMeta) {
    const updatedTransactionMeta = {
      ...transactionMeta,
      txParams: {
        ...transactionMeta.txParams,
        from: this.accountsController.getSelectedAccount().address,
      },
    };

    const transactionExists = this.txController.state.transactions.some(
      (tx) => tx.id === updatedTransactionMeta.id,
    );

    if (!transactionExists) {
      this.txController.update((state) => {
        state.transactions.push(updatedTransactionMeta);
      });
    }

    this.txController.updateTransaction(
      updatedTransactionMeta,
      'Generated from user operation',
    );

    this.controllerMessenger.publish(
      'TransactionController:transactionStatusUpdated',
      { transactionMeta: updatedTransactionMeta },
    );
  }

  _getMetaMaskState() {
    return {
      metamask: this.getState(),
    };
  }

  _getConfigForRemoteFeatureFlagRequest() {
    const distribution =
      buildTypeMappingForRemoteFeatureFlag[process.env.METAMASK_BUILD_TYPE] ||
      DistributionType.Main;
    const environment =
      environmentMappingForRemoteFeatureFlag[
        process.env.METAMASK_ENVIRONMENT
      ] || EnvironmentType.Development;
    return { distribution, environment };
  }

  /**
   * Select a hardware wallet device and execute a
   * callback with the keyring for that device.
   *
   * Note that KeyringController state is not updated before
   * the end of the callback execution, and calls to KeyringController
   * methods within the callback can lead to deadlocks.
   *
   * @param {object} options - The options for the device
   * @param {string} options.name - The device name to select
   * @param {string} options.hdPath - An optional hd path to be set on the device
   * keyring
   * @param {*} callback - The callback to execute with the keyring
   * @returns {*} The result of the callback
   */
  async #withKeyringForDevice(options, callback) {
    const keyringOverrides = this.opts.overrides?.keyrings;
    let keyringType = null;
    switch (options.name) {
      case HardwareDeviceNames.trezor:
        keyringType = keyringOverrides?.trezor?.type || TrezorKeyring.type;
        break;
      case HardwareDeviceNames.oneKey:
        keyringType = keyringOverrides?.oneKey?.type || OneKeyKeyring?.type;
        break;
      case HardwareDeviceNames.ledger:
        keyringType = keyringOverrides?.ledger?.type || LedgerKeyring.type;
        break;
      case HardwareDeviceNames.qr:
        keyringType = QRHardwareKeyring.type;
        break;
      case HardwareDeviceNames.lattice:
        keyringType = keyringOverrides?.lattice?.type || LatticeKeyring.type;
        break;
      default:
        throw new Error(
          'MetamaskController:#withKeyringForDevice - Unknown device',
        );
    }

    return this.keyringController.withKeyring(
      { type: keyringType },
      async ({ keyring }) => {
        if (options.hdPath && keyring.setHdPath) {
          keyring.setHdPath(options.hdPath);
        }

        if (options.name === HardwareDeviceNames.lattice) {
          keyring.appName = 'MetaMask';
        }

        if (
          options.name === HardwareDeviceNames.trezor ||
          options.name === HardwareDeviceNames.oneKey
        ) {
          const model = keyring.getModel();
          this.appStateController.setTrezorModel(model);
        }

        keyring.network = getProviderConfig({
          metamask: this.networkController.state,
        }).type;

        return await callback(keyring);
      },
      {
        createIfMissing: true,
      },
    );
  }

  #checkTokenListPolling(currentState, previousState) {
    const previousEnabled = this.#isTokenListPollingRequired(previousState);
    const newEnabled = this.#isTokenListPollingRequired(currentState);

    if (previousEnabled === newEnabled) {
      return;
    }

    this.tokenListController.updatePreventPollingOnNetworkRestart(!newEnabled);
  }

  #isTokenListPollingRequired(preferencesControllerState) {
    const { useTokenDetection, useTransactionSimulations, preferences } =
      preferencesControllerState ?? {};

    const { petnamesEnabled } = preferences ?? {};

    return useTokenDetection || petnamesEnabled || useTransactionSimulations;
  }

  /**
   * @deprecated Avoid new references to the global network.
   * Will be removed once multi-chain support is fully implemented.
   * @returns {string} The chain ID of the currently selected network.
   */
  #getGlobalChainId() {
    const globalNetworkClientId = this.#getGlobalNetworkClientId();

    const globalNetworkClient = this.networkController.getNetworkClientById(
      globalNetworkClientId,
    );

    return globalNetworkClient.configuration.chainId;
  }

  /**
   * @deprecated Avoid new references to the global network.
   * Will be removed once multi-chain support is fully implemented.
   * @returns {string} The network client ID of the currently selected network client.
   */
  #getGlobalNetworkClientId() {
    return this.networkController.state.selectedNetworkClientId;
  }

  #initControllers({ existingControllers, initFunctions, initState }) {
    const initRequest = {
      getFlatState: this.getState.bind(this),
      getGlobalChainId: this.#getGlobalChainId.bind(this),
      getPermittedAccounts: this.getPermittedAccounts.bind(this),
      getProvider: () => this.provider,
      getStateUI: this._getMetaMaskState.bind(this),
      getTransactionMetricsRequest:
        this.getTransactionMetricsRequest.bind(this),
      updateAccountBalanceForTransactionNetwork:
        this.updateAccountBalanceForTransactionNetwork.bind(this),
      offscreenPromise: this.offscreenPromise,
      preinstalledSnaps: this.opts.preinstalledSnaps,
      persistedState: initState,
      removeAllConnections: this.removeAllConnections.bind(this),
      setupUntrustedCommunicationEip1193:
        this.setupUntrustedCommunicationEip1193.bind(this),
      showNotification: this.platform._showNotification,
      getMetaMetricsId: this.metaMetricsController.getMetaMetricsId.bind(
        this.metaMetricsController,
      ),
      trackEvent: this.metaMetricsController.trackEvent.bind(
        this.metaMetricsController,
      ),
      refreshOAuthToken: this.oauthService.getNewRefreshToken.bind(
        this.oauthService,
      ),
      revokeAndGetNewRefreshToken:
        this.oauthService.revokeAndGetNewRefreshToken.bind(this.oauthService),
    };

    return initControllers({
      baseControllerMessenger: this.controllerMessenger,
      existingControllers,
      initFunctions,
      initRequest,
    });
  }
}<|MERGE_RESOLUTION|>--- conflicted
+++ resolved
@@ -3801,15 +3801,12 @@
       ),
       createSeedPhraseBackup: this.createSeedPhraseBackup.bind(this),
       fetchAllSecretData: this.fetchAllSecretData.bind(this),
-<<<<<<< HEAD
       restoreSeedPhrasesToVault: this.restoreSeedPhrasesToVault.bind(this),
       syncSeedPhrases: this.syncSeedPhrases.bind(this),
-=======
       socialSyncChangePassword:
         this.seedlessOnboardingController.changePassword.bind(
           this.seedlessOnboardingController,
         ),
->>>>>>> 92dcfa4c
 
       // KeyringController
       setLocked: this.setLocked.bind(this),
