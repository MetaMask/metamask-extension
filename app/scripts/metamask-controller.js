--- conflicted
+++ resolved
@@ -10,17 +10,9 @@
   KeyringController,
   keyringBuilderFactory,
 } from '@metamask/eth-keyring-controller';
-<<<<<<< HEAD
-import { errorCodes as rpcErrorCodes, EthereumRpcError } from 'eth-rpc-errors';
-=======
 import createFilterMiddleware from 'eth-json-rpc-filters';
 import createSubscriptionManager from 'eth-json-rpc-filters/subscriptionManager';
-import {
-  errorCodes as rpcErrorCodes,
-  EthereumRpcError,
-  ethErrors,
-} from 'eth-rpc-errors';
->>>>>>> 2ccc5151
+import { errorCodes as rpcErrorCodes, EthereumRpcError } from 'eth-rpc-errors';
 import { Mutex } from 'await-semaphore';
 import log from 'loglevel';
 import TrezorKeyring from 'eth-trezor-keyring';
