import EventEmitter from 'events';
import pump from 'pump';
import { ObservableStore } from '@metamask/obs-store';
import { storeAsStream } from '@metamask/obs-store/dist/asStream';
import { JsonRpcEngine } from 'json-rpc-engine';
import { createEngineStream } from 'json-rpc-middleware-stream';
import { providerAsMiddleware } from '@metamask/eth-json-rpc-middleware';
import { debounce } from 'lodash';
import {
  KeyringController,
  keyringBuilderFactory,
} from '@metamask/eth-keyring-controller';
import createFilterMiddleware from 'eth-json-rpc-filters';
import createSubscriptionManager from 'eth-json-rpc-filters/subscriptionManager';
import { errorCodes as rpcErrorCodes, EthereumRpcError } from 'eth-rpc-errors';
import { Mutex } from 'await-semaphore';
import log from 'loglevel';
import TrezorKeyring from 'eth-trezor-keyring';
import LedgerBridgeKeyring from '@metamask/eth-ledger-bridge-keyring';
import LatticeKeyring from 'eth-lattice-keyring';
import { MetaMaskKeyring as QRHardwareKeyring } from '@keystonehq/metamask-airgapped-keyring';
import EthQuery from 'eth-query';
import nanoid from 'nanoid';
import { captureException } from '@sentry/browser';
import { AddressBookController } from '@metamask/address-book-controller';
import {
  ApprovalController,
  ApprovalRequestNotFoundError,
} from '@metamask/approval-controller';
import { ControllerMessenger } from '@metamask/base-controller';
import {
  CurrencyRateController,
  TokenListController,
  TokensController,
  TokenRatesController,
  NftController,
  AssetsContractController,
  NftDetectionController,
} from '@metamask/assets-controllers';
import { PhishingController } from '@metamask/phishing-controller';
import { AnnouncementController } from '@metamask/announcement-controller';
import { GasFeeController } from '@metamask/gas-fee-controller';
import {
  PermissionController,
  PermissionsRequestNotFoundError,
} from '@metamask/permission-controller';
import {
  SubjectMetadataController,
  SubjectType,
} from '@metamask/subject-metadata-controller';
///: BEGIN:ONLY_INCLUDE_IN(flask)
import { RateLimitController } from '@metamask/rate-limit-controller';
import { NotificationController } from '@metamask/notification-controller';
///: END:ONLY_INCLUDE_IN
import SmartTransactionsController from '@metamask/smart-transactions-controller';
///: BEGIN:ONLY_INCLUDE_IN(flask)
import {
  CronjobController,
  SnapController,
  IframeExecutionService,
} from '@metamask/snaps-controllers';
///: END:ONLY_INCLUDE_IN

import browser from 'webextension-polyfill';
import {
  AssetType,
  TransactionStatus,
  TransactionType,
  TokenStandard,
} from '../../shared/constants/transaction';
import {
  GAS_API_BASE_URL,
  GAS_DEV_API_BASE_URL,
  SWAPS_CLIENT_ID,
} from '../../shared/constants/swaps';
import {
  CHAIN_IDS,
  NETWORK_TYPES,
  NetworkStatus,
} from '../../shared/constants/network';
import { HardwareDeviceNames } from '../../shared/constants/hardware-wallets';
import { KeyringType } from '../../shared/constants/keyring';
import {
  CaveatTypes,
  RestrictedMethods,
  ///: BEGIN:ONLY_INCLUDE_IN(flask)
  EndowmentPermissions,
  ExcludedSnapPermissions,
  ExcludedSnapEndowments,
  ///: END:ONLY_INCLUDE_IN
} from '../../shared/constants/permissions';
import { UI_NOTIFICATIONS } from '../../shared/notifications';
import {
  toChecksumHexAddress,
  stripHexPrefix,
} from '../../shared/modules/hexstring-utils';
import { MILLISECOND, SECOND } from '../../shared/constants/time';
import {
  ORIGIN_METAMASK,
  ///: BEGIN:ONLY_INCLUDE_IN(flask)
  MESSAGE_TYPE,
  SNAP_DIALOG_TYPES,
  ///: END:ONLY_INCLUDE_IN
  POLLING_TOKEN_ENVIRONMENT_TYPES,
} from '../../shared/constants/app';
import { EVENT, EVENT_NAMES } from '../../shared/constants/metametrics';

import {
  getTokenIdParam,
  fetchTokenBalance,
} from '../../shared/lib/token-util.ts';
import { isEqualCaseInsensitive } from '../../shared/modules/string-utils';
import { parseStandardTokenTransactionData } from '../../shared/modules/transaction.utils';
import { STATIC_MAINNET_TOKEN_LIST } from '../../shared/constants/tokens';
import { getTokenValueParam } from '../../shared/lib/metamask-controller-utils';
import { isManifestV3 } from '../../shared/modules/mv3.utils';
import { hexToDecimal } from '../../shared/modules/conversion.utils';
///: BEGIN:ONLY_INCLUDE_IN(flask)
import { isMain, isFlask } from '../../shared/constants/environment';
// eslint-disable-next-line import/order
import { DesktopController } from '@metamask/desktop/dist/controllers/desktop';
///: END:ONLY_INCLUDE_IN
import {
  onMessageReceived,
  checkForMultipleVersionsRunning,
} from './detect-multiple-instances';
import ComposableObservableStore from './lib/ComposableObservableStore';
import AccountTracker from './lib/account-tracker';
import createDupeReqFilterMiddleware from './lib/createDupeReqFilterMiddleware';
import createLoggerMiddleware from './lib/createLoggerMiddleware';
import {
  createMethodMiddleware,
  ///: BEGIN:ONLY_INCLUDE_IN(flask)
  createSnapMethodMiddleware,
  ///: END:ONLY_INCLUDE_IN
} from './lib/rpc-method-middleware';
import createOriginMiddleware from './lib/createOriginMiddleware';
import createTabIdMiddleware from './lib/createTabIdMiddleware';
import createOnboardingMiddleware from './lib/createOnboardingMiddleware';
import { setupMultiplex } from './lib/stream-utils';
import EnsController from './controllers/ens';
import NetworkController, {
  NetworkControllerEventTypes,
} from './controllers/network';
import PreferencesController from './controllers/preferences';
import AppStateController from './controllers/app-state';
import CachedBalancesController from './controllers/cached-balances';
import AlertController from './controllers/alert';
import OnboardingController from './controllers/onboarding';
import BackupController from './controllers/backup';
import IncomingTransactionsController from './controllers/incoming-transactions';
import DecryptMessageManager from './lib/decrypt-message-manager';
import EncryptionPublicKeyManager from './lib/encryption-public-key-manager';
import TransactionController from './controllers/transactions';
import DetectTokensController from './controllers/detect-tokens';
import SwapsController from './controllers/swaps';
import accountImporter from './account-import-strategies';
import seedPhraseVerifier from './lib/seed-phrase-verifier';
import MetaMetricsController from './controllers/metametrics';
import { segment } from './lib/segment';
import createMetaRPCHandler from './lib/createMetaRPCHandler';
import { previousValueComparator } from './lib/util';
import createMetamaskMiddleware from './lib/createMetamaskMiddleware';
import SignController from './controllers/sign';

import {
  CaveatMutatorFactories,
  getCaveatSpecifications,
  getChangedAccounts,
  getPermissionBackgroundApiMethods,
  getPermissionSpecifications,
  getPermittedAccountsByOrigin,
  NOTIFICATION_NAMES,
  PermissionLogController,
  unrestrictedMethods,
  ///: BEGIN:ONLY_INCLUDE_IN(flask)
  buildSnapEndowmentSpecifications,
  buildSnapRestrictedMethodSpecifications,
  ///: END:ONLY_INCLUDE_IN
} from './controllers/permissions';
import createRPCMethodTrackingMiddleware from './lib/createRPCMethodTrackingMiddleware';
import { securityProviderCheck } from './lib/security-provider-helpers';

export const METAMASK_CONTROLLER_EVENTS = {
  // Fired after state changes that impact the extension badge (unapproved msg count)
  // The process of updating the badge happens in app/scripts/background.js.
  UPDATE_BADGE: 'updateBadge',
  // TODO: Add this and similar enums to the `controllers` repo and export them
  APPROVAL_STATE_CHANGE: 'ApprovalController:stateChange',
};

// stream channels
const PHISHING_SAFELIST = 'metamask-phishing-safelist';

export default class MetamaskController extends EventEmitter {
  /**
   * @param {object} opts
   */
  constructor(opts) {
    super();

    this.defaultMaxListeners = 20;

    this.sendUpdate = debounce(
      this.privateSendUpdate.bind(this),
      MILLISECOND * 200,
    );
    this.opts = opts;
    this.extension = opts.browser;
    this.platform = opts.platform;
    this.notificationManager = opts.notificationManager;
    const initState = opts.initState || {};
    const version = this.platform.getVersion();
    this.recordFirstTimeInfo(initState);

    // this keeps track of how many "controllerStream" connections are open
    // the only thing that uses controller connections are open metamask UI instances
    this.activeControllerConnections = 0;

    this.getRequestAccountTabIds = opts.getRequestAccountTabIds;
    this.getOpenMetamaskTabsIds = opts.getOpenMetamaskTabsIds;

    this.controllerMessenger = new ControllerMessenger();

    // instance of a class that wraps the extension's storage local API.
    this.localStoreApiWrapper = opts.localStore;

    // observable state store
    this.store = new ComposableObservableStore({
      state: initState,
      controllerMessenger: this.controllerMessenger,
      persist: true,
    });

    // external connections by origin
    // Do not modify directly. Use the associated methods.
    this.connections = {};

    // lock to ensure only one vault created at once
    this.createVaultMutex = new Mutex();

    this.extension.runtime.onInstalled.addListener((details) => {
      if (details.reason === 'update' && version === '8.1.0') {
        this.platform.openExtensionInBrowser();
      }
    });

    // next, we will initialize the controllers
    // controller initialization order matters

    this.approvalController = new ApprovalController({
      messenger: this.controllerMessenger.getRestricted({
        name: 'ApprovalController',
      }),
      showApprovalRequest: opts.showUserConfirmation,
    });

    const networkControllerMessenger = this.controllerMessenger.getRestricted({
      name: 'NetworkController',
      allowedEvents: Object.values(NetworkControllerEventTypes),
    });
    this.networkController = new NetworkController({
      messenger: networkControllerMessenger,
      state: initState.NetworkController,
      infuraProjectId: opts.infuraProjectId,
      trackMetaMetricsEvent: (...args) =>
        this.metaMetricsController.trackEvent(...args),
    });
    this.networkController.initializeProvider();
    this.provider =
      this.networkController.getProviderAndBlockTracker().provider;
    this.blockTracker =
      this.networkController.getProviderAndBlockTracker().blockTracker;

    const tokenListMessenger = this.controllerMessenger.getRestricted({
      name: 'TokenListController',
    });

    this.tokenListController = new TokenListController({
      chainId: hexToDecimal(
        this.networkController.store.getState().provider.chainId,
      ),
      preventPollingOnNetworkRestart: initState.TokenListController
        ? initState.TokenListController.preventPollingOnNetworkRestart
        : true,
      onNetworkStateChange: (cb) => {
        this.networkController.store.subscribe((networkState) => {
          const modifiedNetworkState = {
            ...networkState,
            providerConfig: {
              ...networkState.provider,
              chainId: hexToDecimal(networkState.provider.chainId),
            },
          };
          return cb(modifiedNetworkState);
        });
      },
      messenger: tokenListMessenger,
      state: initState.TokenListController,
    });

    this.preferencesController = new PreferencesController({
      initState: initState.PreferencesController,
      initLangCode: opts.initLangCode,
      openPopup: opts.openPopup,
      onInfuraIsBlocked: networkControllerMessenger.subscribe.bind(
        networkControllerMessenger,
        NetworkControllerEventTypes.InfuraIsBlocked,
      ),
      onInfuraIsUnblocked: networkControllerMessenger.subscribe.bind(
        networkControllerMessenger,
        NetworkControllerEventTypes.InfuraIsUnblocked,
      ),
      tokenListController: this.tokenListController,
      provider: this.provider,
    });

    this.tokensController = new TokensController({
      onPreferencesStateChange: this.preferencesController.store.subscribe.bind(
        this.preferencesController.store,
      ),
      onNetworkStateChange: (cb) =>
        this.networkController.store.subscribe((networkState) => {
          const modifiedNetworkState = {
            ...networkState,
            providerConfig: {
              ...networkState.provider,
            },
          };
          return cb(modifiedNetworkState);
        }),
      config: { provider: this.provider },
      state: initState.TokensController,
    });

    this.assetsContractController = new AssetsContractController(
      {
        onPreferencesStateChange: (listener) =>
          this.preferencesController.store.subscribe(listener),
<<<<<<< HEAD
        onNetworkStateChange: (cb) => {
=======
        onNetworkStateChange: (cb) =>
>>>>>>> 50d8740a
          this.networkController.store.subscribe((networkState) => {
            const modifiedNetworkState = {
              ...networkState,
              providerConfig: {
                ...networkState.provider,
                chainId: hexToDecimal(networkState.provider.chainId),
              },
            };
            return cb(modifiedNetworkState);
          });
        },
      },
      {
        provider: this.provider,
      },
      initState.AssetsContractController,
    );

    this.nftController = new NftController(
      {
        onPreferencesStateChange:
          this.preferencesController.store.subscribe.bind(
            this.preferencesController.store,
          ),
        onNetworkStateChange: (cb) =>
          this.networkController.store.subscribe((networkState) => {
            const modifiedNetworkState = {
              ...networkState,
              providerConfig: {
                ...networkState.provider,
                chainId: hexToDecimal(networkState.provider.chainId),
              },
            };
            return cb(modifiedNetworkState);
          }),
        getERC721AssetName:
          this.assetsContractController.getERC721AssetName.bind(
            this.assetsContractController,
          ),
        getERC721AssetSymbol:
          this.assetsContractController.getERC721AssetSymbol.bind(
            this.assetsContractController,
          ),
        getERC721TokenURI: this.assetsContractController.getERC721TokenURI.bind(
          this.assetsContractController,
        ),
        getERC721OwnerOf: this.assetsContractController.getERC721OwnerOf.bind(
          this.assetsContractController,
        ),
        getERC1155BalanceOf:
          this.assetsContractController.getERC1155BalanceOf.bind(
            this.assetsContractController,
          ),
        getERC1155TokenURI:
          this.assetsContractController.getERC1155TokenURI.bind(
            this.assetsContractController,
          ),
        onNftAdded: ({ address, symbol, tokenId, standard, source }) =>
          this.metaMetricsController.trackEvent({
            event: EVENT_NAMES.NFT_ADDED,
            category: EVENT.CATEGORIES.WALLET,
            properties: {
              token_contract_address: address,
              token_symbol: symbol,
              asset_type: AssetType.NFT,
              token_standard: standard,
              source,
            },
            sensitiveProperties: {
              tokenId,
            },
          }),
      },
      {},
      initState.NftController,
    );

    this.nftController.setApiKey(process.env.OPENSEA_KEY);

    this.nftDetectionController = new NftDetectionController({
      onNftsStateChange: (listener) => this.nftController.subscribe(listener),
      onPreferencesStateChange: this.preferencesController.store.subscribe.bind(
        this.preferencesController.store,
      ),
      onNetworkStateChange: (cb) =>
        this.networkController.store.subscribe((networkState) => {
          const modifiedNetworkState = {
            ...networkState,
            providerConfig: {
              ...networkState.provider,
              chainId: hexToDecimal(networkState.provider.chainId),
            },
          };
          return cb(modifiedNetworkState);
        }),
      getOpenSeaApiKey: () => this.nftController.openSeaApiKey,
      getBalancesInSingleCall:
        this.assetsContractController.getBalancesInSingleCall.bind(
          this.assetsContractController,
        ),
      addNft: this.nftController.addNft.bind(this.nftController),
      getNftState: () => this.nftController.state,
    });

    this.metaMetricsController = new MetaMetricsController({
      segment,
      preferencesStore: this.preferencesController.store,
      onNetworkDidChange: networkControllerMessenger.subscribe.bind(
        networkControllerMessenger,
        NetworkControllerEventTypes.NetworkDidChange,
      ),
      getNetworkIdentifier: () => {
        const { type, rpcUrl } =
          this.networkController.store.getState().provider;
        return type === NETWORK_TYPES.RPC ? rpcUrl : type;
      },
      getCurrentChainId: () =>
        this.networkController.store.getState().provider.chainId,
      version: this.platform.getVersion(),
      environment: process.env.METAMASK_ENVIRONMENT,
      extension: this.extension,
      initState: initState.MetaMetricsController,
      captureException,
    });

    this.on('update', (update) => {
      this.metaMetricsController.handleMetaMaskStateUpdate(update);
    });

    const gasFeeMessenger = this.controllerMessenger.getRestricted({
      name: 'GasFeeController',
    });

    const gasApiBaseUrl = process.env.SWAPS_USE_DEV_APIS
      ? GAS_DEV_API_BASE_URL
      : GAS_API_BASE_URL;

    this.gasFeeController = new GasFeeController({
      state: initState.GasFeeController,
      interval: 10000,
      messenger: gasFeeMessenger,
      clientId: SWAPS_CLIENT_ID,
      getProvider: () =>
        this.networkController.getProviderAndBlockTracker().provider,
<<<<<<< HEAD
      // NOTE: This option is inaccurately named; it should be called
      // onNetworkDidChange
      onNetworkStateChange: this.networkController.on.bind(
        this.networkController,
        NETWORK_EVENTS.NETWORK_DID_CHANGE,
=======
      onNetworkStateChange: networkControllerMessenger.subscribe.bind(
        networkControllerMessenger,
        NetworkControllerEventTypes.NetworkDidChange,
>>>>>>> 50d8740a
      ),
      getCurrentNetworkEIP1559Compatibility:
        this.networkController.getEIP1559Compatibility.bind(
          this.networkController,
        ),
      getCurrentAccountEIP1559Compatibility:
        this.getCurrentAccountEIP1559Compatibility.bind(this),
      legacyAPIEndpoint: `${gasApiBaseUrl}/networks/<chain_id>/gasPrices`,
      EIP1559APIEndpoint: `${gasApiBaseUrl}/networks/<chain_id>/suggestedGasFees`,
      getCurrentNetworkLegacyGasAPICompatibility: () => {
        const { chainId } = this.networkController.store.getState().provider;
        return process.env.IN_TEST || chainId === CHAIN_IDS.MAINNET;
      },
      getChainId: () => {
        return process.env.IN_TEST
          ? CHAIN_IDS.MAINNET
          : this.networkController.store.getState().provider.chainId;
      },
    });

    this.qrHardwareKeyring = new QRHardwareKeyring();

    this.appStateController = new AppStateController({
      addUnlockListener: this.on.bind(this, 'unlock'),
      isUnlocked: this.isUnlocked.bind(this),
      initState: initState.AppStateController,
      onInactiveTimeout: () => this.setLocked(),
      showUnlockRequest: opts.showUserConfirmation,
      preferencesStore: this.preferencesController.store,
      qrHardwareStore: this.qrHardwareKeyring.getMemStore(),
    });

    const currencyRateMessenger = this.controllerMessenger.getRestricted({
      name: 'CurrencyRateController',
    });
    this.currencyRateController = new CurrencyRateController({
      includeUsdRate: true,
      messenger: currencyRateMessenger,
      state: {
        ...initState.CurrencyController,
        nativeCurrency: this.networkController.providerStore.getState().ticker,
      },
    });

    this.phishingController = new PhishingController(
      {},
      initState.PhishingController,
    );

    this.phishingController.maybeUpdateState();

    if (process.env.IN_TEST) {
      this.phishingController.setHotlistRefreshInterval(5 * SECOND);
      this.phishingController.setStalelistRefreshInterval(30 * SECOND);
    }

    this.announcementController = new AnnouncementController(
      { allAnnouncements: UI_NOTIFICATIONS },
      initState.AnnouncementController,
    );

    // token exchange rate tracker
    this.tokenRatesController = new TokenRatesController(
      {
        onTokensStateChange: (listener) =>
          this.tokensController.subscribe(listener),
        onCurrencyRateStateChange: (listener) =>
          this.controllerMessenger.subscribe(
            `${this.currencyRateController.name}:stateChange`,
            listener,
          ),
        onNetworkStateChange: (cb) =>
          this.networkController.store.subscribe((networkState) => {
            const modifiedNetworkState = {
              ...networkState,
              providerConfig: {
                ...networkState.provider,
                chainId: hexToDecimal(networkState.provider.chainId),
              },
            };
            return cb(modifiedNetworkState);
          }),
      },
      {
        disabled:
          !this.preferencesController.store.getState().useCurrencyRateCheck,
      },
      initState.TokenRatesController,
    );
    this.preferencesController.store.subscribe(
      previousValueComparator((prevState, currState) => {
        const { useCurrencyRateCheck: prevUseCurrencyRateCheck } = prevState;
        const { useCurrencyRateCheck: currUseCurrencyRateCheck } = currState;
        if (currUseCurrencyRateCheck && !prevUseCurrencyRateCheck) {
          this.currencyRateController.start();
          this.tokenRatesController.configure(
            { disabled: false },
            false,
            false,
          );
        } else if (!currUseCurrencyRateCheck && prevUseCurrencyRateCheck) {
          this.currencyRateController.stop();
          this.tokenRatesController.configure({ disabled: true }, false, false);
        }
      }, this.preferencesController.store.getState()),
    );

    this.ensController = new EnsController({
      provider: this.provider,
      getCurrentChainId: () =>
        this.networkController.store.getState().provider.chainId,
      onNetworkDidChange: networkControllerMessenger.subscribe.bind(
        networkControllerMessenger,
        NetworkControllerEventTypes.NetworkDidChange,
      ),
    });

    this.onboardingController = new OnboardingController({
      initState: initState.OnboardingController,
    });

    this.incomingTransactionsController = new IncomingTransactionsController({
      blockTracker: this.blockTracker,
      onNetworkDidChange: networkControllerMessenger.subscribe.bind(
        networkControllerMessenger,
        NetworkControllerEventTypes.NetworkDidChange,
      ),
      getCurrentChainId: () =>
        this.networkController.store.getState().provider.chainId,
      preferencesController: this.preferencesController,
      onboardingController: this.onboardingController,
      initState: initState.IncomingTransactionsController,
    });

    // account tracker watches balances, nonces, and any code at their address
    this.accountTracker = new AccountTracker({
      provider: this.provider,
      blockTracker: this.blockTracker,
      getCurrentChainId: () =>
        this.networkController.store.getState().provider.chainId,
      getNetworkIdentifier: () => {
        const { type, rpcUrl } =
          this.networkController.store.getState().provider;
        return type === NETWORK_TYPES.RPC ? rpcUrl : type;
      },
      preferencesController: this.preferencesController,
      onboardingController: this.onboardingController,
    });

    // start and stop polling for balances based on activeControllerConnections
    this.on('controllerConnectionChanged', (activeControllerConnections) => {
      const { completedOnboarding } =
        this.onboardingController.store.getState();
      if (activeControllerConnections > 0 && completedOnboarding) {
        this.triggerNetworkrequests();
      } else {
        this.stopNetworkRequests();
      }
    });

    this.onboardingController.store.subscribe(
      previousValueComparator(async (prevState, currState) => {
        const { completedOnboarding: prevCompletedOnboarding } = prevState;
        const { completedOnboarding: currCompletedOnboarding } = currState;
        if (!prevCompletedOnboarding && currCompletedOnboarding) {
          this.triggerNetworkrequests();
        }
      }, this.onboardingController.store.getState()),
    );

    this.cachedBalancesController = new CachedBalancesController({
      accountTracker: this.accountTracker,
      getCurrentChainId: () =>
        this.networkController.store.getState().provider.chainId,
      initState: initState.CachedBalancesController,
    });

    this.tokensController.hub.on('pendingSuggestedAsset', async () => {
      await opts.openPopup();
    });

    let additionalKeyrings = [keyringBuilderFactory(QRHardwareKeyring)];

    if (this.canUseHardwareWallets()) {
      const keyringOverrides = this.opts.overrides?.keyrings;

      const additionalKeyringTypes = [
        keyringOverrides?.trezor || TrezorKeyring,
        keyringOverrides?.ledger || LedgerBridgeKeyring,
        keyringOverrides?.lattice || LatticeKeyring,
        QRHardwareKeyring,
      ];
      additionalKeyrings = additionalKeyringTypes.map((keyringType) =>
        keyringBuilderFactory(keyringType),
      );
    }

    this.keyringController = new KeyringController({
      keyringBuilders: additionalKeyrings,
      initState: initState.KeyringController,
      encryptor: opts.encryptor || undefined,
      cacheEncryptionKey: isManifestV3,
    });

    this.keyringController.memStore.subscribe((state) =>
      this._onKeyringControllerUpdate(state),
    );
    this.keyringController.on('unlock', () => this._onUnlock());
    this.keyringController.on('lock', () => this._onLock());

    const getIdentities = () =>
      this.preferencesController.store.getState().identities;

    this.permissionController = new PermissionController({
      messenger: this.controllerMessenger.getRestricted({
        name: 'PermissionController',
        allowedActions: [
          `${this.approvalController.name}:addRequest`,
          `${this.approvalController.name}:hasRequest`,
          `${this.approvalController.name}:acceptRequest`,
          `${this.approvalController.name}:rejectRequest`,
        ],
      }),
      state: initState.PermissionController,
      caveatSpecifications: getCaveatSpecifications({ getIdentities }),
      permissionSpecifications: {
        ...getPermissionSpecifications({
          getIdentities,
          getAllAccounts: this.keyringController.getAccounts.bind(
            this.keyringController,
          ),
          captureKeyringTypesWithMissingIdentities: (
            identities = {},
            accounts = [],
          ) => {
            const accountsMissingIdentities = accounts.filter(
              (address) => !identities[address],
            );
            const keyringTypesWithMissingIdentities =
              accountsMissingIdentities.map(
                (address) =>
                  this.keyringController.getKeyringForAccount(address)?.type,
              );

            const identitiesCount = Object.keys(identities || {}).length;

            const accountTrackerCount = Object.keys(
              this.accountTracker.store.getState().accounts || {},
            ).length;

            captureException(
              new Error(
                `Attempt to get permission specifications failed because their were ${accounts.length} accounts, but ${identitiesCount} identities, and the ${keyringTypesWithMissingIdentities} keyrings included accounts with missing identities. Meanwhile, there are ${accountTrackerCount} accounts in the account tracker.`,
              ),
            );
          },
        }),
        ///: BEGIN:ONLY_INCLUDE_IN(flask)
        ...this.getSnapPermissionSpecifications(),
        ///: END:ONLY_INCLUDE_IN
      },
      unrestrictedMethods,
    });

    this.permissionLogController = new PermissionLogController({
      restrictedMethods: new Set(Object.keys(RestrictedMethods)),
      initState: initState.PermissionLogController,
    });

    this.subjectMetadataController = new SubjectMetadataController({
      messenger: this.controllerMessenger.getRestricted({
        name: 'SubjectMetadataController',
        allowedActions: [`${this.permissionController.name}:hasPermissions`],
      }),
      state: initState.SubjectMetadataController,
      subjectCacheLimit: 100,
    });

    ///: BEGIN:ONLY_INCLUDE_IN(flask)
    const snapExecutionServiceArgs = {
      iframeUrl: new URL(
        'https://metamask.github.io/iframe-execution-environment/0.14.0',
      ),
      messenger: this.controllerMessenger.getRestricted({
        name: 'ExecutionService',
      }),
      setupSnapProvider: this.setupSnapProvider.bind(this),
    };
    this.snapExecutionService =
      this.opts.overrides?.createSnapExecutionService?.(
        snapExecutionServiceArgs,
      ) || new IframeExecutionService(snapExecutionServiceArgs);

    const snapControllerMessenger = this.controllerMessenger.getRestricted({
      name: 'SnapController',
      allowedEvents: [
        'ExecutionService:unhandledError',
        'ExecutionService:outboundRequest',
        'ExecutionService:outboundResponse',
      ],
      allowedActions: [
        `${this.permissionController.name}:getEndowments`,
        `${this.permissionController.name}:getPermissions`,
        `${this.permissionController.name}:hasPermission`,
        `${this.permissionController.name}:hasPermissions`,
        `${this.permissionController.name}:requestPermissions`,
        `${this.permissionController.name}:revokeAllPermissions`,
        `${this.permissionController.name}:revokePermissions`,
        `${this.permissionController.name}:revokePermissionForAllSubjects`,
        `${this.permissionController.name}:getSubjectNames`,
        `${this.permissionController.name}:updateCaveat`,
        `${this.approvalController.name}:addRequest`,
        `${this.approvalController.name}:updateRequestState`,
        `${this.permissionController.name}:grantPermissions`,
        `${this.subjectMetadataController.name}:getSubjectMetadata`,
        'ExecutionService:executeSnap',
        'ExecutionService:getRpcRequestHandler',
        'ExecutionService:terminateSnap',
        'ExecutionService:terminateAllSnaps',
        'ExecutionService:handleRpcRequest',
      ],
    });

    this.snapController = new SnapController({
      environmentEndowmentPermissions: Object.values(EndowmentPermissions),
      excludedPermissions: {
        ...ExcludedSnapPermissions,
        ...ExcludedSnapEndowments,
      },
      closeAllConnections: this.removeAllConnections.bind(this),
      state: initState.SnapController,
      messenger: snapControllerMessenger,
      featureFlags: {
        dappsCanUpdateSnaps: true,
        allowLocalSnaps: isFlask,
        requireAllowlist: isMain,
      },
    });

    this.notificationController = new NotificationController({
      messenger: this.controllerMessenger.getRestricted({
        name: 'NotificationController',
      }),
      state: initState.NotificationController,
    });

    this.rateLimitController = new RateLimitController({
      state: initState.RateLimitController,
      messenger: this.controllerMessenger.getRestricted({
        name: 'RateLimitController',
      }),
      implementations: {
        showNativeNotification: (origin, message) => {
          const subjectMetadataState = this.controllerMessenger.call(
            'SubjectMetadataController:getState',
          );

          const originMetadata = subjectMetadataState.subjectMetadata[origin];

          this.platform
            ._showNotification(originMetadata?.name ?? origin, message)
            .catch((error) => {
              log.error('Failed to create notification', error);
            });

          return null;
        },
        showInAppNotification: (origin, message) => {
          this.controllerMessenger.call(
            'NotificationController:show',
            origin,
            message,
          );

          return null;
        },
      },
    });
    // --- Snaps Cronjob Controller configuration
    const cronjobControllerMessenger = this.controllerMessenger.getRestricted({
      name: 'CronjobController',
      allowedEvents: [
        'SnapController:snapInstalled',
        'SnapController:snapUpdated',
        'SnapController:snapRemoved',
      ],
      allowedActions: [
        `${this.permissionController.name}:getPermissions`,
        'SnapController:handleRequest',
        'SnapController:getAll',
      ],
    });
    this.cronjobController = new CronjobController({
      state: initState.CronjobController,
      messenger: cronjobControllerMessenger,
    });

    this.desktopController = new DesktopController({
      initState: initState.DesktopController,
    });
    ///: END:ONLY_INCLUDE_IN

    this.detectTokensController = new DetectTokensController({
      preferences: this.preferencesController,
      tokensController: this.tokensController,
      assetsContractController: this.assetsContractController,
      network: this.networkController,
      keyringMemStore: this.keyringController.memStore,
      tokenList: this.tokenListController,
      trackMetaMetricsEvent: this.metaMetricsController.trackEvent.bind(
        this.metaMetricsController,
      ),
    });

    this.addressBookController = new AddressBookController(
      undefined,
      initState.AddressBookController,
    );

    this.alertController = new AlertController({
      initState: initState.AlertController,
      preferencesStore: this.preferencesController.store,
    });

    this.backupController = new BackupController({
      preferencesController: this.preferencesController,
      addressBookController: this.addressBookController,
      networkController: this.networkController,
      trackMetaMetricsEvent: this.metaMetricsController.trackEvent.bind(
        this.metaMetricsController,
      ),
    });

    this.txController = new TransactionController({
      initState:
        initState.TransactionController || initState.TransactionManager,
      getPermittedAccounts: this.getPermittedAccounts.bind(this),
      getProviderConfig: () => this.networkController.store.getState().provider,
      getCurrentNetworkEIP1559Compatibility:
        this.networkController.getEIP1559Compatibility.bind(
          this.networkController,
        ),
      getCurrentAccountEIP1559Compatibility:
        this.getCurrentAccountEIP1559Compatibility.bind(this),
      getNetworkId: () => this.networkController.store.getState().networkId,
      getNetworkStatus: () =>
        this.networkController.store.getState().networkStatus,
      onNetworkStateChange: (listener) =>
        this.networkController.networkIdStore.subscribe(listener),
      getCurrentChainId: () =>
        this.networkController.store.getState().provider.chainId,
      preferencesStore: this.preferencesController.store,
      txHistoryLimit: 60,
      signTransaction: this.keyringController.signTransaction.bind(
        this.keyringController,
      ),
      provider: this.provider,
      blockTracker: this.blockTracker,
      createEventFragment: this.metaMetricsController.createEventFragment.bind(
        this.metaMetricsController,
      ),
      updateEventFragment: this.metaMetricsController.updateEventFragment.bind(
        this.metaMetricsController,
      ),
      finalizeEventFragment:
        this.metaMetricsController.finalizeEventFragment.bind(
          this.metaMetricsController,
        ),
      getEventFragmentById:
        this.metaMetricsController.getEventFragmentById.bind(
          this.metaMetricsController,
        ),
      trackMetaMetricsEvent: this.metaMetricsController.trackEvent.bind(
        this.metaMetricsController,
      ),
      getParticipateInMetrics: () =>
        this.metaMetricsController.state.participateInMetaMetrics,
      getEIP1559GasFeeEstimates:
        this.gasFeeController.fetchGasFeeEstimates.bind(this.gasFeeController),
      getExternalPendingTransactions:
        this.getExternalPendingTransactions.bind(this),
      getAccountType: this.getAccountType.bind(this),
      getDeviceModel: this.getDeviceModel.bind(this),
      getTokenStandardAndDetails: this.getTokenStandardAndDetails.bind(this),
      securityProviderRequest: this.securityProviderRequest.bind(this),
    });
    this.txController.on('newUnapprovedTx', () => opts.showUserConfirmation());

    this.txController.on(`tx:status-update`, async (txId, status) => {
      if (
        status === TransactionStatus.confirmed ||
        status === TransactionStatus.failed
      ) {
        const txMeta = this.txController.txStateManager.getTransaction(txId);
        let rpcPrefs = {};
        if (txMeta.chainId) {
          const { networkConfigurations } =
            this.networkController.store.getState();
          const matchingNetworkConfig = Object.values(
            networkConfigurations,
          ).find(
            (networkConfiguration) =>
              networkConfiguration.chainId === txMeta.chainId,
          );
          rpcPrefs = matchingNetworkConfig?.rpcPrefs ?? {};
        }

        try {
          await this.platform.showTransactionNotification(txMeta, rpcPrefs);
        } catch (error) {
          log.error('Failed to create transaction notification', error);
        }

        const { txReceipt } = txMeta;

        // if this is a transferFrom method generated from within the app it may be an NFT transfer transaction
        // in which case we will want to check and update ownership status of the transferred NFT.
        if (
          txMeta.type === TransactionType.tokenMethodTransferFrom &&
          txMeta.txParams !== undefined
        ) {
          const {
            data,
            to: contractAddress,
            from: userAddress,
          } = txMeta.txParams;
          const { chainId } = txMeta;
          const transactionData = parseStandardTokenTransactionData(data);
          // Sometimes the tokenId value is parsed as "_value" param. Not seeing this often any more, but still occasionally:
          // i.e. call approve() on BAYC contract - https://etherscan.io/token/0xbc4ca0eda7647a8ab7c2061c2e118a18a936f13d#writeContract, and tokenId shows up as _value,
          // not sure why since it doesn't match the ERC721 ABI spec we use to parse these transactions - https://github.com/MetaMask/metamask-eth-abis/blob/d0474308a288f9252597b7c93a3a8deaad19e1b2/src/abis/abiERC721.ts#L62.
          const transactionDataTokenId =
            getTokenIdParam(transactionData) ??
            getTokenValueParam(transactionData);
          const { allNfts } = this.nftController.state;

          const chainIdAsDecimal = hexToDecimal(chainId);
          // check if its a known NFT
          const knownNft = allNfts?.[userAddress]?.[chainIdAsDecimal]?.find(
            ({ address, tokenId }) =>
              isEqualCaseInsensitive(address, contractAddress) &&
              tokenId === transactionDataTokenId,
          );

          // if it is we check and update ownership status.
          if (knownNft) {
            this.nftController.checkAndUpdateSingleNftOwnershipStatus(
              knownNft,
              false,
              { userAddress, chainId: chainIdAsDecimal },
            );
          }
        }

        const metamaskState = this.getState();

        if (txReceipt && txReceipt.status === '0x0') {
          this.metaMetricsController.trackEvent(
            {
              event: 'Tx Status Update: On-Chain Failure',
              category: EVENT.CATEGORIES.BACKGROUND,
              properties: {
                action: 'Transactions',
                errorMessage: txMeta.simulationFails?.reason,
                numberOfTokens: metamaskState.tokens.length,
                numberOfAccounts: Object.keys(metamaskState.accounts).length,
              },
            },
            {
              matomoEvent: true,
            },
          );
        }
      }
    });

    networkControllerMessenger.subscribe(
      NetworkControllerEventTypes.NetworkDidChange,
      async () => {
        const { ticker } = this.networkController.store.getState().provider;
        try {
          await this.currencyRateController.setNativeCurrency(ticker);
        } catch (error) {
          // TODO: Handle failure to get conversion rate more gracefully
          console.error(error);
        }
      },
    );

    this.networkController.lookupNetwork();
    this.decryptMessageManager = new DecryptMessageManager({
      metricsEvent: this.metaMetricsController.trackEvent.bind(
        this.metaMetricsController,
      ),
    });
    this.encryptionPublicKeyManager = new EncryptionPublicKeyManager({
      metricsEvent: this.metaMetricsController.trackEvent.bind(
        this.metaMetricsController,
      ),
    });

    this.signController = new SignController({
      messenger: this.controllerMessenger.getRestricted({
        name: 'SignController',
        allowedActions: [
          `${this.approvalController.name}:addRequest`,
          `${this.approvalController.name}:acceptRequest`,
          `${this.approvalController.name}:rejectRequest`,
        ],
      }),
      keyringController: this.keyringController,
      preferencesController: this.preferencesController,
      getState: this.getState.bind(this),
      securityProviderRequest: this.securityProviderRequest.bind(this),
    });

    this.swapsController = new SwapsController({
      getBufferedGasLimit: this.txController.txGasUtil.getBufferedGasLimit.bind(
        this.txController.txGasUtil,
      ),
      networkController: this.networkController,
      onNetworkDidChange: networkControllerMessenger.subscribe.bind(
        networkControllerMessenger,
        NetworkControllerEventTypes.NetworkDidChange,
      ),
      provider: this.provider,
      getProviderConfig: () => this.networkController.store.getState().provider,
      getTokenRatesState: () => this.tokenRatesController.state,
      getCurrentChainId: () =>
        this.networkController.store.getState().provider.chainId,
      getEIP1559GasFeeEstimates:
        this.gasFeeController.fetchGasFeeEstimates.bind(this.gasFeeController),
    });
    this.smartTransactionsController = new SmartTransactionsController(
      {
        onNetworkStateChange: (cb) => {
          this.networkController.store.subscribe((networkState) => {
            const modifiedNetworkState = {
              ...networkState,
              providerConfig: {
                ...networkState.provider,
              },
            };
            return cb(modifiedNetworkState);
          });
        },
        getNetwork: () =>
          this.networkController.store.getState().networkId ?? 'loading',
        getNonceLock: this.txController.nonceTracker.getNonceLock.bind(
          this.txController.nonceTracker,
        ),
        confirmExternalTransaction:
          this.txController.confirmExternalTransaction.bind(this.txController),
        provider: this.provider,
        trackMetaMetricsEvent: this.metaMetricsController.trackEvent.bind(
          this.metaMetricsController,
        ),
      },
      {
        supportedChainIds: [CHAIN_IDS.MAINNET, CHAIN_IDS.GOERLI],
      },
      initState.SmartTransactionsController,
    );

    // ensure accountTracker updates balances after network change
    networkControllerMessenger.subscribe(
      NetworkControllerEventTypes.NetworkDidChange,
      () => {
        this.accountTracker._updateAccounts();
      },
    );

    // clear unapproved transactions and messages when the network will change
    networkControllerMessenger.subscribe(
      NetworkControllerEventTypes.NetworkWillChange,
      () => {
        this.txController.txStateManager.clearUnapprovedTxs();
        this.encryptionPublicKeyManager.clearUnapproved();
        this.decryptMessageManager.clearUnapproved();
        this.signController.clearUnapproved();
      },
    );

    this.metamaskMiddleware = createMetamaskMiddleware({
      static: {
        eth_syncing: false,
        web3_clientVersion: `MetaMask/v${version}`,
      },
      version,
      // account mgmt
      getAccounts: async (
        { origin: innerOrigin },
        { suppressUnauthorizedError = true } = {},
      ) => {
        if (innerOrigin === ORIGIN_METAMASK) {
          const selectedAddress =
            this.preferencesController.getSelectedAddress();
          return selectedAddress ? [selectedAddress] : [];
        } else if (this.isUnlocked()) {
          return await this.getPermittedAccounts(innerOrigin, {
            suppressUnauthorizedError,
          });
        }
        return []; // changing this is a breaking change
      },
      // tx signing
      processTransaction: this.newUnapprovedTransaction.bind(this),
      // msg signing
      processEthSignMessage: this.signController.newUnsignedMessage.bind(
        this.signController,
      ),
      processTypedMessage: this.signController.newUnsignedTypedMessage.bind(
        this.signController,
      ),
      processTypedMessageV3: this.signController.newUnsignedTypedMessage.bind(
        this.signController,
      ),
      processTypedMessageV4: this.signController.newUnsignedTypedMessage.bind(
        this.signController,
      ),
      processPersonalMessage:
        this.signController.newUnsignedPersonalMessage.bind(
          this.signController,
        ),
      processDecryptMessage: this.newRequestDecryptMessage.bind(this),
      processEncryptionPublicKey: this.newRequestEncryptionPublicKey.bind(this),
      getPendingNonce: this.getPendingNonce.bind(this),
      getPendingTransactionByHash: (hash) =>
        this.txController.getTransactions({
          searchCriteria: {
            hash,
            status: TransactionStatus.submitted,
          },
        })[0],
    });

    // ensure isClientOpenAndUnlocked is updated when memState updates
    this.on('update', (memState) => this._onStateUpdate(memState));

    /**
     * All controllers in Memstore but not in store. They are not persisted.
     * On chrome profile re-start, they will be re-initialized.
     */
    const resetOnRestartStore = {
      AccountTracker: this.accountTracker.store,
      TxController: this.txController.memStore,
      TokenRatesController: this.tokenRatesController,
      DecryptMessageManager: this.decryptMessageManager.memStore,
      EncryptionPublicKeyManager: this.encryptionPublicKeyManager.memStore,
      SignController: this.signController,
      SwapsController: this.swapsController.store,
      EnsController: this.ensController.store,
      ApprovalController: this.approvalController,
    };

    this.store.updateStructure({
      AppStateController: this.appStateController.store,
      TransactionController: this.txController.store,
      KeyringController: this.keyringController.store,
      PreferencesController: this.preferencesController.store,
      MetaMetricsController: this.metaMetricsController.store,
      AddressBookController: this.addressBookController,
      CurrencyController: this.currencyRateController,
      NetworkController: this.networkController.store,
      CachedBalancesController: this.cachedBalancesController.store,
      AlertController: this.alertController.store,
      OnboardingController: this.onboardingController.store,
      IncomingTransactionsController: this.incomingTransactionsController.store,
      PermissionController: this.permissionController,
      PermissionLogController: this.permissionLogController.store,
      SubjectMetadataController: this.subjectMetadataController,
      BackupController: this.backupController,
      AnnouncementController: this.announcementController,
      GasFeeController: this.gasFeeController,
      TokenListController: this.tokenListController,
      TokensController: this.tokensController,
      SmartTransactionsController: this.smartTransactionsController,
      NftController: this.nftController,
      PhishingController: this.phishingController,
      ///: BEGIN:ONLY_INCLUDE_IN(flask)
      SnapController: this.snapController,
      CronjobController: this.cronjobController,
      NotificationController: this.notificationController,
      DesktopController: this.desktopController.store,
      ///: END:ONLY_INCLUDE_IN
      ...resetOnRestartStore,
    });

    this.memStore = new ComposableObservableStore({
      config: {
        AppStateController: this.appStateController.store,
        NetworkController: this.networkController.store,
        CachedBalancesController: this.cachedBalancesController.store,
        KeyringController: this.keyringController.memStore,
        PreferencesController: this.preferencesController.store,
        MetaMetricsController: this.metaMetricsController.store,
        AddressBookController: this.addressBookController,
        CurrencyController: this.currencyRateController,
        AlertController: this.alertController.store,
        OnboardingController: this.onboardingController.store,
        IncomingTransactionsController:
          this.incomingTransactionsController.store,
        PermissionController: this.permissionController,
        PermissionLogController: this.permissionLogController.store,
        SubjectMetadataController: this.subjectMetadataController,
        BackupController: this.backupController,
        AnnouncementController: this.announcementController,
        GasFeeController: this.gasFeeController,
        TokenListController: this.tokenListController,
        TokensController: this.tokensController,
        SmartTransactionsController: this.smartTransactionsController,
        NftController: this.nftController,
        ///: BEGIN:ONLY_INCLUDE_IN(flask)
        SnapController: this.snapController,
        CronjobController: this.cronjobController,
        NotificationController: this.notificationController,
        DesktopController: this.desktopController.store,
        ///: END:ONLY_INCLUDE_IN
        ...resetOnRestartStore,
      },
      controllerMessenger: this.controllerMessenger,
    });

    // if this is the first time, clear the state of by calling these methods
    const resetMethods = [
      this.accountTracker.resetState,
      this.txController.resetState,
      this.decryptMessageManager.resetState,
      this.encryptionPublicKeyManager.resetState,
      this.signController.resetState.bind(this.signController),
      this.swapsController.resetState,
      this.ensController.resetState,
      this.approvalController.clear.bind(this.approvalController),
      // WE SHOULD ADD TokenListController.resetState here too. But it's not implemented yet.
    ];

    if (isManifestV3) {
      if (globalThis.isFirstTimeProfileLoaded === true) {
        this.resetStates(resetMethods);
      }
    } else {
      // it's always the first time in MV2
      this.resetStates(resetMethods);
    }

    // Automatic login via config password or loginToken
    if (
      !this.isUnlocked() &&
      this.onboardingController.store.getState().completedOnboarding
    ) {
      this._loginUser();
    } else {
      this._startUISync();
    }

    // Lazily update the store with the current extension environment
    this.extension.runtime.getPlatformInfo().then(({ os }) => {
      this.appStateController.setBrowserEnvironment(
        os,
        // This method is presently only supported by Firefox
        this.extension.runtime.getBrowserInfo === undefined
          ? 'chrome'
          : 'firefox',
      );
    });

    this.setupControllerEventSubscriptions();

    // For more information about these legacy streams, see here:
    // https://github.com/MetaMask/metamask-extension/issues/15491
    // TODO:LegacyProvider: Delete
    this.publicConfigStore = this.createPublicConfigStore();

    // Multiple MetaMask instances launched warning
    this.extension.runtime.onMessageExternal.addListener(onMessageReceived);
    // Fire a ping message to check if other extensions are running
    checkForMultipleVersionsRunning();
  }

  triggerNetworkrequests() {
    this.accountTracker.start();
    this.incomingTransactionsController.start();
    if (this.preferencesController.store.getState().useCurrencyRateCheck) {
      this.currencyRateController.start();
    }
    if (this.preferencesController.store.getState().useTokenDetection) {
      this.tokenListController.start();
    }
  }

  stopNetworkRequests() {
    this.accountTracker.stop();
    this.incomingTransactionsController.stop();
    if (this.preferencesController.store.getState().useCurrencyRateCheck) {
      this.currencyRateController.stop();
    }
    if (this.preferencesController.store.getState().useTokenDetection) {
      this.tokenListController.stop();
    }
  }

  canUseHardwareWallets() {
    return !isManifestV3 || process.env.CONF?.HARDWARE_WALLETS_MV3;
  }

  resetStates(resetMethods) {
    resetMethods.forEach((resetMethod) => {
      try {
        resetMethod();
      } catch (err) {
        console.error(err);
      }
    });

    globalThis.isFirstTimeProfileLoaded = false;
  }

  ///: BEGIN:ONLY_INCLUDE_IN(flask)
  /**
   * Constructor helper for getting Snap permission specifications.
   */
  getSnapPermissionSpecifications() {
    return {
      ...buildSnapEndowmentSpecifications(),
      ...buildSnapRestrictedMethodSpecifications({
        clearSnapState: this.controllerMessenger.call.bind(
          this.controllerMessenger,
          'SnapController:clearSnapState',
        ),
        getMnemonic: this.getPrimaryKeyringMnemonic.bind(this),
        getUnlockPromise: this.appStateController.getUnlockPromise.bind(
          this.appStateController,
        ),
        getSnap: this.controllerMessenger.call.bind(
          this.controllerMessenger,
          'SnapController:get',
        ),
        handleSnapRpcRequest: this.controllerMessenger.call.bind(
          this.controllerMessenger,
          'SnapController:handleRequest',
        ),
        getSnapState: this.controllerMessenger.call.bind(
          this.controllerMessenger,
          'SnapController:getSnapState',
        ),
        showConfirmation: (origin, confirmationData) =>
          this.approvalController.addAndShowApprovalRequest({
            origin,
            type: MESSAGE_TYPE.SNAP_DIALOG_CONFIRMATION,
            requestData: confirmationData,
          }),
        showDialog: (origin, type, content, placeholder) =>
          this.approvalController.addAndShowApprovalRequest({
            origin,
            type: SNAP_DIALOG_TYPES[type],
            requestData: { content, placeholder },
          }),
        showNativeNotification: (origin, args) =>
          this.controllerMessenger.call(
            'RateLimitController:call',
            origin,
            'showNativeNotification',
            origin,
            args.message,
          ),
        showInAppNotification: (origin, args) =>
          this.controllerMessenger.call(
            'RateLimitController:call',
            origin,
            'showInAppNotification',
            origin,
            args.message,
          ),
        updateSnapState: this.controllerMessenger.call.bind(
          this.controllerMessenger,
          'SnapController:updateSnapState',
        ),
      }),
    };
  }

  /**
   * Deletes the specified notifications from state.
   *
   * @param {string[]} ids - The notifications ids to delete.
   */
  dismissNotifications(ids) {
    this.notificationController.dismiss(ids);
  }

  /**
   * Updates the readDate attribute of the specified notifications.
   *
   * @param {string[]} ids - The notifications ids to mark as read.
   */
  markNotificationsAsRead(ids) {
    this.notificationController.markRead(ids);
  }

  ///: END:ONLY_INCLUDE_IN

  /**
   * Sets up BaseController V2 event subscriptions. Currently, this includes
   * the subscriptions necessary to notify permission subjects of account
   * changes.
   *
   * Some of the subscriptions in this method are ControllerMessenger selector
   * event subscriptions. See the relevant documentation for
   * `@metamask/base-controller` for more information.
   *
   * Note that account-related notifications emitted when the extension
   * becomes unlocked are handled in MetaMaskController._onUnlock.
   */
  setupControllerEventSubscriptions() {
    const handleAccountsChange = async (origin, newAccounts) => {
      if (this.isUnlocked()) {
        this.notifyConnections(origin, {
          method: NOTIFICATION_NAMES.accountsChanged,
          // This should be the same as the return value of `eth_accounts`,
          // namely an array of the current / most recently selected Ethereum
          // account.
          params:
            newAccounts.length < 2
              ? // If the length is 1 or 0, the accounts are sorted by definition.
                newAccounts
              : // If the length is 2 or greater, we have to execute
                // `eth_accounts` vi this method.
                await this.getPermittedAccounts(origin),
        });
      }

      this.permissionLogController.updateAccountsHistory(origin, newAccounts);
    };

    // This handles account changes whenever the selected address changes.
    let lastSelectedAddress;
    this.preferencesController.store.subscribe(async ({ selectedAddress }) => {
      if (selectedAddress && selectedAddress !== lastSelectedAddress) {
        lastSelectedAddress = selectedAddress;
        const permittedAccountsMap = getPermittedAccountsByOrigin(
          this.permissionController.state,
        );

        for (const [origin, accounts] of permittedAccountsMap.entries()) {
          if (accounts.includes(selectedAddress)) {
            handleAccountsChange(origin, accounts);
          }
        }
      }
    });

    // This handles account changes every time relevant permission state
    // changes, for any reason.
    this.controllerMessenger.subscribe(
      `${this.permissionController.name}:stateChange`,
      async (currentValue, previousValue) => {
        const changedAccounts = getChangedAccounts(currentValue, previousValue);

        for (const [origin, accounts] of changedAccounts.entries()) {
          handleAccountsChange(origin, accounts);
        }
      },
      getPermittedAccountsByOrigin,
    );

    ///: BEGIN:ONLY_INCLUDE_IN(flask)
    // Record Snap metadata whenever a Snap is added to state.
    this.controllerMessenger.subscribe(
      `${this.snapController.name}:snapAdded`,
      (snap, svgIcon = null) => {
        const {
          manifest: { proposedName },
          version,
        } = snap;
        this.subjectMetadataController.addSubjectMetadata({
          subjectType: SubjectType.Snap,
          name: proposedName,
          origin: snap.id,
          version,
          svgIcon,
        });
      },
    );

    this.controllerMessenger.subscribe(
      `${this.snapController.name}:snapInstalled`,
      (truncatedSnap) => {
        this.metaMetricsController.trackEvent({
          event: 'Snap Installed',
          category: EVENT.CATEGORIES.SNAPS,
          properties: {
            snap_id: truncatedSnap.id,
            version: truncatedSnap.version,
          },
        });
      },
    );

    this.controllerMessenger.subscribe(
      `${this.snapController.name}:snapUpdated`,
      (newSnap, oldVersion) => {
        this.metaMetricsController.trackEvent({
          event: 'Snap Updated',
          category: EVENT.CATEGORIES.SNAPS,
          properties: {
            snap_id: newSnap.id,
            old_version: oldVersion,
            new_version: newSnap.version,
          },
        });
      },
    );

    this.controllerMessenger.subscribe(
      `${this.snapController.name}:snapTerminated`,
      (truncatedSnap) => {
        const approvals = Object.values(
          this.approvalController.state.pendingApprovals,
        ).filter(
          (approval) =>
            approval.origin === truncatedSnap.id &&
            approval.type.startsWith(RestrictedMethods.snap_dialog),
        );
        for (const approval of approvals) {
          this.approvalController.reject(
            approval.id,
            new Error('Snap was terminated.'),
          );
        }
      },
    );

    this.controllerMessenger.subscribe(
      `${this.snapController.name}:snapRemoved`,
      (truncatedSnap) => {
        const notificationIds = Object.values(
          this.notificationController.state.notifications,
        ).reduce((idList, notification) => {
          if (notification.origin === truncatedSnap.id) {
            idList.push(notification.id);
          }
          return idList;
        }, []);

        this.dismissNotifications(notificationIds);
      },
    );

    ///: END:ONLY_INCLUDE_IN
  }

  /**
   * TODO:LegacyProvider: Delete
   * Constructor helper: initialize a public config store.
   * This store is used to make some config info available to Dapps synchronously.
   */
  createPublicConfigStore() {
    // subset of state for metamask inpage provider
    const publicConfigStore = new ObservableStore();
    const { networkController } = this;

    // setup memStore subscription hooks
    this.on('update', updatePublicConfigStore);
    updatePublicConfigStore(this.getState());

    function updatePublicConfigStore(memState) {
      const { chainId } = networkController.store.getState().provider;
      if (memState.networkStatus === NetworkStatus.Available) {
        publicConfigStore.putState(selectPublicState(chainId, memState));
      }
    }

    function selectPublicState(chainId, { isUnlocked, networkId }) {
      return {
        isUnlocked,
        chainId,
        networkVersion: networkId ?? 'loading',
      };
    }

    return publicConfigStore;
  }

  /**
   * Gets relevant state for the provider of an external origin.
   *
   * @param {string} origin - The origin to get the provider state for.
   * @returns {Promise<{ isUnlocked: boolean, networkVersion: string, chainId: string, accounts: string[] }>} An object with relevant state properties.
   */
  async getProviderState(origin) {
    return {
      isUnlocked: this.isUnlocked(),
      ...this.getProviderNetworkState(),
      accounts: await this.getPermittedAccounts(origin),
    };
  }

  /**
   * Gets network state relevant for external providers.
   *
   * @param {object} [memState] - The MetaMask memState. If not provided,
   * this function will retrieve the most recent state.
   * @returns {object} An object with relevant network state properties.
   */
  getProviderNetworkState(memState) {
    const { networkId } = memState || this.getState();
    return {
      chainId: this.networkController.store.getState().provider.chainId,
      networkVersion: networkId ?? 'loading',
    };
  }

  //=============================================================================
  // EXPOSED TO THE UI SUBSYSTEM
  //=============================================================================

  /**
   * The metamask-state of the various controllers, made available to the UI
   *
   * @returns {object} status
   */
  getState() {
    const { vault } = this.keyringController.store.getState();
    const isInitialized = Boolean(vault);

    return {
      isInitialized,
      ...this.memStore.getFlatState(),
    };
  }

  /**
   * Returns an Object containing API Callback Functions.
   * These functions are the interface for the UI.
   * The API object can be transmitted over a stream via JSON-RPC.
   *
   * @returns {object} Object containing API functions.
   */
  getApi() {
    const {
      addressBookController,
      alertController,
      appStateController,
      nftController,
      nftDetectionController,
      currencyRateController,
      detectTokensController,
      ensController,
      gasFeeController,
      metaMetricsController,
      networkController,
      announcementController,
      onboardingController,
      permissionController,
      preferencesController,
      qrHardwareKeyring,
      swapsController,
      tokensController,
      smartTransactionsController,
      txController,
      assetsContractController,
      backupController,
      approvalController,
    } = this;

    return {
      // etc
      getState: this.getState.bind(this),
      setCurrentCurrency: currencyRateController.setCurrentCurrency.bind(
        currencyRateController,
      ),
      setUseBlockie: preferencesController.setUseBlockie.bind(
        preferencesController,
      ),
      setUseNonceField: preferencesController.setUseNonceField.bind(
        preferencesController,
      ),
      setUsePhishDetect: preferencesController.setUsePhishDetect.bind(
        preferencesController,
      ),
      setUseMultiAccountBalanceChecker:
        preferencesController.setUseMultiAccountBalanceChecker.bind(
          preferencesController,
        ),
      setUseTokenDetection: preferencesController.setUseTokenDetection.bind(
        preferencesController,
      ),
      setUseNftDetection: preferencesController.setUseNftDetection.bind(
        preferencesController,
      ),
      setUseCurrencyRateCheck:
        preferencesController.setUseCurrencyRateCheck.bind(
          preferencesController,
        ),
      setOpenSeaEnabled: preferencesController.setOpenSeaEnabled.bind(
        preferencesController,
      ),
      setIpfsGateway: preferencesController.setIpfsGateway.bind(
        preferencesController,
      ),
      setParticipateInMetaMetrics:
        metaMetricsController.setParticipateInMetaMetrics.bind(
          metaMetricsController,
        ),
      setCurrentLocale: preferencesController.setCurrentLocale.bind(
        preferencesController,
      ),
      markPasswordForgotten: this.markPasswordForgotten.bind(this),
      unMarkPasswordForgotten: this.unMarkPasswordForgotten.bind(this),
      getRequestAccountTabIds: this.getRequestAccountTabIds,
      getOpenMetamaskTabsIds: this.getOpenMetamaskTabsIds,
      markNotificationPopupAsAutomaticallyClosed: () =>
        this.notificationManager.markAsAutomaticallyClosed(),

      // approval
      requestUserApproval:
        approvalController.addAndShowApprovalRequest.bind(approvalController),

      // primary HD keyring management
      addNewAccount: this.addNewAccount.bind(this),
      verifySeedPhrase: this.verifySeedPhrase.bind(this),
      resetAccount: this.resetAccount.bind(this),
      removeAccount: this.removeAccount.bind(this),
      importAccountWithStrategy: this.importAccountWithStrategy.bind(this),

      // hardware wallets
      connectHardware: this.connectHardware.bind(this),
      forgetDevice: this.forgetDevice.bind(this),
      checkHardwareStatus: this.checkHardwareStatus.bind(this),
      unlockHardwareWalletAccount: this.unlockHardwareWalletAccount.bind(this),
      setLedgerTransportPreference:
        this.setLedgerTransportPreference.bind(this),
      attemptLedgerTransportCreation:
        this.attemptLedgerTransportCreation.bind(this),
      establishLedgerTransportPreference:
        this.establishLedgerTransportPreference.bind(this),

      // qr hardware devices
      submitQRHardwareCryptoHDKey:
        qrHardwareKeyring.submitCryptoHDKey.bind(qrHardwareKeyring),
      submitQRHardwareCryptoAccount:
        qrHardwareKeyring.submitCryptoAccount.bind(qrHardwareKeyring),
      cancelSyncQRHardware:
        qrHardwareKeyring.cancelSync.bind(qrHardwareKeyring),
      submitQRHardwareSignature:
        qrHardwareKeyring.submitSignature.bind(qrHardwareKeyring),
      cancelQRHardwareSignRequest:
        qrHardwareKeyring.cancelSignRequest.bind(qrHardwareKeyring),

      // mobile
      fetchInfoToSync: this.fetchInfoToSync.bind(this),

      // vault management
      submitPassword: this.submitPassword.bind(this),
      verifyPassword: this.verifyPassword.bind(this),

      // network management
      setProviderType:
        networkController.setProviderType.bind(networkController),
      rollbackToPreviousProvider:
        networkController.rollbackToPreviousProvider.bind(networkController),
      removeNetworkConfiguration:
        networkController.removeNetworkConfiguration.bind(networkController),
      setActiveNetwork:
        networkController.setActiveNetwork.bind(networkController),
      upsertNetworkConfiguration:
        this.networkController.upsertNetworkConfiguration.bind(
          this.networkController,
        ),
      // PreferencesController
      setSelectedAddress: preferencesController.setSelectedAddress.bind(
        preferencesController,
      ),
      addToken: tokensController.addToken.bind(tokensController),
      rejectWatchAsset:
        tokensController.rejectWatchAsset.bind(tokensController),
      acceptWatchAsset:
        tokensController.acceptWatchAsset.bind(tokensController),
      updateTokenType: tokensController.updateTokenType.bind(tokensController),
      setAccountLabel: preferencesController.setAccountLabel.bind(
        preferencesController,
      ),
      setFeatureFlag: preferencesController.setFeatureFlag.bind(
        preferencesController,
      ),
      setPreference: preferencesController.setPreference.bind(
        preferencesController,
      ),

      addKnownMethodData: preferencesController.addKnownMethodData.bind(
        preferencesController,
      ),
      setDismissSeedBackUpReminder:
        preferencesController.setDismissSeedBackUpReminder.bind(
          preferencesController,
        ),
      setDisabledRpcMethodPreference:
        preferencesController.setDisabledRpcMethodPreference.bind(
          preferencesController,
        ),
      getRpcMethodPreferences:
        preferencesController.getRpcMethodPreferences.bind(
          preferencesController,
        ),
      setAdvancedGasFee: preferencesController.setAdvancedGasFee.bind(
        preferencesController,
      ),
      setTheme: preferencesController.setTheme.bind(preferencesController),
      setTransactionSecurityCheckEnabled:
        preferencesController.setTransactionSecurityCheckEnabled.bind(
          preferencesController,
        ),
      // AssetsContractController
      getTokenStandardAndDetails: this.getTokenStandardAndDetails.bind(this),

      // NftController
      addNft: nftController.addNft.bind(nftController),

      addNftVerifyOwnership:
        nftController.addNftVerifyOwnership.bind(nftController),

      removeAndIgnoreNft: nftController.removeAndIgnoreNft.bind(nftController),

      removeNft: nftController.removeNft.bind(nftController),

      checkAndUpdateAllNftsOwnershipStatus:
        nftController.checkAndUpdateAllNftsOwnershipStatus.bind(nftController),

      checkAndUpdateSingleNftOwnershipStatus:
        nftController.checkAndUpdateSingleNftOwnershipStatus.bind(
          nftController,
        ),

      isNftOwner: nftController.isNftOwner.bind(nftController),

      // AddressController
      setAddressBook: addressBookController.set.bind(addressBookController),
      removeFromAddressBook: addressBookController.delete.bind(
        addressBookController,
      ),

      // AppStateController
      setLastActiveTime:
        appStateController.setLastActiveTime.bind(appStateController),
      setDefaultHomeActiveTabName:
        appStateController.setDefaultHomeActiveTabName.bind(appStateController),
      setConnectedStatusPopoverHasBeenShown:
        appStateController.setConnectedStatusPopoverHasBeenShown.bind(
          appStateController,
        ),
      setRecoveryPhraseReminderHasBeenShown:
        appStateController.setRecoveryPhraseReminderHasBeenShown.bind(
          appStateController,
        ),
      setRecoveryPhraseReminderLastShown:
        appStateController.setRecoveryPhraseReminderLastShown.bind(
          appStateController,
        ),
      setOutdatedBrowserWarningLastShown:
        appStateController.setOutdatedBrowserWarningLastShown.bind(
          appStateController,
        ),
      setShowTestnetMessageInDropdown:
        appStateController.setShowTestnetMessageInDropdown.bind(
          appStateController,
        ),
      setShowBetaHeader:
        appStateController.setShowBetaHeader.bind(appStateController),
      updateNftDropDownState:
        appStateController.updateNftDropDownState.bind(appStateController),
      setFirstTimeUsedNetwork:
        appStateController.setFirstTimeUsedNetwork.bind(appStateController),

      // EnsController
      tryReverseResolveAddress:
        ensController.reverseResolveAddress.bind(ensController),

      // KeyringController
      setLocked: this.setLocked.bind(this),
      createNewVaultAndKeychain: this.createNewVaultAndKeychain.bind(this),
      createNewVaultAndRestore: this.createNewVaultAndRestore.bind(this),
      exportAccount: this.exportAccount.bind(this),

      // txController
      cancelTransaction: txController.cancelTransaction.bind(txController),
      updateTransaction: txController.updateTransaction.bind(txController),
      updateAndApproveTransaction:
        txController.updateAndApproveTransaction.bind(txController),
      approveTransactionsWithSameNonce:
        txController.approveTransactionsWithSameNonce.bind(txController),
      createCancelTransaction: this.createCancelTransaction.bind(this),
      createSpeedUpTransaction: this.createSpeedUpTransaction.bind(this),
      estimateGas: this.estimateGas.bind(this),
      getNextNonce: this.getNextNonce.bind(this),
      addUnapprovedTransaction:
        txController.addUnapprovedTransaction.bind(txController),
      createTransactionEventFragment:
        txController.createTransactionEventFragment.bind(txController),
      getTransactions: txController.getTransactions.bind(txController),

      updateEditableParams:
        txController.updateEditableParams.bind(txController),
      updateTransactionGasFees:
        txController.updateTransactionGasFees.bind(txController),
      updateTransactionSendFlowHistory:
        txController.updateTransactionSendFlowHistory.bind(txController),

      updateSwapApprovalTransaction:
        txController.updateSwapApprovalTransaction.bind(txController),
      updateSwapTransaction:
        txController.updateSwapTransaction.bind(txController),

      updatePreviousGasParams:
        txController.updatePreviousGasParams.bind(txController),

      // signController
      signMessage: this.signController.signMessage.bind(this.signController),
      cancelMessage: this.signController.cancelMessage.bind(
        this.signController,
      ),
      signPersonalMessage: this.signController.signPersonalMessage.bind(
        this.signController,
      ),
      cancelPersonalMessage: this.signController.cancelPersonalMessage.bind(
        this.signController,
      ),
      signTypedMessage: this.signController.signTypedMessage.bind(
        this.signController,
      ),
      cancelTypedMessage: this.signController.cancelTypedMessage.bind(
        this.signController,
      ),

      // decryptMessageManager
      decryptMessage: this.decryptMessage.bind(this),
      decryptMessageInline: this.decryptMessageInline.bind(this),
      cancelDecryptMessage: this.cancelDecryptMessage.bind(this),

      // EncryptionPublicKeyManager
      encryptionPublicKey: this.encryptionPublicKey.bind(this),
      cancelEncryptionPublicKey: this.cancelEncryptionPublicKey.bind(this),

      // onboarding controller
      setSeedPhraseBackedUp:
        onboardingController.setSeedPhraseBackedUp.bind(onboardingController),
      completeOnboarding:
        onboardingController.completeOnboarding.bind(onboardingController),
      setFirstTimeFlowType:
        onboardingController.setFirstTimeFlowType.bind(onboardingController),

      // alert controller
      setAlertEnabledness:
        alertController.setAlertEnabledness.bind(alertController),
      setUnconnectedAccountAlertShown:
        alertController.setUnconnectedAccountAlertShown.bind(alertController),
      setWeb3ShimUsageAlertDismissed:
        alertController.setWeb3ShimUsageAlertDismissed.bind(alertController),

      // permissions
      removePermissionsFor: this.removePermissionsFor,
      approvePermissionsRequest: this.acceptPermissionsRequest,
      rejectPermissionsRequest: this.rejectPermissionsRequest,
      ...getPermissionBackgroundApiMethods(permissionController),

      ///: BEGIN:ONLY_INCLUDE_IN(flask)
      // snaps
      removeSnapError: this.controllerMessenger.call.bind(
        this.controllerMessenger,
        'SnapController:removeSnapError',
      ),
      disableSnap: this.controllerMessenger.call.bind(
        this.controllerMessenger,
        'SnapController:disable',
      ),
      enableSnap: this.controllerMessenger.call.bind(
        this.controllerMessenger,
        'SnapController:enable',
      ),
      removeSnap: this.controllerMessenger.call.bind(
        this.controllerMessenger,
        'SnapController:remove',
      ),
      handleSnapRequest: this.controllerMessenger.call.bind(
        this.controllerMessenger,
        'SnapController:handleRequest',
      ),
      dismissNotifications: this.dismissNotifications.bind(this),
      markNotificationsAsRead: this.markNotificationsAsRead.bind(this),
      // Desktop
      getDesktopEnabled: this.desktopController.getDesktopEnabled.bind(
        this.desktopController,
      ),
      setDesktopEnabled: this.desktopController.setDesktopEnabled.bind(
        this.desktopController,
      ),
      generateDesktopOtp: this.desktopController.generateOtp.bind(
        this.desktopController,
      ),
      testDesktopConnection: this.desktopController.testDesktopConnection.bind(
        this.desktopController,
      ),
      disableDesktop: this.desktopController.disableDesktop.bind(
        this.desktopController,
      ),
      ///: END:ONLY_INCLUDE_IN

      // swaps
      fetchAndSetQuotes:
        swapsController.fetchAndSetQuotes.bind(swapsController),
      setSelectedQuoteAggId:
        swapsController.setSelectedQuoteAggId.bind(swapsController),
      resetSwapsState: swapsController.resetSwapsState.bind(swapsController),
      setSwapsTokens: swapsController.setSwapsTokens.bind(swapsController),
      clearSwapsQuotes: swapsController.clearSwapsQuotes.bind(swapsController),
      setApproveTxId: swapsController.setApproveTxId.bind(swapsController),
      setTradeTxId: swapsController.setTradeTxId.bind(swapsController),
      setSwapsTxGasPrice:
        swapsController.setSwapsTxGasPrice.bind(swapsController),
      setSwapsTxGasLimit:
        swapsController.setSwapsTxGasLimit.bind(swapsController),
      setSwapsTxMaxFeePerGas:
        swapsController.setSwapsTxMaxFeePerGas.bind(swapsController),
      setSwapsTxMaxFeePriorityPerGas:
        swapsController.setSwapsTxMaxFeePriorityPerGas.bind(swapsController),
      safeRefetchQuotes:
        swapsController.safeRefetchQuotes.bind(swapsController),
      stopPollingForQuotes:
        swapsController.stopPollingForQuotes.bind(swapsController),
      setBackgroundSwapRouteState:
        swapsController.setBackgroundSwapRouteState.bind(swapsController),
      resetPostFetchState:
        swapsController.resetPostFetchState.bind(swapsController),
      setSwapsErrorKey: swapsController.setSwapsErrorKey.bind(swapsController),
      setInitialGasEstimate:
        swapsController.setInitialGasEstimate.bind(swapsController),
      setCustomApproveTxData:
        swapsController.setCustomApproveTxData.bind(swapsController),
      setSwapsLiveness: swapsController.setSwapsLiveness.bind(swapsController),
      setSwapsFeatureFlags:
        swapsController.setSwapsFeatureFlags.bind(swapsController),
      setSwapsUserFeeLevel:
        swapsController.setSwapsUserFeeLevel.bind(swapsController),
      setSwapsQuotesPollingLimitEnabled:
        swapsController.setSwapsQuotesPollingLimitEnabled.bind(swapsController),

      // Smart Transactions
      setSmartTransactionsOptInStatus:
        smartTransactionsController.setOptInState.bind(
          smartTransactionsController,
        ),
      fetchSmartTransactionFees: smartTransactionsController.getFees.bind(
        smartTransactionsController,
      ),
      clearSmartTransactionFees: smartTransactionsController.clearFees.bind(
        smartTransactionsController,
      ),
      submitSignedTransactions:
        smartTransactionsController.submitSignedTransactions.bind(
          smartTransactionsController,
        ),
      cancelSmartTransaction:
        smartTransactionsController.cancelSmartTransaction.bind(
          smartTransactionsController,
        ),
      fetchSmartTransactionsLiveness:
        smartTransactionsController.fetchLiveness.bind(
          smartTransactionsController,
        ),
      updateSmartTransaction:
        smartTransactionsController.updateSmartTransaction.bind(
          smartTransactionsController,
        ),
      setStatusRefreshInterval:
        smartTransactionsController.setStatusRefreshInterval.bind(
          smartTransactionsController,
        ),

      // MetaMetrics
      trackMetaMetricsEvent: metaMetricsController.trackEvent.bind(
        metaMetricsController,
      ),
      trackMetaMetricsPage: metaMetricsController.trackPage.bind(
        metaMetricsController,
      ),
      createEventFragment: metaMetricsController.createEventFragment.bind(
        metaMetricsController,
      ),
      updateEventFragment: metaMetricsController.updateEventFragment.bind(
        metaMetricsController,
      ),
      finalizeEventFragment: metaMetricsController.finalizeEventFragment.bind(
        metaMetricsController,
      ),

      // approval controller
      resolvePendingApproval: this.resolvePendingApproval,
      rejectPendingApproval: this.rejectPendingApproval,

      // Notifications
      updateViewedNotifications: announcementController.updateViewed.bind(
        announcementController,
      ),

      // GasFeeController
      getGasFeeEstimatesAndStartPolling:
        gasFeeController.getGasFeeEstimatesAndStartPolling.bind(
          gasFeeController,
        ),

      disconnectGasFeeEstimatePoller:
        gasFeeController.disconnectPoller.bind(gasFeeController),

      getGasFeeTimeEstimate:
        gasFeeController.getTimeEstimate.bind(gasFeeController),

      addPollingTokenToAppState:
        appStateController.addPollingToken.bind(appStateController),

      removePollingTokenFromAppState:
        appStateController.removePollingToken.bind(appStateController),

      // BackupController
      backupUserData: backupController.backupUserData.bind(backupController),
      restoreUserData: backupController.restoreUserData.bind(backupController),

      // DetectTokenController
      detectNewTokens: detectTokensController.detectNewTokens.bind(
        detectTokensController,
      ),

      // DetectCollectibleController
      detectNfts: nftDetectionController.detectNfts.bind(
        nftDetectionController,
      ),

      /** Token Detection V2 */
      addDetectedTokens:
        tokensController.addDetectedTokens.bind(tokensController),
      addImportedTokens: tokensController.addTokens.bind(tokensController),
      ignoreTokens: tokensController.ignoreTokens.bind(tokensController),
      getBalancesInSingleCall:
        assetsContractController.getBalancesInSingleCall.bind(
          assetsContractController,
        ),
    };
  }

  async exportAccount(address, password) {
    await this.verifyPassword(password);
    return this.keyringController.exportAccount(address, password);
  }

  async getTokenStandardAndDetails(address, userAddress, tokenId) {
    const { tokenList } = this.tokenListController.state;
    const { tokens } = this.tokensController.state;

    const staticTokenListDetails =
      STATIC_MAINNET_TOKEN_LIST[address.toLowerCase()] || {};
    const tokenListDetails = tokenList[address.toLowerCase()] || {};
    const userDefinedTokenDetails =
      tokens.find(({ address: _address }) =>
        isEqualCaseInsensitive(_address, address),
      ) || {};

    const tokenDetails = {
      ...staticTokenListDetails,
      ...tokenListDetails,
      ...userDefinedTokenDetails,
    };
    const tokenDetailsStandardIsERC20 =
      isEqualCaseInsensitive(tokenDetails.standard, TokenStandard.ERC20) ||
      tokenDetails.erc20 === true;
    const noEvidenceThatTokenIsAnNFT =
      !tokenId &&
      !isEqualCaseInsensitive(tokenDetails.standard, TokenStandard.ERC1155) &&
      !isEqualCaseInsensitive(tokenDetails.standard, TokenStandard.ERC721) &&
      !tokenDetails.erc721;

    const otherDetailsAreERC20Like =
      tokenDetails.decimals !== undefined && tokenDetails.symbol;

    const tokenCanBeTreatedAsAnERC20 =
      tokenDetailsStandardIsERC20 ||
      (noEvidenceThatTokenIsAnNFT && otherDetailsAreERC20Like);

    let details;
    if (tokenCanBeTreatedAsAnERC20) {
      try {
        const balance = await fetchTokenBalance(
          address,
          userAddress,
          this.provider,
        );

        details = {
          address,
          balance,
          standard: TokenStandard.ERC20,
          decimals: tokenDetails.decimals,
          symbol: tokenDetails.symbol,
        };
      } catch (e) {
        // If the `fetchTokenBalance` call failed, `details` remains undefined, and we
        // fall back to the below `assetsContractController.getTokenStandardAndDetails` call
        log.warning(`Failed to get token balance. Error: ${e}`);
      }
    }

    // `details`` will be undefined if `tokenCanBeTreatedAsAnERC20`` is false,
    // or if it is true but the `fetchTokenBalance`` call failed. In either case, we should
    // attempt to retrieve details from `assetsContractController.getTokenStandardAndDetails`
    if (details === undefined) {
      details = await this.assetsContractController.getTokenStandardAndDetails(
        address,
        userAddress,
        tokenId,
      );
    }

    return {
      ...details,
      decimals: details?.decimals?.toString(10),
      balance: details?.balance?.toString(10),
    };
  }

  //=============================================================================
  // VAULT / KEYRING RELATED METHODS
  //=============================================================================

  /**
   * Creates a new Vault and create a new keychain.
   *
   * A vault, or KeyringController, is a controller that contains
   * many different account strategies, currently called Keyrings.
   * Creating it new means wiping all previous keyrings.
   *
   * A keychain, or keyring, controls many accounts with a single backup and signing strategy.
   * For example, a mnemonic phrase can generate many accounts, and is a keyring.
   *
   * @param {string} password
   * @returns {object} vault
   */
  async createNewVaultAndKeychain(password) {
    const releaseLock = await this.createVaultMutex.acquire();
    try {
      let vault;
      const accounts = await this.keyringController.getAccounts();
      if (accounts.length > 0) {
        vault = await this.keyringController.fullUpdate();
      } else {
        vault = await this.keyringController.createNewVaultAndKeychain(
          password,
        );
        const addresses = await this.keyringController.getAccounts();
        this.preferencesController.setAddresses(addresses);
        this.selectFirstIdentity();
      }

      return vault;
    } finally {
      releaseLock();
    }
  }

  /**
   * Create a new Vault and restore an existent keyring.
   *
   * @param {string} password
   * @param {number[]} encodedSeedPhrase - The seed phrase, encoded as an array
   * of UTF-8 bytes.
   */
  async createNewVaultAndRestore(password, encodedSeedPhrase) {
    const releaseLock = await this.createVaultMutex.acquire();
    try {
      let accounts, lastBalance;

      const seedPhraseAsBuffer = Buffer.from(encodedSeedPhrase);

      const { keyringController } = this;

      // clear known identities
      this.preferencesController.setAddresses([]);

      // clear permissions
      this.permissionController.clearState();

      ///: BEGIN:ONLY_INCLUDE_IN(flask)
      // Clear snap state
      this.snapController.clearState();
      // Clear notification state
      this.notificationController.clear();
      ///: END:ONLY_INCLUDE_IN

      // clear accounts in accountTracker
      this.accountTracker.clearAccounts();

      // clear cachedBalances
      this.cachedBalancesController.clearCachedBalances();

      // clear unapproved transactions
      this.txController.txStateManager.clearUnapprovedTxs();

      // create new vault
      const vault = await keyringController.createNewVaultAndRestore(
        password,
        seedPhraseAsBuffer,
      );

      const ethQuery = new EthQuery(this.provider);
      accounts = await keyringController.getAccounts();
      lastBalance = await this.getBalance(
        accounts[accounts.length - 1],
        ethQuery,
      );

      const [primaryKeyring] = keyringController.getKeyringsByType(
        KeyringType.hdKeyTree,
      );
      if (!primaryKeyring) {
        throw new Error('MetamaskController - No HD Key Tree found');
      }

      // seek out the first zero balance
      while (lastBalance !== '0x0') {
        await keyringController.addNewAccount(primaryKeyring);
        accounts = await keyringController.getAccounts();
        lastBalance = await this.getBalance(
          accounts[accounts.length - 1],
          ethQuery,
        );
      }

      // remove extra zero balance account potentially created from seeking ahead
      if (accounts.length > 1 && lastBalance === '0x0') {
        await this.removeAccount(accounts[accounts.length - 1]);
        accounts = await keyringController.getAccounts();
      }

      // This must be set as soon as possible to communicate to the
      // keyring's iframe and have the setting initialized properly
      // Optimistically called to not block MetaMask login due to
      // Ledger Keyring GitHub downtime
      const transportPreference =
        this.preferencesController.getLedgerTransportPreference();
      this.setLedgerTransportPreference(transportPreference);

      // set new identities
      this.preferencesController.setAddresses(accounts);
      this.selectFirstIdentity();
      return vault;
    } finally {
      releaseLock();
    }
  }

  /**
   * Get an account balance from the AccountTracker or request it directly from the network.
   *
   * @param {string} address - The account address
   * @param {EthQuery} ethQuery - The EthQuery instance to use when asking the network
   */
  getBalance(address, ethQuery) {
    return new Promise((resolve, reject) => {
      const cached = this.accountTracker.store.getState().accounts[address];

      if (cached && cached.balance) {
        resolve(cached.balance);
      } else {
        ethQuery.getBalance(address, (error, balance) => {
          if (error) {
            reject(error);
            log.error(error);
          } else {
            resolve(balance || '0x0');
          }
        });
      }
    });
  }

  /**
   * Collects all the information that we want to share
   * with the mobile client for syncing purposes
   *
   * @returns {Promise<object>} Parts of the state that we want to syncx
   */
  async fetchInfoToSync() {
    // Preferences
    const { currentLocale, identities, selectedAddress, useTokenDetection } =
      this.preferencesController.store.getState();

    const isTokenDetectionInactiveInMainnet =
      !useTokenDetection &&
      this.networkController.store.getState().provider.chainId ===
        CHAIN_IDS.MAINNET;

    const { networkConfigurations } = this.networkController.store.getState();

    const { tokenList } = this.tokenListController.state;
    const caseInSensitiveTokenList = isTokenDetectionInactiveInMainnet
      ? STATIC_MAINNET_TOKEN_LIST
      : tokenList;

    const preferences = {
      currentLocale,
      identities,
      selectedAddress,
    };

    // Tokens
    const { allTokens, allIgnoredTokens } = this.tokensController.state;

    // Filter ERC20 tokens
    const allERC20Tokens = {};

    Object.keys(allTokens).forEach((chainId) => {
      allERC20Tokens[chainId] = {};
      Object.keys(allTokens[chainId]).forEach((accountAddress) => {
        const checksummedAccountAddress = toChecksumHexAddress(accountAddress);
        allERC20Tokens[chainId][checksummedAccountAddress] = allTokens[chainId][
          checksummedAccountAddress
        ].filter((asset) => {
          if (asset.isERC721 === undefined) {
            // the tokenList will be holding only erc20 tokens
            if (
              caseInSensitiveTokenList[asset.address?.toLowerCase()] !==
              undefined
            ) {
              return true;
            }
          } else if (asset.isERC721 === false) {
            return true;
          }
          return false;
        });
      });
    });

    // Accounts
    const [hdKeyring] = this.keyringController.getKeyringsByType(
      KeyringType.hdKeyTree,
    );
    const simpleKeyPairKeyrings = this.keyringController.getKeyringsByType(
      KeyringType.hdKeyTree,
    );
    const hdAccounts = await hdKeyring.getAccounts();
    const simpleKeyPairKeyringAccounts = await Promise.all(
      simpleKeyPairKeyrings.map((keyring) => keyring.getAccounts()),
    );
    const simpleKeyPairAccounts = simpleKeyPairKeyringAccounts.reduce(
      (acc, accounts) => [...acc, ...accounts],
      [],
    );
    const accounts = {
      hd: hdAccounts
        .filter((item, pos) => hdAccounts.indexOf(item) === pos)
        .map((address) => toChecksumHexAddress(address)),
      simpleKeyPair: simpleKeyPairAccounts
        .filter((item, pos) => simpleKeyPairAccounts.indexOf(item) === pos)
        .map((address) => toChecksumHexAddress(address)),
      ledger: [],
      trezor: [],
      lattice: [],
    };

    // transactions

    let { transactions } = this.txController.store.getState();
    // delete tx for other accounts that we're not importing
    transactions = Object.values(transactions).filter((tx) => {
      const checksummedTxFrom = toChecksumHexAddress(tx.txParams.from);
      return accounts.hd.includes(checksummedTxFrom);
    });

    return {
      accounts,
      preferences,
      transactions,
      tokens: { allTokens: allERC20Tokens, allIgnoredTokens },
      network: this.networkController.store.getState(),
      networkConfigurations,
    };
  }

  /**
   * Submits the user's password and attempts to unlock the vault.
   * Also synchronizes the preferencesController, to ensure its schema
   * is up to date with known accounts once the vault is decrypted.
   *
   * @param {string} password - The user's password
   * @returns {Promise<object>} The keyringController update.
   */
  async submitPassword(password) {
    await this.keyringController.submitPassword(password);

    try {
      await this.blockTracker.checkForLatestBlock();
    } catch (error) {
      log.error('Error while unlocking extension.', error);
    }

    // This must be set as soon as possible to communicate to the
    // keyring's iframe and have the setting initialized properly
    // Optimistically called to not block MetaMask login due to
    // Ledger Keyring GitHub downtime
    const transportPreference =
      this.preferencesController.getLedgerTransportPreference();

    this.setLedgerTransportPreference(transportPreference);

    return this.keyringController.fullUpdate();
  }

  async _loginUser() {
    try {
      // Automatic login via config password
      const password = process.env.CONF?.PASSWORD;
      if (password) {
        await this.submitPassword(password);
      }
      // Automatic login via storage encryption key
      else if (isManifestV3) {
        await this.submitEncryptionKey();
      }
      // Updating accounts in this.accountTracker before starting UI syncing ensure that
      // state has account balance before it is synced with UI
      await this.accountTracker._updateAccounts();
    } finally {
      this._startUISync();
    }
  }

  _startUISync() {
    // Message startUISync is used in MV3 to start syncing state with UI
    // Sending this message after login is completed helps to ensure that incomplete state without
    // account details are not flushed to UI.
    this.emit('startUISync');
    this.startUISync = true;
    this.memStore.subscribe(this.sendUpdate.bind(this));
  }

  /**
   * Submits a user's encryption key to log the user in via login token
   */
  async submitEncryptionKey() {
    try {
      const { loginToken, loginSalt } = await browser.storage.session.get([
        'loginToken',
        'loginSalt',
      ]);
      if (loginToken && loginSalt) {
        const { vault } = this.keyringController.store.getState();

        const jsonVault = JSON.parse(vault);

        if (jsonVault.salt !== loginSalt) {
          console.warn(
            'submitEncryptionKey: Stored salt and vault salt do not match',
          );
          await this.clearLoginArtifacts();
          return;
        }

        await this.keyringController.submitEncryptionKey(loginToken, loginSalt);
      }
    } catch (e) {
      // If somehow this login token doesn't work properly,
      // remove it and the user will get shown back to the unlock screen
      await this.clearLoginArtifacts();
      throw e;
    }
  }

  async clearLoginArtifacts() {
    await browser.storage.session.remove(['loginToken', 'loginSalt']);
  }

  /**
   * Submits a user's password to check its validity.
   *
   * @param {string} password - The user's password
   */
  async verifyPassword(password) {
    await this.keyringController.verifyPassword(password);
  }

  /**
   * @type Identity
   * @property {string} name - The account nickname.
   * @property {string} address - The account's ethereum address, in lower case.
   * receiving funds from our automatic Ropsten faucet.
   */

  /**
   * Sets the first address in the state to the selected address
   */
  selectFirstIdentity() {
    const { identities } = this.preferencesController.store.getState();
    const [address] = Object.keys(identities);
    this.preferencesController.setSelectedAddress(address);
  }

  /**
   * Gets the mnemonic of the user's primary keyring.
   */
  getPrimaryKeyringMnemonic() {
    const [keyring] = this.keyringController.getKeyringsByType(
      KeyringType.hdKeyTree,
    );
    if (!keyring.mnemonic) {
      throw new Error('Primary keyring mnemonic unavailable.');
    }

    return keyring.mnemonic;
  }

  //
  // Hardware
  //

  async getKeyringForDevice(deviceName, hdPath = null) {
    const keyringOverrides = this.opts.overrides?.keyrings;
    let keyringName = null;
    if (
      deviceName !== HardwareDeviceNames.QR &&
      !this.canUseHardwareWallets()
    ) {
      throw new Error('Hardware wallets are not supported on this version.');
    }
    switch (deviceName) {
      case HardwareDeviceNames.trezor:
        keyringName = keyringOverrides?.trezor?.type || TrezorKeyring.type;
        break;
      case HardwareDeviceNames.ledger:
        keyringName =
          keyringOverrides?.ledger?.type || LedgerBridgeKeyring.type;
        break;
      case HardwareDeviceNames.qr:
        keyringName = QRHardwareKeyring.type;
        break;
      case HardwareDeviceNames.lattice:
        keyringName = keyringOverrides?.lattice?.type || LatticeKeyring.type;
        break;
      default:
        throw new Error(
          'MetamaskController:getKeyringForDevice - Unknown device',
        );
    }
    let [keyring] = await this.keyringController.getKeyringsByType(keyringName);
    if (!keyring) {
      keyring = await this.keyringController.addNewKeyring(keyringName);
    }
    if (hdPath && keyring.setHdPath) {
      keyring.setHdPath(hdPath);
    }
    if (deviceName === HardwareDeviceNames.lattice) {
      keyring.appName = 'MetaMask';
    }
    if (deviceName === HardwareDeviceNames.trezor) {
      const model = keyring.getModel();
      this.appStateController.setTrezorModel(model);
    }

    keyring.network = this.networkController.store.getState().provider.type;

    return keyring;
  }

  async attemptLedgerTransportCreation() {
    const keyring = await this.getKeyringForDevice(HardwareDeviceNames.ledger);
    return await keyring.attemptMakeApp();
  }

  async establishLedgerTransportPreference() {
    const transportPreference =
      this.preferencesController.getLedgerTransportPreference();
    return await this.setLedgerTransportPreference(transportPreference);
  }

  /**
   * Fetch account list from a trezor device.
   *
   * @param deviceName
   * @param page
   * @param hdPath
   * @returns [] accounts
   */
  async connectHardware(deviceName, page, hdPath) {
    const keyring = await this.getKeyringForDevice(deviceName, hdPath);
    let accounts = [];
    switch (page) {
      case -1:
        accounts = await keyring.getPreviousPage();
        break;
      case 1:
        accounts = await keyring.getNextPage();
        break;
      default:
        accounts = await keyring.getFirstPage();
    }

    // Merge with existing accounts
    // and make sure addresses are not repeated
    const oldAccounts = await this.keyringController.getAccounts();
    const accountsToTrack = [
      ...new Set(
        oldAccounts.concat(accounts.map((a) => a.address.toLowerCase())),
      ),
    ];
    this.accountTracker.syncWithAddresses(accountsToTrack);
    return accounts;
  }

  /**
   * Check if the device is unlocked
   *
   * @param deviceName
   * @param hdPath
   * @returns {Promise<boolean>}
   */
  async checkHardwareStatus(deviceName, hdPath) {
    const keyring = await this.getKeyringForDevice(deviceName, hdPath);
    return keyring.isUnlocked();
  }

  /**
   * Clear
   *
   * @param deviceName
   * @returns {Promise<boolean>}
   */
  async forgetDevice(deviceName) {
    const keyring = await this.getKeyringForDevice(deviceName);
    keyring.forgetDevice();
    return true;
  }

  /**
   * Retrieves the keyring for the selected address and using the .type returns
   * a subtype for the account. Either 'hardware', 'imported' or 'MetaMask'.
   *
   * @param {string} address - Address to retrieve keyring for
   * @returns {'hardware' | 'imported' | 'MetaMask'}
   */
  async getAccountType(address) {
    const keyring = await this.keyringController.getKeyringForAccount(address);
    switch (keyring.type) {
      case KeyringType.trezor:
      case KeyringType.lattice:
      case KeyringType.qr:
      case KeyringType.ledger:
        return 'hardware';
      case KeyringType.imported:
        return 'imported';
      default:
        return 'MetaMask';
    }
  }

  /**
   * Retrieves the keyring for the selected address and using the .type
   * determines if a more specific name for the device is available. Returns
   * 'N/A' for non hardware wallets.
   *
   * @param {string} address - Address to retrieve keyring for
   * @returns {'ledger' | 'lattice' | 'N/A' | string}
   */
  async getDeviceModel(address) {
    const keyring = await this.keyringController.getKeyringForAccount(address);
    switch (keyring.type) {
      case KeyringType.trezor:
        return keyring.getModel();
      case KeyringType.qr:
        return keyring.getName();
      case KeyringType.ledger:
        // TODO: get model after ledger keyring exposes method
        return HardwareDeviceNames.ledger;
      case KeyringType.lattice:
        // TODO: get model after lattice keyring exposes method
        return HardwareDeviceNames.lattice;
      default:
        return 'N/A';
    }
  }

  /**
   * get hardware account label
   *
   * @returns string label
   */

  getAccountLabel(name, index, hdPathDescription) {
    return `${name[0].toUpperCase()}${name.slice(1)} ${
      parseInt(index, 10) + 1
    } ${hdPathDescription || ''}`.trim();
  }

  /**
   * Imports an account from a Trezor or Ledger device.
   *
   * @param index
   * @param deviceName
   * @param hdPath
   * @param hdPathDescription
   * @returns {} keyState
   */
  async unlockHardwareWalletAccount(
    index,
    deviceName,
    hdPath,
    hdPathDescription,
  ) {
    const keyring = await this.getKeyringForDevice(deviceName, hdPath);

    keyring.setAccountToUnlock(index);
    const oldAccounts = await this.keyringController.getAccounts();
    const keyState = await this.keyringController.addNewAccount(keyring);
    const newAccounts = await this.keyringController.getAccounts();
    this.preferencesController.setAddresses(newAccounts);
    newAccounts.forEach((address) => {
      if (!oldAccounts.includes(address)) {
        const label = this.getAccountLabel(
          deviceName === HardwareDeviceNames.qr
            ? keyring.getName()
            : deviceName,
          index,
          hdPathDescription,
        );
        // Set the account label to Trezor 1 /  Ledger 1 / QR Hardware 1, etc
        this.preferencesController.setAccountLabel(address, label);
        // Select the account
        this.preferencesController.setSelectedAddress(address);
      }
    });

    const { identities } = this.preferencesController.store.getState();
    return { ...keyState, identities };
  }

  //
  // Account Management
  //

  /**
   * Adds a new account to the default (first) HD seed phrase Keyring.
   *
   * @param accountCount
   * @returns {} keyState
   */
  async addNewAccount(accountCount) {
    const [primaryKeyring] = this.keyringController.getKeyringsByType(
      KeyringType.hdKeyTree,
    );
    if (!primaryKeyring) {
      throw new Error('MetamaskController - No HD Key Tree found');
    }
    const { keyringController } = this;
    const { identities: oldIdentities } =
      this.preferencesController.store.getState();

    if (Object.keys(oldIdentities).length === accountCount) {
      const oldAccounts = await keyringController.getAccounts();
      const keyState = await keyringController.addNewAccount(primaryKeyring);
      const newAccounts = await keyringController.getAccounts();

      await this.verifySeedPhrase();

      this.preferencesController.setAddresses(newAccounts);
      newAccounts.forEach((address) => {
        if (!oldAccounts.includes(address)) {
          this.preferencesController.setSelectedAddress(address);
        }
      });

      const { identities } = this.preferencesController.store.getState();
      return { ...keyState, identities };
    }

    return {
      ...keyringController.memStore.getState(),
      identities: oldIdentities,
    };
  }

  /**
   * Verifies the validity of the current vault's seed phrase.
   *
   * Validity: seed phrase restores the accounts belonging to the current vault.
   *
   * Called when the first account is created and on unlocking the vault.
   *
   * @returns {Promise<number[]>} The seed phrase to be confirmed by the user,
   * encoded as an array of UTF-8 bytes.
   */
  async verifySeedPhrase() {
    const [primaryKeyring] = this.keyringController.getKeyringsByType(
      KeyringType.hdKeyTree,
    );
    if (!primaryKeyring) {
      throw new Error('MetamaskController - No HD Key Tree found');
    }

    const serialized = await primaryKeyring.serialize();
    const seedPhraseAsBuffer = Buffer.from(serialized.mnemonic);

    const accounts = await primaryKeyring.getAccounts();
    if (accounts.length < 1) {
      throw new Error('MetamaskController - No accounts found');
    }

    try {
      await seedPhraseVerifier.verifyAccounts(accounts, seedPhraseAsBuffer);
      return Array.from(seedPhraseAsBuffer.values());
    } catch (err) {
      log.error(err.message);
      throw err;
    }
  }

  /**
   * Clears the transaction history, to allow users to force-reset their nonces.
   * Mostly used in development environments, when networks are restarted with
   * the same network ID.
   *
   * @returns {Promise<string>} The current selected address.
   */
  async resetAccount() {
    const selectedAddress = this.preferencesController.getSelectedAddress();
    this.txController.wipeTransactions(selectedAddress);
    this.networkController.resetConnection();

    return selectedAddress;
  }

  /**
   * Gets the permitted accounts for the specified origin. Returns an empty
   * array if no accounts are permitted.
   *
   * @param {string} origin - The origin whose exposed accounts to retrieve.
   * @param {boolean} [suppressUnauthorizedError] - Suppresses the unauthorized error.
   * @returns {Promise<string[]>} The origin's permitted accounts, or an empty
   * array.
   */
  async getPermittedAccounts(
    origin,
    { suppressUnauthorizedError = true } = {},
  ) {
    try {
      return await this.permissionController.executeRestrictedMethod(
        origin,
        RestrictedMethods.eth_accounts,
      );
    } catch (error) {
      if (
        suppressUnauthorizedError &&
        error.code === rpcErrorCodes.provider.unauthorized
      ) {
        return [];
      }
      throw error;
    }
  }

  /**
   * Stops exposing the account with the specified address to all third parties.
   * Exposed accounts are stored in caveats of the eth_accounts permission. This
   * method uses `PermissionController.updatePermissionsByCaveat` to
   * remove the specified address from every eth_accounts permission. If a
   * permission only included this address, the permission is revoked entirely.
   *
   * @param {string} targetAccount - The address of the account to stop exposing
   * to third parties.
   */
  removeAllAccountPermissions(targetAccount) {
    this.permissionController.updatePermissionsByCaveat(
      CaveatTypes.restrictReturnedAccounts,
      (existingAccounts) =>
        CaveatMutatorFactories[
          CaveatTypes.restrictReturnedAccounts
        ].removeAccount(targetAccount, existingAccounts),
    );
  }

  /**
   * Removes an account from state / storage.
   *
   * @param {string[]} address - A hex address
   */
  async removeAccount(address) {
    // Remove all associated permissions
    this.removeAllAccountPermissions(address);
    // Remove account from the preferences controller
    this.preferencesController.removeAddress(address);
    // Remove account from the account tracker controller
    this.accountTracker.removeAccount([address]);

    const keyring = await this.keyringController.getKeyringForAccount(address);
    // Remove account from the keyring
    await this.keyringController.removeAccount(address);
    const updatedKeyringAccounts = keyring ? await keyring.getAccounts() : {};
    if (updatedKeyringAccounts?.length === 0) {
      keyring.destroy?.();
    }

    return address;
  }

  /**
   * Imports an account with the specified import strategy.
   * These are defined in app/scripts/account-import-strategies
   * Each strategy represents a different way of serializing an Ethereum key pair.
   *
   * @param {string} strategy - A unique identifier for an account import strategy.
   * @param {any} args - The data required by that strategy to import an account.
   */
  async importAccountWithStrategy(strategy, args) {
    const privateKey = await accountImporter.importAccount(strategy, args);
    const keyring = await this.keyringController.addNewKeyring(
      KeyringType.imported,
      [privateKey],
    );
    const [firstAccount] = await keyring.getAccounts();
    // update accounts in preferences controller
    const allAccounts = await this.keyringController.getAccounts();
    this.preferencesController.setAddresses(allAccounts);
    // set new account as selected
    this.preferencesController.setSelectedAddress(firstAccount);
  }

  // ---------------------------------------------------------------------------
  // Identity Management (signature operations)

  /**
   * Called when a Dapp suggests a new tx to be signed.
   * this wrapper needs to exist so we can provide a reference to
   *  "newUnapprovedTransaction" before "txController" is instantiated
   *
   * @param {object} txParams - The transaction parameters.
   * @param {object} [req] - The original request, containing the origin.
   */
  async newUnapprovedTransaction(txParams, req) {
    return await this.txController.newUnapprovedTransaction(txParams, req);
  }

  ///: BEGIN:ONLY_INCLUDE_IN(flask)
  /**
   * Gets an "app key" corresponding to an Ethereum address. An app key is more
   * or less an addrdess hashed together with some string, in this case a
   * subject identifier / origin.
   *
   * @todo Figure out a way to derive app keys that doesn't depend on the user's
   * Ethereum addresses.
   * @param {string} subject - The identifier of the subject whose app key to
   * retrieve.
   * @param {string} [requestedAccount] - The account whose app key to retrieve.
   * The first account in the keyring will be used by default.
   */
  async getAppKeyForSubject(subject, requestedAccount) {
    let account;

    if (requestedAccount) {
      account = requestedAccount;
    } else {
      [account] = await this.keyringController.getAccounts();
    }

    return this.keyringController.exportAppKeyForAddress(account, subject);
  }
  ///: END:ONLY_INCLUDE_IN

  // eth_decrypt methods

  /**
   * Called when a dapp uses the eth_decrypt method.
   *
   * @param {object} msgParams - The params of the message to sign & return to the Dapp.
   * @param {object} req - (optional) the original request, containing the origin
   * Passed back to the requesting Dapp.
   */
  async newRequestDecryptMessage(msgParams, req) {
    const promise = this.decryptMessageManager.addUnapprovedMessageAsync(
      msgParams,
      req,
    );
    this.sendUpdate();
    this.opts.showUserConfirmation();
    return promise;
  }

  /**
   * Only decrypt message and don't touch transaction state
   *
   * @param {object} msgParams - The params of the message to decrypt.
   * @returns {Promise<object>} A full state update.
   */
  async decryptMessageInline(msgParams) {
    log.info('MetaMaskController - decryptMessageInline');
    // decrypt the message inline
    const msgId = msgParams.metamaskId;
    const msg = this.decryptMessageManager.getMsg(msgId);
    try {
      const stripped = stripHexPrefix(msgParams.data);
      const buff = Buffer.from(stripped, 'hex');
      msgParams.data = JSON.parse(buff.toString('utf8'));

      msg.rawData = await this.keyringController.decryptMessage(msgParams);
    } catch (e) {
      msg.error = e.message;
    }
    this.decryptMessageManager._updateMsg(msg);

    return this.getState();
  }

  /**
   * Signifies a user's approval to decrypt a message in queue.
   * Triggers decrypt, and the callback function from newUnsignedDecryptMessage.
   *
   * @param {object} msgParams - The params of the message to decrypt & return to the Dapp.
   * @returns {Promise<object>} A full state update.
   */
  async decryptMessage(msgParams) {
    log.info('MetaMaskController - decryptMessage');
    const msgId = msgParams.metamaskId;
    // sets the status op the message to 'approved'
    // and removes the metamaskId for decryption
    try {
      const cleanMsgParams = await this.decryptMessageManager.approveMessage(
        msgParams,
      );

      const stripped = stripHexPrefix(cleanMsgParams.data);
      const buff = Buffer.from(stripped, 'hex');
      cleanMsgParams.data = JSON.parse(buff.toString('utf8'));

      // decrypt the message
      const rawMess = await this.keyringController.decryptMessage(
        cleanMsgParams,
      );
      // tells the listener that the message has been decrypted and can be returned to the dapp
      this.decryptMessageManager.setMsgStatusDecrypted(msgId, rawMess);
    } catch (error) {
      log.info('MetaMaskController - eth_decrypt failed.', error);
      this.decryptMessageManager.errorMessage(msgId, error);
    }
    return this.getState();
  }

  /**
   * Used to cancel a eth_decrypt type message.
   *
   * @param {string} msgId - The ID of the message to cancel.
   */
  cancelDecryptMessage(msgId) {
    const messageManager = this.decryptMessageManager;
    messageManager.rejectMsg(msgId);
    return this.getState();
  }

  // eth_getEncryptionPublicKey methods

  /**
   * Called when a dapp uses the eth_getEncryptionPublicKey method.
   *
   * @param {object} msgParams - The params of the message to sign & return to the Dapp.
   * @param {object} req - (optional) the original request, containing the origin
   * Passed back to the requesting Dapp.
   */
  async newRequestEncryptionPublicKey(msgParams, req) {
    const address = msgParams;
    const keyring = await this.keyringController.getKeyringForAccount(address);

    switch (keyring.type) {
      case KeyringType.ledger: {
        return new Promise((_, reject) => {
          reject(
            new Error('Ledger does not support eth_getEncryptionPublicKey.'),
          );
        });
      }

      case KeyringType.trezor: {
        return new Promise((_, reject) => {
          reject(
            new Error('Trezor does not support eth_getEncryptionPublicKey.'),
          );
        });
      }

      case KeyringType.lattice: {
        return new Promise((_, reject) => {
          reject(
            new Error('Lattice does not support eth_getEncryptionPublicKey.'),
          );
        });
      }

      case KeyringType.qr: {
        return Promise.reject(
          new Error('QR hardware does not support eth_getEncryptionPublicKey.'),
        );
      }

      default: {
        const promise =
          this.encryptionPublicKeyManager.addUnapprovedMessageAsync(
            msgParams,
            req,
          );
        this.sendUpdate();
        this.opts.showUserConfirmation();
        return promise;
      }
    }
  }

  /**
   * Signifies a user's approval to receiving encryption public key in queue.
   * Triggers receiving, and the callback function from newUnsignedEncryptionPublicKey.
   *
   * @param {object} msgParams - The params of the message to receive & return to the Dapp.
   * @returns {Promise<object>} A full state update.
   */
  async encryptionPublicKey(msgParams) {
    log.info('MetaMaskController - encryptionPublicKey');
    const msgId = msgParams.metamaskId;
    // sets the status op the message to 'approved'
    // and removes the metamaskId for decryption
    try {
      const params = await this.encryptionPublicKeyManager.approveMessage(
        msgParams,
      );

      // EncryptionPublicKey message
      const publicKey = await this.keyringController.getEncryptionPublicKey(
        params.data,
      );

      // tells the listener that the message has been processed
      // and can be returned to the dapp
      this.encryptionPublicKeyManager.setMsgStatusReceived(msgId, publicKey);
    } catch (error) {
      log.info(
        'MetaMaskController - eth_getEncryptionPublicKey failed.',
        error,
      );
      this.encryptionPublicKeyManager.errorMessage(msgId, error);
    }
    return this.getState();
  }

  /**
   * Used to cancel a eth_getEncryptionPublicKey type message.
   *
   * @param {string} msgId - The ID of the message to cancel.
   */
  cancelEncryptionPublicKey(msgId) {
    const messageManager = this.encryptionPublicKeyManager;
    messageManager.rejectMsg(msgId);
    return this.getState();
  }

  /**
   * @returns {boolean} true if the keyring type supports EIP-1559
   */
  async getCurrentAccountEIP1559Compatibility() {
    return true;
  }

  //=============================================================================
  // END (VAULT / KEYRING RELATED METHODS)
  //=============================================================================

  /**
   * Allows a user to attempt to cancel a previously submitted transaction
   * by creating a new transaction.
   *
   * @param {number} originalTxId - the id of the txMeta that you want to
   *  attempt to cancel
   * @param {import(
   *  './controllers/transactions'
   * ).CustomGasSettings} [customGasSettings] - overrides to use for gas params
   *  instead of allowing this method to generate them
   * @param options
   * @returns {object} MetaMask state
   */
  async createCancelTransaction(originalTxId, customGasSettings, options) {
    await this.txController.createCancelTransaction(
      originalTxId,
      customGasSettings,
      options,
    );
    const state = this.getState();
    return state;
  }

  /**
   * Allows a user to attempt to speed up a previously submitted transaction
   * by creating a new transaction.
   *
   * @param {number} originalTxId - the id of the txMeta that you want to
   *  attempt to speed up
   * @param {import(
   *  './controllers/transactions'
   * ).CustomGasSettings} [customGasSettings] - overrides to use for gas params
   *  instead of allowing this method to generate them
   * @param options
   * @returns {object} MetaMask state
   */
  async createSpeedUpTransaction(originalTxId, customGasSettings, options) {
    await this.txController.createSpeedUpTransaction(
      originalTxId,
      customGasSettings,
      options,
    );
    const state = this.getState();
    return state;
  }

  estimateGas(estimateGasParams) {
    return new Promise((resolve, reject) => {
      return this.txController.txGasUtil.query.estimateGas(
        estimateGasParams,
        (err, res) => {
          if (err) {
            return reject(err);
          }

          return resolve(res.toString(16));
        },
      );
    });
  }

  //=============================================================================
  // PASSWORD MANAGEMENT
  //=============================================================================

  /**
   * Allows a user to begin the seed phrase recovery process.
   */
  markPasswordForgotten() {
    this.preferencesController.setPasswordForgotten(true);
    this.sendUpdate();
  }

  /**
   * Allows a user to end the seed phrase recovery process.
   */
  unMarkPasswordForgotten() {
    this.preferencesController.setPasswordForgotten(false);
    this.sendUpdate();
  }

  //=============================================================================
  // SETUP
  //=============================================================================

  /**
   * A runtime.MessageSender object, as provided by the browser:
   *
   * @see https://developer.mozilla.org/en-US/docs/Mozilla/Add-ons/WebExtensions/API/runtime/MessageSender
   * @typedef {object} MessageSender
   * @property {string} - The URL of the page or frame hosting the script that sent the message.
   */

  /**
   * A Snap sender object.
   *
   * @typedef {object} SnapSender
   * @property {string} snapId - The ID of the snap.
   */

  /**
   * Used to create a multiplexed stream for connecting to an untrusted context
   * like a Dapp or other extension.
   *
   * @param options - Options bag.
   * @param {ReadableStream} options.connectionStream - The Duplex stream to connect to.
   * @param {MessageSender | SnapSender} options.sender - The sender of the messages on this stream.
   * @param {string} [options.subjectType] - The type of the sender, i.e. subject.
   */
  setupUntrustedCommunication({ connectionStream, sender, subjectType }) {
    const { usePhishDetect } = this.preferencesController.store.getState();

    let _subjectType;
    if (subjectType) {
      _subjectType = subjectType;
    } else if (sender.id && sender.id !== this.extension.runtime.id) {
      _subjectType = SubjectType.Extension;
    } else {
      _subjectType = SubjectType.Website;
    }

    if (sender.url) {
      const { hostname } = new URL(sender.url);
      this.phishingController.maybeUpdateState();
      // Check if new connection is blocked if phishing detection is on
      const phishingTestResponse = this.phishingController.test(hostname);
      if (usePhishDetect && phishingTestResponse?.result) {
        this.sendPhishingWarning(connectionStream, hostname);
        this.metaMetricsController.trackEvent({
          event: EVENT_NAMES.PHISHING_PAGE_DISPLAYED,
          category: EVENT.CATEGORIES.PHISHING,
          properties: {
            url: hostname,
          },
        });
        return;
      }
    }

    // setup multiplexing
    const mux = setupMultiplex(connectionStream);

    // messages between inpage and background
    this.setupProviderConnection(
      mux.createStream('metamask-provider'),
      sender,
      _subjectType,
    );

    // TODO:LegacyProvider: Delete
    if (sender.url) {
      // legacy streams
      this.setupPublicConfig(mux.createStream('publicConfig'));
    }
  }

  /**
   * Used to create a multiplexed stream for connecting to a trusted context,
   * like our own user interfaces, which have the provider APIs, but also
   * receive the exported API from this controller, which includes trusted
   * functions, like the ability to approve transactions or sign messages.
   *
   * @param {*} connectionStream - The duplex stream to connect to.
   * @param {MessageSender} sender - The sender of the messages on this stream
   */
  setupTrustedCommunication(connectionStream, sender) {
    // setup multiplexing
    const mux = setupMultiplex(connectionStream);
    // connect features
    this.setupControllerConnection(mux.createStream('controller'));
    this.setupProviderConnection(
      mux.createStream('provider'),
      sender,
      SubjectType.Internal,
    );
  }

  /**
   * Used to create a multiplexed stream for connecting to the phishing warning page.
   *
   * @param options - Options bag.
   * @param {ReadableStream} options.connectionStream - The Duplex stream to connect to.
   */
  setupPhishingCommunication({ connectionStream }) {
    const { usePhishDetect } = this.preferencesController.store.getState();

    if (!usePhishDetect) {
      return;
    }

    // setup multiplexing
    const mux = setupMultiplex(connectionStream);
    const phishingStream = mux.createStream(PHISHING_SAFELIST);

    // set up postStream transport
    phishingStream.on(
      'data',
      createMetaRPCHandler(
        { safelistPhishingDomain: this.safelistPhishingDomain.bind(this) },
        phishingStream,
      ),
    );
  }

  /**
   * Called when we detect a suspicious domain. Requests the browser redirects
   * to our anti-phishing page.
   *
   * @private
   * @param {*} connectionStream - The duplex stream to the per-page script,
   * for sending the reload attempt to.
   * @param {string} hostname - The hostname that triggered the suspicion.
   */
  sendPhishingWarning(connectionStream, hostname) {
    const mux = setupMultiplex(connectionStream);
    const phishingStream = mux.createStream('phishing');
    phishingStream.write({ hostname });
  }

  /**
   * A method for providing our API over a stream using JSON-RPC.
   *
   * @param {*} outStream - The stream to provide our API over.
   */
  setupControllerConnection(outStream) {
    const api = this.getApi();

    // report new active controller connection
    this.activeControllerConnections += 1;
    this.emit('controllerConnectionChanged', this.activeControllerConnections);

    // set up postStream transport
    outStream.on(
      'data',
      createMetaRPCHandler(
        api,
        outStream,
        this.store,
        this.localStoreApiWrapper,
      ),
    );
    const handleUpdate = (update) => {
      if (outStream._writableState.ended) {
        return;
      }
      // send notification to client-side
      outStream.write({
        jsonrpc: '2.0',
        method: 'sendUpdate',
        params: [update],
      });
    };
    this.on('update', handleUpdate);
    const startUISync = () => {
      if (outStream._writableState.ended) {
        return;
      }
      // send notification to client-side
      outStream.write({
        jsonrpc: '2.0',
        method: 'startUISync',
      });
    };

    if (this.startUISync) {
      startUISync();
    } else {
      this.once('startUISync', startUISync);
    }

    outStream.on('end', () => {
      this.activeControllerConnections -= 1;
      this.emit(
        'controllerConnectionChanged',
        this.activeControllerConnections,
      );
      this.removeListener('update', handleUpdate);
    });
  }

  /**
   * A method for serving our ethereum provider over a given stream.
   *
   * @param {*} outStream - The stream to provide over.
   * @param {MessageSender | SnapSender} sender - The sender of the messages on this stream
   * @param {SubjectType} subjectType - The type of the sender, i.e. subject.
   */
  setupProviderConnection(outStream, sender, subjectType) {
    let origin;
    if (subjectType === SubjectType.Internal) {
      origin = ORIGIN_METAMASK;
    }
    ///: BEGIN:ONLY_INCLUDE_IN(flask)
    else if (subjectType === SubjectType.Snap) {
      origin = sender.snapId;
    }
    ///: END:ONLY_INCLUDE_IN
    else {
      origin = new URL(sender.url).origin;
    }

    if (sender.id && sender.id !== this.extension.runtime.id) {
      this.subjectMetadataController.addSubjectMetadata({
        origin,
        extensionId: sender.id,
        subjectType: SubjectType.Extension,
      });
    }

    let tabId;
    if (sender.tab && sender.tab.id) {
      tabId = sender.tab.id;
    }

    const engine = this.setupProviderEngine({
      origin,
      sender,
      subjectType,
      tabId,
    });

    // setup connection
    const providerStream = createEngineStream({ engine });

    const connectionId = this.addConnection(origin, { engine });

    pump(outStream, providerStream, outStream, (err) => {
      // handle any middleware cleanup
      engine._middleware.forEach((mid) => {
        if (mid.destroy && typeof mid.destroy === 'function') {
          mid.destroy();
        }
      });
      connectionId && this.removeConnection(origin, connectionId);
      if (err) {
        log.error(err);
      }
    });
  }

  ///: BEGIN:ONLY_INCLUDE_IN(flask)
  /**
   * For snaps running in workers.
   *
   * @param snapId
   * @param connectionStream
   */
  setupSnapProvider(snapId, connectionStream) {
    this.setupUntrustedCommunication({
      connectionStream,
      sender: { snapId },
      subjectType: SubjectType.Snap,
    });
  }
  ///: END:ONLY_INCLUDE_IN

  /**
   * A method for creating a provider that is safely restricted for the requesting subject.
   *
   * @param {object} options - Provider engine options
   * @param {string} options.origin - The origin of the sender
   * @param {MessageSender | SnapSender} options.sender - The sender object.
   * @param {string} options.subjectType - The type of the sender subject.
   * @param {tabId} [options.tabId] - The tab ID of the sender - if the sender is within a tab
   */
  setupProviderEngine({ origin, subjectType, sender, tabId }) {
    // setup json rpc engine stack
    const engine = new JsonRpcEngine();
    const { blockTracker, provider } = this;

    // create filter polyfill middleware
    const filterMiddleware = createFilterMiddleware({ provider, blockTracker });

    // create subscription polyfill middleware
    const subscriptionManager = createSubscriptionManager({
      provider,
      blockTracker,
    });
    subscriptionManager.events.on('notification', (message) =>
      engine.emit('notification', message),
    );

    if (isManifestV3) {
      engine.push(createDupeReqFilterMiddleware());
    }

    // append origin to each request
    engine.push(createOriginMiddleware({ origin }));

    // append tabId to each request if it exists
    if (tabId) {
      engine.push(createTabIdMiddleware({ tabId }));
    }

    // logging
    engine.push(createLoggerMiddleware({ origin }));
    engine.push(this.permissionLogController.createMiddleware());

    engine.push(
      createRPCMethodTrackingMiddleware({
        trackEvent: this.metaMetricsController.trackEvent.bind(
          this.metaMetricsController,
        ),
        getMetricsState: this.metaMetricsController.store.getState.bind(
          this.metaMetricsController.store,
        ),
        securityProviderRequest: this.securityProviderRequest.bind(this),
      }),
    );

    // onboarding
    if (subjectType === SubjectType.Website) {
      engine.push(
        createOnboardingMiddleware({
          location: sender.url,
          registerOnboarding: this.onboardingController.registerOnboarding,
        }),
      );
    }

    // Unrestricted/permissionless RPC method implementations
    engine.push(
      createMethodMiddleware({
        origin,

        subjectType,

        // Miscellaneous
        addSubjectMetadata:
          this.subjectMetadataController.addSubjectMetadata.bind(
            this.subjectMetadataController,
          ),
        getProviderState: this.getProviderState.bind(this),
        getUnlockPromise: this.appStateController.getUnlockPromise.bind(
          this.appStateController,
        ),
        handleWatchAssetRequest: this.tokensController.watchAsset.bind(
          this.tokensController,
        ),
        requestUserApproval:
          this.approvalController.addAndShowApprovalRequest.bind(
            this.approvalController,
          ),
        sendMetrics: this.metaMetricsController.trackEvent.bind(
          this.metaMetricsController,
        ),
        // Permission-related
        getAccounts: this.getPermittedAccounts.bind(this, origin),
        getPermissionsForOrigin: this.permissionController.getPermissions.bind(
          this.permissionController,
          origin,
        ),
        hasPermission: this.permissionController.hasPermission.bind(
          this.permissionController,
          origin,
        ),
        requestAccountsPermission:
          this.permissionController.requestPermissions.bind(
            this.permissionController,
            { origin },
            { eth_accounts: {} },
          ),
        requestPermissionsForOrigin:
          this.permissionController.requestPermissions.bind(
            this.permissionController,
            { origin },
          ),

        getCurrentChainId: () =>
          this.networkController.store.getState().provider.chainId,
        getCurrentRpcUrl: () =>
          this.networkController.store.getState().provider.rpcUrl,
        // network configuration-related
        getNetworkConfigurations: () =>
          this.networkController.store.getState().networkConfigurations,
        upsertNetworkConfiguration:
          this.networkController.upsertNetworkConfiguration.bind(
            this.networkController,
          ),
        setActiveNetwork: this.networkController.setActiveNetwork.bind(
          this.networkController,
        ),
        findNetworkConfigurationBy: this.findNetworkConfigurationBy.bind(this),
        setProviderType: this.networkController.setProviderType.bind(
          this.networkController,
        ),

        // Web3 shim-related
        getWeb3ShimUsageState: this.alertController.getWeb3ShimUsageState.bind(
          this.alertController,
        ),
        setWeb3ShimUsageRecorded:
          this.alertController.setWeb3ShimUsageRecorded.bind(
            this.alertController,
          ),
      }),
    );

    ///: BEGIN:ONLY_INCLUDE_IN(flask)
    engine.push(
      createSnapMethodMiddleware(subjectType === SubjectType.Snap, {
        getAppKey: this.getAppKeyForSubject.bind(this, origin),
        getUnlockPromise: this.appStateController.getUnlockPromise.bind(
          this.appStateController,
        ),
        getSnaps: this.controllerMessenger.call.bind(
          this.controllerMessenger,
          'SnapController:getPermitted',
          origin,
        ),
        requestPermissions: async (requestedPermissions) => {
          const [approvedPermissions] =
            await this.permissionController.requestPermissions(
              { origin },
              requestedPermissions,
            );

          return Object.values(approvedPermissions);
        },
        getPermissions: this.permissionController.getPermissions.bind(
          this.permissionController,
          origin,
        ),
        getAccounts: this.getPermittedAccounts.bind(this, origin),
        installSnaps: this.controllerMessenger.call.bind(
          this.controllerMessenger,
          'SnapController:install',
          origin,
        ),
      }),
    );
    ///: END:ONLY_INCLUDE_IN

    // filter and subscription polyfills
    engine.push(filterMiddleware);
    engine.push(subscriptionManager.middleware);
    if (subjectType !== SubjectType.Internal) {
      // permissions
      engine.push(
        this.permissionController.createPermissionMiddleware({
          origin,
        }),
      );
    }

    engine.push(this.metamaskMiddleware);

    // forward to metamask primary provider
    engine.push(providerAsMiddleware(provider));
    return engine;
  }

  /**
   * TODO:LegacyProvider: Delete
   * A method for providing our public config info over a stream.
   * This includes info we like to be synchronous if possible, like
   * the current selected account, and network ID.
   *
   * Since synchronous methods have been deprecated in web3,
   * this is a good candidate for deprecation.
   *
   * @param {*} outStream - The stream to provide public config over.
   */
  setupPublicConfig(outStream) {
    const configStream = storeAsStream(this.publicConfigStore);

    pump(configStream, outStream, (err) => {
      configStream.destroy();
      if (err) {
        log.error(err);
      }
    });
  }

  /**
   * Adds a reference to a connection by origin. Ignores the 'metamask' origin.
   * Caller must ensure that the returned id is stored such that the reference
   * can be deleted later.
   *
   * @param {string} origin - The connection's origin string.
   * @param {object} options - Data associated with the connection
   * @param {object} options.engine - The connection's JSON Rpc Engine
   * @returns {string} The connection's id (so that it can be deleted later)
   */
  addConnection(origin, { engine }) {
    if (origin === ORIGIN_METAMASK) {
      return null;
    }

    if (!this.connections[origin]) {
      this.connections[origin] = {};
    }

    const id = nanoid();
    this.connections[origin][id] = {
      engine,
    };

    return id;
  }

  /**
   * Deletes a reference to a connection, by origin and id.
   * Ignores unknown origins.
   *
   * @param {string} origin - The connection's origin string.
   * @param {string} id - The connection's id, as returned from addConnection.
   */
  removeConnection(origin, id) {
    const connections = this.connections[origin];
    if (!connections) {
      return;
    }

    delete connections[id];

    if (Object.keys(connections).length === 0) {
      delete this.connections[origin];
    }
  }

  /**
   * Closes all connections for the given origin, and removes the references
   * to them.
   * Ignores unknown origins.
   *
   * @param {string} origin - The origin string.
   */
  removeAllConnections(origin) {
    const connections = this.connections[origin];
    if (!connections) {
      return;
    }

    Object.keys(connections).forEach((id) => {
      this.removeConnection(origin, id);
    });
  }

  /**
   * Causes the RPC engines associated with the connections to the given origin
   * to emit a notification event with the given payload.
   *
   * The caller is responsible for ensuring that only permitted notifications
   * are sent.
   *
   * Ignores unknown origins.
   *
   * @param {string} origin - The connection's origin string.
   * @param {unknown} payload - The event payload.
   */
  notifyConnections(origin, payload) {
    const connections = this.connections[origin];

    if (connections) {
      Object.values(connections).forEach((conn) => {
        if (conn.engine) {
          conn.engine.emit('notification', payload);
        }
      });
    }
  }

  /**
   * Causes the RPC engines associated with all connections to emit a
   * notification event with the given payload.
   *
   * If the "payload" parameter is a function, the payload for each connection
   * will be the return value of that function called with the connection's
   * origin.
   *
   * The caller is responsible for ensuring that only permitted notifications
   * are sent.
   *
   * @param {unknown} payload - The event payload, or payload getter function.
   */
  notifyAllConnections(payload) {
    const getPayload =
      typeof payload === 'function'
        ? (origin) => payload(origin)
        : () => payload;

    Object.keys(this.connections).forEach((origin) => {
      Object.values(this.connections[origin]).forEach(async (conn) => {
        if (conn.engine) {
          conn.engine.emit('notification', await getPayload(origin));
        }
      });
    });
  }

  // handlers

  /**
   * Handle a KeyringController update
   *
   * @param {object} state - the KC state
   * @returns {Promise<void>}
   * @private
   */
  async _onKeyringControllerUpdate(state) {
    const {
      keyrings,
      encryptionKey: loginToken,
      encryptionSalt: loginSalt,
    } = state;
    const addresses = keyrings.reduce(
      (acc, { accounts }) => acc.concat(accounts),
      [],
    );

    if (isManifestV3) {
      await browser.storage.session.set({ loginToken, loginSalt });
    }

    if (!addresses.length) {
      return;
    }

    // Ensure preferences + identities controller know about all addresses
    this.preferencesController.syncAddresses(addresses);
    this.accountTracker.syncWithAddresses(addresses);
  }

  /**
   * Handle global application unlock.
   * Notifies all connections that the extension is unlocked, and which
   * account(s) are currently accessible, if any.
   */
  _onUnlock() {
    this.notifyAllConnections(async (origin) => {
      return {
        method: NOTIFICATION_NAMES.unlockStateChanged,
        params: {
          isUnlocked: true,
          accounts: await this.getPermittedAccounts(origin),
        },
      };
    });

    this.unMarkPasswordForgotten();

    // In the current implementation, this handler is triggered by a
    // KeyringController event. Other controllers subscribe to the 'unlock'
    // event of the MetaMaskController itself.
    this.emit('unlock');
  }

  /**
   * Handle global application lock.
   * Notifies all connections that the extension is locked.
   */
  _onLock() {
    this.notifyAllConnections({
      method: NOTIFICATION_NAMES.unlockStateChanged,
      params: {
        isUnlocked: false,
      },
    });

    // In the current implementation, this handler is triggered by a
    // KeyringController event. Other controllers subscribe to the 'lock'
    // event of the MetaMaskController itself.
    this.emit('lock');
  }

  /**
   * Handle memory state updates.
   * - Ensure isClientOpenAndUnlocked is updated
   * - Notifies all connections with the new provider network state
   *   - The external providers handle diffing the state
   *
   * @param newState
   */
  _onStateUpdate(newState) {
    this.isClientOpenAndUnlocked = newState.isUnlocked && this._isClientOpen;
    this.notifyAllConnections({
      method: NOTIFICATION_NAMES.chainChanged,
      params: this.getProviderNetworkState(newState),
    });
  }

  // misc

  /**
   * A method for emitting the full MetaMask state to all registered listeners.
   *
   * @private
   */
  privateSendUpdate() {
    this.emit('update', this.getState());
  }

  /**
   * @returns {boolean} Whether the extension is unlocked.
   */
  isUnlocked() {
    return this.keyringController.memStore.getState().isUnlocked;
  }

  //=============================================================================
  // MISCELLANEOUS
  //=============================================================================

  getExternalPendingTransactions(address) {
    return this.smartTransactionsController.getTransactions({
      addressFrom: address,
      status: 'pending',
    });
  }

  /**
   * Returns the nonce that will be associated with a transaction once approved
   *
   * @param {string} address - The hex string address for the transaction
   * @returns {Promise<number>}
   */
  async getPendingNonce(address) {
    const { nonceDetails, releaseLock } =
      await this.txController.nonceTracker.getNonceLock(address);
    const pendingNonce = nonceDetails.params.highestSuggested;

    releaseLock();
    return pendingNonce;
  }

  /**
   * Returns the next nonce according to the nonce-tracker
   *
   * @param {string} address - The hex string address for the transaction
   * @returns {Promise<number>}
   */
  async getNextNonce(address) {
    const nonceLock = await this.txController.nonceTracker.getNonceLock(
      address,
    );
    nonceLock.releaseLock();
    return nonceLock.nextNonce;
  }

  //=============================================================================
  // CONFIG
  //=============================================================================

  /**
   * Returns the first network configuration object that matches at least one field of the
   * provided search criteria. Returns null if no match is found
   *
   * @param {object} rpcInfo - The RPC endpoint properties and values to check.
   * @returns {object} rpcInfo found in the network configurations list
   */
  findNetworkConfigurationBy(rpcInfo) {
    const { networkConfigurations } = this.networkController.store.getState();
    const networkConfiguration = Object.values(networkConfigurations).find(
      (configuration) => {
        return Object.keys(rpcInfo).some((key) => {
          return configuration[key] === rpcInfo[key];
        });
      },
    );

    return networkConfiguration || null;
  }

  /**
   * Sets the Ledger Live preference to use for Ledger hardware wallet support
   *
   * @param {string} transportType - The Ledger transport type.
   */
  async setLedgerTransportPreference(transportType) {
    if (!this.canUseHardwareWallets()) {
      return undefined;
    }

    const currentValue =
      this.preferencesController.getLedgerTransportPreference();
    const newValue =
      this.preferencesController.setLedgerTransportPreference(transportType);

    const keyring = await this.getKeyringForDevice(HardwareDeviceNames.ledger);
    if (keyring?.updateTransportMethod) {
      return keyring.updateTransportMethod(newValue).catch((e) => {
        // If there was an error updating the transport, we should
        // fall back to the original value
        this.preferencesController.setLedgerTransportPreference(currentValue);
        throw e;
      });
    }

    return undefined;
  }

  /**
   * A method for initializing storage the first time.
   *
   * @param {object} initState - The default state to initialize with.
   * @private
   */
  recordFirstTimeInfo(initState) {
    if (!('firstTimeInfo' in initState)) {
      const version = this.platform.getVersion();
      initState.firstTimeInfo = {
        version,
        date: Date.now(),
      };
    }
  }

  // TODO: Replace isClientOpen methods with `controllerConnectionChanged` events.
  /* eslint-disable accessor-pairs */
  /**
   * A method for recording whether the MetaMask user interface is open or not.
   *
   * @param {boolean} open
   */
  set isClientOpen(open) {
    this._isClientOpen = open;
    this.detectTokensController.isOpen = open;
  }
  /* eslint-enable accessor-pairs */

  /**
   * A method that is called by the background when all instances of metamask are closed.
   * Currently used to stop polling in the gasFeeController.
   */
  onClientClosed() {
    try {
      this.gasFeeController.stopPolling();
      this.appStateController.clearPollingTokens();
    } catch (error) {
      console.error(error);
    }
  }

  /**
   * A method that is called by the background when a particular environment type is closed (fullscreen, popup, notification).
   * Currently used to stop polling in the gasFeeController for only that environement type
   *
   * @param environmentType
   */
  onEnvironmentTypeClosed(environmentType) {
    const appStatePollingTokenType =
      POLLING_TOKEN_ENVIRONMENT_TYPES[environmentType];
    const pollingTokensToDisconnect =
      this.appStateController.store.getState()[appStatePollingTokenType];
    pollingTokensToDisconnect.forEach((pollingToken) => {
      this.gasFeeController.disconnectPoller(pollingToken);
      this.appStateController.removePollingToken(
        pollingToken,
        appStatePollingTokenType,
      );
    });
  }

  /**
   * Adds a domain to the PhishingController safelist
   *
   * @param {string} hostname - the domain to safelist
   */
  safelistPhishingDomain(hostname) {
    return this.phishingController.bypass(hostname);
  }

  /**
   * Locks MetaMask
   */
  setLocked() {
    const [trezorKeyring] = this.keyringController.getKeyringsByType(
      KeyringType.trezor,
    );
    if (trezorKeyring) {
      trezorKeyring.dispose();
    }

    const [ledgerKeyring] = this.keyringController.getKeyringsByType(
      KeyringType.ledger,
    );
    ledgerKeyring?.destroy?.();

    if (isManifestV3) {
      this.clearLoginArtifacts();
    }

    return this.keyringController.setLocked();
  }

  removePermissionsFor = (subjects) => {
    try {
      this.permissionController.revokePermissions(subjects);
    } catch (exp) {
      if (!(exp instanceof PermissionsRequestNotFoundError)) {
        throw exp;
      }
    }
  };

  ///: BEGIN:ONLY_INCLUDE_IN(flask)
  updateCaveat = (origin, target, caveatType, caveatValue) => {
    try {
      this.controllerMessenger.call(
        'PermissionController:updateCaveat',
        origin,
        target,
        caveatType,
        caveatValue,
      );
    } catch (exp) {
      if (!(exp instanceof PermissionsRequestNotFoundError)) {
        throw exp;
      }
    }
  };
  ///: END:ONLY_INCLUDE_IN

  rejectPermissionsRequest = (requestId) => {
    try {
      this.permissionController.rejectPermissionsRequest(requestId);
    } catch (exp) {
      if (!(exp instanceof PermissionsRequestNotFoundError)) {
        throw exp;
      }
    }
  };

  acceptPermissionsRequest = (request) => {
    try {
      this.permissionController.acceptPermissionsRequest(request);
    } catch (exp) {
      if (!(exp instanceof PermissionsRequestNotFoundError)) {
        throw exp;
      }
    }
  };

  resolvePendingApproval = (id, value) => {
    try {
      this.approvalController.accept(id, value);
    } catch (exp) {
      if (!(exp instanceof ApprovalRequestNotFoundError)) {
        throw exp;
      }
    }
  };

  rejectPendingApproval = (id, error) => {
    try {
      this.approvalController.reject(
        id,
        new EthereumRpcError(error.code, error.message, error.data),
      );
    } catch (exp) {
      if (!(exp instanceof ApprovalRequestNotFoundError)) {
        throw exp;
      }
    }
  };

  async securityProviderRequest(requestData, methodName) {
    const { currentLocale, transactionSecurityCheckEnabled } =
      this.preferencesController.store.getState();

    if (transactionSecurityCheckEnabled) {
      const chainId = Number(
        hexToDecimal(this.networkController.store.getState().provider.chainId),
      );

      try {
        const securityProviderResponse = await securityProviderCheck(
          requestData,
          methodName,
          chainId,
          currentLocale,
        );

        return securityProviderResponse;
      } catch (err) {
        log.error(err.message);
        throw err;
      }
    }

    return null;
  }
}<|MERGE_RESOLUTION|>--- conflicted
+++ resolved
@@ -337,11 +337,7 @@
       {
         onPreferencesStateChange: (listener) =>
           this.preferencesController.store.subscribe(listener),
-<<<<<<< HEAD
         onNetworkStateChange: (cb) => {
-=======
-        onNetworkStateChange: (cb) =>
->>>>>>> 50d8740a
           this.networkController.store.subscribe((networkState) => {
             const modifiedNetworkState = {
               ...networkState,
@@ -486,17 +482,11 @@
       clientId: SWAPS_CLIENT_ID,
       getProvider: () =>
         this.networkController.getProviderAndBlockTracker().provider,
-<<<<<<< HEAD
       // NOTE: This option is inaccurately named; it should be called
       // onNetworkDidChange
-      onNetworkStateChange: this.networkController.on.bind(
-        this.networkController,
-        NETWORK_EVENTS.NETWORK_DID_CHANGE,
-=======
       onNetworkStateChange: networkControllerMessenger.subscribe.bind(
         networkControllerMessenger,
         NetworkControllerEventTypes.NetworkDidChange,
->>>>>>> 50d8740a
       ),
       getCurrentNetworkEIP1559Compatibility:
         this.networkController.getEIP1559Compatibility.bind(
