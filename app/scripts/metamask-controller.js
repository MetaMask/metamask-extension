import EventEmitter from 'events';
import { finished, pipeline } from 'readable-stream';
import {
  AssetsContractController,
  CurrencyRateController,
  NftController,
  NftDetectionController,
  TokenDetectionController,
  TokenListController,
  TokenRatesController,
  TokensController,
  CodefiTokenPricesServiceV2,
  RatesController,
  fetchMultiExchangeRate,
  TokenBalancesController,
} from '@metamask/assets-controllers';
import { JsonRpcEngine } from '@metamask/json-rpc-engine';
import { createEngineStream } from '@metamask/json-rpc-middleware-stream';
import { ObservableStore } from '@metamask/obs-store';
import { storeAsStream } from '@metamask/obs-store/dist/asStream';
import { providerAsMiddleware } from '@metamask/eth-json-rpc-middleware';
import { debounce, throttle, memoize, wrap, pick, cloneDeep } from 'lodash';
import {
  KeyringController,
  KeyringTypes,
  keyringBuilderFactory,
} from '@metamask/keyring-controller';
import createFilterMiddleware from '@metamask/eth-json-rpc-filters';
import createSubscriptionManager from '@metamask/eth-json-rpc-filters/subscriptionManager';
import { JsonRpcError, providerErrors, rpcErrors } from '@metamask/rpc-errors';

import { Mutex } from 'await-semaphore';
import log from 'loglevel';
import {
  TrezorConnectBridge,
  TrezorKeyring,
} from '@metamask/eth-trezor-keyring';
import {
  LedgerKeyring,
  LedgerIframeBridge,
} from '@metamask/eth-ledger-bridge-keyring';
import LatticeKeyring from 'eth-lattice-keyring';
import { rawChainData } from 'eth-chainlist';
import { MetaMaskKeyring as QRHardwareKeyring } from '@keystonehq/metamask-airgapped-keyring';
import { nanoid } from 'nanoid';
import { captureException } from '@sentry/browser';
import { AddressBookController } from '@metamask/address-book-controller';
import {
  ApprovalController,
  ApprovalRequestNotFoundError,
} from '@metamask/approval-controller';
import { Messenger } from '@metamask/base-controller';
import { EnsController } from '@metamask/ens-controller';
import { PhishingController } from '@metamask/phishing-controller';
import { AnnouncementController } from '@metamask/announcement-controller';
import {
  NetworkController,
  getDefaultNetworkControllerState,
} from '@metamask/network-controller';
import { GasFeeController } from '@metamask/gas-fee-controller';
import {
  MethodNames,
  PermissionController,
  PermissionDoesNotExistError,
  PermissionsRequestNotFoundError,
  SubjectMetadataController,
  SubjectType,
} from '@metamask/permission-controller';
import SmartTransactionsController from '@metamask/smart-transactions-controller';
import { ClientId } from '@metamask/smart-transactions-controller/dist/types';
import {
  METAMASK_DOMAIN,
  SelectedNetworkController,
  createSelectedNetworkMiddleware,
} from '@metamask/selected-network-controller';
import { LoggingController, LogType } from '@metamask/logging-controller';
import { PermissionLogController } from '@metamask/permission-log-controller';

import {
  createSnapsMethodMiddleware,
  buildSnapEndowmentSpecifications,
  buildSnapRestrictedMethodSpecifications,
} from '@metamask/snaps-rpc-methods';
import {
  ApprovalType,
  ERC1155,
  ERC20,
  ERC721,
  BlockExplorerUrl,
} from '@metamask/controller-utils';

import { AccountsController } from '@metamask/accounts-controller';
import {
  RemoteFeatureFlagController,
  ClientConfigApiService,
  ClientType,
  DistributionType,
  EnvironmentType,
} from '@metamask/remote-feature-flag-controller';

///: BEGIN:ONLY_INCLUDE_IF(build-mmi)
import {
  CUSTODIAN_TYPES,
  MmiConfigurationController,
} from '@metamask-institutional/custody-keyring';
import { InstitutionalFeaturesController } from '@metamask-institutional/institutional-features';
import { CustodyController } from '@metamask-institutional/custody-controller';
import { TransactionUpdateController } from '@metamask-institutional/transaction-update';
///: END:ONLY_INCLUDE_IF
import { SignatureController } from '@metamask/signature-controller';
import { wordlist } from '@metamask/scure-bip39/dist/wordlists/english';

import {
  NameController,
  ENSNameProvider,
  EtherscanNameProvider,
  TokenNameProvider,
  LensNameProvider,
} from '@metamask/name-controller';

import {
  QueuedRequestController,
  createQueuedRequestMiddleware,
} from '@metamask/queued-request-controller';

import { UserOperationController } from '@metamask/user-operation-controller';

import {
  TransactionStatus,
  TransactionType,
} from '@metamask/transaction-controller';

import { isSnapId } from '@metamask/snaps-utils';

import { Interface } from '@ethersproject/abi';
import { abiERC1155, abiERC721 } from '@metamask/metamask-eth-abis';
import { isEvmAccountType } from '@metamask/keyring-api';
import { hasProperty, hexToBigInt, toCaipChainId } from '@metamask/utils';
import { normalize } from '@metamask/eth-sig-util';

import {
  TRIGGER_TYPES,
  Controller as NotificationServicesController,
} from '@metamask/notification-services-controller/notification-services';
import { Controller as NotificationServicesPushController } from '@metamask/notification-services-controller/push-services';
import {
  createRegToken,
  deleteRegToken,
  createSubscribeToPushNotifications,
} from '@metamask/notification-services-controller/push-services/web';
import {
  Caip25CaveatMutators,
  Caip25CaveatType,
  Caip25EndowmentPermissionName,
  getEthAccounts,
  getSessionScopes,
  setPermittedEthChainIds,
  setEthAccounts,
  multichainMethodCallValidatorMiddleware,
  MultichainSubscriptionManager,
  MultichainMiddlewareManager,
  walletGetSession,
  walletRevokeSession,
  walletInvokeMethod,
} from '@metamask/multichain';
import {
  methodsRequiringNetworkSwitch,
  methodsThatCanSwitchNetworkWithoutApproval,
  methodsThatShouldBeEnqueued,
} from '../../shared/constants/methods-tags';

///: BEGIN:ONLY_INCLUDE_IF(build-mmi)
import { toChecksumHexAddress } from '../../shared/modules/hexstring-utils';
///: END:ONLY_INCLUDE_IF

import { AssetType, TokenStandard } from '../../shared/constants/transaction';
import {
  GAS_API_BASE_URL,
  GAS_DEV_API_BASE_URL,
  SWAPS_CLIENT_ID,
} from '../../shared/constants/swaps';
import {
  CHAIN_IDS,
  CHAIN_SPEC_URL,
  NETWORK_TYPES,
  NetworkStatus,
  MAINNET_DISPLAY_NAME,
  DEFAULT_CUSTOM_TESTNET_MAP,
  UNSUPPORTED_RPC_METHODS,
} from '../../shared/constants/network';
import { getAllowedSmartTransactionsChainIds } from '../../shared/constants/smartTransactions';

import {
  HardwareDeviceNames,
  HardwareKeyringType,
  LedgerTransportTypes,
} from '../../shared/constants/hardware-wallets';
import { KeyringType } from '../../shared/constants/keyring';
import {
  RestrictedMethods,
  ExcludedSnapPermissions,
  ExcludedSnapEndowments,
  CaveatTypes,
} from '../../shared/constants/permissions';
import { UI_NOTIFICATIONS } from '../../shared/notifications';
import { MILLISECOND, MINUTE, SECOND } from '../../shared/constants/time';
import {
  ORIGIN_METAMASK,
  POLLING_TOKEN_ENVIRONMENT_TYPES,
  MESSAGE_TYPE,
  SMART_TRANSACTION_CONFIRMATION_TYPES,
} from '../../shared/constants/app';
import {
  MetaMetricsEventCategory,
  MetaMetricsEventName,
} from '../../shared/constants/metametrics';
import { LOG_EVENT } from '../../shared/constants/logs';

import {
  getStorageItem,
  setStorageItem,
} from '../../shared/lib/storage-helpers';
import {
  getTokenIdParam,
  fetchTokenBalance,
  fetchERC1155Balance,
} from '../../shared/lib/token-util';
import { isEqualCaseInsensitive } from '../../shared/modules/string-utils';
import { parseStandardTokenTransactionData } from '../../shared/modules/transaction.utils';
import { STATIC_MAINNET_TOKEN_LIST } from '../../shared/constants/tokens';
import { getTokenValueParam } from '../../shared/lib/metamask-controller-utils';
import { isManifestV3 } from '../../shared/modules/mv3.utils';
import { convertNetworkId } from '../../shared/modules/network.utils';
import {
  getIsSmartTransaction,
  getFeatureFlagsByChainId,
} from '../../shared/modules/selectors';
import { createCaipStream } from '../../shared/modules/caip-stream';
import { BaseUrl } from '../../shared/constants/urls';
import {
  TOKEN_TRANSFER_LOG_TOPIC_HASH,
  TRANSFER_SINFLE_LOG_TOPIC_HASH,
} from '../../shared/lib/transactions-controller-utils';
import { getProviderConfig } from '../../shared/modules/selectors/networks';
import { endTrace, trace } from '../../shared/lib/trace';
import { BridgeStatusAction } from '../../shared/types/bridge-status';
import { ENVIRONMENT } from '../../development/build/constants';
import fetchWithCache from '../../shared/lib/fetch-with-cache';
import {
  BridgeUserAction,
  BridgeBackgroundAction,
} from '../../shared/types/bridge';
import {
  ///: BEGIN:ONLY_INCLUDE_IF(build-mmi)
  handleMMITransactionUpdate,
  ///: END:ONLY_INCLUDE_IF
  createTransactionEventFragmentWithTxId,
} from './lib/transaction/metrics';
///: BEGIN:ONLY_INCLUDE_IF(keyring-snaps)
import { keyringSnapPermissionsBuilder } from './lib/snap-keyring/keyring-snaps-permissions';
///: END:ONLY_INCLUDE_IF

import { SnapsNameProvider } from './lib/SnapsNameProvider';
import { AddressBookPetnamesBridge } from './lib/AddressBookPetnamesBridge';
import { AccountIdentitiesPetnamesBridge } from './lib/AccountIdentitiesPetnamesBridge';
import { createPPOMMiddleware } from './lib/ppom/ppom-middleware';
import {
  onMessageReceived,
  checkForMultipleVersionsRunning,
} from './detect-multiple-instances';
///: BEGIN:ONLY_INCLUDE_IF(build-mmi)
import { MMIController } from './controllers/mmi-controller';
import { mmiKeyringBuilderFactory } from './mmi-keyring-builder-factory';
///: END:ONLY_INCLUDE_IF
import ComposableObservableStore from './lib/ComposableObservableStore';
import AccountTrackerController from './controllers/account-tracker-controller';
import createDupeReqFilterStream from './lib/createDupeReqFilterStream';
import createLoggerMiddleware from './lib/createLoggerMiddleware';
import {
  createEthAccountsMethodMiddleware,
  createEip1193MethodMiddleware,
  createUnsupportedMethodMiddleware,
  createMultichainMethodMiddleware,
  makeMethodMiddlewareMaker,
} from './lib/rpc-method-middleware';
import createOriginMiddleware from './lib/createOriginMiddleware';
import createMainFrameOriginMiddleware from './lib/createMainFrameOriginMiddleware';
import createTabIdMiddleware from './lib/createTabIdMiddleware';
import { NetworkOrderController } from './controllers/network-order';
import { AccountOrderController } from './controllers/account-order';
import createOnboardingMiddleware from './lib/createOnboardingMiddleware';
import { isStreamWritable, setupMultiplex } from './lib/stream-utils';
import { PreferencesController } from './controllers/preferences-controller';
import { AppStateController } from './controllers/app-state-controller';
import { AlertController } from './controllers/alert-controller';
import OnboardingController from './controllers/onboarding';
import Backup from './lib/backup';
import DecryptMessageController from './controllers/decrypt-message';
import SwapsController from './controllers/swaps';
import MetaMetricsController from './controllers/metametrics-controller';
import { segment } from './lib/segment';
import createMetaRPCHandler from './lib/createMetaRPCHandler';
import {
  addHexPrefix,
  getMethodDataName,
  previousValueComparator,
} from './lib/util';
import createMetamaskMiddleware from './lib/createMetamaskMiddleware';
import { hardwareKeyringBuilderFactory } from './lib/hardware-keyring-builder-factory';
import EncryptionPublicKeyController from './controllers/encryption-public-key';
import AppMetadataController from './controllers/app-metadata';

import {
  getCaveatSpecifications,
  diffMap,
  getPermissionBackgroundApiMethods,
  getPermissionSpecifications,
  getPermittedAccountsByOrigin,
  getPermittedChainsByOrigin,
  NOTIFICATION_NAMES,
  unrestrictedMethods,
  PermissionNames,
  getRemovedAuthorizations,
  getChangedAuthorizations,
  getAuthorizedScopesByOrigin,
} from './controllers/permissions';
import { MetaMetricsDataDeletionController } from './controllers/metametrics-data-deletion/metametrics-data-deletion';
import { DataDeletionService } from './services/data-deletion-service';
import createRPCMethodTrackingMiddleware from './lib/createRPCMethodTrackingMiddleware';
import { updateCurrentLocale } from './translate';
import { TrezorOffscreenBridge } from './lib/offscreen-bridge/trezor-offscreen-bridge';
import { LedgerOffscreenBridge } from './lib/offscreen-bridge/ledger-offscreen-bridge';
///: BEGIN:ONLY_INCLUDE_IF(keyring-snaps)
import { snapKeyringBuilder, getAccountsBySnapId } from './lib/snap-keyring';
///: END:ONLY_INCLUDE_IF
import { encryptorFactory } from './lib/encryptor-factory';
import { addDappTransaction, addTransaction } from './lib/transaction/util';
///: BEGIN:ONLY_INCLUDE_IF(build-main,build-beta,build-flask)
import { addTypedMessage, addPersonalMessage } from './lib/signature/util';
///: END:ONLY_INCLUDE_IF
import { LatticeKeyringOffscreen } from './lib/offscreen-bridge/lattice-offscreen-keyring';
import { WeakRefObjectMap } from './lib/WeakRefObjectMap';
import { METAMASK_COOKIE_HANDLER } from './constants/stream';

// Notification controllers
import { createTxVerificationMiddleware } from './lib/tx-verification/tx-verification-middleware';
import { updateSecurityAlertResponse } from './lib/ppom/ppom-util';
import createEvmMethodsToNonEvmAccountReqFilterMiddleware from './lib/createEvmMethodsToNonEvmAccountReqFilterMiddleware';
import { isEthAddress } from './lib/multichain/address';

import { decodeTransactionData } from './lib/transaction/decode/util';
import BridgeController from './controllers/bridge/bridge-controller';
import { BRIDGE_CONTROLLER_NAME } from './controllers/bridge/constants';
import {
  onPushNotificationClicked,
  onPushNotificationReceived,
} from './controllers/push-notifications';
import createTracingMiddleware from './lib/createTracingMiddleware';
import createOriginThrottlingMiddleware from './lib/createOriginThrottlingMiddleware';
import { PatchStore } from './lib/PatchStore';
import { sanitizeUIState } from './lib/state-utils';
import { walletCreateSession } from './lib/rpc-method-middleware/handlers/wallet-createSession';
import BridgeStatusController from './controllers/bridge-status/bridge-status-controller';
import { BRIDGE_STATUS_CONTROLLER_NAME } from './controllers/bridge-status/constants';
import {
  rejectAllApprovals,
  rejectOriginApprovals,
} from './lib/approval/utils';
import {
  handleBridgeTransactionComplete,
  handleBridgeTransactionFailed,
  handleTransactionFailedTypeBridge,
} from './lib/bridge-status/metrics';
import {
  ///: BEGIN:ONLY_INCLUDE_IF(multichain)
  MultichainAssetsControllerInit,
  MultichainTransactionsControllerInit,
  MultichainBalancesControllerInit,
  MultichainAssetsRatesControllerInit,
  ///: END:ONLY_INCLUDE_IF
  MultichainNetworkControllerInit,
} from './controller-init/multichain';
import { TransactionControllerInit } from './controller-init/confirmations/transaction-controller-init';
import { PPOMControllerInit } from './controller-init/confirmations/ppom-controller-init';
import { initControllers } from './controller-init/utils';
import {
  CronjobControllerInit,
  ExecutionServiceInit,
  RateLimitControllerInit,
  SnapControllerInit,
  SnapInsightsControllerInit,
  SnapInterfaceControllerInit,
  SnapsRegistryInit,
} from './controller-init/snaps';
import { AuthenticationControllerInit } from './controller-init/identity/authentication-controller-init';
import { UserStorageControllerInit } from './controller-init/identity/user-storage-controller-init';
import {
  getCallsStatus,
  getCapabilities,
  processSendCalls,
} from './lib/transaction/eip5792';

export const METAMASK_CONTROLLER_EVENTS = {
  // Fired after state changes that impact the extension badge (unapproved msg count)
  // The process of updating the badge happens in app/scripts/background.js.
  UPDATE_BADGE: 'updateBadge',
  DECRYPT_MESSAGE_MANAGER_UPDATE_BADGE: 'DecryptMessageManager:updateBadge',
  ENCRYPTION_PUBLIC_KEY_MANAGER_UPDATE_BADGE:
    'EncryptionPublicKeyManager:updateBadge',
  // TODO: Add this and similar enums to the `controllers` repo and export them
  APPROVAL_STATE_CHANGE: 'ApprovalController:stateChange',
  APP_STATE_UNLOCK_CHANGE: 'AppStateController:unlockChange',
  QUEUED_REQUEST_STATE_CHANGE: 'QueuedRequestController:stateChange',
  METAMASK_NOTIFICATIONS_LIST_UPDATED:
    'NotificationServicesController:notificationsListUpdated',
  METAMASK_NOTIFICATIONS_MARK_AS_READ:
    'NotificationServicesController:markNotificationsAsRead',
};

// Types of APIs
const API_TYPE = {
  EIP1193: 'eip-1193',
  CAIP_MULTICHAIN: 'caip-multichain',
};

// stream channels
const PHISHING_SAFELIST = 'metamask-phishing-safelist';

// OneKey devices can connect to Metamask using Trezor USB transport. They use a specific device minor version (99) to differentiate between genuine Trezor and OneKey devices.
export const ONE_KEY_VIA_TREZOR_MINOR_VERSION = 99;

const environmentMappingForRemoteFeatureFlag = {
  [ENVIRONMENT.DEVELOPMENT]: EnvironmentType.Development,
  [ENVIRONMENT.RELEASE_CANDIDATE]: EnvironmentType.ReleaseCandidate,
  [ENVIRONMENT.PRODUCTION]: EnvironmentType.Production,
};

const buildTypeMappingForRemoteFeatureFlag = {
  flask: DistributionType.Flask,
  main: DistributionType.Main,
  beta: DistributionType.Beta,
};

export default class MetamaskController extends EventEmitter {
  /**
   * @param {object} opts
   */
  constructor(opts) {
    super();

    const { isFirstMetaMaskControllerSetup } = opts;

    this.defaultMaxListeners = 20;

    this.sendUpdate = debounce(
      this.privateSendUpdate.bind(this),
      MILLISECOND * 200,
    );
    this.opts = opts;
    this.extension = opts.browser;
    this.platform = opts.platform;
    this.notificationManager = opts.notificationManager;
    const initState = opts.initState || {};
    const version = process.env.METAMASK_VERSION;
    this.recordFirstTimeInfo(initState);
    this.featureFlags = opts.featureFlags;

    // this keeps track of how many "controllerStream" connections are open
    // the only thing that uses controller connections are open metamask UI instances
    this.activeControllerConnections = 0;

    this.offscreenPromise = opts.offscreenPromise ?? Promise.resolve();

    this.getRequestAccountTabIds = opts.getRequestAccountTabIds;
    this.getOpenMetamaskTabsIds = opts.getOpenMetamaskTabsIds;

    this.initializeChainlist();

    this.controllerMessenger = new Messenger();

    this.loggingController = new LoggingController({
      messenger: this.controllerMessenger.getRestricted({
        name: 'LoggingController',
        allowedActions: [],
        allowedEvents: [],
      }),
      state: initState.LoggingController,
    });

    // instance of a class that wraps the extension's storage local API.
    this.localStoreApiWrapper = opts.persistanceManager;

    this.currentMigrationVersion = opts.currentMigrationVersion;

    // observable state store
    this.store = new ComposableObservableStore({
      state: initState,
      controllerMessenger: this.controllerMessenger,
      persist: true,
    });

    // external connections by origin
    // Do not modify directly. Use the associated methods.
    this.connections = {};

    // lock to ensure only one vault created at once
    this.createVaultMutex = new Mutex();

    this.extension.runtime.onInstalled.addListener((details) => {
      if (details.reason === 'update') {
        if (version === '8.1.0') {
          this.platform.openExtensionInBrowser();
        }
        this.loggingController.add({
          type: LogType.GenericLog,
          data: {
            event: LOG_EVENT.VERSION_UPDATE,
            previousVersion: details.previousVersion,
            version,
          },
        });
      }
    });

    this.appMetadataController = new AppMetadataController({
      state: initState.AppMetadataController,
      messenger: this.controllerMessenger.getRestricted({
        name: 'AppMetadataController',
        allowedActions: [],
        allowedEvents: [],
      }),
      currentMigrationVersion: this.currentMigrationVersion,
      currentAppVersion: version,
    });

    // next, we will initialize the controllers
    // controller initialization order matters
    const clearPendingConfirmations = () => {
      this.encryptionPublicKeyController.clearUnapproved();
      this.decryptMessageController.clearUnapproved();
      this.signatureController.clearUnapproved();
      this.approvalController.clear(providerErrors.userRejectedRequest());
    };

    this.approvalController = new ApprovalController({
      messenger: this.controllerMessenger.getRestricted({
        name: 'ApprovalController',
      }),
      showApprovalRequest: opts.showUserConfirmation,
      typesExcludedFromRateLimiting: [
        ApprovalType.PersonalSign,
        ApprovalType.EthSignTypedData,
        ApprovalType.Transaction,
        ApprovalType.WatchAsset,
        ApprovalType.EthGetEncryptionPublicKey,
        ApprovalType.EthDecrypt,
        // Exclude Smart TX Status Page from rate limiting to allow sequential transactions
        SMART_TRANSACTION_CONFIRMATION_TYPES.showSmartTransactionStatusPage,
      ],
    });

    this.queuedRequestController = new QueuedRequestController({
      messenger: this.controllerMessenger.getRestricted({
        name: 'QueuedRequestController',
        allowedActions: [
          'NetworkController:getState',
          'NetworkController:setActiveNetwork',
          'SelectedNetworkController:getNetworkClientIdForDomain',
        ],
        allowedEvents: ['SelectedNetworkController:stateChange'],
      }),
      shouldRequestSwitchNetwork: ({ method }) =>
        methodsRequiringNetworkSwitch.includes(method),
      canRequestSwitchNetworkWithoutApproval: ({ method }) =>
        methodsThatCanSwitchNetworkWithoutApproval.includes(method),
      clearPendingConfirmations,
      showApprovalRequest: () => {
        if (this.approvalController.getTotalApprovalCount() > 0) {
          opts.showUserConfirmation();
        }
      },
    });

    ///: BEGIN:ONLY_INCLUDE_IF(build-mmi)
    this.mmiConfigurationController = new MmiConfigurationController({
      initState: initState.MmiConfigurationController,
      mmiConfigurationServiceUrl: process.env.MMI_CONFIGURATION_SERVICE_URL,
    });
    ///: END:ONLY_INCLUDE_IF

    const networkControllerMessenger = this.controllerMessenger.getRestricted({
      name: 'NetworkController',
    });

    let initialNetworkControllerState = initState.NetworkController;
    if (!initialNetworkControllerState) {
      initialNetworkControllerState = getDefaultNetworkControllerState();

      const networks =
        initialNetworkControllerState.networkConfigurationsByChainId;

      // Note: Consider changing `getDefaultNetworkControllerState`
      // on the controller side to include some of these tweaks.
      networks[CHAIN_IDS.MAINNET].name = MAINNET_DISPLAY_NAME;
      delete networks[CHAIN_IDS.GOERLI];
      delete networks[CHAIN_IDS.LINEA_GOERLI];

      // Due to the MegaETH Testnet not being included in getDefaultNetworkControllerState().
      // and it is not using Infura as a provider, we need to add it manually.
      networks[CHAIN_IDS.MEGAETH_TESTNET] = cloneDeep(
        DEFAULT_CUSTOM_TESTNET_MAP[CHAIN_IDS.MEGAETH_TESTNET],
      );

      Object.values(networks).forEach((network) => {
        const id = network.rpcEndpoints[0].networkClientId;
        // Process only if the default network has a corresponding networkClientId in BlockExplorerUrl.
        // Note: The MegaETH Testnet is currently the only network that is not included.
        if (hasProperty(BlockExplorerUrl, id)) {
          network.blockExplorerUrls = [BlockExplorerUrl[id]];
        }
        network.defaultBlockExplorerUrlIndex = 0;
      });

      let network;
      if (process.env.IN_TEST) {
        network = {
          chainId: CHAIN_IDS.LOCALHOST,
          name: 'Localhost 8545',
          nativeCurrency: 'ETH',
          blockExplorerUrls: [],
          defaultRpcEndpointIndex: 0,
          rpcEndpoints: [
            {
              networkClientId: 'networkConfigurationId',
              url: 'http://localhost:8545',
              type: 'custom',
            },
          ],
        };
        networks[CHAIN_IDS.LOCALHOST] = network;
      } else if (
        process.env.METAMASK_DEBUG ||
        process.env.METAMASK_ENVIRONMENT === 'test'
      ) {
        network = networks[CHAIN_IDS.SEPOLIA];
      } else {
        network = networks[CHAIN_IDS.MAINNET];
      }

      initialNetworkControllerState.selectedNetworkClientId =
        network.rpcEndpoints[network.defaultRpcEndpointIndex].networkClientId;
    }

    this.networkController = new NetworkController({
      messenger: networkControllerMessenger,
      state: initialNetworkControllerState,
      infuraProjectId: opts.infuraProjectId,
    });
    this.networkController.initializeProvider();

    if (process.env.MULTICHAIN_API) {
      this.multichainSubscriptionManager = new MultichainSubscriptionManager({
        getNetworkClientById: this.networkController.getNetworkClientById.bind(
          this.networkController,
        ),
        findNetworkClientIdByChainId:
          this.networkController.findNetworkClientIdByChainId.bind(
            this.networkController,
          ),
      });
      this.multichainMiddlewareManager = new MultichainMiddlewareManager();
    }
    this.provider =
      this.networkController.getProviderAndBlockTracker().provider;
    this.blockTracker =
      this.networkController.getProviderAndBlockTracker().blockTracker;
    this.deprecatedNetworkVersions = {};

    const accountsControllerMessenger = this.controllerMessenger.getRestricted({
      name: 'AccountsController',
      allowedEvents: [
        'SnapController:stateChange',
        'KeyringController:accountRemoved',
        'KeyringController:stateChange',
        'SnapKeyring:accountAssetListUpdated',
        'SnapKeyring:accountBalancesUpdated',
        'SnapKeyring:accountTransactionsUpdated',
        'MultichainNetworkController:networkDidChange',
      ],
      allowedActions: [
        'KeyringController:getAccounts',
        'KeyringController:getKeyringsByType',
        'KeyringController:getKeyringForAccount',
      ],
    });

    this.accountsController = new AccountsController({
      messenger: accountsControllerMessenger,
      state: initState.AccountsController,
    });

    const preferencesMessenger = this.controllerMessenger.getRestricted({
      name: 'PreferencesController',
      allowedActions: [
        'AccountsController:setSelectedAccount',
        'AccountsController:getSelectedAccount',
        'AccountsController:getAccountByAddress',
        'AccountsController:setAccountName',
        'NetworkController:getState',
      ],
      allowedEvents: ['AccountsController:stateChange'],
    });

    this.preferencesController = new PreferencesController({
      state: {
        currentLocale: opts.initLangCode ?? '',
        ...initState.PreferencesController,
      },
      messenger: preferencesMessenger,
    });

    const tokenListMessenger = this.controllerMessenger.getRestricted({
      name: 'TokenListController',
      allowedActions: ['NetworkController:getNetworkClientById'],
      allowedEvents: ['NetworkController:stateChange'],
    });

    this.tokenListController = new TokenListController({
      chainId: this.#getGlobalChainId({
        metamask: this.networkController.state,
      }),
      preventPollingOnNetworkRestart: !this.#isTokenListPollingRequired(
        this.preferencesController.state,
      ),
      messenger: tokenListMessenger,
      state: initState.TokenListController,
    });

    const assetsContractControllerMessenger =
      this.controllerMessenger.getRestricted({
        name: 'AssetsContractController',
        allowedActions: [
          'NetworkController:getNetworkClientById',
          'NetworkController:getNetworkConfigurationByNetworkClientId',
          'NetworkController:getSelectedNetworkClient',
          'NetworkController:getState',
        ],
        allowedEvents: [
          'PreferencesController:stateChange',
          'NetworkController:networkDidChange',
        ],
      });
    this.assetsContractController = new AssetsContractController({
      messenger: assetsContractControllerMessenger,
      chainId: this.#getGlobalChainId(),
    });

    const tokensControllerMessenger = this.controllerMessenger.getRestricted({
      name: 'TokensController',
      allowedActions: [
        'ApprovalController:addRequest',
        'NetworkController:getNetworkClientById',
        'AccountsController:getSelectedAccount',
        'AccountsController:getAccount',
      ],
      allowedEvents: [
        'NetworkController:networkDidChange',
        'AccountsController:selectedEvmAccountChange',
        'PreferencesController:stateChange',
        'TokenListController:stateChange',
        'NetworkController:stateChange',
      ],
    });
    this.tokensController = new TokensController({
      state: initState.TokensController,
      provider: this.provider,
      messenger: tokensControllerMessenger,
      chainId: this.#getGlobalChainId(),
    });

    const nftControllerMessenger = this.controllerMessenger.getRestricted({
      name: 'NftController',
      allowedEvents: [
        'PreferencesController:stateChange',
        'NetworkController:networkDidChange',
        'AccountsController:selectedEvmAccountChange',
      ],
      allowedActions: [
        `${this.approvalController.name}:addRequest`,
        `${this.networkController.name}:getNetworkClientById`,
        'AccountsController:getSelectedAccount',
        'AccountsController:getAccount',
        'AssetsContractController:getERC721AssetName',
        'AssetsContractController:getERC721AssetSymbol',
        'AssetsContractController:getERC721TokenURI',
        'AssetsContractController:getERC721OwnerOf',
        'AssetsContractController:getERC1155BalanceOf',
        'AssetsContractController:getERC1155TokenURI',
      ],
    });
    this.nftController = new NftController({
      state: initState.NftController,
      messenger: nftControllerMessenger,
      chainId: this.#getGlobalChainId(),
      onNftAdded: ({ address, symbol, tokenId, standard, source }) =>
        this.metaMetricsController.trackEvent({
          event: MetaMetricsEventName.NftAdded,
          category: MetaMetricsEventCategory.Wallet,
          sensitiveProperties: {
            token_contract_address: address,
            token_symbol: symbol,
            token_id: tokenId,
            token_standard: standard,
            asset_type: AssetType.NFT,
            source,
          },
        }),
    });

    const nftDetectionControllerMessenger =
      this.controllerMessenger.getRestricted({
        name: 'NftDetectionController',
        allowedEvents: [
          'NetworkController:stateChange',
          'PreferencesController:stateChange',
        ],
        allowedActions: [
          'ApprovalController:addRequest',
          'NetworkController:getState',
          'NetworkController:getNetworkClientById',
          'AccountsController:getSelectedAccount',
        ],
      });

    this.nftDetectionController = new NftDetectionController({
      messenger: nftDetectionControllerMessenger,
      chainId: this.#getGlobalChainId(),
      getOpenSeaApiKey: () => this.nftController.openSeaApiKey,
      getBalancesInSingleCall:
        this.assetsContractController.getBalancesInSingleCall.bind(
          this.assetsContractController,
        ),
      addNft: this.nftController.addNft.bind(this.nftController),
      getNftState: () => this.nftController.state,
      // added this to track previous value of useNftDetection, should be true on very first initializing of controller[]
      disabled: !this.preferencesController.state.useNftDetection,
    });

    const metaMetricsControllerMessenger =
      this.controllerMessenger.getRestricted({
        name: 'MetaMetricsController',
        allowedActions: [
          'PreferencesController:getState',
          'NetworkController:getState',
          'NetworkController:getNetworkClientById',
        ],
        allowedEvents: [
          'PreferencesController:stateChange',
          'NetworkController:networkDidChange',
        ],
      });
    this.metaMetricsController = new MetaMetricsController({
      state: initState.MetaMetricsController,
      messenger: metaMetricsControllerMessenger,
      segment,
      version: process.env.METAMASK_VERSION,
      environment: process.env.METAMASK_ENVIRONMENT,
      extension: this.extension,
      captureException,
    });

    this.on('update', (update) => {
      this.metaMetricsController.handleMetaMaskStateUpdate(update);
    });

    const dataDeletionService = new DataDeletionService();
    const metaMetricsDataDeletionMessenger =
      this.controllerMessenger.getRestricted({
        name: 'MetaMetricsDataDeletionController',
        allowedActions: ['MetaMetricsController:getState'],
        allowedEvents: [],
      });
    this.metaMetricsDataDeletionController =
      new MetaMetricsDataDeletionController({
        dataDeletionService,
        messenger: metaMetricsDataDeletionMessenger,
        state: initState.metaMetricsDataDeletionController,
      });

    const gasFeeMessenger = this.controllerMessenger.getRestricted({
      name: 'GasFeeController',
      allowedActions: [
        'NetworkController:getEIP1559Compatibility',
        'NetworkController:getNetworkClientById',
        'NetworkController:getState',
      ],
      allowedEvents: ['NetworkController:stateChange'],
    });

    const gasApiBaseUrl = process.env.SWAPS_USE_DEV_APIS
      ? GAS_DEV_API_BASE_URL
      : GAS_API_BASE_URL;

    this.gasFeeController = new GasFeeController({
      state: initState.GasFeeController,
      interval: 10000,
      messenger: gasFeeMessenger,
      clientId: SWAPS_CLIENT_ID,
      getProvider: () =>
        this.networkController.getProviderAndBlockTracker().provider,
      onNetworkDidChange: (eventHandler) => {
        networkControllerMessenger.subscribe(
          'NetworkController:networkDidChange',
          () => eventHandler(this.networkController.state),
        );
      },
      getCurrentNetworkEIP1559Compatibility:
        this.networkController.getEIP1559Compatibility.bind(
          this.networkController,
        ),
      getCurrentAccountEIP1559Compatibility:
        this.getCurrentAccountEIP1559Compatibility.bind(this),
      legacyAPIEndpoint: `${gasApiBaseUrl}/networks/<chain_id>/gasPrices`,
      EIP1559APIEndpoint: `${gasApiBaseUrl}/networks/<chain_id>/suggestedGasFees`,
      getCurrentNetworkLegacyGasAPICompatibility: () => {
        const chainId = this.#getGlobalChainId();
        return chainId === CHAIN_IDS.BSC;
      },
      getChainId: () => this.#getGlobalChainId(),
    });

    this.appStateController = new AppStateController({
      addUnlockListener: this.on.bind(this, 'unlock'),
      isUnlocked: this.isUnlocked.bind(this),
      state: initState.AppStateController,
      onInactiveTimeout: () => this.setLocked(),
      messenger: this.controllerMessenger.getRestricted({
        name: 'AppStateController',
        allowedActions: [
          `${this.approvalController.name}:addRequest`,
          `${this.approvalController.name}:acceptRequest`,
          `PreferencesController:getState`,
        ],
        allowedEvents: [
          `KeyringController:qrKeyringStateChange`,
          'PreferencesController:stateChange',
        ],
      }),
      extension: this.extension,
    });

    const currencyRateMessenger = this.controllerMessenger.getRestricted({
      name: 'CurrencyRateController',
      allowedActions: [`${this.networkController.name}:getNetworkClientById`],
    });
    this.currencyRateController = new CurrencyRateController({
      includeUsdRate: true,
      messenger: currencyRateMessenger,
      state: initState.CurrencyController,
    });
    const initialFetchMultiExchangeRate =
      this.currencyRateController.fetchMultiExchangeRate.bind(
        this.currencyRateController,
      );
    this.currencyRateController.fetchMultiExchangeRate = (...args) => {
      if (this.preferencesController.state.useCurrencyRateCheck) {
        return initialFetchMultiExchangeRate(...args);
      }
      return {
        conversionRate: null,
        usdConversionRate: null,
      };
    };

    const tokenBalancesMessenger = this.controllerMessenger.getRestricted({
      name: 'TokenBalancesController',
      allowedActions: [
        'NetworkController:getState',
        'NetworkController:getNetworkClientById',
        'TokensController:getState',
        'PreferencesController:getState',
        'AccountsController:getSelectedAccount',
      ],
      allowedEvents: [
        'PreferencesController:stateChange',
        'TokensController:stateChange',
        'NetworkController:stateChange',
      ],
    });

    this.tokenBalancesController = new TokenBalancesController({
      messenger: tokenBalancesMessenger,
      state: initState.TokenBalancesController,
      interval: 30000,
    });

    const phishingControllerMessenger = this.controllerMessenger.getRestricted({
      name: 'PhishingController',
    });

    this.phishingController = new PhishingController({
      messenger: phishingControllerMessenger,
      state: initState.PhishingController,
      hotlistRefreshInterval: process.env.IN_TEST ? 5 * SECOND : undefined,
      stalelistRefreshInterval: process.env.IN_TEST ? 30 * SECOND : undefined,
    });

    const announcementMessenger = this.controllerMessenger.getRestricted({
      name: 'AnnouncementController',
    });

    this.announcementController = new AnnouncementController({
      messenger: announcementMessenger,
      allAnnouncements: UI_NOTIFICATIONS,
      state: initState.AnnouncementController,
    });

    const networkOrderMessenger = this.controllerMessenger.getRestricted({
      name: 'NetworkOrderController',
      allowedEvents: ['NetworkController:stateChange'],
    });
    this.networkOrderController = new NetworkOrderController({
      messenger: networkOrderMessenger,
      state: initState.NetworkOrderController,
    });

    const accountOrderMessenger = this.controllerMessenger.getRestricted({
      name: 'AccountOrderController',
    });
    this.accountOrderController = new AccountOrderController({
      messenger: accountOrderMessenger,
      state: initState.AccountOrderController,
    });

    const multichainRatesControllerMessenger =
      this.controllerMessenger.getRestricted({
        name: 'RatesController',
      });
    this.multichainRatesController = new RatesController({
      state: initState.MultichainRatesController,
      messenger: multichainRatesControllerMessenger,
      includeUsdRate: true,
      fetchMultiExchangeRate,
    });

    const tokenRatesMessenger = this.controllerMessenger.getRestricted({
      name: 'TokenRatesController',
      allowedActions: [
        'TokensController:getState',
        'NetworkController:getNetworkClientById',
        'NetworkController:getState',
        'AccountsController:getAccount',
        'AccountsController:getSelectedAccount',
      ],
      allowedEvents: [
        'NetworkController:stateChange',
        'AccountsController:selectedEvmAccountChange',
        'PreferencesController:stateChange',
        'TokensController:stateChange',
      ],
    });

    // token exchange rate tracker
    this.tokenRatesController = new TokenRatesController({
      state: initState.TokenRatesController,
      messenger: tokenRatesMessenger,
      tokenPricesService: new CodefiTokenPricesServiceV2(),
      disabled: !this.preferencesController.state.useCurrencyRateCheck,
    });

    this.controllerMessenger.subscribe(
      'PreferencesController:stateChange',
      previousValueComparator((prevState, currState) => {
        const { useCurrencyRateCheck: prevUseCurrencyRateCheck } = prevState;
        const { useCurrencyRateCheck: currUseCurrencyRateCheck } = currState;
        if (currUseCurrencyRateCheck && !prevUseCurrencyRateCheck) {
          this.tokenRatesController.enable();
        } else if (!currUseCurrencyRateCheck && prevUseCurrencyRateCheck) {
          this.tokenRatesController.disable();
        }
      }, this.preferencesController.state),
    );

    this.ensController = new EnsController({
      messenger: this.controllerMessenger.getRestricted({
        name: 'EnsController',
        allowedActions: [
          'NetworkController:getNetworkClientById',
          'NetworkController:getState',
        ],
        allowedEvents: [],
      }),
      onNetworkDidChange: networkControllerMessenger.subscribe.bind(
        networkControllerMessenger,
        'NetworkController:networkDidChange',
      ),
    });

    const onboardingControllerMessenger =
      this.controllerMessenger.getRestricted({
        name: 'OnboardingController',
        allowedActions: [],
        allowedEvents: [],
      });
    this.onboardingController = new OnboardingController({
      messenger: onboardingControllerMessenger,
      state: initState.OnboardingController,
    });

    let additionalKeyrings = [keyringBuilderFactory(QRHardwareKeyring)];

    const keyringOverrides = this.opts.overrides?.keyrings;

    if (isManifestV3 === false) {
      const additionalKeyringTypes = [
        keyringOverrides?.lattice || LatticeKeyring,
        QRHardwareKeyring,
      ];

      const additionalBridgedKeyringTypes = [
        {
          keyring: keyringOverrides?.trezor || TrezorKeyring,
          bridge: keyringOverrides?.trezorBridge || TrezorConnectBridge,
        },
        {
          keyring: keyringOverrides?.ledger || LedgerKeyring,
          bridge: keyringOverrides?.ledgerBridge || LedgerIframeBridge,
        },
      ];

      additionalKeyrings = additionalKeyringTypes.map((keyringType) =>
        keyringBuilderFactory(keyringType),
      );

      additionalBridgedKeyringTypes.forEach((keyringType) =>
        additionalKeyrings.push(
          hardwareKeyringBuilderFactory(
            keyringType.keyring,
            keyringType.bridge,
          ),
        ),
      );
    } else {
      additionalKeyrings.push(
        hardwareKeyringBuilderFactory(
          TrezorKeyring,
          keyringOverrides?.trezorBridge || TrezorOffscreenBridge,
        ),
        hardwareKeyringBuilderFactory(
          LedgerKeyring,
          keyringOverrides?.ledgerBridge || LedgerOffscreenBridge,
        ),
        keyringBuilderFactory(LatticeKeyringOffscreen),
      );
    }

    ///: BEGIN:ONLY_INCLUDE_IF(build-mmi)
    for (const custodianType of Object.keys(CUSTODIAN_TYPES)) {
      additionalKeyrings.push(
        mmiKeyringBuilderFactory(CUSTODIAN_TYPES[custodianType].keyringClass, {
          mmiConfigurationController: this.mmiConfigurationController,
          captureException,
        }),
      );
    }
    ///: END:ONLY_INCLUDE_IF

    ///: BEGIN:ONLY_INCLUDE_IF(keyring-snaps)
    const snapKeyringBuildMessenger = this.controllerMessenger.getRestricted({
      name: 'SnapKeyring',
      allowedActions: [
        'ApprovalController:addRequest',
        'ApprovalController:acceptRequest',
        'ApprovalController:rejectRequest',
        'ApprovalController:startFlow',
        'ApprovalController:endFlow',
        'ApprovalController:showSuccess',
        'ApprovalController:showError',
        'PhishingController:test',
        'PhishingController:maybeUpdateState',
        'KeyringController:getAccounts',
        'AccountsController:setSelectedAccount',
        'AccountsController:getAccountByAddress',
        'AccountsController:setAccountName',
        'AccountsController:listMultichainAccounts',
        'SnapController:handleRequest',
        'SnapController:get',
        'PreferencesController:getState',
      ],
    });

    // Necessary to persist the keyrings and update the accounts both within the keyring controller and accounts controller
    const persistAndUpdateAccounts = async () => {
      await this.keyringController.persistAllKeyrings();
      await this.accountsController.updateAccounts();
    };

    additionalKeyrings.push(
      snapKeyringBuilder(snapKeyringBuildMessenger, {
        persistKeyringHelper: () => persistAndUpdateAccounts(),
        removeAccountHelper: (address) => this.removeAccount(address),
        trackEvent: (...args) => this.metaMetricsController.trackEvent(...args),
      }),
    );

    ///: END:ONLY_INCLUDE_IF

    const keyringControllerMessenger = this.controllerMessenger.getRestricted({
      name: 'KeyringController',
    });

    this.keyringController = new KeyringController({
      cacheEncryptionKey: true,
      keyringBuilders: additionalKeyrings,
      state: initState.KeyringController,
      encryptor: opts.encryptor || encryptorFactory(600_000),
      messenger: keyringControllerMessenger,
    });

    this.controllerMessenger.subscribe('KeyringController:unlock', () =>
      this._onUnlock(),
    );
    this.controllerMessenger.subscribe('KeyringController:lock', () =>
      this._onLock(),
    );

    this.controllerMessenger.subscribe(
      'KeyringController:stateChange',
      (state) => {
        this._onKeyringControllerUpdate(state);
      },
    );

    this.permissionController = new PermissionController({
      messenger: this.controllerMessenger.getRestricted({
        name: 'PermissionController',
        allowedActions: [
          `${this.approvalController.name}:addRequest`,
          `${this.approvalController.name}:hasRequest`,
          `${this.approvalController.name}:acceptRequest`,
          `${this.approvalController.name}:rejectRequest`,
          `SnapController:getPermitted`,
          `SnapController:install`,
          `SubjectMetadataController:getSubjectMetadata`,
        ],
      }),
      state: initState.PermissionController,
      caveatSpecifications: getCaveatSpecifications({
        listAccounts: this.accountsController.listAccounts.bind(
          this.accountsController,
        ),
        findNetworkClientIdByChainId:
          this.networkController.findNetworkClientIdByChainId.bind(
            this.networkController,
          ),
      }),
      permissionSpecifications: {
        ...getPermissionSpecifications(),
        ...this.getSnapPermissionSpecifications(),
      },
      unrestrictedMethods,
    });

    this.selectedNetworkController = new SelectedNetworkController({
      messenger: this.controllerMessenger.getRestricted({
        name: 'SelectedNetworkController',
        allowedActions: [
          'NetworkController:getNetworkClientById',
          'NetworkController:getState',
          'NetworkController:getSelectedNetworkClient',
          'PermissionController:hasPermissions',
          'PermissionController:getSubjectNames',
        ],
        allowedEvents: [
          'NetworkController:stateChange',
          'PermissionController:stateChange',
        ],
      }),
      state: initState.SelectedNetworkController,
      useRequestQueuePreference: true,
      onPreferencesStateChange: () => {
        // noop
        // we have removed the ability to toggle the useRequestQueue preference
        // both useRequestQueue and onPreferencesStateChange will be removed
        // once mobile supports per dapp network selection
        // see https://github.com/MetaMask/core/pull/5065#issue-2736965186
      },
      domainProxyMap: new WeakRefObjectMap(),
    });

    this.permissionLogController = new PermissionLogController({
      messenger: this.controllerMessenger.getRestricted({
        name: 'PermissionLogController',
      }),
      restrictedMethods: new Set(Object.keys(RestrictedMethods)),
      state: initState.PermissionLogController,
    });

    this.subjectMetadataController = new SubjectMetadataController({
      messenger: this.controllerMessenger.getRestricted({
        name: 'SubjectMetadataController',
        allowedActions: [`${this.permissionController.name}:hasPermissions`],
      }),
      state: initState.SubjectMetadataController,
      subjectCacheLimit: 100,
    });

    // Notification Controllers

    /** @type {import('@metamask/notification-services-controller/push-services').NotificationServicesPushControllerMessenger} */
    const notificationServicesPushControllerMessenger =
      this.controllerMessenger.getRestricted({
        name: 'NotificationServicesPushController',
        allowedActions: ['AuthenticationController:getBearerToken'],
        allowedEvents: [],
      });
    this.notificationServicesPushController =
      new NotificationServicesPushController({
        messenger: notificationServicesPushControllerMessenger,
        state: initState.NotificationServicesPushController,
        env: {
          apiKey: process.env.FIREBASE_API_KEY ?? '',
          authDomain: process.env.FIREBASE_AUTH_DOMAIN ?? '',
          storageBucket: process.env.FIREBASE_STORAGE_BUCKET ?? '',
          projectId: process.env.FIREBASE_PROJECT_ID ?? '',
          messagingSenderId: process.env.FIREBASE_MESSAGING_SENDER_ID ?? '',
          appId: process.env.FIREBASE_APP_ID ?? '',
          measurementId: process.env.FIREBASE_MEASUREMENT_ID ?? '',
          vapidKey: process.env.VAPID_KEY ?? '',
        },
        config: {
          isPushFeatureEnabled: isManifestV3,
          platform: 'extension',
          pushService: {
            createRegToken,
            deleteRegToken,
            subscribeToPushNotifications: createSubscribeToPushNotifications({
              messenger: notificationServicesPushControllerMessenger,
              onReceivedHandler: onPushNotificationReceived,
              onClickHandler: onPushNotificationClicked,
            }),
          },
        },
      });
    notificationServicesPushControllerMessenger.subscribe(
      'NotificationServicesPushController:onNewNotifications',
      (notification) => {
        this.metaMetricsController.trackEvent({
          category: MetaMetricsEventCategory.PushNotifications,
          event: MetaMetricsEventName.PushNotificationReceived,
          properties: {
            notification_id: notification.id,
            notification_type: notification.type,
            chain_id: notification?.chain_id,
          },
        });
      },
    );
    notificationServicesPushControllerMessenger.subscribe(
      'NotificationServicesPushController:pushNotificationClicked',
      (notification) => {
        this.metaMetricsController.trackEvent({
          category: MetaMetricsEventCategory.PushNotifications,
          event: MetaMetricsEventName.PushNotificationClicked,
          properties: {
            notification_id: notification.id,
            notification_type: notification.type,
            chain_id: notification?.chain_id,
          },
        });
      },
    );

    /** @type {import('@metamask/notification-services-controller/notification-services').NotificationServicesControllerMessenger} */
    const notificationServicesControllerMessenger =
      this.controllerMessenger.getRestricted({
        name: 'NotificationServicesController',
        allowedActions: [
          'KeyringController:getAccounts',
          'KeyringController:getState',
          'AuthenticationController:getBearerToken',
          'AuthenticationController:isSignedIn',
          'AuthenticationController:performSignIn',
          'UserStorageController:getStorageKey',
          'UserStorageController:performGetStorage',
          'UserStorageController:performSetStorage',
          'NotificationServicesPushController:enablePushNotifications',
          'NotificationServicesPushController:disablePushNotifications',
          'NotificationServicesPushController:subscribeToPushNotifications',
          'NotificationServicesPushController:updateTriggerPushNotifications',
        ],
        allowedEvents: [
          'KeyringController:stateChange',
          'KeyringController:lock',
          'KeyringController:unlock',
          'NotificationServicesPushController:onNewNotifications',
          'NotificationServicesPushController:stateChange',
        ],
      });
    this.notificationServicesController = new NotificationServicesController({
      messenger: notificationServicesControllerMessenger,
      state: initState.NotificationServicesController,
      env: {
        isPushIntegrated: isManifestV3,
        featureAnnouncements: {
          platform: 'extension',
          spaceId: process.env.CONTENTFUL_ACCESS_SPACE_ID ?? '',
          accessToken: process.env.CONTENTFUL_ACCESS_TOKEN ?? '',
        },
      },
    });

    // account tracker watches balances, nonces, and any code at their address
    this.accountTrackerController = new AccountTrackerController({
      state: { accounts: {} },
      messenger: this.controllerMessenger.getRestricted({
        name: 'AccountTrackerController',
        allowedActions: [
          'AccountsController:getSelectedAccount',
          'NetworkController:getState',
          'NetworkController:getNetworkClientById',
          'OnboardingController:getState',
          'PreferencesController:getState',
        ],
        allowedEvents: [
          'AccountsController:selectedEvmAccountChange',
          'OnboardingController:stateChange',
          'KeyringController:accountRemoved',
        ],
      }),
      provider: this.provider,
      blockTracker: this.blockTracker,
      getNetworkIdentifier: (providerConfig) => {
        const { type, rpcUrl } =
          providerConfig ??
          getProviderConfig({
            metamask: this.networkController.state,
          });
        return type === NETWORK_TYPES.RPC ? rpcUrl : type;
      },
    });

    // start and stop polling for balances based on activeControllerConnections
    this.on('controllerConnectionChanged', (activeControllerConnections) => {
      const { completedOnboarding } = this.onboardingController.state;
      if (activeControllerConnections > 0 && completedOnboarding) {
        this.triggerNetworkrequests();
      } else {
        this.stopNetworkRequests();
      }
    });

    this.controllerMessenger.subscribe(
      `${this.onboardingController.name}:stateChange`,
      previousValueComparator(async (prevState, currState) => {
        const { completedOnboarding: prevCompletedOnboarding } = prevState;
        const { completedOnboarding: currCompletedOnboarding } = currState;
        if (!prevCompletedOnboarding && currCompletedOnboarding) {
          const { address } = this.accountsController.getSelectedAccount();

          await this._addAccountsWithBalance();

          this.postOnboardingInitialization();
          this.triggerNetworkrequests();

          // execute once the token detection on the post-onboarding
          await this.tokenDetectionController.detectTokens({
            selectedAddress: address,
          });
        }
      }, this.onboardingController.state),
    );

    const tokenDetectionControllerMessenger =
      this.controllerMessenger.getRestricted({
        name: 'TokenDetectionController',
        allowedActions: [
          'AccountsController:getAccount',
          'AccountsController:getSelectedAccount',
          'KeyringController:getState',
          'NetworkController:getNetworkClientById',
          'NetworkController:getNetworkConfigurationByNetworkClientId',
          'NetworkController:getState',
          'PreferencesController:getState',
          'TokenListController:getState',
          'TokensController:getState',
          'TokensController:addDetectedTokens',
        ],
        allowedEvents: [
          'AccountsController:selectedEvmAccountChange',
          'KeyringController:lock',
          'KeyringController:unlock',
          'NetworkController:networkDidChange',
          'PreferencesController:stateChange',
          'TokenListController:stateChange',
        ],
      });

    this.tokenDetectionController = new TokenDetectionController({
      messenger: tokenDetectionControllerMessenger,
      getBalancesInSingleCall:
        this.assetsContractController.getBalancesInSingleCall.bind(
          this.assetsContractController,
        ),
      trackMetaMetricsEvent: this.metaMetricsController.trackEvent.bind(
        this.metaMetricsController,
      ),
      useAccountsAPI: true,
      platform: 'extension',
    });

    const addressBookControllerMessenger =
      this.controllerMessenger.getRestricted({
        name: 'AddressBookController',
        allowedActions: [],
        allowedEvents: [],
      });

    this.addressBookController = new AddressBookController({
      messenger: addressBookControllerMessenger,
      state: initState.AddressBookController,
    });

    this.alertController = new AlertController({
      state: initState.AlertController,
      messenger: this.controllerMessenger.getRestricted({
        name: 'AlertController',
        allowedEvents: ['AccountsController:selectedAccountChange'],
        allowedActions: ['AccountsController:getSelectedAccount'],
      }),
    });

    ///: BEGIN:ONLY_INCLUDE_IF(build-mmi)
    this.custodyController = new CustodyController({
      initState: initState.CustodyController,
      captureException,
    });
    this.institutionalFeaturesController = new InstitutionalFeaturesController({
      initState: initState.InstitutionalFeaturesController,
      showConfirmRequest: opts.showUserConfirmation,
    });
    this.transactionUpdateController = new TransactionUpdateController({
      initState: initState.TransactionUpdateController,
      getCustodyKeyring: this.getCustodyKeyringIfExists.bind(this),
      mmiConfigurationController: this.mmiConfigurationController,
      captureException,
    });
    ///: END:ONLY_INCLUDE_IF

    this.backup = new Backup({
      preferencesController: this.preferencesController,
      addressBookController: this.addressBookController,
      accountsController: this.accountsController,
      networkController: this.networkController,
      trackMetaMetricsEvent: this.metaMetricsController.trackEvent.bind(
        this.metaMetricsController,
      ),
    });

    // This gets used as a ...spread parameter in two places: new TransactionController() and createRPCMethodTrackingMiddleware()
    this.snapAndHardwareMetricsParams = {
      getSelectedAccount: this.accountsController.getSelectedAccount.bind(
        this.accountsController,
      ),
      getAccountType: this.getAccountType.bind(this),
      getDeviceModel: this.getDeviceModel.bind(this),
      getHardwareTypeForMetric: this.getHardwareTypeForMetric.bind(this),
      snapAndHardwareMessenger: this.controllerMessenger.getRestricted({
        name: 'SnapAndHardwareMessenger',
        allowedActions: [
          'KeyringController:getKeyringForAccount',
          'SnapController:get',
          'AccountsController:getSelectedAccount',
        ],
      }),
    };

    this._addBridgeStatusControllerListeners();

    this.decryptMessageController = new DecryptMessageController({
      getState: this.getState.bind(this),
      messenger: this.controllerMessenger.getRestricted({
        name: 'DecryptMessageController',
        allowedActions: [
          `${this.approvalController.name}:addRequest`,
          `${this.approvalController.name}:acceptRequest`,
          `${this.approvalController.name}:rejectRequest`,
          `${this.keyringController.name}:decryptMessage`,
        ],
        allowedEvents: [
          'DecryptMessageManager:stateChange',
          'DecryptMessageManager:unapprovedMessage',
        ],
      }),
      managerMessenger: this.controllerMessenger.getRestricted({
        name: 'DecryptMessageManager',
      }),
      metricsEvent: this.metaMetricsController.trackEvent.bind(
        this.metaMetricsController,
      ),
    });

    this.encryptionPublicKeyController = new EncryptionPublicKeyController({
      messenger: this.controllerMessenger.getRestricted({
        name: 'EncryptionPublicKeyController',
        allowedActions: [
          `${this.approvalController.name}:addRequest`,
          `${this.approvalController.name}:acceptRequest`,
          `${this.approvalController.name}:rejectRequest`,
        ],
        allowedEvents: [
          'EncryptionPublicKeyManager:stateChange',
          'EncryptionPublicKeyManager:unapprovedMessage',
        ],
      }),
      managerMessenger: this.controllerMessenger.getRestricted({
        name: 'EncryptionPublicKeyManager',
      }),
      getEncryptionPublicKey:
        this.keyringController.getEncryptionPublicKey.bind(
          this.keyringController,
        ),
      getAccountKeyringType: this.keyringController.getAccountKeyringType.bind(
        this.keyringController,
      ),
      getState: this.getState.bind(this),
      metricsEvent: this.metaMetricsController.trackEvent.bind(
        this.metaMetricsController,
      ),
    });

    this.signatureController = new SignatureController({
      messenger: this.controllerMessenger.getRestricted({
        name: 'SignatureController',
        allowedActions: [
          `${this.accountsController.name}:getState`,
          `${this.approvalController.name}:addRequest`,
          `${this.keyringController.name}:signMessage`,
          `${this.keyringController.name}:signPersonalMessage`,
          `${this.keyringController.name}:signTypedMessage`,
          `${this.loggingController.name}:add`,
          `${this.networkController.name}:getNetworkClientById`,
        ],
      }),
      trace,
      decodingApiUrl: process.env.DECODING_API_URL,
      isDecodeSignatureRequestEnabled: () =>
        this.preferencesController.state.useTransactionSimulations,
    });

    this.signatureController.hub.on(
      'cancelWithReason',
      ({ metadata: message, reason }) => {
        this.metaMetricsController.trackEvent({
          event: reason,
          category: MetaMetricsEventCategory.Transactions,
          properties: {
            action: 'Sign Request',
            type: message.type,
          },
        });
      },
    );

    ///: BEGIN:ONLY_INCLUDE_IF(build-mmi)
    const transactionMetricsRequest = this.getTransactionMetricsRequest();

    const mmiControllerMessenger = this.controllerMessenger.getRestricted({
      name: 'MMIController',
      allowedActions: [
        'AccountsController:getAccountByAddress',
        'AccountsController:setAccountName',
        'AccountsController:listAccounts',
        'AccountsController:getSelectedAccount',
        'AccountsController:setSelectedAccount',
        'MetaMetricsController:getState',
        'NetworkController:getState',
        'NetworkController:setActiveNetwork',
      ],
    });

    this.mmiController = new MMIController({
      messenger: mmiControllerMessenger,
      mmiConfigurationController: this.mmiConfigurationController,
      keyringController: this.keyringController,
      appStateController: this.appStateController,
      transactionUpdateController: this.transactionUpdateController,
      custodyController: this.custodyController,
      getState: this.getState.bind(this),
      getPendingNonce: this.getPendingNonce.bind(this),
      accountTrackerController: this.accountTrackerController,
      networkController: this.networkController,
      metaMetricsController: this.metaMetricsController,
      permissionController: this.permissionController,
      signatureController: this.signatureController,
      platform: this.platform,
      extension: this.extension,
      getTransactions: (...args) => this.txController.getTransactions(...args),
      setTxStatusSigned: (id) =>
        this.txController.updateCustodialTransaction(id, {
          status: TransactionStatus.signed,
        }),
      setTxStatusSubmitted: (id) =>
        this.txController.updateCustodialTransaction(id, {
          status: TransactionStatus.submitted,
        }),
      setTxStatusFailed: (id, reason) =>
        this.txController.updateCustodialTransaction(id, {
          status: TransactionStatus.failed,
          errorMessage: reason,
        }),
      trackTransactionEvents: handleMMITransactionUpdate.bind(
        null,
        transactionMetricsRequest,
      ),
      updateTransaction: (txMeta, note) =>
        this.txController.updateTransaction(txMeta, note),
      updateTransactionHash: (id, hash) =>
        this.txController.updateCustodialTransaction(id, { hash }),
      setChannelId: (channelId) =>
        this.institutionalFeaturesController.setChannelId(channelId),
      setConnectionRequest: (payload) =>
        this.institutionalFeaturesController.setConnectionRequest(payload),
    });
    ///: END:ONLY_INCLUDE_IF

    const swapsControllerMessenger = this.controllerMessenger.getRestricted({
      name: 'SwapsController',
      // TODO: allow these internal calls once GasFeeController and TransactionController
      // export these action types and register its action handlers
      // allowedActions: [
      //   'GasFeeController:getEIP1559GasFeeEstimates',
      //   'TransactionController:getLayer1GasFee',
      // ],
      allowedActions: [
        'NetworkController:getState',
        'NetworkController:getNetworkClientById',
        'TokenRatesController:getState',
      ],
      allowedEvents: [],
    });

    this.swapsController = new SwapsController(
      {
        messenger: swapsControllerMessenger,
        getBufferedGasLimit: async (txMeta, multiplier) => {
          const { gas: gasLimit, simulationFails } =
            await this.txController.estimateGasBuffered(
              txMeta.txParams,
              multiplier,
              this.#getGlobalNetworkClientId(),
            );

          return { gasLimit, simulationFails };
        },
        // TODO: Remove once GasFeeController exports this action type
        getEIP1559GasFeeEstimates:
          this.gasFeeController.fetchGasFeeEstimates.bind(
            this.gasFeeController,
          ),
        // TODO: Remove once TransactionController exports this action type
        getLayer1GasFee: (...args) =>
          this.txController.getLayer1GasFee(...args),
        trackMetaMetricsEvent: this.metaMetricsController.trackEvent.bind(
          this.metaMetricsController,
        ),
      },
      initState.SwapsController,
    );

    const bridgeControllerMessenger = this.controllerMessenger.getRestricted({
      name: BRIDGE_CONTROLLER_NAME,
      allowedActions: [
        // 'AccountsController:getSelectedAccount',
        'AccountsController:getSelectedMultichainAccount',
        'SnapController:handleRequest',
        'NetworkController:getSelectedNetworkClient',
        'NetworkController:findNetworkClientIdByChainId',
      ],
      allowedEvents: [],
    });
    this.bridgeController = new BridgeController({
      messenger: bridgeControllerMessenger,
      // TODO: Remove once TransactionController exports this action type
      getLayer1GasFee: (...args) => this.txController.getLayer1GasFee(...args),
    });

    const bridgeStatusControllerMessenger =
      this.controllerMessenger.getRestricted({
        name: BRIDGE_STATUS_CONTROLLER_NAME,
        allowedActions: [
          'AccountsController:getSelectedMultichainAccount',
          'NetworkController:getNetworkClientById',
          'NetworkController:findNetworkClientIdByChainId',
          'NetworkController:getState',
          'TransactionController:getState',
        ],
        allowedEvents: [],
      });
    this.bridgeStatusController = new BridgeStatusController({
      messenger: bridgeStatusControllerMessenger,
      state: initState.BridgeStatusController,
    });

    const smartTransactionsControllerMessenger =
      this.controllerMessenger.getRestricted({
        name: 'SmartTransactionsController',
        allowedActions: [
          'NetworkController:getNetworkClientById',
          'NetworkController:getState',
        ],
        allowedEvents: ['NetworkController:stateChange'],
      });
    this.smartTransactionsController = new SmartTransactionsController({
      supportedChainIds: getAllowedSmartTransactionsChainIds(),
      clientId: ClientId.Extension,
      getNonceLock: (address) =>
        this.txController.getNonceLock(
          address,
          this.#getGlobalNetworkClientId(),
        ),
      confirmExternalTransaction: (...args) =>
        this.txController.confirmExternalTransaction(...args),
      trackMetaMetricsEvent: this.metaMetricsController.trackEvent.bind(
        this.metaMetricsController,
      ),
      state: initState.SmartTransactionsController,
      messenger: smartTransactionsControllerMessenger,
      getTransactions: (...args) => this.txController.getTransactions(...args),
      updateTransaction: (...args) =>
        this.txController.updateTransaction(...args),
      getFeatureFlags: () => {
        const state = this._getMetaMaskState();
        return getFeatureFlagsByChainId(state);
      },
      getMetaMetricsProps: async () => {
        const selectedAddress =
          this.accountsController.getSelectedAccount().address;
        const accountHardwareType = await this.getHardwareTypeForMetric(
          selectedAddress,
        );
        const accountType = await this.getAccountType(selectedAddress);
        const deviceModel = await this.getDeviceModel(selectedAddress);
        return {
          accountHardwareType,
          accountType,
          deviceModel,
        };
      },
    });

    const isExternalNameSourcesEnabled = () =>
      this.preferencesController.state.useExternalNameSources;

    this.nameController = new NameController({
      messenger: this.controllerMessenger.getRestricted({
        name: 'NameController',
        allowedActions: [],
      }),
      providers: [
        new ENSNameProvider({
          reverseLookup: this.ensController.reverseResolveAddress.bind(
            this.ensController,
          ),
        }),
        new EtherscanNameProvider({ isEnabled: isExternalNameSourcesEnabled }),
        new TokenNameProvider({ isEnabled: isExternalNameSourcesEnabled }),
        new LensNameProvider({ isEnabled: isExternalNameSourcesEnabled }),
        new SnapsNameProvider({
          messenger: this.controllerMessenger.getRestricted({
            name: 'SnapsNameProvider',
            allowedActions: [
              'SnapController:getAll',
              'SnapController:get',
              'SnapController:handleRequest',
              'PermissionController:getState',
            ],
          }),
        }),
      ],
      state: initState.NameController,
    });

    const petnamesBridgeMessenger = this.controllerMessenger.getRestricted({
      name: 'PetnamesBridge',
      allowedEvents: [
        'NameController:stateChange',
        'AccountsController:stateChange',
        'AddressBookController:stateChange',
      ],
      allowedActions: ['AccountsController:listAccounts'],
    });

    new AddressBookPetnamesBridge({
      addressBookController: this.addressBookController,
      nameController: this.nameController,
      messenger: petnamesBridgeMessenger,
    }).init();

    new AccountIdentitiesPetnamesBridge({
      nameController: this.nameController,
      messenger: petnamesBridgeMessenger,
    }).init();

    this.userOperationController = new UserOperationController({
      entrypoint: process.env.EIP_4337_ENTRYPOINT,
      getGasFeeEstimates: this.gasFeeController.fetchGasFeeEstimates.bind(
        this.gasFeeController,
      ),
      messenger: this.controllerMessenger.getRestricted({
        name: 'UserOperationController',
        allowedActions: [
          'ApprovalController:addRequest',
          'NetworkController:getNetworkClientById',
          'KeyringController:prepareUserOperation',
          'KeyringController:patchUserOperation',
          'KeyringController:signUserOperation',
        ],
      }),
      state: initState.UserOperationController,
    });

    this.userOperationController.hub.on(
      'user-operation-added',
      this._onUserOperationAdded.bind(this),
    );

    this.userOperationController.hub.on(
      'transaction-updated',
      this._onUserOperationTransactionUpdated.bind(this),
    );

    // ensure AccountTrackerController updates balances after network change
    networkControllerMessenger.subscribe(
      'NetworkController:networkDidChange',
      () => {
        this.accountTrackerController.updateAccounts();
      },
    );

    // clear unapproved transactions and messages when the network will change
    networkControllerMessenger.subscribe(
      'NetworkController:networkWillChange',
      clearPendingConfirmations.bind(this),
    );

    // RemoteFeatureFlagController has subscription for preferences changes
    this.controllerMessenger.subscribe(
      'PreferencesController:stateChange',
      previousValueComparator((prevState, currState) => {
        const { useExternalServices: prevUseExternalServices } = prevState;
        const { useExternalServices: currUseExternalServices } = currState;
        if (currUseExternalServices && !prevUseExternalServices) {
          this.remoteFeatureFlagController.enable();
          this.remoteFeatureFlagController.updateRemoteFeatureFlags();
        } else if (!currUseExternalServices && prevUseExternalServices) {
          this.remoteFeatureFlagController.disable();
        }
      }, this.preferencesController.state),
    );

    // Initialize RemoteFeatureFlagController
    this.remoteFeatureFlagController = new RemoteFeatureFlagController({
      messenger: this.controllerMessenger.getRestricted({
        name: 'RemoteFeatureFlagController',
        allowedActions: [],
        allowedEvents: [],
      }),
      fetchInterval: 15 * 60 * 1000, // 15 minutes in milliseconds
      disabled: !this.preferencesController.state.useExternalServices,
      getMetaMetricsId: () => this.metaMetricsController.getMetaMetricsId(),
      clientConfigApiService: new ClientConfigApiService({
        fetch: globalThis.fetch.bind(globalThis),
        config: {
          client: ClientType.Extension,
          distribution:
            this._getConfigForRemoteFeatureFlagRequest().distribution,
          environment: this._getConfigForRemoteFeatureFlagRequest().environment,
        },
      }),
    });

    const existingControllers = [
      this.networkController,
      this.preferencesController,
      this.gasFeeController,
      this.onboardingController,
      this.keyringController,
      ///: BEGIN:ONLY_INCLUDE_IF(build-mmi)
      this.transactionUpdateController,
      ///: END:ONLY_INCLUDE_IF
      this.smartTransactionsController,
    ];

    const controllerInitFunctions = {
      ExecutionService: ExecutionServiceInit,
      RateLimitController: RateLimitControllerInit,
      SnapsRegistry: SnapsRegistryInit,
      SnapController: SnapControllerInit,
      SnapInsightsController: SnapInsightsControllerInit,
      SnapInterfaceController: SnapInterfaceControllerInit,
      CronjobController: CronjobControllerInit,
      PPOMController: PPOMControllerInit,
      TransactionController: TransactionControllerInit,
      ///: BEGIN:ONLY_INCLUDE_IF(multichain)
      MultichainAssetsController: MultichainAssetsControllerInit,
      MultichainAssetsRatesController: MultichainAssetsRatesControllerInit,
      MultichainBalancesController: MultichainBalancesControllerInit,
      MultichainTransactionsController: MultichainTransactionsControllerInit,
      ///: END:ONLY_INCLUDE_IF
      MultichainNetworkController: MultichainNetworkControllerInit,
      AuthenticationController: AuthenticationControllerInit,
      UserStorageController: UserStorageControllerInit,
    };

    const {
      controllerApi,
      controllerMemState,
      controllerPersistedState,
      controllersByName,
    } = this.#initControllers({
      existingControllers,
      initFunctions: controllerInitFunctions,
      initState,
    });

    this.controllerApi = controllerApi;
    this.controllerMemState = controllerMemState;
    this.controllerPersistedState = controllerPersistedState;
    this.controllersByName = controllersByName;

    // Backwards compatibility for existing references
    this.cronjobController = controllersByName.CronjobController;
    this.rateLimitController = controllersByName.RateLimitController;
    this.snapController = controllersByName.SnapController;
    this.snapInsightsController = controllersByName.SnapInsightsController;
    this.snapInterfaceController = controllersByName.SnapInterfaceController;
    this.snapsRegistry = controllersByName.SnapsRegistry;
    this.ppomController = controllersByName.PPOMController;
    this.txController = controllersByName.TransactionController;
    ///: BEGIN:ONLY_INCLUDE_IF(multichain)
    this.multichainAssetsController =
      controllersByName.MultichainAssetsController;
    this.multichainBalancesController =
      controllersByName.MultichainBalancesController;
    this.multichainTransactionsController =
      controllersByName.MultichainTransactionsController;
    this.multichainAssetsRatesController =
      controllersByName.MultichainAssetsRatesController;
    ///: END:ONLY_INCLUDE_IF
    this.multichainNetworkController =
      controllersByName.MultichainNetworkController;
    this.authenticationController = controllersByName.AuthenticationController;
    this.userStorageController = controllersByName.UserStorageController;

    this.controllerMessenger.subscribe(
      'TransactionController:transactionStatusUpdated',
      ({ transactionMeta }) => {
        this._onFinishedTransaction(transactionMeta);
      },
    );

    this.metamaskMiddleware = createMetamaskMiddleware({
      static: {
        eth_syncing: false,
        web3_clientVersion: `MetaMask/v${version}`,
      },
      version,
      // account mgmt
      getAccounts: ({ origin: innerOrigin }) => {
        if (innerOrigin === ORIGIN_METAMASK) {
          const selectedAddress =
            this.accountsController.getSelectedAccount().address;
          return selectedAddress ? [selectedAddress] : [];
        } else if (this.isUnlocked()) {
          return this.getPermittedAccounts(innerOrigin);
        }
        return []; // changing this is a breaking change
      },
      // tx signing
      processTransaction: (transactionParams, dappRequest) =>
        addDappTransaction(
          this.getAddTransactionRequest({ transactionParams, dappRequest }),
        ),
      // msg signing
      ///: BEGIN:ONLY_INCLUDE_IF(build-main,build-beta,build-flask)

      processTypedMessage: (...args) =>
        addTypedMessage({
          signatureController: this.signatureController,
          signatureParams: args,
        }),
      processTypedMessageV3: (...args) =>
        addTypedMessage({
          signatureController: this.signatureController,
          signatureParams: args,
        }),
      processTypedMessageV4: (...args) =>
        addTypedMessage({
          signatureController: this.signatureController,
          signatureParams: args,
        }),
      processPersonalMessage: (...args) =>
        addPersonalMessage({
          signatureController: this.signatureController,
          signatureParams: args,
        }),
      ///: END:ONLY_INCLUDE_IF

      ///: BEGIN:ONLY_INCLUDE_IF(build-mmi)
      /* eslint-disable no-dupe-keys */
      processTypedMessage: this.mmiController.newUnsignedMessage.bind(
        this.mmiController,
      ),
      processTypedMessageV3: this.mmiController.newUnsignedMessage.bind(
        this.mmiController,
      ),
      processTypedMessageV4: this.mmiController.newUnsignedMessage.bind(
        this.mmiController,
      ),
      processPersonalMessage: this.mmiController.newUnsignedMessage.bind(
        this.mmiController,
      ),
      setTypedMessageInProgress:
        this.signatureController.setTypedMessageInProgress.bind(
          this.signatureController,
        ),
      setPersonalMessageInProgress:
        this.signatureController.setPersonalMessageInProgress.bind(
          this.signatureController,
        ),
      /* eslint-enable no-dupe-keys */
      ///: END:ONLY_INCLUDE_IF

      processEncryptionPublicKey:
        this.encryptionPublicKeyController.newRequestEncryptionPublicKey.bind(
          this.encryptionPublicKeyController,
        ),

      processDecryptMessage:
        this.decryptMessageController.newRequestDecryptMessage.bind(
          this.decryptMessageController,
        ),
      getPendingNonce: this.getPendingNonce.bind(this),
      getPendingTransactionByHash: (hash) =>
        this.txController.state.transactions.find(
          (meta) =>
            meta.hash === hash && meta.status === TransactionStatus.submitted,
        ),

      // EIP-5792
      processSendCalls: processSendCalls.bind(
        null,
        {
          addTransactionBatch: this.txController.addTransactionBatch.bind(
            this.txController,
          ),
          getDisabledAccountUpgradeChains:
            this.preferencesController.getDisabledAccountUpgradeChains.bind(
              this.preferencesController,
            ),
        },
        this.controllerMessenger,
      ),
      getCallsStatus: getCallsStatus.bind(null, this.controllerMessenger),
      getCapabilities: getCapabilities.bind(null, {
        isAtomicBatchSupported: this.txController.isAtomicBatchSupported.bind(
          this.txController,
        ),
        getDisabledAccountUpgradeChains:
          this.preferencesController.getDisabledAccountUpgradeChains.bind(
            this.preferencesController,
          ),
      }),
    });

    // ensure isClientOpenAndUnlocked is updated when memState updates
    this.on('update', (memState) => this._onStateUpdate(memState));

    /**
     * All controllers in Memstore but not in store. They are not persisted.
     * On chrome profile re-start, they will be re-initialized.
     */
    const resetOnRestartStore = {
      AccountTracker: this.accountTrackerController,
      TokenRatesController: this.tokenRatesController,
      DecryptMessageController: this.decryptMessageController,
      EncryptionPublicKeyController: this.encryptionPublicKeyController,
      SignatureController: this.signatureController,
      SwapsController: this.swapsController,
      BridgeController: this.bridgeController,
      BridgeStatusController: this.bridgeStatusController,
      EnsController: this.ensController,
      ApprovalController: this.approvalController,
    };

    this.store.updateStructure({
      AccountsController: this.accountsController,
      AppStateController: this.appStateController,
      AppMetadataController: this.appMetadataController,
      KeyringController: this.keyringController,
      PreferencesController: this.preferencesController,
      MetaMetricsController: this.metaMetricsController,
      MetaMetricsDataDeletionController: this.metaMetricsDataDeletionController,
      AddressBookController: this.addressBookController,
      CurrencyController: this.currencyRateController,
      MultichainNetworkController: this.multichainNetworkController,
      NetworkController: this.networkController,
      AlertController: this.alertController,
      OnboardingController: this.onboardingController,
      PermissionController: this.permissionController,
      PermissionLogController: this.permissionLogController,
      SubjectMetadataController: this.subjectMetadataController,
      AnnouncementController: this.announcementController,
      NetworkOrderController: this.networkOrderController,
      AccountOrderController: this.accountOrderController,
      GasFeeController: this.gasFeeController,
      TokenListController: this.tokenListController,
      TokensController: this.tokensController,
      TokenBalancesController: this.tokenBalancesController,
      SmartTransactionsController: this.smartTransactionsController,
      NftController: this.nftController,
      PhishingController: this.phishingController,
      SelectedNetworkController: this.selectedNetworkController,
      LoggingController: this.loggingController,
      MultichainRatesController: this.multichainRatesController,
      ///: BEGIN:ONLY_INCLUDE_IF(build-mmi)
      CustodyController: this.custodyController.store,
      InstitutionalFeaturesController:
        this.institutionalFeaturesController.store,
      MmiConfigurationController: this.mmiConfigurationController.store,
      ///: END:ONLY_INCLUDE_IF
      NameController: this.nameController,
      UserOperationController: this.userOperationController,
      // Notification Controllers
      AuthenticationController: this.authenticationController,
      UserStorageController: this.userStorageController,
      NotificationServicesController: this.notificationServicesController,
      NotificationServicesPushController:
        this.notificationServicesPushController,
      RemoteFeatureFlagController: this.remoteFeatureFlagController,
      ...resetOnRestartStore,
      ...controllerPersistedState,
    });

    this.memStore = new ComposableObservableStore({
      config: {
        AccountsController: this.accountsController,
        AppStateController: this.appStateController,
        AppMetadataController: this.appMetadataController,
        ///: BEGIN:ONLY_INCLUDE_IF(multichain)
        MultichainAssetsController: this.multichainAssetsController,
        MultichainBalancesController: this.multichainBalancesController,
        MultichainTransactionsController: this.multichainTransactionsController,
        MultichainAssetsRatesController: this.multichainAssetsRatesController,
        ///: END:ONLY_INCLUDE_IF
        MultichainNetworkController: this.multichainNetworkController,
        NetworkController: this.networkController,
        KeyringController: this.keyringController,
        PreferencesController: this.preferencesController,
        MetaMetricsController: this.metaMetricsController,
        MetaMetricsDataDeletionController:
          this.metaMetricsDataDeletionController,
        AddressBookController: this.addressBookController,
        CurrencyController: this.currencyRateController,
        AlertController: this.alertController,
        OnboardingController: this.onboardingController,
        PermissionController: this.permissionController,
        PermissionLogController: this.permissionLogController,
        SubjectMetadataController: this.subjectMetadataController,
        AnnouncementController: this.announcementController,
        NetworkOrderController: this.networkOrderController,
        AccountOrderController: this.accountOrderController,
        GasFeeController: this.gasFeeController,
        TokenListController: this.tokenListController,
        TokensController: this.tokensController,
        TokenBalancesController: this.tokenBalancesController,
        SmartTransactionsController: this.smartTransactionsController,
        NftController: this.nftController,
        SelectedNetworkController: this.selectedNetworkController,
        LoggingController: this.loggingController,
        MultichainRatesController: this.multichainRatesController,
        SnapController: this.snapController,
        CronjobController: this.cronjobController,
        SnapsRegistry: this.snapsRegistry,
        SnapInterfaceController: this.snapInterfaceController,
        SnapInsightsController: this.snapInsightsController,
        ///: BEGIN:ONLY_INCLUDE_IF(build-mmi)
        CustodyController: this.custodyController.store,
        InstitutionalFeaturesController:
          this.institutionalFeaturesController.store,
        MmiConfigurationController: this.mmiConfigurationController.store,
        ///: END:ONLY_INCLUDE_IF
        NameController: this.nameController,
        UserOperationController: this.userOperationController,
        // Notification Controllers
        AuthenticationController: this.authenticationController,
        UserStorageController: this.userStorageController,
        NotificationServicesController: this.notificationServicesController,
        QueuedRequestController: this.queuedRequestController,
        NotificationServicesPushController:
          this.notificationServicesPushController,
        RemoteFeatureFlagController: this.remoteFeatureFlagController,
        ...resetOnRestartStore,
        ...controllerMemState,
      },
      controllerMessenger: this.controllerMessenger,
    });

    // if this is the first time, clear the state of by calling these methods
    const resetMethods = [
      this.accountTrackerController.resetState.bind(
        this.accountTrackerController,
      ),
      this.decryptMessageController.resetState.bind(
        this.decryptMessageController,
      ),
      this.encryptionPublicKeyController.resetState.bind(
        this.encryptionPublicKeyController,
      ),
      this.signatureController.resetState.bind(this.signatureController),
      this.swapsController.resetState.bind(this.swapsController),
      this.bridgeController.resetState.bind(this.bridgeController),
      this.ensController.resetState.bind(this.ensController),
      this.approvalController.clear.bind(this.approvalController),
      // WE SHOULD ADD TokenListController.resetState here too. But it's not implemented yet.
    ];

    if (isManifestV3) {
      if (isFirstMetaMaskControllerSetup === true) {
        this.resetStates(resetMethods);
        this.extension.storage.session.set({
          isFirstMetaMaskControllerSetup: false,
        });
      }
    } else {
      // it's always the first time in MV2
      this.resetStates(resetMethods);
    }

    // Automatic login via config password
    const password = process.env.PASSWORD;
    if (
      !this.isUnlocked() &&
      this.onboardingController.state.completedOnboarding &&
      password &&
      !process.env.IN_TEST
    ) {
      this._loginUser(password);
    } else {
      this._startUISync();
    }

    // Lazily update the store with the current extension environment
    this.extension.runtime.getPlatformInfo().then(({ os }) => {
      this.appStateController.setBrowserEnvironment(
        os,
        // This method is presently only supported by Firefox
        this.extension.runtime.getBrowserInfo === undefined
          ? 'chrome'
          : 'firefox',
      );
    });

    this.setupControllerEventSubscriptions();
    this.setupMultichainDataAndSubscriptions();

    // For more information about these legacy streams, see here:
    // https://github.com/MetaMask/metamask-extension/issues/15491
    // TODO:LegacyProvider: Delete
    this.publicConfigStore = this.createPublicConfigStore();

    // Multiple MetaMask instances launched warning
    this.extension.runtime.onMessageExternal.addListener(onMessageReceived);
    // Fire a ping message to check if other extensions are running
    checkForMultipleVersionsRunning();

    if (this.onboardingController.state.completedOnboarding) {
      this.postOnboardingInitialization();
    }
  }

  // Provides a method for getting feature flags for the multichain
  // initial rollout, such that we can remotely modify polling interval
  getInfuraFeatureFlags() {
    fetchWithCache({
      url: 'https://swap.api.cx.metamask.io/featureFlags',
      cacheRefreshTime: MINUTE * 20,
    })
      .then(this.onFeatureFlagResponseReceived)
      .catch((e) => {
        // API unreachable (?)
        log.warn('Feature flag endpoint is unreachable', e);
      });
  }

  onFeatureFlagResponseReceived(response) {
    const { multiChainAssets = {} } = response;
    const { pollInterval } = multiChainAssets;
    // Polling interval is provided in seconds
    if (pollInterval > 0) {
      this.tokenBalancesController.setIntervalLength(pollInterval * SECOND);
    }
  }

  postOnboardingInitialization() {
    const { usePhishDetect } = this.preferencesController.state;

    this.networkController.lookupNetwork();

    if (usePhishDetect) {
      this.phishingController.maybeUpdateState();
    }
  }

  triggerNetworkrequests() {
<<<<<<< HEAD
    this.txController.stopIncomingTransactionPolling();

    this.txController.startIncomingTransactionPolling();

=======
    this.#restartSmartTransactionPoller();
>>>>>>> b1ea09b1
    this.tokenDetectionController.enable();
    this.getInfuraFeatureFlags();
  }

  stopNetworkRequests() {
    this.txController.stopIncomingTransactionPolling();
    this.tokenDetectionController.disable();
  }

  resetStates(resetMethods) {
    resetMethods.forEach((resetMethod) => {
      try {
        resetMethod();
      } catch (err) {
        console.error(err);
      }
    });
  }

  ///: BEGIN:ONLY_INCLUDE_IF(keyring-snaps)
  /**
   * Initialize the snap keyring if it is not present.
   *
   * @returns {SnapKeyring}
   */
  async getSnapKeyring() {
    // TODO: Use `withKeyring` instead
    let [snapKeyring] = this.keyringController.getKeyringsByType(
      KeyringType.snap,
    );
    if (!snapKeyring) {
      await this.keyringController.addNewKeyring(KeyringType.snap);
      // TODO: Use `withKeyring` instead
      [snapKeyring] = this.keyringController.getKeyringsByType(
        KeyringType.snap,
      );
    }
    return snapKeyring;
  }
  ///: END:ONLY_INCLUDE_IF

  trackInsightSnapView(snapId) {
    this.metaMetricsController.trackEvent({
      event: MetaMetricsEventName.InsightSnapViewed,
      category: MetaMetricsEventCategory.Snaps,
      properties: {
        snap_id: snapId,
      },
    });
  }

  /**
   * Get snap metadata from the current state without refreshing the registry database.
   *
   * @param {string} snapId - A snap id.
   * @returns The available metadata for the snap, if any.
   */
  _getSnapMetadata(snapId) {
    return this.snapsRegistry.state.database?.verifiedSnaps?.[snapId]?.metadata;
  }

  /**
   * Tracks snaps export usage.
   * Note: This function is throttled to 1 call per 60 seconds per snap id + handler combination.
   *
   * @param {string} snapId - The ID of the snap the handler is being triggered on.
   * @param {string} handler - The handler to trigger on the snap for the request.
   * @param {boolean} success - Whether the invocation was successful or not.
   * @param {string} origin - The origin of the request.
   */
  _trackSnapExportUsage = wrap(
    memoize(
      () =>
        throttle(
          (snapId, handler, success, origin) =>
            this.metaMetricsController.trackEvent({
              event: MetaMetricsEventName.SnapExportUsed,
              category: MetaMetricsEventCategory.Snaps,
              properties: {
                snap_id: snapId,
                export: handler,
                snap_category: this._getSnapMetadata(snapId)?.category,
                success,
                origin,
              },
            }),
          SECOND * 60,
        ),
      (snapId, handler, _, origin) => `${snapId}${handler}${origin}`,
    ),
    (getFunc, ...args) => getFunc(...args)(...args),
  );

  /**
   * Passes a JSON-RPC request object to the SnapController for execution.
   *
   * @param {object} args - A bag of options.
   * @param {string} args.snapId - The ID of the recipient snap.
   * @param {string} args.origin - The origin of the RPC request.
   * @param {string} args.handler - The handler to trigger on the snap for the request.
   * @param {object} args.request - The JSON-RPC request object.
   * @returns The result of the JSON-RPC request.
   */
  async handleSnapRequest(args) {
    try {
      const response = await this.controllerMessenger.call(
        'SnapController:handleRequest',
        args,
      );
      this._trackSnapExportUsage(args.snapId, args.handler, true, args.origin);
      return response;
    } catch (error) {
      this._trackSnapExportUsage(args.snapId, args.handler, false, args.origin);
      throw error;
    }
  }

  /**
   * Gets the currently selected locale from the PreferencesController.
   *
   * @returns The currently selected locale.
   */
  getLocale() {
    const { currentLocale } = this.preferencesController.state;

    return currentLocale;
  }

  /**
   * Gets a subset of preferences from the PreferencesController to pass to a snap.
   *
   * @returns {object} A subset of preferences.
   */
  getPreferences() {
    const {
      preferences,
      securityAlertsEnabled,
      useCurrencyRateCheck,
      useTransactionSimulations,
      useTokenDetection,
      useMultiAccountBalanceChecker,
      openSeaEnabled,
      useNftDetection,
    } = this.preferencesController.state;

    return {
      privacyMode: preferences.privacyMode,
      securityAlertsEnabled,
      useCurrencyRateCheck,
      useTransactionSimulations,
      useTokenDetection,
      useMultiAccountBalanceChecker,
      openSeaEnabled,
      useNftDetection,
    };
  }

  /**
   * Constructor helper for getting Snap permission specifications.
   */
  getSnapPermissionSpecifications() {
    return {
      ...buildSnapEndowmentSpecifications(Object.keys(ExcludedSnapEndowments)),
      ...buildSnapRestrictedMethodSpecifications(
        Object.keys(ExcludedSnapPermissions),
        {
          getPreferences: () => {
            const locale = this.getLocale();
            const currency = this.currencyRateController.state.currentCurrency;
            const {
              privacyMode,
              securityAlertsEnabled,
              useCurrencyRateCheck,
              useTransactionSimulations,
              useTokenDetection,
              useMultiAccountBalanceChecker,
              openSeaEnabled,
              useNftDetection,
            } = this.getPreferences();
            return {
              locale,
              currency,
              hideBalances: privacyMode,
              useSecurityAlerts: securityAlertsEnabled,
              useExternalPricingData: useCurrencyRateCheck,
              simulateOnChainActions: useTransactionSimulations,
              useTokenDetection,
              batchCheckBalances: useMultiAccountBalanceChecker,
              displayNftMedia: openSeaEnabled,
              useNftDetection,
            };
          },
          clearSnapState: this.controllerMessenger.call.bind(
            this.controllerMessenger,
            'SnapController:clearSnapState',
          ),
          getMnemonic: async (source) => {
            if (!source) {
              return this.getPrimaryKeyringMnemonic();
            }

            try {
              const { type, mnemonic } = await this.controllerMessenger.call(
                'KeyringController:withKeyring',
                {
                  id: source,
                },
                async ({ keyring }) => ({
                  type: keyring.type,
                  mnemonic: keyring.mnemonic,
                }),
              );

              if (type !== KeyringTypes.hd || !mnemonic) {
                // The keyring isn't guaranteed to have a mnemonic (e.g.,
                // hardware wallets, which can't be used as entropy sources),
                // so we throw an error if it doesn't.
                throw new Error(
                  `Entropy source with ID "${source}" not found.`,
                );
              }

              return mnemonic;
            } catch {
              throw new Error(`Entropy source with ID "${source}" not found.`);
            }
          },
          getMnemonicSeed: async (source) => {
            if (!source) {
              return this.getPrimaryKeyringMnemonicSeed();
            }

            try {
              const { type, seed } = await this.controllerMessenger.call(
                'KeyringController:withKeyring',
                {
                  id: source,
                },
                async ({ keyring }) => ({
                  type: keyring.type,
                  seed: keyring.seed,
                }),
              );

              if (type !== KeyringTypes.hd || !seed) {
                // The keyring isn't guaranteed to have a seed (e.g.,
                // hardware wallets, which can't be used as entropy sources),
                // so we throw an error if it doesn't.
                throw new Error(
                  `Entropy source with ID "${source}" not found.`,
                );
              }

              return seed;
            } catch {
              throw new Error(`Entropy source with ID "${source}" not found.`);
            }
          },
          getUnlockPromise: this.appStateController.getUnlockPromise.bind(
            this.appStateController,
          ),
          getSnap: this.controllerMessenger.call.bind(
            this.controllerMessenger,
            'SnapController:get',
          ),
          handleSnapRpcRequest: this.handleSnapRequest.bind(this),
          getSnapState: this.controllerMessenger.call.bind(
            this.controllerMessenger,
            'SnapController:getSnapState',
          ),
          requestUserApproval:
            this.approvalController.addAndShowApprovalRequest.bind(
              this.approvalController,
            ),
          showNativeNotification: (origin, args) =>
            this.controllerMessenger.call(
              'RateLimitController:call',
              origin,
              'showNativeNotification',
              origin,
              args.message,
            ),
          showInAppNotification: (origin, args) => {
            const { message, title, footerLink } = args;
            const notificationArgs = {
              interfaceId: args.content,
              message,
              title,
              footerLink,
            };
            return this.controllerMessenger.call(
              'RateLimitController:call',
              origin,
              'showInAppNotification',
              origin,
              notificationArgs,
            );
          },
          updateSnapState: this.controllerMessenger.call.bind(
            this.controllerMessenger,
            'SnapController:updateSnapState',
          ),
          maybeUpdatePhishingList: () => {
            const { usePhishDetect } = this.preferencesController.state;

            if (!usePhishDetect) {
              return;
            }

            this.controllerMessenger.call(
              'PhishingController:maybeUpdateState',
            );
          },
          isOnPhishingList: (url) => {
            const { usePhishDetect } = this.preferencesController.state;

            if (!usePhishDetect) {
              return false;
            }

            return this.controllerMessenger.call(
              'PhishingController:testOrigin',
              url,
            ).result;
          },
          createInterface: this.controllerMessenger.call.bind(
            this.controllerMessenger,
            'SnapInterfaceController:createInterface',
          ),
          getInterface: this.controllerMessenger.call.bind(
            this.controllerMessenger,
            'SnapInterfaceController:getInterface',
          ),
          // We don't currently use special cryptography for the extension client.
          getClientCryptography: () => ({}),
          ///: BEGIN:ONLY_INCLUDE_IF(keyring-snaps)
          getSnapKeyring: this.getSnapKeyring.bind(this),
          ///: END:ONLY_INCLUDE_IF
        },
      ),
    };
  }

  /**
   * Sets up BaseController V2 event subscriptions. Currently, this includes
   * the subscriptions necessary to notify permission subjects of account
   * changes.
   *
   * Some of the subscriptions in this method are Messenger selector
   * event subscriptions. See the relevant documentation for
   * `@metamask/base-controller` for more information.
   *
   * Note that account-related notifications emitted when the extension
   * becomes unlocked are handled in MetaMaskController._onUnlock.
   */
  setupControllerEventSubscriptions() {
    let lastSelectedAddress;
    this.controllerMessenger.subscribe(
      'PreferencesController:stateChange',
      previousValueComparator(async (prevState, currState) => {
        const { currentLocale } = currState;
        this.#restartSmartTransactionPoller();

        await updateCurrentLocale(currentLocale);
<<<<<<< HEAD

        if (currState.incomingTransactionsPreferences?.[chainId]) {
          this.txController.stopIncomingTransactionPolling();

          this.txController.startIncomingTransactionPolling();
        } else {
          this.txController.stopIncomingTransactionPolling();
        }

=======
>>>>>>> b1ea09b1
        this.#checkTokenListPolling(currState, prevState);
      }, this.preferencesController.state),
    );

    this.controllerMessenger.subscribe(
      `${this.accountsController.name}:selectedAccountChange`,
      async (account) => {
        if (account.address && account.address !== lastSelectedAddress) {
          lastSelectedAddress = account.address;
          await this._onAccountChange(account.address);
        }
      },
    );

    // This handles account changes every time relevant permission state
    // changes, for any reason.
    this.controllerMessenger.subscribe(
      `${this.permissionController.name}:stateChange`,
      async (currentValue, previousValue) => {
        const changedAccounts = diffMap(currentValue, previousValue);

        for (const [origin, accounts] of changedAccounts.entries()) {
          this._notifyAccountsChange(origin, accounts);
        }
      },
      getPermittedAccountsByOrigin,
    );

    // This handles CAIP-25 authorization changes every time relevant permission state
    // changes, for any reason.
    if (process.env.MULTICHAIN_API) {
      this.controllerMessenger.subscribe(
        `${this.permissionController.name}:stateChange`,
        async (currentValue, previousValue) => {
          const changedAuthorizations = getChangedAuthorizations(
            currentValue,
            previousValue,
          );

          const removedAuthorizations = getRemovedAuthorizations(
            currentValue,
            previousValue,
          );

          // remove any existing notification subscriptions for removed authorizations
          for (const [
            origin,
            authorization,
          ] of removedAuthorizations.entries()) {
            const sessionScopes = getSessionScopes(authorization);
            // if the eth_subscription notification is in the scope and eth_subscribe is in the methods
            // then remove middleware and unsubscribe
            Object.entries(sessionScopes).forEach(([scope, scopeObject]) => {
              if (
                scopeObject.notifications.includes('eth_subscription') &&
                scopeObject.methods.includes('eth_subscribe')
              ) {
                this.removeMultichainApiEthSubscriptionMiddleware({
                  scope,
                  origin,
                });
              }
            });
          }

          // add new notification subscriptions for added/changed authorizations
          for (const [
            origin,
            authorization,
          ] of changedAuthorizations.entries()) {
            const sessionScopes = getSessionScopes(authorization);

            // if the eth_subscription notification is in the scope and eth_subscribe is in the methods
            // then get the subscriptionManager going for that scope
            Object.entries(sessionScopes).forEach(([scope, scopeObject]) => {
              if (
                scopeObject.notifications.includes('eth_subscription') &&
                scopeObject.methods.includes('eth_subscribe')
              ) {
                // for each tabId
                Object.values(this.connections[origin]).forEach(({ tabId }) => {
                  this.addMultichainApiEthSubscriptionMiddleware({
                    scope,
                    origin,
                    tabId,
                  });
                });
              } else {
                this.removeMultichainApiEthSubscriptionMiddleware({
                  scope,
                  origin,
                });
              }
            });

            this._notifyAuthorizationChange(origin, authorization);
          }
        },
        getAuthorizedScopesByOrigin,
      );
    }

    this.controllerMessenger.subscribe(
      `${this.permissionController.name}:stateChange`,
      async (currentValue, previousValue) => {
        const changedChains = diffMap(currentValue, previousValue);

        // This operates under the assumption that there will be at maximum
        // one origin permittedChains value change per event handler call
        for (const [origin, chains] of changedChains.entries()) {
          const currentNetworkClientIdForOrigin =
            this.selectedNetworkController.getNetworkClientIdForDomain(origin);
          const { chainId: currentChainIdForOrigin } =
            this.networkController.getNetworkConfigurationByNetworkClientId(
              currentNetworkClientIdForOrigin,
            );
          // if(chains.length === 0) {
          // TODO: This particular case should also occur at the same time
          // that eth_accounts is revoked. When eth_accounts is revoked,
          // the networkClientId for that origin should be reset to track
          // the globally selected network.
          // }
          if (chains.length > 0 && !chains.includes(currentChainIdForOrigin)) {
            const networkClientId =
              this.networkController.findNetworkClientIdByChainId(chains[0]);
            // setActiveNetwork should be called before setNetworkClientIdForDomain
            // to ensure that the isConnected value can be accurately inferred from
            // NetworkController.state.networksMetadata in return value of
            // `metamask_getProviderState` requests and `metamask_chainChanged` events.
            this.networkController.setActiveNetwork(networkClientId);
            this.selectedNetworkController.setNetworkClientIdForDomain(
              origin,
              networkClientId,
            );
          }
        }
      },
      getPermittedChainsByOrigin,
    );

    this.controllerMessenger.subscribe(
      'NetworkController:networkRemoved',
      ({ chainId }) => {
        const scopeString = toCaipChainId(
          'eip155',
          hexToBigInt(chainId).toString(10),
        );
        this.removeAllScopePermissions(scopeString);
      },
    );

    this.controllerMessenger.subscribe(
      'NetworkController:networkDidChange',
      async () => {
<<<<<<< HEAD
        this.txController.stopIncomingTransactionPolling();

        await this.txController.updateIncomingTransactions();

        this.txController.startIncomingTransactionPolling();
=======
        const filteredChainIds = this.#getAllAddedNetworks().filter(
          (networkId) =>
            this.preferencesController.state.incomingTransactionsPreferences[
              networkId
            ],
        );

        if (filteredChainIds.length > 0) {
          await this.txController.stopIncomingTransactionPolling();

          await this.txController.updateIncomingTransactions(filteredChainIds);

          await this.txController.startIncomingTransactionPolling(
            filteredChainIds,
          );
        }
>>>>>>> b1ea09b1
      },
    );

    this.controllerMessenger.subscribe(
      `${this.snapController.name}:snapInstallStarted`,
      (snapId, origin, isUpdate) => {
        const snapCategory = this._getSnapMetadata(snapId)?.category;
        this.metaMetricsController.trackEvent({
          event: isUpdate
            ? MetaMetricsEventName.SnapUpdateStarted
            : MetaMetricsEventName.SnapInstallStarted,
          category: MetaMetricsEventCategory.Snaps,
          properties: {
            snap_id: snapId,
            origin,
            snap_category: snapCategory,
          },
        });
      },
    );

    this.controllerMessenger.subscribe(
      `${this.snapController.name}:snapInstallFailed`,
      (snapId, origin, isUpdate, error) => {
        const isRejected = error.includes('User rejected the request.');
        const failedEvent = isUpdate
          ? MetaMetricsEventName.SnapUpdateFailed
          : MetaMetricsEventName.SnapInstallFailed;
        const rejectedEvent = isUpdate
          ? MetaMetricsEventName.SnapUpdateRejected
          : MetaMetricsEventName.SnapInstallRejected;

        const snapCategory = this._getSnapMetadata(snapId)?.category;
        this.metaMetricsController.trackEvent({
          event: isRejected ? rejectedEvent : failedEvent,
          category: MetaMetricsEventCategory.Snaps,
          properties: {
            snap_id: snapId,
            origin,
            snap_category: snapCategory,
          },
        });
      },
    );

    this.controllerMessenger.subscribe(
      `${this.snapController.name}:snapInstalled`,
      (truncatedSnap, origin, preinstalled) => {
        if (preinstalled) {
          return;
        }

        const snapId = truncatedSnap.id;
        const snapCategory = this._getSnapMetadata(snapId)?.category;
        this.metaMetricsController.trackEvent({
          event: MetaMetricsEventName.SnapInstalled,
          category: MetaMetricsEventCategory.Snaps,
          properties: {
            snap_id: snapId,
            version: truncatedSnap.version,
            origin,
            snap_category: snapCategory,
          },
        });
      },
    );

    this.controllerMessenger.subscribe(
      `${this.snapController.name}:snapUpdated`,
      (newSnap, oldVersion, origin, preinstalled) => {
        if (preinstalled) {
          return;
        }

        const snapId = newSnap.id;
        const snapCategory = this._getSnapMetadata(snapId)?.category;
        this.metaMetricsController.trackEvent({
          event: MetaMetricsEventName.SnapUpdated,
          category: MetaMetricsEventCategory.Snaps,
          properties: {
            snap_id: snapId,
            old_version: oldVersion,
            new_version: newSnap.version,
            origin,
            snap_category: snapCategory,
          },
        });
      },
    );

    this.controllerMessenger.subscribe(
      `${this.snapController.name}:snapTerminated`,
      (truncatedSnap) => {
        const approvals = Object.values(
          this.approvalController.state.pendingApprovals,
        ).filter(
          (approval) =>
            approval.origin === truncatedSnap.id &&
            approval.type.startsWith(RestrictedMethods.snap_dialog),
        );
        for (const approval of approvals) {
          this.approvalController.reject(
            approval.id,
            new Error('Snap was terminated.'),
          );
        }
      },
    );

    this.controllerMessenger.subscribe(
      `${this.snapController.name}:snapUninstalled`,
      (truncatedSnap) => {
        const notificationIds = this.notificationServicesController
          .getNotificationsByType(TRIGGER_TYPES.SNAP)
          .filter(
            (notification) => notification.data.origin === truncatedSnap.id,
          )
          .map((notification) => notification.id);

        this.notificationServicesController.deleteNotificationsById(
          notificationIds,
        );

        const snapId = truncatedSnap.id;
        const snapCategory = this._getSnapMetadata(snapId)?.category;
        this.metaMetricsController.trackEvent({
          event: MetaMetricsEventName.SnapUninstalled,
          category: MetaMetricsEventCategory.Snaps,
          properties: {
            snap_id: snapId,
            version: truncatedSnap.version,
            snap_category: snapCategory,
          },
        });
      },
    );
  }

  /**
   * Sets up multichain data and subscriptions.
   * This method is called during the MetaMaskController constructor.
   * It starts the MultichainRatesController if selected account is non-EVM
   * and subscribes to account changes.
   */
  setupMultichainDataAndSubscriptions() {
    if (
      !isEvmAccountType(
        this.accountsController.getSelectedMultichainAccount().type,
      )
    ) {
      this.multichainRatesController.start();
    }

    this.controllerMessenger.subscribe(
      'AccountsController:selectedAccountChange',
      (selectedAccount) => {
        if (isEvmAccountType(selectedAccount.type)) {
          this.multichainRatesController.stop();
          return;
        }
        this.multichainRatesController.start();
      },
    );

    this.controllerMessenger.subscribe(
      'CurrencyRateController:stateChange',
      ({ currentCurrency }) => {
        if (
          currentCurrency !== this.multichainRatesController.state.fiatCurrency
        ) {
          this.multichainRatesController.setFiatCurrency(currentCurrency);
        }
      },
    );
  }

  /**
   * If it does not already exist, creates and inserts middleware to handle eth
   * subscriptions for a particular evm scope on a specific Multichain API
   * JSON-RPC pipeline by origin and tabId.
   *
   * @param {object} options - The options object.
   * @param {string} options.scope - The evm scope to handle eth susbcriptions for.
   * @param {string} options.origin - The origin to handle eth subscriptions for.
   * @param {string} options.tabId - The tabId to handle eth subscriptions for.
   */
  addMultichainApiEthSubscriptionMiddleware({ scope, origin, tabId }) {
    const subscriptionManager = this.multichainSubscriptionManager.subscribe({
      scope,
      origin,
      tabId,
    });
    this.multichainMiddlewareManager.addMiddleware({
      scope,
      origin,
      tabId,
      middleware: subscriptionManager.middleware,
    });
  }

  /**
   * If it does exist, removes all middleware that were handling eth
   * subscriptions for a particular evm scope for all Multichain API
   * JSON-RPC pipelines for an origin.
   *
   * @param {object} options - The options object.
   * @param {string} options.scope - The evm scope to handle eth susbcriptions for.
   * @param {string} options.origin - The origin to handle eth subscriptions for.
   */

  removeMultichainApiEthSubscriptionMiddleware({ scope, origin }) {
    this.multichainMiddlewareManager.removeMiddlewareByScopeAndOrigin(
      scope,
      origin,
    );
    this.multichainSubscriptionManager.unsubscribeByScopeAndOrigin(
      scope,
      origin,
    );
  }

  /**
   * TODO:LegacyProvider: Delete
   * Constructor helper: initialize a public config store.
   * This store is used to make some config info available to Dapps synchronously.
   */
  createPublicConfigStore() {
    // subset of state for metamask inpage provider
    const publicConfigStore = new ObservableStore();

    const selectPublicState = async ({ isUnlocked }) => {
      const { chainId, networkVersion, isConnected } =
        await this.getProviderNetworkState();

      return {
        isUnlocked,
        chainId,
        networkVersion: isConnected ? networkVersion : 'loading',
      };
    };

    const updatePublicConfigStore = async (memState) => {
      const networkStatus =
        memState.networksMetadata[memState.selectedNetworkClientId]?.status;
      if (networkStatus === NetworkStatus.Available) {
        publicConfigStore.putState(await selectPublicState(memState));
      }
    };

    // setup memStore subscription hooks
    this.on('update', updatePublicConfigStore);
    updatePublicConfigStore(this.getState());

    return publicConfigStore;
  }

  /**
   * Gets relevant state for the provider of an external origin.
   *
   * @param {string} origin - The origin to get the provider state for.
   * @returns {Promise<{ isUnlocked: boolean, networkVersion: string, chainId: string, accounts: string[], extensionId: string | undefined }>} An object with relevant state properties.
   */
  async getProviderState(origin) {
    const providerNetworkState = await this.getProviderNetworkState(origin);
    const metadata = {};
    if (process.env.MULTICHAIN_API && isManifestV3) {
      const { chrome } = globalThis;
      metadata.extensionId = chrome?.runtime?.id;
    }
    return {
      /**
       * We default `isUnlocked` to `true` because even though we no longer emit events depending on this,
       * embedded dapp providers might listen directly to our streams, and therefore depend on it, so we leave it here.
       */
      isUnlocked: true,
      accounts: this.getPermittedAccounts(origin),
      ...metadata,
      ...providerNetworkState,
    };
  }

  /**
   * Retrieves network state information relevant for external providers.
   *
   * @param {string} origin - The origin identifier for which network state is requested (default: 'metamask').
   * @returns {object} An object containing important network state properties, including chainId and networkVersion.
   */
  async getProviderNetworkState(origin = METAMASK_DOMAIN) {
    const networkClientId = this.controllerMessenger.call(
      'SelectedNetworkController:getNetworkClientIdForDomain',
      origin,
    );

    const networkClient = this.controllerMessenger.call(
      'NetworkController:getNetworkClientById',
      networkClientId,
    );

    const { chainId } = networkClient.configuration;

    const { completedOnboarding } = this.onboardingController.state;

    let networkVersion = this.deprecatedNetworkVersions[networkClientId];
    if (networkVersion === undefined && completedOnboarding) {
      try {
        const result = await networkClient.provider.request({
          method: 'net_version',
        });
        networkVersion = convertNetworkId(result);
      } catch (error) {
        console.error(error);
        networkVersion = null;
      }

      this.deprecatedNetworkVersions[networkClientId] = networkVersion;
    }

    const metadata =
      this.networkController.state.networksMetadata[networkClientId];

    return {
      chainId,
      networkVersion: networkVersion ?? 'loading',
      isConnected: metadata?.status === NetworkStatus.Available,
    };
  }

  //=============================================================================
  // EXPOSED TO THE UI SUBSYSTEM
  //=============================================================================

  /**
   * The metamask-state of the various controllers, made available to the UI
   *
   * @returns {object} status
   */
  getState() {
    const { vault } = this.keyringController.state;
    const isInitialized = Boolean(vault);
    const flatState = this.memStore.getFlatState();

    return {
      isInitialized,
      ...sanitizeUIState(flatState),
    };
  }

  /**
   * Returns an Object containing API Callback Functions.
   * These functions are the interface for the UI.
   * The API object can be transmitted over a stream via JSON-RPC.
   *
   * @returns {object} Object containing API functions.
   */
  getApi() {
    const {
      accountsController,
      addressBookController,
      alertController,
      appStateController,
      keyringController,
      nftController,
      nftDetectionController,
      currencyRateController,
      tokenBalancesController,
      tokenDetectionController,
      ensController,
      tokenListController,
      gasFeeController,
      metaMetricsController,
      networkController,
      announcementController,
      onboardingController,
      permissionController,
      preferencesController,
      tokensController,
      smartTransactionsController,
      txController,
      assetsContractController,
      backup,
      approvalController,
      phishingController,
      tokenRatesController,
      accountTrackerController,
      // Notification Controllers
      authenticationController,
      userStorageController,
      notificationServicesController,
      notificationServicesPushController,
    } = this;

    return {
      // etc
      getState: this.getState.bind(this),
      setCurrentCurrency: currencyRateController.setCurrentCurrency.bind(
        currencyRateController,
      ),
      setUseBlockie: preferencesController.setUseBlockie.bind(
        preferencesController,
      ),
      setUsePhishDetect: preferencesController.setUsePhishDetect.bind(
        preferencesController,
      ),
      setUseMultiAccountBalanceChecker:
        preferencesController.setUseMultiAccountBalanceChecker.bind(
          preferencesController,
        ),
      setUseSafeChainsListValidation:
        preferencesController.setUseSafeChainsListValidation.bind(
          preferencesController,
        ),
      setUseTokenDetection: preferencesController.setUseTokenDetection.bind(
        preferencesController,
      ),
      setUseNftDetection: preferencesController.setUseNftDetection.bind(
        preferencesController,
      ),
      setUse4ByteResolution: preferencesController.setUse4ByteResolution.bind(
        preferencesController,
      ),
      setUseCurrencyRateCheck:
        preferencesController.setUseCurrencyRateCheck.bind(
          preferencesController,
        ),
      setOpenSeaEnabled: preferencesController.setOpenSeaEnabled.bind(
        preferencesController,
      ),
      getProviderConfig: () =>
        getProviderConfig({
          metamask: this.networkController.state,
        }),
      grantPermissionsIncremental:
        this.permissionController.grantPermissionsIncremental.bind(
          this.permissionController,
        ),
      grantPermissions: this.permissionController.grantPermissions.bind(
        this.permissionController,
      ),
      setSecurityAlertsEnabled:
        preferencesController.setSecurityAlertsEnabled.bind(
          preferencesController,
        ),
      ///: BEGIN:ONLY_INCLUDE_IF(keyring-snaps)
      setAddSnapAccountEnabled:
        preferencesController.setAddSnapAccountEnabled.bind(
          preferencesController,
        ),
      ///: END:ONLY_INCLUDE_IF
      ///: BEGIN:ONLY_INCLUDE_IF(build-flask)
      setWatchEthereumAccountEnabled:
        preferencesController.setWatchEthereumAccountEnabled.bind(
          preferencesController,
        ),
      ///: END:ONLY_INCLUDE_IF
      ///: BEGIN:ONLY_INCLUDE_IF(bitcoin)
      setBitcoinSupportEnabled:
        preferencesController.setBitcoinSupportEnabled.bind(
          preferencesController,
        ),
      setBitcoinTestnetSupportEnabled:
        preferencesController.setBitcoinTestnetSupportEnabled.bind(
          preferencesController,
        ),
      ///: END:ONLY_INCLUDE_IF
      setUseExternalNameSources:
        preferencesController.setUseExternalNameSources.bind(
          preferencesController,
        ),
      setUseTransactionSimulations:
        preferencesController.setUseTransactionSimulations.bind(
          preferencesController,
        ),
      setIpfsGateway: preferencesController.setIpfsGateway.bind(
        preferencesController,
      ),
      setIsIpfsGatewayEnabled:
        preferencesController.setIsIpfsGatewayEnabled.bind(
          preferencesController,
        ),
      setUseAddressBarEnsResolution:
        preferencesController.setUseAddressBarEnsResolution.bind(
          preferencesController,
        ),
      setParticipateInMetaMetrics:
        metaMetricsController.setParticipateInMetaMetrics.bind(
          metaMetricsController,
        ),
      setDataCollectionForMarketing:
        metaMetricsController.setDataCollectionForMarketing.bind(
          metaMetricsController,
        ),
      setMarketingCampaignCookieId:
        metaMetricsController.setMarketingCampaignCookieId.bind(
          metaMetricsController,
        ),
      setCurrentLocale: preferencesController.setCurrentLocale.bind(
        preferencesController,
      ),
      setIncomingTransactionsPreferences:
        preferencesController.setIncomingTransactionsPreferences.bind(
          preferencesController,
        ),
      setServiceWorkerKeepAlivePreference:
        preferencesController.setServiceWorkerKeepAlivePreference.bind(
          preferencesController,
        ),
      markPasswordForgotten: this.markPasswordForgotten.bind(this),
      unMarkPasswordForgotten: this.unMarkPasswordForgotten.bind(this),
      getRequestAccountTabIds: this.getRequestAccountTabIds,
      getOpenMetamaskTabsIds: this.getOpenMetamaskTabsIds,
      markNotificationPopupAsAutomaticallyClosed: () =>
        this.notificationManager.markAsAutomaticallyClosed(),
      getCode: this.getCode.bind(this),

      // primary keyring management
      addNewAccount: this.addNewAccount.bind(this),
      getSeedPhrase: this.getSeedPhrase.bind(this),
      resetAccount: this.resetAccount.bind(this),
      removeAccount: this.removeAccount.bind(this),
      importAccountWithStrategy: this.importAccountWithStrategy.bind(this),
      getNextAvailableAccountName:
        accountsController.getNextAvailableAccountName.bind(accountsController),
      ///: BEGIN:ONLY_INCLUDE_IF(keyring-snaps)
      getAccountsBySnapId: (snapId) => getAccountsBySnapId(this, snapId),
      ///: END:ONLY_INCLUDE_IF

      // hardware wallets
      connectHardware: this.connectHardware.bind(this),
      forgetDevice: this.forgetDevice.bind(this),
      checkHardwareStatus: this.checkHardwareStatus.bind(this),
      unlockHardwareWalletAccount: this.unlockHardwareWalletAccount.bind(this),
      attemptLedgerTransportCreation:
        this.attemptLedgerTransportCreation.bind(this),

      // qr hardware devices
      submitQRHardwareCryptoHDKey:
        keyringController.submitQRCryptoHDKey.bind(keyringController),
      submitQRHardwareCryptoAccount:
        keyringController.submitQRCryptoAccount.bind(keyringController),
      cancelSyncQRHardware:
        keyringController.cancelQRSynchronization.bind(keyringController),
      submitQRHardwareSignature:
        keyringController.submitQRSignature.bind(keyringController),
      cancelQRHardwareSignRequest:
        keyringController.cancelQRSignRequest.bind(keyringController),

      // vault management
      submitPassword: this.submitPassword.bind(this),
      verifyPassword: this.verifyPassword.bind(this),

      // network management
      setActiveNetwork: async (id) => {
        // The multichain network controller will proxy the call to the network controller
        // in the case that the ID is an EVM network client ID.
        return await this.multichainNetworkController.setActiveNetwork(id);
      },
      // Avoids returning the promise so that initial call to switch network
      // doesn't block on the network lookup step
      setActiveNetworkConfigurationId: (networkConfigurationId) => {
        this.networkController.setActiveNetwork(networkConfigurationId);
      },
      setNetworkClientIdForDomain: (origin, networkClientId) => {
        return this.selectedNetworkController.setNetworkClientIdForDomain(
          origin,
          networkClientId,
        );
      },
      rollbackToPreviousProvider:
        networkController.rollbackToPreviousProvider.bind(networkController),
      addNetwork: this.networkController.addNetwork.bind(
        this.networkController,
      ),
      updateNetwork: this.networkController.updateNetwork.bind(
        this.networkController,
      ),
      removeNetwork: this.networkController.removeNetwork.bind(
        this.networkController,
      ),
      getCurrentNetworkEIP1559Compatibility:
        this.networkController.getEIP1559Compatibility.bind(
          this.networkController,
        ),
      getNetworkConfigurationByNetworkClientId:
        this.networkController.getNetworkConfigurationByNetworkClientId.bind(
          this.networkController,
        ),
      // PreferencesController
      setSelectedAddress: (address) => {
        const account = this.accountsController.getAccountByAddress(address);
        if (account) {
          this.accountsController.setSelectedAccount(account.id);
        } else {
          throw new Error(`No account found for address: ${address}`);
        }
      },
      toggleExternalServices: this.toggleExternalServices.bind(this),
      addToken: tokensController.addToken.bind(tokensController),
      updateTokenType: tokensController.updateTokenType.bind(tokensController),
      setFeatureFlag: preferencesController.setFeatureFlag.bind(
        preferencesController,
      ),
      setPreference: preferencesController.setPreference.bind(
        preferencesController,
      ),

      addKnownMethodData: preferencesController.addKnownMethodData.bind(
        preferencesController,
      ),
      setDismissSeedBackUpReminder:
        preferencesController.setDismissSeedBackUpReminder.bind(
          preferencesController,
        ),
      setOverrideContentSecurityPolicyHeader:
        preferencesController.setOverrideContentSecurityPolicyHeader.bind(
          preferencesController,
        ),
      setAdvancedGasFee: preferencesController.setAdvancedGasFee.bind(
        preferencesController,
      ),
      setTheme: preferencesController.setTheme.bind(preferencesController),
      disableAccountUpgradeForChain:
        preferencesController.disableAccountUpgradeForChain.bind(
          preferencesController,
        ),
      ///: BEGIN:ONLY_INCLUDE_IF(keyring-snaps)
      setSnapsAddSnapAccountModalDismissed:
        preferencesController.setSnapsAddSnapAccountModalDismissed.bind(
          preferencesController,
        ),
      ///: END:ONLY_INCLUDE_IF

      // AccountsController
      setSelectedInternalAccount: (id) => {
        const account = this.accountsController.getAccount(id);
        if (account) {
          this.accountsController.setSelectedAccount(id);
        }
      },

      setAccountName:
        accountsController.setAccountName.bind(accountsController),

      setAccountLabel: (address, label) => {
        const account = this.accountsController.getAccountByAddress(address);
        if (account === undefined) {
          throw new Error(`No account found for address: ${address}`);
        }
        this.accountsController.setAccountName(account.id, label);
      },

      // AssetsContractController
      getTokenStandardAndDetails: this.getTokenStandardAndDetails.bind(this),
      getTokenSymbol: this.getTokenSymbol.bind(this),

      // NftController
      addNft: nftController.addNft.bind(nftController),

      addNftVerifyOwnership:
        nftController.addNftVerifyOwnership.bind(nftController),

      removeAndIgnoreNft: nftController.removeAndIgnoreNft.bind(nftController),

      removeNft: nftController.removeNft.bind(nftController),

      checkAndUpdateAllNftsOwnershipStatus:
        nftController.checkAndUpdateAllNftsOwnershipStatus.bind(nftController),

      checkAndUpdateSingleNftOwnershipStatus:
        nftController.checkAndUpdateSingleNftOwnershipStatus.bind(
          nftController,
        ),

      getNFTContractInfo: nftController.getNFTContractInfo.bind(nftController),

      isNftOwner: nftController.isNftOwner.bind(nftController),

      // AddressController
      setAddressBook: addressBookController.set.bind(addressBookController),
      removeFromAddressBook: addressBookController.delete.bind(
        addressBookController,
      ),

      // AppStateController
      setLastActiveTime:
        appStateController.setLastActiveTime.bind(appStateController),
      setCurrentExtensionPopupId:
        appStateController.setCurrentExtensionPopupId.bind(appStateController),
      setDefaultHomeActiveTabName:
        appStateController.setDefaultHomeActiveTabName.bind(appStateController),
      setConnectedStatusPopoverHasBeenShown:
        appStateController.setConnectedStatusPopoverHasBeenShown.bind(
          appStateController,
        ),
      setRecoveryPhraseReminderHasBeenShown:
        appStateController.setRecoveryPhraseReminderHasBeenShown.bind(
          appStateController,
        ),
      setRecoveryPhraseReminderLastShown:
        appStateController.setRecoveryPhraseReminderLastShown.bind(
          appStateController,
        ),
      setTermsOfUseLastAgreed:
        appStateController.setTermsOfUseLastAgreed.bind(appStateController),
      setSurveyLinkLastClickedOrClosed:
        appStateController.setSurveyLinkLastClickedOrClosed.bind(
          appStateController,
        ),
      setOnboardingDate:
        appStateController.setOnboardingDate.bind(appStateController),
      setLastViewedUserSurvey:
        appStateController.setLastViewedUserSurvey.bind(appStateController),
      setRampCardClosed:
        appStateController.setRampCardClosed.bind(appStateController),
      setNewPrivacyPolicyToastClickedOrClosed:
        appStateController.setNewPrivacyPolicyToastClickedOrClosed.bind(
          appStateController,
        ),
      setNewPrivacyPolicyToastShownDate:
        appStateController.setNewPrivacyPolicyToastShownDate.bind(
          appStateController,
        ),
      setSnapsInstallPrivacyWarningShownStatus:
        appStateController.setSnapsInstallPrivacyWarningShownStatus.bind(
          appStateController,
        ),
      setOutdatedBrowserWarningLastShown:
        appStateController.setOutdatedBrowserWarningLastShown.bind(
          appStateController,
        ),
      setShowTestnetMessageInDropdown:
        appStateController.setShowTestnetMessageInDropdown.bind(
          appStateController,
        ),
      setShowBetaHeader:
        appStateController.setShowBetaHeader.bind(appStateController),
      setShowPermissionsTour:
        appStateController.setShowPermissionsTour.bind(appStateController),
      setShowAccountBanner:
        appStateController.setShowAccountBanner.bind(appStateController),
      setShowNetworkBanner:
        appStateController.setShowNetworkBanner.bind(appStateController),
      updateNftDropDownState:
        appStateController.updateNftDropDownState.bind(appStateController),
      setSwitchedNetworkDetails:
        appStateController.setSwitchedNetworkDetails.bind(appStateController),
      clearSwitchedNetworkDetails:
        appStateController.clearSwitchedNetworkDetails.bind(appStateController),
      setSwitchedNetworkNeverShowMessage:
        appStateController.setSwitchedNetworkNeverShowMessage.bind(
          appStateController,
        ),
      getLastInteractedConfirmationInfo:
        appStateController.getLastInteractedConfirmationInfo.bind(
          appStateController,
        ),
      setLastInteractedConfirmationInfo:
        appStateController.setLastInteractedConfirmationInfo.bind(
          appStateController,
        ),
      updateSlides: appStateController.updateSlides.bind(appStateController),
      removeSlide: appStateController.removeSlide.bind(appStateController),

      // EnsController
      tryReverseResolveAddress:
        ensController.reverseResolveAddress.bind(ensController),

      // KeyringController
      setLocked: this.setLocked.bind(this),
      createNewVaultAndKeychain: this.createNewVaultAndKeychain.bind(this),
      createNewVaultAndRestore: this.createNewVaultAndRestore.bind(this),
      ///: BEGIN:ONLY_INCLUDE_IF(multi-srp)
      generateNewMnemonicAndAddToVault:
        this.generateNewMnemonicAndAddToVault.bind(this),
      importMnemonicToVault: this.importMnemonicToVault.bind(this),
      ///: END:ONLY_INCLUDE_IF
      exportAccount: this.exportAccount.bind(this),

      // txController
      updateTransaction: txController.updateTransaction.bind(txController),
      approveTransactionsWithSameNonce:
        txController.approveTransactionsWithSameNonce.bind(txController),
      createCancelTransaction: this.createCancelTransaction.bind(this),
      createSpeedUpTransaction: this.createSpeedUpTransaction.bind(this),
      estimateGas: this.estimateGas.bind(this),
      estimateGasFee: txController.estimateGasFee.bind(txController),
      getNextNonce: this.getNextNonce.bind(this),
      addTransaction: (transactionParams, transactionOptions) =>
        addTransaction(
          this.getAddTransactionRequest({
            transactionParams,
            transactionOptions,
            waitForSubmit: false,
          }),
        ),
      addTransactionAndWaitForPublish: (
        transactionParams,
        transactionOptions,
      ) =>
        addTransaction(
          this.getAddTransactionRequest({
            transactionParams,
            transactionOptions,
            waitForSubmit: true,
          }),
        ),
      createTransactionEventFragment:
        createTransactionEventFragmentWithTxId.bind(
          null,
          this.getTransactionMetricsRequest(),
        ),
      setTransactionActive:
        txController.setTransactionActive.bind(txController),
      // decryptMessageController
      decryptMessage: this.decryptMessageController.decryptMessage.bind(
        this.decryptMessageController,
      ),
      decryptMessageInline:
        this.decryptMessageController.decryptMessageInline.bind(
          this.decryptMessageController,
        ),
      cancelDecryptMessage:
        this.decryptMessageController.cancelDecryptMessage.bind(
          this.decryptMessageController,
        ),

      // EncryptionPublicKeyController
      encryptionPublicKey:
        this.encryptionPublicKeyController.encryptionPublicKey.bind(
          this.encryptionPublicKeyController,
        ),
      cancelEncryptionPublicKey:
        this.encryptionPublicKeyController.cancelEncryptionPublicKey.bind(
          this.encryptionPublicKeyController,
        ),

      // onboarding controller
      setSeedPhraseBackedUp:
        onboardingController.setSeedPhraseBackedUp.bind(onboardingController),
      completeOnboarding:
        onboardingController.completeOnboarding.bind(onboardingController),
      setFirstTimeFlowType:
        onboardingController.setFirstTimeFlowType.bind(onboardingController),

      // alert controller
      setAlertEnabledness:
        alertController.setAlertEnabledness.bind(alertController),
      setUnconnectedAccountAlertShown:
        alertController.setUnconnectedAccountAlertShown.bind(alertController),
      setWeb3ShimUsageAlertDismissed:
        alertController.setWeb3ShimUsageAlertDismissed.bind(alertController),

      // permissions
      removePermissionsFor: this.removePermissionsFor,
      approvePermissionsRequest: this.acceptPermissionsRequest,
      rejectPermissionsRequest: this.rejectPermissionsRequest,
      ...getPermissionBackgroundApiMethods({
        permissionController,
        approvalController,
      }),

      ///: BEGIN:ONLY_INCLUDE_IF(build-mmi)
      connectCustodyAddresses: this.mmiController.connectCustodyAddresses.bind(
        this.mmiController,
      ),
      getCustodianAccounts: this.mmiController.getCustodianAccounts.bind(
        this.mmiController,
      ),
      getCustodianTransactionDeepLink:
        this.mmiController.getCustodianTransactionDeepLink.bind(
          this.mmiController,
        ),
      getCustodianConfirmDeepLink:
        this.mmiController.getCustodianConfirmDeepLink.bind(this.mmiController),
      getCustodianSignMessageDeepLink:
        this.mmiController.getCustodianSignMessageDeepLink.bind(
          this.mmiController,
        ),
      getCustodianToken: this.mmiController.getCustodianToken.bind(
        this.mmiController,
      ),
      getCustodianJWTList: this.mmiController.getCustodianJWTList.bind(
        this.mmiController,
      ),
      getAllCustodianAccountsWithToken:
        this.mmiController.getAllCustodianAccountsWithToken.bind(
          this.mmiController,
        ),
      setCustodianNewRefreshToken:
        this.mmiController.setCustodianNewRefreshToken.bind(this.mmiController),
      setWaitForConfirmDeepLinkDialog:
        this.custodyController.setWaitForConfirmDeepLinkDialog.bind(
          this.custodyController,
        ),
      getMmiConfiguration:
        this.mmiConfigurationController.getConfiguration.bind(
          this.mmiConfigurationController,
        ),
      removeAddTokenConnectRequest:
        this.institutionalFeaturesController.removeAddTokenConnectRequest.bind(
          this.institutionalFeaturesController,
        ),
      setConnectionRequest:
        this.institutionalFeaturesController.setConnectionRequest.bind(
          this.institutionalFeaturesController,
        ),
      showInteractiveReplacementTokenBanner:
        appStateController.showInteractiveReplacementTokenBanner.bind(
          appStateController,
        ),
      setCustodianDeepLink:
        appStateController.setCustodianDeepLink.bind(appStateController),
      setNoteToTraderMessage:
        appStateController.setNoteToTraderMessage.bind(appStateController),
      logAndStoreApiRequest: this.mmiController.logAndStoreApiRequest.bind(
        this.mmiController,
      ),
      ///: END:ONLY_INCLUDE_IF

      // snaps
      disableSnap: this.controllerMessenger.call.bind(
        this.controllerMessenger,
        'SnapController:disable',
      ),
      enableSnap: this.controllerMessenger.call.bind(
        this.controllerMessenger,
        'SnapController:enable',
      ),
      updateSnap: (origin, requestedSnaps) => {
        // We deliberately do not await this promise as that would mean waiting for the update to complete
        // Instead we return null to signal to the UI that it is safe to redirect to the update flow
        this.controllerMessenger.call(
          'SnapController:install',
          origin,
          requestedSnaps,
        );
        return null;
      },
      removeSnap: this.controllerMessenger.call.bind(
        this.controllerMessenger,
        'SnapController:remove',
      ),
      handleSnapRequest: this.handleSnapRequest.bind(this),
      revokeDynamicSnapPermissions: this.controllerMessenger.call.bind(
        this.controllerMessenger,
        'SnapController:revokeDynamicPermissions',
      ),
      disconnectOriginFromSnap: this.controllerMessenger.call.bind(
        this.controllerMessenger,
        'SnapController:disconnectOrigin',
      ),
      updateNetworksList: this.updateNetworksList.bind(this),
      updateAccountsList: this.updateAccountsList.bind(this),
      updateHiddenAccountsList: this.updateHiddenAccountsList.bind(this),
      getPhishingResult: async (website) => {
        await phishingController.maybeUpdateState();

        return phishingController.test(website);
      },
      deleteInterface: this.controllerMessenger.call.bind(
        this.controllerMessenger,
        'SnapInterfaceController:deleteInterface',
      ),
      updateInterfaceState: this.controllerMessenger.call.bind(
        this.controllerMessenger,
        'SnapInterfaceController:updateInterfaceState',
      ),

      // swaps
      fetchAndSetQuotes: this.controllerMessenger.call.bind(
        this.controllerMessenger,
        'SwapsController:fetchAndSetQuotes',
      ),
      setSelectedQuoteAggId: this.controllerMessenger.call.bind(
        this.controllerMessenger,
        'SwapsController:setSelectedQuoteAggId',
      ),
      resetSwapsState: this.controllerMessenger.call.bind(
        this.controllerMessenger,
        'SwapsController:resetSwapsState',
      ),
      setSwapsTokens: this.controllerMessenger.call.bind(
        this.controllerMessenger,
        'SwapsController:setSwapsTokens',
      ),
      clearSwapsQuotes: this.controllerMessenger.call.bind(
        this.controllerMessenger,
        'SwapsController:clearSwapsQuotes',
      ),
      setApproveTxId: this.controllerMessenger.call.bind(
        this.controllerMessenger,
        'SwapsController:setApproveTxId',
      ),
      setTradeTxId: this.controllerMessenger.call.bind(
        this.controllerMessenger,
        'SwapsController:setTradeTxId',
      ),
      setSwapsTxGasPrice: this.controllerMessenger.call.bind(
        this.controllerMessenger,
        'SwapsController:setSwapsTxGasPrice',
      ),
      setSwapsTxGasLimit: this.controllerMessenger.call.bind(
        this.controllerMessenger,
        'SwapsController:setSwapsTxGasLimit',
      ),
      setSwapsTxMaxFeePerGas: this.controllerMessenger.call.bind(
        this.controllerMessenger,
        'SwapsController:setSwapsTxMaxFeePerGas',
      ),
      setSwapsTxMaxFeePriorityPerGas: this.controllerMessenger.call.bind(
        this.controllerMessenger,
        'SwapsController:setSwapsTxMaxFeePriorityPerGas',
      ),
      safeRefetchQuotes: this.controllerMessenger.call.bind(
        this.controllerMessenger,
        'SwapsController:safeRefetchQuotes',
      ),
      stopPollingForQuotes: this.controllerMessenger.call.bind(
        this.controllerMessenger,
        'SwapsController:stopPollingForQuotes',
      ),
      setBackgroundSwapRouteState: this.controllerMessenger.call.bind(
        this.controllerMessenger,
        'SwapsController:setBackgroundSwapRouteState',
      ),
      resetPostFetchState: this.controllerMessenger.call.bind(
        this.controllerMessenger,
        'SwapsController:resetPostFetchState',
      ),
      setSwapsErrorKey: this.controllerMessenger.call.bind(
        this.controllerMessenger,
        'SwapsController:setSwapsErrorKey',
      ),
      setInitialGasEstimate: this.controllerMessenger.call.bind(
        this.controllerMessenger,
        'SwapsController:setInitialGasEstimate',
      ),
      setCustomApproveTxData: this.controllerMessenger.call.bind(
        this.controllerMessenger,
        'SwapsController:setCustomApproveTxData',
      ),
      setSwapsLiveness: this.controllerMessenger.call.bind(
        this.controllerMessenger,
        'SwapsController:setSwapsLiveness',
      ),
      setSwapsFeatureFlags: this.controllerMessenger.call.bind(
        this.controllerMessenger,
        'SwapsController:setSwapsFeatureFlags',
      ),
      setSwapsUserFeeLevel: this.controllerMessenger.call.bind(
        this.controllerMessenger,
        'SwapsController:setSwapsUserFeeLevel',
      ),
      setSwapsQuotesPollingLimitEnabled: this.controllerMessenger.call.bind(
        this.controllerMessenger,
        'SwapsController:setSwapsQuotesPollingLimitEnabled',
      ),

      // Bridge
      [BridgeBackgroundAction.SET_FEATURE_FLAGS]:
        this.controllerMessenger.call.bind(
          this.controllerMessenger,
          `${BRIDGE_CONTROLLER_NAME}:${BridgeBackgroundAction.SET_FEATURE_FLAGS}`,
        ),
      [BridgeBackgroundAction.RESET_STATE]: this.controllerMessenger.call.bind(
        this.controllerMessenger,
        `${BRIDGE_CONTROLLER_NAME}:${BridgeBackgroundAction.RESET_STATE}`,
      ),
      [BridgeBackgroundAction.GET_BRIDGE_ERC20_ALLOWANCE]:
        this.controllerMessenger.call.bind(
          this.controllerMessenger,
          `${BRIDGE_CONTROLLER_NAME}:${BridgeBackgroundAction.GET_BRIDGE_ERC20_ALLOWANCE}`,
        ),
      [BridgeUserAction.UPDATE_QUOTE_PARAMS]:
        this.controllerMessenger.call.bind(
          this.controllerMessenger,
          `${BRIDGE_CONTROLLER_NAME}:${BridgeUserAction.UPDATE_QUOTE_PARAMS}`,
        ),

      // Bridge Status
      [BridgeStatusAction.START_POLLING_FOR_BRIDGE_TX_STATUS]:
        this.controllerMessenger.call.bind(
          this.controllerMessenger,
          `${BRIDGE_STATUS_CONTROLLER_NAME}:${BridgeStatusAction.START_POLLING_FOR_BRIDGE_TX_STATUS}`,
        ),

      // Smart Transactions
      fetchSmartTransactionFees: smartTransactionsController.getFees.bind(
        smartTransactionsController,
      ),
      clearSmartTransactionFees: smartTransactionsController.clearFees.bind(
        smartTransactionsController,
      ),
      submitSignedTransactions:
        smartTransactionsController.submitSignedTransactions.bind(
          smartTransactionsController,
        ),
      cancelSmartTransaction:
        smartTransactionsController.cancelSmartTransaction.bind(
          smartTransactionsController,
        ),
      fetchSmartTransactionsLiveness:
        smartTransactionsController.fetchLiveness.bind(
          smartTransactionsController,
        ),
      updateSmartTransaction:
        smartTransactionsController.updateSmartTransaction.bind(
          smartTransactionsController,
        ),
      setStatusRefreshInterval:
        smartTransactionsController.setStatusRefreshInterval.bind(
          smartTransactionsController,
        ),

      // MetaMetrics
      trackMetaMetricsEvent: metaMetricsController.trackEvent.bind(
        metaMetricsController,
      ),
      trackMetaMetricsPage: metaMetricsController.trackPage.bind(
        metaMetricsController,
      ),
      createEventFragment: metaMetricsController.createEventFragment.bind(
        metaMetricsController,
      ),
      updateEventFragment: metaMetricsController.updateEventFragment.bind(
        metaMetricsController,
      ),
      finalizeEventFragment: metaMetricsController.finalizeEventFragment.bind(
        metaMetricsController,
      ),
      trackInsightSnapView: this.trackInsightSnapView.bind(this),

      // ApprovalController
      rejectAllPendingApprovals: this.rejectAllPendingApprovals.bind(this),
      rejectPendingApproval: this.rejectPendingApproval,
      requestUserApproval:
        approvalController.addAndShowApprovalRequest.bind(approvalController),
      resolvePendingApproval: this.resolvePendingApproval,

      // Notifications
      resetViewedNotifications: announcementController.resetViewed.bind(
        announcementController,
      ),
      updateViewedNotifications: announcementController.updateViewed.bind(
        announcementController,
      ),

      // CurrencyRateController
      currencyRateStartPolling: currencyRateController.startPolling.bind(
        currencyRateController,
      ),
      currencyRateStopPollingByPollingToken:
        currencyRateController.stopPollingByPollingToken.bind(
          currencyRateController,
        ),

      tokenRatesStartPolling:
        tokenRatesController.startPolling.bind(tokenRatesController),
      tokenRatesStopPollingByPollingToken:
        tokenRatesController.stopPollingByPollingToken.bind(
          tokenRatesController,
        ),
      accountTrackerStartPolling:
        accountTrackerController.startPollingByNetworkClientId.bind(
          accountTrackerController,
        ),
      accountTrackerStopPollingByPollingToken:
        accountTrackerController.stopPollingByPollingToken.bind(
          accountTrackerController,
        ),

      tokenDetectionStartPolling: tokenDetectionController.startPolling.bind(
        tokenDetectionController,
      ),
      tokenDetectionStopPollingByPollingToken:
        tokenDetectionController.stopPollingByPollingToken.bind(
          tokenDetectionController,
        ),

      tokenListStartPolling:
        tokenListController.startPolling.bind(tokenListController),
      tokenListStopPollingByPollingToken:
        tokenListController.stopPollingByPollingToken.bind(tokenListController),

      tokenBalancesStartPolling: tokenBalancesController.startPolling.bind(
        tokenBalancesController,
      ),
      tokenBalancesStopPollingByPollingToken:
        tokenBalancesController.stopPollingByPollingToken.bind(
          tokenBalancesController,
        ),

      // GasFeeController
      gasFeeStartPolling: gasFeeController.startPolling.bind(gasFeeController),
      gasFeeStopPollingByPollingToken:
        gasFeeController.stopPollingByPollingToken.bind(gasFeeController),

      getGasFeeTimeEstimate:
        gasFeeController.getTimeEstimate.bind(gasFeeController),

      addPollingTokenToAppState:
        appStateController.addPollingToken.bind(appStateController),

      removePollingTokenFromAppState:
        appStateController.removePollingToken.bind(appStateController),

      updateThrottledOriginState:
        appStateController.updateThrottledOriginState.bind(appStateController),

      // Backup
      backupUserData: backup.backupUserData.bind(backup),
      restoreUserData: backup.restoreUserData.bind(backup),

      // TokenDetectionController
      detectTokens: tokenDetectionController.detectTokens.bind(
        tokenDetectionController,
      ),

      // DetectCollectibleController
      detectNfts: nftDetectionController.detectNfts.bind(
        nftDetectionController,
      ),

      /** Token Detection V2 */
      addDetectedTokens:
        tokensController.addDetectedTokens.bind(tokensController),
      addImportedTokens: tokensController.addTokens.bind(tokensController),
      ignoreTokens: tokensController.ignoreTokens.bind(tokensController),
      getBalancesInSingleCall:
        assetsContractController.getBalancesInSingleCall.bind(
          assetsContractController,
        ),

      // Authentication Controller
      performSignIn: authenticationController.performSignIn.bind(
        authenticationController,
      ),
      performSignOut: authenticationController.performSignOut.bind(
        authenticationController,
      ),

      // UserStorageController
      enableProfileSyncing: userStorageController.enableProfileSyncing.bind(
        userStorageController,
      ),
      disableProfileSyncing: userStorageController.disableProfileSyncing.bind(
        userStorageController,
      ),
      syncInternalAccountsWithUserStorage:
        userStorageController.syncInternalAccountsWithUserStorage.bind(
          userStorageController,
        ),
      deleteAccountSyncingDataFromUserStorage:
        userStorageController.performDeleteStorageAllFeatureEntries.bind(
          userStorageController,
        ),

      // NotificationServicesController
      checkAccountsPresence:
        notificationServicesController.checkAccountsPresence.bind(
          notificationServicesController,
        ),
      createOnChainTriggers:
        notificationServicesController.createOnChainTriggers.bind(
          notificationServicesController,
        ),
      deleteOnChainTriggersByAccount:
        notificationServicesController.deleteOnChainTriggersByAccount.bind(
          notificationServicesController,
        ),
      updateOnChainTriggersByAccount:
        notificationServicesController.updateOnChainTriggersByAccount.bind(
          notificationServicesController,
        ),
      fetchAndUpdateMetamaskNotifications:
        notificationServicesController.fetchAndUpdateMetamaskNotifications.bind(
          notificationServicesController,
        ),
      deleteNotificationsById:
        notificationServicesController.deleteNotificationsById.bind(
          notificationServicesController,
        ),
      getNotificationsByType:
        notificationServicesController.getNotificationsByType.bind(
          notificationServicesController,
        ),
      markMetamaskNotificationsAsRead:
        notificationServicesController.markMetamaskNotificationsAsRead.bind(
          notificationServicesController,
        ),
      setFeatureAnnouncementsEnabled:
        notificationServicesController.setFeatureAnnouncementsEnabled.bind(
          notificationServicesController,
        ),
      enablePushNotifications:
        notificationServicesPushController.enablePushNotifications.bind(
          notificationServicesPushController,
        ),
      disablePushNotifications:
        notificationServicesPushController.disablePushNotifications.bind(
          notificationServicesPushController,
        ),
      updateTriggerPushNotifications:
        notificationServicesPushController.updateTriggerPushNotifications.bind(
          notificationServicesPushController,
        ),
      enableMetamaskNotifications:
        notificationServicesController.enableMetamaskNotifications.bind(
          notificationServicesController,
        ),
      disableMetamaskNotifications:
        notificationServicesController.disableNotificationServices.bind(
          notificationServicesController,
        ),

      // E2E testing
      throwTestError: this.throwTestError.bind(this),

      // NameController
      updateProposedNames: this.nameController.updateProposedNames.bind(
        this.nameController,
      ),
      setName: this.nameController.setName.bind(this.nameController),

      ///: BEGIN:ONLY_INCLUDE_IF(multichain)
      // MultichainBalancesController
      multichainUpdateBalance: (accountId) =>
        this.multichainBalancesController.updateBalance(accountId),

      // MultichainTransactionsController
      multichainUpdateTransactions: (accountId) =>
        this.multichainTransactionsController.updateTransactionsForAccount(
          accountId,
        ),
      ///: END:ONLY_INCLUDE_IF
      // Transaction Decode
      decodeTransactionData: (request) =>
        decodeTransactionData({
          ...request,
          provider: this.provider,
        }),
      // metrics data deleteion
      createMetaMetricsDataDeletionTask:
        this.metaMetricsDataDeletionController.createMetaMetricsDataDeletionTask.bind(
          this.metaMetricsDataDeletionController,
        ),
      updateDataDeletionTaskStatus:
        this.metaMetricsDataDeletionController.updateDataDeletionTaskStatus.bind(
          this.metaMetricsDataDeletionController,
        ),
      // Trace
      endTrace,
    };
  }

  rejectOriginPendingApprovals(origin) {
    const deleteInterface = (id) =>
      this.controllerMessenger.call(
        'SnapInterfaceController:deleteInterface',
        id,
      );

    rejectOriginApprovals({
      approvalController: this.approvalController,
      deleteInterface,
      origin,
    });
  }

  async exportAccount(address, password) {
    await this.verifyPassword(password);
    return this.keyringController.exportAccount(password, address);
  }

  async getTokenStandardAndDetails(address, userAddress, tokenId) {
    const { tokenList } = this.tokenListController.state;
    const { tokens } = this.tokensController.state;

    const staticTokenListDetails =
      STATIC_MAINNET_TOKEN_LIST[address?.toLowerCase()] || {};
    const tokenListDetails = tokenList[address.toLowerCase()] || {};
    const userDefinedTokenDetails =
      tokens.find(({ address: _address }) =>
        isEqualCaseInsensitive(_address, address),
      ) || {};

    const tokenDetails = {
      ...staticTokenListDetails,
      ...tokenListDetails,
      ...userDefinedTokenDetails,
    };

    const tokenDetailsStandardIsERC20 =
      isEqualCaseInsensitive(tokenDetails.standard, TokenStandard.ERC20) ||
      tokenDetails.erc20 === true;

    const noEvidenceThatTokenIsAnNFT =
      !tokenId &&
      !isEqualCaseInsensitive(tokenDetails.standard, TokenStandard.ERC1155) &&
      !isEqualCaseInsensitive(tokenDetails.standard, TokenStandard.ERC721) &&
      !tokenDetails.erc721;

    const otherDetailsAreERC20Like =
      tokenDetails.decimals !== undefined && tokenDetails.symbol;

    const tokenCanBeTreatedAsAnERC20 =
      tokenDetailsStandardIsERC20 ||
      (noEvidenceThatTokenIsAnNFT && otherDetailsAreERC20Like);

    let details;
    if (tokenCanBeTreatedAsAnERC20) {
      try {
        const balance = userAddress
          ? await fetchTokenBalance(address, userAddress, this.provider)
          : undefined;

        details = {
          address,
          balance,
          standard: TokenStandard.ERC20,
          decimals: tokenDetails.decimals,
          symbol: tokenDetails.symbol,
        };
      } catch (e) {
        // If the `fetchTokenBalance` call failed, `details` remains undefined, and we
        // fall back to the below `assetsContractController.getTokenStandardAndDetails` call
        log.warn(`Failed to get token balance. Error: ${e}`);
      }
    }

    // `details`` will be undefined if `tokenCanBeTreatedAsAnERC20`` is false,
    // or if it is true but the `fetchTokenBalance`` call failed. In either case, we should
    // attempt to retrieve details from `assetsContractController.getTokenStandardAndDetails`
    if (details === undefined) {
      try {
        details =
          await this.assetsContractController.getTokenStandardAndDetails(
            address,
            userAddress,
            tokenId,
          );
      } catch (e) {
        log.warn(`Failed to get token standard and details. Error: ${e}`);
      }
    }

    if (details) {
      const tokenDetailsStandardIsERC1155 = isEqualCaseInsensitive(
        details.standard,
        TokenStandard.ERC1155,
      );

      if (tokenDetailsStandardIsERC1155) {
        try {
          const balance = await fetchERC1155Balance(
            address,
            userAddress,
            tokenId,
            this.provider,
          );

          const balanceToUse = balance?._hex
            ? parseInt(balance._hex, 16).toString()
            : null;

          details = {
            ...details,
            balance: balanceToUse,
          };
        } catch (e) {
          // If the `fetchTokenBalance` call failed, `details` remains undefined, and we
          // fall back to the below `assetsContractController.getTokenStandardAndDetails` call
          log.warn('Failed to get token balance. Error:', e);
        }
      }
    }

    return {
      ...details,
      decimals: details?.decimals?.toString(10),
      balance: details?.balance?.toString(10),
    };
  }

  async getTokenSymbol(address) {
    try {
      const details =
        await this.assetsContractController.getTokenStandardAndDetails(address);
      return details?.symbol;
    } catch (e) {
      return null;
    }
  }

  //=============================================================================
  // VAULT / KEYRING RELATED METHODS
  //=============================================================================

  /**
   * Creates a new Vault and create a new keychain.
   *
   * A vault, or KeyringController, is a controller that contains
   * many different account strategies, currently called Keyrings.
   * Creating it new means wiping all previous keyrings.
   *
   * A keychain, or keyring, controls many accounts with a single backup and signing strategy.
   * For example, a mnemonic phrase can generate many accounts, and is a keyring.
   *
   * @param {string} password
   * @returns {object} vault
   */
  async createNewVaultAndKeychain(password) {
    const releaseLock = await this.createVaultMutex.acquire();
    try {
      return await this.keyringController.createNewVaultAndKeychain(password);
    } finally {
      releaseLock();
    }
  }

  /**
   * Imports a new mnemonic to the vault.
   *
   * @param {string} mnemonic
   * @returns {object} new account address
   */
  ///: BEGIN:ONLY_INCLUDE_IF(multi-srp)
  async importMnemonicToVault(mnemonic) {
    const releaseLock = await this.createVaultMutex.acquire();
    try {
      // TODO: `getKeyringsByType` is deprecated, this logic should probably be moved to the `KeyringController`.
      // FIXME: The `KeyringController` does not check yet for duplicated accounts with HD keyrings, see: https://github.com/MetaMask/core/issues/5411
      const alreadyImportedSrp = this.keyringController
        .getKeyringsByType(KeyringTypes.hd)
        .some((keyring) => {
          return (
            Buffer.from(
              this._convertEnglishWordlistIndicesToCodepoints(keyring.mnemonic),
            ).toString('utf8') === mnemonic
          );
        });

      if (alreadyImportedSrp) {
        throw new Error(
          'This Secret Recovery Phrase has already been imported.',
        );
      }

      const { id } = await this.keyringController.addNewKeyring(
        KeyringTypes.hd,
        {
          mnemonic,
          numberOfAccounts: 1,
        },
      );
      const [newAccountAddress] = await this.keyringController.withKeyring(
        { id },
        async ({ keyring }) => keyring.getAccounts(),
      );
      const account =
        this.accountsController.getAccountByAddress(newAccountAddress);
      this.accountsController.setSelectedAccount(account.id);

      await this._addAccountsWithBalance(id);

      return newAccountAddress;
    } finally {
      releaseLock();
    }
  }

  /**
   * Generates a new mnemonic phrase and adds it to the vault, creating a new HD keyring.
   * This method automatically creates one account associated with the new keyring.
   * The method is protected by a mutex to prevent concurrent vault modifications.
   *
   * @async
   * @returns {Promise<string>} The address of the newly created account
   * @throws Will throw an error if keyring creation fails
   */
  async generateNewMnemonicAndAddToVault() {
    const releaseLock = await this.createVaultMutex.acquire();
    try {
      // addNewKeyring auto creates 1 account.
      const { id } = await this.keyringController.addNewKeyring(
        KeyringTypes.hd,
      );
      const [newAccount] = await this.keyringController.withKeyring(
        { id },
        async ({ keyring }) => keyring.getAccounts(),
      );
      const account = this.accountsController.getAccountByAddress(newAccount);
      this.accountsController.setSelectedAccount(account.id);

      // NOTE: No need to update balances here since we're generating a fresh seed.

      return newAccount;
    } finally {
      releaseLock();
    }
  }
  ///: END:ONLY_INCLUDE_IF

  /**
   * Create a new Vault and restore an existent keyring.
   *
   * @param {string} password
   * @param {number[]} encodedSeedPhrase - The seed phrase, encoded as an array
   * of UTF-8 bytes.
   */
  async createNewVaultAndRestore(password, encodedSeedPhrase) {
    const releaseLock = await this.createVaultMutex.acquire();
    try {
      const { completedOnboarding } = this.onboardingController.state;

      const seedPhraseAsBuffer = Buffer.from(encodedSeedPhrase);

      // clear permissions
      this.permissionController.clearState();

      // Clear snap state
      this.snapController.clearState();

      // clear accounts in AccountTrackerController
      this.accountTrackerController.clearAccounts();

      this.txController.clearUnapprovedTransactions();

      if (completedOnboarding) {
        this.tokenDetectionController.enable();
      }

      // create new vault
      await this.keyringController.createNewVaultAndRestore(
        password,
        this._convertMnemonicToWordlistIndices(seedPhraseAsBuffer),
      );

      if (completedOnboarding) {
        await this._addAccountsWithBalance();

        // This must be set as soon as possible to communicate to the
        // keyring's iframe and have the setting initialized properly
        // Optimistically called to not block MetaMask login due to
        // Ledger Keyring GitHub downtime
        this.#withKeyringForDevice(
          { name: HardwareDeviceNames.ledger },
          async (keyring) => this.setLedgerTransportPreference(keyring),
        );
      }
    } finally {
      releaseLock();
    }
  }

  async _addAccountsWithBalance(keyringId) {
    try {
      // Scan accounts until we find an empty one
      const chainId = this.#getGlobalChainId();

      const keyringSelector = keyringId
        ? { id: keyringId }
        : { type: KeyringTypes.hd };

      const accounts = await this.keyringController.withKeyring(
        keyringSelector,
        async ({ keyring }) => {
          return await keyring.getAccounts();
        },
      );
      let address = accounts[accounts.length - 1];

      for (let count = accounts.length; ; count++) {
        const balance = await this.getBalance(address, this.provider);

        if (balance === '0x0') {
          // This account has no balance, so check for tokens
          await this.tokenDetectionController.detectTokens({
            chainIds: [chainId],
            selectedAddress: address,
          });

          const tokens =
            this.tokensController.state.allTokens?.[chainId]?.[address];
          const detectedTokens =
            this.tokensController.state.allDetectedTokens?.[chainId]?.[address];

          if (
            (tokens?.length ?? 0) === 0 &&
            (detectedTokens?.length ?? 0) === 0
          ) {
            // This account has no balance or tokens
            if (count !== 1) {
              await this.removeAccount(address);
            }
            break;
          }
        }

        // This account has assets, so check the next one
        address = await this.keyringController.withKeyring(
          keyringSelector,
          async ({ keyring }) => {
            const [newAddress] = await keyring.addAccounts(1);
            return newAddress;
          },
        );
      }
    } catch (e) {
      log.warn(`Failed to add accounts with balance. Error: ${e}`);
    } finally {
      await this.userStorageController.setIsAccountSyncingReadyToBeDispatched(
        true,
      );
    }
  }

  /**
   * Encodes a BIP-39 mnemonic as the indices of words in the English BIP-39 wordlist.
   *
   * @param {Buffer} mnemonic - The BIP-39 mnemonic.
   * @returns {Buffer} The Unicode code points for the seed phrase formed from the words in the wordlist.
   */
  _convertMnemonicToWordlistIndices(mnemonic) {
    const indices = mnemonic
      .toString()
      .split(' ')
      .map((word) => wordlist.indexOf(word));
    return new Uint8Array(new Uint16Array(indices).buffer);
  }

  /**
   * Converts a BIP-39 mnemonic stored as indices of words in the English wordlist to a buffer of Unicode code points.
   *
   * @param {Uint8Array} wordlistIndices - Indices to specific words in the BIP-39 English wordlist.
   * @returns {Buffer} The BIP-39 mnemonic formed from the words in the English wordlist, encoded as a list of Unicode code points.
   */
  _convertEnglishWordlistIndicesToCodepoints(wordlistIndices) {
    return Buffer.from(
      Array.from(new Uint16Array(wordlistIndices.buffer))
        .map((i) => wordlist[i])
        .join(' '),
    );
  }

  /**
   * Get an account balance from the AccountTrackerController or request it directly from the network.
   *
   * @param {string} address - The account address
   * @param {Provider} provider - The provider instance to use when asking the network
   */
  async getBalance(address, provider) {
    const cached = this.accountTrackerController.state.accounts[address];

    if (cached && cached.balance) {
      return cached.balance;
    }

    try {
      const balance = await provider.request({
        method: 'eth_getBalance',
        params: [address, 'latest'],
      });
      return balance || '0x0';
    } catch (error) {
      log.error(error);
      throw error;
    }
  }

  /**
   * Submits the user's password and attempts to unlock the vault.
   * Also synchronizes the preferencesController, to ensure its schema
   * is up to date with known accounts once the vault is decrypted.
   *
   * @param {string} password - The user's password
   */
  async submitPassword(password) {
    const { completedOnboarding } = this.onboardingController.state;

    // Before attempting to unlock the keyrings, we need the offscreen to have loaded.
    await this.offscreenPromise;

    await this.keyringController.submitPassword(password);

    ///: BEGIN:ONLY_INCLUDE_IF(build-mmi)
    this.mmiController.onSubmitPassword();
    ///: END:ONLY_INCLUDE_IF

    try {
      await this.blockTracker.checkForLatestBlock();
    } catch (error) {
      log.error('Error while unlocking extension.', error);
    }

    await this.accountsController.updateAccounts();

    // This must be set as soon as possible to communicate to the
    // keyring's iframe and have the setting initialized properly
    // Optimistically called to not block MetaMask login due to
    // Ledger Keyring GitHub downtime
    if (completedOnboarding) {
      this.#withKeyringForDevice(
        { name: HardwareDeviceNames.ledger },
        async (keyring) => this.setLedgerTransportPreference(keyring),
      );
    }
  }

  async _loginUser(password) {
    try {
      // Automatic login via config password
      await this.submitPassword(password);

      // Updating accounts in this.accountTrackerController before starting UI syncing ensure that
      // state has account balance before it is synced with UI
      await this.accountTrackerController.updateAccountsAllActiveNetworks();
    } finally {
      this._startUISync();
    }
  }

  _startUISync() {
    // Message startUISync is used to start syncing state with UI
    // Sending this message after login is completed helps to ensure that incomplete state without
    // account details are not flushed to UI.
    this.emit('startUISync');
    this.startUISync = true;
    this.memStore.subscribe(this.sendUpdate.bind(this));
  }

  /**
   * Submits a user's encryption key to log the user in via login token
   */
  async submitEncryptionKey() {
    try {
      const { loginToken, loginSalt } =
        await this.extension.storage.session.get(['loginToken', 'loginSalt']);
      if (loginToken && loginSalt) {
        const { vault } = this.keyringController.state;

        const jsonVault = JSON.parse(vault);

        if (jsonVault.salt !== loginSalt) {
          console.warn(
            'submitEncryptionKey: Stored salt and vault salt do not match',
          );
          await this.clearLoginArtifacts();
          return;
        }

        await this.keyringController.submitEncryptionKey(loginToken, loginSalt);
      }
    } catch (e) {
      // If somehow this login token doesn't work properly,
      // remove it and the user will get shown back to the unlock screen
      await this.clearLoginArtifacts();
      throw e;
    }
  }

  async clearLoginArtifacts() {
    await this.extension.storage.session.remove(['loginToken', 'loginSalt']);
  }

  /**
   * Submits a user's password to check its validity.
   *
   * @param {string} password - The user's password
   */
  async verifyPassword(password) {
    await this.keyringController.verifyPassword(password);
  }

  /**
   * @type Identity
   * @property {string} name - The account nickname.
   * @property {string} address - The account's ethereum address, in lower case.
   * receiving funds from our automatic Ropsten faucet.
   */

  /**
   * Gets the mnemonic of the user's primary keyring.
   */
  getPrimaryKeyringMnemonic() {
    const [keyring] = this.keyringController.getKeyringsByType(
      KeyringType.hdKeyTree,
    );
    if (!keyring.mnemonic) {
      throw new Error('Primary keyring mnemonic unavailable.');
    }

    return keyring.mnemonic;
  }

  /**
   * Gets the mnemonic seed of the user's primary keyring.
   */
  getPrimaryKeyringMnemonicSeed() {
    const [keyring] = this.keyringController.getKeyringsByType(
      KeyringType.hdKeyTree,
    );
    if (!keyring.seed) {
      throw new Error('Primary keyring mnemonic unavailable.');
    }

    return keyring.seed;
  }

  ///: BEGIN:ONLY_INCLUDE_IF(build-mmi)
  async getCustodyKeyringIfExists(address) {
    const custodyType = this.custodyController.getCustodyTypeByAddress(
      toChecksumHexAddress(address),
    );
    const keyring = this.keyringController.getKeyringsByType(custodyType)[0];
    return keyring?.getAccountDetails(address) ? keyring : undefined;
  }
  ///: END:ONLY_INCLUDE_IF

  //
  // Hardware
  //

  async attemptLedgerTransportCreation() {
    return await this.#withKeyringForDevice(
      { name: HardwareDeviceNames.ledger },
      async (keyring) => keyring.attemptMakeApp(),
    );
  }

  /**
   * Fetch account list from a hardware device.
   *
   * @param deviceName
   * @param page
   * @param hdPath
   * @returns [] accounts
   */
  async connectHardware(deviceName, page, hdPath) {
    return this.#withKeyringForDevice(
      { name: deviceName, hdPath },
      async (keyring) => {
        if (deviceName === HardwareDeviceNames.ledger) {
          await this.setLedgerTransportPreference(keyring);
        }

        let accounts = [];
        switch (page) {
          case -1:
            accounts = await keyring.getPreviousPage();
            break;
          case 1:
            accounts = await keyring.getNextPage();
            break;
          default:
            accounts = await keyring.getFirstPage();
        }

        // Merge with existing accounts
        // and make sure addresses are not repeated
        const oldAccounts = await this.keyringController.getAccounts();

        const accountsToTrack = [
          ...new Set(
            oldAccounts.concat(accounts.map((a) => a.address.toLowerCase())),
          ),
        ];
        this.accountTrackerController.syncWithAddresses(accountsToTrack);
        return accounts;
      },
    );
  }

  /**
   * Check if the device is unlocked
   *
   * @param deviceName
   * @param hdPath
   * @returns {Promise<boolean>}
   */
  async checkHardwareStatus(deviceName, hdPath) {
    return this.#withKeyringForDevice(
      { name: deviceName, hdPath },
      async (keyring) => {
        return keyring.isUnlocked();
      },
    );
  }

  /**
   * Get hardware type that will be sent for metrics logging.
   *
   * @param {string} address - Address to retrieve the keyring from
   * @returns {HardwareKeyringType} Keyring hardware type
   */
  async getHardwareTypeForMetric(address) {
    // The `getKeyringForAccount` is now deprecated, so we just use `withKeyring` instead to access our keyring.
    return await this.keyringController.withKeyring(
      { address },
      ({ keyring }) => {
        const { type: keyringType, bridge: keyringBridge } = keyring;
        // Specific case for OneKey devices, see `ONE_KEY_VIA_TREZOR_MINOR_VERSION` for further details.
        return keyringBridge?.minorVersion === ONE_KEY_VIA_TREZOR_MINOR_VERSION
          ? HardwareKeyringType.oneKey
          : HardwareKeyringType[keyringType];
      },
    );
  }

  /**
   * Clear
   *
   * @param deviceName
   * @returns {Promise<boolean>}
   */
  async forgetDevice(deviceName) {
    return this.#withKeyringForDevice({ name: deviceName }, async (keyring) => {
      for (const address of keyring.accounts) {
        this._onAccountRemoved(address);
      }

      keyring.forgetDevice();

      return true;
    });
  }

  /**
   * Retrieves the keyring for the selected address and using the .type returns
   * a subtype for the account. Either 'hardware', 'imported', 'snap', or 'MetaMask'.
   *
   * @param {string} address - Address to retrieve keyring for
   * @returns {'hardware' | 'imported' | 'snap' | 'MetaMask'}
   */
  async getAccountType(address) {
    const keyringType = await this.keyringController.getAccountKeyringType(
      address,
    );
    switch (keyringType) {
      case KeyringType.trezor:
      case KeyringType.oneKey:
      case KeyringType.lattice:
      case KeyringType.qr:
      case KeyringType.ledger:
        return 'hardware';
      case KeyringType.imported:
        return 'imported';
      case KeyringType.snap:
        return 'snap';
      default:
        return 'MetaMask';
    }
  }

  /**
   * Retrieves the keyring for the selected address and using the .type
   * determines if a more specific name for the device is available. Returns
   * undefined for non hardware wallets.
   *
   * @param {string} address - Address to retrieve keyring for
   * @returns {'ledger' | 'lattice' | string | undefined}
   */
  async getDeviceModel(address) {
    return this.keyringController.withKeyring(
      { address },
      async ({ keyring }) => {
        switch (keyring.type) {
          case KeyringType.trezor:
          case KeyringType.oneKey:
            return keyring.getModel();
          case KeyringType.qr:
            return keyring.getName();
          case KeyringType.ledger:
            // TODO: get model after ledger keyring exposes method
            return HardwareDeviceNames.ledger;
          case KeyringType.lattice:
            // TODO: get model after lattice keyring exposes method
            return HardwareDeviceNames.lattice;
          default:
            return undefined;
        }
      },
    );
  }

  /**
   * get hardware account label
   *
   * @param name
   * @param index
   * @param hdPathDescription
   * @returns string label
   */
  getAccountLabel(name, index, hdPathDescription) {
    return `${name[0].toUpperCase()}${name.slice(1)} ${
      parseInt(index, 10) + 1
    } ${hdPathDescription || ''}`.trim();
  }

  /**
   * Imports an account from a Trezor or Ledger device.
   *
   * @param index
   * @param deviceName
   * @param hdPath
   * @param hdPathDescription
   * @returns {} keyState
   */
  async unlockHardwareWalletAccount(
    index,
    deviceName,
    hdPath,
    hdPathDescription,
  ) {
    const { address: unlockedAccount, label } =
      await this.#withKeyringForDevice(
        { name: deviceName, hdPath },
        async (keyring) => {
          keyring.setAccountToUnlock(index);
          const [address] = await keyring.addAccounts(1);
          return {
            address: normalize(address),
            label: this.getAccountLabel(
              deviceName === HardwareDeviceNames.qr
                ? keyring.getName()
                : deviceName,
              index,
              hdPathDescription,
            ),
          };
        },
      );

    // Set the account label to Trezor 1 / Ledger 1 / QR Hardware 1, etc
    this.preferencesController.setAccountLabel(unlockedAccount, label);
    // Select the account
    this.preferencesController.setSelectedAddress(unlockedAccount);

    // It is expected that the account also exist in the accounts-controller
    // in other case, an error shall be thrown
    const account =
      this.accountsController.getAccountByAddress(unlockedAccount);
    this.accountsController.setAccountName(account.id, label);

    const accounts = this.accountsController.listAccounts();

    const { identities } = this.preferencesController.state;
    return { unlockedAccount, identities, accounts };
  }

  //
  // Account Management
  //

  /**
   * Adds a new account to the keyring corresponding to the given `keyringId`,
   * or to the default (first) HD keyring if no `keyringId` is provided.
   *
   * @param {number} accountCount - The number of accounts to create
   * @param {string} _keyringId - The keyring identifier.
   * @returns {Promise<string>} The address of the newly-created account.
   */
  async addNewAccount(accountCount, _keyringId) {
    const oldAccounts = await this.keyringController.getAccounts();
    const keyringSelector = _keyringId
      ? { id: _keyringId }
      : { type: KeyringTypes.hd };

    const addedAccountAddress = await this.keyringController.withKeyring(
      keyringSelector,
      async ({ keyring }) => {
        if (keyring.type !== KeyringTypes.hd) {
          throw new Error('Cannot add account to non-HD keyring');
        }
        const accountsInKeyring = await keyring.getAccounts();

        // Only add an account if the accountCount matches the accounts in the keyring.
        if (accountCount && accountCount !== accountsInKeyring.length) {
          if (accountCount > accountsInKeyring.length) {
            throw new Error('Account out of sequence');
          }

          const existingAccount = accountsInKeyring[accountCount];

          if (!existingAccount) {
            throw new Error(`Can't find account at index ${accountCount}`);
          }

          return existingAccount;
        }

        const [newAddress] = await keyring.addAccounts(1);
        return newAddress;
      },
    );

    if (!oldAccounts.includes(addedAccountAddress)) {
      this.preferencesController.setSelectedAddress(addedAccountAddress);
    }

    return addedAccountAddress;
  }

  /**
   * Verifies the validity of the current vault's seed phrase.
   *
   * Validity: seed phrase restores the accounts belonging to the current vault.
   *
   * Called when the first account is created and on unlocking the vault.
   *
   * @param {string} password
   * @param {string} _keyringId - This is the identifier for the hd keyring.
   * @returns {Promise<number[]>} The seed phrase to be confirmed by the user,
   * encoded as an array of UTF-8 bytes.
   */
  async getSeedPhrase(password, _keyringId) {
    return this._convertEnglishWordlistIndicesToCodepoints(
      await this.keyringController.exportSeedPhrase(
        password,
        ///: BEGIN:ONLY_INCLUDE_IF(multi-srp)
        _keyringId,
        ///: END:ONLY_INCLUDE_IF
      ),
    );
  }

  /**
   * Clears the transaction history, to allow users to force-reset their nonces.
   * Mostly used in development environments, when networks are restarted with
   * the same network ID.
   *
   * @returns {Promise<string>} The current selected address.
   */
  async resetAccount() {
    const selectedAddress =
      this.accountsController.getSelectedAccount().address;

    const globalChainId = this.#getGlobalChainId();

    this.txController.wipeTransactions({
      address: selectedAddress,
      chainId: globalChainId,
    });

    this.smartTransactionsController.wipeSmartTransactions({
      address: selectedAddress,
      ignoreNetwork: false,
    });

    this.bridgeStatusController.wipeBridgeStatus({
      address: selectedAddress,
      ignoreNetwork: false,
    });

    this.networkController.resetConnection();

    return selectedAddress;
  }

  /**
   * Checks that all accounts referenced have a matching InternalAccount. Sends
   * an error to sentry for any accounts that were expected but are missing from the wallet.
   *
   * @param {InternalAccount[]} [internalAccounts] - The list of evm accounts the wallet knows about.
   * @param {Hex[]} [accounts] - The list of evm accounts addresses that should exist.
   */
  captureKeyringTypesWithMissingIdentities(
    internalAccounts = [],
    accounts = [],
  ) {
    const accountsMissingIdentities = accounts.filter(
      (address) =>
        !internalAccounts.some(
          (account) => account.address.toLowerCase() === address.toLowerCase(),
        ),
    );
    const keyringTypesWithMissingIdentities = accountsMissingIdentities.map(
      (address) => this.keyringController.getAccountKeyringType(address),
    );

    const internalAccountCount = internalAccounts.length;

    const accountTrackerCount = Object.keys(
      this.accountTrackerController.state.accounts || {},
    ).length;

    captureException(
      new Error(
        `Attempt to get permission specifications failed because their were ${accounts.length} accounts, but ${internalAccountCount} identities, and the ${keyringTypesWithMissingIdentities} keyrings included accounts with missing identities. Meanwhile, there are ${accountTrackerCount} accounts in the account tracker.`,
      ),
    );
  }

  /**
   * Sorts a list of evm account addresses by most recently selected by using
   * the lastSelected value for the matching InternalAccount object stored in state.
   *
   * @param {Hex[]} [accounts] - The list of evm accounts addresses to sort.
   * @returns {Hex[]} The sorted evm accounts addresses.
   */
  sortAccountsByLastSelected(accounts) {
    const internalAccounts = this.accountsController.listAccounts();

    return accounts.sort((firstAddress, secondAddress) => {
      const firstAccount = internalAccounts.find(
        (internalAccount) =>
          internalAccount.address.toLowerCase() === firstAddress.toLowerCase(),
      );

      const secondAccount = internalAccounts.find(
        (internalAccount) =>
          internalAccount.address.toLowerCase() === secondAddress.toLowerCase(),
      );

      if (!firstAccount) {
        this.captureKeyringTypesWithMissingIdentities(
          internalAccounts,
          accounts,
        );
        throw new Error(`Missing identity for address: "${firstAddress}".`);
      } else if (!secondAccount) {
        this.captureKeyringTypesWithMissingIdentities(
          internalAccounts,
          accounts,
        );
        throw new Error(`Missing identity for address: "${secondAddress}".`);
      } else if (
        firstAccount.metadata.lastSelected ===
        secondAccount.metadata.lastSelected
      ) {
        return 0;
      } else if (firstAccount.metadata.lastSelected === undefined) {
        return 1;
      } else if (secondAccount.metadata.lastSelected === undefined) {
        return -1;
      }

      return (
        secondAccount.metadata.lastSelected - firstAccount.metadata.lastSelected
      );
    });
  }

  /**
   * Gets the sorted permitted accounts for the specified origin. Returns an empty
   * array if no accounts are permitted or the wallet is locked. Returns any permitted
   * accounts if the wallet is locked and `ignoreLock` is true. This lock bypass is needed
   * for the `eth_requestAccounts` & `wallet_getPermission` handlers both of which
   * return permissioned accounts to the dapp when the wallet is locked.
   *
   * @param {string} origin - The origin whose exposed accounts to retrieve.
   * @param {object} [options] - The options object
   * @param {boolean} [options.ignoreLock] - If accounts should be returned even if the wallet is locked.
   * @returns {Promise<string[]>} The origin's permitted accounts, or an empty
   * array.
   */
  getPermittedAccounts(origin, { ignoreLock } = {}) {
    let caveat;
    try {
      caveat = this.permissionController.getCaveat(
        origin,
        Caip25EndowmentPermissionName,
        Caip25CaveatType,
      );
    } catch (err) {
      if (err instanceof PermissionDoesNotExistError) {
        // suppress expected error in case that the origin
        // does not have the target permission yet
        return [];
      }
      throw err;
    }

    if (!this.isUnlocked() && !ignoreLock) {
      return [];
    }

    const ethAccounts = getEthAccounts(caveat.value);
    return this.sortAccountsByLastSelected(ethAccounts);
  }

  /**
   * Stops exposing the specified scope to all third parties.
   *
   * @param {string} scopeString - The scope to stop exposing
   * to third parties.
   */
  removeAllScopePermissions(scopeString) {
    this.permissionController.updatePermissionsByCaveat(
      Caip25CaveatType,
      (existingScopes) =>
        Caip25CaveatMutators[Caip25CaveatType].removeScope(
          existingScopes,
          scopeString,
        ),
    );
  }

  /**
   * Stops exposing the account with the specified address to all third parties.
   * Exposed accounts are stored in caveats of the eth_accounts permission. This
   * method uses `PermissionController.updatePermissionsByCaveat` to
   * remove the specified address from every eth_accounts permission. If a
   * permission only included this address, the permission is revoked entirely.
   *
   * @param {string} targetAccount - The address of the account to stop exposing
   * to third parties.
   */
  removeAllAccountPermissions(targetAccount) {
    this.permissionController.updatePermissionsByCaveat(
      Caip25CaveatType,
      (existingScopes) =>
        Caip25CaveatMutators[Caip25CaveatType].removeAccount(
          existingScopes,
          targetAccount,
        ),
    );
  }

  /**
   * Removes an account from state / storage.
   *
   * @param {string[]} address - A hex address
   */
  async removeAccount(address) {
    this._onAccountRemoved(address);
    await this.keyringController.removeAccount(address);

    return address;
  }

  /**
   * Imports an account with the specified import strategy.
   * These are defined in @metamask/keyring-controller
   * Each strategy represents a different way of serializing an Ethereum key pair.
   *
   * @param {'privateKey' | 'json'} strategy - A unique identifier for an account import strategy.
   * @param {any} args - The data required by that strategy to import an account.
   */
  async importAccountWithStrategy(strategy, args) {
    const importedAccountAddress =
      await this.keyringController.importAccountWithStrategy(strategy, args);
    // set new account as selected
    this.preferencesController.setSelectedAddress(importedAccountAddress);
  }

  /**
   * Requests approval for permissions for the specified origin
   *
   * @param origin - The origin to request approval for.
   * @param permissions - The permissions to request approval for.
   * @param [options] - Optional. Additional properties to define on the requestData object
   */
  async requestPermissionApproval(origin, permissions, options = {}) {
    const id = nanoid();
    return this.approvalController.addAndShowApprovalRequest({
      id,
      origin,
      requestData: {
        metadata: {
          id,
          origin,
        },
        permissions,
        ...options,
      },
      type: MethodNames.RequestPermissions,
    });
  }

  /**
   * Prompts the user with permittedChains approval for given chainId.
   *
   * @param {string} origin - The origin to request approval for.
   * @param {Hex} chainId - The chainId to add incrementally.
   */
  async requestApprovalPermittedChainsPermission(origin, chainId) {
    const caveatValueWithChains = setPermittedEthChainIds(
      {
        requiredScopes: {},
        optionalScopes: {},
        isMultichainOrigin: false,
      },
      [chainId],
    );

    await this.permissionController.requestPermissionsIncremental(
      { origin },
      {
        [Caip25EndowmentPermissionName]: {
          caveats: [
            {
              type: Caip25CaveatType,
              value: caveatValueWithChains,
            },
          ],
        },
      },
    );
  }

  /**
   * Requests incremental permittedChains permission for the specified origin.
   * and updates the existing CAIP-25 permission.
   * Allows for granting without prompting for user approval which
   * would be used as part of flows like `wallet_addEthereumChain`
   * requests where the addition of the network and the permitting
   * of the chain are combined into one approval.
   *
   * @param {object} options - The options object
   * @param {string} options.origin - The origin to request approval for.
   * @param {Hex} options.chainId - The chainId to add to the existing permittedChains.
   * @param {boolean} options.autoApprove - If the chain should be granted without prompting for user approval.
   */
  async requestPermittedChainsPermissionIncremental({
    origin,
    chainId,
    autoApprove,
  }) {
    if (isSnapId(origin)) {
      throw new Error(
        `Cannot request permittedChains permission for Snaps with origin "${origin}"`,
      );
    }

    const caveatValueWithChains = setPermittedEthChainIds(
      {
        requiredScopes: {},
        optionalScopes: {},
        isMultichainOrigin: false,
      },
      [chainId],
    );

    if (!autoApprove) {
      await this.permissionController.requestPermissionsIncremental(
        { origin },
        {
          [Caip25EndowmentPermissionName]: {
            caveats: [
              {
                type: Caip25CaveatType,
                value: caveatValueWithChains,
              },
            ],
          },
        },
      );
      return;
    }

    await this.permissionController.grantPermissionsIncremental({
      subject: { origin },
      approvedPermissions: {
        [Caip25EndowmentPermissionName]: {
          caveats: [
            {
              type: Caip25CaveatType,
              value: caveatValueWithChains,
            },
          ],
        },
      },
    });
  }

  /**
   * Requests user approval for the CAIP-25 permission for the specified origin
   * and returns a granted permissions object.
   *
   * @param {string} origin - The origin to request approval for.
   * @param requestedPermissions - The legacy permissions to request approval for.
   * @returns the approved permissions object.
   */
  getCaip25PermissionFromLegacyPermissions(origin, requestedPermissions = {}) {
    const permissions = pick(requestedPermissions, [
      RestrictedMethods.eth_accounts,
      PermissionNames.permittedChains,
    ]);

    if (!permissions[RestrictedMethods.eth_accounts]) {
      permissions[RestrictedMethods.eth_accounts] = {};
    }

    if (!permissions[PermissionNames.permittedChains]) {
      permissions[PermissionNames.permittedChains] = {};
    }

    if (isSnapId(origin)) {
      delete permissions[PermissionNames.permittedChains];
    }

    const requestedAccounts =
      permissions[RestrictedMethods.eth_accounts]?.caveats?.find(
        (caveat) => caveat.type === CaveatTypes.restrictReturnedAccounts,
      )?.value ?? [];

    const requestedChains =
      permissions[PermissionNames.permittedChains]?.caveats?.find(
        (caveat) => caveat.type === CaveatTypes.restrictNetworkSwitching,
      )?.value ?? [];

    const newCaveatValue = {
      requiredScopes: {},
      optionalScopes: {
        'wallet:eip155': {
          accounts: [],
        },
      },
      isMultichainOrigin: false,
    };

    const caveatValueWithChains = setPermittedEthChainIds(
      newCaveatValue,
      isSnapId(origin) ? [] : requestedChains,
    );

    const caveatValueWithAccountsAndChains = setEthAccounts(
      caveatValueWithChains,
      requestedAccounts,
    );

    return {
      [Caip25EndowmentPermissionName]: {
        caveats: [
          {
            type: Caip25CaveatType,
            value: caveatValueWithAccountsAndChains,
          },
        ],
      },
    };
  }
  // ---------------------------------------------------------------------------
  // Identity Management (signature operations)

  getAddTransactionRequest({
    transactionParams,
    transactionOptions,
    dappRequest,
    ...otherParams
  }) {
    return {
      internalAccounts: this.accountsController.listAccounts(),
      dappRequest,
      networkClientId:
        dappRequest?.networkClientId ??
        transactionOptions?.networkClientId ??
        this.#getGlobalNetworkClientId(),
      selectedAccount: this.accountsController.getAccountByAddress(
        transactionParams.from,
      ),
      transactionController: this.txController,
      transactionOptions,
      transactionParams,
      userOperationController: this.userOperationController,
      chainId: this.#getGlobalChainId(),
      ppomController: this.ppomController,
      securityAlertsEnabled:
        this.preferencesController.state?.securityAlertsEnabled,
      updateSecurityAlertResponse: this.updateSecurityAlertResponse.bind(this),
      ...otherParams,
    };
  }

  /**
   * @returns {boolean} true if the keyring type supports EIP-1559
   */
  async getCurrentAccountEIP1559Compatibility() {
    return true;
  }

  //=============================================================================
  // END (VAULT / KEYRING RELATED METHODS)
  //=============================================================================

  /**
   * Allows a user to attempt to cancel a previously submitted transaction
   * by creating a new transaction.
   *
   * @param {number} originalTxId - the id of the txMeta that you want to
   * attempt to cancel
   * @param {import(
   *  './controllers/transactions'
   * ).CustomGasSettings} [customGasSettings] - overrides to use for gas params
   * instead of allowing this method to generate them
   * @param options
   * @returns {object} MetaMask state
   */
  async createCancelTransaction(originalTxId, customGasSettings, options) {
    await this.txController.stopTransaction(
      originalTxId,
      customGasSettings,
      options,
    );
    const state = this.getState();
    return state;
  }

  /**
   * Allows a user to attempt to speed up a previously submitted transaction
   * by creating a new transaction.
   *
   * @param {number} originalTxId - the id of the txMeta that you want to
   * attempt to speed up
   * @param {import(
   *  './controllers/transactions'
   * ).CustomGasSettings} [customGasSettings] - overrides to use for gas params
   * instead of allowing this method to generate them
   * @param options
   * @returns {object} MetaMask state
   */
  async createSpeedUpTransaction(originalTxId, customGasSettings, options) {
    await this.txController.speedUpTransaction(
      originalTxId,
      customGasSettings,
      options,
    );
    const state = this.getState();
    return state;
  }

  async estimateGas(estimateGasParams) {
    return new Promise((resolve, reject) => {
      this.provider
        .request({
          method: 'eth_estimateGas',
          params: [estimateGasParams],
        })
        .then((result) => resolve(result.toString(16)))
        .catch((err) => reject(err));
    });
  }

  handleWatchAssetRequest = ({ asset, type, origin, networkClientId }) => {
    switch (type) {
      case ERC20:
        return this.tokensController.watchAsset({
          asset,
          type,
          networkClientId,
        });
      case ERC721:
      case ERC1155:
        return this.nftController.watchNft(asset, type, origin);
      default:
        throw new Error(`Asset type ${type} not supported`);
    }
  };

  async updateSecurityAlertResponse(
    method,
    securityAlertId,
    securityAlertResponse,
  ) {
    await updateSecurityAlertResponse({
      appStateController: this.appStateController,
      method,
      securityAlertId,
      securityAlertResponse,
      signatureController: this.signatureController,
      transactionController: this.txController,
    });
  }

  //=============================================================================
  // PASSWORD MANAGEMENT
  //=============================================================================

  /**
   * Allows a user to begin the seed phrase recovery process.
   */
  markPasswordForgotten() {
    this.preferencesController.setPasswordForgotten(true);
    this.sendUpdate();
  }

  /**
   * Allows a user to end the seed phrase recovery process.
   */
  unMarkPasswordForgotten() {
    this.preferencesController.setPasswordForgotten(false);
    this.sendUpdate();
  }

  //=============================================================================
  // SETUP
  //=============================================================================

  /**
   * A runtime.MessageSender object, as provided by the browser:
   *
   * @see https://developer.mozilla.org/en-US/docs/Mozilla/Add-ons/WebExtensions/API/runtime/MessageSender
   * @typedef {object} MessageSender
   * @property {string} - The URL of the page or frame hosting the script that sent the message.
   */

  /**
   * A Snap sender object.
   *
   * @typedef {object} SnapSender
   * @property {string} snapId - The ID of the snap.
   */

  /**
   * Used to create a multiplexed stream for connecting to an untrusted context
   * like a Dapp or other extension.
   *
   * @param options - Options bag.
   * @param {ReadableStream} options.connectionStream - The Duplex stream to connect to.
   * @param {MessageSender | SnapSender} options.sender - The sender of the messages on this stream.
   * @param {string} [options.subjectType] - The type of the sender, i.e. subject.
   */
  setupUntrustedCommunicationEip1193({
    connectionStream,
    sender,
    subjectType,
  }) {
    if (sender.url) {
      if (this.onboardingController.state.completedOnboarding) {
        if (this.preferencesController.state.usePhishDetect) {
          const { hostname } = new URL(sender.url);
          this.phishingController.maybeUpdateState();
          // Check if new connection is blocked if phishing detection is on
          const phishingTestResponse = this.phishingController.test(sender.url);
          if (phishingTestResponse?.result) {
            this.sendPhishingWarning(connectionStream, hostname);
            this.metaMetricsController.trackEvent({
              event: MetaMetricsEventName.PhishingPageDisplayed,
              category: MetaMetricsEventCategory.Phishing,
              properties: {
                url: hostname,
              },
            });
            return;
          }
        }
      }
    }

    let inputSubjectType;
    if (subjectType) {
      inputSubjectType = subjectType;
    } else if (sender.id && sender.id !== this.extension.runtime.id) {
      inputSubjectType = SubjectType.Extension;
    } else {
      inputSubjectType = SubjectType.Website;
    }

    // setup multiplexing
    const mux = setupMultiplex(connectionStream);

    // messages between inpage and background
    this.setupProviderConnectionEip1193(
      mux.createStream('metamask-provider'),
      sender,
      inputSubjectType,
    );

    // TODO:LegacyProvider: Delete
    if (sender.url) {
      // legacy streams
      this.setupPublicConfig(mux.createStream('publicConfig'));
    }
  }

  /**
   * Used to create a CAIP stream for connecting to an untrusted context.
   *
   * @param options - Options bag.
   * @param {ReadableStream} options.connectionStream - The Duplex stream to connect to.
   * @param {MessageSender | SnapSender} options.sender - The sender of the messages on this stream.
   * @param {string} [options.subjectType] - The type of the sender, i.e. subject.
   */
  setupUntrustedCommunicationCaip({ connectionStream, sender, subjectType }) {
    if (!process.env.MULTICHAIN_API) {
      return;
    }

    let inputSubjectType;
    if (subjectType) {
      inputSubjectType = subjectType;
    } else if (sender.id && sender.id !== this.extension.runtime.id) {
      inputSubjectType = SubjectType.Extension;
    } else {
      inputSubjectType = SubjectType.Website;
    }

    const caipStream = createCaipStream(connectionStream);

    // messages between subject and background
    this.setupProviderConnectionCaip(caipStream, sender, inputSubjectType);
  }

  /**
   * Used to create a multiplexed stream for connecting to a trusted context,
   * like our own user interfaces, which have the provider APIs, but also
   * receive the exported API from this controller, which includes trusted
   * functions, like the ability to approve transactions or sign messages.
   *
   * @param {*} connectionStream - The duplex stream to connect to.
   * @param {MessageSender} sender - The sender of the messages on this stream
   */
  setupTrustedCommunication(connectionStream, sender) {
    // setup multiplexing
    const mux = setupMultiplex(connectionStream);
    // connect features
    this.setupControllerConnection(mux.createStream('controller'));
    this.setupProviderConnectionEip1193(
      mux.createStream('provider'),
      sender,
      SubjectType.Internal,
    );
  }

  /**
   * Used to create a multiplexed stream for connecting to the phishing warning page.
   *
   * @param options - Options bag.
   * @param {ReadableStream} options.connectionStream - The Duplex stream to connect to.
   */
  setupPhishingCommunication({ connectionStream }) {
    const { usePhishDetect } = this.preferencesController.state;

    if (!usePhishDetect) {
      return;
    }

    // setup multiplexing
    const mux = setupMultiplex(connectionStream);
    const phishingStream = mux.createStream(PHISHING_SAFELIST);

    // set up postStream transport
    phishingStream.on(
      'data',
      createMetaRPCHandler(
        {
          safelistPhishingDomain: this.safelistPhishingDomain.bind(this),
          backToSafetyPhishingWarning:
            this.backToSafetyPhishingWarning.bind(this),
        },
        phishingStream,
      ),
    );
  }

  setUpCookieHandlerCommunication({ connectionStream }) {
    const {
      metaMetricsId,
      dataCollectionForMarketing,
      participateInMetaMetrics,
    } = this.metaMetricsController.state;

    if (
      metaMetricsId &&
      dataCollectionForMarketing &&
      participateInMetaMetrics
    ) {
      // setup multiplexing
      const mux = setupMultiplex(connectionStream);
      const metamaskCookieHandlerStream = mux.createStream(
        METAMASK_COOKIE_HANDLER,
      );
      // set up postStream transport
      metamaskCookieHandlerStream.on(
        'data',
        createMetaRPCHandler(
          {
            getCookieFromMarketingPage:
              this.getCookieFromMarketingPage.bind(this),
          },
          metamaskCookieHandlerStream,
        ),
      );
    }
  }

  getCookieFromMarketingPage(data) {
    const { ga_client_id: cookieId } = data;
    this.metaMetricsController.setMarketingCampaignCookieId(cookieId);
  }

  /**
   * Called when we detect a suspicious domain. Requests the browser redirects
   * to our anti-phishing page.
   *
   * @private
   * @param {*} connectionStream - The duplex stream to the per-page script,
   * for sending the reload attempt to.
   * @param {string} hostname - The hostname that triggered the suspicion.
   */
  sendPhishingWarning(connectionStream, hostname) {
    const mux = setupMultiplex(connectionStream);
    const phishingStream = mux.createStream('phishing');
    phishingStream.write({ hostname });
  }

  /**
   * A method for providing our API over a stream using JSON-RPC.
   *
   * @param {*} outStream - The stream to provide our API over.
   */
  setupControllerConnection(outStream) {
    const patchStore = new PatchStore(this.memStore);
    let uiReady = false;

    const handleUpdate = () => {
      if (!isStreamWritable(outStream) || !uiReady) {
        return;
      }

      const patches = patchStore.flushPendingPatches();

      outStream.write({
        jsonrpc: '2.0',
        method: 'sendUpdate',
        params: [patches],
      });
    };

    const api = {
      ...this.getApi(),
      ...this.controllerApi,
      startPatches: () => {
        uiReady = true;
        handleUpdate();
      },
      getStatePatches: () => patchStore.flushPendingPatches(),
    };

    this.on('update', handleUpdate);

    // report new active controller connection
    this.activeControllerConnections += 1;
    this.emit('controllerConnectionChanged', this.activeControllerConnections);

    // set up postStream transport
    outStream.on('data', createMetaRPCHandler(api, outStream));

    const startUISync = () => {
      if (!isStreamWritable(outStream)) {
        return;
      }
      // send notification to client-side
      outStream.write({
        jsonrpc: '2.0',
        method: 'startUISync',
      });
    };

    if (this.startUISync) {
      startUISync();
    } else {
      this.once('startUISync', startUISync);
    }

    const outstreamEndHandler = () => {
      if (!outStream.mmFinished) {
        this.activeControllerConnections -= 1;
        this.emit(
          'controllerConnectionChanged',
          this.activeControllerConnections,
        );
        outStream.mmFinished = true;
        this.removeListener('update', handleUpdate);
        patchStore.destroy();
      }
    };

    // The presence of both of the below handlers may be redundant.
    // After upgrading metamask/object-multiples to v2.0.0, which included
    // an upgrade of readable-streams from v2 to v3, we saw that the
    // `outStream.on('end'` handler was almost never being called. This seems to
    // related to how v3 handles errors vs how v2 handles errors; there
    // are "premature close" errors in both cases, although in the case
    // of v2 they don't prevent `outStream.on('end'` from being called.
    // At the time that this comment was committed, it was known that we
    // need to investigate and resolve the underlying error, however,
    // for expediency, we are not addressing them at this time. Instead, we
    // can observe that `readableStream.finished` preserves the same
    // functionality as we had when we relied on readable-stream v2. Meanwhile,
    // the `outStream.on('end')` handler was observed to have been called at least once.
    // In an abundance of caution to prevent against unexpected future behavioral changes in
    // streams implementations, we redundantly use multiple paths to attach the same event handler.
    // The outstreamEndHandler therefore needs to be idempotent, which introduces the `mmFinished` property.

    outStream.mmFinished = false;
    finished(outStream, outstreamEndHandler);
    outStream.once('close', outstreamEndHandler);
    outStream.once('end', outstreamEndHandler);
  }

  /**
   * A method for serving our ethereum provider over a given stream.
   *
   * @param {*} outStream - The stream to provide over.
   * @param {MessageSender | SnapSender} sender - The sender of the messages on this stream
   * @param {SubjectType} subjectType - The type of the sender, i.e. subject.
   */
  setupProviderConnectionEip1193(outStream, sender, subjectType) {
    let origin;
    if (subjectType === SubjectType.Internal) {
      origin = ORIGIN_METAMASK;
    } else if (subjectType === SubjectType.Snap) {
      origin = sender.snapId;
    } else {
      origin = new URL(sender.url).origin;
    }

    if (sender.id && sender.id !== this.extension.runtime.id) {
      this.subjectMetadataController.addSubjectMetadata({
        origin,
        extensionId: sender.id,
        subjectType: SubjectType.Extension,
      });
    }

    let tabId;
    if (sender.tab && sender.tab.id) {
      tabId = sender.tab.id;
    }

    let mainFrameOrigin = origin;
    if (sender.tab && sender.tab.url) {
      // If sender origin is an iframe, then get the top-level frame's origin
      mainFrameOrigin = new URL(sender.tab.url).origin;
    }

    const engine = this.setupProviderEngineEip1193({
      origin,
      sender,
      subjectType,
      tabId,
      mainFrameOrigin,
    });

    const dupeReqFilterStream = createDupeReqFilterStream();

    // setup connection
    const providerStream = createEngineStream({ engine });

    const connectionId = this.addConnection(origin, {
      tabId,
      apiType: API_TYPE.EIP1193,
      engine,
    });

    pipeline(
      outStream,
      dupeReqFilterStream,
      providerStream,
      outStream,
      (err) => {
        // handle any middleware cleanup
        engine.destroy();
        connectionId && this.removeConnection(origin, connectionId);
        // For context and todos related to the error message match, see https://github.com/MetaMask/metamask-extension/issues/26337
        if (err && !err.message?.match('Premature close')) {
          log.error(err);
        }
      },
    );

    // Used to show wallet liveliness to the provider
    if (subjectType !== SubjectType.Internal) {
      this._notifyChainChangeForConnection({ engine }, origin);
    }
  }

  /**
   * A method for serving our CAIP provider over a given stream.
   *
   * @param {*} outStream - The stream to provide over.
   * @param {MessageSender | SnapSender} sender - The sender of the messages on this stream
   * @param {SubjectType} subjectType - The type of the sender, i.e. subject.
   */
  setupProviderConnectionCaip(outStream, sender, subjectType) {
    if (!process.env.MULTICHAIN_API) {
      return;
    }

    let origin;
    if (subjectType === SubjectType.Internal) {
      origin = ORIGIN_METAMASK;
    } else if (subjectType === SubjectType.Snap) {
      origin = sender.snapId;
    } else {
      origin = new URL(sender.url).origin;
    }

    if (sender.id && sender.id !== this.extension.runtime.id) {
      this.subjectMetadataController.addSubjectMetadata({
        origin,
        extensionId: sender.id,
        subjectType: SubjectType.Extension,
      });
    }

    let tabId;
    if (sender.tab && sender.tab.id) {
      tabId = sender.tab.id;
    }

    const engine = this.setupProviderEngineCaip({
      origin,
      sender,
      subjectType,
      tabId,
    });

    const dupeReqFilterStream = createDupeReqFilterStream();

    // setup connection
    const providerStream = createEngineStream({ engine });

    const connectionId = this.addConnection(origin, {
      tabId,
      apiType: API_TYPE.CAIP_MULTICHAIN,
      engine,
    });

    pipeline(
      outStream,
      dupeReqFilterStream,
      providerStream,
      outStream,
      (err) => {
        // handle any middleware cleanup
        engine.destroy();
        connectionId && this.removeConnection(origin, connectionId);
        // For context and todos related to the error message match, see https://github.com/MetaMask/metamask-extension/issues/26337
        if (err && !err.message?.match('Premature close')) {
          log.error(err);
        }
      },
    );
  }

  /**
   * A method for creating an ethereum provider that is safely restricted for the requesting subject.
   *
   * @param {object} options - Provider engine options
   * @param {string} options.origin - The origin of the sender
   * @param {MessageSender | SnapSender} options.sender - The sender object.
   * @param {string} options.subjectType - The type of the sender subject.
   * @param {tabId} [options.tabId] - The tab ID of the sender - if the sender is within a tab
   * @param {mainFrameOrigin} [options.mainFrameOrigin] - The origin of the main frame if the sender is an iframe
   */
  setupProviderEngineEip1193({
    origin,
    subjectType,
    sender,
    tabId,
    mainFrameOrigin,
  }) {
    const engine = new JsonRpcEngine();

    // Append origin to each request
    engine.push(createOriginMiddleware({ origin }));

    // Append mainFrameOrigin to each request if present
    if (mainFrameOrigin) {
      engine.push(createMainFrameOriginMiddleware({ mainFrameOrigin }));
    }

    // Append selectedNetworkClientId to each request
    engine.push(createSelectedNetworkMiddleware(this.controllerMessenger));

    // Add a middleware that will switch chain on each request (as needed)
    if (process.env.EVM_MULTICHAIN_ENABLED !== true) {
      const requestQueueMiddleware = createQueuedRequestMiddleware({
        enqueueRequest: this.queuedRequestController.enqueueRequest.bind(
          this.queuedRequestController,
        ),
        shouldEnqueueRequest: (request) => {
          return methodsThatShouldBeEnqueued.includes(request.method);
        },
        // This will be removed once we can actually remove useRequestQueue state
        // i.e. unrevert https://github.com/MetaMask/core/pull/5065
        useRequestQueue: () => true,
      });
      engine.push(requestQueueMiddleware);
    }

    // If the origin is not in the selectedNetworkController's `domains` state
    // when the provider engine is created, the selectedNetworkController will
    // fetch the globally selected networkClient from the networkController and wrap
    // it in a proxy which can be switched to use its own state if/when the origin
    // is added to the `domains` state
    const proxyClient =
      this.selectedNetworkController.getProviderAndBlockTracker(origin);

    // We create the filter and subscription manager middleware now, but they will
    // be inserted into the engine later.
    const filterMiddleware = createFilterMiddleware(proxyClient);
    const subscriptionManager = createSubscriptionManager(proxyClient);
    subscriptionManager.events.on('notification', (message) =>
      engine.emit('notification', message),
    );

    // Append tabId to each request if it exists
    if (tabId) {
      engine.push(createTabIdMiddleware({ tabId }));
    }

    engine.push(createLoggerMiddleware({ origin }));
    engine.push(this.permissionLogController.createMiddleware());

    if (origin === BaseUrl.Portfolio) {
      engine.push(createTxVerificationMiddleware(this.networkController));
    }

    engine.push(createTracingMiddleware());

    engine.push(
      createOriginThrottlingMiddleware({
        getThrottledOriginState:
          this.appStateController.getThrottledOriginState.bind(
            this.appStateController,
          ),
        updateThrottledOriginState:
          this.appStateController.updateThrottledOriginState.bind(
            this.appStateController,
          ),
      }),
    );

    engine.push(
      createPPOMMiddleware(
        this.ppomController,
        this.preferencesController,
        this.networkController,
        this.appStateController,
        this.accountsController,
        this.updateSecurityAlertResponse.bind(this),
      ),
    );

    engine.push(
      createRPCMethodTrackingMiddleware({
        getAccountType: this.getAccountType.bind(this),
        getDeviceModel: this.getDeviceModel.bind(this),
        getHardwareTypeForMetric: this.getHardwareTypeForMetric.bind(this),
        snapAndHardwareMessenger: this.controllerMessenger.getRestricted({
          name: 'SnapAndHardwareMessenger',
          allowedActions: [
            'KeyringController:getKeyringForAccount',
            'SnapController:get',
            'AccountsController:getSelectedAccount',
          ],
        }),
        appStateController: this.appStateController,
        metaMetricsController: this.metaMetricsController,
      }),
    );

    engine.push(createUnsupportedMethodMiddleware());

    // Legacy RPC method that needs to be implemented _ahead of_ the permission
    // middleware.
    engine.push(
      createEthAccountsMethodMiddleware({
        getAccounts: this.getPermittedAccounts.bind(this, origin),
      }),
    );

    if (subjectType !== SubjectType.Internal) {
      engine.push(
        this.permissionController.createPermissionMiddleware({
          origin,
        }),
      );
    }

    if (subjectType === SubjectType.Website) {
      engine.push(
        createOnboardingMiddleware({
          location: sender.url,
          registerOnboarding: this.onboardingController.registerOnboarding,
        }),
      );
    }

    // EVM requests and eth permissions should not be passed to non-EVM accounts
    // this middleware intercepts these requests and returns an error.
    engine.push(
      createEvmMethodsToNonEvmAccountReqFilterMiddleware({
        messenger: this.controllerMessenger.getRestricted({
          name: 'EvmMethodsToNonEvmAccountFilterMessenger',
          allowedActions: ['AccountsController:getSelectedAccount'],
        }),
      }),
    );

    // Unrestricted/permissionless RPC method implementations.
    // They must nevertheless be placed _behind_ the permission middleware.
    engine.push(
      createEip1193MethodMiddleware({
        subjectType,

        // Miscellaneous
        addSubjectMetadata:
          this.subjectMetadataController.addSubjectMetadata.bind(
            this.subjectMetadataController,
          ),
        metamaskState: this.getState(),
        getProviderState: this.getProviderState.bind(this),
        getUnlockPromise: this.appStateController.getUnlockPromise.bind(
          this.appStateController,
        ),
        handleWatchAssetRequest: this.handleWatchAssetRequest.bind(this),
        requestUserApproval:
          this.approvalController.addAndShowApprovalRequest.bind(
            this.approvalController,
          ),
        sendMetrics: this.metaMetricsController.trackEvent.bind(
          this.metaMetricsController,
        ),
        // Permission-related
        getAccounts: this.getPermittedAccounts.bind(this, origin),
        getCaip25PermissionFromLegacyPermissionsForOrigin:
          this.getCaip25PermissionFromLegacyPermissions.bind(this, origin),
        getPermissionsForOrigin: this.permissionController.getPermissions.bind(
          this.permissionController,
          origin,
        ),
        requestPermittedChainsPermissionIncrementalForOrigin: (options) =>
          this.requestPermittedChainsPermissionIncremental({
            ...options,
            origin,
          }),
        requestPermissionsForOrigin: (requestedPermissions) =>
          this.permissionController.requestPermissions(
            { origin },
            requestedPermissions,
          ),
        revokePermissionsForOrigin: (permissionKeys) => {
          try {
            this.permissionController.revokePermissions({
              [origin]: permissionKeys,
            });
          } catch (e) {
            // we dont want to handle errors here because
            // the revokePermissions api method should just
            // return `null` if the permissions were not
            // successfully revoked or if the permissions
            // for the origin do not exist
            console.log(e);
          }
        },
        getCaveat: ({ target, caveatType }) => {
          try {
            return this.permissionController.getCaveat(
              origin,
              target,
              caveatType,
            );
          } catch (e) {
            if (e instanceof PermissionDoesNotExistError) {
              // suppress expected error in case that the origin
              // does not have the target permission yet
            } else {
              throw e;
            }
          }

          return undefined;
        },
        // network configuration-related
        setActiveNetwork: async (networkClientId) => {
          await this.networkController.setActiveNetwork(networkClientId);
          // if the origin has the CAIP-25 permission
          // we set per dapp network selection state
          if (
            this.permissionController.hasPermission(
              origin,
              Caip25EndowmentPermissionName,
            )
          ) {
            this.selectedNetworkController.setNetworkClientIdForDomain(
              origin,
              networkClientId,
            );
          }
        },
        addNetwork: this.networkController.addNetwork.bind(
          this.networkController,
        ),
        updateNetwork: this.networkController.updateNetwork.bind(
          this.networkController,
        ),
        getNetworkConfigurationByChainId:
          this.networkController.getNetworkConfigurationByChainId.bind(
            this.networkController,
          ),
        setTokenNetworkFilter: (chainId) => {
          const { tokenNetworkFilter } =
            this.preferencesController.getPreferences();
          if (chainId && Object.keys(tokenNetworkFilter).length === 1) {
            this.preferencesController.setPreference('tokenNetworkFilter', {
              [chainId]: true,
            });
          }
        },
        getCurrentChainIdForDomain: (domain) => {
          const networkClientId =
            this.selectedNetworkController.getNetworkClientIdForDomain(domain);
          const { chainId } =
            this.networkController.getNetworkConfigurationByNetworkClientId(
              networkClientId,
            );
          return chainId;
        },

        // Web3 shim-related
        getWeb3ShimUsageState: this.alertController.getWeb3ShimUsageState.bind(
          this.alertController,
        ),
        setWeb3ShimUsageRecorded:
          this.alertController.setWeb3ShimUsageRecorded.bind(
            this.alertController,
          ),
        updateCaveat: this.permissionController.updateCaveat.bind(
          this.permissionController,
          origin,
        ),
        hasApprovalRequestsForOrigin: () =>
          this.approvalController.has({ origin }),
        rejectApprovalRequestsForOrigin: () =>
          this.rejectOriginPendingApprovals(origin),

        ///: BEGIN:ONLY_INCLUDE_IF(build-mmi)
        handleMmiAuthenticate:
          this.institutionalFeaturesController.handleMmiAuthenticate.bind(
            this.institutionalFeaturesController,
          ),
        handleMmiCheckIfTokenIsPresent:
          this.mmiController.handleMmiCheckIfTokenIsPresent.bind(
            this.mmiController,
          ),
        handleMmiDashboardData: this.mmiController.handleMmiDashboardData.bind(
          this.mmiController,
        ),
        handleMmiSetAccountAndNetwork:
          this.mmiController.setAccountAndNetwork.bind(this.mmiController),
        handleMmiOpenAddHardwareWallet:
          this.mmiController.handleMmiOpenAddHardwareWallet.bind(
            this.mmiController,
          ),
        ///: END:ONLY_INCLUDE_IF
      }),
    );

    engine.push(
      createSnapsMethodMiddleware(subjectType === SubjectType.Snap, {
        clearSnapState: this.controllerMessenger.call.bind(
          this.controllerMessenger,
          'SnapController:clearSnapState',
          origin,
        ),
        getUnlockPromise: this.appStateController.getUnlockPromise.bind(
          this.appStateController,
        ),
        getSnaps: this.controllerMessenger.call.bind(
          this.controllerMessenger,
          'SnapController:getPermitted',
          origin,
        ),
        requestPermissions: async (requestedPermissions) =>
          await this.permissionController.requestPermissions(
            { origin },
            requestedPermissions,
          ),
        getPermissions: this.permissionController.getPermissions.bind(
          this.permissionController,
          origin,
        ),
        getSnapFile: this.controllerMessenger.call.bind(
          this.controllerMessenger,
          'SnapController:getFile',
          origin,
        ),
        getSnapState: this.controllerMessenger.call.bind(
          this.controllerMessenger,
          'SnapController:getSnapState',
          origin,
        ),
        updateSnapState: this.controllerMessenger.call.bind(
          this.controllerMessenger,
          'SnapController:updateSnapState',
          origin,
        ),
        installSnaps: this.controllerMessenger.call.bind(
          this.controllerMessenger,
          'SnapController:install',
          origin,
        ),
        invokeSnap: this.permissionController.executeRestrictedMethod.bind(
          this.permissionController,
          origin,
          RestrictedMethods.wallet_snap,
        ),
        getIsLocked: () => {
          return !this.appStateController.isUnlocked();
        },
        getInterfaceState: (...args) =>
          this.controllerMessenger.call(
            'SnapInterfaceController:getInterface',
            origin,
            ...args,
          ).state,
        getInterfaceContext: (...args) =>
          this.controllerMessenger.call(
            'SnapInterfaceController:getInterface',
            origin,
            ...args,
          ).context,
        createInterface: this.controllerMessenger.call.bind(
          this.controllerMessenger,
          'SnapInterfaceController:createInterface',
          origin,
        ),
        updateInterface: this.controllerMessenger.call.bind(
          this.controllerMessenger,
          'SnapInterfaceController:updateInterface',
          origin,
        ),
        resolveInterface: this.controllerMessenger.call.bind(
          this.controllerMessenger,
          'SnapInterfaceController:resolveInterface',
          origin,
        ),
        getSnap: this.controllerMessenger.call.bind(
          this.controllerMessenger,
          'SnapController:get',
        ),
        getAllSnaps: this.controllerMessenger.call.bind(
          this.controllerMessenger,
          'SnapController:getAll',
        ),
        getCurrencyRate: (currency) => {
          const rate = this.multichainRatesController.state.rates[currency];
          const { fiatCurrency } = this.multichainRatesController.state;

          if (!rate) {
            return undefined;
          }

          return {
            ...rate,
            currency: fiatCurrency,
          };
        },
        getEntropySources: () => {
          /**
           * @type {KeyringController['state']}
           */
          const state = this.controllerMessenger.call(
            'KeyringController:getState',
          );

          return state.keyrings
            .map((keyring, index) => {
              if (keyring.type === KeyringTypes.hd) {
                return {
                  id: state.keyringsMetadata[index].id,
                  name: state.keyringsMetadata[index].name,
                  type: 'mnemonic',
                  primary: index === 0,
                };
              }

              return null;
            })
            .filter(Boolean);
        },
        hasPermission: this.permissionController.hasPermission.bind(
          this.permissionController,
          origin,
        ),
        scheduleBackgroundEvent: (event) =>
          this.controllerMessenger.call(
            'CronjobController:scheduleBackgroundEvent',
            { ...event, snapId: origin },
          ),
        cancelBackgroundEvent: this.controllerMessenger.call.bind(
          this.controllerMessenger,
          'CronjobController:cancelBackgroundEvent',
          origin,
        ),
        getBackgroundEvents: this.controllerMessenger.call.bind(
          this.controllerMessenger,
          'CronjobController:getBackgroundEvents',
          origin,
        ),
        getNetworkConfigurationByChainId: this.controllerMessenger.call.bind(
          this.controllerMessenger,
          'NetworkController:getNetworkConfigurationByChainId',
        ),
        getNetworkClientById: this.controllerMessenger.call.bind(
          this.controllerMessenger,
          'NetworkController:getNetworkClientById',
        ),
        ///: BEGIN:ONLY_INCLUDE_IF(keyring-snaps)
        handleSnapRpcRequest: (args) =>
          this.handleSnapRequest({ ...args, origin }),
        getAllowedKeyringMethods: keyringSnapPermissionsBuilder(
          this.subjectMetadataController,
          origin,
        ),
        ///: END:ONLY_INCLUDE_IF
      }),
    );

    engine.push(filterMiddleware);
    engine.push(subscriptionManager.middleware);

    engine.push(this.metamaskMiddleware);

    engine.push(providerAsMiddleware(proxyClient.provider));

    return engine;
  }

  /**
   * A method for creating a CAIP Multichain provider that is safely restricted for the requesting subject.
   *
   * @param {object} options - Provider engine options
   * @param {string} options.origin - The origin of the sender
   * @param {MessageSender | SnapSender} options.sender - The sender object.
   * @param {string} options.subjectType - The type of the sender subject.
   * @param {tabId} [options.tabId] - The tab ID of the sender - if the sender is within a tab
   */
  setupProviderEngineCaip({ origin, sender, subjectType, tabId }) {
    if (!process.env.MULTICHAIN_API) {
      return null;
    }

    const engine = new JsonRpcEngine();

    // Append origin to each request
    engine.push(createOriginMiddleware({ origin }));

    // Append tabId to each request if it exists
    if (tabId) {
      engine.push(createTabIdMiddleware({ tabId }));
    }

    engine.push(createLoggerMiddleware({ origin }));

    engine.push((req, _res, next, end) => {
      if (
        ![
          MESSAGE_TYPE.WALLET_CREATE_SESSION,
          MESSAGE_TYPE.WALLET_INVOKE_METHOD,
          MESSAGE_TYPE.WALLET_GET_SESSION,
          MESSAGE_TYPE.WALLET_REVOKE_SESSION,
        ].includes(req.method)
      ) {
        return end(rpcErrors.methodNotFound({ data: { method: req.method } }));
      }
      return next();
    });

    engine.push(multichainMethodCallValidatorMiddleware);
    const middlewareMaker = makeMethodMiddlewareMaker([
      walletRevokeSession,
      walletGetSession,
      walletInvokeMethod,
      walletCreateSession,
    ]);

    engine.push(
      middlewareMaker({
        findNetworkClientIdByChainId:
          this.networkController.findNetworkClientIdByChainId.bind(
            this.networkController,
          ),
        listAccounts: this.accountsController.listAccounts.bind(
          this.accountsController,
        ),
        requestPermissionsForOrigin: (requestedPermissions) =>
          this.permissionController.requestPermissions(
            { origin },
            requestedPermissions,
          ),
        sendMetrics: this.metaMetricsController.trackEvent.bind(
          this.metaMetricsController,
        ),
        metamaskState: this.getState(),
        getCaveatForOrigin: this.permissionController.getCaveat.bind(
          this.permissionController,
          origin,
        ),
        getSelectedNetworkClientId: () =>
          this.networkController.state.selectedNetworkClientId,
        revokePermissionForOrigin:
          this.permissionController.revokePermission.bind(
            this.permissionController,
            origin,
          ),
      }),
    );

    // Add a middleware that will switch chain on each request (as needed)
    const requestQueueMiddleware = createQueuedRequestMiddleware({
      enqueueRequest: this.queuedRequestController.enqueueRequest.bind(
        this.queuedRequestController,
      ),
      // This will be removed once we can actually remove useRequestQueue state
      // i.e. unrevert https://github.com/MetaMask/core/pull/5065
      useRequestQueue: () => true,
      shouldEnqueueRequest: (request) => {
        return methodsRequiringNetworkSwitch.includes(request.method);
      },
    });
    engine.push(requestQueueMiddleware);

    engine.push(
      createUnsupportedMethodMiddleware(
        new Set([
          ...UNSUPPORTED_RPC_METHODS,
          'eth_requestAccounts',
          'eth_accounts',
        ]),
      ),
    );

    if (subjectType === SubjectType.Website) {
      engine.push(
        createOnboardingMiddleware({
          location: sender.url,
          registerOnboarding: this.onboardingController.registerOnboarding,
        }),
      );
    }

    engine.push(
      createMultichainMethodMiddleware({
        subjectType,

        // Miscellaneous
        addSubjectMetadata:
          this.subjectMetadataController.addSubjectMetadata.bind(
            this.subjectMetadataController,
          ),
        getProviderState: this.getProviderState.bind(this),
        handleWatchAssetRequest: this.handleWatchAssetRequest.bind(this),
        requestUserApproval:
          this.approvalController.addAndShowApprovalRequest.bind(
            this.approvalController,
          ),
        getCaveat: ({ target, caveatType }) => {
          try {
            return this.permissionController.getCaveat(
              origin,
              target,
              caveatType,
            );
          } catch (e) {
            if (e instanceof PermissionDoesNotExistError) {
              // suppress expected error in case that the origin
              // does not have the target permission yet
            } else {
              throw e;
            }
          }

          return undefined;
        },
        addNetwork: this.networkController.addNetwork.bind(
          this.networkController,
        ),
        updateNetwork: this.networkController.updateNetwork.bind(
          this.networkController,
        ),
        setActiveNetwork: async (networkClientId) => {
          await this.networkController.setActiveNetwork(networkClientId);
          // if the origin has the CAIP-25 permission
          // we set per dapp network selection state
          if (
            this.permissionController.hasPermission(
              origin,
              Caip25EndowmentPermissionName,
            )
          ) {
            this.selectedNetworkController.setNetworkClientIdForDomain(
              origin,
              networkClientId,
            );
          }
        },
        getNetworkConfigurationByChainId:
          this.networkController.getNetworkConfigurationByChainId.bind(
            this.networkController,
          ),
        getCurrentChainIdForDomain: (domain) => {
          const networkClientId =
            this.selectedNetworkController.getNetworkClientIdForDomain(domain);
          const { chainId } =
            this.networkController.getNetworkConfigurationByNetworkClientId(
              networkClientId,
            );
          return chainId;
        },

        // Web3 shim-related
        getWeb3ShimUsageState: this.alertController.getWeb3ShimUsageState.bind(
          this.alertController,
        ),
        setWeb3ShimUsageRecorded:
          this.alertController.setWeb3ShimUsageRecorded.bind(
            this.alertController,
          ),

        requestPermittedChainsPermissionIncrementalForOrigin: (options) =>
          this.requestPermittedChainsPermissionIncremental({
            ...options,
            origin,
          }),

        rejectApprovalRequestsForOrigin: () =>
          this.rejectOriginPendingApprovals(origin),
      }),
    );

    engine.push(this.metamaskMiddleware);

    try {
      const caip25Caveat = this.permissionController.getCaveat(
        origin,
        Caip25EndowmentPermissionName,
        Caip25CaveatType,
      );

      // add new notification subscriptions for changed authorizations
      const sessionScopes = getSessionScopes(caip25Caveat.value);

      // if the eth_subscription notification is in the scope and eth_subscribe is in the methods
      // then get the subscriptionManager going for that scope
      Object.entries(sessionScopes).forEach(([scope, scopeObject]) => {
        if (
          scopeObject.notifications.includes('eth_subscription') &&
          scopeObject.methods.includes('eth_subscribe')
        ) {
          this.addMultichainApiEthSubscriptionMiddleware({
            scope,
            origin,
            tabId,
          });
        }
      });
    } catch (err) {
      // noop
    }

    this.multichainSubscriptionManager.on(
      'notification',
      (targetOrigin, targetTabId, message) => {
        if (origin === targetOrigin && tabId === targetTabId) {
          engine.emit('notification', message);
        }
      },
    );

    engine.push(
      this.multichainMiddlewareManager.generateMultichainMiddlewareForOriginAndTabId(
        origin,
        tabId,
      ),
    );

    engine.push(async (req, res, _next, end) => {
      const { provider } = this.networkController.getNetworkClientById(
        req.networkClientId,
      );
      res.result = await provider.request(req);
      return end();
    });

    return engine;
  }

  /**
   * TODO:LegacyProvider: Delete
   * A method for providing our public config info over a stream.
   * This includes info we like to be synchronous if possible, like
   * the current selected account, and network ID.
   *
   * Since synchronous methods have been deprecated in web3,
   * this is a good candidate for deprecation.
   *
   * @param {*} outStream - The stream to provide public config over.
   */
  setupPublicConfig(outStream) {
    const configStream = storeAsStream(this.publicConfigStore);

    pipeline(configStream, outStream, (err) => {
      configStream.destroy();
      // For context and todos related to the error message match, see https://github.com/MetaMask/metamask-extension/issues/26337
      if (err && !err.message?.match('Premature close')) {
        log.error(err);
      }
    });
  }

  /**
   * Adds a reference to a connection by origin. Ignores the 'metamask' origin.
   * Caller must ensure that the returned id is stored such that the reference
   * can be deleted later.
   *
   * @param {string} origin - The connection's origin string.
   * @param {object} options - Data associated with the connection
   * @param {object} options.engine - The connection's JSON Rpc Engine
   * @param {number} options.tabId - The tabId for the connection
   * @param {API_TYPE} options.apiType - The API type for the connection
   * @returns {string} The connection's id (so that it can be deleted later)
   */
  addConnection(origin, { tabId, apiType, engine }) {
    if (origin === ORIGIN_METAMASK) {
      return null;
    }

    if (!this.connections[origin]) {
      this.connections[origin] = {};
    }

    const id = nanoid();
    this.connections[origin][id] = {
      tabId,
      apiType,
      engine,
    };

    return id;
  }

  /**
   * Deletes a reference to a connection, by origin and id.
   * Ignores unknown origins.
   *
   * @param {string} origin - The connection's origin string.
   * @param {string} id - The connection's id, as returned from addConnection.
   */
  removeConnection(origin, id) {
    const connections = this.connections[origin];
    if (!connections) {
      return;
    }

    delete connections[id];

    if (Object.keys(connections).length === 0) {
      delete this.connections[origin];
    }
  }

  /**
   * Closes all connections for the given origin, and removes the references
   * to them.
   * Ignores unknown origins.
   *
   * @param {string} origin - The origin string.
   */
  removeAllConnections(origin) {
    const connections = this.connections[origin];
    if (!connections) {
      return;
    }

    Object.keys(connections).forEach((id) => {
      this.removeConnection(origin, id);
    });
  }

  /**
   * Causes the RPC engines associated with the connections to the given origin
   * to emit a notification event with the given payload.
   *
   * The caller is responsible for ensuring that only permitted notifications
   * are sent.
   *
   * Ignores unknown origins.
   *
   * @param {string} origin - The connection's origin string.
   * @param {unknown} payload - The event payload.
   * @param apiType
   */
  notifyConnections(origin, payload, apiType) {
    const connections = this.connections[origin];

    if (connections) {
      Object.values(connections).forEach((conn) => {
        if (apiType && conn.apiType !== apiType) {
          return;
        }
        if (conn.engine) {
          conn.engine.emit('notification', payload);
        }
      });
    }
  }

  /**
   * Causes the RPC engines associated with all connections to emit a
   * notification event with the given payload.
   *
   * If the "payload" parameter is a function, the payload for each connection
   * will be the return value of that function called with the connection's
   * origin.
   *
   * The caller is responsible for ensuring that only permitted notifications
   * are sent.
   *
   * @param {unknown} payload - The event payload, or payload getter function.
   * @param apiType
   */
  notifyAllConnections(payload, apiType) {
    const getPayload =
      typeof payload === 'function'
        ? (origin) => payload(origin)
        : () => payload;

    Object.keys(this.connections).forEach((origin) => {
      Object.values(this.connections[origin]).forEach(async (conn) => {
        if (apiType && conn.apiType !== apiType) {
          return;
        }
        try {
          this.notifyConnection(conn, await getPayload(origin));
        } catch (err) {
          console.error(err);
        }
      });
    });
  }

  /**
   * Causes the RPC engine for passed connection to emit a
   * notification event with the given payload.
   *
   * The caller is responsible for ensuring that only permitted notifications
   * are sent.
   *
   * @param {object} connection - Data associated with the connection
   * @param {object} connection.engine - The connection's JSON Rpc Engine
   * @param {unknown} payload - The event payload
   */
  notifyConnection(connection, payload) {
    try {
      if (connection.engine) {
        connection.engine.emit('notification', payload);
      }
    } catch (err) {
      console.error(err);
    }
  }

  // handlers

  /**
   * Handle a KeyringController update
   *
   * @param {object} state - the KC state
   * @returns {Promise<void>}
   * @private
   */
  async _onKeyringControllerUpdate(state) {
    const { keyrings } = state;

    // The accounts tracker only supports EVM addresses and the keyring
    // controller may pass non-EVM addresses, so we filter them out
    const addresses = keyrings
      .reduce((acc, { accounts }) => acc.concat(accounts), [])
      .filter(isEthAddress);

    if (!addresses.length) {
      return;
    }

    this.accountTrackerController.syncWithAddresses(addresses);
  }

  /**
   * Handle global application unlock.
   */
  _onUnlock() {
    this.unMarkPasswordForgotten();

    // In the current implementation, this handler is triggered by a
    // KeyringController event. Other controllers subscribe to the 'unlock'
    // event of the MetaMaskController itself.
    this.emit('unlock');
  }

  /**
   * Handle global application lock.
   */
  _onLock() {
    // In the current implementation, this handler is triggered by a
    // KeyringController event. Other controllers subscribe to the 'lock'
    // event of the MetaMaskController itself.
    this.emit('lock');
  }

  /**
   * Handle memory state updates.
   * - Ensure isClientOpenAndUnlocked is updated
   * - Notifies all connections with the new provider network state
   *   - The external providers handle diffing the state
   *
   * @param newState
   */
  _onStateUpdate(newState) {
    this.isClientOpenAndUnlocked = newState.isUnlocked && this._isClientOpen;
    this._notifyChainChange();
  }

  /**
   * Execute side effects of a removed account.
   *
   * @param {string} address - The address of the account to remove.
   */
  _onAccountRemoved(address) {
    // Remove all associated permissions
    this.removeAllAccountPermissions(address);

    ///: BEGIN:ONLY_INCLUDE_IF(build-mmi)
    this.custodyController.removeAccount(address);
    ///: END:ONLY_INCLUDE_IF(build-mmi)
  }

  // misc

  /**
   * A method for emitting the full MetaMask state to all registered listeners.
   *
   * @private
   */
  privateSendUpdate() {
    this.emit('update', this.getState());
  }

  /**
   * @returns {boolean} Whether the extension is unlocked.
   */
  isUnlocked() {
    return this.keyringController.state.isUnlocked;
  }

  //=============================================================================
  // MISCELLANEOUS
  //=============================================================================

  getExternalPendingTransactions(address) {
    return this.smartTransactionsController.getTransactions({
      addressFrom: address,
      status: 'pending',
    });
  }

  /**
   * The chain list is fetched live at runtime, falling back to a cache.
   * This preseeds the cache at startup with a static list provided at build.
   */
  async initializeChainlist() {
    const cacheKey = `cachedFetch:${CHAIN_SPEC_URL}`;
    const { cachedResponse } = (await getStorageItem(cacheKey)) || {};
    if (cachedResponse) {
      return;
    }
    await setStorageItem(cacheKey, {
      cachedResponse: rawChainData(),
      // Cached value is immediately invalidated
      cachedTime: 0,
    });
  }

  /**
   * Returns the nonce that will be associated with a transaction once approved
   *
   * @param {string} address - The hex string address for the transaction
   * @param networkClientId - The networkClientId to get the nonce lock with
   * @returns {Promise<number>}
   */
  async getPendingNonce(address, networkClientId) {
    const { nonceDetails, releaseLock } = await this.txController.getNonceLock(
      address,
      networkClientId,
    );

    const pendingNonce = nonceDetails.params.highestSuggested;

    releaseLock();
    return pendingNonce;
  }

  /**
   * Returns the next nonce according to the nonce-tracker
   *
   * @param {string} address - The hex string address for the transaction
   * @param networkClientId - The networkClientId to get the nonce lock with
   * @returns {Promise<number>}
   */
  async getNextNonce(address, networkClientId) {
    const nonceLock = await this.txController.getNonceLock(
      address,
      networkClientId,
    );
    nonceLock.releaseLock();
    return nonceLock.nextNonce;
  }

  /**
   * Throw an artificial error in a timeout handler for testing purposes.
   *
   * @param message - The error message.
   * @deprecated This is only mean to facilitiate E2E testing. We should not
   * use this for handling errors.
   */
  throwTestError(message) {
    setTimeout(() => {
      const error = new Error(message);
      error.name = 'TestError';
      throw error;
    });
  }

  /**
   * A method for setting BridgeStatusController event listeners
   */
  _addBridgeStatusControllerListeners() {
    this.controllerMessenger.subscribe(
      'BridgeStatusController:bridgeTransactionComplete',
      (payload) =>
        handleBridgeTransactionComplete(payload, {
          backgroundState: this.getState(),
          trackEvent: this.metaMetricsController.trackEvent.bind(
            this.metaMetricsController,
          ),
        }),
    );

    this.controllerMessenger.subscribe(
      'BridgeStatusController:bridgeTransactionFailed',
      (payload) =>
        handleBridgeTransactionFailed(payload, {
          backgroundState: this.getState(),
          trackEvent: this.metaMetricsController.trackEvent.bind(
            this.metaMetricsController,
          ),
        }),
    );
    // Putting these TransactionController listeners here to keep it colocated with the other bridge events
    this.controllerMessenger.subscribe(
      'TransactionController:transactionFailed',
      ({ transactionMeta }) => {
        const { type, status } = transactionMeta;

        const isBridgeTransaction = type === TransactionType.bridge;
        const isIncompleteTransactionCleanup = [
          TransactionStatus.approved,
          TransactionStatus.signed,
        ].includes(status);

        if (isBridgeTransaction && !isIncompleteTransactionCleanup) {
          handleTransactionFailedTypeBridge(
            { transactionMeta },
            {
              backgroundState: this.getState(),
              trackEvent: this.metaMetricsController.trackEvent.bind(
                this.metaMetricsController,
              ),
            },
          );
        }
      },
    );
  }

  getTransactionMetricsRequest() {
    const controllerActions = {
      // Metametrics Actions
      createEventFragment: this.metaMetricsController.createEventFragment.bind(
        this.metaMetricsController,
      ),
      finalizeEventFragment:
        this.metaMetricsController.finalizeEventFragment.bind(
          this.metaMetricsController,
        ),
      getEventFragmentById:
        this.metaMetricsController.getEventFragmentById.bind(
          this.metaMetricsController,
        ),
      getParticipateInMetrics: () =>
        this.metaMetricsController.state.participateInMetaMetrics,
      trackEvent: this.metaMetricsController.trackEvent.bind(
        this.metaMetricsController,
      ),
      updateEventFragment: this.metaMetricsController.updateEventFragment.bind(
        this.metaMetricsController,
      ),
      // Other dependencies
      getAccountType: this.getAccountType.bind(this),
      getDeviceModel: this.getDeviceModel.bind(this),
      getHardwareTypeForMetric: this.getHardwareTypeForMetric.bind(this),
      getEIP1559GasFeeEstimates:
        this.gasFeeController.fetchGasFeeEstimates.bind(this.gasFeeController),
      getSelectedAddress: () =>
        this.accountsController.getSelectedAccount().address,
      getTokenStandardAndDetails: this.getTokenStandardAndDetails.bind(this),
      getTransaction: (id) =>
        this.txController.state.transactions.find((tx) => tx.id === id),
      getIsSmartTransaction: () => {
        return getIsSmartTransaction(this._getMetaMaskState());
      },
      getSmartTransactionByMinedTxHash: (txHash) => {
        return this.smartTransactionsController.getSmartTransactionByMinedTxHash(
          txHash,
        );
      },
      getMethodData: (data) => {
        if (!data) {
          return null;
        }
        const { knownMethodData, use4ByteResolution } =
          this.preferencesController.state;
        const prefixedData = addHexPrefix(data);
        return getMethodDataName(
          knownMethodData,
          use4ByteResolution,
          prefixedData,
          this.preferencesController.addKnownMethodData.bind(
            this.preferencesController,
          ),
          this.provider,
        );
      },
      getIsConfirmationAdvancedDetailsOpen: () => {
        return this.preferencesController.state.preferences
          .showConfirmationAdvancedDetails;
      },
    };
    return {
      ...controllerActions,
      snapAndHardwareMessenger: this.controllerMessenger.getRestricted({
        name: 'SnapAndHardwareMessenger',
        allowedActions: [
          'KeyringController:getKeyringForAccount',
          'SnapController:get',
          'AccountsController:getSelectedAccount',
        ],
      }),
      provider: this.provider,
    };
  }

  toggleExternalServices(useExternal) {
    this.preferencesController.toggleExternalServices(useExternal);
    this.tokenListController.updatePreventPollingOnNetworkRestart(!useExternal);
    if (useExternal) {
      this.tokenDetectionController.enable();
      this.gasFeeController.enableNonRPCGasFeeApis();
    } else {
      this.tokenDetectionController.disable();
      this.gasFeeController.disableNonRPCGasFeeApis();
    }
  }

  //=============================================================================
  // CONFIG
  //=============================================================================

  /**
   * Sets the Ledger Live preference to use for Ledger hardware wallet support
   *
   * @param keyring
   * @deprecated This method is deprecated and will be removed in the future.
   * Only webhid connections are supported in chrome and u2f in firefox.
   */
  async setLedgerTransportPreference(keyring) {
    const transportType = window.navigator.hid
      ? LedgerTransportTypes.webhid
      : LedgerTransportTypes.u2f;

    if (keyring?.updateTransportMethod) {
      return keyring.updateTransportMethod(transportType).catch((e) => {
        throw e;
      });
    }

    return undefined;
  }

  /**
   * A method for initializing storage the first time.
   *
   * @param {object} initState - The default state to initialize with.
   * @private
   */
  recordFirstTimeInfo(initState) {
    if (!('firstTimeInfo' in initState)) {
      const version = process.env.METAMASK_VERSION;
      initState.firstTimeInfo = {
        version,
        date: Date.now(),
      };
    }
  }

  // TODO: Replace isClientOpen methods with `controllerConnectionChanged` events.
  /* eslint-disable accessor-pairs */
  /**
   * A method for recording whether the MetaMask user interface is open or not.
   *
   * @param {boolean} open
   */
  set isClientOpen(open) {
    this._isClientOpen = open;
  }
  /* eslint-enable accessor-pairs */

  /**
   * A method that is called by the background when all instances of metamask are closed.
   * Currently used to stop controller polling.
   */
  onClientClosed() {
    try {
      this.gasFeeController.stopAllPolling();
      this.currencyRateController.stopAllPolling();
      this.tokenRatesController.stopAllPolling();
      this.tokenDetectionController.stopAllPolling();
      this.tokenListController.stopAllPolling();
      this.tokenBalancesController.stopAllPolling();
      this.appStateController.clearPollingTokens();
      this.accountTrackerController.stopAllPolling();
    } catch (error) {
      console.error(error);
    }
  }

  /**
   * A method that is called by the background when a particular environment type is closed (fullscreen, popup, notification).
   * Currently used to stop polling controllers for only that environement type
   *
   * @param environmentType
   */
  onEnvironmentTypeClosed(environmentType) {
    const appStatePollingTokenType =
      POLLING_TOKEN_ENVIRONMENT_TYPES[environmentType];
    const pollingTokensToDisconnect =
      this.appStateController.state[appStatePollingTokenType];
    pollingTokensToDisconnect.forEach((pollingToken) => {
      // We don't know which controller the token is associated with, so try them all.
      // Consider storing the tokens per controller in state instead.
      this.gasFeeController.stopPollingByPollingToken(pollingToken);
      this.currencyRateController.stopPollingByPollingToken(pollingToken);
      this.tokenRatesController.stopPollingByPollingToken(pollingToken);
      this.tokenDetectionController.stopPollingByPollingToken(pollingToken);
      this.tokenListController.stopPollingByPollingToken(pollingToken);
      this.tokenBalancesController.stopPollingByPollingToken(pollingToken);
      this.accountTrackerController.stopPollingByPollingToken(pollingToken);
      this.appStateController.removePollingToken(
        pollingToken,
        appStatePollingTokenType,
      );
    });
  }

  /**
   * Adds a domain to the PhishingController safelist
   *
   * @param {string} origin - the domain to safelist
   */
  safelistPhishingDomain(origin) {
    this.metaMetricsController.trackEvent({
      category: MetaMetricsEventCategory.Phishing,
      event: MetaMetricsEventName.ProceedAnywayClicked,
      properties: {
        url: origin,
        referrer: {
          url: origin,
        },
      },
    });

    return this.phishingController.bypass(origin);
  }

  async backToSafetyPhishingWarning() {
    const portfolioBaseURL = process.env.PORTFOLIO_URL;
    const portfolioURL = `${portfolioBaseURL}/?metamaskEntry=phishing_page_portfolio_button`;

    this.metaMetricsController.trackEvent({
      category: MetaMetricsEventCategory.Navigation,
      event: MetaMetricsEventName.PortfolioLinkClicked,
      properties: {
        location: 'phishing_page',
        text: 'Back to safety',
      },
    });

    await this.platform.switchToAnotherURL(undefined, portfolioURL);
  }

  /**
   * Locks MetaMask
   */
  setLocked() {
    return this.keyringController.setLocked();
  }

  removePermissionsFor = (subjects) => {
    try {
      this.permissionController.revokePermissions(subjects);
    } catch (exp) {
      if (!(exp instanceof PermissionsRequestNotFoundError)) {
        throw exp;
      }
    }
  };

  updateCaveat = (origin, target, caveatType, caveatValue) => {
    try {
      this.controllerMessenger.call(
        'PermissionController:updateCaveat',
        origin,
        target,
        caveatType,
        caveatValue,
      );
    } catch (exp) {
      if (!(exp instanceof PermissionsRequestNotFoundError)) {
        throw exp;
      }
    }
  };

  updateNetworksList = (chainIds) => {
    try {
      this.networkOrderController.updateNetworksList(chainIds);
    } catch (err) {
      log.error(err.message);
      throw err;
    }
  };

  updateAccountsList = (pinnedAccountList) => {
    try {
      this.accountOrderController.updateAccountsList(pinnedAccountList);
    } catch (err) {
      log.error(err.message);
      throw err;
    }
  };

  updateHiddenAccountsList = (hiddenAccountList) => {
    try {
      this.accountOrderController.updateHiddenAccountsList(hiddenAccountList);
    } catch (err) {
      log.error(err.message);
      throw err;
    }
  };

  rejectPermissionsRequest = (requestId) => {
    try {
      this.permissionController.rejectPermissionsRequest(requestId);
    } catch (exp) {
      if (!(exp instanceof PermissionsRequestNotFoundError)) {
        throw exp;
      }
    }
  };

  acceptPermissionsRequest = (request) => {
    try {
      this.permissionController.acceptPermissionsRequest(request);
    } catch (exp) {
      if (!(exp instanceof PermissionsRequestNotFoundError)) {
        throw exp;
      }
    }
  };

  resolvePendingApproval = async (id, value, options) => {
    try {
      await this.approvalController.accept(id, value, options);
    } catch (exp) {
      if (!(exp instanceof ApprovalRequestNotFoundError)) {
        throw exp;
      }
    }
  };

  rejectPendingApproval = (id, error) => {
    try {
      this.approvalController.reject(
        id,
        new JsonRpcError(error.code, error.message, error.data),
      );
    } catch (exp) {
      if (!(exp instanceof ApprovalRequestNotFoundError)) {
        throw exp;
      }
    }
  };

  rejectAllPendingApprovals() {
    const deleteInterface = (id) =>
      this.controllerMessenger.call(
        'SnapInterfaceController:deleteInterface',
        id,
      );

    rejectAllApprovals({
      approvalController: this.approvalController,
      deleteInterface,
    });
  }

  async getCode(address, networkClientId) {
    const { provider } =
      this.networkController.getNetworkClientById(networkClientId);

    return await provider.request({
      method: 'eth_getCode',
      params: [address],
    });
  }

  async _onAccountChange(newAddress) {
    const permittedAccountsMap = getPermittedAccountsByOrigin(
      this.permissionController.state,
    );

    for (const [origin, accounts] of permittedAccountsMap.entries()) {
      if (accounts.includes(newAddress)) {
        this._notifyAccountsChange(origin, accounts);
      }
    }

    await this.txController.updateIncomingTransactions();
  }

  _notifyAccountsChange(origin, newAccounts) {
    this.notifyConnections(
      origin,
      {
        method: NOTIFICATION_NAMES.accountsChanged,
        // This should be the same as the return value of `eth_accounts`,
        // namely an array of the current / most recently selected Ethereum
        // account.
        params:
          newAccounts.length < 2
            ? // If the length is 1 or 0, the accounts are sorted by definition.
              newAccounts
            : // If the length is 2 or greater, we have to execute
              // `eth_accounts` vi this method.
              this.getPermittedAccounts(origin),
      },
      API_TYPE.EIP1193,
    );

    this.permissionLogController.updateAccountsHistory(origin, newAccounts);
  }

  async _notifyAuthorizationChange(origin, newAuthorization) {
    this.notifyConnections(
      origin,
      {
        method: NOTIFICATION_NAMES.sessionChanged,
        params: {
          sessionScopes: getSessionScopes(newAuthorization),
        },
      },
      API_TYPE.CAIP_MULTICHAIN,
    );
  }

  async _notifyChainChange() {
    this.notifyAllConnections(
      async (origin) => ({
        method: NOTIFICATION_NAMES.chainChanged,
        params: await this.getProviderNetworkState(origin),
      }),
      API_TYPE.EIP1193,
    );
  }

  async _notifyChainChangeForConnection(connection, origin) {
    this.notifyConnection(connection, {
      method: NOTIFICATION_NAMES.chainChanged,
      params: await this.getProviderNetworkState(origin),
    });
  }

  /**
   * @deprecated
   * Controllers should subscribe to messenger events internally rather than relying on the client.
   * @param transactionMeta - Metadata for the transaction.
   */
  async _onFinishedTransaction(transactionMeta) {
    if (
      ![TransactionStatus.confirmed, TransactionStatus.failed].includes(
        transactionMeta.status,
      )
    ) {
      return;
    }

    await this._createTransactionNotifcation(transactionMeta);
    await this._updateNFTOwnership(transactionMeta);
    this._trackTransactionFailure(transactionMeta);
    await this.tokenBalancesController.updateBalancesByChainId({
      chainId: transactionMeta.chainId,
    });
  }

  async _createTransactionNotifcation(transactionMeta) {
    const { chainId } = transactionMeta;
    let rpcPrefs = {};

    if (chainId) {
      const networkConfiguration =
        this.networkController.state.networkConfigurationsByChainId?.[chainId];

      const blockExplorerUrl =
        networkConfiguration?.blockExplorerUrls?.[
          networkConfiguration?.defaultBlockExplorerUrlIndex
        ];

      rpcPrefs = { blockExplorerUrl };
    }

    try {
      await this.platform.showTransactionNotification(
        transactionMeta,
        rpcPrefs,
      );
    } catch (error) {
      log.error('Failed to create transaction notification', error);
    }
  }

  async _updateNFTOwnership(transactionMeta) {
    // if this is a transferFrom method generated from within the app it may be an NFT transfer transaction
    // in which case we will want to check and update ownership status of the transferred NFT.

    const { type, txParams, chainId, txReceipt } = transactionMeta;
    const selectedAddress =
      this.accountsController.getSelectedAccount().address;

    const { allNfts } = this.nftController.state;
    const txReceiptLogs = txReceipt?.logs;

    const isContractInteractionTx =
      type === TransactionType.contractInteraction && txReceiptLogs;
    const isTransferFromTx =
      (type === TransactionType.tokenMethodTransferFrom ||
        type === TransactionType.tokenMethodSafeTransferFrom) &&
      txParams !== undefined;

    if (!isContractInteractionTx && !isTransferFromTx) {
      return;
    }

    if (isTransferFromTx) {
      const { data, to: contractAddress, from: userAddress } = txParams;
      const transactionData = parseStandardTokenTransactionData(data);
      // Sometimes the tokenId value is parsed as "_value" param. Not seeing this often any more, but still occasionally:
      // i.e. call approve() on BAYC contract - https://etherscan.io/token/0xbc4ca0eda7647a8ab7c2061c2e118a18a936f13d#writeContract, and tokenId shows up as _value,
      // not sure why since it doesn't match the ERC721 ABI spec we use to parse these transactions - https://github.com/MetaMask/metamask-eth-abis/blob/d0474308a288f9252597b7c93a3a8deaad19e1b2/src/abis/abiERC721.ts#L62.
      const transactionDataTokenId =
        getTokenIdParam(transactionData) ?? getTokenValueParam(transactionData);

      // check if its a known NFT
      const knownNft = allNfts?.[userAddress]?.[chainId]?.find(
        ({ address, tokenId }) =>
          isEqualCaseInsensitive(address, contractAddress) &&
          tokenId === transactionDataTokenId,
      );

      // if it is we check and update ownership status.
      if (knownNft) {
        this.nftController.checkAndUpdateSingleNftOwnershipStatus(
          knownNft,
          false,
          // TODO add networkClientId once it is available in the transactionMeta
          // the chainId previously passed here didn't actually allow us to check for ownership on a non globally selected network
          // because the check would use the provider for the globally selected network, not the chainId passed here.
          { userAddress },
        );
      }
    } else {
      // Else if contract interaction we will parse the logs

      const allNftTransferLog = txReceiptLogs.map((txReceiptLog) => {
        const isERC1155NftTransfer =
          txReceiptLog.topics &&
          txReceiptLog.topics[0] === TRANSFER_SINFLE_LOG_TOPIC_HASH;
        const isERC721NftTransfer =
          txReceiptLog.topics &&
          txReceiptLog.topics[0] === TOKEN_TRANSFER_LOG_TOPIC_HASH;
        let isTransferToSelectedAddress;

        if (isERC1155NftTransfer) {
          isTransferToSelectedAddress =
            txReceiptLog.topics &&
            txReceiptLog.topics[3] &&
            txReceiptLog.topics[3].match(selectedAddress?.slice(2));
        }

        if (isERC721NftTransfer) {
          isTransferToSelectedAddress =
            txReceiptLog.topics &&
            txReceiptLog.topics[2] &&
            txReceiptLog.topics[2].match(selectedAddress?.slice(2));
        }

        return {
          isERC1155NftTransfer,
          isERC721NftTransfer,
          isTransferToSelectedAddress,
          ...txReceiptLog,
        };
      });
      if (allNftTransferLog.length !== 0) {
        const allNftParsedLog = [];
        allNftTransferLog.forEach((singleLog) => {
          if (
            singleLog.isTransferToSelectedAddress &&
            (singleLog.isERC1155NftTransfer || singleLog.isERC721NftTransfer)
          ) {
            let iface;
            if (singleLog.isERC1155NftTransfer) {
              iface = new Interface(abiERC1155);
            } else {
              iface = new Interface(abiERC721);
            }
            try {
              const parsedLog = iface.parseLog({
                data: singleLog.data,
                topics: singleLog.topics,
              });
              allNftParsedLog.push({
                contract: singleLog.address,
                ...parsedLog,
              });
            } catch (err) {
              // ignore
            }
          }
        });
        // Filter known nfts and new Nfts
        const knownNFTs = [];
        const newNFTs = [];
        allNftParsedLog.forEach((single) => {
          const tokenIdFromLog = getTokenIdParam(single);
          const existingNft = allNfts?.[selectedAddress]?.[chainId]?.find(
            ({ address, tokenId }) => {
              return (
                isEqualCaseInsensitive(address, single.contract) &&
                tokenId === tokenIdFromLog
              );
            },
          );
          if (existingNft) {
            knownNFTs.push(existingNft);
          } else {
            newNFTs.push({
              tokenId: tokenIdFromLog,
              ...single,
            });
          }
        });
        // For known nfts only refresh ownership
        const refreshOwnershipNFts = knownNFTs.map(async (singleNft) => {
          return this.nftController.checkAndUpdateSingleNftOwnershipStatus(
            singleNft,
            false,
            // TODO add networkClientId once it is available in the transactionMeta
            // the chainId previously passed here didn't actually allow us to check for ownership on a non globally selected network
            // because the check would use the provider for the globally selected network, not the chainId passed here.
            { selectedAddress },
          );
        });
        await Promise.allSettled(refreshOwnershipNFts);
        // For new nfts, add them to state
        const addNftPromises = newNFTs.map(async (singleNft) => {
          return this.nftController.addNft(
            singleNft.contract,
            singleNft.tokenId,
          );
        });
        await Promise.allSettled(addNftPromises);
      }
    }
  }

  _trackTransactionFailure(transactionMeta) {
    const { txReceipt } = transactionMeta;
    const metamaskState = this.getState();

    if (!txReceipt || txReceipt.status !== '0x0') {
      return;
    }

    this.metaMetricsController.trackEvent(
      {
        event: 'Tx Status Update: On-Chain Failure',
        category: MetaMetricsEventCategory.Background,
        properties: {
          action: 'Transactions',
          errorMessage: transactionMeta.simulationFails?.reason,
          numberOfTokens: metamaskState.tokens.length,
          numberOfAccounts: Object.keys(metamaskState.accounts).length,
        },
      },
      {
        matomoEvent: true,
      },
    );
  }

  _onUserOperationAdded(userOperationMeta) {
    const transactionMeta = this.txController.state.transactions.find(
      (tx) => tx.id === userOperationMeta.id,
    );

    if (!transactionMeta) {
      return;
    }

    if (transactionMeta.type === TransactionType.swap) {
      this.controllerMessenger.publish(
        'TransactionController:transactionNewSwap',
        { transactionMeta },
      );
    } else if (transactionMeta.type === TransactionType.swapApproval) {
      this.controllerMessenger.publish(
        'TransactionController:transactionNewSwapApproval',
        { transactionMeta },
      );
    }
  }

  _onUserOperationTransactionUpdated(transactionMeta) {
    const updatedTransactionMeta = {
      ...transactionMeta,
      txParams: {
        ...transactionMeta.txParams,
        from: this.accountsController.getSelectedAccount().address,
      },
    };

    const transactionExists = this.txController.state.transactions.some(
      (tx) => tx.id === updatedTransactionMeta.id,
    );

    if (!transactionExists) {
      this.txController.update((state) => {
        state.transactions.push(updatedTransactionMeta);
      });
    }

    this.txController.updateTransaction(
      updatedTransactionMeta,
      'Generated from user operation',
    );

    this.controllerMessenger.publish(
      'TransactionController:transactionStatusUpdated',
      { transactionMeta: updatedTransactionMeta },
    );
  }

  _getMetaMaskState() {
    return {
      metamask: this.getState(),
    };
  }

  _getConfigForRemoteFeatureFlagRequest() {
    const distribution =
      buildTypeMappingForRemoteFeatureFlag[process.env.METAMASK_BUILD_TYPE] ||
      DistributionType.Main;
    const environment =
      environmentMappingForRemoteFeatureFlag[
        process.env.METAMASK_ENVIRONMENT
      ] || EnvironmentType.Development;
    return { distribution, environment };
  }

  /**
   * Select a hardware wallet device and execute a
   * callback with the keyring for that device.
   *
   * Note that KeyringController state is not updated before
   * the end of the callback execution, and calls to KeyringController
   * methods within the callback can lead to deadlocks.
   *
   * @param {object} options - The options for the device
   * @param {string} options.name - The device name to select
   * @param {string} options.hdPath - An optional hd path to be set on the device
   * keyring
   * @param {*} callback - The callback to execute with the keyring
   * @returns {*} The result of the callback
   */
  async #withKeyringForDevice(options, callback) {
    const keyringOverrides = this.opts.overrides?.keyrings;
    let keyringType = null;
    switch (options.name) {
      case HardwareDeviceNames.trezor:
      case HardwareDeviceNames.oneKey:
        keyringType = keyringOverrides?.trezor?.type || TrezorKeyring.type;
        break;
      case HardwareDeviceNames.ledger:
        keyringType = keyringOverrides?.ledger?.type || LedgerKeyring.type;
        break;
      case HardwareDeviceNames.qr:
        keyringType = QRHardwareKeyring.type;
        break;
      case HardwareDeviceNames.lattice:
        keyringType = keyringOverrides?.lattice?.type || LatticeKeyring.type;
        break;
      default:
        throw new Error(
          'MetamaskController:#withKeyringForDevice - Unknown device',
        );
    }

    return this.keyringController.withKeyring(
      { type: keyringType },
      async ({ keyring }) => {
        if (options.hdPath && keyring.setHdPath) {
          keyring.setHdPath(options.hdPath);
        }

        if (options.name === HardwareDeviceNames.lattice) {
          keyring.appName = 'MetaMask';
        }

        if (
          options.name === HardwareDeviceNames.trezor ||
          options.name === HardwareDeviceNames.oneKey
        ) {
          const model = keyring.getModel();
          this.appStateController.setTrezorModel(model);
        }

        keyring.network = getProviderConfig({
          metamask: this.networkController.state,
        }).type;

        return await callback(keyring);
      },
      {
        createIfMissing: true,
      },
    );
  }

  #checkTokenListPolling(currentState, previousState) {
    const previousEnabled = this.#isTokenListPollingRequired(previousState);
    const newEnabled = this.#isTokenListPollingRequired(currentState);

    if (previousEnabled === newEnabled) {
      return;
    }

    this.tokenListController.updatePreventPollingOnNetworkRestart(!newEnabled);
  }

  #isTokenListPollingRequired(preferencesControllerState) {
    const { useTokenDetection, useTransactionSimulations, preferences } =
      preferencesControllerState ?? {};

    const { petnamesEnabled } = preferences ?? {};

    return useTokenDetection || petnamesEnabled || useTransactionSimulations;
  }

  /**
   * @deprecated Avoid new references to the global network.
   * Will be removed once multi-chain support is fully implemented.
   * @returns {string} The chain ID of the currently selected network.
   */
  #getGlobalChainId() {
    const globalNetworkClientId = this.#getGlobalNetworkClientId();

    const globalNetworkClient = this.networkController.getNetworkClientById(
      globalNetworkClientId,
    );

    return globalNetworkClient.configuration.chainId;
  }

  #getAllAddedNetworks() {
    const networksConfig =
      this.networkController.state.networkConfigurationsByChainId;
    const chainIds = Object.keys(networksConfig);

    return chainIds;
  }

  #restartSmartTransactionPoller() {
    const filteredChainIds = this.#getAllAddedNetworks().filter(
      (networkId) =>
        this.preferencesController.state.incomingTransactionsPreferences[
          networkId
        ],
    );

    if (filteredChainIds.length > 0) {
      this.txController.stopIncomingTransactionPolling();
      this.txController.startIncomingTransactionPolling(filteredChainIds);
    }
  }

  /**
   * @deprecated Avoid new references to the global network.
   * Will be removed once multi-chain support is fully implemented.
   * @returns {string} The network client ID of the currently selected network client.
   */
  #getGlobalNetworkClientId() {
    return this.networkController.state.selectedNetworkClientId;
  }

  #initControllers({ existingControllers, initFunctions, initState }) {
    const initRequest = {
      getFlatState: this.getState.bind(this),
      getGlobalChainId: this.#getGlobalChainId.bind(this),
      getPermittedAccounts: this.getPermittedAccounts.bind(this),
      getProvider: () => this.provider,
      getStateUI: this._getMetaMaskState.bind(this),
      getTransactionMetricsRequest:
        this.getTransactionMetricsRequest.bind(this),
      offscreenPromise: this.offscreenPromise,
      persistedState: initState,
      removeAllConnections: this.removeAllConnections.bind(this),
      setupUntrustedCommunicationEip1193:
        this.setupUntrustedCommunicationEip1193.bind(this),
      showNotification: this.platform._showNotification,
      getMetaMetricsId: this.metaMetricsController.getMetaMetricsId.bind(
        this.metaMetricsController,
      ),
      trackEvent: this.metaMetricsController.trackEvent.bind(
        this.metaMetricsController,
      ),
    };

    return initControllers({
      baseControllerMessenger: this.controllerMessenger,
      existingControllers,
      initFunctions,
      initRequest,
    });
  }
}<|MERGE_RESOLUTION|>--- conflicted
+++ resolved
@@ -2414,14 +2414,7 @@
   }
 
   triggerNetworkrequests() {
-<<<<<<< HEAD
-    this.txController.stopIncomingTransactionPolling();
-
-    this.txController.startIncomingTransactionPolling();
-
-=======
     this.#restartSmartTransactionPoller();
->>>>>>> b1ea09b1
     this.tokenDetectionController.enable();
     this.getInfuraFeatureFlags();
   }
@@ -2786,18 +2779,6 @@
         this.#restartSmartTransactionPoller();
 
         await updateCurrentLocale(currentLocale);
-<<<<<<< HEAD
-
-        if (currState.incomingTransactionsPreferences?.[chainId]) {
-          this.txController.stopIncomingTransactionPolling();
-
-          this.txController.startIncomingTransactionPolling();
-        } else {
-          this.txController.stopIncomingTransactionPolling();
-        }
-
-=======
->>>>>>> b1ea09b1
         this.#checkTokenListPolling(currState, prevState);
       }, this.preferencesController.state),
     );
@@ -2952,30 +2933,13 @@
     this.controllerMessenger.subscribe(
       'NetworkController:networkDidChange',
       async () => {
-<<<<<<< HEAD
-        this.txController.stopIncomingTransactionPolling();
-
-        await this.txController.updateIncomingTransactions();
-
-        this.txController.startIncomingTransactionPolling();
-=======
-        const filteredChainIds = this.#getAllAddedNetworks().filter(
-          (networkId) =>
-            this.preferencesController.state.incomingTransactionsPreferences[
-              networkId
-            ],
-        );
-
         if (filteredChainIds.length > 0) {
-          await this.txController.stopIncomingTransactionPolling();
-
-          await this.txController.updateIncomingTransactions(filteredChainIds);
-
-          await this.txController.startIncomingTransactionPolling(
-            filteredChainIds,
-          );
+          this.txController.stopIncomingTransactionPolling();
+
+          await this.txController.updateIncomingTransactions();
+
+          this.txController.startIncomingTransactionPolling();
         }
->>>>>>> b1ea09b1
       },
     );
 
