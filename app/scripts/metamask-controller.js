import EventEmitter from 'events';
import { finished, pipeline } from 'readable-stream';
import {
  CurrencyRateController,
  TokenDetectionController,
  TokenListController,
  TokensController,
  RatesController,
  fetchMultiExchangeRate,
  TokenBalancesController,
} from '@metamask/assets-controllers';
import { JsonRpcEngine } from '@metamask/json-rpc-engine';
import { createEngineStream } from '@metamask/json-rpc-middleware-stream';
import { ObservableStore } from '@metamask/obs-store';
import { storeAsStream } from '@metamask/obs-store/dist/asStream';
import { providerAsMiddleware } from '@metamask/eth-json-rpc-middleware';
import { debounce, pick, uniq } from 'lodash';
import {
  KeyringController,
  KeyringTypes,
  keyringBuilderFactory,
} from '@metamask/keyring-controller';
import createFilterMiddleware from '@metamask/eth-json-rpc-filters';
import createSubscriptionManager from '@metamask/eth-json-rpc-filters/subscriptionManager';
import { JsonRpcError, rpcErrors } from '@metamask/rpc-errors';
import { Mutex } from 'await-semaphore';
import log from 'loglevel';
import {
  OneKeyKeyring,
  TrezorConnectBridge,
  TrezorKeyring,
} from '@metamask/eth-trezor-keyring';
import {
  LedgerKeyring,
  LedgerIframeBridge,
} from '@metamask/eth-ledger-bridge-keyring';
import LatticeKeyring from 'eth-lattice-keyring';
import { rawChainData } from 'eth-chainlist';
import { MetaMaskKeyring as QRHardwareKeyring } from '@keystonehq/metamask-airgapped-keyring';
import { nanoid } from 'nanoid';
import { captureException } from '@sentry/browser';
import { AddressBookController } from '@metamask/address-book-controller';
import {
  ApprovalController,
  ApprovalRequestNotFoundError,
} from '@metamask/approval-controller';
import { Messenger } from '@metamask/base-controller';
import { EnsController } from '@metamask/ens-controller';
import { PhishingController } from '@metamask/phishing-controller';
import { AnnouncementController } from '@metamask/announcement-controller';
import {
  NetworkController,
  getDefaultNetworkControllerState,
} from '@metamask/network-controller';
import { GasFeeController } from '@metamask/gas-fee-controller';
import {
  MethodNames,
  PermissionController,
  PermissionDoesNotExistError,
  PermissionsRequestNotFoundError,
  SubjectMetadataController,
  SubjectType,
} from '@metamask/permission-controller';
import SmartTransactionsController from '@metamask/smart-transactions-controller';
import { ClientId } from '@metamask/smart-transactions-controller/dist/types';
import {
  METAMASK_DOMAIN,
  SelectedNetworkController,
  createSelectedNetworkMiddleware,
} from '@metamask/selected-network-controller';
import { LoggingController, LogType } from '@metamask/logging-controller';
import { PermissionLogController } from '@metamask/permission-log-controller';

import { MultichainRouter } from '@metamask/snaps-controllers';
import {
  createSnapsMethodMiddleware,
  buildSnapEndowmentSpecifications,
  buildSnapRestrictedMethodSpecifications,
} from '@metamask/snaps-rpc-methods';
import {
  ApprovalType,
  ERC1155,
  ERC20,
  ERC721,
  BlockExplorerUrl,
  ChainId,
} from '@metamask/controller-utils';

import { AccountsController } from '@metamask/accounts-controller';
import {
  RemoteFeatureFlagController,
  ClientConfigApiService,
  ClientType,
  DistributionType,
  EnvironmentType,
} from '@metamask/remote-feature-flag-controller';

import { SignatureController } from '@metamask/signature-controller';
import { wordlist } from '@metamask/scure-bip39/dist/wordlists/english';

import {
  NameController,
  ENSNameProvider,
  EtherscanNameProvider,
  TokenNameProvider,
  LensNameProvider,
} from '@metamask/name-controller';

import { UserOperationController } from '@metamask/user-operation-controller';
import {
  BridgeController,
  BRIDGE_CONTROLLER_NAME,
  BridgeUserAction,
  BridgeBackgroundAction,
  BridgeClientId,
  UNIFIED_SWAP_BRIDGE_EVENT_CATEGORY,
} from '@metamask/bridge-controller';

import {
  TransactionStatus,
  TransactionType,
} from '@metamask/transaction-controller';

import { Interface } from '@ethersproject/abi';
import { abiERC1155, abiERC721 } from '@metamask/metamask-eth-abis';
import {
  isEvmAccountType,
  SolAccountType,
  ///: BEGIN:ONLY_INCLUDE_IF(bitcoin)
  BtcScope,
  ///: END:ONLY_INCLUDE_IF
  ///: BEGIN:ONLY_INCLUDE_IF(solana)
  SolScope,
  ///: END:ONLY_INCLUDE_IF
} from '@metamask/keyring-api';
import {
  hasProperty,
  hexToBigInt,
  toCaipChainId,
  parseCaipAccountId,
} from '@metamask/utils';
import { normalize } from '@metamask/eth-sig-util';

import { TRIGGER_TYPES } from '@metamask/notification-services-controller/notification-services';

import {
  multichainMethodCallValidatorMiddleware,
  MultichainSubscriptionManager,
  MultichainMiddlewareManager,
  walletGetSession,
  walletRevokeSession,
  walletInvokeMethod,
  MultichainApiNotifications,
} from '@metamask/multichain-api-middleware';

import {
  Caip25CaveatMutators,
  Caip25CaveatType,
  Caip25EndowmentPermissionName,
  getEthAccounts,
  getSessionScopes,
  setPermittedEthChainIds,
  setEthAccounts,
  getPermittedAccountsForScopes,
  KnownSessionProperties,
} from '@metamask/chain-agnostic-permission';
import {
  BridgeStatusController,
  BRIDGE_STATUS_CONTROLLER_NAME,
  BridgeStatusAction,
} from '@metamask/bridge-status-controller';
import {
  RecoveryError,
  SeedlessOnboardingControllerErrorMessage,
} from '@metamask/seedless-onboarding-controller';

import { TokenStandard } from '../../shared/constants/transaction';
import {
  GAS_API_BASE_URL,
  GAS_DEV_API_BASE_URL,
  SWAPS_CLIENT_ID,
} from '../../shared/constants/swaps';
import {
  CHAIN_IDS,
  CHAIN_SPEC_URL,
  NETWORK_TYPES,
  NetworkStatus,
  UNSUPPORTED_RPC_METHODS,
  getFailoverUrlsForInfuraNetwork,
} from '../../shared/constants/network';
import { getAllowedSmartTransactionsChainIds } from '../../shared/constants/smartTransactions';

import {
  HardwareDeviceNames,
  HardwareKeyringType,
  LedgerTransportTypes,
} from '../../shared/constants/hardware-wallets';
import { KeyringType } from '../../shared/constants/keyring';
import {
  RestrictedMethods,
  ExcludedSnapPermissions,
  ExcludedSnapEndowments,
  CaveatTypes,
} from '../../shared/constants/permissions';
import { UI_NOTIFICATIONS } from '../../shared/notifications';
import { MILLISECOND, MINUTE, SECOND } from '../../shared/constants/time';
import {
  ORIGIN_METAMASK,
  POLLING_TOKEN_ENVIRONMENT_TYPES,
  MESSAGE_TYPE,
  SMART_TRANSACTION_CONFIRMATION_TYPES,
  PLATFORM_FIREFOX,
} from '../../shared/constants/app';
import {
  MetaMetricsEventCategory,
  MetaMetricsEventName,
} from '../../shared/constants/metametrics';
import { LOG_EVENT } from '../../shared/constants/logs';

import {
  getStorageItem,
  setStorageItem,
} from '../../shared/lib/storage-helpers';
import {
  getTokenIdParam,
  fetchTokenBalance,
  fetchERC1155Balance,
} from '../../shared/lib/token-util';
import { isEqualCaseInsensitive } from '../../shared/modules/string-utils';
import { parseStandardTokenTransactionData } from '../../shared/modules/transaction.utils';
import { STATIC_MAINNET_TOKEN_LIST } from '../../shared/constants/tokens';
import { getTokenValueParam } from '../../shared/lib/metamask-controller-utils';
import { isManifestV3 } from '../../shared/modules/mv3.utils';
import { convertNetworkId } from '../../shared/modules/network.utils';
import {
  getIsSmartTransaction,
  getFeatureFlagsByChainId,
} from '../../shared/modules/selectors';
import { BaseUrl } from '../../shared/constants/urls';
import {
  TOKEN_TRANSFER_LOG_TOPIC_HASH,
  TRANSFER_SINFLE_LOG_TOPIC_HASH,
} from '../../shared/lib/transactions-controller-utils';
import { getProviderConfig } from '../../shared/modules/selectors/networks';
import {
  trace,
  endTrace,
  bufferedEndTrace,
  bufferedTrace,
  TraceName,
  TraceOperation,
} from '../../shared/lib/trace';
import { ENVIRONMENT } from '../../development/build/constants';
import fetchWithCache from '../../shared/lib/fetch-with-cache';
import { MultichainNetworks } from '../../shared/constants/multichain/networks';
import { BRIDGE_API_BASE_URL } from '../../shared/constants/bridge';
///: BEGIN:ONLY_INCLUDE_IF(multichain)
import { MultichainWalletSnapClient } from '../../shared/lib/accounts';
///: END:ONLY_INCLUDE_IF
///: BEGIN:ONLY_INCLUDE_IF(bitcoin)
import { BITCOIN_WALLET_SNAP_ID } from '../../shared/lib/accounts/bitcoin-wallet-snap';
///: END:ONLY_INCLUDE_IF
///: BEGIN:ONLY_INCLUDE_IF(solana)
import { SOLANA_WALLET_SNAP_ID } from '../../shared/lib/accounts/solana-wallet-snap';
///: END:ONLY_INCLUDE_IF
import { FirstTimeFlowType } from '../../shared/constants/onboarding';
import { updateCurrentLocale } from '../../shared/lib/translate';
import { createTransactionEventFragmentWithTxId } from './lib/transaction/metrics';
///: BEGIN:ONLY_INCLUDE_IF(keyring-snaps)
import { keyringSnapPermissionsBuilder } from './lib/snap-keyring/keyring-snaps-permissions';
///: END:ONLY_INCLUDE_IF

import { SnapsNameProvider } from './lib/SnapsNameProvider';
import { AddressBookPetnamesBridge } from './lib/AddressBookPetnamesBridge';
import { AccountIdentitiesPetnamesBridge } from './lib/AccountIdentitiesPetnamesBridge';
import { createPPOMMiddleware } from './lib/ppom/ppom-middleware';
import {
  onMessageReceived,
  checkForMultipleVersionsRunning,
} from './detect-multiple-instances';
import ComposableObservableStore from './lib/ComposableObservableStore';
import AccountTrackerController from './controllers/account-tracker-controller';
import createDupeReqFilterStream from './lib/createDupeReqFilterStream';
import createLoggerMiddleware from './lib/createLoggerMiddleware';
import {
  createEthAccountsMethodMiddleware,
  createEip1193MethodMiddleware,
  createUnsupportedMethodMiddleware,
  createMultichainMethodMiddleware,
  makeMethodMiddlewareMaker,
} from './lib/rpc-method-middleware';
import createOriginMiddleware from './lib/createOriginMiddleware';
import createMainFrameOriginMiddleware from './lib/createMainFrameOriginMiddleware';
import createTabIdMiddleware from './lib/createTabIdMiddleware';
import { NetworkOrderController } from './controllers/network-order';
import { AccountOrderController } from './controllers/account-order';
import createOnboardingMiddleware from './lib/createOnboardingMiddleware';
import { isStreamWritable, setupMultiplex } from './lib/stream-utils';
import { PreferencesController } from './controllers/preferences-controller';
import { AppStateController } from './controllers/app-state-controller';
import { AlertController } from './controllers/alert-controller';
import OnboardingController from './controllers/onboarding';
import Backup from './lib/backup';
import DecryptMessageController from './controllers/decrypt-message';
import SwapsController from './controllers/swaps';
import MetaMetricsController from './controllers/metametrics-controller';
import { segment } from './lib/segment';
import createMetaRPCHandler from './lib/createMetaRPCHandler';
import {
  addHexPrefix,
  getEnvironmentType,
  getMethodDataName,
  previousValueComparator,
  initializeRpcProviderDomains,
  getPlatform,
} from './lib/util';
import createMetamaskMiddleware from './lib/createMetamaskMiddleware';
import { hardwareKeyringBuilderFactory } from './lib/hardware-keyring-builder-factory';
import EncryptionPublicKeyController from './controllers/encryption-public-key';
import AppMetadataController from './controllers/app-metadata';

import {
  getCaveatSpecifications,
  diffMap,
  getPermissionBackgroundApiMethods,
  getPermissionSpecifications,
  getPermittedAccountsByOrigin,
  getPermittedChainsByOrigin,
  NOTIFICATION_NAMES,
  unrestrictedMethods,
  PermissionNames,
  getRemovedAuthorizations,
  getChangedAuthorizations,
  getAuthorizedScopesByOrigin,
  getPermittedAccountsForScopesByOrigin,
  getOriginsWithSessionProperty,
} from './controllers/permissions';
import { MetaMetricsDataDeletionController } from './controllers/metametrics-data-deletion/metametrics-data-deletion';
import { DataDeletionService } from './services/data-deletion-service';
import createRPCMethodTrackingMiddleware from './lib/createRPCMethodTrackingMiddleware';
import { TrezorOffscreenBridge } from './lib/offscreen-bridge/trezor-offscreen-bridge';
import { LedgerOffscreenBridge } from './lib/offscreen-bridge/ledger-offscreen-bridge';
///: BEGIN:ONLY_INCLUDE_IF(keyring-snaps)
import { snapKeyringBuilder, getAccountsBySnapId } from './lib/snap-keyring';
///: END:ONLY_INCLUDE_IF
import { encryptorFactory } from './lib/encryptor-factory';
import { addDappTransaction, addTransaction } from './lib/transaction/util';
import { addTypedMessage, addPersonalMessage } from './lib/signature/util';
import { LatticeKeyringOffscreen } from './lib/offscreen-bridge/lattice-offscreen-keyring';
import { WeakRefObjectMap } from './lib/WeakRefObjectMap';
import {
  METAMASK_CAIP_MULTICHAIN_PROVIDER,
  METAMASK_COOKIE_HANDLER,
  METAMASK_EIP_1193_PROVIDER,
} from './constants/stream';

// Notification controllers
import { createTxVerificationMiddleware } from './lib/tx-verification/tx-verification-middleware';
import {
  updateSecurityAlertResponse,
  validateRequestWithPPOM,
} from './lib/ppom/ppom-util';
import createEvmMethodsToNonEvmAccountReqFilterMiddleware from './lib/createEvmMethodsToNonEvmAccountReqFilterMiddleware';
import { isEthAddress } from './lib/multichain/address';

import { decodeTransactionData } from './lib/transaction/decode/util';
import createTracingMiddleware from './lib/createTracingMiddleware';
import createOriginThrottlingMiddleware from './lib/createOriginThrottlingMiddleware';
import { PatchStore } from './lib/PatchStore';
import { sanitizeUIState } from './lib/state-utils';
import { walletCreateSession } from './lib/rpc-method-middleware/handlers/wallet-createSession';
import {
  rejectAllApprovals,
  rejectOriginApprovals,
} from './lib/approval/utils';
import { InstitutionalSnapControllerInit } from './controller-init/institutional-snap/institutional-snap-controller-init';
import {
  ///: BEGIN:ONLY_INCLUDE_IF(multichain)
  MultichainAssetsControllerInit,
  MultichainTransactionsControllerInit,
  MultichainBalancesControllerInit,
  MultichainAssetsRatesControllerInit,
  ///: END:ONLY_INCLUDE_IF
  MultichainNetworkControllerInit,
} from './controller-init/multichain';
import {
  AssetsContractControllerInit,
  NftControllerInit,
  NftDetectionControllerInit,
  TokenRatesControllerInit,
} from './controller-init/assets';
import { TransactionControllerInit } from './controller-init/confirmations/transaction-controller-init';
import { PPOMControllerInit } from './controller-init/confirmations/ppom-controller-init';
import { initControllers } from './controller-init/utils';
import {
  CronjobControllerInit,
  ExecutionServiceInit,
  RateLimitControllerInit,
  SnapControllerInit,
  SnapInsightsControllerInit,
  SnapInterfaceControllerInit,
  SnapsRegistryInit,
} from './controller-init/snaps';
import { AuthenticationControllerInit } from './controller-init/identity/authentication-controller-init';
import { UserStorageControllerInit } from './controller-init/identity/user-storage-controller-init';
import { DeFiPositionsControllerInit } from './controller-init/defi-positions/defi-positions-controller-init';
import {
  getCallsStatus,
  getCapabilities,
  processSendCalls,
} from './lib/transaction/eip5792';
import { NotificationServicesControllerInit } from './controller-init/notifications/notification-services-controller-init';
import { NotificationServicesPushControllerInit } from './controller-init/notifications/notification-services-push-controller-init';
import { DelegationControllerInit } from './controller-init/delegation/delegation-controller-init';
import {
  onRpcEndpointUnavailable,
  onRpcEndpointDegraded,
} from './lib/network-controller/messenger-action-handlers';
import { getIsQuicknodeEndpointUrl } from './lib/network-controller/utils';
import { isRelaySupported } from './lib/transaction/transaction-relay';
import OAuthService from './services/oauth/oauth-service';
import { SeedlessOnboardingControllerInit } from './controller-init/seedless-onboarding/seedless-onboarding-controller-init';
import { webAuthenticatorFactory } from './services/oauth/web-authenticator-factory';

export const METAMASK_CONTROLLER_EVENTS = {
  // Fired after state changes that impact the extension badge (unapproved msg count)
  // The process of updating the badge happens in app/scripts/background.js.
  UPDATE_BADGE: 'updateBadge',
  DECRYPT_MESSAGE_MANAGER_UPDATE_BADGE: 'DecryptMessageManager:updateBadge',
  ENCRYPTION_PUBLIC_KEY_MANAGER_UPDATE_BADGE:
    'EncryptionPublicKeyManager:updateBadge',
  // TODO: Add this and similar enums to the `controllers` repo and export them
  APPROVAL_STATE_CHANGE: 'ApprovalController:stateChange',
  APP_STATE_UNLOCK_CHANGE: 'AppStateController:unlockChange',
  METAMASK_NOTIFICATIONS_LIST_UPDATED:
    'NotificationServicesController:notificationsListUpdated',
  METAMASK_NOTIFICATIONS_MARK_AS_READ:
    'NotificationServicesController:markNotificationsAsRead',
};

// Types of APIs
const API_TYPE = {
  EIP1193: 'eip-1193',
  CAIP_MULTICHAIN: 'caip-multichain',
};

// stream channels
const PHISHING_SAFELIST = 'metamask-phishing-safelist';

const environmentMappingForRemoteFeatureFlag = {
  [ENVIRONMENT.DEVELOPMENT]: EnvironmentType.Development,
  [ENVIRONMENT.RELEASE_CANDIDATE]: EnvironmentType.ReleaseCandidate,
  [ENVIRONMENT.PRODUCTION]: EnvironmentType.Production,
};

const buildTypeMappingForRemoteFeatureFlag = {
  flask: DistributionType.Flask,
  main: DistributionType.Main,
  beta: DistributionType.Beta,
};

export default class MetamaskController extends EventEmitter {
  /**
   * @param {object} opts
   */
  constructor(opts) {
    super();

    const { isFirstMetaMaskControllerSetup } = opts;

    this.defaultMaxListeners = 20;

    this.sendUpdate = debounce(
      this.privateSendUpdate.bind(this),
      MILLISECOND * 200,
    );
    this.opts = opts;
    this.extension = opts.browser;
    this.platform = opts.platform;
    this.notificationManager = opts.notificationManager;
    const initState = opts.initState || {};
    const version = process.env.METAMASK_VERSION;
    this.recordFirstTimeInfo(initState);
    this.featureFlags = opts.featureFlags;

    // this keeps track of how many "controllerStream" connections are open
    // the only thing that uses controller connections are open metamask UI instances
    this.activeControllerConnections = 0;

    this.offscreenPromise = opts.offscreenPromise ?? Promise.resolve();

    this.getRequestAccountTabIds = opts.getRequestAccountTabIds;
    this.getOpenMetamaskTabsIds = opts.getOpenMetamaskTabsIds;

    this.initializeChainlist();

    this.controllerMessenger = new Messenger();

    this.loggingController = new LoggingController({
      messenger: this.controllerMessenger.getRestricted({
        name: 'LoggingController',
        allowedActions: [],
        allowedEvents: [],
      }),
      state: initState.LoggingController,
    });

    this.currentMigrationVersion = opts.currentMigrationVersion;

    // observable state store
    this.store = new ComposableObservableStore({
      state: initState,
      controllerMessenger: this.controllerMessenger,
      persist: true,
    });

    // external connections by origin
    // Do not modify directly. Use the associated methods.
    this.connections = {};

    // lock to ensure only one vault created at once
    this.createVaultMutex = new Mutex();

    // lock to ensure only one seedless password sync is running at once
    this.syncSeedlessGlobalPasswordMutex = new Mutex();

    this.extension.runtime.onInstalled.addListener((details) => {
      if (details.reason === 'update') {
        if (version === '8.1.0') {
          this.platform.openExtensionInBrowser();
        }
        this.loggingController.add({
          type: LogType.GenericLog,
          data: {
            event: LOG_EVENT.VERSION_UPDATE,
            previousVersion: details.previousVersion,
            version,
          },
        });
      }
    });

    this.appMetadataController = new AppMetadataController({
      state: initState.AppMetadataController,
      messenger: this.controllerMessenger.getRestricted({
        name: 'AppMetadataController',
        allowedActions: [],
        allowedEvents: [],
      }),
      currentMigrationVersion: this.currentMigrationVersion,
      currentAppVersion: version,
    });

    this.approvalController = new ApprovalController({
      messenger: this.controllerMessenger.getRestricted({
        name: 'ApprovalController',
      }),
      showApprovalRequest: opts.showUserConfirmation,
      typesExcludedFromRateLimiting: [
        ApprovalType.PersonalSign,
        ApprovalType.EthSignTypedData,
        ApprovalType.Transaction,
        ApprovalType.WatchAsset,
        ApprovalType.EthGetEncryptionPublicKey,
        ApprovalType.EthDecrypt,
        // Exclude Smart TX Status Page from rate limiting to allow sequential transactions
        SMART_TRANSACTION_CONFIRMATION_TYPES.showSmartTransactionStatusPage,
      ],
    });

    const networkControllerMessenger = this.controllerMessenger.getRestricted({
      name: 'NetworkController',
    });

    let initialNetworkControllerState = initState.NetworkController;
    const additionalDefaultNetworks = [
      ChainId['megaeth-testnet'],
      ChainId['monad-testnet'],
    ];

    if (!initialNetworkControllerState) {
      initialNetworkControllerState = getDefaultNetworkControllerState(
        additionalDefaultNetworks,
      );

      const networks =
        initialNetworkControllerState.networkConfigurationsByChainId;

      // TODO: Consider changing `getDefaultNetworkControllerState` on the
      // controller side to include some of these tweaks.

      Object.values(networks).forEach((network) => {
        const id = network.rpcEndpoints[0].networkClientId;
        // Process only if the default network has a corresponding networkClientId in BlockExplorerUrl.
        if (hasProperty(BlockExplorerUrl, id)) {
          network.blockExplorerUrls = [BlockExplorerUrl[id]];
        }
        network.defaultBlockExplorerUrlIndex = 0;
      });

      // Add failovers for default Infura RPC endpoints
      networks[CHAIN_IDS.MAINNET].rpcEndpoints[0].failoverUrls =
        getFailoverUrlsForInfuraNetwork('ethereum-mainnet');
      networks[CHAIN_IDS.LINEA_MAINNET].rpcEndpoints[0].failoverUrls =
        getFailoverUrlsForInfuraNetwork('linea-mainnet');

      let network;
      if (process.env.IN_TEST) {
        network = {
          chainId: CHAIN_IDS.LOCALHOST,
          name: 'Localhost 8545',
          nativeCurrency: 'ETH',
          blockExplorerUrls: [],
          defaultRpcEndpointIndex: 0,
          rpcEndpoints: [
            {
              networkClientId: 'networkConfigurationId',
              url: 'http://localhost:8545',
              type: 'custom',
            },
          ],
        };
        networks[CHAIN_IDS.LOCALHOST] = network;
      } else if (
        process.env.METAMASK_DEBUG ||
        process.env.METAMASK_ENVIRONMENT === 'test'
      ) {
        network = networks[CHAIN_IDS.SEPOLIA];
      } else {
        network = networks[CHAIN_IDS.MAINNET];
      }

      initialNetworkControllerState.selectedNetworkClientId =
        network.rpcEndpoints[network.defaultRpcEndpointIndex].networkClientId;
    }

    // Fix the network controller state (selectedNetworkClientId) if it is invalid and report the error
    if (
      initialNetworkControllerState.networkConfigurationsByChainId &&
      !Object.values(
        initialNetworkControllerState.networkConfigurationsByChainId,
      )
        .flatMap((networkConfiguration) =>
          networkConfiguration.rpcEndpoints.map(
            (rpcEndpoint) => rpcEndpoint.networkClientId,
          ),
        )
        .includes(initialNetworkControllerState.selectedNetworkClientId)
    ) {
      captureException(
        new Error(
          `NetworkController state is invalid: \`selectedNetworkClientId\` '${initialNetworkControllerState.selectedNetworkClientId}' does not refer to an RPC endpoint within a network configuration`,
        ),
      );

      initialNetworkControllerState.selectedNetworkClientId =
        initialNetworkControllerState.networkConfigurationsByChainId[
          CHAIN_IDS.MAINNET
        ].rpcEndpoints[0].networkClientId;
    }

    this.networkController = new NetworkController({
      messenger: networkControllerMessenger,
      state: initialNetworkControllerState,
      infuraProjectId: opts.infuraProjectId,
      getBlockTrackerOptions: () => {
        return process.env.IN_TEST
          ? {}
          : {
              pollingInterval: 20 * SECOND,
              // The retry timeout is pretty short by default, and if the endpoint is
              // down, it will end up exhausting the max number of consecutive
              // failures quickly.
              retryTimeout: 20 * SECOND,
            };
      },
      getRpcServiceOptions: (rpcEndpointUrl) => {
        const maxRetries = 4;
        const commonOptions = {
          fetch: globalThis.fetch.bind(globalThis),
          btoa: globalThis.btoa.bind(globalThis),
        };

        if (getIsQuicknodeEndpointUrl(rpcEndpointUrl)) {
          return {
            ...commonOptions,
            policyOptions: {
              maxRetries,
              // When we fail over to Quicknode, we expect it to be down at
              // first while it is being automatically activated. If an endpoint
              // is down, the failover logic enters a "cooldown period" of 30
              // minutes. We'd really rather not enter that for Quicknode, so
              // keep retrying longer.
              maxConsecutiveFailures: (maxRetries + 1) * 14,
            },
          };
        }

        return {
          ...commonOptions,
          policyOptions: {
            maxRetries,
            // Ensure that the circuit does not break too quickly.
            maxConsecutiveFailures: (maxRetries + 1) * 7,
          },
        };
      },
      additionalDefaultNetworks,
    });
    networkControllerMessenger.subscribe(
      'NetworkController:rpcEndpointUnavailable',
      async ({ chainId, endpointUrl, error }) => {
        onRpcEndpointUnavailable({
          chainId,
          endpointUrl,
          error,
          infuraProjectId: opts.infuraProjectId,
          trackEvent: this.metaMetricsController.trackEvent.bind(
            this.metaMetricsController,
          ),
          metaMetricsId: this.metaMetricsController.state.metaMetricsId,
        });
      },
    );
    networkControllerMessenger.subscribe(
      'NetworkController:rpcEndpointDegraded',
      async ({ chainId, endpointUrl }) => {
        onRpcEndpointDegraded({
          chainId,
          endpointUrl,
          infuraProjectId: opts.infuraProjectId,
          trackEvent: this.metaMetricsController.trackEvent.bind(
            this.metaMetricsController,
          ),
          metaMetricsId: this.metaMetricsController.state.metaMetricsId,
        });
      },
    );
    this.networkController.initializeProvider();

    this.multichainSubscriptionManager = new MultichainSubscriptionManager({
      getNetworkClientById: this.networkController.getNetworkClientById.bind(
        this.networkController,
      ),
      findNetworkClientIdByChainId:
        this.networkController.findNetworkClientIdByChainId.bind(
          this.networkController,
        ),
    });
    this.multichainMiddlewareManager = new MultichainMiddlewareManager();
    this.provider =
      this.networkController.getProviderAndBlockTracker().provider;
    this.blockTracker =
      this.networkController.getProviderAndBlockTracker().blockTracker;
    this.deprecatedNetworkVersions = {};

    const accountsControllerMessenger = this.controllerMessenger.getRestricted({
      name: 'AccountsController',
      allowedEvents: [
        'SnapController:stateChange',
        'KeyringController:accountRemoved',
        'KeyringController:stateChange',
        'SnapKeyring:accountAssetListUpdated',
        'SnapKeyring:accountBalancesUpdated',
        'SnapKeyring:accountTransactionsUpdated',
        'MultichainNetworkController:networkDidChange',
      ],
      allowedActions: [
        'KeyringController:getState',
        'KeyringController:getKeyringsByType',
      ],
    });

    this.accountsController = new AccountsController({
      messenger: accountsControllerMessenger,
      state: initState.AccountsController,
    });

    const preferencesMessenger = this.controllerMessenger.getRestricted({
      name: 'PreferencesController',
      allowedActions: [
        'AccountsController:setSelectedAccount',
        'AccountsController:getSelectedAccount',
        'AccountsController:getAccountByAddress',
        'AccountsController:setAccountName',
        'NetworkController:getState',
      ],
      allowedEvents: ['AccountsController:stateChange'],
    });

    this.preferencesController = new PreferencesController({
      state: {
        currentLocale: opts.initLangCode ?? '',
        ...initState.PreferencesController,
      },
      messenger: preferencesMessenger,
    });

    const tokenListMessenger = this.controllerMessenger.getRestricted({
      name: 'TokenListController',
      allowedActions: ['NetworkController:getNetworkClientById'],
      allowedEvents: ['NetworkController:stateChange'],
    });

    this.tokenListController = new TokenListController({
      chainId: this.#getGlobalChainId({
        metamask: this.networkController.state,
      }),
      preventPollingOnNetworkRestart: !this.#isTokenListPollingRequired(
        this.preferencesController.state,
      ),
      messenger: tokenListMessenger,
      state: initState.TokenListController,
    });

    const tokensControllerMessenger = this.controllerMessenger.getRestricted({
      name: 'TokensController',
      allowedActions: [
        'ApprovalController:addRequest',
        'NetworkController:getNetworkClientById',
        'AccountsController:getSelectedAccount',
        'AccountsController:getAccount',
        'AccountsController:listAccounts',
      ],
      allowedEvents: [
        'NetworkController:networkDidChange',
        'AccountsController:selectedEvmAccountChange',
        'PreferencesController:stateChange',
        'TokenListController:stateChange',
        'NetworkController:stateChange',
        'KeyringController:accountRemoved',
      ],
    });
    this.tokensController = new TokensController({
      state: initState.TokensController,
      provider: this.provider,
      messenger: tokensControllerMessenger,
      chainId: this.#getGlobalChainId(),
    });

    const metaMetricsControllerMessenger =
      this.controllerMessenger.getRestricted({
        name: 'MetaMetricsController',
        allowedActions: [
          'PreferencesController:getState',
          'NetworkController:getState',
          'NetworkController:getNetworkClientById',
        ],
        allowedEvents: [
          'PreferencesController:stateChange',
          'NetworkController:networkDidChange',
        ],
      });
    this.metaMetricsController = new MetaMetricsController({
      state: initState.MetaMetricsController,
      messenger: metaMetricsControllerMessenger,
      segment,
      version: process.env.METAMASK_VERSION,
      environment: process.env.METAMASK_ENVIRONMENT,
      extension: this.extension,
      captureException,
    });

    this.on('update', (update) => {
      this.metaMetricsController.handleMetaMaskStateUpdate(update);
    });

    const dataDeletionService = new DataDeletionService();
    const metaMetricsDataDeletionMessenger =
      this.controllerMessenger.getRestricted({
        name: 'MetaMetricsDataDeletionController',
        allowedActions: ['MetaMetricsController:getState'],
        allowedEvents: [],
      });
    this.metaMetricsDataDeletionController =
      new MetaMetricsDataDeletionController({
        dataDeletionService,
        messenger: metaMetricsDataDeletionMessenger,
        state: initState.metaMetricsDataDeletionController,
      });

    const gasFeeMessenger = this.controllerMessenger.getRestricted({
      name: 'GasFeeController',
      allowedActions: [
        'NetworkController:getEIP1559Compatibility',
        'NetworkController:getNetworkClientById',
        'NetworkController:getState',
      ],
      allowedEvents: ['NetworkController:stateChange'],
    });

    const gasApiBaseUrl = process.env.SWAPS_USE_DEV_APIS
      ? GAS_DEV_API_BASE_URL
      : GAS_API_BASE_URL;

    this.gasFeeController = new GasFeeController({
      state: initState.GasFeeController,
      interval: 10000,
      messenger: gasFeeMessenger,
      clientId: SWAPS_CLIENT_ID,
      getProvider: () =>
        this.networkController.getProviderAndBlockTracker().provider,
      onNetworkDidChange: (eventHandler) => {
        networkControllerMessenger.subscribe(
          'NetworkController:networkDidChange',
          () => eventHandler(this.networkController.state),
        );
      },
      getCurrentNetworkEIP1559Compatibility:
        this.networkController.getEIP1559Compatibility.bind(
          this.networkController,
        ),
      getCurrentAccountEIP1559Compatibility:
        this.getCurrentAccountEIP1559Compatibility.bind(this),
      legacyAPIEndpoint: `${gasApiBaseUrl}/networks/<chain_id>/gasPrices`,
      EIP1559APIEndpoint: `${gasApiBaseUrl}/networks/<chain_id>/suggestedGasFees`,
      getCurrentNetworkLegacyGasAPICompatibility: () => {
        const chainId = this.#getGlobalChainId();
        return chainId === CHAIN_IDS.BSC;
      },
      getChainId: () => this.#getGlobalChainId(),
    });

    this.appStateController = new AppStateController({
      addUnlockListener: this.on.bind(this, 'unlock'),
      isUnlocked: this.isUnlocked.bind(this),
      state: initState.AppStateController,
      onInactiveTimeout: () => this.setLocked(),
      messenger: this.controllerMessenger.getRestricted({
        name: 'AppStateController',
        allowedActions: [
          `${this.approvalController.name}:addRequest`,
          `${this.approvalController.name}:acceptRequest`,
          `PreferencesController:getState`,
        ],
        allowedEvents: [
          `KeyringController:qrKeyringStateChange`,
          'PreferencesController:stateChange',
        ],
      }),
      extension: this.extension,
    });

    const currencyRateMessenger = this.controllerMessenger.getRestricted({
      name: 'CurrencyRateController',
      allowedActions: [`${this.networkController.name}:getNetworkClientById`],
    });
    this.currencyRateController = new CurrencyRateController({
      includeUsdRate: true,
      messenger: currencyRateMessenger,
      state: initState.CurrencyController,
    });
    const initialFetchMultiExchangeRate =
      this.currencyRateController.fetchMultiExchangeRate.bind(
        this.currencyRateController,
      );
    this.currencyRateController.fetchMultiExchangeRate = (...args) => {
      if (this.preferencesController.state.useCurrencyRateCheck) {
        return initialFetchMultiExchangeRate(...args);
      }
      return {
        conversionRate: null,
        usdConversionRate: null,
      };
    };

    const tokenBalancesMessenger = this.controllerMessenger.getRestricted({
      name: 'TokenBalancesController',
      allowedActions: [
        'NetworkController:getState',
        'NetworkController:getNetworkClientById',
        'TokensController:getState',
        'PreferencesController:getState',
        'AccountsController:getSelectedAccount',
        'AccountsController:listAccounts',
      ],
      allowedEvents: [
        'PreferencesController:stateChange',
        'TokensController:stateChange',
        'NetworkController:stateChange',
        'KeyringController:accountRemoved',
      ],
    });

    this.tokenBalancesController = new TokenBalancesController({
      messenger: tokenBalancesMessenger,
      state: initState.TokenBalancesController,
      interval: 30000,
    });

    const phishingControllerMessenger = this.controllerMessenger.getRestricted({
      name: 'PhishingController',
    });

    this.phishingController = new PhishingController({
      messenger: phishingControllerMessenger,
      state: initState.PhishingController,
      hotlistRefreshInterval: process.env.IN_TEST ? 5 * SECOND : undefined,
      stalelistRefreshInterval: process.env.IN_TEST ? 30 * SECOND : undefined,
    });

    const announcementMessenger = this.controllerMessenger.getRestricted({
      name: 'AnnouncementController',
    });

    this.announcementController = new AnnouncementController({
      messenger: announcementMessenger,
      allAnnouncements: UI_NOTIFICATIONS,
      state: initState.AnnouncementController,
    });

    const networkOrderMessenger = this.controllerMessenger.getRestricted({
      name: 'NetworkOrderController',
      allowedEvents: ['NetworkController:stateChange'],
    });
    this.networkOrderController = new NetworkOrderController({
      messenger: networkOrderMessenger,
      state: initState.NetworkOrderController,
    });

    const accountOrderMessenger = this.controllerMessenger.getRestricted({
      name: 'AccountOrderController',
    });
    this.accountOrderController = new AccountOrderController({
      messenger: accountOrderMessenger,
      state: initState.AccountOrderController,
    });

    const multichainRatesControllerMessenger =
      this.controllerMessenger.getRestricted({
        name: 'RatesController',
      });
    this.multichainRatesController = new RatesController({
      state: initState.MultichainRatesController,
      messenger: multichainRatesControllerMessenger,
      includeUsdRate: true,
      fetchMultiExchangeRate,
    });

    this.controllerMessenger.subscribe(
      'PreferencesController:stateChange',
      previousValueComparator((prevState, currState) => {
        const { useCurrencyRateCheck: prevUseCurrencyRateCheck } = prevState;
        const { useCurrencyRateCheck: currUseCurrencyRateCheck } = currState;
        if (currUseCurrencyRateCheck && !prevUseCurrencyRateCheck) {
          this.tokenRatesController.enable();
        } else if (!currUseCurrencyRateCheck && prevUseCurrencyRateCheck) {
          this.tokenRatesController.disable();
        }
      }, this.preferencesController.state),
    );

    this.ensController = new EnsController({
      messenger: this.controllerMessenger.getRestricted({
        name: 'EnsController',
        allowedActions: [
          'NetworkController:getNetworkClientById',
          'NetworkController:getState',
        ],
        allowedEvents: [],
      }),
      onNetworkDidChange: networkControllerMessenger.subscribe.bind(
        networkControllerMessenger,
        'NetworkController:networkDidChange',
      ),
    });

    const onboardingControllerMessenger =
      this.controllerMessenger.getRestricted({
        name: 'OnboardingController',
        allowedActions: [],
        allowedEvents: [],
      });
    this.onboardingController = new OnboardingController({
      messenger: onboardingControllerMessenger,
      state: initState.OnboardingController,
    });

    const oauthSvcEnvs = {
      web3AuthNetwork: process.env.WEB3AUTH_NETWORK,
      authServerUrl: process.env.AUTH_SERVER_URL,
      googleClientId: process.env.GOOGLE_CLIENT_ID,
      appleClientId: process.env.APPLE_CLIENT_ID,
      authConnectionId: process.env.AUTH_CONNECTION_ID,
      groupedAuthConnectionId: process.env.GROUPED_AUTH_CONNECTION_ID,
    };
    if (process.env.IN_TEST) {
      oauthSvcEnvs.authConnectionId = 'torus-test-health';
      oauthSvcEnvs.groupedAuthConnectionId = 'torus-test-health-aggregate';
    }
    this.oauthService = new OAuthService({
      env: oauthSvcEnvs,
      webAuthenticator: webAuthenticatorFactory(),
    });

    let additionalKeyrings = [keyringBuilderFactory(QRHardwareKeyring)];

    const keyringOverrides = this.opts.overrides?.keyrings;

    if (isManifestV3 === false) {
      const additionalKeyringTypes = [
        keyringOverrides?.lattice || LatticeKeyring,
        QRHardwareKeyring,
      ];

      const additionalBridgedKeyringTypes = [
        {
          keyring: keyringOverrides?.trezor || TrezorKeyring,
          bridge: keyringOverrides?.trezorBridge || TrezorConnectBridge,
        },
        {
          keyring: keyringOverrides?.oneKey || OneKeyKeyring,
          bridge: keyringOverrides?.oneKeyBridge || TrezorConnectBridge,
        },
        {
          keyring: keyringOverrides?.ledger || LedgerKeyring,
          bridge: keyringOverrides?.ledgerBridge || LedgerIframeBridge,
        },
      ];

      additionalKeyrings = additionalKeyringTypes.map((keyringType) =>
        keyringBuilderFactory(keyringType),
      );

      additionalBridgedKeyringTypes.forEach((keyringType) =>
        additionalKeyrings.push(
          hardwareKeyringBuilderFactory(
            keyringType.keyring,
            keyringType.bridge,
          ),
        ),
      );
    } else {
      additionalKeyrings.push(
        hardwareKeyringBuilderFactory(
          TrezorKeyring,
          keyringOverrides?.trezorBridge || TrezorOffscreenBridge,
        ),
        hardwareKeyringBuilderFactory(
          OneKeyKeyring,
          keyringOverrides?.oneKey || TrezorOffscreenBridge,
        ),
        hardwareKeyringBuilderFactory(
          LedgerKeyring,
          keyringOverrides?.ledgerBridge || LedgerOffscreenBridge,
        ),
        keyringBuilderFactory(LatticeKeyringOffscreen),
      );
    }

    ///: BEGIN:ONLY_INCLUDE_IF(keyring-snaps)
    const snapKeyringBuildMessenger = this.controllerMessenger.getRestricted({
      name: 'SnapKeyring',
      allowedActions: [
        'ApprovalController:addRequest',
        'ApprovalController:acceptRequest',
        'ApprovalController:rejectRequest',
        'ApprovalController:startFlow',
        'ApprovalController:endFlow',
        'ApprovalController:showSuccess',
        'ApprovalController:showError',
        'PhishingController:test',
        'PhishingController:maybeUpdateState',
        'KeyringController:getAccounts',
        'AccountsController:setSelectedAccount',
        'AccountsController:getAccountByAddress',
        'AccountsController:setAccountName',
        'AccountsController:listMultichainAccounts',
        'SnapController:handleRequest',
        'SnapController:get',
        'SnapController:isMinimumPlatformVersion',
        'PreferencesController:getState',
      ],
    });

    // Necessary to persist the keyrings and update the accounts both within the keyring controller and accounts controller
    const persistAndUpdateAccounts = async () => {
      await this.keyringController.persistAllKeyrings();
      await this.accountsController.updateAccounts();
    };

    additionalKeyrings.push(
      snapKeyringBuilder(snapKeyringBuildMessenger, {
        persistKeyringHelper: () => persistAndUpdateAccounts(),
        removeAccountHelper: (address) => this.removeAccount(address),
        trackEvent: (...args) => this.metaMetricsController.trackEvent(...args),
      }),
    );

    ///: END:ONLY_INCLUDE_IF

    const keyringControllerMessenger = this.controllerMessenger.getRestricted({
      name: 'KeyringController',
    });

    this.keyringController = new KeyringController({
      cacheEncryptionKey: true,
      keyringBuilders: additionalKeyrings,
      state: initState.KeyringController,
      encryptor: opts.encryptor || encryptorFactory(600_000),
      messenger: keyringControllerMessenger,
    });

    this.controllerMessenger.subscribe('KeyringController:unlock', () =>
      this._onUnlock(),
    );
    this.controllerMessenger.subscribe('KeyringController:lock', () =>
      this._onLock(),
    );

    this.controllerMessenger.subscribe(
      'KeyringController:stateChange',
      (state) => {
        this._onKeyringControllerUpdate(state);
      },
    );

    this.permissionController = new PermissionController({
      messenger: this.controllerMessenger.getRestricted({
        name: 'PermissionController',
        allowedActions: [
          `${this.approvalController.name}:addRequest`,
          `${this.approvalController.name}:hasRequest`,
          `${this.approvalController.name}:acceptRequest`,
          `${this.approvalController.name}:rejectRequest`,
          `SnapController:getPermitted`,
          `SnapController:install`,
          `SubjectMetadataController:getSubjectMetadata`,
        ],
      }),
      state: initState.PermissionController,
      caveatSpecifications: getCaveatSpecifications({
        listAccounts: this.accountsController.listAccounts.bind(
          this.accountsController,
        ),
        findNetworkClientIdByChainId:
          this.networkController.findNetworkClientIdByChainId.bind(
            this.networkController,
          ),
        isNonEvmScopeSupported: this.controllerMessenger.call.bind(
          this.controllerMessenger,
          'MultichainRouter:isSupportedScope',
        ),
        getNonEvmAccountAddresses: this.controllerMessenger.call.bind(
          this.controllerMessenger,
          'MultichainRouter:getSupportedAccounts',
        ),
      }),
      permissionSpecifications: {
        ...getPermissionSpecifications(),
        ...this.getSnapPermissionSpecifications(),
      },
      unrestrictedMethods,
    });

    this.selectedNetworkController = new SelectedNetworkController({
      messenger: this.controllerMessenger.getRestricted({
        name: 'SelectedNetworkController',
        allowedActions: [
          'NetworkController:getNetworkClientById',
          'NetworkController:getState',
          'NetworkController:getSelectedNetworkClient',
          'PermissionController:hasPermissions',
          'PermissionController:getSubjectNames',
        ],
        allowedEvents: [
          'NetworkController:stateChange',
          'PermissionController:stateChange',
        ],
      }),
      state: initState.SelectedNetworkController,
      useRequestQueuePreference: true,
      onPreferencesStateChange: () => {
        // noop
        // we have removed the ability to toggle the useRequestQueue preference
        // both useRequestQueue and onPreferencesStateChange will be removed
        // once mobile supports per dapp network selection
        // see https://github.com/MetaMask/core/pull/5065#issue-2736965186
      },
      domainProxyMap: new WeakRefObjectMap(),
    });

    this.permissionLogController = new PermissionLogController({
      messenger: this.controllerMessenger.getRestricted({
        name: 'PermissionLogController',
      }),
      restrictedMethods: new Set(Object.keys(RestrictedMethods)),
      state: initState.PermissionLogController,
    });

    this.subjectMetadataController = new SubjectMetadataController({
      messenger: this.controllerMessenger.getRestricted({
        name: 'SubjectMetadataController',
        allowedActions: [`${this.permissionController.name}:hasPermissions`],
      }),
      state: initState.SubjectMetadataController,
      subjectCacheLimit: 100,
    });

    // @TODO(snaps): This fixes an issue where `withKeyring` would lock the `KeyringController` mutex.
    // That meant that if a snap requested a keyring operation (like requesting entropy) while the `KeyringController` was locked,
    // it would cause a deadlock.
    // This is a temporary fix until we can refactor how we handle requests to the Snaps Keyring.
    const withSnapKeyring = async (operation) => {
      const keyring = await this.getSnapKeyring();

      return operation({ keyring });
    };

    const multichainRouterMessenger = this.controllerMessenger.getRestricted({
      name: 'MultichainRouter',
      allowedActions: [
        `SnapController:getAll`,
        `SnapController:handleRequest`,
        `${this.permissionController.name}:getPermissions`,
        `AccountsController:listMultichainAccounts`,
      ],
      allowedEvents: [],
    });

    this.multichainRouter = new MultichainRouter({
      messenger: multichainRouterMessenger,
      withSnapKeyring,
    });

    // account tracker watches balances, nonces, and any code at their address
    this.accountTrackerController = new AccountTrackerController({
      state: { accounts: {} },
      messenger: this.controllerMessenger.getRestricted({
        name: 'AccountTrackerController',
        allowedActions: [
          'AccountsController:getSelectedAccount',
          'NetworkController:getState',
          'NetworkController:getNetworkClientById',
          'OnboardingController:getState',
          'PreferencesController:getState',
        ],
        allowedEvents: [
          'AccountsController:selectedEvmAccountChange',
          'OnboardingController:stateChange',
          'KeyringController:accountRemoved',
        ],
      }),
      provider: this.provider,
      blockTracker: this.blockTracker,
      getNetworkIdentifier: (providerConfig) => {
        const { type, rpcUrl } =
          providerConfig ??
          getProviderConfig({
            metamask: this.networkController.state,
          });
        return type === NETWORK_TYPES.RPC ? rpcUrl : type;
      },
    });

    // start and stop polling for balances based on activeControllerConnections
    this.on('controllerConnectionChanged', (activeControllerConnections) => {
      const { completedOnboarding } = this.onboardingController.state;
      if (activeControllerConnections > 0 && completedOnboarding) {
        this.triggerNetworkrequests();
      } else {
        this.stopNetworkRequests();
      }
    });

    this.controllerMessenger.subscribe(
      `${this.onboardingController.name}:stateChange`,
      previousValueComparator(async (prevState, currState) => {
        const { completedOnboarding: prevCompletedOnboarding } = prevState;
        const {
          completedOnboarding: currCompletedOnboarding,
          firstTimeFlowType,
        } = currState;
        if (!prevCompletedOnboarding && currCompletedOnboarding) {
          const { address } = this.accountsController.getSelectedAccount();

          if (firstTimeFlowType === FirstTimeFlowType.socialImport) {
            // importing multiple SRPs on social login rehydration
            await this._importAccountsWithBalances();
          } else {
            await this._addAccountsWithBalance();
          }

          this.postOnboardingInitialization();
          this.triggerNetworkrequests();

          // execute once the token detection on the post-onboarding
          await this.tokenDetectionController.detectTokens({
            selectedAddress: address,
          });
        }
      }, this.onboardingController.state),
    );

    const tokenDetectionControllerMessenger =
      this.controllerMessenger.getRestricted({
        name: 'TokenDetectionController',
        allowedActions: [
          'AccountsController:getAccount',
          'AccountsController:getSelectedAccount',
          'KeyringController:getState',
          'NetworkController:getNetworkClientById',
          'NetworkController:getNetworkConfigurationByNetworkClientId',
          'NetworkController:getState',
          'PreferencesController:getState',
          'TokenListController:getState',
          'TokensController:getState',
          'TokensController:addDetectedTokens',
        ],
        allowedEvents: [
          'AccountsController:selectedEvmAccountChange',
          'KeyringController:lock',
          'KeyringController:unlock',
          'NetworkController:networkDidChange',
          'PreferencesController:stateChange',
          'TokenListController:stateChange',
          'TransactionController:transactionConfirmed',
        ],
      });

    this.tokenDetectionController = new TokenDetectionController({
      messenger: tokenDetectionControllerMessenger,
      getBalancesInSingleCall: (...args) =>
        this.assetsContractController.getBalancesInSingleCall(...args),
      trackMetaMetricsEvent: this.metaMetricsController.trackEvent.bind(
        this.metaMetricsController,
      ),
      useAccountsAPI: true,
      platform: 'extension',
    });

    const addressBookControllerMessenger =
      this.controllerMessenger.getRestricted({
        name: 'AddressBookController',
        allowedActions: [],
        allowedEvents: [],
      });

    this.addressBookController = new AddressBookController({
      messenger: addressBookControllerMessenger,
      state: initState.AddressBookController,
    });

    this.alertController = new AlertController({
      state: initState.AlertController,
      messenger: this.controllerMessenger.getRestricted({
        name: 'AlertController',
        allowedEvents: ['AccountsController:selectedAccountChange'],
        allowedActions: ['AccountsController:getSelectedAccount'],
      }),
    });

    this.backup = new Backup({
      preferencesController: this.preferencesController,
      addressBookController: this.addressBookController,
      accountsController: this.accountsController,
      networkController: this.networkController,
      trackMetaMetricsEvent: this.metaMetricsController.trackEvent.bind(
        this.metaMetricsController,
      ),
    });

    // This gets used as a ...spread parameter in two places: new TransactionController() and createRPCMethodTrackingMiddleware()
    this.snapAndHardwareMetricsParams = {
      getSelectedAccount: this.accountsController.getSelectedAccount.bind(
        this.accountsController,
      ),
      getAccountType: this.getAccountType.bind(this),
      getDeviceModel: this.getDeviceModel.bind(this),
      getHardwareTypeForMetric: this.getHardwareTypeForMetric.bind(this),
      snapAndHardwareMessenger: this.controllerMessenger.getRestricted({
        name: 'SnapAndHardwareMessenger',
        allowedActions: [
          'KeyringController:getKeyringForAccount',
          'SnapController:get',
          'AccountsController:getSelectedAccount',
        ],
      }),
    };

    this.decryptMessageController = new DecryptMessageController({
      getState: this.getState.bind(this),
      messenger: this.controllerMessenger.getRestricted({
        name: 'DecryptMessageController',
        allowedActions: [
          `${this.approvalController.name}:addRequest`,
          `${this.approvalController.name}:acceptRequest`,
          `${this.approvalController.name}:rejectRequest`,
          `${this.keyringController.name}:decryptMessage`,
        ],
        allowedEvents: [
          'DecryptMessageManager:stateChange',
          'DecryptMessageManager:unapprovedMessage',
        ],
      }),
      managerMessenger: this.controllerMessenger.getRestricted({
        name: 'DecryptMessageManager',
      }),
      metricsEvent: this.metaMetricsController.trackEvent.bind(
        this.metaMetricsController,
      ),
    });

    this.encryptionPublicKeyController = new EncryptionPublicKeyController({
      messenger: this.controllerMessenger.getRestricted({
        name: 'EncryptionPublicKeyController',
        allowedActions: [
          `${this.approvalController.name}:addRequest`,
          `${this.approvalController.name}:acceptRequest`,
          `${this.approvalController.name}:rejectRequest`,
        ],
        allowedEvents: [
          'EncryptionPublicKeyManager:stateChange',
          'EncryptionPublicKeyManager:unapprovedMessage',
        ],
      }),
      managerMessenger: this.controllerMessenger.getRestricted({
        name: 'EncryptionPublicKeyManager',
      }),
      getEncryptionPublicKey:
        this.keyringController.getEncryptionPublicKey.bind(
          this.keyringController,
        ),
      getAccountKeyringType: this.keyringController.getAccountKeyringType.bind(
        this.keyringController,
      ),
      getState: this.getState.bind(this),
      metricsEvent: this.metaMetricsController.trackEvent.bind(
        this.metaMetricsController,
      ),
    });

    this.signatureController = new SignatureController({
      messenger: this.controllerMessenger.getRestricted({
        name: 'SignatureController',
        allowedActions: [
          `${this.accountsController.name}:getState`,
          `${this.approvalController.name}:addRequest`,
          `${this.keyringController.name}:signMessage`,
          `${this.keyringController.name}:signPersonalMessage`,
          `${this.keyringController.name}:signTypedMessage`,
          `${this.loggingController.name}:add`,
          `${this.networkController.name}:getNetworkClientById`,
        ],
      }),
      trace,
      decodingApiUrl: process.env.DECODING_API_URL,
      isDecodeSignatureRequestEnabled: () =>
        this.preferencesController.state.useTransactionSimulations,
    });

    this.signatureController.hub.on(
      'cancelWithReason',
      ({ metadata: message, reason }) => {
        this.metaMetricsController.trackEvent({
          event: reason,
          category: MetaMetricsEventCategory.Transactions,
          properties: {
            action: 'Sign Request',
            type: message.type,
          },
        });
      },
    );

    const swapsControllerMessenger = this.controllerMessenger.getRestricted({
      name: 'SwapsController',
      // TODO: allow these internal calls once GasFeeController and TransactionController
      // export these action types and register its action handlers
      // allowedActions: [
      //   'GasFeeController:getEIP1559GasFeeEstimates',
      //   'TransactionController:getLayer1GasFee',
      // ],
      allowedActions: [
        'NetworkController:getState',
        'NetworkController:getNetworkClientById',
        'TokenRatesController:getState',
      ],
      allowedEvents: [],
    });

    this.swapsController = new SwapsController(
      {
        messenger: swapsControllerMessenger,
        getBufferedGasLimit: async (txMeta, multiplier) => {
          const { gas: gasLimit, simulationFails } =
            await this.txController.estimateGasBuffered(
              txMeta.txParams,
              multiplier,
              this.#getGlobalNetworkClientId(),
            );

          return { gasLimit, simulationFails };
        },
        // TODO: Remove once GasFeeController exports this action type
        getEIP1559GasFeeEstimates:
          this.gasFeeController.fetchGasFeeEstimates.bind(
            this.gasFeeController,
          ),
        // TODO: Remove once TransactionController exports this action type
        getLayer1GasFee: (...args) =>
          this.txController.getLayer1GasFee(...args),
        trackMetaMetricsEvent: this.metaMetricsController.trackEvent.bind(
          this.metaMetricsController,
        ),
      },
      initState.SwapsController,
    );

    const bridgeControllerMessenger = this.controllerMessenger.getRestricted({
      name: BRIDGE_CONTROLLER_NAME,
      allowedActions: [
        'AccountsController:getSelectedMultichainAccount',
        'SnapController:handleRequest',
        'NetworkController:getState',
        'NetworkController:getNetworkClientById',
        'NetworkController:findNetworkClientIdByChainId',
        'TokenRatesController:getState',
        'MultichainAssetsRatesController:getState',
        'RemoteFeatureFlagController:getState',
        'CurrencyRateController:getState',
      ],
      allowedEvents: [],
    });
    this.bridgeController = new BridgeController({
      messenger: bridgeControllerMessenger,
      clientId: BridgeClientId.EXTENSION,
      // TODO: Remove once TransactionController exports this action type
      getLayer1GasFee: (...args) => this.txController.getLayer1GasFee(...args),
      fetchFn: async (url, { headers, signal, ...requestOptions }) =>
        await fetchWithCache({
          url,
          fetchOptions: { method: 'GET', headers, signal },
          ...requestOptions,
        }),
      trackMetaMetricsFn: (event, properties) => {
        const actionId = (Date.now() + Math.random()).toString();
        const trackEvent = this.metaMetricsController.trackEvent.bind(
          this.metaMetricsController,
        );
        trackEvent({
          category: UNIFIED_SWAP_BRIDGE_EVENT_CATEGORY,
          event,
          properties: {
            ...(properties ?? {}),
            environmentType: getEnvironmentType(),
            actionId,
          },
        });
      },
      traceFn: (...args) => trace(...args),
      config: {
        customBridgeApiBaseUrl: BRIDGE_API_BASE_URL,
      },
    });

    const bridgeStatusControllerMessenger =
      this.controllerMessenger.getRestricted({
        name: BRIDGE_STATUS_CONTROLLER_NAME,
        allowedActions: [
          'AccountsController:getSelectedMultichainAccount',
          'NetworkController:getNetworkClientById',
          'NetworkController:findNetworkClientIdByChainId',
          'NetworkController:getState',
          'BridgeController:getBridgeERC20Allowance',
          'BridgeController:trackUnifiedSwapBridgeEvent',
          'GasFeeController:getState',
          'AccountsController:getAccountByAddress',
          'SnapController:handleRequest',
          'TransactionController:getState',
        ],
        allowedEvents: [
          'MultichainTransactionsController:transactionConfirmed',
          'TransactionController:transactionFailed',
          'TransactionController:transactionConfirmed',
        ],
      });
    this.bridgeStatusController = new BridgeStatusController({
      messenger: bridgeStatusControllerMessenger,
      state: initState.BridgeStatusController,
      fetchFn: async (url, { headers, signal, ...requestOptions }) =>
        await fetchWithCache({
          url,
          fetchOptions: { method: 'GET', headers, signal },
          ...requestOptions,
          cacheOptions: { cacheRefreshTime: 0 },
        }),
      addTransactionFn: (...args) => this.txController.addTransaction(...args),
      estimateGasFeeFn: (...args) => this.txController.estimateGasFee(...args),
      addUserOperationFromTransactionFn: (...args) =>
        this.userOperationController.addUserOperationFromTransaction(...args),
      config: {
        customBridgeApiBaseUrl: BRIDGE_API_BASE_URL,
      },
      traceFn: (...args) => trace(...args),
    });

    const smartTransactionsControllerMessenger =
      this.controllerMessenger.getRestricted({
        name: 'SmartTransactionsController',
        allowedActions: [
          'NetworkController:getNetworkClientById',
          'NetworkController:getState',
        ],
        allowedEvents: ['NetworkController:stateChange'],
      });
    this.smartTransactionsController = new SmartTransactionsController({
      supportedChainIds: getAllowedSmartTransactionsChainIds(),
      clientId: ClientId.Extension,
      getNonceLock: (address) =>
        this.txController.getNonceLock(
          address,
          this.#getGlobalNetworkClientId(),
        ),
      confirmExternalTransaction: (...args) =>
        this.txController.confirmExternalTransaction(...args),
      trackMetaMetricsEvent: this.metaMetricsController.trackEvent.bind(
        this.metaMetricsController,
      ),
      state: initState.SmartTransactionsController,
      messenger: smartTransactionsControllerMessenger,
      getTransactions: (...args) => this.txController.getTransactions(...args),
      updateTransaction: (...args) =>
        this.txController.updateTransaction(...args),
      getFeatureFlags: () => {
        const state = this._getMetaMaskState();
        return getFeatureFlagsByChainId(state);
      },
      getMetaMetricsProps: async () => {
        const selectedAddress =
          this.accountsController.getSelectedAccount().address;
        const accountHardwareType = await this.getHardwareTypeForMetric(
          selectedAddress,
        );
        const accountType = await this.getAccountType(selectedAddress);
        const deviceModel = await this.getDeviceModel(selectedAddress);
        return {
          accountHardwareType,
          accountType,
          deviceModel,
        };
      },
    });

    const isExternalNameSourcesEnabled = () =>
      this.preferencesController.state.useExternalNameSources;

    this.nameController = new NameController({
      messenger: this.controllerMessenger.getRestricted({
        name: 'NameController',
        allowedActions: [],
      }),
      providers: [
        new ENSNameProvider({
          reverseLookup: this.ensController.reverseResolveAddress.bind(
            this.ensController,
          ),
        }),
        new EtherscanNameProvider({ isEnabled: isExternalNameSourcesEnabled }),
        new TokenNameProvider({ isEnabled: isExternalNameSourcesEnabled }),
        new LensNameProvider({ isEnabled: isExternalNameSourcesEnabled }),
        new SnapsNameProvider({
          messenger: this.controllerMessenger.getRestricted({
            name: 'SnapsNameProvider',
            allowedActions: [
              'SnapController:getAll',
              'SnapController:get',
              'SnapController:handleRequest',
              'PermissionController:getState',
            ],
          }),
        }),
      ],
      state: initState.NameController,
    });

    const petnamesBridgeMessenger = this.controllerMessenger.getRestricted({
      name: 'PetnamesBridge',
      allowedEvents: [
        'NameController:stateChange',
        'AccountsController:stateChange',
        'AddressBookController:stateChange',
      ],
      allowedActions: ['AccountsController:listAccounts'],
    });

    new AddressBookPetnamesBridge({
      addressBookController: this.addressBookController,
      nameController: this.nameController,
      messenger: petnamesBridgeMessenger,
    }).init();

    new AccountIdentitiesPetnamesBridge({
      nameController: this.nameController,
      messenger: petnamesBridgeMessenger,
    }).init();

    this.userOperationController = new UserOperationController({
      entrypoint: process.env.EIP_4337_ENTRYPOINT,
      getGasFeeEstimates: this.gasFeeController.fetchGasFeeEstimates.bind(
        this.gasFeeController,
      ),
      messenger: this.controllerMessenger.getRestricted({
        name: 'UserOperationController',
        allowedActions: [
          'ApprovalController:addRequest',
          'NetworkController:getNetworkClientById',
          'KeyringController:prepareUserOperation',
          'KeyringController:patchUserOperation',
          'KeyringController:signUserOperation',
        ],
      }),
      state: initState.UserOperationController,
    });

    this.userOperationController.hub.on(
      'user-operation-added',
      this._onUserOperationAdded.bind(this),
    );

    this.userOperationController.hub.on(
      'transaction-updated',
      this._onUserOperationTransactionUpdated.bind(this),
    );

    // ensure AccountTrackerController updates balances after network change
    networkControllerMessenger.subscribe(
      'NetworkController:networkDidChange',
      () => {
        this.accountTrackerController.updateAccounts();
      },
    );

    // RemoteFeatureFlagController has subscription for preferences changes
    this.controllerMessenger.subscribe(
      'PreferencesController:stateChange',
      previousValueComparator((prevState, currState) => {
        const { useExternalServices: prevUseExternalServices } = prevState;
        const { useExternalServices: currUseExternalServices } = currState;
        if (currUseExternalServices && !prevUseExternalServices) {
          this.remoteFeatureFlagController.enable();
          this.remoteFeatureFlagController.updateRemoteFeatureFlags();
        } else if (!currUseExternalServices && prevUseExternalServices) {
          this.remoteFeatureFlagController.disable();
        }
      }, this.preferencesController.state),
    );

    // Initialize RemoteFeatureFlagController
    const remoteFeatureFlagControllerMessenger =
      this.controllerMessenger.getRestricted({
        name: 'RemoteFeatureFlagController',
        allowedActions: [],
        allowedEvents: [],
      });
    remoteFeatureFlagControllerMessenger.subscribe(
      'RemoteFeatureFlagController:stateChange',
      (isRpcFailoverEnabled) => {
        if (isRpcFailoverEnabled) {
          console.log(
            'isRpcFailoverEnabled = ',
            isRpcFailoverEnabled,
            ', enabling RPC failover',
          );
          this.networkController.enableRpcFailover();
        } else {
          console.log(
            'isRpcFailoverEnabled = ',
            isRpcFailoverEnabled,
            ', disabling RPC failover',
          );
          this.networkController.disableRpcFailover();
        }
      },
      (state) => state.remoteFeatureFlags.walletFrameworkRpcFailoverEnabled,
    );
    this.remoteFeatureFlagController = new RemoteFeatureFlagController({
      messenger: remoteFeatureFlagControllerMessenger,
      fetchInterval: 15 * 60 * 1000, // 15 minutes in milliseconds
      disabled: !this.preferencesController.state.useExternalServices,
      getMetaMetricsId: () => this.metaMetricsController.getMetaMetricsId(),
      clientConfigApiService: new ClientConfigApiService({
        fetch: globalThis.fetch.bind(globalThis),
        config: {
          client: ClientType.Extension,
          distribution:
            this._getConfigForRemoteFeatureFlagRequest().distribution,
          environment: this._getConfigForRemoteFeatureFlagRequest().environment,
        },
      }),
    });

    const existingControllers = [
      this.networkController,
      this.preferencesController,
      this.gasFeeController,
      this.onboardingController,
      this.keyringController,
      this.smartTransactionsController,
    ];

    /** @type {import('./controller-init/utils').InitFunctions} */
    const controllerInitFunctions = {
      ExecutionService: ExecutionServiceInit,
      InstitutionalSnapController: InstitutionalSnapControllerInit,
      RateLimitController: RateLimitControllerInit,
      SnapsRegistry: SnapsRegistryInit,
      SnapController: SnapControllerInit,
      SnapInsightsController: SnapInsightsControllerInit,
      SnapInterfaceController: SnapInterfaceControllerInit,
      CronjobController: CronjobControllerInit,
      PPOMController: PPOMControllerInit,
      TransactionController: TransactionControllerInit,
      NftController: NftControllerInit,
      AssetsContractController: AssetsContractControllerInit,
      NftDetectionController: NftDetectionControllerInit,
      TokenRatesController: TokenRatesControllerInit,
      ///: BEGIN:ONLY_INCLUDE_IF(multichain)
      MultichainAssetsController: MultichainAssetsControllerInit,
      MultichainAssetsRatesController: MultichainAssetsRatesControllerInit,
      MultichainBalancesController: MultichainBalancesControllerInit,
      MultichainTransactionsController: MultichainTransactionsControllerInit,
      ///: END:ONLY_INCLUDE_IF
      MultichainNetworkController: MultichainNetworkControllerInit,
      AuthenticationController: AuthenticationControllerInit,
      UserStorageController: UserStorageControllerInit,
      NotificationServicesController: NotificationServicesControllerInit,
      NotificationServicesPushController:
        NotificationServicesPushControllerInit,
      DeFiPositionsController: DeFiPositionsControllerInit,
      DelegationController: DelegationControllerInit,
      SeedlessOnboardingController: SeedlessOnboardingControllerInit,
    };

    const {
      controllerApi,
      controllerMemState,
      controllerPersistedState,
      controllersByName,
    } = this.#initControllers({
      existingControllers,
      initFunctions: controllerInitFunctions,
      initState,
    });

    this.controllerApi = controllerApi;
    this.controllerMemState = controllerMemState;
    this.controllerPersistedState = controllerPersistedState;
    this.controllersByName = controllersByName;

    // Backwards compatibility for existing references
    this.cronjobController = controllersByName.CronjobController;
    this.rateLimitController = controllersByName.RateLimitController;
    this.snapController = controllersByName.SnapController;
    this.snapInsightsController = controllersByName.SnapInsightsController;
    this.snapInterfaceController = controllersByName.SnapInterfaceController;
    this.snapsRegistry = controllersByName.SnapsRegistry;
    this.ppomController = controllersByName.PPOMController;
    this.txController = controllersByName.TransactionController;
    this.nftController = controllersByName.NftController;
    this.nftDetectionController = controllersByName.NftDetectionController;
    this.assetsContractController = controllersByName.AssetsContractController;
    ///: BEGIN:ONLY_INCLUDE_IF(multichain)
    this.multichainAssetsController =
      controllersByName.MultichainAssetsController;
    this.multichainBalancesController =
      controllersByName.MultichainBalancesController;
    this.multichainTransactionsController =
      controllersByName.MultichainTransactionsController;
    this.multichainAssetsRatesController =
      controllersByName.MultichainAssetsRatesController;
    ///: END:ONLY_INCLUDE_IF
    this.tokenRatesController = controllersByName.TokenRatesController;
    this.multichainNetworkController =
      controllersByName.MultichainNetworkController;
    this.authenticationController = controllersByName.AuthenticationController;
    this.userStorageController = controllersByName.UserStorageController;
    this.delegationController = controllersByName.DelegationController;
    this.notificationServicesController =
      controllersByName.NotificationServicesController;
    this.notificationServicesPushController =
      controllersByName.NotificationServicesPushController;
    this.deFiPositionsController = controllersByName.DeFiPositionsController;
    this.seedlessOnboardingController =
      controllersByName.SeedlessOnboardingController;

    this.notificationServicesController.init();

    this.controllerMessenger.subscribe(
      'TransactionController:transactionStatusUpdated',
      ({ transactionMeta }) => {
        this._onFinishedTransaction(transactionMeta);
      },
    );

    this.controllerMessenger.subscribe(
      'NotificationServicesPushController:onNewNotifications',
      (notification) => {
        this.metaMetricsController.trackEvent({
          category: MetaMetricsEventCategory.PushNotifications,
          event: MetaMetricsEventName.PushNotificationReceived,
          properties: {
            notification_id: notification.id,
            notification_type: notification.type,
            chain_id: notification?.chain_id,
          },
        });
      },
    );
    this.controllerMessenger.subscribe(
      'NotificationServicesPushController:pushNotificationClicked',
      (notification) => {
        this.metaMetricsController.trackEvent({
          category: MetaMetricsEventCategory.PushNotifications,
          event: MetaMetricsEventName.PushNotificationClicked,
          properties: {
            notification_id: notification.id,
            notification_type: notification.type,
            chain_id: notification?.chain_id,
          },
        });
      },
    );

    this.metamaskMiddleware = createMetamaskMiddleware({
      static: {
        eth_syncing: false,
        web3_clientVersion: `MetaMask/v${version}`,
      },
      version,
      // account mgmt
      getAccounts: ({ origin: innerOrigin }) => {
        if (innerOrigin === ORIGIN_METAMASK) {
          const selectedAddress =
            this.accountsController.getSelectedAccount().address;
          return selectedAddress ? [selectedAddress] : [];
        } else if (this.isUnlocked()) {
          return this.getPermittedAccounts(innerOrigin);
        }
        return []; // changing this is a breaking change
      },
      // tx signing
      processTransaction: (transactionParams, dappRequest) =>
        addDappTransaction(
          this.getAddTransactionRequest({ transactionParams, dappRequest }),
        ),
      // msg signing

      processTypedMessage: (...args) =>
        addTypedMessage({
          signatureController: this.signatureController,
          signatureParams: args,
        }),
      processTypedMessageV3: (...args) =>
        addTypedMessage({
          signatureController: this.signatureController,
          signatureParams: args,
        }),
      processTypedMessageV4: (...args) =>
        addTypedMessage({
          signatureController: this.signatureController,
          signatureParams: args,
        }),
      processPersonalMessage: (...args) =>
        addPersonalMessage({
          signatureController: this.signatureController,
          signatureParams: args,
        }),

      processEncryptionPublicKey:
        this.encryptionPublicKeyController.newRequestEncryptionPublicKey.bind(
          this.encryptionPublicKeyController,
        ),

      processDecryptMessage:
        this.decryptMessageController.newRequestDecryptMessage.bind(
          this.decryptMessageController,
        ),
      getPendingNonce: this.getPendingNonce.bind(this),
      getPendingTransactionByHash: (hash) =>
        this.txController.state.transactions.find(
          (meta) =>
            meta.hash === hash && meta.status === TransactionStatus.submitted,
        ),

      // EIP-5792
      processSendCalls: processSendCalls.bind(
        null,
        {
          addTransactionBatch: this.txController.addTransactionBatch.bind(
            this.txController,
          ),
          getDismissSmartAccountSuggestionEnabled: () =>
            this.preferencesController.state.preferences
              .dismissSmartAccountSuggestionEnabled,
          isAtomicBatchSupported: this.txController.isAtomicBatchSupported.bind(
            this.txController,
          ),
          validateSecurity: (securityAlertId, request, chainId) =>
            validateRequestWithPPOM({
              chainId,
              ppomController: this.ppomController,
              request,
              securityAlertId,
              updateSecurityAlertResponse:
                this.updateSecurityAlertResponse.bind(this),
            }),
        },
        this.controllerMessenger,
      ),
      getCallsStatus: getCallsStatus.bind(null, this.controllerMessenger),
      getCapabilities: getCapabilities.bind(
        null,
        {
          getDismissSmartAccountSuggestionEnabled: () =>
            this.preferencesController.state.preferences
              .dismissSmartAccountSuggestionEnabled,
          isAtomicBatchSupported: this.txController.isAtomicBatchSupported.bind(
            this.txController,
          ),
        },
        this.controllerMessenger,
      ),
    });

    // ensure isClientOpenAndUnlocked is updated when memState updates
    this.on('update', (memState) => this._onStateUpdate(memState));

    /**
     * All controllers in Memstore but not in store. They are not persisted.
     * On chrome profile re-start, they will be re-initialized.
     */
    const resetOnRestartStore = {
      AccountTracker: this.accountTrackerController,
      TokenRatesController: this.tokenRatesController,
      DecryptMessageController: this.decryptMessageController,
      EncryptionPublicKeyController: this.encryptionPublicKeyController,
      SignatureController: this.signatureController,
      SwapsController: this.swapsController,
      BridgeController: this.bridgeController,
      BridgeStatusController: this.bridgeStatusController,
      EnsController: this.ensController,
      ApprovalController: this.approvalController,
    };

    this.store.updateStructure({
      AccountsController: this.accountsController,
      AppStateController: this.appStateController,
      AppMetadataController: this.appMetadataController,
      KeyringController: this.keyringController,
      PreferencesController: this.preferencesController,
      MetaMetricsController: this.metaMetricsController,
      MetaMetricsDataDeletionController: this.metaMetricsDataDeletionController,
      AddressBookController: this.addressBookController,
      CurrencyController: this.currencyRateController,
      MultichainNetworkController: this.multichainNetworkController,
      NetworkController: this.networkController,
      AlertController: this.alertController,
      OnboardingController: this.onboardingController,
      SeedlessOnboardingController: this.seedlessOnboardingController,
      PermissionController: this.permissionController,
      PermissionLogController: this.permissionLogController,
      SubjectMetadataController: this.subjectMetadataController,
      AnnouncementController: this.announcementController,
      NetworkOrderController: this.networkOrderController,
      AccountOrderController: this.accountOrderController,
      GasFeeController: this.gasFeeController,
      TokenListController: this.tokenListController,
      TokensController: this.tokensController,
      TokenBalancesController: this.tokenBalancesController,
      SmartTransactionsController: this.smartTransactionsController,
      NftController: this.nftController,
      PhishingController: this.phishingController,
      SelectedNetworkController: this.selectedNetworkController,
      LoggingController: this.loggingController,
      MultichainRatesController: this.multichainRatesController,
      NameController: this.nameController,
      UserOperationController: this.userOperationController,
      // Notification Controllers
      AuthenticationController: this.authenticationController,
      UserStorageController: this.userStorageController,
      NotificationServicesController: this.notificationServicesController,
      NotificationServicesPushController:
        this.notificationServicesPushController,
      RemoteFeatureFlagController: this.remoteFeatureFlagController,
      DeFiPositionsController: this.deFiPositionsController,
      ...resetOnRestartStore,
      ...controllerPersistedState,
    });

    this.memStore = new ComposableObservableStore({
      config: {
        AccountsController: this.accountsController,
        AppStateController: this.appStateController,
        AppMetadataController: this.appMetadataController,
        ///: BEGIN:ONLY_INCLUDE_IF(multichain)
        MultichainAssetsController: this.multichainAssetsController,
        MultichainBalancesController: this.multichainBalancesController,
        MultichainTransactionsController: this.multichainTransactionsController,
        MultichainAssetsRatesController: this.multichainAssetsRatesController,
        ///: END:ONLY_INCLUDE_IF
        TokenRatesController: this.tokenRatesController,
        MultichainNetworkController: this.multichainNetworkController,
        NetworkController: this.networkController,
        KeyringController: this.keyringController,
        PreferencesController: this.preferencesController,
        MetaMetricsController: this.metaMetricsController,
        MetaMetricsDataDeletionController:
          this.metaMetricsDataDeletionController,
        AddressBookController: this.addressBookController,
        CurrencyController: this.currencyRateController,
        AlertController: this.alertController,
        OnboardingController: this.onboardingController,
        SeedlessOnboardingController: this.seedlessOnboardingController,
        PermissionController: this.permissionController,
        PermissionLogController: this.permissionLogController,
        SubjectMetadataController: this.subjectMetadataController,
        AnnouncementController: this.announcementController,
        NetworkOrderController: this.networkOrderController,
        AccountOrderController: this.accountOrderController,
        GasFeeController: this.gasFeeController,
        TokenListController: this.tokenListController,
        TokensController: this.tokensController,
        TokenBalancesController: this.tokenBalancesController,
        SmartTransactionsController: this.smartTransactionsController,
        NftController: this.nftController,
        SelectedNetworkController: this.selectedNetworkController,
        LoggingController: this.loggingController,
        MultichainRatesController: this.multichainRatesController,
        SnapController: this.snapController,
        CronjobController: this.cronjobController,
        SnapsRegistry: this.snapsRegistry,
        SnapInterfaceController: this.snapInterfaceController,
        SnapInsightsController: this.snapInsightsController,
        NameController: this.nameController,
        UserOperationController: this.userOperationController,
        // Notification Controllers
        AuthenticationController: this.authenticationController,
        UserStorageController: this.userStorageController,
        NotificationServicesController: this.notificationServicesController,
        NotificationServicesPushController:
          this.notificationServicesPushController,
        RemoteFeatureFlagController: this.remoteFeatureFlagController,
        DeFiPositionsController: this.deFiPositionsController,
        ...resetOnRestartStore,
        ...controllerMemState,
      },
      controllerMessenger: this.controllerMessenger,
    });

    // if this is the first time, clear the state of by calling these methods
    const resetMethods = [
      this.accountTrackerController.resetState.bind(
        this.accountTrackerController,
      ),
      this.decryptMessageController.resetState.bind(
        this.decryptMessageController,
      ),
      this.encryptionPublicKeyController.resetState.bind(
        this.encryptionPublicKeyController,
      ),
      this.signatureController.resetState.bind(this.signatureController),
      this.swapsController.resetState.bind(this.swapsController),
      this.bridgeController.resetState.bind(this.bridgeController),
      this.ensController.resetState.bind(this.ensController),
      this.approvalController.clear.bind(this.approvalController),
      // WE SHOULD ADD TokenListController.resetState here too. But it's not implemented yet.
    ];

    if (isManifestV3) {
      if (isFirstMetaMaskControllerSetup === true) {
        this.resetStates(resetMethods);
        this.extension.storage.session.set({
          isFirstMetaMaskControllerSetup: false,
        });
      }
    } else {
      // it's always the first time in MV2
      this.resetStates(resetMethods);
    }

    // Automatic login via config password
    const password = process.env.PASSWORD;
    if (
      !this.isUnlocked() &&
      this.onboardingController.state.completedOnboarding &&
      password &&
      !process.env.IN_TEST
    ) {
      this._loginUser(password);
    } else {
      this._startUISync();
    }

    // Lazily update the store with the current extension environment
    this.extension.runtime.getPlatformInfo().then(({ os }) => {
      this.appStateController.setBrowserEnvironment(
        os,
        // This method is presently only supported by Firefox
        this.extension.runtime.getBrowserInfo === undefined
          ? 'chrome'
          : 'firefox',
      );
    });

    this.setupControllerEventSubscriptions();
    this.setupMultichainDataAndSubscriptions();

    // For more information about these legacy streams, see here:
    // https://github.com/MetaMask/metamask-extension/issues/15491
    // TODO:LegacyProvider: Delete
    this.publicConfigStore = this.createPublicConfigStore();

    // Multiple MetaMask instances launched warning
    this.extension.runtime.onMessageExternal.addListener(onMessageReceived);
    // Fire a ping message to check if other extensions are running
    checkForMultipleVersionsRunning();

    if (this.onboardingController.state.completedOnboarding) {
      this.postOnboardingInitialization();
    }
  }

  // Provides a method for getting feature flags for the multichain
  // initial rollout, such that we can remotely modify polling interval
  getInfuraFeatureFlags() {
    fetchWithCache({
      url: 'https://swap.api.cx.metamask.io/featureFlags',
      cacheRefreshTime: MINUTE * 20,
    })
      .then(this.onFeatureFlagResponseReceived)
      .catch((e) => {
        // API unreachable (?)
        log.warn('Feature flag endpoint is unreachable', e);
      });
  }

  onFeatureFlagResponseReceived(response) {
    const { multiChainAssets = {} } = response;
    const { pollInterval } = multiChainAssets;
    // Polling interval is provided in seconds
    if (pollInterval > 0) {
      this.tokenBalancesController.setIntervalLength(pollInterval * SECOND);
    }
  }

  postOnboardingInitialization() {
    const { usePhishDetect } = this.preferencesController.state;

    this.networkController.lookupNetwork();

    if (usePhishDetect) {
      this.phishingController.maybeUpdateState();
    }
  }

  triggerNetworkrequests() {
    this.#restartSmartTransactionPoller();
    this.tokenDetectionController.enable();
    this.getInfuraFeatureFlags();
  }

  stopNetworkRequests() {
    this.txController.stopIncomingTransactionPolling();
    this.tokenDetectionController.disable();
  }

  resetStates(resetMethods) {
    resetMethods.forEach((resetMethod) => {
      try {
        resetMethod();
      } catch (err) {
        console.error(err);
      }
    });
  }

  ///: BEGIN:ONLY_INCLUDE_IF(keyring-snaps)
  /**
   * Initialize the snap keyring if it is not present.
   *
   * @returns {SnapKeyring}
   */
  async getSnapKeyring() {
    // TODO: Use `withKeyring` instead
    let [snapKeyring] = this.keyringController.getKeyringsByType(
      KeyringType.snap,
    );
    if (!snapKeyring) {
      await this.keyringController.addNewKeyring(KeyringType.snap);
      // TODO: Use `withKeyring` instead
      [snapKeyring] = this.keyringController.getKeyringsByType(
        KeyringType.snap,
      );
    }
    return snapKeyring;
  }
  ///: END:ONLY_INCLUDE_IF

  trackInsightSnapView(snapId) {
    this.metaMetricsController.trackEvent({
      event: MetaMetricsEventName.InsightSnapViewed,
      category: MetaMetricsEventCategory.Snaps,
      properties: {
        snap_id: snapId,
      },
    });
  }

  /**
   * Get snap metadata from the current state without refreshing the registry database.
   *
   * @param {string} snapId - A snap id.
   * @returns The available metadata for the snap, if any.
   */
  _getSnapMetadata(snapId) {
    return this.snapsRegistry.state.database?.verifiedSnaps?.[snapId]?.metadata;
  }

  /**
   * Passes a JSON-RPC request object to the SnapController for execution.
   *
   * @param {object} args - A bag of options.
   * @param {string} args.snapId - The ID of the recipient snap.
   * @param {string} args.origin - The origin of the RPC request.
   * @param {string} args.handler - The handler to trigger on the snap for the request.
   * @param {object} args.request - The JSON-RPC request object.
   * @returns The result of the JSON-RPC request.
   */
  async handleSnapRequest(args) {
    return await this.controllerMessenger.call(
      'SnapController:handleRequest',
      args,
    );
  }

  /**
   * Gets the currently selected locale from the PreferencesController.
   *
   * @returns The currently selected locale.
   */
  getLocale() {
    const { currentLocale } = this.preferencesController.state;

    return currentLocale;
  }

  /**
   * Gets a subset of preferences from the PreferencesController to pass to a snap.
   *
   * @returns {object} A subset of preferences.
   */
  getPreferences() {
    const {
      preferences,
      securityAlertsEnabled,
      useCurrencyRateCheck,
      useTransactionSimulations,
      useTokenDetection,
      useMultiAccountBalanceChecker,
      openSeaEnabled,
      useNftDetection,
    } = this.preferencesController.state;

    return {
      privacyMode: preferences.privacyMode,
      showTestnets: preferences.showTestNetworks,
      securityAlertsEnabled,
      useCurrencyRateCheck,
      useTransactionSimulations,
      useTokenDetection,
      useMultiAccountBalanceChecker,
      openSeaEnabled,
      useNftDetection,
    };
  }

  /**
   * Constructor helper for getting Snap permission specifications.
   */
  getSnapPermissionSpecifications() {
    return {
      ...buildSnapEndowmentSpecifications(Object.keys(ExcludedSnapEndowments)),
      ...buildSnapRestrictedMethodSpecifications(
        Object.keys(ExcludedSnapPermissions),
        {
          getPreferences: () => {
            const locale = this.getLocale();
            const currency = this.currencyRateController.state.currentCurrency;
            const {
              privacyMode,
              securityAlertsEnabled,
              useCurrencyRateCheck,
              useTransactionSimulations,
              useTokenDetection,
              useMultiAccountBalanceChecker,
              openSeaEnabled,
              useNftDetection,
              showTestnets,
            } = this.getPreferences();
            return {
              locale,
              currency,
              hideBalances: privacyMode,
              useSecurityAlerts: securityAlertsEnabled,
              useExternalPricingData: useCurrencyRateCheck,
              simulateOnChainActions: useTransactionSimulations,
              useTokenDetection,
              batchCheckBalances: useMultiAccountBalanceChecker,
              displayNftMedia: openSeaEnabled,
              useNftDetection,
              showTestnets,
            };
          },
          clearSnapState: this.controllerMessenger.call.bind(
            this.controllerMessenger,
            'SnapController:clearSnapState',
          ),
          getMnemonic: async (source) => {
            if (!source) {
              return this.getPrimaryKeyringMnemonic();
            }

            try {
              const { type, mnemonic } = await this.controllerMessenger.call(
                'KeyringController:withKeyring',
                {
                  id: source,
                },
                async ({ keyring }) => ({
                  type: keyring.type,
                  mnemonic: keyring.mnemonic,
                }),
              );

              if (type !== KeyringTypes.hd || !mnemonic) {
                // The keyring isn't guaranteed to have a mnemonic (e.g.,
                // hardware wallets, which can't be used as entropy sources),
                // so we throw an error if it doesn't.
                throw new Error(
                  `Entropy source with ID "${source}" not found.`,
                );
              }

              return mnemonic;
            } catch {
              throw new Error(`Entropy source with ID "${source}" not found.`);
            }
          },
          getMnemonicSeed: async (source) => {
            if (!source) {
              return this.getPrimaryKeyringMnemonicSeed();
            }

            try {
              const { type, seed } = await this.controllerMessenger.call(
                'KeyringController:withKeyring',
                {
                  id: source,
                },
                async ({ keyring }) => ({
                  type: keyring.type,
                  seed: keyring.seed,
                }),
              );

              if (type !== KeyringTypes.hd || !seed) {
                // The keyring isn't guaranteed to have a seed (e.g.,
                // hardware wallets, which can't be used as entropy sources),
                // so we throw an error if it doesn't.
                throw new Error(
                  `Entropy source with ID "${source}" not found.`,
                );
              }

              return seed;
            } catch {
              throw new Error(`Entropy source with ID "${source}" not found.`);
            }
          },
          getUnlockPromise: this.appStateController.getUnlockPromise.bind(
            this.appStateController,
          ),
          getSnap: this.controllerMessenger.call.bind(
            this.controllerMessenger,
            'SnapController:get',
          ),
          handleSnapRpcRequest: this.handleSnapRequest.bind(this),
          getSnapState: this.controllerMessenger.call.bind(
            this.controllerMessenger,
            'SnapController:getSnapState',
          ),
          requestUserApproval:
            this.approvalController.addAndShowApprovalRequest.bind(
              this.approvalController,
            ),
          showNativeNotification: (origin, args) =>
            this.controllerMessenger.call(
              'RateLimitController:call',
              origin,
              'showNativeNotification',
              origin,
              args.message,
            ),
          showInAppNotification: (origin, args) => {
            const { message, title, footerLink } = args;
            const notificationArgs = {
              interfaceId: args.content,
              message,
              title,
              footerLink,
            };
            return this.controllerMessenger.call(
              'RateLimitController:call',
              origin,
              'showInAppNotification',
              origin,
              notificationArgs,
            );
          },
          updateSnapState: this.controllerMessenger.call.bind(
            this.controllerMessenger,
            'SnapController:updateSnapState',
          ),
          maybeUpdatePhishingList: () => {
            const { usePhishDetect } = this.preferencesController.state;

            if (!usePhishDetect) {
              return;
            }

            this.controllerMessenger.call(
              'PhishingController:maybeUpdateState',
            );
          },
          isOnPhishingList: (url) => {
            const { usePhishDetect } = this.preferencesController.state;

            if (!usePhishDetect) {
              return false;
            }

            return this.controllerMessenger.call(
              'PhishingController:testOrigin',
              url,
            ).result;
          },
          createInterface: this.controllerMessenger.call.bind(
            this.controllerMessenger,
            'SnapInterfaceController:createInterface',
          ),
          getInterface: this.controllerMessenger.call.bind(
            this.controllerMessenger,
            'SnapInterfaceController:getInterface',
          ),
          // We don't currently use special cryptography for the extension client.
          getClientCryptography: () => ({}),
          ///: BEGIN:ONLY_INCLUDE_IF(keyring-snaps)
          getSnapKeyring: this.getSnapKeyring.bind(this),
          ///: END:ONLY_INCLUDE_IF
        },
      ),
    };
  }

  /**
   * Sets up BaseController V2 event subscriptions. Currently, this includes
   * the subscriptions necessary to notify permission subjects of account
   * changes.
   *
   * Some of the subscriptions in this method are Messenger selector
   * event subscriptions. See the relevant documentation for
   * `@metamask/base-controller` for more information.
   *
   * Note that account-related notifications emitted when the extension
   * becomes unlocked are handled in MetaMaskController._onUnlock.
   */
  setupControllerEventSubscriptions() {
    let lastSelectedAddress;
    let lastSelectedSolanaAccountAddress;

    // this throws if there is no solana account... perhaps we should handle this better at the controller level
    try {
      lastSelectedSolanaAccountAddress =
        this.accountsController.getSelectedMultichainAccount(
          MultichainNetworks.SOLANA,
        )?.address;
    } catch {
      // noop
    }

    this.controllerMessenger.subscribe(
      'PreferencesController:stateChange',
      previousValueComparator(async (prevState, currState) => {
        const { currentLocale } = currState;
        this.#restartSmartTransactionPoller();

        await updateCurrentLocale(currentLocale);
        this.#checkTokenListPolling(currState, prevState);
      }, this.preferencesController.state),
    );

    this.controllerMessenger.subscribe(
      `${this.accountsController.name}:selectedAccountChange`,
      async (account) => {
        if (account.address && account.address !== lastSelectedAddress) {
          lastSelectedAddress = account.address;
          await this._onAccountChange(account.address);
        }
      },
    );

    // This handles account changes every time relevant permission state
    // changes, for any reason.
    this.controllerMessenger.subscribe(
      `${this.permissionController.name}:stateChange`,
      async (currentValue, previousValue) => {
        const changedAccounts = diffMap(currentValue, previousValue);

        for (const [origin, accounts] of changedAccounts.entries()) {
          this._notifyAccountsChange(origin, accounts);
        }
      },
      getPermittedAccountsByOrigin,
    );

    // This handles CAIP-25 authorization changes every time relevant permission state
    // changes, for any reason.
    // wallet_sessionChanged and eth_subscription setup/teardown
    this.controllerMessenger.subscribe(
      `${this.permissionController.name}:stateChange`,
      async (currentValue, previousValue) => {
        const changedAuthorizations = getChangedAuthorizations(
          currentValue,
          previousValue,
        );

        const removedAuthorizations = getRemovedAuthorizations(
          currentValue,
          previousValue,
        );

        // remove any existing notification subscriptions for removed authorizations
        for (const [origin, authorization] of removedAuthorizations.entries()) {
          const sessionScopes = getSessionScopes(authorization, {
            getNonEvmSupportedMethods:
              this.getNonEvmSupportedMethods.bind(this),
          });
          // if the eth_subscription notification is in the scope and eth_subscribe is in the methods
          // then remove middleware and unsubscribe
          Object.entries(sessionScopes).forEach(([scope, scopeObject]) => {
            if (
              scopeObject.notifications.includes('eth_subscription') &&
              scopeObject.methods.includes('eth_subscribe')
            ) {
              this.removeMultichainApiEthSubscriptionMiddleware({
                scope,
                origin,
              });
            }
          });
        }

        // add new notification subscriptions for added/changed authorizations
        for (const [origin, authorization] of changedAuthorizations.entries()) {
          const sessionScopes = getSessionScopes(authorization, {
            getNonEvmSupportedMethods:
              this.getNonEvmSupportedMethods.bind(this),
          });

          // if the eth_subscription notification is in the scope and eth_subscribe is in the methods
          // then get the subscriptionManager going for that scope
          Object.entries(sessionScopes).forEach(([scope, scopeObject]) => {
            if (
              scopeObject.notifications.includes('eth_subscription') &&
              scopeObject.methods.includes('eth_subscribe')
            ) {
              // for each tabId
              Object.values(this.connections[origin] ?? {}).forEach(
                ({ tabId }) => {
                  this.addMultichainApiEthSubscriptionMiddleware({
                    scope,
                    origin,
                    tabId,
                  });
                },
              );
            } else {
              this.removeMultichainApiEthSubscriptionMiddleware({
                scope,
                origin,
              });
            }
          });
          this._notifyAuthorizationChange(origin, authorization);
        }
      },
      getAuthorizedScopesByOrigin,
    );

    // wallet_notify for solana accountChanged when permission changes
    this.controllerMessenger.subscribe(
      `${this.permissionController.name}:stateChange`,
      async (currentValue, previousValue) => {
        const origins = uniq([...previousValue.keys(), ...currentValue.keys()]);
        origins.forEach((origin) => {
          const previousCaveatValue = previousValue.get(origin);
          const currentCaveatValue = currentValue.get(origin);

          const previousSolanaAccountChangedNotificationsEnabled = Boolean(
            previousCaveatValue?.sessionProperties?.[
              KnownSessionProperties.SolanaAccountChangedNotifications
            ],
          );
          const currentSolanaAccountChangedNotificationsEnabled = Boolean(
            currentCaveatValue?.sessionProperties?.[
              KnownSessionProperties.SolanaAccountChangedNotifications
            ],
          );

          if (
            !previousSolanaAccountChangedNotificationsEnabled &&
            !currentSolanaAccountChangedNotificationsEnabled
          ) {
            return;
          }

          const previousSolanaCaipAccountIds = previousCaveatValue
            ? getPermittedAccountsForScopes(previousCaveatValue, [
                MultichainNetworks.SOLANA,
                MultichainNetworks.SOLANA_DEVNET,
                MultichainNetworks.SOLANA_TESTNET,
              ])
            : [];
          const previousNonUniqueSolanaHexAccountAddresses =
            previousSolanaCaipAccountIds.map((caipAccountId) => {
              const { address } = parseCaipAccountId(caipAccountId);
              return address;
            });
          const previousSolanaHexAccountAddresses = uniq(
            previousNonUniqueSolanaHexAccountAddresses,
          );
          const [previousSelectedSolanaAccountAddress] =
            this.sortMultichainAccountsByLastSelected(
              previousSolanaHexAccountAddresses,
            );

          const currentSolanaCaipAccountIds = currentCaveatValue
            ? getPermittedAccountsForScopes(currentCaveatValue, [
                MultichainNetworks.SOLANA,
                MultichainNetworks.SOLANA_DEVNET,
                MultichainNetworks.SOLANA_TESTNET,
              ])
            : [];
          const currentNonUniqueSolanaHexAccountAddresses =
            currentSolanaCaipAccountIds.map((caipAccountId) => {
              const { address } = parseCaipAccountId(caipAccountId);
              return address;
            });
          const currentSolanaHexAccountAddresses = uniq(
            currentNonUniqueSolanaHexAccountAddresses,
          );
          const [currentSelectedSolanaAccountAddress] =
            this.sortMultichainAccountsByLastSelected(
              currentSolanaHexAccountAddresses,
            );

          if (
            previousSelectedSolanaAccountAddress !==
            currentSelectedSolanaAccountAddress
          ) {
            this._notifySolanaAccountChange(
              origin,
              currentSelectedSolanaAccountAddress
                ? [currentSelectedSolanaAccountAddress]
                : [],
            );
          }
        });
      },
      getAuthorizedScopesByOrigin,
    );

    // wallet_notify for solana accountChanged when selected account changes
    this.controllerMessenger.subscribe(
      `${this.accountsController.name}:selectedAccountChange`,
      async (account) => {
        if (
          account.type === SolAccountType.DataAccount &&
          account.address !== lastSelectedSolanaAccountAddress
        ) {
          lastSelectedSolanaAccountAddress = account.address;

          const originsWithSolanaAccountChangedNotifications =
            getOriginsWithSessionProperty(
              this.permissionController.state,
              KnownSessionProperties.SolanaAccountChangedNotifications,
            );

          // returns a map of origins to permitted solana accounts
          const solanaAccounts = getPermittedAccountsForScopesByOrigin(
            this.permissionController.state,
            [
              MultichainNetworks.SOLANA,
              MultichainNetworks.SOLANA_DEVNET,
              MultichainNetworks.SOLANA_TESTNET,
            ],
          );

          if (solanaAccounts.size > 0) {
            for (const [origin, accounts] of solanaAccounts.entries()) {
              const parsedSolanaAddresses = accounts.map((caipAccountId) => {
                const { address } = parseCaipAccountId(caipAccountId);
                return address;
              });

              if (
                parsedSolanaAddresses.includes(account.address) &&
                originsWithSolanaAccountChangedNotifications[origin]
              ) {
                this._notifySolanaAccountChange(origin, [account.address]);
              }
            }
          }
        }
      },
    );

    this.controllerMessenger.subscribe(
      `${this.permissionController.name}:stateChange`,
      async (currentValue, previousValue) => {
        const changedChains = diffMap(currentValue, previousValue);

        // This operates under the assumption that there will be at maximum
        // one origin permittedChains value change per event handler call
        for (const [origin, chains] of changedChains.entries()) {
          const currentNetworkClientIdForOrigin =
            this.selectedNetworkController.getNetworkClientIdForDomain(origin);

          const networkConfig =
            this.networkController.getNetworkConfigurationByNetworkClientId(
              currentNetworkClientIdForOrigin,
            );

          // Guard clause: skip this iteration or handle the case if networkConfig is undefined.
          if (!networkConfig) {
            log.warn(
              `No network configuration found for clientId: ${currentNetworkClientIdForOrigin}`,
            );
            continue;
          }

          const { chainId: currentChainIdForOrigin } = networkConfig;

          if (chains.length > 0 && !chains.includes(currentChainIdForOrigin)) {
            const networkClientId =
              this.networkController.findNetworkClientIdByChainId(chains[0]);
            // setActiveNetwork should be called before setNetworkClientIdForDomain
            // to ensure that the isConnected value can be accurately inferred from
            // NetworkController.state.networksMetadata in return value of
            // `metamask_getProviderState` requests and `metamask_chainChanged` events.
            this.networkController.setActiveNetwork(networkClientId);
            this.selectedNetworkController.setNetworkClientIdForDomain(
              origin,
              networkClientId,
            );
          }
        }
      },
      getPermittedChainsByOrigin,
    );

    this.controllerMessenger.subscribe(
      'NetworkController:networkRemoved',
      ({ chainId }) => {
        const scopeString = toCaipChainId(
          'eip155',
          hexToBigInt(chainId).toString(10),
        );
        this.removeAllScopePermissions(scopeString);
      },
    );

    this.controllerMessenger.subscribe(
      'NetworkController:networkDidChange',
      async () => {
        if (this.preferencesController.state.useExternalServices === true) {
          this.txController.stopIncomingTransactionPolling();

          await this.txController.updateIncomingTransactions({
            tags: ['network-change'],
          });

          this.txController.startIncomingTransactionPolling();
        }
      },
    );

    this.controllerMessenger.subscribe(
      `${this.snapController.name}:snapInstallStarted`,
      (snapId, origin, isUpdate) => {
        const snapCategory = this._getSnapMetadata(snapId)?.category;
        this.metaMetricsController.trackEvent({
          event: isUpdate
            ? MetaMetricsEventName.SnapUpdateStarted
            : MetaMetricsEventName.SnapInstallStarted,
          category: MetaMetricsEventCategory.Snaps,
          properties: {
            snap_id: snapId,
            origin,
            snap_category: snapCategory,
          },
        });
      },
    );

    this.controllerMessenger.subscribe(
      `${this.snapController.name}:snapInstallFailed`,
      (snapId, origin, isUpdate, error) => {
        const isRejected = error.includes('User rejected the request.');
        const failedEvent = isUpdate
          ? MetaMetricsEventName.SnapUpdateFailed
          : MetaMetricsEventName.SnapInstallFailed;
        const rejectedEvent = isUpdate
          ? MetaMetricsEventName.SnapUpdateRejected
          : MetaMetricsEventName.SnapInstallRejected;

        const snapCategory = this._getSnapMetadata(snapId)?.category;
        this.metaMetricsController.trackEvent({
          event: isRejected ? rejectedEvent : failedEvent,
          category: MetaMetricsEventCategory.Snaps,
          properties: {
            snap_id: snapId,
            origin,
            snap_category: snapCategory,
          },
        });
      },
    );

    this.controllerMessenger.subscribe(
      `${this.snapController.name}:snapInstalled`,
      (truncatedSnap, origin, preinstalled) => {
        if (preinstalled) {
          return;
        }

        const snapId = truncatedSnap.id;
        const snapCategory = this._getSnapMetadata(snapId)?.category;
        this.metaMetricsController.trackEvent({
          event: MetaMetricsEventName.SnapInstalled,
          category: MetaMetricsEventCategory.Snaps,
          properties: {
            snap_id: snapId,
            version: truncatedSnap.version,
            origin,
            snap_category: snapCategory,
          },
        });
      },
    );

    this.controllerMessenger.subscribe(
      `${this.snapController.name}:snapUpdated`,
      (newSnap, oldVersion, origin, preinstalled) => {
        if (preinstalled) {
          return;
        }

        const snapId = newSnap.id;
        const snapCategory = this._getSnapMetadata(snapId)?.category;
        this.metaMetricsController.trackEvent({
          event: MetaMetricsEventName.SnapUpdated,
          category: MetaMetricsEventCategory.Snaps,
          properties: {
            snap_id: snapId,
            old_version: oldVersion,
            new_version: newSnap.version,
            origin,
            snap_category: snapCategory,
          },
        });
      },
    );

    this.controllerMessenger.subscribe(
      `${this.snapController.name}:snapTerminated`,
      (truncatedSnap) => {
        const approvals = Object.values(
          this.approvalController.state.pendingApprovals,
        ).filter(
          (approval) =>
            approval.origin === truncatedSnap.id &&
            approval.type.startsWith(RestrictedMethods.snap_dialog),
        );
        for (const approval of approvals) {
          this.approvalController.reject(
            approval.id,
            new Error('Snap was terminated.'),
          );
        }
      },
    );

    this.controllerMessenger.subscribe(
      `${this.snapController.name}:snapUninstalled`,
      (truncatedSnap) => {
        const notificationIds = this.notificationServicesController
          .getNotificationsByType(TRIGGER_TYPES.SNAP)
          .filter(
            (notification) => notification.data.origin === truncatedSnap.id,
          )
          .map((notification) => notification.id);

        this.notificationServicesController.deleteNotificationsById(
          notificationIds,
        );

        const snapId = truncatedSnap.id;
        const snapCategory = this._getSnapMetadata(snapId)?.category;
        this.metaMetricsController.trackEvent({
          event: MetaMetricsEventName.SnapUninstalled,
          category: MetaMetricsEventCategory.Snaps,
          properties: {
            snap_id: snapId,
            version: truncatedSnap.version,
            snap_category: snapCategory,
          },
        });
      },
    );
  }

  /**
   * Sets up multichain data and subscriptions.
   * This method is called during the MetaMaskController constructor.
   * It starts the MultichainRatesController if selected account is non-EVM
   * and subscribes to account changes.
   */
  setupMultichainDataAndSubscriptions() {
    if (
      !isEvmAccountType(
        this.accountsController.getSelectedMultichainAccount().type,
      )
    ) {
      this.multichainRatesController.start();
    }

    this.controllerMessenger.subscribe(
      'AccountsController:selectedAccountChange',
      (selectedAccount) => {
        if (isEvmAccountType(selectedAccount.type)) {
          this.multichainRatesController.stop();
          return;
        }
        this.multichainRatesController.start();
      },
    );

    this.controllerMessenger.subscribe(
      'CurrencyRateController:stateChange',
      ({ currentCurrency }) => {
        if (
          currentCurrency !== this.multichainRatesController.state.fiatCurrency
        ) {
          this.multichainRatesController.setFiatCurrency(currentCurrency);
        }
      },
    );

    this.controllerMessenger.subscribe(
      `MultichainTransactionsController:transactionConfirmed`,
      (transaction) => {
        this.metaMetricsController.trackEvent({
          event: MetaMetricsEventName.TransactionFinalized,
          category: MetaMetricsEventCategory.Transactions,
          properties: {
            id: transaction.id,
            timestamp: transaction.timestamp,
            chain_id_caip: transaction.chain,
            status: transaction.status,
            type: transaction.type,
            fees: transaction.fees,
          },
        });
      },
    );

    this.controllerMessenger.subscribe(
      `MultichainTransactionsController:transactionSubmitted`,
      (transaction) => {
        this.metaMetricsController.trackEvent({
          event: MetaMetricsEventName.TransactionSubmitted,
          category: MetaMetricsEventCategory.Transactions,
          properties: {
            id: transaction.id,
            timestamp: transaction.timestamp,
            chain_id_caip: transaction.chain,
            status: transaction.status,
            type: transaction.type,
            fees: transaction.fees,
          },
        });
      },
    );
  }

  /**
   * If it does not already exist, creates and inserts middleware to handle eth
   * subscriptions for a particular evm scope on a specific Multichain API
   * JSON-RPC pipeline by origin and tabId.
   *
   * @param {object} options - The options object.
   * @param {string} options.scope - The evm scope to handle eth susbcriptions for.
   * @param {string} options.origin - The origin to handle eth subscriptions for.
   * @param {string} options.tabId - The tabId to handle eth subscriptions for.
   */
  addMultichainApiEthSubscriptionMiddleware({ scope, origin, tabId }) {
    const subscriptionManager = this.multichainSubscriptionManager.subscribe({
      scope,
      origin,
      tabId,
    });
    this.multichainMiddlewareManager.addMiddleware({
      scope,
      origin,
      tabId,
      middleware: subscriptionManager.middleware,
    });
  }

  /**
   * If it does exist, removes all middleware that were handling eth
   * subscriptions for a particular evm scope for all Multichain API
   * JSON-RPC pipelines for an origin.
   *
   * @param {object} options - The options object.
   * @param {string} options.scope - The evm scope to handle eth susbcriptions for.
   * @param {string} options.origin - The origin to handle eth subscriptions for.
   */

  removeMultichainApiEthSubscriptionMiddleware({ scope, origin }) {
    this.multichainMiddlewareManager.removeMiddlewareByScopeAndOrigin(
      scope,
      origin,
    );
    this.multichainSubscriptionManager.unsubscribeByScopeAndOrigin(
      scope,
      origin,
    );
  }

  /**
   * TODO:LegacyProvider: Delete
   * Constructor helper: initialize a public config store.
   * This store is used to make some config info available to Dapps synchronously.
   */
  createPublicConfigStore() {
    // subset of state for metamask inpage provider
    const publicConfigStore = new ObservableStore();

    const selectPublicState = async ({ isUnlocked }) => {
      const { chainId, networkVersion, isConnected } =
        await this.getProviderNetworkState();

      return {
        isUnlocked,
        chainId,
        networkVersion: isConnected ? networkVersion : 'loading',
      };
    };

    const updatePublicConfigStore = async (memState) => {
      const networkStatus =
        memState.networksMetadata[memState.selectedNetworkClientId]?.status;
      if (networkStatus === NetworkStatus.Available) {
        publicConfigStore.putState(await selectPublicState(memState));
      }
    };

    // setup memStore subscription hooks
    this.on('update', updatePublicConfigStore);
    updatePublicConfigStore(this.getState());

    return publicConfigStore;
  }

  /**
   * Gets relevant state for the provider of an external origin.
   *
   * @param {string} origin - The origin to get the provider state for.
   * @returns {Promise<{ isUnlocked: boolean, networkVersion: string, chainId: string, accounts: string[], extensionId: string | undefined }>} An object with relevant state properties.
   */
  async getProviderState(origin) {
    const providerNetworkState = await this.getProviderNetworkState(origin);
    const metadata = {};
    if (isManifestV3) {
      const { chrome } = globalThis;
      metadata.extensionId = chrome?.runtime?.id;
    }
    return {
      /**
       * We default `isUnlocked` to `true` because even though we no longer emit events depending on this,
       * embedded dapp providers might listen directly to our streams, and therefore depend on it, so we leave it here.
       */
      isUnlocked: true,
      accounts: this.getPermittedAccounts(origin),
      ...metadata,
      ...providerNetworkState,
    };
  }

  /**
   * Retrieves network state information relevant for external providers.
   *
   * @param {string} origin - The origin identifier for which network state is requested (default: 'metamask').
   * @returns {object} An object containing important network state properties, including chainId and networkVersion.
   */
  async getProviderNetworkState(origin = METAMASK_DOMAIN) {
    const networkClientId = this.controllerMessenger.call(
      'SelectedNetworkController:getNetworkClientIdForDomain',
      origin,
    );

    const networkClient = this.controllerMessenger.call(
      'NetworkController:getNetworkClientById',
      networkClientId,
    );

    const { chainId } = networkClient.configuration;

    const { completedOnboarding } = this.onboardingController.state;

    let networkVersion = this.deprecatedNetworkVersions[networkClientId];
    if (networkVersion === undefined && completedOnboarding) {
      try {
        const result = await networkClient.provider.request({
          method: 'net_version',
        });
        networkVersion = convertNetworkId(result);
      } catch (error) {
        console.error(error);
        networkVersion = null;
      }

      this.deprecatedNetworkVersions[networkClientId] = networkVersion;
    }

    const metadata =
      this.networkController.state.networksMetadata[networkClientId];

    return {
      chainId,
      networkVersion: networkVersion ?? 'loading',
      isConnected: metadata?.status === NetworkStatus.Available,
    };
  }

  //=============================================================================
  // EXPOSED TO THE UI SUBSYSTEM
  //=============================================================================

  /**
   * The metamask-state of the various controllers, made available to the UI
   *
   * @returns {object} status
   */
  getState() {
    const { vault } = this.keyringController.state;
    const isInitialized = Boolean(vault);
    const flatState = this.memStore.getFlatState();

    return {
      isInitialized,
      ...sanitizeUIState(flatState),
    };
  }

  /**
   * Returns an Object containing API Callback Functions.
   * These functions are the interface for the UI.
   * The API object can be transmitted over a stream via JSON-RPC.
   *
   * @returns {object} Object containing API functions.
   */
  getApi() {
    const {
      accountsController,
      addressBookController,
      alertController,
      appStateController,
      keyringController,
      nftController,
      nftDetectionController,
      currencyRateController,
      tokenBalancesController,
      tokenDetectionController,
      ensController,
      tokenListController,
      gasFeeController,
      metaMetricsController,
      networkController,
      multichainNetworkController,
      announcementController,
      onboardingController,
      permissionController,
      preferencesController,
      tokensController,
      smartTransactionsController,
      txController,
      backup,
      approvalController,
      phishingController,
      tokenRatesController,
      accountTrackerController,
      // Notification Controllers
      authenticationController,
      userStorageController,
      notificationServicesController,
      notificationServicesPushController,
    } = this;

    return {
      // etc
      getState: this.getState.bind(this),
      setCurrentCurrency: currencyRateController.setCurrentCurrency.bind(
        currencyRateController,
      ),
      setUseBlockie: preferencesController.setUseBlockie.bind(
        preferencesController,
      ),
      setUsePhishDetect: preferencesController.setUsePhishDetect.bind(
        preferencesController,
      ),
      setUseMultiAccountBalanceChecker:
        preferencesController.setUseMultiAccountBalanceChecker.bind(
          preferencesController,
        ),
      setUseSafeChainsListValidation:
        preferencesController.setUseSafeChainsListValidation.bind(
          preferencesController,
        ),
      setUseTokenDetection: preferencesController.setUseTokenDetection.bind(
        preferencesController,
      ),
      setUseNftDetection: preferencesController.setUseNftDetection.bind(
        preferencesController,
      ),
      setUse4ByteResolution: preferencesController.setUse4ByteResolution.bind(
        preferencesController,
      ),
      setUseCurrencyRateCheck:
        preferencesController.setUseCurrencyRateCheck.bind(
          preferencesController,
        ),
      setOpenSeaEnabled: preferencesController.setOpenSeaEnabled.bind(
        preferencesController,
      ),
      getProviderConfig: () =>
        getProviderConfig({
          metamask: this.networkController.state,
        }),
      grantPermissionsIncremental:
        this.permissionController.grantPermissionsIncremental.bind(
          this.permissionController,
        ),
      grantPermissions: this.permissionController.grantPermissions.bind(
        this.permissionController,
      ),
      setSecurityAlertsEnabled:
        preferencesController.setSecurityAlertsEnabled.bind(
          preferencesController,
        ),
      ///: BEGIN:ONLY_INCLUDE_IF(keyring-snaps)
      setAddSnapAccountEnabled:
        preferencesController.setAddSnapAccountEnabled.bind(
          preferencesController,
        ),
      ///: END:ONLY_INCLUDE_IF
      ///: BEGIN:ONLY_INCLUDE_IF(build-flask)
      setWatchEthereumAccountEnabled:
        preferencesController.setWatchEthereumAccountEnabled.bind(
          preferencesController,
        ),
      ///: END:ONLY_INCLUDE_IF
      setUseExternalNameSources:
        preferencesController.setUseExternalNameSources.bind(
          preferencesController,
        ),
      setUseTransactionSimulations:
        preferencesController.setUseTransactionSimulations.bind(
          preferencesController,
        ),
      setIpfsGateway: preferencesController.setIpfsGateway.bind(
        preferencesController,
      ),
      setIsIpfsGatewayEnabled:
        preferencesController.setIsIpfsGatewayEnabled.bind(
          preferencesController,
        ),
      setUseAddressBarEnsResolution:
        preferencesController.setUseAddressBarEnsResolution.bind(
          preferencesController,
        ),
      setParticipateInMetaMetrics:
        metaMetricsController.setParticipateInMetaMetrics.bind(
          metaMetricsController,
        ),
      setDataCollectionForMarketing:
        metaMetricsController.setDataCollectionForMarketing.bind(
          metaMetricsController,
        ),
      setMarketingCampaignCookieId:
        metaMetricsController.setMarketingCampaignCookieId.bind(
          metaMetricsController,
        ),
      setCurrentLocale: preferencesController.setCurrentLocale.bind(
        preferencesController,
      ),
      setServiceWorkerKeepAlivePreference:
        preferencesController.setServiceWorkerKeepAlivePreference.bind(
          preferencesController,
        ),
      markPasswordForgotten: this.markPasswordForgotten.bind(this),
      unMarkPasswordForgotten: this.unMarkPasswordForgotten.bind(this),
      getRequestAccountTabIds: this.getRequestAccountTabIds,
      getOpenMetamaskTabsIds: this.getOpenMetamaskTabsIds,
      markNotificationPopupAsAutomaticallyClosed: () =>
        this.notificationManager.markAsAutomaticallyClosed(),
      getCode: this.getCode.bind(this),

      // primary keyring management
      addNewAccount: this.addNewAccount.bind(this),
      getSeedPhrase: this.getSeedPhrase.bind(this),
      resetAccount: this.resetAccount.bind(this),
      removeAccount: this.removeAccount.bind(this),
      importAccountWithStrategy: this.importAccountWithStrategy.bind(this),
      getNextAvailableAccountName:
        accountsController.getNextAvailableAccountName.bind(accountsController),
      ///: BEGIN:ONLY_INCLUDE_IF(keyring-snaps)
      getAccountsBySnapId: (snapId) =>
        getAccountsBySnapId(this.getSnapKeyring.bind(this), snapId),
      ///: END:ONLY_INCLUDE_IF

      // seedless onboarding
      startOAuthLogin: this.startOAuthLogin.bind(this),
      resetOAuthLoginState: this.resetOAuthLoginState.bind(this),
      createSeedPhraseBackup: this.createSeedPhraseBackup.bind(this),
      fetchAllSeedPhrases: this.fetchAllSeedPhrases.bind(this),
      changePassword: this.changePassword.bind(this),
      restoreSeedPhrasesToVault: this.restoreSeedPhrasesToVault.bind(this),
      syncSeedPhrases: this.syncSeedPhrases.bind(this),
      checkIsSeedlessPasswordOutdated:
        this.checkIsSeedlessPasswordOutdated.bind(this),
      syncPasswordAndUnlockWallet: this.syncPasswordAndUnlockWallet.bind(this),

      // hardware wallets
      connectHardware: this.connectHardware.bind(this),
      forgetDevice: this.forgetDevice.bind(this),
      checkHardwareStatus: this.checkHardwareStatus.bind(this),
      unlockHardwareWalletAccount: this.unlockHardwareWalletAccount.bind(this),
      attemptLedgerTransportCreation:
        this.attemptLedgerTransportCreation.bind(this),

      // qr hardware devices
      submitQRHardwareCryptoHDKey:
        keyringController.submitQRCryptoHDKey.bind(keyringController),
      submitQRHardwareCryptoAccount:
        keyringController.submitQRCryptoAccount.bind(keyringController),
      cancelSyncQRHardware:
        keyringController.cancelQRSynchronization.bind(keyringController),
      submitQRHardwareSignature:
        keyringController.submitQRSignature.bind(keyringController),
      cancelQRHardwareSignRequest:
        keyringController.cancelQRSignRequest.bind(keyringController),

      // vault management
      submitPassword: this.submitPassword.bind(this),
      verifyPassword: this.verifyPassword.bind(this),

      // network management
      setActiveNetwork: async (id) => {
        // The multichain network controller will proxy the call to the network controller
        // in the case that the ID is an EVM network client ID.
        return await this.multichainNetworkController.setActiveNetwork(id);
      },

      // active networks by accounts
      getNetworksWithTransactionActivityByAccounts:
        this.multichainNetworkController.getNetworksWithTransactionActivityByAccounts.bind(
          this.multichainNetworkController,
        ),
      // Avoids returning the promise so that initial call to switch network
      // doesn't block on the network lookup step
      setActiveNetworkConfigurationId: (networkConfigurationId) => {
        this.networkController.setActiveNetwork(networkConfigurationId);
      },
      setNetworkClientIdForDomain: (origin, networkClientId) => {
        return this.selectedNetworkController.setNetworkClientIdForDomain(
          origin,
          networkClientId,
        );
      },
      rollbackToPreviousProvider:
        networkController.rollbackToPreviousProvider.bind(networkController),
      addNetwork: this.networkController.addNetwork.bind(
        this.networkController,
      ),
      updateNetwork: this.networkController.updateNetwork.bind(
        this.networkController,
      ),
      removeNetwork: this.multichainNetworkController.removeNetwork.bind(
        this.multichainNetworkController,
      ),
      getCurrentNetworkEIP1559Compatibility:
        this.networkController.getEIP1559Compatibility.bind(
          this.networkController,
        ),
      getNetworkConfigurationByNetworkClientId:
        this.networkController.getNetworkConfigurationByNetworkClientId.bind(
          this.networkController,
        ),
      // PreferencesController
      setSelectedAddress: (address) => {
        const account = this.accountsController.getAccountByAddress(address);
        if (account) {
          this.accountsController.setSelectedAccount(account.id);
        } else {
          throw new Error(`No account found for address: ${address}`);
        }
      },
      toggleExternalServices: this.toggleExternalServices.bind(this),
      addToken: tokensController.addToken.bind(tokensController),
      updateTokenType: tokensController.updateTokenType.bind(tokensController),
      setFeatureFlag: preferencesController.setFeatureFlag.bind(
        preferencesController,
      ),
      setPreference: preferencesController.setPreference.bind(
        preferencesController,
      ),

      addKnownMethodData: preferencesController.addKnownMethodData.bind(
        preferencesController,
      ),
      setDismissSeedBackUpReminder:
        preferencesController.setDismissSeedBackUpReminder.bind(
          preferencesController,
        ),
      setOverrideContentSecurityPolicyHeader:
        preferencesController.setOverrideContentSecurityPolicyHeader.bind(
          preferencesController,
        ),
      setAdvancedGasFee: preferencesController.setAdvancedGasFee.bind(
        preferencesController,
      ),
      setTheme: preferencesController.setTheme.bind(preferencesController),
      ///: BEGIN:ONLY_INCLUDE_IF(keyring-snaps)
      setSnapsAddSnapAccountModalDismissed:
        preferencesController.setSnapsAddSnapAccountModalDismissed.bind(
          preferencesController,
        ),
      ///: END:ONLY_INCLUDE_IF

      setManageInstitutionalWallets:
        preferencesController.setManageInstitutionalWallets.bind(
          preferencesController,
        ),

      // AccountsController
      setSelectedInternalAccount: (id) => {
        const account = this.accountsController.getAccount(id);
        if (account) {
          this.accountsController.setSelectedAccount(id);
        }
      },

      setAccountName:
        accountsController.setAccountName.bind(accountsController),

      setAccountLabel: (address, label) => {
        const account = this.accountsController.getAccountByAddress(address);
        if (account === undefined) {
          throw new Error(`No account found for address: ${address}`);
        }
        this.accountsController.setAccountName(account.id, label);
      },

      // AssetsContractController
      getTokenStandardAndDetails: this.getTokenStandardAndDetails.bind(this),
      getTokenSymbol: this.getTokenSymbol.bind(this),
      getTokenStandardAndDetailsByChain:
        this.getTokenStandardAndDetailsByChain.bind(this),

      // NftController
      addNft: nftController.addNft.bind(nftController),

      addNftVerifyOwnership:
        nftController.addNftVerifyOwnership.bind(nftController),

      removeAndIgnoreNft: nftController.removeAndIgnoreNft.bind(nftController),

      removeNft: nftController.removeNft.bind(nftController),

      checkAndUpdateAllNftsOwnershipStatus:
        nftController.checkAndUpdateAllNftsOwnershipStatus.bind(nftController),

      checkAndUpdateSingleNftOwnershipStatus:
        nftController.checkAndUpdateSingleNftOwnershipStatus.bind(
          nftController,
        ),

      getNFTContractInfo: nftController.getNFTContractInfo.bind(nftController),

      isNftOwner: nftController.isNftOwner.bind(nftController),

      // AddressController
      setAddressBook: addressBookController.set.bind(addressBookController),
      removeFromAddressBook: addressBookController.delete.bind(
        addressBookController,
      ),

      // AppStateController
      setLastActiveTime:
        appStateController.setLastActiveTime.bind(appStateController),
      setCurrentExtensionPopupId:
        appStateController.setCurrentExtensionPopupId.bind(appStateController),
      setDefaultHomeActiveTabName:
        appStateController.setDefaultHomeActiveTabName.bind(appStateController),
      setConnectedStatusPopoverHasBeenShown:
        appStateController.setConnectedStatusPopoverHasBeenShown.bind(
          appStateController,
        ),
      setRecoveryPhraseReminderHasBeenShown:
        appStateController.setRecoveryPhraseReminderHasBeenShown.bind(
          appStateController,
        ),
      setRecoveryPhraseReminderLastShown:
        appStateController.setRecoveryPhraseReminderLastShown.bind(
          appStateController,
        ),
      setTermsOfUseLastAgreed:
        appStateController.setTermsOfUseLastAgreed.bind(appStateController),
      setSurveyLinkLastClickedOrClosed:
        appStateController.setSurveyLinkLastClickedOrClosed.bind(
          appStateController,
        ),
      setOnboardingDate:
        appStateController.setOnboardingDate.bind(appStateController),
      setLastViewedUserSurvey:
        appStateController.setLastViewedUserSurvey.bind(appStateController),
      setRampCardClosed:
        appStateController.setRampCardClosed.bind(appStateController),
      setNewPrivacyPolicyToastClickedOrClosed:
        appStateController.setNewPrivacyPolicyToastClickedOrClosed.bind(
          appStateController,
        ),
      setNewPrivacyPolicyToastShownDate:
        appStateController.setNewPrivacyPolicyToastShownDate.bind(
          appStateController,
        ),
      setSnapsInstallPrivacyWarningShownStatus:
        appStateController.setSnapsInstallPrivacyWarningShownStatus.bind(
          appStateController,
        ),
      setOutdatedBrowserWarningLastShown:
        appStateController.setOutdatedBrowserWarningLastShown.bind(
          appStateController,
        ),
      setShowTestnetMessageInDropdown:
        appStateController.setShowTestnetMessageInDropdown.bind(
          appStateController,
        ),
      setShowBetaHeader:
        appStateController.setShowBetaHeader.bind(appStateController),
      setShowPermissionsTour:
        appStateController.setShowPermissionsTour.bind(appStateController),
      setShowAccountBanner:
        appStateController.setShowAccountBanner.bind(appStateController),
      setShowNetworkBanner:
        appStateController.setShowNetworkBanner.bind(appStateController),
      updateNftDropDownState:
        appStateController.updateNftDropDownState.bind(appStateController),
      setSwitchedNetworkDetails:
        appStateController.setSwitchedNetworkDetails.bind(appStateController),
      clearSwitchedNetworkDetails:
        appStateController.clearSwitchedNetworkDetails.bind(appStateController),
      setSwitchedNetworkNeverShowMessage:
        appStateController.setSwitchedNetworkNeverShowMessage.bind(
          appStateController,
        ),
      getLastInteractedConfirmationInfo:
        appStateController.getLastInteractedConfirmationInfo.bind(
          appStateController,
        ),
      setLastInteractedConfirmationInfo:
        appStateController.setLastInteractedConfirmationInfo.bind(
          appStateController,
        ),
      updateSlides: appStateController.updateSlides.bind(appStateController),
      removeSlide: appStateController.removeSlide.bind(appStateController),
      setSplashPageAcknowledgedForAccount:
        appStateController.setSplashPageAcknowledgedForAccount.bind(
          appStateController,
        ),

      // EnsController
      tryReverseResolveAddress:
        ensController.reverseResolveAddress.bind(ensController),

      // KeyringController
      setLocked: this.setLocked.bind(this),
      createNewVaultAndKeychain: this.createNewVaultAndKeychain.bind(this),
      createNewVaultAndRestore: this.createNewVaultAndRestore.bind(this),
      generateNewMnemonicAndAddToVault:
        this.generateNewMnemonicAndAddToVault.bind(this),
      importMnemonicToVault: this.importMnemonicToVault.bind(this),
      exportAccount: this.exportAccount.bind(this),

      // txController
      updateTransaction: txController.updateTransaction.bind(txController),
      approveTransactionsWithSameNonce:
        txController.approveTransactionsWithSameNonce.bind(txController),
      createCancelTransaction: this.createCancelTransaction.bind(this),
      createSpeedUpTransaction: this.createSpeedUpTransaction.bind(this),
      estimateGas: this.estimateGas.bind(this),
      estimateGasFee: txController.estimateGasFee.bind(txController),
      getNextNonce: this.getNextNonce.bind(this),
      addTransaction: (transactionParams, transactionOptions) =>
        addTransaction(
          this.getAddTransactionRequest({
            transactionParams,
            transactionOptions,
            waitForSubmit: false,
          }),
        ),
      addTransactionAndWaitForPublish: (
        transactionParams,
        transactionOptions,
      ) =>
        addTransaction(
          this.getAddTransactionRequest({
            transactionParams,
            transactionOptions,
            waitForSubmit: true,
          }),
        ),
      createTransactionEventFragment:
        createTransactionEventFragmentWithTxId.bind(
          null,
          this.getTransactionMetricsRequest(),
        ),
      setTransactionActive:
        txController.setTransactionActive.bind(txController),
      // decryptMessageController
      decryptMessage: this.decryptMessageController.decryptMessage.bind(
        this.decryptMessageController,
      ),
      decryptMessageInline:
        this.decryptMessageController.decryptMessageInline.bind(
          this.decryptMessageController,
        ),
      cancelDecryptMessage:
        this.decryptMessageController.cancelDecryptMessage.bind(
          this.decryptMessageController,
        ),

      // EncryptionPublicKeyController
      encryptionPublicKey:
        this.encryptionPublicKeyController.encryptionPublicKey.bind(
          this.encryptionPublicKeyController,
        ),
      cancelEncryptionPublicKey:
        this.encryptionPublicKeyController.cancelEncryptionPublicKey.bind(
          this.encryptionPublicKeyController,
        ),

      // onboarding controller
      setSeedPhraseBackedUp:
        onboardingController.setSeedPhraseBackedUp.bind(onboardingController),
      completeOnboarding:
        onboardingController.completeOnboarding.bind(onboardingController),
      setFirstTimeFlowType:
        onboardingController.setFirstTimeFlowType.bind(onboardingController),

      // alert controller
      setAlertEnabledness:
        alertController.setAlertEnabledness.bind(alertController),
      setUnconnectedAccountAlertShown:
        alertController.setUnconnectedAccountAlertShown.bind(alertController),
      setWeb3ShimUsageAlertDismissed:
        alertController.setWeb3ShimUsageAlertDismissed.bind(alertController),

      // permissions
      removePermissionsFor: this.removePermissionsFor,
      approvePermissionsRequest: this.acceptPermissionsRequest,
      rejectPermissionsRequest: this.rejectPermissionsRequest,
      ...getPermissionBackgroundApiMethods({
        permissionController,
        approvalController,
        accountsController,
        networkController,
        multichainNetworkController,
      }),

      // snaps
      disableSnap: this.controllerMessenger.call.bind(
        this.controllerMessenger,
        'SnapController:disable',
      ),
      enableSnap: this.controllerMessenger.call.bind(
        this.controllerMessenger,
        'SnapController:enable',
      ),
      updateSnap: (origin, requestedSnaps) => {
        // We deliberately do not await this promise as that would mean waiting for the update to complete
        // Instead we return null to signal to the UI that it is safe to redirect to the update flow
        this.controllerMessenger.call(
          'SnapController:install',
          origin,
          requestedSnaps,
        );
        return null;
      },
      removeSnap: this.controllerMessenger.call.bind(
        this.controllerMessenger,
        'SnapController:remove',
      ),
      handleSnapRequest: this.handleSnapRequest.bind(this),
      revokeDynamicSnapPermissions: this.controllerMessenger.call.bind(
        this.controllerMessenger,
        'SnapController:revokeDynamicPermissions',
      ),
      disconnectOriginFromSnap: this.controllerMessenger.call.bind(
        this.controllerMessenger,
        'SnapController:disconnectOrigin',
      ),
      updateNetworksList: this.updateNetworksList.bind(this),
      updateAccountsList: this.updateAccountsList.bind(this),
      setEnabledNetworks: this.setEnabledNetworks.bind(this),
      updateHiddenAccountsList: this.updateHiddenAccountsList.bind(this),
      getPhishingResult: async (website) => {
        await phishingController.maybeUpdateState();

        return phishingController.test(website);
      },
      deleteInterface: this.controllerMessenger.call.bind(
        this.controllerMessenger,
        'SnapInterfaceController:deleteInterface',
      ),
      updateInterfaceState: this.controllerMessenger.call.bind(
        this.controllerMessenger,
        'SnapInterfaceController:updateInterfaceState',
      ),

      // swaps
      fetchAndSetQuotes: this.controllerMessenger.call.bind(
        this.controllerMessenger,
        'SwapsController:fetchAndSetQuotes',
      ),
      setSelectedQuoteAggId: this.controllerMessenger.call.bind(
        this.controllerMessenger,
        'SwapsController:setSelectedQuoteAggId',
      ),
      resetSwapsState: this.controllerMessenger.call.bind(
        this.controllerMessenger,
        'SwapsController:resetSwapsState',
      ),
      setSwapsTokens: this.controllerMessenger.call.bind(
        this.controllerMessenger,
        'SwapsController:setSwapsTokens',
      ),
      clearSwapsQuotes: this.controllerMessenger.call.bind(
        this.controllerMessenger,
        'SwapsController:clearSwapsQuotes',
      ),
      setApproveTxId: this.controllerMessenger.call.bind(
        this.controllerMessenger,
        'SwapsController:setApproveTxId',
      ),
      setTradeTxId: this.controllerMessenger.call.bind(
        this.controllerMessenger,
        'SwapsController:setTradeTxId',
      ),
      setSwapsTxGasPrice: this.controllerMessenger.call.bind(
        this.controllerMessenger,
        'SwapsController:setSwapsTxGasPrice',
      ),
      setSwapsTxGasLimit: this.controllerMessenger.call.bind(
        this.controllerMessenger,
        'SwapsController:setSwapsTxGasLimit',
      ),
      setSwapsTxMaxFeePerGas: this.controllerMessenger.call.bind(
        this.controllerMessenger,
        'SwapsController:setSwapsTxMaxFeePerGas',
      ),
      setSwapsTxMaxFeePriorityPerGas: this.controllerMessenger.call.bind(
        this.controllerMessenger,
        'SwapsController:setSwapsTxMaxFeePriorityPerGas',
      ),
      safeRefetchQuotes: this.controllerMessenger.call.bind(
        this.controllerMessenger,
        'SwapsController:safeRefetchQuotes',
      ),
      stopPollingForQuotes: this.controllerMessenger.call.bind(
        this.controllerMessenger,
        'SwapsController:stopPollingForQuotes',
      ),
      setBackgroundSwapRouteState: this.controllerMessenger.call.bind(
        this.controllerMessenger,
        'SwapsController:setBackgroundSwapRouteState',
      ),
      resetPostFetchState: this.controllerMessenger.call.bind(
        this.controllerMessenger,
        'SwapsController:resetPostFetchState',
      ),
      setSwapsErrorKey: this.controllerMessenger.call.bind(
        this.controllerMessenger,
        'SwapsController:setSwapsErrorKey',
      ),
      setInitialGasEstimate: this.controllerMessenger.call.bind(
        this.controllerMessenger,
        'SwapsController:setInitialGasEstimate',
      ),
      setCustomApproveTxData: this.controllerMessenger.call.bind(
        this.controllerMessenger,
        'SwapsController:setCustomApproveTxData',
      ),
      setSwapsLiveness: this.controllerMessenger.call.bind(
        this.controllerMessenger,
        'SwapsController:setSwapsLiveness',
      ),
      setSwapsFeatureFlags: this.controllerMessenger.call.bind(
        this.controllerMessenger,
        'SwapsController:setSwapsFeatureFlags',
      ),
      setSwapsUserFeeLevel: this.controllerMessenger.call.bind(
        this.controllerMessenger,
        'SwapsController:setSwapsUserFeeLevel',
      ),
      setSwapsQuotesPollingLimitEnabled: this.controllerMessenger.call.bind(
        this.controllerMessenger,
        'SwapsController:setSwapsQuotesPollingLimitEnabled',
      ),

      // Bridge
      [BridgeBackgroundAction.RESET_STATE]: this.controllerMessenger.call.bind(
        this.controllerMessenger,
        `${BRIDGE_CONTROLLER_NAME}:${BridgeBackgroundAction.RESET_STATE}`,
      ),
      [BridgeUserAction.UPDATE_QUOTE_PARAMS]:
        this.controllerMessenger.call.bind(
          this.controllerMessenger,
          `${BRIDGE_CONTROLLER_NAME}:${BridgeUserAction.UPDATE_QUOTE_PARAMS}`,
        ),
      [BridgeBackgroundAction.TRACK_METAMETRICS_EVENT]:
        this.controllerMessenger.call.bind(
          this.controllerMessenger,
          `${BRIDGE_CONTROLLER_NAME}:${BridgeBackgroundAction.TRACK_METAMETRICS_EVENT}`,
        ),

      // Bridge Tx submission
      [BridgeStatusAction.SUBMIT_TX]: this.controllerMessenger.call.bind(
        this.controllerMessenger,
        `${BRIDGE_STATUS_CONTROLLER_NAME}:${BridgeStatusAction.SUBMIT_TX}`,
      ),

      // Smart Transactions
      fetchSmartTransactionFees: smartTransactionsController.getFees.bind(
        smartTransactionsController,
      ),
      clearSmartTransactionFees: smartTransactionsController.clearFees.bind(
        smartTransactionsController,
      ),
      submitSignedTransactions:
        smartTransactionsController.submitSignedTransactions.bind(
          smartTransactionsController,
        ),
      cancelSmartTransaction:
        smartTransactionsController.cancelSmartTransaction.bind(
          smartTransactionsController,
        ),
      fetchSmartTransactionsLiveness:
        smartTransactionsController.fetchLiveness.bind(
          smartTransactionsController,
        ),
      updateSmartTransaction:
        smartTransactionsController.updateSmartTransaction.bind(
          smartTransactionsController,
        ),
      setStatusRefreshInterval:
        smartTransactionsController.setStatusRefreshInterval.bind(
          smartTransactionsController,
        ),

      // MetaMetrics
      trackMetaMetricsEvent: metaMetricsController.trackEvent.bind(
        metaMetricsController,
      ),
      trackMetaMetricsPage: metaMetricsController.trackPage.bind(
        metaMetricsController,
      ),
      createEventFragment: metaMetricsController.createEventFragment.bind(
        metaMetricsController,
      ),
      updateEventFragment: metaMetricsController.updateEventFragment.bind(
        metaMetricsController,
      ),
      finalizeEventFragment: metaMetricsController.finalizeEventFragment.bind(
        metaMetricsController,
      ),
      trackInsightSnapView: this.trackInsightSnapView.bind(this),

      // MetaMetrics buffering for onboarding
      addEventBeforeMetricsOptIn:
        metaMetricsController.addEventBeforeMetricsOptIn.bind(
          metaMetricsController,
        ),
      trackEventsAfterMetricsOptIn:
        metaMetricsController.trackEventsAfterMetricsOptIn.bind(
          metaMetricsController,
        ),
      clearEventsAfterMetricsOptIn:
        metaMetricsController.clearEventsAfterMetricsOptIn.bind(
          metaMetricsController,
        ),

      // ApprovalController
      rejectAllPendingApprovals: this.rejectAllPendingApprovals.bind(this),
      rejectPendingApproval: this.rejectPendingApproval,
      requestUserApproval:
        approvalController.addAndShowApprovalRequest.bind(approvalController),
      resolvePendingApproval: this.resolvePendingApproval,

      // Notifications
      resetViewedNotifications: announcementController.resetViewed.bind(
        announcementController,
      ),
      updateViewedNotifications: announcementController.updateViewed.bind(
        announcementController,
      ),

      // CurrencyRateController
      currencyRateStartPolling: currencyRateController.startPolling.bind(
        currencyRateController,
      ),
      currencyRateStopPollingByPollingToken:
        currencyRateController.stopPollingByPollingToken.bind(
          currencyRateController,
        ),

      tokenRatesStartPolling:
        tokenRatesController.startPolling.bind(tokenRatesController),
      tokenRatesStopPollingByPollingToken:
        tokenRatesController.stopPollingByPollingToken.bind(
          tokenRatesController,
        ),
      accountTrackerStartPolling:
        accountTrackerController.startPollingByNetworkClientId.bind(
          accountTrackerController,
        ),
      accountTrackerStopPollingByPollingToken:
        accountTrackerController.stopPollingByPollingToken.bind(
          accountTrackerController,
        ),

      tokenDetectionStartPolling: tokenDetectionController.startPolling.bind(
        tokenDetectionController,
      ),
      tokenDetectionStopPollingByPollingToken:
        tokenDetectionController.stopPollingByPollingToken.bind(
          tokenDetectionController,
        ),

      tokenListStartPolling:
        tokenListController.startPolling.bind(tokenListController),
      tokenListStopPollingByPollingToken:
        tokenListController.stopPollingByPollingToken.bind(tokenListController),

      tokenBalancesStartPolling: tokenBalancesController.startPolling.bind(
        tokenBalancesController,
      ),
      tokenBalancesStopPollingByPollingToken:
        tokenBalancesController.stopPollingByPollingToken.bind(
          tokenBalancesController,
        ),

      // GasFeeController
      gasFeeStartPolling: gasFeeController.startPolling.bind(gasFeeController),
      gasFeeStopPollingByPollingToken:
        gasFeeController.stopPollingByPollingToken.bind(gasFeeController),

      getGasFeeTimeEstimate:
        gasFeeController.getTimeEstimate.bind(gasFeeController),

      addPollingTokenToAppState:
        appStateController.addPollingToken.bind(appStateController),

      removePollingTokenFromAppState:
        appStateController.removePollingToken.bind(appStateController),

      updateThrottledOriginState:
        appStateController.updateThrottledOriginState.bind(appStateController),

      // Backup
      backupUserData: backup.backupUserData.bind(backup),
      restoreUserData: backup.restoreUserData.bind(backup),

      // TokenDetectionController
      detectTokens: tokenDetectionController.detectTokens.bind(
        tokenDetectionController,
      ),

      // MultichainAssetsRatesController
      fetchHistoricalPricesForAsset: (...args) =>
        this.multichainAssetsRatesController.fetchHistoricalPricesForAsset(
          ...args,
        ),

      // DetectCollectibleController
      detectNfts: nftDetectionController.detectNfts.bind(
        nftDetectionController,
      ),

      /** Token Detection V2 */
      addDetectedTokens:
        tokensController.addDetectedTokens.bind(tokensController),
      addImportedTokens: tokensController.addTokens.bind(tokensController),
      ignoreTokens: tokensController.ignoreTokens.bind(tokensController),
      getBalancesInSingleCall: (...args) =>
        this.assetsContractController.getBalancesInSingleCall(...args),

      // Authentication Controller
      performSignIn: authenticationController.performSignIn.bind(
        authenticationController,
      ),
      performSignOut: authenticationController.performSignOut.bind(
        authenticationController,
      ),

      // UserStorageController
      setIsBackupAndSyncFeatureEnabled:
        userStorageController.setIsBackupAndSyncFeatureEnabled.bind(
          userStorageController,
        ),
      syncInternalAccountsWithUserStorage:
        userStorageController.syncInternalAccountsWithUserStorage.bind(
          userStorageController,
        ),
      deleteAccountSyncingDataFromUserStorage:
        userStorageController.performDeleteStorageAllFeatureEntries.bind(
          userStorageController,
        ),

      // NotificationServicesController
      checkAccountsPresence:
        notificationServicesController.checkAccountsPresence.bind(
          notificationServicesController,
        ),
      createOnChainTriggers:
        notificationServicesController.createOnChainTriggers.bind(
          notificationServicesController,
        ),
      deleteOnChainTriggersByAccount:
        notificationServicesController.deleteOnChainTriggersByAccount.bind(
          notificationServicesController,
        ),
      updateOnChainTriggersByAccount:
        notificationServicesController.updateOnChainTriggersByAccount.bind(
          notificationServicesController,
        ),
      fetchAndUpdateMetamaskNotifications:
        notificationServicesController.fetchAndUpdateMetamaskNotifications.bind(
          notificationServicesController,
        ),
      deleteNotificationsById:
        notificationServicesController.deleteNotificationsById.bind(
          notificationServicesController,
        ),
      getNotificationsByType:
        notificationServicesController.getNotificationsByType.bind(
          notificationServicesController,
        ),
      markMetamaskNotificationsAsRead:
        notificationServicesController.markMetamaskNotificationsAsRead.bind(
          notificationServicesController,
        ),
      setFeatureAnnouncementsEnabled:
        notificationServicesController.setFeatureAnnouncementsEnabled.bind(
          notificationServicesController,
        ),
      enablePushNotifications:
        notificationServicesPushController.enablePushNotifications.bind(
          notificationServicesPushController,
        ),
      disablePushNotifications:
        notificationServicesPushController.disablePushNotifications.bind(
          notificationServicesPushController,
        ),
      updateTriggerPushNotifications:
        notificationServicesPushController.updateTriggerPushNotifications.bind(
          notificationServicesPushController,
        ),
      enableMetamaskNotifications:
        notificationServicesController.enableMetamaskNotifications.bind(
          notificationServicesController,
        ),
      disableMetamaskNotifications:
        notificationServicesController.disableNotificationServices.bind(
          notificationServicesController,
        ),

      // E2E testing
      throwTestError: this.throwTestError.bind(this),

      // NameController
      updateProposedNames: this.nameController.updateProposedNames.bind(
        this.nameController,
      ),
      setName: this.nameController.setName.bind(this.nameController),

      ///: BEGIN:ONLY_INCLUDE_IF(keyring-snaps)
      // SnapKeyring
      createSnapAccount: async (snapId, options, internalOptions) => {
        // NOTE: We should probably start using `withKeyring` with `createIfMissing: true`
        // in this case.
        const keyring = await this.getSnapKeyring();

        return await keyring.createAccount(snapId, options, internalOptions);
      },
      ///: END:ONLY_INCLUDE_IF

      ///: BEGIN:ONLY_INCLUDE_IF(multichain)
      // MultichainBalancesController
      multichainUpdateBalance: (accountId) =>
        this.multichainBalancesController.updateBalance(accountId),

      // MultichainTransactionsController
      multichainUpdateTransactions: (accountId) =>
        this.multichainTransactionsController.updateTransactionsForAccount(
          accountId,
        ),
      ///: END:ONLY_INCLUDE_IF
      // Transaction Decode
      decodeTransactionData: (request) =>
        decodeTransactionData({
          ...request,
          provider: this.provider,
        }),
      // metrics data deleteion
      createMetaMetricsDataDeletionTask:
        this.metaMetricsDataDeletionController.createMetaMetricsDataDeletionTask.bind(
          this.metaMetricsDataDeletionController,
        ),
      updateDataDeletionTaskStatus:
        this.metaMetricsDataDeletionController.updateDataDeletionTaskStatus.bind(
          this.metaMetricsDataDeletionController,
        ),
      // Other
      endTrace,
      isRelaySupported,
    };
  }

  rejectOriginPendingApprovals(origin) {
    const deleteInterface = (id) =>
      this.controllerMessenger.call(
        'SnapInterfaceController:deleteInterface',
        id,
      );

    rejectOriginApprovals({
      approvalController: this.approvalController,
      deleteInterface,
      origin,
    });
  }

  async exportAccount(address, password) {
    await this.verifyPassword(password);
    return this.keyringController.exportAccount(password, address);
  }

  async getTokenStandardAndDetails(address, userAddress, tokenId) {
    const currentChainId = this.#getGlobalChainId();

    const { tokensChainsCache } = this.tokenListController.state;
    const tokenList = tokensChainsCache?.[currentChainId]?.data || {};
    const { allTokens } = this.tokensController.state;

    const tokens = allTokens?.[currentChainId]?.[userAddress] || [];

    const staticTokenListDetails =
      STATIC_MAINNET_TOKEN_LIST[address?.toLowerCase()] || {};
    const tokenListDetails = tokenList[address?.toLowerCase()] || {};
    const userDefinedTokenDetails =
      tokens.find(({ address: _address }) =>
        isEqualCaseInsensitive(_address, address),
      ) || {};

    const tokenDetails = {
      ...staticTokenListDetails,
      ...tokenListDetails,
      ...userDefinedTokenDetails,
    };

    // boolean to check if the token is an ERC20
    const tokenDetailsStandardIsERC20 =
      isEqualCaseInsensitive(tokenDetails.standard, TokenStandard.ERC20) ||
      tokenDetails.erc20 === true;

    // boolean to check if the token is an NFT
    const noEvidenceThatTokenIsAnNFT =
      !tokenId &&
      !isEqualCaseInsensitive(tokenDetails.standard, TokenStandard.ERC1155) &&
      !isEqualCaseInsensitive(tokenDetails.standard, TokenStandard.ERC721) &&
      !tokenDetails.erc721;

    // boolean to check if the token is an ERC20 like
    const otherDetailsAreERC20Like =
      tokenDetails.decimals !== undefined && tokenDetails.symbol;

    // boolean to check if the token can be treated as an ERC20
    const tokenCanBeTreatedAsAnERC20 =
      tokenDetailsStandardIsERC20 ||
      (noEvidenceThatTokenIsAnNFT && otherDetailsAreERC20Like);

    let details;
    if (tokenCanBeTreatedAsAnERC20) {
      try {
        const balance = userAddress
          ? await fetchTokenBalance(address, userAddress, this.provider)
          : undefined;

        details = {
          address,
          balance,
          standard: TokenStandard.ERC20,
          decimals: tokenDetails.decimals,
          symbol: tokenDetails.symbol,
        };
      } catch (e) {
        // If the `fetchTokenBalance` call failed, `details` remains undefined, and we
        // fall back to the below `assetsContractController.getTokenStandardAndDetails` call
        log.warn(`Failed to get token balance. Error: ${e}`);
      }
    }

    // `details`` will be undefined if `tokenCanBeTreatedAsAnERC20`` is false,
    // or if it is true but the `fetchTokenBalance`` call failed. In either case, we should
    // attempt to retrieve details from `assetsContractController.getTokenStandardAndDetails`
    if (details === undefined) {
      try {
        details =
          await this.assetsContractController.getTokenStandardAndDetails(
            address,
            userAddress,
            tokenId,
          );
      } catch (e) {
        log.warn(`Failed to get token standard and details. Error: ${e}`);
      }
    }

    if (details) {
      const tokenDetailsStandardIsERC1155 = isEqualCaseInsensitive(
        details.standard,
        TokenStandard.ERC1155,
      );

      if (tokenDetailsStandardIsERC1155) {
        try {
          const balance = await fetchERC1155Balance(
            address,
            userAddress,
            tokenId,
            this.provider,
          );

          const balanceToUse = balance?._hex
            ? parseInt(balance._hex, 16).toString()
            : null;

          details = {
            ...details,
            balance: balanceToUse,
          };
        } catch (e) {
          // If the `fetchTokenBalance` call failed, `details` remains undefined, and we
          // fall back to the below `assetsContractController.getTokenStandardAndDetails` call
          log.warn('Failed to get token balance. Error:', e);
        }
      }
    }

    return {
      ...details,
      decimals: details?.decimals?.toString(10),
      balance: details?.balance?.toString(10),
    };
  }

  async getTokenStandardAndDetailsByChain(
    address,
    userAddress,
    tokenId,
    chainId,
  ) {
    const { tokensChainsCache } = this.tokenListController.state;
    const tokenList = tokensChainsCache?.[chainId]?.data || {};

    const { allTokens } = this.tokensController.state;
    const selectedAccount = this.accountsController.getSelectedAccount();
    const tokens = allTokens?.[chainId]?.[selectedAccount.address] || [];

    let staticTokenListDetails = {};
    if (chainId === CHAIN_IDS.MAINNET) {
      staticTokenListDetails =
        STATIC_MAINNET_TOKEN_LIST[address?.toLowerCase()] || {};
    }

    const tokenListDetails = tokenList[address?.toLowerCase()] || {};
    const userDefinedTokenDetails =
      tokens.find(({ address: _address }) =>
        isEqualCaseInsensitive(_address, address),
      ) || {};
    const tokenDetails = {
      ...staticTokenListDetails,
      ...tokenListDetails,
      ...userDefinedTokenDetails,
    };

    const tokenDetailsStandardIsERC20 =
      isEqualCaseInsensitive(tokenDetails.standard, TokenStandard.ERC20) ||
      tokenDetails.erc20 === true;

    const noEvidenceThatTokenIsAnNFT =
      !tokenId &&
      !isEqualCaseInsensitive(tokenDetails.standard, TokenStandard.ERC1155) &&
      !isEqualCaseInsensitive(tokenDetails.standard, TokenStandard.ERC721) &&
      !tokenDetails.erc721;

    const otherDetailsAreERC20Like =
      tokenDetails.decimals !== undefined && tokenDetails.symbol;

    // boolean to check if the token can be treated as an ERC20
    const tokenCanBeTreatedAsAnERC20 =
      tokenDetailsStandardIsERC20 ||
      (noEvidenceThatTokenIsAnNFT && otherDetailsAreERC20Like);

    let details;
    if (tokenCanBeTreatedAsAnERC20) {
      try {
        let balance = 0;
        if (this.#getGlobalChainId() === chainId) {
          balance = await fetchTokenBalance(
            address,
            userAddress,
            this.provider,
          );
        }

        details = {
          address,
          balance,
          standard: TokenStandard.ERC20,
          decimals: tokenDetails.decimals,
          symbol: tokenDetails.symbol,
        };
      } catch (e) {
        // If the `fetchTokenBalance` call failed, `details` remains undefined, and we
        // fall back to the below `assetsContractController.getTokenStandardAndDetails` call
        log.warn(`Failed to get token balance. Error: ${e}`);
      }
    }

    // `details`` will be undefined if `tokenCanBeTreatedAsAnERC20`` is false,
    // or if it is true but the `fetchTokenBalance`` call failed. In either case, we should
    // attempt to retrieve details from `assetsContractController.getTokenStandardAndDetails`
    if (details === undefined) {
      try {
        const networkClientId =
          this.networkController?.state?.networkConfigurationsByChainId?.[
            chainId
          ]?.rpcEndpoints[
            this.networkController?.state?.networkConfigurationsByChainId?.[
              chainId
            ]?.defaultRpcEndpointIndex
          ]?.networkClientId;

        details =
          await this.assetsContractController.getTokenStandardAndDetails(
            address,
            userAddress,
            tokenId,
            networkClientId,
          );
      } catch (e) {
        log.warn(`Failed to get token standard and details. Error: ${e}`);
      }
    }

    if (details) {
      const tokenDetailsStandardIsERC1155 = isEqualCaseInsensitive(
        details.standard,
        TokenStandard.ERC1155,
      );

      if (tokenDetailsStandardIsERC1155) {
        try {
          const balance = await fetchERC1155Balance(
            address,
            userAddress,
            tokenId,
            this.provider,
          );

          const balanceToUse = balance?._hex
            ? parseInt(balance._hex, 16).toString()
            : null;

          details = {
            ...details,
            balance: balanceToUse,
          };
        } catch (e) {
          // If the `fetchTokenBalance` call failed, `details` remains undefined, and we
          // fall back to the below `assetsContractController.getTokenStandardAndDetails` call
          log.warn('Failed to get token balance. Error:', e);
        }
      }
    }

    return {
      ...details,
      decimals: details?.decimals?.toString(10),
      balance: details?.balance?.toString(10),
    };
  }

  async getTokenSymbol(address) {
    try {
      const details =
        await this.assetsContractController.getTokenStandardAndDetails(address);
      return details?.symbol;
    } catch (e) {
      return null;
    }
  }

  /**
   * Login with social login provider and get User Onboarding details.
   *
   * AuthenticationResult is an object that contains the temporary Auth token for next step of onboarding flow
   * and user's onboarding status to indicate whether the user has already completed the seedless onboarding flow.
   *
   * @param {AuthConnection} provider - social login provider, `google` | `apple`
   * @returns {Promise<boolean>} true if user has not completed the seedless onboarding flow, false otherwise
   */
  async startOAuthLogin(provider) {
    try {
      const oAuthLoginResult = await this.oauthService.startOAuthLogin(
        provider,
      );

      let seedlessAuthSuccess = false;
      let isNewUser = false;

      try {
        bufferedTrace({
          name: TraceName.OnboardingOAuthSeedlessAuthenticate,
          op: TraceOperation.OnboardingSecurityOp,
        });
        ({ isNewUser } = await this.seedlessOnboardingController.authenticate(
          oAuthLoginResult,
        ));
        seedlessAuthSuccess = true;
      } catch (error) {
        const errorMessage =
          error instanceof Error ? error.message : 'Unknown error';

        bufferedTrace({
          name: TraceName.OnboardingOAuthSeedlessAuthenticateError,
          op: TraceOperation.OnboardingError,
          tags: { errorMessage },
        });
        bufferedEndTrace({
          name: TraceName.OnboardingOAuthSeedlessAuthenticateError,
        });

        throw error;
      } finally {
        bufferedEndTrace({
          name: TraceName.OnboardingOAuthSeedlessAuthenticate,
          data: { success: seedlessAuthSuccess },
        });
      }

      return isNewUser;
    } catch (error) {
      log.error('Error while starting social login', error);
      throw error;
    }
  }

  /**
   * Resets the social login state and onboarding state.
   */
  resetOAuthLoginState() {
    try {
      this.seedlessOnboardingController.clearState();
      this.onboardingController.setFirstTimeFlowType(null);
    } catch (error) {
      log.error('Error while resetting social login state', error);
      throw error;
    }
  }

  /**
   * Creates a seed phrase backup for the user.
   *
   * Generate Encryption Key from the password using the Threshold OPRF and encrypt the seed phrase with the key.
   * Save the encrypted seed phrase in the metadata store.
   *
   * @param {string} password - The user's password.
   * @param {number[]} encodedSeedPhrase - The seed phrase to backup.
   * @param {string} keyringId - The keyring id of the backup seed phrase.
   */
  async createSeedPhraseBackup(password, encodedSeedPhrase, keyringId) {
    let createSeedPhraseBackupSuccess = false;
    try {
      bufferedTrace({
        name: TraceName.OnboardingCreateKeyAndBackupSrp,
        op: TraceOperation.OnboardingSecurityOp,
      });
      const seedPhraseAsBuffer = Buffer.from(encodedSeedPhrase);

      const seedPhrase =
        this._convertMnemonicToWordlistIndices(seedPhraseAsBuffer);

      await this.seedlessOnboardingController.createToprfKeyAndBackupSeedPhrase(
        password,
        seedPhrase,
        keyringId,
      );
      createSeedPhraseBackupSuccess = true;
    } catch (error) {
      const errorMessage =
        error instanceof Error ? error.message : 'Unknown error';

      bufferedTrace({
        name: TraceName.OnboardingCreateKeyAndBackupSrpError,
        op: TraceOperation.OnboardingError,
        tags: { errorMessage },
      });
      bufferedEndTrace({
        name: TraceName.OnboardingCreateKeyAndBackupSrpError,
      });

      log.error('[createSeedPhraseBackup] error', error);
      throw error;
    } finally {
      bufferedEndTrace({
        name: TraceName.OnboardingCreateKeyAndBackupSrp,
        data: { success: createSeedPhraseBackupSuccess },
      });
    }
  }

  /**
   * Fetches and restores the seed phrase metadata.
   *
   * If the seedphrase is not found in the metadata store, it creates new seedphrase and saves it in the metadata store.
   *
   * Otherwise, it creates a new vault using the restored seedphrase from metadata store.
   *
   * @param {string} password - The user's password.
   * @returns {Promise<Buffer[]>} The seed phrase.
   */
  async fetchAllSeedPhrases(password) {
    let fetchAllSeedPhrasesSuccess = false;
    try {
      bufferedTrace({
        name: TraceName.OnboardingFetchSrps,
        op: TraceOperation.OnboardingSecurityOp,
      });
      // fetch all seed phrases
      // seedPhrases are sorted by creation date, the latest seed phrase is the first one in the array
      const allSeedPhrases =
        await this.seedlessOnboardingController.fetchAllSeedPhrases(password);
      fetchAllSeedPhrasesSuccess = true;

      if (allSeedPhrases.length === 0) {
        return null;
      }

      return allSeedPhrases.map((phrase) =>
        this._convertEnglishWordlistIndicesToCodepoints(phrase),
      );
    } catch (error) {
      const errorMessage =
        error instanceof Error ? error.message : 'Unknown error';

      bufferedTrace({
        name: TraceName.OnboardingFetchSrpsError,
        op: TraceOperation.OnboardingError,
        tags: { errorMessage },
      });
      bufferedEndTrace({
        name: TraceName.OnboardingFetchSrpsError,
      });

      log.error(
        'Error while fetching and restoring seed phrase metadata.',
        error,
      );

      if (error instanceof RecoveryError) {
        throw new JsonRpcError(-32603, error.message, error.data);
      }

      throw error;
    } finally {
      bufferedEndTrace({
        name: TraceName.OnboardingFetchSrps,
        data: { success: fetchAllSeedPhrasesSuccess },
      });
    }
  }

  /**
   * Syncs the seed phrases with the social login flow.
   *
   * @returns {Promise<void>}
   */
  async syncSeedPhrases() {
    const isSocialLoginFlow = this.onboardingController.isSocialLoginFlowType();

    if (!isSocialLoginFlow) {
      throw new Error(
        'Syncing seed phrases is only available for social login flow',
      );
    }

    // 1. fetch all seed phrases
    const [rootSRP, ...otherSRPs] =
      await this.seedlessOnboardingController.fetchAllSeedPhrases();

    if (!rootSRP) {
      throw new Error('No root SRP found');
    }

    for (const srp of otherSRPs) {
      // Get the SRP hash, and find the hash in the local state
      const srpHash =
        this.seedlessOnboardingController.getSeedPhraseBackupHash(srp);
      if (!srpHash) {
        // If SRP is not in the local state, import it to the vault
        // convert the seed phrase to a mnemonic (string)
        const encodedSrp = this._convertEnglishWordlistIndicesToCodepoints(srp);
        const mnemonicToRestore = Buffer.from(encodedSrp).toString('utf8');

        // import the new mnemonic to the current vault
        await this.importMnemonicToVault(mnemonicToRestore, {
          shouldCreateSocialBackup: false,
          shouldSelectAccount: false,
          shouldImportSolanaAccount: true,
        });
      }
    }
  }

  /**
   * Sync latest global seedless password and override the current device password with latest global password.
   * Unlock the vault with the latest global password.
   *
   * @param {string} password - latest global seedless password
   */
  async syncPasswordAndUnlockWallet(password) {
    const isSocialLoginFlow = this.onboardingController.isSocialLoginFlowType();
    // check if the password is outdated
    const isPasswordOutdated =
      await this.seedlessOnboardingController.checkIsPasswordOutdated({
        skipCache: true,
      });

    // if the flow is not social login or the password is not outdated,
    // we will proceed with the normal flow and use the password to unlock the vault
    if (!isSocialLoginFlow || !isPasswordOutdated) {
      await this.submitPassword(password);
      return;
    }

    const releaseLock = await this.syncSeedlessGlobalPasswordMutex.acquire();
    try {
      // verify the password validity first, to check if user is using the correct password
      await this.keyringController.verifyPassword(password);
      // if user is able to unlock the vault with the old password,
      // throw an OutdatedPassword error to let the user to enter the updated password.
      throw new Error(
        SeedlessOnboardingControllerErrorMessage.OutdatedPassword,
      );
    } catch (e) {
      if (
        e.message === SeedlessOnboardingControllerErrorMessage.OutdatedPassword
      ) {
        // if the password is outdated, we should throw an error and let the user to enter the updated password.
        throw e;
      }

      // recover the current device password
      const { password: currentDevicePassword } =
        await this.seedlessOnboardingController.recoverCurrentDevicePassword({
          globalPassword: password,
        });

      // use current device password to unlock the keyringController vault
      await this.submitPassword(currentDevicePassword);

      let changePasswordSuccess = false;
      try {
        // update seedlessOnboardingController to use latest global password
        await this.seedlessOnboardingController.syncLatestGlobalPassword({
          oldPassword: currentDevicePassword,
          globalPassword: password,
        });

        bufferedTrace({
          name: TraceName.OnboardingResetPassword,
          op: TraceOperation.OnboardingSecurityOp,
        });
        // update vault password to global password
<<<<<<< HEAD
        await this.keyringController.changePassword(globalPassword);
        changePasswordSuccess = true;
=======
        await this.keyringController.changePassword(password);
>>>>>>> 496e07e9

        // check password outdated again skip cache to reset the cache after successful syncing
        await this.seedlessOnboardingController.checkIsPasswordOutdated({
          skipCache: true,
        });
      } catch (err) {
        const errorMessage =
          err instanceof Error ? err.message : 'Unknown error';

        bufferedTrace({
          name: TraceName.OnboardingResetPasswordError,
          op: TraceOperation.OnboardingError,
          tags: { errorMessage },
        });
        bufferedEndTrace({ name: TraceName.OnboardingResetPasswordError });

        // lock app again on error after submitPassword succeeded
        await this.setLocked();
        throw err;
      } finally {
        bufferedEndTrace({
          name: TraceName.OnboardingResetPassword,
          data: { success: changePasswordSuccess },
        });
      }
    } finally {
      releaseLock();
    }
  }

  /**
   * Checks if the seedless password is outdated.
   *
   * @param {boolean} skipCache - whether to skip the cache
   * @returns {Promise<boolean | undefined>} true if the password is outdated, false otherwise, undefined if the flow is not seedless
   */
  async checkIsSeedlessPasswordOutdated(skipCache = false) {
    const isSocialLoginFlow = this.onboardingController.isSocialLoginFlowType();

    if (!isSocialLoginFlow) {
      // this is only available for seedless onboarding flow
      return undefined;
    }

    const isPasswordOutdated =
      await this.seedlessOnboardingController.checkIsPasswordOutdated({
        skipCache,
      });
    return isPasswordOutdated;
  }

  /**
   * Updates the Seedless Onboarding backup metadata state, with backup seed phrase id and backup seed phrase.
   *
   * @param {string} keyringId - The keyring id of the backup seed phrase.
   * @param {string} encodedSeedPhrase - The backup seed phrase.
   */
  async updateBackupMetadataState(keyringId, encodedSeedPhrase) {
    const seedPhraseAsBuffer = Buffer.from(encodedSeedPhrase);
    this.seedlessOnboardingController.updateBackupMetadataState(
      keyringId,
      this._convertMnemonicToWordlistIndices(seedPhraseAsBuffer),
    );
  }

  /**
   * Changes the password of the current wallet.
   *
   * If the wallet is created with social login, the password is changed for the seedless onboarding flow and sync across the devices too.
   *
   * @param {string} newPassword - The new password.
   * @param {string} oldPassword - The old password.
   * @returns {Promise<void>}
   */
  async changePassword(newPassword, oldPassword) {
    const isSocialLoginFlow = this.onboardingController.isSocialLoginFlowType();

    if (isSocialLoginFlow) {
      // change password for the social login flow
      await this.seedlessOnboardingController.changePassword(
        newPassword,
        oldPassword,
      );
    }

    // also update the vault password for keyring controller
    await this.keyringController.changePassword(newPassword);
  }

  /**
   * Adds a new seed phrase backup for the user.
   *
   * If `syncWithSocial` is false, it will only update the local state,
   * and not sync the seed phrase to the server.
   *
   * @param {string} mnemonic - The mnemonic to derive the seed phrase from.
   * @param {string} keyringId - The keyring id of the backup seed phrase.
   * @param {boolean} syncWithSocial - whether to skip syncing with social login
   */
  async addNewSeedPhraseBackup(mnemonic, keyringId, syncWithSocial = true) {
    const seedPhraseAsBuffer = Buffer.from(mnemonic, 'utf8');

    const seedPhraseAsUint8Array =
      this._convertMnemonicToWordlistIndices(seedPhraseAsBuffer);

    if (syncWithSocial) {
      let addNewSeedPhraseBackupSuccess = false;
      try {
        bufferedTrace({
          name: TraceName.OnboardingAddSrp,
          op: TraceOperation.OnboardingSecurityOp,
        });
        await this.seedlessOnboardingController.addNewSeedPhraseBackup(
          seedPhraseAsUint8Array,
          keyringId,
        );
        addNewSeedPhraseBackupSuccess = true;
      } catch (err) {
        const errorMessage =
          err instanceof Error ? err.message : 'Unknown error';

        bufferedTrace({
          name: TraceName.OnboardingAddSrpError,
          op: TraceOperation.OnboardingError,
          tags: { errorMessage },
        });
        bufferedEndTrace({
          name: TraceName.OnboardingAddSrpError,
        });

        throw err;
      } finally {
        bufferedEndTrace({
          name: TraceName.OnboardingAddSrp,
          data: { success: addNewSeedPhraseBackupSuccess },
        });
      }
    } else {
      // Do not sync the seed phrase to the server, only update the local state
      this.seedlessOnboardingController.updateBackupMetadataState({
        keyringId,
        seedPhrase: seedPhraseAsUint8Array,
      });
    }
  }

  //=============================================================================
  // VAULT / KEYRING RELATED METHODS
  //=============================================================================

  /**
   * Creates a new Vault and create a new keychain.
   *
   * A vault, or KeyringController, is a controller that contains
   * many different account strategies, currently called Keyrings.
   * Creating it new means wiping all previous keyrings.
   *
   * A keychain, or keyring, controls many accounts with a single backup and signing strategy.
   * For example, a mnemonic phrase can generate many accounts, and is a keyring.
   *
   * @param {string} password
   * @returns {Array} created keyrings metadata
   */
  async createNewVaultAndKeychain(password) {
    const releaseLock = await this.createVaultMutex.acquire();
    try {
      await this.keyringController.createNewVaultAndKeychain(password);

      return this.keyringController.state.keyrings;
    } finally {
      releaseLock();
    }
  }

  /**
   * Imports a new mnemonic to the vault.
   *
   * @param {string} mnemonic - The mnemonic to import.
   * @param {object} options - The options for the import.
   * @param {boolean} options.shouldCreateSocialBackup - whether to create a backup for the seedless onboarding flow
   * @param {boolean} options.shouldSelectAccount - whether to select the new account in the wallet
   * @param {boolean} options.shouldImportSolanaAccount - whether to import a Solana account
   * @returns {Promise<string>} new account address
   */
  async importMnemonicToVault(
    mnemonic,
    options = {
      shouldCreateSocialBackup: true,
      shouldSelectAccount: true,
      shouldImportSolanaAccount: true,
    },
  ) {
    const {
      shouldCreateSocialBackup,
      shouldSelectAccount,
      shouldImportSolanaAccount,
    } = options;
    const releaseLock = await this.createVaultMutex.acquire();
    try {
      // TODO: `getKeyringsByType` is deprecated, this logic should probably be moved to the `KeyringController`.
      // FIXME: The `KeyringController` does not check yet for duplicated accounts with HD keyrings, see: https://github.com/MetaMask/core/issues/5411
      const alreadyImportedSrp = this.keyringController
        .getKeyringsByType(KeyringTypes.hd)
        .some((keyring) => {
          return (
            Buffer.from(
              this._convertEnglishWordlistIndicesToCodepoints(keyring.mnemonic),
            ).toString('utf8') === mnemonic
          );
        });

      if (alreadyImportedSrp) {
        throw new Error(
          'This Secret Recovery Phrase has already been imported.',
        );
      }

      const { id } = await this.keyringController.addNewKeyring(
        KeyringTypes.hd,
        {
          mnemonic,
          numberOfAccounts: 1,
        },
      );

      if (this.onboardingController.isSocialLoginFlowType()) {
        // if social backup is requested, add the seed phrase backup
        await this.addNewSeedPhraseBackup(
          mnemonic,
          id,
          shouldCreateSocialBackup,
        );
      }

      const [newAccountAddress] = await this.keyringController.withKeyring(
        { id },
        async ({ keyring }) => keyring.getAccounts(),
      );
      if (shouldSelectAccount) {
        const account =
          this.accountsController.getAccountByAddress(newAccountAddress);
        this.accountsController.setSelectedAccount(account.id);
      }

      await this._addAccountsWithBalance(id, shouldImportSolanaAccount);

      return newAccountAddress;
    } finally {
      releaseLock();
    }
  }

  /**
   * Restores an array of seed phrases to the vault and updates the SocialBackupMetadataState if import is successful.
   *
   * This method is used to restore seed phrases from the Social Backup.
   *
   * @param {number[][]} seedPhrases - The seed phrases to restore.
   * @returns {Promise<void>}
   */
  async restoreSeedPhrasesToVault(seedPhrases) {
    const isSocialLoginFlow = this.onboardingController.isSocialLoginFlowType();

    if (!isSocialLoginFlow) {
      // import the restored seed phrase (mnemonics) to the vault
      // this is only available for social login flow
      return; // or throw error here?
    }

    // These mnemonics are restored from the Social Backup, so we don't need to do it again
    const shouldCreateSocialBackup = false;
    // This is used to select the new account in the wallet.
    // During the restore seed phrases, we just do the import, but don't change the selected account.
    // Just let the user select the account manually after the restore.
    const shouldSetSelectedAccount = false;

    // This method is called during the social login rehydration.
    // At that point, we won't import the Solana account yet, since the wallet onboarding is not completed yet.
    // Solana accounts will be imported after the wallet onboarding is completed.
    const shouldImportSolanaAccount = false;

    for (const seedPhrase of seedPhrases) {
      // convert the seed phrase to a mnemonic (string)
      const mnemonicToRestore = Buffer.from(seedPhrase).toString('utf8');

      // import the new mnemonic to the vault
      await this.importMnemonicToVault(mnemonicToRestore, {
        shouldCreateSocialBackup,
        shouldSelectAccount: shouldSetSelectedAccount,
        shouldImportSolanaAccount,
      });
    }
  }

  /**
   * Generates a new mnemonic phrase and adds it to the vault, creating a new HD keyring.
   * This method automatically creates one account associated with the new keyring.
   * The method is protected by a mutex to prevent concurrent vault modifications.
   *
   * @async
   * @returns {Promise<string>} The address of the newly created account
   * @throws Will throw an error if keyring creation fails
   */
  async generateNewMnemonicAndAddToVault() {
    const releaseLock = await this.createVaultMutex.acquire();
    try {
      // addNewKeyring auto creates 1 account.
      const { id } = await this.keyringController.addNewKeyring(
        KeyringTypes.hd,
      );
      const [newAccount] = await this.keyringController.withKeyring(
        { id },
        async ({ keyring }) => keyring.getAccounts(),
      );
      const account = this.accountsController.getAccountByAddress(newAccount);
      this.accountsController.setSelectedAccount(account.id);

      // NOTE: No need to update balances here since we're generating a fresh seed.

      return newAccount;
    } finally {
      releaseLock();
    }
  }

  /**
   * Create a new Vault and restore an existent keyring.
   *
   * @param {string} password
   * @param {number[]} encodedSeedPhrase - The seed phrase, encoded as an array
   * of UTF-8 bytes.
   */
  async createNewVaultAndRestore(password, encodedSeedPhrase) {
    const releaseLock = await this.createVaultMutex.acquire();
    try {
      const { completedOnboarding, firstTimeFlowType } =
        this.onboardingController.state;

      const seedPhraseAsBuffer = Buffer.from(encodedSeedPhrase);

      // clear permissions
      this.permissionController.clearState();

      // Clear snap state
      await this.snapController.clearState();

      // Currently, the account-order-controller is not in sync with
      // the accounts-controller. To properly persist the hidden state
      // of accounts, we should add a new flag to the account struct
      // to indicate if it is hidden or not.
      // TODO: Update @metamask/accounts-controller to support this.
      this.accountOrderController.updateHiddenAccountsList([]);

      // clear accounts in AccountTrackerController
      this.accountTrackerController.clearAccounts();

      this.txController.clearUnapprovedTransactions();

      if (completedOnboarding) {
        this.tokenDetectionController.enable();
      }

      // create new vault
      const seedPhraseAsUint8Array =
        this._convertMnemonicToWordlistIndices(seedPhraseAsBuffer);
      await this.keyringController.createNewVaultAndRestore(
        password,
        seedPhraseAsUint8Array,
      );

      if (completedOnboarding) {
        await this._addAccountsWithBalance();

        // This must be set as soon as possible to communicate to the
        // keyring's iframe and have the setting initialized properly
        // Optimistically called to not block MetaMask login due to
        // Ledger Keyring GitHub downtime
        this.#withKeyringForDevice(
          { name: HardwareDeviceNames.ledger },
          async (keyring) => this.setLedgerTransportPreference(keyring),
        );
      }

      if (firstTimeFlowType === FirstTimeFlowType.socialImport) {
        // if the social login flow is completed, update the SocialBackupMetadataState with the restored seed phrase
        this.seedlessOnboardingController.updateBackupMetadataState({
          keyringId: this.keyringController.state.keyrings[0].metadata.id,
          seedPhrase: seedPhraseAsUint8Array,
        });
      }

      return this.keyringController.state.keyrings;
    } finally {
      releaseLock();
    }
  }

  ///: BEGIN:ONLY_INCLUDE_IF(multichain)
  async _getMultichainWalletSnapClient(snapId) {
    const keyring = await this.getSnapKeyring();
    const messenger = this.controllerMessenger;

    return new MultichainWalletSnapClient(snapId, keyring, messenger);
  }
  ///: END:ONLY_INCLUDE_IF

  /**
   * Adds accounts with balances to the keyring.
   *
   * @param {string} keyringId - The Optional ID of the keyring to add the accounts to.
   * @param {boolean} shouldImportSolanaAccount - Whether to import Solana accounts.
   * For the context, we do not need to import the Solana account if the onboarding flow has not completed yet during the social login import flow.
   */
  async _addAccountsWithBalance(keyringId, shouldImportSolanaAccount = true) {
    try {
      // Scan accounts until we find an empty one
      const chainId = this.#getGlobalChainId();

      const keyringSelector = keyringId
        ? { id: keyringId }
        : { type: KeyringTypes.hd };

      const {
        accounts,
        ///: BEGIN:ONLY_INCLUDE_IF(solana)
        entropySource,
        ///: END:ONLY_INCLUDE_IF
      } = await this.keyringController.withKeyring(
        keyringSelector,
        async ({
          keyring,
          ///: BEGIN:ONLY_INCLUDE_IF(solana)
          metadata,
          ///: END:ONLY_INCLUDE_IF
        }) => {
          const keyringAccounts = await keyring.getAccounts();
          return {
            accounts: keyringAccounts,
            ///: BEGIN:ONLY_INCLUDE_IF(solana)
            entropySource: metadata.id,
            ///: END:ONLY_INCLUDE_IF
          };
        },
      );
      let address = accounts[accounts.length - 1];

      for (let count = accounts.length; ; count++) {
        const balance = await this.getBalance(address, this.provider);

        if (balance === '0x0') {
          // This account has no balance, so check for tokens
          await this.tokenDetectionController.detectTokens({
            chainIds: [chainId],
            selectedAddress: address,
          });

          const tokens =
            this.tokensController.state.allTokens?.[chainId]?.[address];
          const detectedTokens =
            this.tokensController.state.allDetectedTokens?.[chainId]?.[address];

          if (
            (tokens?.length ?? 0) === 0 &&
            (detectedTokens?.length ?? 0) === 0
          ) {
            // This account has no balance or tokens
            if (count !== 1) {
              await this.removeAccount(address);
            }
            break;
          }
        }

        // This account has assets, so check the next one
        address = await this.keyringController.withKeyring(
          keyringSelector,
          async ({ keyring }) => {
            const [newAddress] = await keyring.addAccounts(1);
            return newAddress;
          },
        );
      }

      ///: BEGIN:ONLY_INCLUDE_IF(bitcoin)
      const btcClient = await this._getMultichainWalletSnapClient(
        BITCOIN_WALLET_SNAP_ID,
      );
      const btcScope = BtcScope.Mainnet;
      const btcAccounts = await btcClient.discoverAccounts(
        entropySource,
        btcScope,
      );

      // If none accounts got discovered, we still create the first (default) one.
      if (btcAccounts.length === 0) {
        await this._addSnapAccount(entropySource, btcClient, {
          scope: btcScope,
          synchronize: true,
        });
      }
      ///: END:ONLY_INCLUDE_IF

      ///: BEGIN:ONLY_INCLUDE_IF(solana)
      if (shouldImportSolanaAccount) {
        const solanaClient = await this._getMultichainWalletSnapClient(
          SOLANA_WALLET_SNAP_ID,
        );
        const solScope = SolScope.Mainnet;
        const solanaAccounts = await solanaClient.discoverAccounts(
          entropySource,
          solScope,
        );

        // If none accounts got discovered, we still create the first (default) one.
        if (solanaAccounts.length === 0) {
          await this._addSnapAccount(entropySource, solanaClient, {
            scope: solScope,
          });
        }
      }
      ///: END:ONLY_INCLUDE_IF
    } catch (e) {
      log.warn(`Failed to add accounts with balance. Error: ${e}`);
    } finally {
      await this.userStorageController.setIsAccountSyncingReadyToBeDispatched(
        true,
      );
    }
  }

  /**
   * Imports accounts with balances to the keyring.
   */
  async _importAccountsWithBalances() {
    const shouldImportSolanaAccount = true;
    const { keyrings } = this.keyringController.state;

    // Set the account syncing ready to be dispatched to false first,
    // so that the account syncing is not started before the accounts are imported.
    await this.userStorageController.setIsAccountSyncingReadyToBeDispatched(
      false,
    );

    // walk through all the keyrings and import the solana accounts for the HD keyrings
    for (const { metadata } of keyrings) {
      // check if the keyring is an HD keyring
      const isHdKeyring = await this.keyringController.withKeyring(
        { id: metadata.id },
        async ({ keyring }) => {
          return keyring.type === KeyringTypes.hd;
        },
      );
      if (isHdKeyring) {
        await this._addAccountsWithBalance(
          metadata.id,
          shouldImportSolanaAccount,
        );
      }
    }
  }

  /**
   * Adds Snap account to the keyring.
   *
   * @param {string} keyringId - The ID of the keyring to add the account to.
   * @param {object} client - The Snap client instance.
   * @param {object} options - The options to pass to the createAccount method.
   */
  ///: BEGIN:ONLY_INCLUDE_IF(multichain)
  async _addSnapAccount(keyringId, client, options = {}) {
    let entropySource = keyringId;
    try {
      if (!entropySource) {
        // Get the entropy source from the first HD keyring
        const id = await this.keyringController.withKeyring(
          { type: KeyringTypes.hd },
          async ({ metadata }) => {
            return metadata.id;
          },
        );
        entropySource = id;
      }

      return await client.createAccount(
        { ...options, entropySource },
        {
          displayConfirmation: false,
          displayAccountNameSuggestion: false,
          setSelectedAccount: false,
        },
      );
    } catch (e) {
      // Do not block the onboarding flow if this fails
      log.warn(`Failed to add Snap account. Error: ${e}`);
      captureException(e);
      return null;
    }
  }
  ///: END:ONLY_INCLUDE_IF

  /**
   * Encodes a BIP-39 mnemonic as the indices of words in the English BIP-39 wordlist.
   *
   * @param {Buffer} mnemonic - The BIP-39 mnemonic.
   * @returns {Buffer} The Unicode code points for the seed phrase formed from the words in the wordlist.
   */
  _convertMnemonicToWordlistIndices(mnemonic) {
    const indices = mnemonic
      .toString()
      .split(' ')
      .map((word) => wordlist.indexOf(word));
    return new Uint8Array(new Uint16Array(indices).buffer);
  }

  /**
   * Converts a BIP-39 mnemonic stored as indices of words in the English wordlist to a buffer of Unicode code points.
   *
   * @param {Uint8Array} wordlistIndices - Indices to specific words in the BIP-39 English wordlist.
   * @returns {Buffer} The BIP-39 mnemonic formed from the words in the English wordlist, encoded as a list of Unicode code points.
   */
  _convertEnglishWordlistIndicesToCodepoints(wordlistIndices) {
    return Buffer.from(
      Array.from(new Uint16Array(wordlistIndices.buffer))
        .map((i) => wordlist[i])
        .join(' '),
    );
  }

  /**
   * Get an account balance from the AccountTrackerController or request it directly from the network.
   *
   * @param {string} address - The account address
   * @param {Provider} provider - The provider instance to use when asking the network
   */
  async getBalance(address, provider) {
    const accounts =
      this.accountTrackerController.state.accountsByChainId[
        this.#getGlobalChainId()
      ];
    const cached = accounts?.[address];

    if (cached && cached.balance) {
      return cached.balance;
    }

    try {
      const balance = await provider.request({
        method: 'eth_getBalance',
        params: [address, 'latest'],
      });
      return balance || '0x0';
    } catch (error) {
      log.error(error);
      throw error;
    }
  }

  /**
   * Submits the user's password and attempts to unlock the vault.
   * Also synchronizes the preferencesController, to ensure its schema
   * is up to date with known accounts once the vault is decrypted.
   *
   * @param {string} password - The user's password
   */
  async submitPassword(password) {
    const { completedOnboarding } = this.onboardingController.state;
    const isSocialLoginFlow = this.onboardingController.isSocialLoginFlowType();

    // Before attempting to unlock the keyrings, we need the offscreen to have loaded.
    await this.offscreenPromise;

    await this.keyringController.submitPassword(password);

    try {
      await this.blockTracker.checkForLatestBlock();
    } catch (error) {
      log.error('Error while unlocking extension.', error);
    }

    await this.accountsController.updateAccounts();

    // This must be set as soon as possible to communicate to the
    // keyring's iframe and have the setting initialized properly
    // Optimistically called to not block MetaMask login due to
    // Ledger Keyring GitHub downtime
    if (completedOnboarding) {
      if (isSocialLoginFlow) {
        // unlock the seedless onboarding vault
        this.seedlessOnboardingController.submitPassword(password);
      }

      this.#withKeyringForDevice(
        { name: HardwareDeviceNames.ledger },
        async (keyring) => this.setLedgerTransportPreference(keyring),
      );
    }
  }

  async _loginUser(password) {
    try {
      // Automatic login via config password
      await this.submitPassword(password);

      // Updating accounts in this.accountTrackerController before starting UI syncing ensure that
      // state has account balance before it is synced with UI
      await this.accountTrackerController.updateAccountsAllActiveNetworks();
    } finally {
      this._startUISync();
    }
  }

  _startUISync() {
    // Message startUISync is used to start syncing state with UI
    // Sending this message after login is completed helps to ensure that incomplete state without
    // account details are not flushed to UI.
    this.emit('startUISync');
    this.startUISync = true;
    this.memStore.subscribe(this.sendUpdate.bind(this));
  }

  /**
   * Submits a user's encryption key to log the user in via login token
   */
  async submitEncryptionKey() {
    try {
      const { loginToken, loginSalt } =
        await this.extension.storage.session.get(['loginToken', 'loginSalt']);
      if (loginToken && loginSalt) {
        const { vault } = this.keyringController.state;

        const jsonVault = JSON.parse(vault);

        if (jsonVault.salt !== loginSalt) {
          console.warn(
            'submitEncryptionKey: Stored salt and vault salt do not match',
          );
          await this.clearLoginArtifacts();
          return;
        }

        await this.keyringController.submitEncryptionKey(loginToken, loginSalt);
      }
    } catch (e) {
      // If somehow this login token doesn't work properly,
      // remove it and the user will get shown back to the unlock screen
      await this.clearLoginArtifacts();
      throw e;
    }
  }

  async clearLoginArtifacts() {
    await this.extension.storage.session.remove(['loginToken', 'loginSalt']);
  }

  /**
   * Submits a user's password to check its validity.
   *
   * @param {string} password - The user's password
   */
  async verifyPassword(password) {
    await this.keyringController.verifyPassword(password);
  }

  /**
   * @type Identity
   * @property {string} name - The account nickname.
   * @property {string} address - The account's ethereum address, in lower case.
   * receiving funds from our automatic Ropsten faucet.
   */

  /**
   * Gets the mnemonic of the user's primary keyring.
   */
  getPrimaryKeyringMnemonic() {
    const [keyring] = this.keyringController.getKeyringsByType(
      KeyringType.hdKeyTree,
    );
    if (!keyring.mnemonic) {
      throw new Error('Primary keyring mnemonic unavailable.');
    }

    return keyring.mnemonic;
  }

  /**
   * Gets the mnemonic seed of the user's primary keyring.
   */
  getPrimaryKeyringMnemonicSeed() {
    const [keyring] = this.keyringController.getKeyringsByType(
      KeyringType.hdKeyTree,
    );
    if (!keyring.seed) {
      throw new Error('Primary keyring mnemonic unavailable.');
    }

    return keyring.seed;
  }

  //
  // Hardware
  //

  async attemptLedgerTransportCreation() {
    return await this.#withKeyringForDevice(
      { name: HardwareDeviceNames.ledger },
      async (keyring) => keyring.attemptMakeApp(),
    );
  }

  /**
   * Fetch account list from a hardware device.
   *
   * @param deviceName
   * @param page
   * @param hdPath
   * @returns [] accounts
   */
  async connectHardware(deviceName, page, hdPath) {
    return this.#withKeyringForDevice(
      { name: deviceName, hdPath },
      async (keyring) => {
        if (deviceName === HardwareDeviceNames.ledger) {
          await this.setLedgerTransportPreference(keyring);
        }

        let accounts = [];
        switch (page) {
          case -1:
            accounts = await keyring.getPreviousPage();
            break;
          case 1:
            accounts = await keyring.getNextPage();
            break;
          default:
            accounts = await keyring.getFirstPage();
        }

        // Merge with existing accounts
        // and make sure addresses are not repeated
        const oldAccounts = await this.keyringController.getAccounts();

        const accountsToTrack = [
          ...new Set(
            oldAccounts.concat(accounts.map((a) => a.address.toLowerCase())),
          ),
        ];
        this.accountTrackerController.syncWithAddresses(accountsToTrack);
        return accounts;
      },
    );
  }

  /**
   * Check if the device is unlocked
   *
   * @param deviceName
   * @param hdPath
   * @returns {Promise<boolean>}
   */
  async checkHardwareStatus(deviceName, hdPath) {
    return this.#withKeyringForDevice(
      { name: deviceName, hdPath },
      async (keyring) => {
        return keyring.isUnlocked();
      },
    );
  }

  /**
   * Get hardware type that will be sent for metrics logging.
   *
   * @param {string} address - Address to retrieve the keyring from
   * @returns {HardwareKeyringType} Keyring hardware type
   */
  async getHardwareTypeForMetric(address) {
    return await this.keyringController.withKeyring(
      { address },
      ({ keyring }) => HardwareKeyringType[keyring.type],
    );
  }

  /**
   * Clear
   *
   * @param deviceName
   * @returns {Promise<boolean>}
   */
  async forgetDevice(deviceName) {
    return this.#withKeyringForDevice({ name: deviceName }, async (keyring) => {
      for (const address of keyring.accounts) {
        this._onAccountRemoved(address);
      }

      keyring.forgetDevice();

      return true;
    });
  }

  /**
   * Retrieves the keyring for the selected address and using the .type returns
   * a subtype for the account. Either 'hardware', 'imported', 'snap', or 'MetaMask'.
   *
   * @param {string} address - Address to retrieve keyring for
   * @returns {'hardware' | 'imported' | 'snap' | 'MetaMask'}
   */
  async getAccountType(address) {
    const keyringType = await this.keyringController.getAccountKeyringType(
      address,
    );
    switch (keyringType) {
      case KeyringType.trezor:
      case KeyringType.oneKey:
      case KeyringType.lattice:
      case KeyringType.qr:
      case KeyringType.ledger:
        return 'hardware';
      case KeyringType.imported:
        return 'imported';
      case KeyringType.snap:
        return 'snap';
      default:
        return 'MetaMask';
    }
  }

  /**
   * Retrieves the keyring for the selected address and using the .type
   * determines if a more specific name for the device is available. Returns
   * undefined for non hardware wallets.
   *
   * @param {string} address - Address to retrieve keyring for
   * @returns {'ledger' | 'lattice' | string | undefined}
   */
  async getDeviceModel(address) {
    return this.keyringController.withKeyring(
      { address },
      async ({ keyring }) => {
        switch (keyring.type) {
          case KeyringType.trezor:
          case KeyringType.oneKey:
            return keyring.getModel();
          case KeyringType.qr:
            return keyring.getName();
          case KeyringType.ledger:
            // TODO: get model after ledger keyring exposes method
            return HardwareDeviceNames.ledger;
          case KeyringType.lattice:
            // TODO: get model after lattice keyring exposes method
            return HardwareDeviceNames.lattice;
          default:
            return undefined;
        }
      },
    );
  }

  /**
   * get hardware account label
   *
   * @param name
   * @param index
   * @param hdPathDescription
   * @returns string label
   */
  getAccountLabel(name, index, hdPathDescription) {
    return `${name[0].toUpperCase()}${name.slice(1)} ${
      parseInt(index, 10) + 1
    } ${hdPathDescription || ''}`.trim();
  }

  /**
   * Imports an account from a Trezor or Ledger device.
   *
   * @param index
   * @param deviceName
   * @param hdPath
   * @param hdPathDescription
   * @returns {} keyState
   */
  async unlockHardwareWalletAccount(
    index,
    deviceName,
    hdPath,
    hdPathDescription,
  ) {
    const { address: unlockedAccount, label } =
      await this.#withKeyringForDevice(
        { name: deviceName, hdPath },
        async (keyring) => {
          keyring.setAccountToUnlock(index);
          const [address] = await keyring.addAccounts(1);
          return {
            address: normalize(address),
            label: this.getAccountLabel(
              deviceName === HardwareDeviceNames.qr
                ? keyring.getName()
                : deviceName,
              index,
              hdPathDescription,
            ),
          };
        },
      );

    // Set the account label to Trezor 1 / Ledger 1 / QR Hardware 1, etc
    this.preferencesController.setAccountLabel(unlockedAccount, label);
    // Select the account
    this.preferencesController.setSelectedAddress(unlockedAccount);

    // It is expected that the account also exist in the accounts-controller
    // in other case, an error shall be thrown
    const account =
      this.accountsController.getAccountByAddress(unlockedAccount);
    this.accountsController.setAccountName(account.id, label);

    const accounts = this.accountsController.listAccounts();

    const { identities } = this.preferencesController.state;
    return { unlockedAccount, identities, accounts };
  }

  //
  // Account Management
  //

  /**
   * Adds a new account to the keyring corresponding to the given `keyringId`,
   * or to the default (first) HD keyring if no `keyringId` is provided.
   *
   * @param {number} accountCount - The number of accounts to create
   * @param {string} _keyringId - The keyring identifier.
   * @returns {Promise<string>} The address of the newly-created account.
   */
  async addNewAccount(accountCount, _keyringId) {
    const oldAccounts = await this.keyringController.getAccounts();
    const keyringSelector = _keyringId
      ? { id: _keyringId }
      : { type: KeyringTypes.hd };

    const addedAccountAddress = await this.keyringController.withKeyring(
      keyringSelector,
      async ({ keyring }) => {
        if (keyring.type !== KeyringTypes.hd) {
          throw new Error('Cannot add account to non-HD keyring');
        }
        const accountsInKeyring = await keyring.getAccounts();

        // Only add an account if the accountCount matches the accounts in the keyring.
        if (accountCount && accountCount !== accountsInKeyring.length) {
          if (accountCount > accountsInKeyring.length) {
            throw new Error('Account out of sequence');
          }

          const existingAccount = accountsInKeyring[accountCount];

          if (!existingAccount) {
            throw new Error(`Can't find account at index ${accountCount}`);
          }

          return existingAccount;
        }

        const [newAddress] = await keyring.addAccounts(1);
        if (oldAccounts.includes(newAddress)) {
          await keyring.removeAccount(newAddress);
          throw new Error(`Cannot add duplicate ${newAddress} account`);
        }
        return newAddress;
      },
    );

    if (!oldAccounts.includes(addedAccountAddress)) {
      this.preferencesController.setSelectedAddress(addedAccountAddress);
    }

    return addedAccountAddress;
  }

  /**
   * Verifies the validity of the current vault's seed phrase.
   *
   * Validity: seed phrase restores the accounts belonging to the current vault.
   *
   * Called when the first account is created and on unlocking the vault.
   *
   * @param {string} password
   * @param {string} _keyringId - This is the identifier for the hd keyring.
   * @returns {Promise<number[]>} The seed phrase to be confirmed by the user,
   * encoded as an array of UTF-8 bytes.
   */
  async getSeedPhrase(password, _keyringId) {
    return this._convertEnglishWordlistIndicesToCodepoints(
      await this.keyringController.exportSeedPhrase(password, _keyringId),
    );
  }

  /**
   * Clears the transaction history, to allow users to force-reset their nonces.
   * Mostly used in development environments, when networks are restarted with
   * the same network ID.
   *
   * @returns {Promise<string>} The current selected address.
   */
  async resetAccount() {
    const selectedAddress =
      this.accountsController.getSelectedAccount().address;

    const globalChainId = this.#getGlobalChainId();

    this.txController.wipeTransactions({
      address: selectedAddress,
      chainId: globalChainId,
    });

    this.smartTransactionsController.wipeSmartTransactions({
      address: selectedAddress,
      ignoreNetwork: false,
    });

    this.bridgeStatusController.wipeBridgeStatus({
      address: selectedAddress,
      ignoreNetwork: false,
    });

    this.networkController.resetConnection();

    return selectedAddress;
  }

  /**
   * Checks that all accounts referenced have a matching InternalAccount. Sends
   * an error to sentry for any accounts that were expected but are missing from the wallet.
   *
   * @param {InternalAccount[]} [internalAccounts] - The list of evm accounts the wallet knows about.
   * @param {Hex[]} [accounts] - The list of evm accounts addresses that should exist.
   */
  captureKeyringTypesWithMissingIdentities(
    internalAccounts = [],
    accounts = [],
  ) {
    const accountsMissingIdentities = accounts.filter(
      (address) =>
        !internalAccounts.some(
          (account) => account.address.toLowerCase() === address.toLowerCase(),
        ),
    );
    const keyringTypesWithMissingIdentities = accountsMissingIdentities.map(
      (address) => this.keyringController.getAccountKeyringType(address),
    );

    const internalAccountCount = internalAccounts.length;

    const accountsForCurrentChain =
      this.accountTrackerController.state.accountsByChainId[
        this.#getGlobalChainId()
      ];

    const accountTrackerCount = Object.keys(
      accountsForCurrentChain || {},
    ).length;

    captureException(
      new Error(
        `Attempt to get permission specifications failed because their were ${accounts.length} accounts, but ${internalAccountCount} identities, and the ${keyringTypesWithMissingIdentities} keyrings included accounts with missing identities. Meanwhile, there are ${accountTrackerCount} accounts in the account tracker.`,
      ),
    );
  }

  /**
   * Sorts a list of evm account addresses by most recently selected by using
   * the lastSelected value for the matching InternalAccount object stored in state.
   *
   * @param {Hex[]} [addresses] - The list of evm accounts addresses to sort.
   * @returns {Hex[]} The sorted evm accounts addresses.
   */
  sortEvmAccountsByLastSelected(addresses) {
    const internalAccounts = this.accountsController.listAccounts();
    return this.sortAddressesWithInternalAccounts(addresses, internalAccounts);
  }

  /**
   * Sorts a list of multichain account addresses by most recently selected by using
   * the lastSelected value for the matching InternalAccount object stored in state.
   *
   * @param {string[]} [addresses] - The list of addresses (not full CAIP-10 Account IDs) to sort.
   * @returns {string[]} The sorted accounts addresses.
   */
  sortMultichainAccountsByLastSelected(addresses) {
    const internalAccounts = this.accountsController.listMultichainAccounts();
    return this.sortAddressesWithInternalAccounts(addresses, internalAccounts);
  }

  /**
   * Sorts a list of addresses by most recently selected by using the lastSelected value for
   * the matching InternalAccount object from the list of internalAccounts provided.
   *
   * @param {string[]} [addresses] - The list of caip accounts addresses to sort.
   * @param {InternalAccount[]} [internalAccounts] - The list of InternalAccounts to determine lastSelected from.
   * @returns {string[]} The sorted accounts addresses.
   */
  sortAddressesWithInternalAccounts(addresses, internalAccounts) {
    return addresses.sort((firstAddress, secondAddress) => {
      const firstAccount = internalAccounts.find(
        (internalAccount) =>
          internalAccount.address.toLowerCase() === firstAddress.toLowerCase(),
      );

      const secondAccount = internalAccounts.find(
        (internalAccount) =>
          internalAccount.address.toLowerCase() === secondAddress.toLowerCase(),
      );

      if (!firstAccount) {
        this.captureKeyringTypesWithMissingIdentities(
          internalAccounts,
          addresses,
        );
        throw new Error(`Missing identity for address: "${firstAddress}".`);
      } else if (!secondAccount) {
        this.captureKeyringTypesWithMissingIdentities(
          internalAccounts,
          addresses,
        );
        throw new Error(`Missing identity for address: "${secondAddress}".`);
      } else if (
        firstAccount.metadata.lastSelected ===
        secondAccount.metadata.lastSelected
      ) {
        return 0;
      } else if (firstAccount.metadata.lastSelected === undefined) {
        return 1;
      } else if (secondAccount.metadata.lastSelected === undefined) {
        return -1;
      }

      return (
        secondAccount.metadata.lastSelected - firstAccount.metadata.lastSelected
      );
    });
  }

  /**
   * Gets the sorted permitted accounts for the specified origin. Returns an empty
   * array if no accounts are permitted or the wallet is locked. Returns any permitted
   * accounts if the wallet is locked and `ignoreLock` is true. This lock bypass is needed
   * for the `eth_requestAccounts` & `wallet_getPermission` handlers both of which
   * return permissioned accounts to the dapp when the wallet is locked.
   *
   * @param {string} origin - The origin whose exposed accounts to retrieve.
   * @param {object} [options] - The options object
   * @param {boolean} [options.ignoreLock] - If accounts should be returned even if the wallet is locked.
   * @returns {Promise<string[]>} The origin's permitted accounts, or an empty
   * array.
   */
  getPermittedAccounts(origin, { ignoreLock } = {}) {
    let caveat;
    try {
      caveat = this.permissionController.getCaveat(
        origin,
        Caip25EndowmentPermissionName,
        Caip25CaveatType,
      );
    } catch (err) {
      if (err instanceof PermissionDoesNotExistError) {
        // suppress expected error in case that the origin
        // does not have the target permission yet
        return [];
      }
      throw err;
    }

    if (!this.isUnlocked() && !ignoreLock) {
      return [];
    }

    const ethAccounts = getEthAccounts(caveat.value);
    return this.sortEvmAccountsByLastSelected(ethAccounts);
  }

  /**
   * Stops exposing the specified scope to all third parties.
   *
   * @param {string} scopeString - The scope to stop exposing
   * to third parties.
   */
  removeAllScopePermissions(scopeString) {
    this.permissionController.updatePermissionsByCaveat(
      Caip25CaveatType,
      (existingScopes) =>
        Caip25CaveatMutators[Caip25CaveatType].removeScope(
          existingScopes,
          scopeString,
        ),
    );
  }

  /**
   * Stops exposing the account with the specified address to all third parties.
   * Exposed accounts are stored in caveats of the eth_accounts permission. This
   * method uses `PermissionController.updatePermissionsByCaveat` to
   * remove the specified address from every eth_accounts permission. If a
   * permission only included this address, the permission is revoked entirely.
   *
   * @param {string} targetAccount - The address of the account to stop exposing
   * to third parties.
   */
  removeAllAccountPermissions(targetAccount) {
    this.permissionController.updatePermissionsByCaveat(
      Caip25CaveatType,
      (existingScopes) =>
        Caip25CaveatMutators[Caip25CaveatType].removeAccount(
          existingScopes,
          targetAccount,
        ),
    );
  }

  /**
   * Removes an account from state / storage.
   *
   * @param {string[]} address - A hex address
   */
  async removeAccount(address) {
    this._onAccountRemoved(address);
    await this.keyringController.removeAccount(address);

    return address;
  }

  /**
   * Imports an account with the specified import strategy.
   * These are defined in @metamask/keyring-controller
   * Each strategy represents a different way of serializing an Ethereum key pair.
   *
   * @param {'privateKey' | 'json'} strategy - A unique identifier for an account import strategy.
   * @param {any} args - The data required by that strategy to import an account.
   */
  async importAccountWithStrategy(strategy, args) {
    const importedAccountAddress =
      await this.keyringController.importAccountWithStrategy(strategy, args);
    // set new account as selected
    this.preferencesController.setSelectedAddress(importedAccountAddress);
  }

  /**
   * Requests approval for permissions for the specified origin
   *
   * @param origin - The origin to request approval for.
   * @param permissions - The permissions to request approval for.
   * @param [options] - Optional. Additional properties to define on the requestData object
   */
  async requestPermissionApproval(origin, permissions, options = {}) {
    const id = nanoid();
    return this.approvalController.addAndShowApprovalRequest({
      id,
      origin,
      requestData: {
        metadata: {
          id,
          origin,
        },
        permissions,
        ...options,
      },
      type: MethodNames.RequestPermissions,
    });
  }

  /**
   * Prompts the user with permittedChains approval for given chainId.
   *
   * @param {string} origin - The origin to request approval for.
   * @param {Hex} chainId - The chainId to add incrementally.
   */
  async requestApprovalPermittedChainsPermission(origin, chainId) {
    const caveatValueWithChains = setPermittedEthChainIds(
      {
        requiredScopes: {},
        optionalScopes: {},
        sessionProperties: {},
        isMultichainOrigin: false,
      },
      [chainId],
    );

    await this.permissionController.requestPermissionsIncremental(
      { origin },
      {
        [Caip25EndowmentPermissionName]: {
          caveats: [
            {
              type: Caip25CaveatType,
              value: caveatValueWithChains,
            },
          ],
        },
      },
    );
  }

  /**
   * Requests incremental permittedChains permission for the specified origin.
   * and updates the existing CAIP-25 permission.
   * Allows for granting without prompting for user approval which
   * would be used as part of flows like `wallet_addEthereumChain`
   * requests where the addition of the network and the permitting
   * of the chain are combined into one approval.
   *
   * @param {object} options - The options object
   * @param {string} options.origin - The origin to request approval for.
   * @param {Hex} options.chainId - The chainId to add to the existing permittedChains.
   * @param {boolean} options.autoApprove - If the chain should be granted without prompting for user approval.
   * @param {object} options.metadata - Request data for the approval.
   */
  async requestPermittedChainsPermissionIncremental({
    origin,
    chainId,
    autoApprove,
    metadata,
  }) {
    const caveatValueWithChains = setPermittedEthChainIds(
      {
        requiredScopes: {},
        optionalScopes: {},
        sessionProperties: {},
        isMultichainOrigin: false,
      },
      [chainId],
    );

    if (!autoApprove) {
      let options;
      if (metadata) {
        options = { metadata };
      }
      await this.permissionController.requestPermissionsIncremental(
        { origin },
        {
          [Caip25EndowmentPermissionName]: {
            caveats: [
              {
                type: Caip25CaveatType,
                value: caveatValueWithChains,
              },
            ],
          },
        },
        options,
      );
      return;
    }

    await this.permissionController.grantPermissionsIncremental({
      subject: { origin },
      approvedPermissions: {
        [Caip25EndowmentPermissionName]: {
          caveats: [
            {
              type: Caip25CaveatType,
              value: caveatValueWithChains,
            },
          ],
        },
      },
    });
  }

  /**
   * Requests user approval for the CAIP-25 permission for the specified origin
   * and returns a granted permissions object.
   *
   * @param {string} _origin - The origin to request approval for.
   * @param requestedPermissions - The legacy permissions to request approval for.
   * @returns the approved permissions object.
   */
  getCaip25PermissionFromLegacyPermissions(_origin, requestedPermissions = {}) {
    const permissions = pick(requestedPermissions, [
      RestrictedMethods.eth_accounts,
      PermissionNames.permittedChains,
    ]);

    if (!permissions[RestrictedMethods.eth_accounts]) {
      permissions[RestrictedMethods.eth_accounts] = {};
    }

    if (!permissions[PermissionNames.permittedChains]) {
      permissions[PermissionNames.permittedChains] = {};
    }

    const requestedAccounts =
      permissions[RestrictedMethods.eth_accounts]?.caveats?.find(
        (caveat) => caveat.type === CaveatTypes.restrictReturnedAccounts,
      )?.value ?? [];

    const requestedChains =
      permissions[PermissionNames.permittedChains]?.caveats?.find(
        (caveat) => caveat.type === CaveatTypes.restrictNetworkSwitching,
      )?.value ?? [];

    const newCaveatValue = {
      requiredScopes: {},
      optionalScopes: {
        'wallet:eip155': {
          accounts: [],
        },
      },
      sessionProperties: {},
      isMultichainOrigin: false,
    };

    const caveatValueWithChains = setPermittedEthChainIds(
      newCaveatValue,
      requestedChains,
    );

    const caveatValueWithAccountsAndChains = setEthAccounts(
      caveatValueWithChains,
      requestedAccounts,
    );

    return {
      [Caip25EndowmentPermissionName]: {
        caveats: [
          {
            type: Caip25CaveatType,
            value: caveatValueWithAccountsAndChains,
          },
        ],
      },
    };
  }

  getNonEvmSupportedMethods(scope) {
    return this.controllerMessenger.call(
      'MultichainRouter:getSupportedMethods',
      scope,
    );
  }

  /**
   * For origins with a solana scope permitted, sends a wallet_notify -> metamask_accountChanged
   * event to fire for the solana scope with the currently selected solana account if any are
   * permitted or empty array otherwise.
   *
   * @param {string} origin - The origin to notify with the current solana account
   */
  notifySolanaAccountChangedForCurrentAccount(origin) {
    let caip25Caveat;
    try {
      caip25Caveat = this.permissionController.getCaveat(
        origin,
        Caip25EndowmentPermissionName,
        Caip25CaveatType,
      );
    } catch {
      // noop
    }
    if (!caip25Caveat) {
      return;
    }
    const solanaAccountsChangedNotifications =
      caip25Caveat.value.sessionProperties[
        KnownSessionProperties.SolanaAccountChangedNotifications
      ];

    const sessionScopes = getSessionScopes(caip25Caveat.value, {
      getNonEvmSupportedMethods: this.getNonEvmSupportedMethods.bind(this),
    });

    const solanaScope =
      sessionScopes[MultichainNetworks.SOLANA] ||
      sessionScopes[MultichainNetworks.SOLANA_DEVNET] ||
      sessionScopes[MultichainNetworks.SOLANA_TESTNET];

    if (solanaAccountsChangedNotifications && solanaScope) {
      const { accounts } = solanaScope;
      const parsedPermittedSolanaAddresses = accounts.map((caipAccountId) => {
        const { address } = parseCaipAccountId(caipAccountId);
        return address;
      });

      const [accountAddressToEmit] = this.sortMultichainAccountsByLastSelected(
        parsedPermittedSolanaAddresses,
      );

      if (accountAddressToEmit) {
        this._notifySolanaAccountChange(origin, [accountAddressToEmit]);
      }
    }
  }

  // ---------------------------------------------------------------------------
  // Identity Management (signature operations)

  getAddTransactionRequest({
    transactionParams,
    transactionOptions,
    dappRequest,
    ...otherParams
  }) {
    return {
      internalAccounts: this.accountsController.listAccounts(),
      dappRequest,
      networkClientId:
        dappRequest?.networkClientId ?? transactionOptions?.networkClientId,
      selectedAccount: this.accountsController.getAccountByAddress(
        transactionParams.from,
      ),
      transactionController: this.txController,
      transactionOptions,
      transactionParams,
      userOperationController: this.userOperationController,
      chainId: this.#getGlobalChainId(),
      ppomController: this.ppomController,
      securityAlertsEnabled:
        this.preferencesController.state?.securityAlertsEnabled,
      updateSecurityAlertResponse: this.updateSecurityAlertResponse.bind(this),
      ...otherParams,
    };
  }

  /**
   * @returns {boolean} true if the keyring type supports EIP-1559
   */
  async getCurrentAccountEIP1559Compatibility() {
    return true;
  }

  //=============================================================================
  // END (VAULT / KEYRING RELATED METHODS)
  //=============================================================================

  /**
   * Allows a user to attempt to cancel a previously submitted transaction
   * by creating a new transaction.
   *
   * @param {number} originalTxId - the id of the txMeta that you want to
   * attempt to cancel
   * @param {import(
   *  './controllers/transactions'
   * ).CustomGasSettings} [customGasSettings] - overrides to use for gas params
   * instead of allowing this method to generate them
   * @param options
   * @returns {object} MetaMask state
   */
  async createCancelTransaction(originalTxId, customGasSettings, options) {
    await this.txController.stopTransaction(
      originalTxId,
      customGasSettings,
      options,
    );
    const state = this.getState();
    return state;
  }

  /**
   * Allows a user to attempt to speed up a previously submitted transaction
   * by creating a new transaction.
   *
   * @param {number} originalTxId - the id of the txMeta that you want to
   * attempt to speed up
   * @param {import(
   *  './controllers/transactions'
   * ).CustomGasSettings} [customGasSettings] - overrides to use for gas params
   * instead of allowing this method to generate them
   * @param options
   * @returns {object} MetaMask state
   */
  async createSpeedUpTransaction(originalTxId, customGasSettings, options) {
    await this.txController.speedUpTransaction(
      originalTxId,
      customGasSettings,
      options,
    );
    const state = this.getState();
    return state;
  }

  async estimateGas(estimateGasParams) {
    return new Promise((resolve, reject) => {
      this.provider
        .request({
          method: 'eth_estimateGas',
          params: [estimateGasParams],
        })
        .then((result) => resolve(result.toString(16)))
        .catch((err) => reject(err));
    });
  }

  handleWatchAssetRequest = ({ asset, type, origin, networkClientId }) => {
    switch (type) {
      case ERC20:
        return this.tokensController.watchAsset({
          asset,
          type,
          networkClientId,
        });
      case ERC721:
      case ERC1155:
        return this.nftController.watchNft(
          asset,
          type,
          origin,
          networkClientId,
        );
      default:
        throw new Error(`Asset type ${type} not supported`);
    }
  };

  async updateSecurityAlertResponse(
    method,
    securityAlertId,
    securityAlertResponse,
  ) {
    return await updateSecurityAlertResponse({
      appStateController: this.appStateController,
      messenger: this.controllerMessenger,
      method,
      securityAlertId,
      securityAlertResponse,
      signatureController: this.signatureController,
      transactionController: this.txController,
    });
  }

  /**
   * Returns the index of the HD keyring containing the selected account.
   *
   * @returns {number | undefined} The index of the HD keyring containing the selected account.
   */
  getHDEntropyIndex() {
    const selectedAccount = this.accountsController.getSelectedAccount();
    const hdKeyrings = this.keyringController.state.keyrings.filter(
      (keyring) => keyring.type === KeyringTypes.hd,
    );
    const index = hdKeyrings.findIndex((keyring) =>
      keyring.accounts.includes(selectedAccount.address),
    );

    return index === -1 ? undefined : index;
  }

  //=============================================================================
  // PASSWORD MANAGEMENT
  //=============================================================================

  /**
   * Allows a user to begin the seed phrase recovery process.
   */
  markPasswordForgotten() {
    this.preferencesController.setPasswordForgotten(true);
    this.sendUpdate();
  }

  /**
   * Allows a user to end the seed phrase recovery process.
   */
  unMarkPasswordForgotten() {
    this.preferencesController.setPasswordForgotten(false);
    this.sendUpdate();
  }

  //=============================================================================
  // SETUP
  //=============================================================================

  /**
   * A runtime.MessageSender object, as provided by the browser:
   *
   * @see https://developer.mozilla.org/en-US/docs/Mozilla/Add-ons/WebExtensions/API/runtime/MessageSender
   * @typedef {object} MessageSender
   * @property {string} - The URL of the page or frame hosting the script that sent the message.
   */

  /**
   * A Snap sender object.
   *
   * @typedef {object} SnapSender
   * @property {string} snapId - The ID of the snap.
   */

  /**
   * Used to create a multiplexed stream for connecting to an untrusted context
   * like a Dapp or other extension.
   *
   * @param options - Options bag.
   * @param {ReadableStream} options.connectionStream - The Duplex stream to connect to.
   * @param {MessageSender | SnapSender} options.sender - The sender of the messages on this stream.
   * @param {string} [options.subjectType] - The type of the sender, i.e. subject.
   */
  setupUntrustedCommunicationEip1193({
    connectionStream,
    sender,
    subjectType,
  }) {
    if (sender.url) {
      if (this.onboardingController.state.completedOnboarding) {
        if (this.preferencesController.state.usePhishDetect) {
          const { hostname } = new URL(sender.url);
          this.phishingController.maybeUpdateState();
          // Check if new connection is blocked if phishing detection is on
          const phishingTestResponse = this.phishingController.test(sender.url);
          if (phishingTestResponse?.result) {
            this.sendPhishingWarning(connectionStream, hostname);
            this.metaMetricsController.trackEvent({
              event: MetaMetricsEventName.PhishingPageDisplayed,
              category: MetaMetricsEventCategory.Phishing,
              properties: {
                url: hostname,
              },
            });
            return;
          }
        }
      }
    }

    let inputSubjectType;
    if (subjectType) {
      inputSubjectType = subjectType;
    } else if (sender.id && sender.id !== this.extension.runtime.id) {
      inputSubjectType = SubjectType.Extension;
    } else {
      inputSubjectType = SubjectType.Website;
    }

    // setup multiplexing
    const mux = setupMultiplex(connectionStream);
    mux.ignoreStream(METAMASK_CAIP_MULTICHAIN_PROVIDER);

    // messages between inpage and background
    this.setupProviderConnectionEip1193(
      mux.createStream(METAMASK_EIP_1193_PROVIDER),
      sender,
      inputSubjectType,
    );

    // TODO:LegacyProvider: Delete
    if (sender.url) {
      // legacy streams
      this.setupPublicConfig(mux.createStream('publicConfig'));
    }
  }

  /**
   * Used to create a CAIP stream for connecting to an untrusted context.
   *
   * @param options - Options bag.
   * @param {ReadableStream} options.connectionStream - The Duplex stream to connect to.
   * @param {MessageSender | SnapSender} options.sender - The sender of the messages on this stream.
   * @param {string} [options.subjectType] - The type of the sender, i.e. subject.
   */
  setupUntrustedCommunicationCaip({ connectionStream, sender, subjectType }) {
    let inputSubjectType;
    if (subjectType) {
      inputSubjectType = subjectType;
    } else if (sender.id && sender.id !== this.extension.runtime.id) {
      inputSubjectType = SubjectType.Extension;
    } else {
      inputSubjectType = SubjectType.Website;
    }

    // messages between subject and background
    this.setupProviderConnectionCaip(
      connectionStream,
      sender,
      inputSubjectType,
    );
  }

  /**
   * Used to create a multiplexed stream for connecting to a trusted context,
   * like our own user interfaces, which have the provider APIs, but also
   * receive the exported API from this controller, which includes trusted
   * functions, like the ability to approve transactions or sign messages.
   *
   * @param {*} connectionStream - The duplex stream to connect to.
   * @param {MessageSender} sender - The sender of the messages on this stream
   */
  setupTrustedCommunication(connectionStream, sender) {
    // setup multiplexing
    const mux = setupMultiplex(connectionStream);
    // connect features
    this.setupControllerConnection(mux.createStream('controller'));
    this.setupProviderConnectionEip1193(
      mux.createStream('provider'),
      sender,
      SubjectType.Internal,
    );
  }

  /**
   * Used to create a multiplexed stream for connecting to the phishing warning page.
   *
   * @param options - Options bag.
   * @param {ReadableStream} options.connectionStream - The Duplex stream to connect to.
   */
  setupPhishingCommunication({ connectionStream }) {
    const { usePhishDetect } = this.preferencesController.state;

    if (!usePhishDetect) {
      return;
    }

    // setup multiplexing
    const mux = setupMultiplex(connectionStream);
    const phishingStream = mux.createStream(PHISHING_SAFELIST);

    // set up postStream transport
    phishingStream.on(
      'data',
      createMetaRPCHandler(
        {
          safelistPhishingDomain: this.safelistPhishingDomain.bind(this),
          backToSafetyPhishingWarning:
            this.backToSafetyPhishingWarning.bind(this),
        },
        phishingStream,
      ),
    );
  }

  setUpCookieHandlerCommunication({ connectionStream }) {
    const {
      metaMetricsId,
      dataCollectionForMarketing,
      participateInMetaMetrics,
    } = this.metaMetricsController.state;

    if (
      metaMetricsId &&
      dataCollectionForMarketing &&
      participateInMetaMetrics
    ) {
      // setup multiplexing
      const mux = setupMultiplex(connectionStream);
      const metamaskCookieHandlerStream = mux.createStream(
        METAMASK_COOKIE_HANDLER,
      );
      // set up postStream transport
      metamaskCookieHandlerStream.on(
        'data',
        createMetaRPCHandler(
          {
            getCookieFromMarketingPage:
              this.getCookieFromMarketingPage.bind(this),
          },
          metamaskCookieHandlerStream,
        ),
      );
    }
  }

  getCookieFromMarketingPage(data) {
    const { ga_client_id: cookieId } = data;
    this.metaMetricsController.setMarketingCampaignCookieId(cookieId);
  }

  /**
   * Called when we detect a suspicious domain. Requests the browser redirects
   * to our anti-phishing page.
   *
   * @private
   * @param {*} connectionStream - The duplex stream to the per-page script,
   * for sending the reload attempt to.
   * @param {string} hostname - The hostname that triggered the suspicion.
   */
  sendPhishingWarning(connectionStream, hostname) {
    const mux = setupMultiplex(connectionStream);
    const phishingStream = mux.createStream('phishing');
    phishingStream.write({ hostname });
  }

  /**
   * A method for providing our API over a stream using JSON-RPC.
   *
   * @param {*} outStream - The stream to provide our API over.
   */
  setupControllerConnection(outStream) {
    const patchStore = new PatchStore(this.memStore);
    let uiReady = false;

    const handleUpdate = () => {
      if (!isStreamWritable(outStream) || !uiReady) {
        return;
      }

      const patches = patchStore.flushPendingPatches();

      outStream.write({
        jsonrpc: '2.0',
        method: 'sendUpdate',
        params: [patches],
      });
    };

    const api = {
      ...this.getApi(),
      ...this.controllerApi,
      startPatches: () => {
        uiReady = true;
        handleUpdate();
      },
      getStatePatches: () => patchStore.flushPendingPatches(),
    };

    this.on('update', handleUpdate);

    // report new active controller connection
    this.activeControllerConnections += 1;
    this.emit('controllerConnectionChanged', this.activeControllerConnections);

    // set up postStream transport
    outStream.on('data', createMetaRPCHandler(api, outStream));

    const startUISync = () => {
      if (!isStreamWritable(outStream)) {
        return;
      }
      // send notification to client-side
      outStream.write({
        jsonrpc: '2.0',
        method: 'startUISync',
      });
    };

    if (this.startUISync) {
      startUISync();
    } else {
      this.once('startUISync', startUISync);
    }

    const outstreamEndHandler = () => {
      if (!outStream.mmFinished) {
        this.activeControllerConnections -= 1;
        this.emit(
          'controllerConnectionChanged',
          this.activeControllerConnections,
        );
        outStream.mmFinished = true;
        this.removeListener('update', handleUpdate);
        patchStore.destroy();
      }
    };

    // The presence of both of the below handlers may be redundant.
    // After upgrading metamask/object-multiples to v2.0.0, which included
    // an upgrade of readable-streams from v2 to v3, we saw that the
    // `outStream.on('end'` handler was almost never being called. This seems to
    // related to how v3 handles errors vs how v2 handles errors; there
    // are "premature close" errors in both cases, although in the case
    // of v2 they don't prevent `outStream.on('end'` from being called.
    // At the time that this comment was committed, it was known that we
    // need to investigate and resolve the underlying error, however,
    // for expediency, we are not addressing them at this time. Instead, we
    // can observe that `readableStream.finished` preserves the same
    // functionality as we had when we relied on readable-stream v2. Meanwhile,
    // the `outStream.on('end')` handler was observed to have been called at least once.
    // In an abundance of caution to prevent against unexpected future behavioral changes in
    // streams implementations, we redundantly use multiple paths to attach the same event handler.
    // The outstreamEndHandler therefore needs to be idempotent, which introduces the `mmFinished` property.

    outStream.mmFinished = false;
    finished(outStream, outstreamEndHandler);
    outStream.once('close', outstreamEndHandler);
    outStream.once('end', outstreamEndHandler);
  }

  /**
   * A method for serving our ethereum provider over a given stream.
   *
   * @param {*} outStream - The stream to provide over.
   * @param {MessageSender | SnapSender} sender - The sender of the messages on this stream
   * @param {SubjectType} subjectType - The type of the sender, i.e. subject.
   */
  setupProviderConnectionEip1193(outStream, sender, subjectType) {
    let origin;
    if (subjectType === SubjectType.Internal) {
      origin = ORIGIN_METAMASK;
    } else if (subjectType === SubjectType.Snap) {
      origin = sender.snapId;
    } else {
      origin = new URL(sender.url).origin;
    }

    if (sender.id && sender.id !== this.extension.runtime.id) {
      this.subjectMetadataController.addSubjectMetadata({
        origin,
        extensionId: sender.id,
        subjectType: SubjectType.Extension,
      });
    }

    let tabId;
    if (sender.tab && sender.tab.id) {
      tabId = sender.tab.id;
    }

    let mainFrameOrigin = origin;
    if (sender.tab && sender.tab.url) {
      // If sender origin is an iframe, then get the top-level frame's origin
      mainFrameOrigin = new URL(sender.tab.url).origin;
    }

    const engine = this.setupProviderEngineEip1193({
      origin,
      sender,
      subjectType,
      tabId,
      mainFrameOrigin,
    });

    const dupeReqFilterStream = createDupeReqFilterStream();

    // setup connection
    const providerStream = createEngineStream({ engine });

    const connectionId = this.addConnection(origin, {
      tabId,
      apiType: API_TYPE.EIP1193,
      engine,
    });

    pipeline(
      outStream,
      dupeReqFilterStream,
      providerStream,
      outStream,
      (err) => {
        // handle any middleware cleanup
        engine.destroy();
        connectionId && this.removeConnection(origin, connectionId);
        // For context and todos related to the error message match, see https://github.com/MetaMask/metamask-extension/issues/26337
        if (err && !err.message?.match('Premature close')) {
          log.error(err);
        }
      },
    );

    // Used to show wallet liveliness to the provider
    if (subjectType !== SubjectType.Internal) {
      this._notifyChainChangeForConnection({ engine }, origin);
    }
  }

  /**
   * A method for serving our CAIP provider over a given stream.
   *
   * @param {*} outStream - The stream to provide over.
   * @param {MessageSender | SnapSender} sender - The sender of the messages on this stream
   * @param {SubjectType} subjectType - The type of the sender, i.e. subject.
   */
  setupProviderConnectionCaip(outStream, sender, subjectType) {
    let origin;
    if (subjectType === SubjectType.Internal) {
      origin = ORIGIN_METAMASK;
    } else if (subjectType === SubjectType.Snap) {
      origin = sender.snapId;
    } else {
      origin = new URL(sender.url).origin;
    }

    if (sender.id && sender.id !== this.extension.runtime.id) {
      this.subjectMetadataController.addSubjectMetadata({
        origin,
        extensionId: sender.id,
        subjectType: SubjectType.Extension,
      });
    }

    let tabId;
    if (sender.tab && sender.tab.id) {
      tabId = sender.tab.id;
    }

    const engine = this.setupProviderEngineCaip({
      origin,
      sender,
      subjectType,
      tabId,
    });

    const dupeReqFilterStream = createDupeReqFilterStream();

    // setup connection
    const providerStream = createEngineStream({ engine });

    const connectionId = this.addConnection(origin, {
      tabId,
      apiType: API_TYPE.CAIP_MULTICHAIN,
      engine,
    });

    // solana account changed notifications
    // This delay is needed because it's possible for a dapp to not have listeners
    // setup in time right after a connection is established.
    // This can be resolved if we amend the caip standards to include a liveliness
    // handshake as part of the initial connection.
    setTimeout(
      () => this.notifySolanaAccountChangedForCurrentAccount(origin),
      500,
    );

    pipeline(
      outStream,
      dupeReqFilterStream,
      providerStream,
      outStream,
      (err) => {
        // handle any middleware cleanup
        engine.destroy();
        connectionId && this.removeConnection(origin, connectionId);
        // For context and todos related to the error message match, see https://github.com/MetaMask/metamask-extension/issues/26337
        if (err && !err.message?.match('Premature close')) {
          log.error(err);
        }
      },
    );
  }

  /**
   * A method for creating an ethereum provider that is safely restricted for the requesting subject.
   *
   * @param {object} options - Provider engine options
   * @param {string} options.origin - The origin of the sender
   * @param {MessageSender | SnapSender} options.sender - The sender object.
   * @param {string} options.subjectType - The type of the sender subject.
   * @param {tabId} [options.tabId] - The tab ID of the sender - if the sender is within a tab
   * @param {mainFrameOrigin} [options.mainFrameOrigin] - The origin of the main frame if the sender is an iframe
   */
  setupProviderEngineEip1193({
    origin,
    subjectType,
    sender,
    tabId,
    mainFrameOrigin,
  }) {
    const engine = new JsonRpcEngine();

    // Append origin to each request
    engine.push(createOriginMiddleware({ origin }));

    // Append mainFrameOrigin to each request if present
    if (mainFrameOrigin) {
      engine.push(createMainFrameOriginMiddleware({ mainFrameOrigin }));
    }

    // Append selectedNetworkClientId to each request
    engine.push(createSelectedNetworkMiddleware(this.controllerMessenger));

    // If the origin is not in the selectedNetworkController's `domains` state
    // when the provider engine is created, the selectedNetworkController will
    // fetch the globally selected networkClient from the networkController and wrap
    // it in a proxy which can be switched to use its own state if/when the origin
    // is added to the `domains` state
    const proxyClient =
      this.selectedNetworkController.getProviderAndBlockTracker(origin);

    // We create the filter and subscription manager middleware now, but they will
    // be inserted into the engine later.
    const filterMiddleware = createFilterMiddleware(proxyClient);
    const subscriptionManager = createSubscriptionManager(proxyClient);
    subscriptionManager.events.on('notification', (message) =>
      engine.emit('notification', message),
    );

    // Append tabId to each request if it exists
    if (tabId) {
      engine.push(createTabIdMiddleware({ tabId }));
    }

    engine.push(createLoggerMiddleware({ origin }));
    engine.push(this.permissionLogController.createMiddleware());

    if (origin === BaseUrl.Portfolio) {
      engine.push(createTxVerificationMiddleware(this.networkController));
    }

    engine.push(createTracingMiddleware());

    engine.push(
      createOriginThrottlingMiddleware({
        getThrottledOriginState:
          this.appStateController.getThrottledOriginState.bind(
            this.appStateController,
          ),
        updateThrottledOriginState:
          this.appStateController.updateThrottledOriginState.bind(
            this.appStateController,
          ),
      }),
    );

    engine.push(
      createPPOMMiddleware(
        this.ppomController,
        this.preferencesController,
        this.networkController,
        this.appStateController,
        this.accountsController,
        this.updateSecurityAlertResponse.bind(this),
      ),
    );

    engine.push(
      createRPCMethodTrackingMiddleware({
        getAccountType: this.getAccountType.bind(this),
        getDeviceModel: this.getDeviceModel.bind(this),
        getHDEntropyIndex: this.getHDEntropyIndex.bind(this),
        getHardwareTypeForMetric: this.getHardwareTypeForMetric.bind(this),
        snapAndHardwareMessenger: this.controllerMessenger.getRestricted({
          name: 'SnapAndHardwareMessenger',
          allowedActions: [
            'KeyringController:getKeyringForAccount',
            'SnapController:get',
            'AccountsController:getSelectedAccount',
          ],
        }),
        appStateController: this.appStateController,
        metaMetricsController: this.metaMetricsController,
      }),
    );

    engine.push(createUnsupportedMethodMiddleware());

    // Legacy RPC method that needs to be implemented _ahead of_ the permission
    // middleware.
    engine.push(
      createEthAccountsMethodMiddleware({
        getAccounts: this.getPermittedAccounts.bind(this, origin),
      }),
    );

    if (subjectType !== SubjectType.Internal) {
      engine.push(
        this.permissionController.createPermissionMiddleware({
          origin,
        }),
      );
    }

    if (subjectType === SubjectType.Website) {
      engine.push(
        createOnboardingMiddleware({
          location: sender.url,
          registerOnboarding: this.onboardingController.registerOnboarding,
        }),
      );
    }

    // EVM requests and eth permissions should not be passed to non-EVM accounts
    // this middleware intercepts these requests and returns an error.
    engine.push(
      createEvmMethodsToNonEvmAccountReqFilterMiddleware({
        messenger: this.controllerMessenger.getRestricted({
          name: 'EvmMethodsToNonEvmAccountFilterMessenger',
          allowedActions: ['AccountsController:getSelectedAccount'],
        }),
      }),
    );

    // Unrestricted/permissionless RPC method implementations.
    // They must nevertheless be placed _behind_ the permission middleware.
    engine.push(
      createEip1193MethodMiddleware({
        subjectType,

        // Miscellaneous
        addSubjectMetadata:
          this.subjectMetadataController.addSubjectMetadata.bind(
            this.subjectMetadataController,
          ),
        metamaskState: this.getState(),
        getProviderState: this.getProviderState.bind(this),
        getUnlockPromise: this.appStateController.getUnlockPromise.bind(
          this.appStateController,
        ),
        handleWatchAssetRequest: this.handleWatchAssetRequest.bind(this),
        requestUserApproval:
          this.approvalController.addAndShowApprovalRequest.bind(
            this.approvalController,
          ),
        sendMetrics: this.metaMetricsController.trackEvent.bind(
          this.metaMetricsController,
        ),
        // Permission-related
        getAccounts: this.getPermittedAccounts.bind(this, origin),
        getCaip25PermissionFromLegacyPermissionsForOrigin:
          this.getCaip25PermissionFromLegacyPermissions.bind(this, origin),
        getPermissionsForOrigin: this.permissionController.getPermissions.bind(
          this.permissionController,
          origin,
        ),
        requestPermittedChainsPermissionIncrementalForOrigin: (options) =>
          this.requestPermittedChainsPermissionIncremental({
            ...options,
            origin,
          }),
        requestPermissionsForOrigin: (requestedPermissions) =>
          this.permissionController.requestPermissions(
            { origin },
            requestedPermissions,
            {
              metadata: {
                isEip1193Request: true,
              },
            },
          ),
        revokePermissionsForOrigin: (permissionKeys) => {
          try {
            this.permissionController.revokePermissions({
              [origin]: permissionKeys,
            });
          } catch (e) {
            // we dont want to handle errors here because
            // the revokePermissions api method should just
            // return `null` if the permissions were not
            // successfully revoked or if the permissions
            // for the origin do not exist
            console.log(e);
          }
        },
        getCaveat: ({ target, caveatType }) => {
          try {
            return this.permissionController.getCaveat(
              origin,
              target,
              caveatType,
            );
          } catch (e) {
            if (e instanceof PermissionDoesNotExistError) {
              // suppress expected error in case that the origin
              // does not have the target permission yet
            } else {
              throw e;
            }
          }

          return undefined;
        },
        // network configuration-related
        setActiveNetwork: async (networkClientId) => {
          await this.networkController.setActiveNetwork(networkClientId);
          // if the origin has the CAIP-25 permission
          // we set per dapp network selection state
          if (
            this.permissionController.hasPermission(
              origin,
              Caip25EndowmentPermissionName,
            )
          ) {
            this.selectedNetworkController.setNetworkClientIdForDomain(
              origin,
              networkClientId,
            );
          }
        },
        addNetwork: this.networkController.addNetwork.bind(
          this.networkController,
        ),
        updateNetwork: this.networkController.updateNetwork.bind(
          this.networkController,
        ),
        getNetworkConfigurationByChainId:
          this.networkController.getNetworkConfigurationByChainId.bind(
            this.networkController,
          ),
        setTokenNetworkFilter: (chainId) => {
          const { tokenNetworkFilter } =
            this.preferencesController.getPreferences();
          if (chainId && Object.keys(tokenNetworkFilter).length === 1) {
            this.preferencesController.setPreference('tokenNetworkFilter', {
              [chainId]: true,
            });
          }
        },
        getCurrentChainIdForDomain: (domain) => {
          const networkClientId =
            this.selectedNetworkController.getNetworkClientIdForDomain(domain);
          const { chainId } =
            this.networkController.getNetworkConfigurationByNetworkClientId(
              networkClientId,
            );
          return chainId;
        },

        // Web3 shim-related
        getWeb3ShimUsageState: this.alertController.getWeb3ShimUsageState.bind(
          this.alertController,
        ),
        setWeb3ShimUsageRecorded:
          this.alertController.setWeb3ShimUsageRecorded.bind(
            this.alertController,
          ),
        updateCaveat: this.permissionController.updateCaveat.bind(
          this.permissionController,
          origin,
        ),
        hasApprovalRequestsForOrigin: () =>
          this.approvalController.has({ origin }),
        rejectApprovalRequestsForOrigin: () =>
          this.rejectOriginPendingApprovals(origin),
      }),
    );

    engine.push(
      createSnapsMethodMiddleware(subjectType === SubjectType.Snap, {
        clearSnapState: this.controllerMessenger.call.bind(
          this.controllerMessenger,
          'SnapController:clearSnapState',
          origin,
        ),
        getUnlockPromise: this.appStateController.getUnlockPromise.bind(
          this.appStateController,
        ),
        getSnaps: this.controllerMessenger.call.bind(
          this.controllerMessenger,
          'SnapController:getPermitted',
          origin,
        ),
        requestPermissions: async (requestedPermissions) =>
          await this.permissionController.requestPermissions(
            { origin },
            requestedPermissions,
          ),
        getPermissions: this.permissionController.getPermissions.bind(
          this.permissionController,
          origin,
        ),
        getSnapFile: this.controllerMessenger.call.bind(
          this.controllerMessenger,
          'SnapController:getFile',
          origin,
        ),
        getSnapState: this.controllerMessenger.call.bind(
          this.controllerMessenger,
          'SnapController:getSnapState',
          origin,
        ),
        updateSnapState: this.controllerMessenger.call.bind(
          this.controllerMessenger,
          'SnapController:updateSnapState',
          origin,
        ),
        installSnaps: this.controllerMessenger.call.bind(
          this.controllerMessenger,
          'SnapController:install',
          origin,
        ),
        invokeSnap: this.permissionController.executeRestrictedMethod.bind(
          this.permissionController,
          origin,
          RestrictedMethods.wallet_snap,
        ),
        getIsLocked: () => {
          return !this.appStateController.isUnlocked();
        },
        getIsActive: () => {
          return this._isClientOpen;
        },
        getInterfaceState: (...args) =>
          this.controllerMessenger.call(
            'SnapInterfaceController:getInterface',
            origin,
            ...args,
          ).state,
        getInterfaceContext: (...args) =>
          this.controllerMessenger.call(
            'SnapInterfaceController:getInterface',
            origin,
            ...args,
          ).context,
        createInterface: this.controllerMessenger.call.bind(
          this.controllerMessenger,
          'SnapInterfaceController:createInterface',
          origin,
        ),
        updateInterface: this.controllerMessenger.call.bind(
          this.controllerMessenger,
          'SnapInterfaceController:updateInterface',
          origin,
        ),
        resolveInterface: this.controllerMessenger.call.bind(
          this.controllerMessenger,
          'SnapInterfaceController:resolveInterface',
          origin,
        ),
        getSnap: this.controllerMessenger.call.bind(
          this.controllerMessenger,
          'SnapController:get',
        ),
        trackEvent: this.metaMetricsController.trackEvent.bind(
          this.metaMetricsController,
        ),
        getAllSnaps: this.controllerMessenger.call.bind(
          this.controllerMessenger,
          'SnapController:getAll',
        ),
        getCurrencyRate: (currency) => {
          const rate = this.multichainRatesController.state.rates[currency];
          const { fiatCurrency } = this.multichainRatesController.state;

          if (!rate) {
            return undefined;
          }

          return {
            ...rate,
            currency: fiatCurrency,
          };
        },
        getEntropySources: () => {
          /**
           * @type {KeyringController['state']}
           */
          const state = this.controllerMessenger.call(
            'KeyringController:getState',
          );

          return state.keyrings
            .map((keyring, index) => {
              if (keyring.type === KeyringTypes.hd) {
                return {
                  id: keyring.metadata.id,
                  name: keyring.metadata.name,
                  type: 'mnemonic',
                  primary: index === 0,
                };
              }

              return null;
            })
            .filter(Boolean);
        },
        hasPermission: this.permissionController.hasPermission.bind(
          this.permissionController,
          origin,
        ),
        scheduleBackgroundEvent: (event) =>
          this.controllerMessenger.call(
            'CronjobController:scheduleBackgroundEvent',
            { ...event, snapId: origin },
          ),
        cancelBackgroundEvent: this.controllerMessenger.call.bind(
          this.controllerMessenger,
          'CronjobController:cancelBackgroundEvent',
          origin,
        ),
        getBackgroundEvents: this.controllerMessenger.call.bind(
          this.controllerMessenger,
          'CronjobController:getBackgroundEvents',
          origin,
        ),
        getNetworkConfigurationByChainId: this.controllerMessenger.call.bind(
          this.controllerMessenger,
          'NetworkController:getNetworkConfigurationByChainId',
        ),
        getNetworkClientById: this.controllerMessenger.call.bind(
          this.controllerMessenger,
          'NetworkController:getNetworkClientById',
        ),
        ///: BEGIN:ONLY_INCLUDE_IF(keyring-snaps)
        handleSnapRpcRequest: (args) =>
          this.handleSnapRequest({ ...args, origin }),
        getAllowedKeyringMethods: keyringSnapPermissionsBuilder(
          this.subjectMetadataController,
          origin,
        ),
        ///: END:ONLY_INCLUDE_IF
      }),
    );

    engine.push(filterMiddleware);
    engine.push(subscriptionManager.middleware);

    engine.push(this.metamaskMiddleware);

    engine.push(providerAsMiddleware(proxyClient.provider));

    return engine;
  }

  /**
   * A method for creating a CAIP Multichain provider that is safely restricted for the requesting subject.
   *
   * @param {object} options - Provider engine options
   * @param {string} options.origin - The origin of the sender
   * @param {MessageSender | SnapSender} options.sender - The sender object.
   * @param {string} options.subjectType - The type of the sender subject.
   * @param {tabId} [options.tabId] - The tab ID of the sender - if the sender is within a tab
   */
  setupProviderEngineCaip({ origin, sender, subjectType, tabId }) {
    const engine = new JsonRpcEngine();

    // Append origin to each request
    engine.push(createOriginMiddleware({ origin }));

    // Append tabId to each request if it exists
    if (tabId) {
      engine.push(createTabIdMiddleware({ tabId }));
    }

    engine.push(createLoggerMiddleware({ origin }));

    engine.push((req, _res, next, end) => {
      if (
        ![
          MESSAGE_TYPE.WALLET_CREATE_SESSION,
          MESSAGE_TYPE.WALLET_INVOKE_METHOD,
          MESSAGE_TYPE.WALLET_GET_SESSION,
          MESSAGE_TYPE.WALLET_REVOKE_SESSION,
        ].includes(req.method)
      ) {
        return end(rpcErrors.methodNotFound({ data: { method: req.method } }));
      }
      return next();
    });

    engine.push(
      createRPCMethodTrackingMiddleware({
        getAccountType: this.getAccountType.bind(this),
        getDeviceModel: this.getDeviceModel.bind(this),
        getHDEntropyIndex: this.getHDEntropyIndex.bind(this),
        getHardwareTypeForMetric: this.getHardwareTypeForMetric.bind(this),
        snapAndHardwareMessenger: this.controllerMessenger.getRestricted({
          name: 'SnapAndHardwareMessenger',
          allowedActions: [
            'KeyringController:getKeyringForAccount',
            'SnapController:get',
            'AccountsController:getSelectedAccount',
          ],
        }),
        appStateController: this.appStateController,
        metaMetricsController: this.metaMetricsController,
      }),
    );

    engine.push(multichainMethodCallValidatorMiddleware);
    const middlewareMaker = makeMethodMiddlewareMaker([
      walletRevokeSession,
      walletGetSession,
      walletInvokeMethod,
      walletCreateSession,
    ]);

    engine.push(
      middlewareMaker({
        findNetworkClientIdByChainId:
          this.networkController.findNetworkClientIdByChainId.bind(
            this.networkController,
          ),
        listAccounts: this.accountsController.listAccounts.bind(
          this.accountsController,
        ),
        requestPermissionsForOrigin: (requestedPermissions, options = {}) =>
          this.permissionController.requestPermissions(
            { origin },
            requestedPermissions,
            options,
          ),
        sendMetrics: this.metaMetricsController.trackEvent.bind(
          this.metaMetricsController,
        ),
        metamaskState: this.getState(),
        getCaveatForOrigin: this.permissionController.getCaveat.bind(
          this.permissionController,
          origin,
        ),
        getSelectedNetworkClientId: () =>
          this.networkController.state.selectedNetworkClientId,
        revokePermissionForOrigin:
          this.permissionController.revokePermission.bind(
            this.permissionController,
            origin,
          ),
        getNonEvmSupportedMethods: this.getNonEvmSupportedMethods.bind(this),
        isNonEvmScopeSupported: this.controllerMessenger.call.bind(
          this.controllerMessenger,
          'MultichainRouter:isSupportedScope',
        ),
        handleNonEvmRequestForOrigin: (params) =>
          this.controllerMessenger.call('MultichainRouter:handleRequest', {
            ...params,
            origin,
          }),
        getNonEvmAccountAddresses: this.controllerMessenger.call.bind(
          this.controllerMessenger,
          'MultichainRouter:getSupportedAccounts',
        ),
      }),
    );

    engine.push(
      createUnsupportedMethodMiddleware(
        new Set([
          ...UNSUPPORTED_RPC_METHODS,
          'eth_requestAccounts',
          'eth_accounts',
        ]),
      ),
    );

    if (subjectType === SubjectType.Website) {
      engine.push(
        createOnboardingMiddleware({
          location: sender.url,
          registerOnboarding: this.onboardingController.registerOnboarding,
        }),
      );
    }

    engine.push(
      createMultichainMethodMiddleware({
        subjectType,

        // Miscellaneous
        addSubjectMetadata:
          this.subjectMetadataController.addSubjectMetadata.bind(
            this.subjectMetadataController,
          ),
        getProviderState: this.getProviderState.bind(this),
        handleWatchAssetRequest: this.handleWatchAssetRequest.bind(this),
        requestUserApproval:
          this.approvalController.addAndShowApprovalRequest.bind(
            this.approvalController,
          ),
        getCaveat: ({ target, caveatType }) => {
          try {
            return this.permissionController.getCaveat(
              origin,
              target,
              caveatType,
            );
          } catch (e) {
            if (e instanceof PermissionDoesNotExistError) {
              // suppress expected error in case that the origin
              // does not have the target permission yet
            } else {
              throw e;
            }
          }

          return undefined;
        },
        addNetwork: this.networkController.addNetwork.bind(
          this.networkController,
        ),
        updateNetwork: this.networkController.updateNetwork.bind(
          this.networkController,
        ),
        setActiveNetwork: async (networkClientId) => {
          await this.networkController.setActiveNetwork(networkClientId);
          // if the origin has the CAIP-25 permission
          // we set per dapp network selection state
          if (
            this.permissionController.hasPermission(
              origin,
              Caip25EndowmentPermissionName,
            )
          ) {
            this.selectedNetworkController.setNetworkClientIdForDomain(
              origin,
              networkClientId,
            );
          }
        },
        getNetworkConfigurationByChainId:
          this.networkController.getNetworkConfigurationByChainId.bind(
            this.networkController,
          ),
        getCurrentChainIdForDomain: (domain) => {
          const networkClientId =
            this.selectedNetworkController.getNetworkClientIdForDomain(domain);
          const { chainId } =
            this.networkController.getNetworkConfigurationByNetworkClientId(
              networkClientId,
            );
          return chainId;
        },

        // Web3 shim-related
        getWeb3ShimUsageState: this.alertController.getWeb3ShimUsageState.bind(
          this.alertController,
        ),
        setWeb3ShimUsageRecorded:
          this.alertController.setWeb3ShimUsageRecorded.bind(
            this.alertController,
          ),

        requestPermittedChainsPermissionIncrementalForOrigin: (options) =>
          this.requestPermittedChainsPermissionIncremental({
            ...options,
            origin,
          }),

        rejectApprovalRequestsForOrigin: () =>
          this.rejectOriginPendingApprovals(origin),
      }),
    );

    engine.push(this.metamaskMiddleware);

    try {
      const caip25Caveat = this.permissionController.getCaveat(
        origin,
        Caip25EndowmentPermissionName,
        Caip25CaveatType,
      );

      // add new notification subscriptions for changed authorizations
      const sessionScopes = getSessionScopes(caip25Caveat.value, {
        getNonEvmSupportedMethods: this.getNonEvmSupportedMethods.bind(this),
      });

      // if the eth_subscription notification is in the scope and eth_subscribe is in the methods
      // then get the subscriptionManager going for that scope
      Object.entries(sessionScopes).forEach(([scope, scopeObject]) => {
        if (
          scopeObject.notifications.includes('eth_subscription') &&
          scopeObject.methods.includes('eth_subscribe')
        ) {
          this.addMultichainApiEthSubscriptionMiddleware({
            scope,
            origin,
            tabId,
          });
        }
      });
    } catch (err) {
      // noop
    }

    this.multichainSubscriptionManager.on(
      'notification',
      (targetOrigin, targetTabId, message) => {
        if (origin === targetOrigin && tabId === targetTabId) {
          engine.emit('notification', message);
        }
      },
    );

    engine.push(
      this.multichainMiddlewareManager.generateMultichainMiddlewareForOriginAndTabId(
        origin,
        tabId,
      ),
    );

    engine.push(async (req, res, _next, end) => {
      const { provider } = this.networkController.getNetworkClientById(
        req.networkClientId,
      );
      res.result = await provider.request(req);
      return end();
    });

    return engine;
  }

  /**
   * TODO:LegacyProvider: Delete
   * A method for providing our public config info over a stream.
   * This includes info we like to be synchronous if possible, like
   * the current selected account, and network ID.
   *
   * Since synchronous methods have been deprecated in web3,
   * this is a good candidate for deprecation.
   *
   * @param {*} outStream - The stream to provide public config over.
   */
  setupPublicConfig(outStream) {
    const configStream = storeAsStream(this.publicConfigStore);

    pipeline(configStream, outStream, (err) => {
      configStream.destroy();
      // For context and todos related to the error message match, see https://github.com/MetaMask/metamask-extension/issues/26337
      if (err && !err.message?.match('Premature close')) {
        log.error(err);
      }
    });
  }

  /**
   * Adds a reference to a connection by origin. Ignores the 'metamask' origin.
   * Caller must ensure that the returned id is stored such that the reference
   * can be deleted later.
   *
   * @param {string} origin - The connection's origin string.
   * @param {object} options - Data associated with the connection
   * @param {object} options.engine - The connection's JSON Rpc Engine
   * @param {number} options.tabId - The tabId for the connection
   * @param {API_TYPE} options.apiType - The API type for the connection
   * @returns {string} The connection's id (so that it can be deleted later)
   */
  addConnection(origin, { tabId, apiType, engine }) {
    if (origin === ORIGIN_METAMASK) {
      return null;
    }

    if (!this.connections[origin]) {
      this.connections[origin] = {};
    }

    const id = nanoid();
    this.connections[origin][id] = {
      tabId,
      apiType,
      engine,
    };

    return id;
  }

  /**
   * Deletes a reference to a connection, by origin and id.
   * Ignores unknown origins.
   *
   * @param {string} origin - The connection's origin string.
   * @param {string} id - The connection's id, as returned from addConnection.
   */
  removeConnection(origin, id) {
    const connections = this.connections[origin];
    if (!connections) {
      return;
    }

    delete connections[id];

    if (Object.keys(connections).length === 0) {
      delete this.connections[origin];
    }
  }

  /**
   * Closes all connections for the given origin, and removes the references
   * to them.
   * Ignores unknown origins.
   *
   * @param {string} origin - The origin string.
   */
  removeAllConnections(origin) {
    const connections = this.connections[origin];
    if (!connections) {
      return;
    }

    Object.keys(connections).forEach((id) => {
      this.removeConnection(origin, id);
    });
  }

  /**
   * Causes the RPC engines associated with the connections to the given origin
   * to emit a notification event with the given payload.
   *
   * The caller is responsible for ensuring that only permitted notifications
   * are sent.
   *
   * Ignores unknown origins.
   *
   * @param {string} origin - The connection's origin string.
   * @param {unknown} payload - The event payload.
   * @param apiType
   */
  notifyConnections(origin, payload, apiType) {
    const connections = this.connections[origin];
    if (connections) {
      Object.values(connections).forEach((conn) => {
        if (apiType && conn.apiType !== apiType) {
          return;
        }
        if (conn.engine) {
          conn.engine.emit('notification', payload);
        }
      });
    }
  }

  /**
   * Causes the RPC engines associated with all connections to emit a
   * notification event with the given payload.
   *
   * If the "payload" parameter is a function, the payload for each connection
   * will be the return value of that function called with the connection's
   * origin.
   *
   * The caller is responsible for ensuring that only permitted notifications
   * are sent.
   *
   * @param {unknown} payload - The event payload, or payload getter function.
   * @param apiType
   */
  notifyAllConnections(payload, apiType) {
    const getPayload =
      typeof payload === 'function'
        ? (origin) => payload(origin)
        : () => payload;

    Object.keys(this.connections).forEach((origin) => {
      Object.values(this.connections[origin]).forEach(async (conn) => {
        if (apiType && conn.apiType !== apiType) {
          return;
        }
        try {
          this.notifyConnection(conn, await getPayload(origin));
        } catch (err) {
          console.error(err);
        }
      });
    });
  }

  /**
   * Causes the RPC engine for passed connection to emit a
   * notification event with the given payload.
   *
   * The caller is responsible for ensuring that only permitted notifications
   * are sent.
   *
   * @param {object} connection - Data associated with the connection
   * @param {object} connection.engine - The connection's JSON Rpc Engine
   * @param {unknown} payload - The event payload
   */
  notifyConnection(connection, payload) {
    try {
      if (connection.engine) {
        connection.engine.emit('notification', payload);
      }
    } catch (err) {
      console.error(err);
    }
  }

  // handlers

  /**
   * Handle a KeyringController update
   *
   * @param {object} state - the KC state
   * @returns {Promise<void>}
   * @private
   */
  async _onKeyringControllerUpdate(state) {
    const { keyrings } = state;

    // The accounts tracker only supports EVM addresses and the keyring
    // controller may pass non-EVM addresses, so we filter them out
    const addresses = keyrings
      .reduce((acc, { accounts }) => acc.concat(accounts), [])
      .filter(isEthAddress);

    if (!addresses.length) {
      return;
    }

    this.accountTrackerController.syncWithAddresses(addresses);
  }

  /**
   * Handle global application unlock.
   */
  _onUnlock() {
    this.unMarkPasswordForgotten();

    // In the current implementation, this handler is triggered by a
    // KeyringController event. Other controllers subscribe to the 'unlock'
    // event of the MetaMaskController itself.
    this.emit('unlock');
  }

  /**
   * Handle global application lock.
   */
  _onLock() {
    // In the current implementation, this handler is triggered by a
    // KeyringController event. Other controllers subscribe to the 'lock'
    // event of the MetaMaskController itself.
    this.emit('lock');
  }

  /**
   * Handle memory state updates.
   * - Ensure isClientOpenAndUnlocked is updated
   * - Notifies all connections with the new provider network state
   *   - The external providers handle diffing the state
   *
   * @param newState
   */
  _onStateUpdate(newState) {
    this.isClientOpenAndUnlocked = newState.isUnlocked && this._isClientOpen;
    this._notifyChainChange();
  }

  /**
   * Execute side effects of a removed account.
   *
   * @param {string} address - The address of the account to remove.
   */
  _onAccountRemoved(address) {
    // Remove all associated permissions
    this.removeAllAccountPermissions(address);
  }

  // misc

  /**
   * A method for emitting the full MetaMask state to all registered listeners.
   *
   * @private
   */
  privateSendUpdate() {
    this.emit('update', this.getState());
  }

  /**
   * @returns {boolean} Whether the extension is unlocked.
   */
  isUnlocked() {
    return this.keyringController.state.isUnlocked;
  }

  //=============================================================================
  // MISCELLANEOUS
  //=============================================================================

  getExternalPendingTransactions(address) {
    return this.smartTransactionsController.getTransactions({
      addressFrom: address,
      status: 'pending',
    });
  }

  /**
   * The chain list is fetched live at runtime, falling back to a cache.
   * This preseeds the cache at startup with a static list provided at build.
   */
  async initializeChainlist() {
    const cacheKey = `cachedFetch:${CHAIN_SPEC_URL}`;
    const { cachedResponse } = (await getStorageItem(cacheKey)) || {};
    if (cachedResponse) {
      // Also initialize the known domains when we have chain data cached
      await initializeRpcProviderDomains();
      return;
    }
    await setStorageItem(cacheKey, {
      cachedResponse: rawChainData(),
      // Cached value is immediately invalidated
      cachedTime: 0,
    });
    // Initialize domains after setting the chainlist cache
    await initializeRpcProviderDomains();
  }

  /**
   * Returns the nonce that will be associated with a transaction once approved
   *
   * @param {string} address - The hex string address for the transaction
   * @param networkClientId - The networkClientId to get the nonce lock with
   * @returns {Promise<number>}
   */
  async getPendingNonce(address, networkClientId) {
    const { nonceDetails, releaseLock } = await this.txController.getNonceLock(
      address,
      networkClientId,
    );

    const pendingNonce = nonceDetails.params.highestSuggested;

    releaseLock();
    return pendingNonce;
  }

  /**
   * Returns the next nonce according to the nonce-tracker
   *
   * @param {string} address - The hex string address for the transaction
   * @param networkClientId - The networkClientId to get the nonce lock with
   * @returns {Promise<number>}
   */
  async getNextNonce(address, networkClientId) {
    const nonceLock = await this.txController.getNonceLock(
      address,
      networkClientId,
    );
    nonceLock.releaseLock();
    return nonceLock.nextNonce;
  }

  /**
   * Throw an artificial error in a timeout handler for testing purposes.
   *
   * @param message - The error message.
   * @deprecated This is only mean to facilitiate E2E testing. We should not
   * use this for handling errors.
   */
  throwTestError(message) {
    setTimeout(() => {
      const error = new Error(message);
      error.name = 'TestError';
      throw error;
    });
  }

  getTransactionMetricsRequest() {
    const controllerActions = {
      // Metametrics Actions
      createEventFragment: this.metaMetricsController.createEventFragment.bind(
        this.metaMetricsController,
      ),
      finalizeEventFragment:
        this.metaMetricsController.finalizeEventFragment.bind(
          this.metaMetricsController,
        ),
      getEventFragmentById:
        this.metaMetricsController.getEventFragmentById.bind(
          this.metaMetricsController,
        ),
      getParticipateInMetrics: () =>
        this.metaMetricsController.state.participateInMetaMetrics,
      trackEvent: this.metaMetricsController.trackEvent.bind(
        this.metaMetricsController,
      ),
      updateEventFragment: this.metaMetricsController.updateEventFragment.bind(
        this.metaMetricsController,
      ),
      // Other dependencies
      getAccountBalance: (account, chainId) =>
        this.accountTrackerController.state.accountsByChainId?.[chainId]?.[
          account
        ]?.balance,
      getAccountType: this.getAccountType.bind(this),
      getDeviceModel: this.getDeviceModel.bind(this),
      getHardwareTypeForMetric: this.getHardwareTypeForMetric.bind(this),
      getEIP1559GasFeeEstimates:
        this.gasFeeController.fetchGasFeeEstimates.bind(this.gasFeeController),
      getSelectedAddress: () =>
        this.accountsController.getSelectedAccount().address,
      getTokenStandardAndDetails: this.getTokenStandardAndDetails.bind(this),
      getTransaction: (id) =>
        this.txController.state.transactions.find((tx) => tx.id === id),
      getIsSmartTransaction: (chainId) => {
        return getIsSmartTransaction(this._getMetaMaskState(), chainId);
      },
      getSmartTransactionByMinedTxHash: (txHash) => {
        return this.smartTransactionsController.getSmartTransactionByMinedTxHash(
          txHash,
        );
      },
      getMethodData: (data) => {
        if (!data) {
          return null;
        }
        const { knownMethodData, use4ByteResolution } =
          this.preferencesController.state;
        const prefixedData = addHexPrefix(data);
        return getMethodDataName(
          knownMethodData,
          use4ByteResolution,
          prefixedData,
          this.preferencesController.addKnownMethodData.bind(
            this.preferencesController,
          ),
          this.provider,
        );
      },
      getIsConfirmationAdvancedDetailsOpen: () => {
        return this.preferencesController.state.preferences
          .showConfirmationAdvancedDetails;
      },
      getHDEntropyIndex: this.getHDEntropyIndex.bind(this),
      getNetworkRpcUrl: (chainId) => {
        // TODO: Move to @metamask/network-controller
        try {
          const networkClientId =
            this.networkController.findNetworkClientIdByChainId(chainId);
          const networkConfig =
            this.networkController.getNetworkConfigurationByNetworkClientId(
              networkClientId,
            );

          // Try direct rpcUrl property first
          if (networkConfig.rpcUrl) {
            return networkConfig.rpcUrl;
          }

          // Try rpcEndpoints array
          if (networkConfig.rpcEndpoints?.length > 0) {
            const defaultEndpointIndex =
              networkConfig.defaultRpcEndpointIndex || 0;
            return (
              networkConfig.rpcEndpoints[defaultEndpointIndex]?.url ||
              networkConfig.rpcEndpoints[0].url
            );
          }

          return 'unknown';
        } catch (error) {
          console.error('Error getting RPC URL:', error);
          return 'unknown';
        }
      },
    };
    return {
      ...controllerActions,
      snapAndHardwareMessenger: this.controllerMessenger.getRestricted({
        name: 'SnapAndHardwareMessenger',
        allowedActions: [
          'KeyringController:getKeyringForAccount',
          'SnapController:get',
          'AccountsController:getSelectedAccount',
        ],
      }),
      provider: this.provider,
    };
  }

  updateAccountBalanceForTransactionNetwork(transactionMeta) {
    const {
      networkClientId,
      txParams: { from },
    } = transactionMeta;
    this.accountTrackerController.updateAccountByAddress({
      address: from,
      networkClientId,
    });
  }

  toggleExternalServices(useExternal) {
    this.preferencesController.toggleExternalServices(useExternal);
    this.tokenListController.updatePreventPollingOnNetworkRestart(!useExternal);
    if (useExternal) {
      this.tokenDetectionController.enable();
      this.gasFeeController.enableNonRPCGasFeeApis();
    } else {
      this.tokenDetectionController.disable();
      this.gasFeeController.disableNonRPCGasFeeApis();
    }
  }

  //=============================================================================
  // CONFIG
  //=============================================================================

  /**
   * Sets the Ledger Live preference to use for Ledger hardware wallet support
   *
   * @param keyring
   * @deprecated This method is deprecated and will be removed in the future.
   * Only webhid connections are supported in chrome and u2f in firefox.
   */
  async setLedgerTransportPreference(keyring) {
    const transportType = window.navigator.hid
      ? LedgerTransportTypes.webhid
      : LedgerTransportTypes.u2f;

    if (keyring?.updateTransportMethod) {
      return keyring.updateTransportMethod(transportType).catch((e) => {
        throw e;
      });
    }

    return undefined;
  }

  /**
   * A method for initializing storage the first time.
   *
   * @param {object} initState - The default state to initialize with.
   * @private
   */
  recordFirstTimeInfo(initState) {
    if (!('firstTimeInfo' in initState)) {
      const version = process.env.METAMASK_VERSION;
      initState.firstTimeInfo = {
        version,
        date: Date.now(),
      };
    }
  }

  // TODO: Replace isClientOpen methods with `controllerConnectionChanged` events.
  /* eslint-disable accessor-pairs */
  /**
   * A method for recording whether the MetaMask user interface is open or not.
   *
   * @param {boolean} open
   */
  set isClientOpen(open) {
    this._isClientOpen = open;
  }
  /* eslint-enable accessor-pairs */

  /**
   * A method that is called by the background when all instances of metamask are closed.
   * Currently used to stop controller polling.
   */
  onClientClosed() {
    try {
      this.gasFeeController.stopAllPolling();
      this.currencyRateController.stopAllPolling();
      this.tokenRatesController.stopAllPolling();
      this.tokenDetectionController.stopAllPolling();
      this.tokenListController.stopAllPolling();
      this.tokenBalancesController.stopAllPolling();
      this.appStateController.clearPollingTokens();
      this.accountTrackerController.stopAllPolling();
    } catch (error) {
      console.error(error);
    }
  }

  /**
   * A method that is called by the background when a particular environment type is closed (fullscreen, popup, notification).
   * Currently used to stop polling controllers for only that environement type
   *
   * @param environmentType
   */
  onEnvironmentTypeClosed(environmentType) {
    const appStatePollingTokenType =
      POLLING_TOKEN_ENVIRONMENT_TYPES[environmentType];
    const pollingTokensToDisconnect =
      this.appStateController.state[appStatePollingTokenType];
    pollingTokensToDisconnect.forEach((pollingToken) => {
      // We don't know which controller the token is associated with, so try them all.
      // Consider storing the tokens per controller in state instead.
      this.gasFeeController.stopPollingByPollingToken(pollingToken);
      this.currencyRateController.stopPollingByPollingToken(pollingToken);
      this.tokenRatesController.stopPollingByPollingToken(pollingToken);
      this.tokenDetectionController.stopPollingByPollingToken(pollingToken);
      this.tokenListController.stopPollingByPollingToken(pollingToken);
      this.tokenBalancesController.stopPollingByPollingToken(pollingToken);
      this.accountTrackerController.stopPollingByPollingToken(pollingToken);
      this.appStateController.removePollingToken(
        pollingToken,
        appStatePollingTokenType,
      );
    });
  }

  /**
   * Adds a domain to the PhishingController safelist
   *
   * @param {string} origin - the domain to safelist
   */
  safelistPhishingDomain(origin) {
    const isFirefox = getPlatform() === PLATFORM_FIREFOX;
    if (!isFirefox) {
      this.metaMetricsController.trackEvent(
        {
          category: MetaMetricsEventCategory.Phishing,
          event: MetaMetricsEventName.ProceedAnywayClicked,
          properties: {
            url: origin,
            referrer: {
              url: origin,
            },
          },
        },
        {
          excludeMetaMetricsId: true,
        },
      );
    }

    return this.phishingController.bypass(origin);
  }

  async backToSafetyPhishingWarning() {
    const portfolioBaseURL = process.env.PORTFOLIO_URL;
    const portfolioURL = `${portfolioBaseURL}/?metamaskEntry=phishing_page_portfolio_button`;

    this.metaMetricsController.trackEvent({
      category: MetaMetricsEventCategory.Navigation,
      event: MetaMetricsEventName.PortfolioLinkClicked,
      properties: {
        location: 'phishing_page',
        text: 'Back to safety',
      },
    });

    await this.platform.switchToAnotherURL(undefined, portfolioURL);
  }

  /**
   * Locks MetaMask
   */
  setLocked() {
    return this.keyringController.setLocked();
  }

  removePermissionsFor = (subjects) => {
    try {
      this.permissionController.revokePermissions(subjects);
    } catch (exp) {
      if (!(exp instanceof PermissionsRequestNotFoundError)) {
        throw exp;
      }
    }
  };

  updateCaveat = (origin, target, caveatType, caveatValue) => {
    try {
      this.controllerMessenger.call(
        'PermissionController:updateCaveat',
        origin,
        target,
        caveatType,
        caveatValue,
      );
    } catch (exp) {
      if (!(exp instanceof PermissionsRequestNotFoundError)) {
        throw exp;
      }
    }
  };

  updateNetworksList = (chainIds) => {
    try {
      this.networkOrderController.updateNetworksList(chainIds);
    } catch (err) {
      log.error(err.message);
      throw err;
    }
  };

  updateAccountsList = (pinnedAccountList) => {
    try {
      this.accountOrderController.updateAccountsList(pinnedAccountList);
    } catch (err) {
      log.error(err.message);
      throw err;
    }
  };

  setEnabledNetworks = (chainIds) => {
    try {
      this.networkOrderController.setEnabledNetworks(chainIds);
    } catch (err) {
      log.error(err.message);
      throw err;
    }
  };

  updateHiddenAccountsList = (hiddenAccountList) => {
    try {
      this.accountOrderController.updateHiddenAccountsList(hiddenAccountList);
    } catch (err) {
      log.error(err.message);
      throw err;
    }
  };

  rejectPermissionsRequest = (requestId) => {
    try {
      this.permissionController.rejectPermissionsRequest(requestId);
    } catch (exp) {
      if (!(exp instanceof PermissionsRequestNotFoundError)) {
        throw exp;
      }
    }
  };

  acceptPermissionsRequest = (request) => {
    try {
      this.permissionController.acceptPermissionsRequest(request);
    } catch (exp) {
      if (!(exp instanceof PermissionsRequestNotFoundError)) {
        throw exp;
      }
    }
  };

  resolvePendingApproval = async (id, value, options) => {
    try {
      await this.approvalController.accept(id, value, options);
    } catch (exp) {
      if (!(exp instanceof ApprovalRequestNotFoundError)) {
        throw exp;
      }
    }
  };

  rejectPendingApproval = (id, error) => {
    try {
      this.approvalController.reject(
        id,
        new JsonRpcError(error.code, error.message, error.data),
      );
    } catch (exp) {
      if (!(exp instanceof ApprovalRequestNotFoundError)) {
        throw exp;
      }
    }
  };

  rejectAllPendingApprovals() {
    const deleteInterface = (id) =>
      this.controllerMessenger.call(
        'SnapInterfaceController:deleteInterface',
        id,
      );

    rejectAllApprovals({
      approvalController: this.approvalController,
      deleteInterface,
    });
  }

  async getCode(address, networkClientId) {
    const { provider } =
      this.networkController.getNetworkClientById(networkClientId);

    return await provider.request({
      method: 'eth_getCode',
      params: [address],
    });
  }

  async _onAccountChange(newAddress) {
    const permittedAccountsMap = getPermittedAccountsByOrigin(
      this.permissionController.state,
    );

    for (const [origin, accounts] of permittedAccountsMap.entries()) {
      if (accounts.includes(newAddress)) {
        this._notifyAccountsChange(origin, accounts);
      }
    }

    await this.txController.updateIncomingTransactions({
      tags: ['account-change'],
    });
  }

  _notifyAccountsChange(origin, newAccounts) {
    this.notifyConnections(
      origin,
      {
        method: NOTIFICATION_NAMES.accountsChanged,
        // This should be the same as the return value of `eth_accounts`,
        // namely an array of the current / most recently selected Ethereum
        // account.
        params:
          newAccounts.length < 2
            ? // If the length is 1 or 0, the accounts are sorted by definition.
              newAccounts
            : // If the length is 2 or greater, we have to execute
              // `eth_accounts` vi this method.
              this.getPermittedAccounts(origin),
      },
      API_TYPE.EIP1193,
    );

    this.permissionLogController.updateAccountsHistory(origin, newAccounts);
  }

  async _notifyAuthorizationChange(origin, newAuthorization) {
    this.notifyConnections(
      origin,
      {
        method: MultichainApiNotifications.sessionChanged,
        params: {
          sessionScopes: getSessionScopes(newAuthorization, {
            getNonEvmSupportedMethods:
              this.getNonEvmSupportedMethods.bind(this),
          }),
        },
      },
      API_TYPE.CAIP_MULTICHAIN,
    );
  }

  async _notifySolanaAccountChange(origin, accountAddressArray) {
    this.notifyConnections(
      origin,
      {
        method: MultichainApiNotifications.walletNotify,
        params: {
          scope: MultichainNetworks.SOLANA,
          notification: {
            method: NOTIFICATION_NAMES.accountsChanged,
            params: accountAddressArray,
          },
        },
      },
      API_TYPE.CAIP_MULTICHAIN,
    );
  }

  async _notifyChainChange() {
    this.notifyAllConnections(
      async (origin) => ({
        method: NOTIFICATION_NAMES.chainChanged,
        params: await this.getProviderNetworkState(origin),
      }),
      API_TYPE.EIP1193,
    );
  }

  async _notifyChainChangeForConnection(connection, origin) {
    this.notifyConnection(connection, {
      method: NOTIFICATION_NAMES.chainChanged,
      params: await this.getProviderNetworkState(origin),
    });
  }

  /**
   * @deprecated
   * Controllers should subscribe to messenger events internally rather than relying on the client.
   * @param transactionMeta - Metadata for the transaction.
   */
  async _onFinishedTransaction(transactionMeta) {
    if (
      ![TransactionStatus.confirmed, TransactionStatus.failed].includes(
        transactionMeta.status,
      )
    ) {
      return;
    }

    await this._createTransactionNotifcation(transactionMeta);
    await this._updateNFTOwnership(transactionMeta);
    this._trackTransactionFailure(transactionMeta);
    await this.tokenBalancesController.updateBalancesByChainId({
      chainId: transactionMeta.chainId,
    });
  }

  async _createTransactionNotifcation(transactionMeta) {
    const { chainId } = transactionMeta;
    let rpcPrefs = {};

    if (chainId) {
      const networkConfiguration =
        this.networkController.state.networkConfigurationsByChainId?.[chainId];

      const blockExplorerUrl =
        networkConfiguration?.blockExplorerUrls?.[
          networkConfiguration?.defaultBlockExplorerUrlIndex
        ];

      rpcPrefs = { blockExplorerUrl };
    }

    try {
      await this.platform.showTransactionNotification(
        transactionMeta,
        rpcPrefs,
      );
    } catch (error) {
      log.error('Failed to create transaction notification', error);
    }
  }

  async _updateNFTOwnership(transactionMeta) {
    // if this is a transferFrom method generated from within the app it may be an NFT transfer transaction
    // in which case we will want to check and update ownership status of the transferred NFT.

    const { type, txParams, chainId, txReceipt } = transactionMeta;
    const selectedAddress =
      this.accountsController.getSelectedAccount().address;

    const { allNfts } = this.nftController.state;
    const txReceiptLogs = txReceipt?.logs;

    const isContractInteractionTx =
      type === TransactionType.contractInteraction && txReceiptLogs;
    const isTransferFromTx =
      (type === TransactionType.tokenMethodTransferFrom ||
        type === TransactionType.tokenMethodSafeTransferFrom) &&
      txParams !== undefined;

    if (!isContractInteractionTx && !isTransferFromTx) {
      return;
    }

    const networkClientId =
      this.networkController?.state?.networkConfigurationsByChainId?.[chainId]
        ?.rpcEndpoints[
        this.networkController?.state?.networkConfigurationsByChainId?.[chainId]
          ?.defaultRpcEndpointIndex
      ]?.networkClientId;

    if (isTransferFromTx) {
      const { data, to: contractAddress, from: userAddress } = txParams;
      const transactionData = parseStandardTokenTransactionData(data);
      // Sometimes the tokenId value is parsed as "_value" param. Not seeing this often any more, but still occasionally:
      // i.e. call approve() on BAYC contract - https://etherscan.io/token/0xbc4ca0eda7647a8ab7c2061c2e118a18a936f13d#writeContract, and tokenId shows up as _value,
      // not sure why since it doesn't match the ERC721 ABI spec we use to parse these transactions - https://github.com/MetaMask/metamask-eth-abis/blob/d0474308a288f9252597b7c93a3a8deaad19e1b2/src/abis/abiERC721.ts#L62.
      const transactionDataTokenId =
        getTokenIdParam(transactionData) ?? getTokenValueParam(transactionData);

      // check if its a known NFT
      const knownNft = allNfts?.[userAddress]?.[chainId]?.find(
        ({ address, tokenId }) =>
          isEqualCaseInsensitive(address, contractAddress) &&
          tokenId === transactionDataTokenId,
      );

      // if it is we check and update ownership status.
      if (knownNft) {
        this.nftController.checkAndUpdateSingleNftOwnershipStatus(
          knownNft,
          false,
          networkClientId,
          // TODO add networkClientId once it is available in the transactionMeta
          // the chainId previously passed here didn't actually allow us to check for ownership on a non globally selected network
          // because the check would use the provider for the globally selected network, not the chainId passed here.
          { userAddress },
        );
      }
    } else {
      // Else if contract interaction we will parse the logs

      const allNftTransferLog = txReceiptLogs.map((txReceiptLog) => {
        const isERC1155NftTransfer =
          txReceiptLog.topics &&
          txReceiptLog.topics[0] === TRANSFER_SINFLE_LOG_TOPIC_HASH;
        const isERC721NftTransfer =
          txReceiptLog.topics &&
          txReceiptLog.topics[0] === TOKEN_TRANSFER_LOG_TOPIC_HASH;
        let isTransferToSelectedAddress;

        if (isERC1155NftTransfer) {
          isTransferToSelectedAddress =
            txReceiptLog.topics &&
            txReceiptLog.topics[3] &&
            txReceiptLog.topics[3].match(selectedAddress?.slice(2));
        }

        if (isERC721NftTransfer) {
          isTransferToSelectedAddress =
            txReceiptLog.topics &&
            txReceiptLog.topics[2] &&
            txReceiptLog.topics[2].match(selectedAddress?.slice(2));
        }

        return {
          isERC1155NftTransfer,
          isERC721NftTransfer,
          isTransferToSelectedAddress,
          ...txReceiptLog,
        };
      });
      if (allNftTransferLog.length !== 0) {
        const allNftParsedLog = [];
        allNftTransferLog.forEach((singleLog) => {
          if (
            singleLog.isTransferToSelectedAddress &&
            (singleLog.isERC1155NftTransfer || singleLog.isERC721NftTransfer)
          ) {
            let iface;
            if (singleLog.isERC1155NftTransfer) {
              iface = new Interface(abiERC1155);
            } else {
              iface = new Interface(abiERC721);
            }
            try {
              const parsedLog = iface.parseLog({
                data: singleLog.data,
                topics: singleLog.topics,
              });
              allNftParsedLog.push({
                contract: singleLog.address,
                ...parsedLog,
              });
            } catch (err) {
              // ignore
            }
          }
        });
        // Filter known nfts and new Nfts
        const knownNFTs = [];
        const newNFTs = [];
        allNftParsedLog.forEach((single) => {
          const tokenIdFromLog = getTokenIdParam(single);
          const existingNft = allNfts?.[selectedAddress]?.[chainId]?.find(
            ({ address, tokenId }) => {
              return (
                isEqualCaseInsensitive(address, single.contract) &&
                tokenId === tokenIdFromLog
              );
            },
          );
          if (existingNft) {
            knownNFTs.push(existingNft);
          } else {
            newNFTs.push({
              tokenId: tokenIdFromLog,
              ...single,
            });
          }
        });
        // For known nfts only refresh ownership
        const refreshOwnershipNFts = knownNFTs.map(async (singleNft) => {
          return this.nftController.checkAndUpdateSingleNftOwnershipStatus(
            singleNft,
            false,
            networkClientId,
            // TODO add networkClientId once it is available in the transactionMeta
            // the chainId previously passed here didn't actually allow us to check for ownership on a non globally selected network
            // because the check would use the provider for the globally selected network, not the chainId passed here.
            { selectedAddress },
          );
        });
        await Promise.allSettled(refreshOwnershipNFts);
        // For new nfts, add them to state
        const addNftPromises = newNFTs.map(async (singleNft) => {
          return this.nftController.addNft(
            singleNft.contract,
            singleNft.tokenId,
            networkClientId,
          );
        });
        await Promise.allSettled(addNftPromises);
      }
    }
  }

  _trackTransactionFailure(transactionMeta) {
    const { txReceipt } = transactionMeta;
    const metamaskState = this.getState();
    const { allTokens } = this.tokensController.state;
    const selectedAccount = this.accountsController.getSelectedAccount();
    const tokens =
      allTokens?.[transactionMeta.chainId]?.[selectedAccount.address] || [];

    if (!txReceipt || txReceipt.status !== '0x0') {
      return;
    }

    this.metaMetricsController.trackEvent(
      {
        event: 'Tx Status Update: On-Chain Failure',
        category: MetaMetricsEventCategory.Background,
        properties: {
          action: 'Transactions',
          errorMessage: transactionMeta.simulationFails?.reason,
          numberOfTokens: tokens.length,
          // TODO: remove this once we have migrated to the new account balances state
          numberOfAccounts: Object.keys(metamaskState.accounts).length,
        },
      },
      {
        matomoEvent: true,
      },
    );
  }

  _onUserOperationAdded(userOperationMeta) {
    const transactionMeta = this.txController.state.transactions.find(
      (tx) => tx.id === userOperationMeta.id,
    );

    if (!transactionMeta) {
      return;
    }

    if (transactionMeta.type === TransactionType.swap) {
      this.controllerMessenger.publish(
        'TransactionController:transactionNewSwap',
        { transactionMeta },
      );
    } else if (transactionMeta.type === TransactionType.swapApproval) {
      this.controllerMessenger.publish(
        'TransactionController:transactionNewSwapApproval',
        { transactionMeta },
      );
    }
  }

  _onUserOperationTransactionUpdated(transactionMeta) {
    const updatedTransactionMeta = {
      ...transactionMeta,
      txParams: {
        ...transactionMeta.txParams,
        from: this.accountsController.getSelectedAccount().address,
      },
    };

    const transactionExists = this.txController.state.transactions.some(
      (tx) => tx.id === updatedTransactionMeta.id,
    );

    if (!transactionExists) {
      this.txController.update((state) => {
        state.transactions.push(updatedTransactionMeta);
      });
    }

    this.txController.updateTransaction(
      updatedTransactionMeta,
      'Generated from user operation',
    );

    this.controllerMessenger.publish(
      'TransactionController:transactionStatusUpdated',
      { transactionMeta: updatedTransactionMeta },
    );
  }

  _getMetaMaskState() {
    return {
      metamask: this.getState(),
    };
  }

  _getConfigForRemoteFeatureFlagRequest() {
    const distribution =
      buildTypeMappingForRemoteFeatureFlag[process.env.METAMASK_BUILD_TYPE] ||
      DistributionType.Main;
    const environment =
      environmentMappingForRemoteFeatureFlag[
        process.env.METAMASK_ENVIRONMENT
      ] || EnvironmentType.Development;
    return { distribution, environment };
  }

  /**
   * Select a hardware wallet device and execute a
   * callback with the keyring for that device.
   *
   * Note that KeyringController state is not updated before
   * the end of the callback execution, and calls to KeyringController
   * methods within the callback can lead to deadlocks.
   *
   * @param {object} options - The options for the device
   * @param {string} options.name - The device name to select
   * @param {string} options.hdPath - An optional hd path to be set on the device
   * keyring
   * @param {*} callback - The callback to execute with the keyring
   * @returns {*} The result of the callback
   */
  async #withKeyringForDevice(options, callback) {
    const keyringOverrides = this.opts.overrides?.keyrings;
    let keyringType = null;
    switch (options.name) {
      case HardwareDeviceNames.trezor:
        keyringType = keyringOverrides?.trezor?.type || TrezorKeyring.type;
        break;
      case HardwareDeviceNames.oneKey:
        keyringType = keyringOverrides?.oneKey?.type || OneKeyKeyring?.type;
        break;
      case HardwareDeviceNames.ledger:
        keyringType = keyringOverrides?.ledger?.type || LedgerKeyring.type;
        break;
      case HardwareDeviceNames.qr:
        keyringType = QRHardwareKeyring.type;
        break;
      case HardwareDeviceNames.lattice:
        keyringType = keyringOverrides?.lattice?.type || LatticeKeyring.type;
        break;
      default:
        throw new Error(
          'MetamaskController:#withKeyringForDevice - Unknown device',
        );
    }

    return this.keyringController.withKeyring(
      { type: keyringType },
      async ({ keyring }) => {
        if (options.hdPath && keyring.setHdPath) {
          keyring.setHdPath(options.hdPath);
        }

        if (options.name === HardwareDeviceNames.lattice) {
          keyring.appName = 'MetaMask';
        }

        if (
          options.name === HardwareDeviceNames.trezor ||
          options.name === HardwareDeviceNames.oneKey
        ) {
          const model = keyring.getModel();
          this.appStateController.setTrezorModel(model);
        }

        keyring.network = getProviderConfig({
          metamask: this.networkController.state,
        }).type;

        return await callback(keyring);
      },
      {
        createIfMissing: true,
      },
    );
  }

  #checkTokenListPolling(currentState, previousState) {
    const previousEnabled = this.#isTokenListPollingRequired(previousState);
    const newEnabled = this.#isTokenListPollingRequired(currentState);

    if (previousEnabled === newEnabled) {
      return;
    }

    this.tokenListController.updatePreventPollingOnNetworkRestart(!newEnabled);
  }

  #isTokenListPollingRequired(preferencesControllerState) {
    const { useTokenDetection, useTransactionSimulations, preferences } =
      preferencesControllerState ?? {};

    const { petnamesEnabled } = preferences ?? {};

    return useTokenDetection || petnamesEnabled || useTransactionSimulations;
  }

  /**
   * @deprecated Avoid new references to the global network.
   * Will be removed once multi-chain support is fully implemented.
   * @returns {string} The chain ID of the currently selected network.
   */
  #getGlobalChainId() {
    const globalNetworkClientId = this.#getGlobalNetworkClientId();

    const globalNetworkClient = this.networkController.getNetworkClientById(
      globalNetworkClientId,
    );

    return globalNetworkClient.configuration.chainId;
  }

  #getAllAddedNetworks() {
    const networksConfig =
      this.networkController.state.networkConfigurationsByChainId;
    const chainIds = Object.keys(networksConfig);

    return chainIds;
  }

  #restartSmartTransactionPoller() {
    if (this.preferencesController.state.useExternalServices === true) {
      this.txController.stopIncomingTransactionPolling();
      this.txController.startIncomingTransactionPolling();
    }
  }

  /**
   * @deprecated Avoid new references to the global network.
   * Will be removed once multi-chain support is fully implemented.
   * @returns {string} The network client ID of the currently selected network client.
   */
  #getGlobalNetworkClientId() {
    return this.networkController.state.selectedNetworkClientId;
  }

  #initControllers({ existingControllers, initFunctions, initState }) {
    const initRequest = {
      getFlatState: this.getState.bind(this),
      getGlobalChainId: this.#getGlobalChainId.bind(this),
      getPermittedAccounts: this.getPermittedAccounts.bind(this),
      getProvider: () => this.provider,
      getStateUI: this._getMetaMaskState.bind(this),
      getTransactionMetricsRequest:
        this.getTransactionMetricsRequest.bind(this),
      updateAccountBalanceForTransactionNetwork:
        this.updateAccountBalanceForTransactionNetwork.bind(this),
      offscreenPromise: this.offscreenPromise,
      preinstalledSnaps: this.opts.preinstalledSnaps,
      persistedState: initState,
      removeAllConnections: this.removeAllConnections.bind(this),
      setupUntrustedCommunicationEip1193:
        this.setupUntrustedCommunicationEip1193.bind(this),
      showNotification: this.platform._showNotification,
      getMetaMetricsId: this.metaMetricsController.getMetaMetricsId.bind(
        this.metaMetricsController,
      ),
      trackEvent: this.metaMetricsController.trackEvent.bind(
        this.metaMetricsController,
      ),
    };

    return initControllers({
      baseControllerMessenger: this.controllerMessenger,
      existingControllers,
      initFunctions,
      initRequest,
    });
  }
}<|MERGE_RESOLUTION|>--- conflicted
+++ resolved
@@ -4929,12 +4929,8 @@
           op: TraceOperation.OnboardingSecurityOp,
         });
         // update vault password to global password
-<<<<<<< HEAD
-        await this.keyringController.changePassword(globalPassword);
+        await this.keyringController.changePassword(password);
         changePasswordSuccess = true;
-=======
-        await this.keyringController.changePassword(password);
->>>>>>> 496e07e9
 
         // check password outdated again skip cache to reset the cache after successful syncing
         await this.seedlessOnboardingController.checkIsPasswordOutdated({
