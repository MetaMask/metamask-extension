import EventEmitter from 'events';
import { finished, pipeline } from 'readable-stream';
import {
  AssetsContractController,
  CurrencyRateController,
  NftController,
  NftDetectionController,
  TokenDetectionController,
  TokenListController,
  TokenRatesController,
  TokensController,
  CodefiTokenPricesServiceV2,
  RatesController,
  fetchMultiExchangeRate,
  TokenBalancesController,
  MultichainBalancesController,
} from '@metamask/assets-controllers';
import { JsonRpcEngine } from '@metamask/json-rpc-engine';
import { createEngineStream } from '@metamask/json-rpc-middleware-stream';
import { ObservableStore } from '@metamask/obs-store';
import { storeAsStream } from '@metamask/obs-store/dist/asStream';
import { providerAsMiddleware } from '@metamask/eth-json-rpc-middleware';
import { debounce, throttle, memoize, wrap, pick } from 'lodash';
import {
  KeyringController,
  keyringBuilderFactory,
} from '@metamask/keyring-controller';
import createFilterMiddleware from '@metamask/eth-json-rpc-filters';
import createSubscriptionManager from '@metamask/eth-json-rpc-filters/subscriptionManager';
import { JsonRpcError, providerErrors } from '@metamask/rpc-errors';

import { Mutex } from 'await-semaphore';
import log from 'loglevel';
import {
  TrezorConnectBridge,
  TrezorKeyring,
} from '@metamask/eth-trezor-keyring';
import {
  LedgerKeyring,
  LedgerIframeBridge,
} from '@metamask/eth-ledger-bridge-keyring';
import LatticeKeyring from 'eth-lattice-keyring';
import { rawChainData } from 'eth-chainlist';
import { MetaMaskKeyring as QRHardwareKeyring } from '@keystonehq/metamask-airgapped-keyring';
import { nanoid } from 'nanoid';
import { captureException } from '@sentry/browser';
import { AddressBookController } from '@metamask/address-book-controller';
import {
  ApprovalController,
  ApprovalRequestNotFoundError,
} from '@metamask/approval-controller';
import { ControllerMessenger } from '@metamask/base-controller';
import { EnsController } from '@metamask/ens-controller';
import { PhishingController } from '@metamask/phishing-controller';
import { AnnouncementController } from '@metamask/announcement-controller';
import {
  NetworkController,
  getDefaultNetworkControllerState,
} from '@metamask/network-controller';
import { GasFeeController } from '@metamask/gas-fee-controller';
import {
  MethodNames,
  PermissionController,
  PermissionDoesNotExistError,
  PermissionsRequestNotFoundError,
  SubjectMetadataController,
  SubjectType,
} from '@metamask/permission-controller';
import SmartTransactionsController from '@metamask/smart-transactions-controller';
import { ClientId } from '@metamask/smart-transactions-controller/dist/types';
import {
  METAMASK_DOMAIN,
  SelectedNetworkController,
  createSelectedNetworkMiddleware,
} from '@metamask/selected-network-controller';
import { LoggingController, LogType } from '@metamask/logging-controller';
import { PermissionLogController } from '@metamask/permission-log-controller';

import { RateLimitController } from '@metamask/rate-limit-controller';
import {
  CronjobController,
  JsonSnapsRegistry,
  SnapController,
  IframeExecutionService,
  SnapInterfaceController,
  SnapInsightsController,
  OffscreenExecutionService,
} from '@metamask/snaps-controllers';
import {
  createSnapsMethodMiddleware,
  buildSnapEndowmentSpecifications,
  buildSnapRestrictedMethodSpecifications,
} from '@metamask/snaps-rpc-methods';
import {
  ApprovalType,
  ERC1155,
  ERC20,
  ERC721,
  BlockExplorerUrl,
} from '@metamask/controller-utils';

import { AccountsController } from '@metamask/accounts-controller';
import {
  RemoteFeatureFlagController,
  ClientConfigApiService,
  ClientType,
  DistributionType,
  EnvironmentType,
} from '@metamask/remote-feature-flag-controller';

///: BEGIN:ONLY_INCLUDE_IF(build-mmi)
import {
  CUSTODIAN_TYPES,
  MmiConfigurationController,
} from '@metamask-institutional/custody-keyring';
import { InstitutionalFeaturesController } from '@metamask-institutional/institutional-features';
import { CustodyController } from '@metamask-institutional/custody-controller';
import { TransactionUpdateController } from '@metamask-institutional/transaction-update';
///: END:ONLY_INCLUDE_IF
import { SignatureController } from '@metamask/signature-controller';
import { wordlist } from '@metamask/scure-bip39/dist/wordlists/english';

import {
  NameController,
  ENSNameProvider,
  EtherscanNameProvider,
  TokenNameProvider,
  LensNameProvider,
} from '@metamask/name-controller';

import {
  QueuedRequestController,
  createQueuedRequestMiddleware,
} from '@metamask/queued-request-controller';

import { UserOperationController } from '@metamask/user-operation-controller';

import {
  TransactionStatus,
  TransactionType,
} from '@metamask/transaction-controller';

import {
  ///: BEGIN:ONLY_INCLUDE_IF(keyring-snaps)
  getLocalizedSnapManifest,
  stripSnapPrefix,
  ///: END:ONLY_INCLUDE_IF
  isSnapId,
} from '@metamask/snaps-utils';

import { Interface } from '@ethersproject/abi';
import { abiERC1155, abiERC721 } from '@metamask/metamask-eth-abis';
import { isEvmAccountType } from '@metamask/keyring-api';
import { hexToBigInt, toCaipChainId } from '@metamask/utils';
import { normalize } from '@metamask/eth-sig-util';
import {
  AuthenticationController,
  UserStorageController,
} from '@metamask/profile-sync-controller';
import {
  NotificationServicesPushController,
  NotificationServicesController,
} from '@metamask/notification-services-controller';
import {
  Caip25CaveatMutators,
  Caip25CaveatType,
  Caip25EndowmentPermissionName,
  getEthAccounts,
  setPermittedEthChainIds,
  setEthAccounts,
  addPermittedEthChainId,
} from '@metamask/multichain';
///: BEGIN:ONLY_INCLUDE_IF(build-flask)
import { MultichainTransactionsController } from '@metamask/multichain-transactions-controller';
///: END:ONLY_INCLUDE_IF
import {
  methodsRequiringNetworkSwitch,
  methodsThatCanSwitchNetworkWithoutApproval,
  methodsThatShouldBeEnqueued,
} from '../../shared/constants/methods-tags';

///: BEGIN:ONLY_INCLUDE_IF(build-mmi)
import { toChecksumHexAddress } from '../../shared/modules/hexstring-utils';
///: END:ONLY_INCLUDE_IF

import { AssetType, TokenStandard } from '../../shared/constants/transaction';
import {
  GAS_API_BASE_URL,
  GAS_DEV_API_BASE_URL,
  SWAPS_CLIENT_ID,
} from '../../shared/constants/swaps';
import {
  CHAIN_IDS,
  CHAIN_SPEC_URL,
  NETWORK_TYPES,
  NetworkStatus,
  MAINNET_DISPLAY_NAME,
} from '../../shared/constants/network';
import { getAllowedSmartTransactionsChainIds } from '../../shared/constants/smartTransactions';

import {
  HardwareDeviceNames,
  LedgerTransportTypes,
} from '../../shared/constants/hardware-wallets';
import { KeyringType } from '../../shared/constants/keyring';
import {
  RestrictedMethods,
  EndowmentPermissions,
  ExcludedSnapPermissions,
  ExcludedSnapEndowments,
  CaveatTypes,
} from '../../shared/constants/permissions';
import { UI_NOTIFICATIONS } from '../../shared/notifications';
import { MILLISECOND, MINUTE, SECOND } from '../../shared/constants/time';
import {
  ORIGIN_METAMASK,
  POLLING_TOKEN_ENVIRONMENT_TYPES,
} from '../../shared/constants/app';
import {
  MetaMetricsEventCategory,
  MetaMetricsEventName,
  MetaMetricsUserTrait,
} from '../../shared/constants/metametrics';
import { LOG_EVENT } from '../../shared/constants/logs';

import {
  getStorageItem,
  setStorageItem,
} from '../../shared/lib/storage-helpers';
import {
  getTokenIdParam,
  fetchTokenBalance,
  fetchERC1155Balance,
} from '../../shared/lib/token-util';
import { isEqualCaseInsensitive } from '../../shared/modules/string-utils';
import { parseStandardTokenTransactionData } from '../../shared/modules/transaction.utils';
import { STATIC_MAINNET_TOKEN_LIST } from '../../shared/constants/tokens';
import { getTokenValueParam } from '../../shared/lib/metamask-controller-utils';
import { isManifestV3 } from '../../shared/modules/mv3.utils';
import { convertNetworkId } from '../../shared/modules/network.utils';
import {
  getIsSmartTransaction,
  getFeatureFlagsByChainId,
  getHardwareWalletType,
} from '../../shared/modules/selectors';
import { createCaipStream } from '../../shared/modules/caip-stream';
import { BaseUrl } from '../../shared/constants/urls';
import {
  TOKEN_TRANSFER_LOG_TOPIC_HASH,
  TRANSFER_SINFLE_LOG_TOPIC_HASH,
} from '../../shared/lib/transactions-controller-utils';
import { getProviderConfig } from '../../shared/modules/selectors/networks';
import { endTrace, trace } from '../../shared/lib/trace';
import { BridgeStatusAction } from '../../shared/types/bridge-status';
import { ENVIRONMENT } from '../../development/build/constants';
import fetchWithCache from '../../shared/lib/fetch-with-cache';
import {
  BridgeUserAction,
  BridgeBackgroundAction,
} from '../../shared/types/bridge';
import {
  ///: BEGIN:ONLY_INCLUDE_IF(build-mmi)
  handleMMITransactionUpdate,
  ///: END:ONLY_INCLUDE_IF
  createTransactionEventFragmentWithTxId,
} from './lib/transaction/metrics';
///: BEGIN:ONLY_INCLUDE_IF(keyring-snaps)
import { keyringSnapPermissionsBuilder } from './lib/snap-keyring/keyring-snaps-permissions';
///: END:ONLY_INCLUDE_IF

///: BEGIN:ONLY_INCLUDE_IF(build-flask)
import { MultichainTransactionsController } from './lib/transaction/MultichainTransactionsController';
///: END:ONLY_INCLUDE_IF
import { SnapsNameProvider } from './lib/SnapsNameProvider';
import { AddressBookPetnamesBridge } from './lib/AddressBookPetnamesBridge';
import { AccountIdentitiesPetnamesBridge } from './lib/AccountIdentitiesPetnamesBridge';
import { createPPOMMiddleware } from './lib/ppom/ppom-middleware';
import {
  onMessageReceived,
  checkForMultipleVersionsRunning,
} from './detect-multiple-instances';
///: BEGIN:ONLY_INCLUDE_IF(build-mmi)
import { MMIController } from './controllers/mmi-controller';
import { mmiKeyringBuilderFactory } from './mmi-keyring-builder-factory';
///: END:ONLY_INCLUDE_IF
import ComposableObservableStore from './lib/ComposableObservableStore';
import AccountTrackerController from './controllers/account-tracker-controller';
import createDupeReqFilterStream from './lib/createDupeReqFilterStream';
import createLoggerMiddleware from './lib/createLoggerMiddleware';
import {
  createEthAccountsMethodMiddleware,
  createEip1193MethodMiddleware,
  createUnsupportedMethodMiddleware,
} from './lib/rpc-method-middleware';
import createOriginMiddleware from './lib/createOriginMiddleware';
import createMainFrameOriginMiddleware from './lib/createMainFrameOriginMiddleware';
import createTabIdMiddleware from './lib/createTabIdMiddleware';
import { NetworkOrderController } from './controllers/network-order';
import { AccountOrderController } from './controllers/account-order';
import createOnboardingMiddleware from './lib/createOnboardingMiddleware';
import { isStreamWritable, setupMultiplex } from './lib/stream-utils';
import { PreferencesController } from './controllers/preferences-controller';
import { AppStateController } from './controllers/app-state-controller';
import { AlertController } from './controllers/alert-controller';
import OnboardingController from './controllers/onboarding';
import Backup from './lib/backup';
import DecryptMessageController from './controllers/decrypt-message';
import SwapsController from './controllers/swaps';
import MetaMetricsController from './controllers/metametrics-controller';
import { segment } from './lib/segment';
import createMetaRPCHandler from './lib/createMetaRPCHandler';
import {
  addHexPrefix,
  getMethodDataName,
  previousValueComparator,
} from './lib/util';
import createMetamaskMiddleware from './lib/createMetamaskMiddleware';
import { hardwareKeyringBuilderFactory } from './lib/hardware-keyring-builder-factory';
import EncryptionPublicKeyController from './controllers/encryption-public-key';
import AppMetadataController from './controllers/app-metadata';

import {
  getCaveatSpecifications,
  diffMap,
  getPermissionBackgroundApiMethods,
  getPermissionSpecifications,
  getPermittedAccountsByOrigin,
  getPermittedChainsByOrigin,
  NOTIFICATION_NAMES,
  unrestrictedMethods,
  PermissionNames,
} from './controllers/permissions';
import { MetaMetricsDataDeletionController } from './controllers/metametrics-data-deletion/metametrics-data-deletion';
import { DataDeletionService } from './services/data-deletion-service';
import createRPCMethodTrackingMiddleware from './lib/createRPCMethodTrackingMiddleware';
import { updateCurrentLocale } from './translate';
import { TrezorOffscreenBridge } from './lib/offscreen-bridge/trezor-offscreen-bridge';
import { LedgerOffscreenBridge } from './lib/offscreen-bridge/ledger-offscreen-bridge';
///: BEGIN:ONLY_INCLUDE_IF(keyring-snaps)
import { snapKeyringBuilder, getAccountsBySnapId } from './lib/snap-keyring';
///: END:ONLY_INCLUDE_IF
import { encryptorFactory } from './lib/encryptor-factory';
import { addDappTransaction, addTransaction } from './lib/transaction/util';
///: BEGIN:ONLY_INCLUDE_IF(build-main,build-beta,build-flask)
import { addTypedMessage, addPersonalMessage } from './lib/signature/util';
///: END:ONLY_INCLUDE_IF
import { LatticeKeyringOffscreen } from './lib/offscreen-bridge/lattice-offscreen-keyring';
import PREINSTALLED_SNAPS from './snaps/preinstalled-snaps';
import { WeakRefObjectMap } from './lib/WeakRefObjectMap';
import { METAMASK_COOKIE_HANDLER } from './constants/stream';

// Notification controllers
import { createTxVerificationMiddleware } from './lib/tx-verification/tx-verification-middleware';
import { updateSecurityAlertResponse } from './lib/ppom/ppom-util';
import createEvmMethodsToNonEvmAccountReqFilterMiddleware from './lib/createEvmMethodsToNonEvmAccountReqFilterMiddleware';
import { isEthAddress } from './lib/multichain/address';
import { decodeTransactionData } from './lib/transaction/decode/util';
import BridgeController from './controllers/bridge/bridge-controller';
import { BRIDGE_CONTROLLER_NAME } from './controllers/bridge/constants';
import {
  onPushNotificationClicked,
  onPushNotificationReceived,
} from './controllers/push-notifications';
import createTracingMiddleware from './lib/createTracingMiddleware';
import { PatchStore } from './lib/PatchStore';
import { sanitizeUIState } from './lib/state-utils';
import BridgeStatusController from './controllers/bridge-status/bridge-status-controller';
import { BRIDGE_STATUS_CONTROLLER_NAME } from './controllers/bridge-status/constants';
import { rejectAllApprovals } from './lib/approval/utils';
import { TransactionControllerInit } from './controller-init/confirmations/transaction-controller-init';
import { PPOMControllerInit } from './controller-init/confirmations/ppom-controller-init';
import { initControllers } from './controller-init/utils';

const { TRIGGER_TYPES } = NotificationServicesController.Constants;
export const METAMASK_CONTROLLER_EVENTS = {
  // Fired after state changes that impact the extension badge (unapproved msg count)
  // The process of updating the badge happens in app/scripts/background.js.
  UPDATE_BADGE: 'updateBadge',
  // TODO: Add this and similar enums to the `controllers` repo and export them
  APPROVAL_STATE_CHANGE: 'ApprovalController:stateChange',
  APP_STATE_UNLOCK_CHANGE: 'AppStateController:unlockChange',
  QUEUED_REQUEST_STATE_CHANGE: 'QueuedRequestController:stateChange',
  METAMASK_NOTIFICATIONS_LIST_UPDATED:
    'NotificationServicesController:notificationsListUpdated',
  METAMASK_NOTIFICATIONS_MARK_AS_READ:
    'NotificationServicesController:markNotificationsAsRead',
};

// stream channels
const PHISHING_SAFELIST = 'metamask-phishing-safelist';

// OneKey devices can connect to Metamask using Trezor USB transport. They use a specific device minor version (99) to differentiate between genuine Trezor and OneKey devices.
export const ONE_KEY_VIA_TREZOR_MINOR_VERSION = 99;

const environmentMappingForRemoteFeatureFlag = {
  [ENVIRONMENT.DEVELOPMENT]: EnvironmentType.Development,
  [ENVIRONMENT.RELEASE_CANDIDATE]: EnvironmentType.ReleaseCandidate,
  [ENVIRONMENT.PRODUCTION]: EnvironmentType.Production,
};

const buildTypeMappingForRemoteFeatureFlag = {
  flask: DistributionType.Flask,
  main: DistributionType.Main,
};

export default class MetamaskController extends EventEmitter {
  /**
   * @param {object} opts
   */
  constructor(opts) {
    super();

    const { isFirstMetaMaskControllerSetup } = opts;

    this.defaultMaxListeners = 20;

    this.sendUpdate = debounce(
      this.privateSendUpdate.bind(this),
      MILLISECOND * 200,
    );
    this.opts = opts;
    this.extension = opts.browser;
    this.platform = opts.platform;
    this.notificationManager = opts.notificationManager;
    const initState = opts.initState || {};
    const version = process.env.METAMASK_VERSION;
    this.recordFirstTimeInfo(initState);
    this.featureFlags = opts.featureFlags;

    // this keeps track of how many "controllerStream" connections are open
    // the only thing that uses controller connections are open metamask UI instances
    this.activeControllerConnections = 0;

    this.offscreenPromise = opts.offscreenPromise ?? Promise.resolve();

    this.getRequestAccountTabIds = opts.getRequestAccountTabIds;
    this.getOpenMetamaskTabsIds = opts.getOpenMetamaskTabsIds;

    this.initializeChainlist();

    this.controllerMessenger = new ControllerMessenger();

    this.loggingController = new LoggingController({
      messenger: this.controllerMessenger.getRestricted({
        name: 'LoggingController',
        allowedActions: [],
        allowedEvents: [],
      }),
      state: initState.LoggingController,
    });

    // instance of a class that wraps the extension's storage local API.
    this.localStoreApiWrapper = opts.localStore;

    this.currentMigrationVersion = opts.currentMigrationVersion;

    // observable state store
    this.store = new ComposableObservableStore({
      state: initState,
      controllerMessenger: this.controllerMessenger,
      persist: true,
    });

    // external connections by origin
    // Do not modify directly. Use the associated methods.
    this.connections = {};

    // lock to ensure only one vault created at once
    this.createVaultMutex = new Mutex();

    this.extension.runtime.onInstalled.addListener((details) => {
      if (details.reason === 'update') {
        if (version === '8.1.0') {
          this.platform.openExtensionInBrowser();
        }
        this.loggingController.add({
          type: LogType.GenericLog,
          data: {
            event: LOG_EVENT.VERSION_UPDATE,
            previousVersion: details.previousVersion,
            version,
          },
        });
      }
    });

    this.appMetadataController = new AppMetadataController({
      state: initState.AppMetadataController,
      messenger: this.controllerMessenger.getRestricted({
        name: 'AppMetadataController',
        allowedActions: [],
        allowedEvents: [],
      }),
      currentMigrationVersion: this.currentMigrationVersion,
      currentAppVersion: version,
    });

    // next, we will initialize the controllers
    // controller initialization order matters
    const clearPendingConfirmations = () => {
      this.encryptionPublicKeyController.clearUnapproved();
      this.decryptMessageController.clearUnapproved();
      this.signatureController.clearUnapproved();
      this.approvalController.clear(providerErrors.userRejectedRequest());
    };

    this.approvalController = new ApprovalController({
      messenger: this.controllerMessenger.getRestricted({
        name: 'ApprovalController',
      }),
      showApprovalRequest: opts.showUserConfirmation,
      typesExcludedFromRateLimiting: [
        ApprovalType.PersonalSign,
        ApprovalType.EthSignTypedData,
        ApprovalType.Transaction,
        ApprovalType.WatchAsset,
        ApprovalType.EthGetEncryptionPublicKey,
        ApprovalType.EthDecrypt,
      ],
    });

    this.queuedRequestController = new QueuedRequestController({
      messenger: this.controllerMessenger.getRestricted({
        name: 'QueuedRequestController',
        allowedActions: [
          'NetworkController:getState',
          'NetworkController:setActiveNetwork',
          'SelectedNetworkController:getNetworkClientIdForDomain',
        ],
        allowedEvents: ['SelectedNetworkController:stateChange'],
      }),
      shouldRequestSwitchNetwork: ({ method }) =>
        methodsRequiringNetworkSwitch.includes(method),
      canRequestSwitchNetworkWithoutApproval: ({ method }) =>
        methodsThatCanSwitchNetworkWithoutApproval.includes(method),
      clearPendingConfirmations,
      showApprovalRequest: () => {
        if (this.approvalController.getTotalApprovalCount() > 0) {
          opts.showUserConfirmation();
        }
      },
    });

    ///: BEGIN:ONLY_INCLUDE_IF(build-mmi)
    this.mmiConfigurationController = new MmiConfigurationController({
      initState: initState.MmiConfigurationController,
      mmiConfigurationServiceUrl: process.env.MMI_CONFIGURATION_SERVICE_URL,
    });
    ///: END:ONLY_INCLUDE_IF

    const networkControllerMessenger = this.controllerMessenger.getRestricted({
      name: 'NetworkController',
    });

    let initialNetworkControllerState = initState.NetworkController;
    if (!initialNetworkControllerState) {
      initialNetworkControllerState = getDefaultNetworkControllerState();

      const networks =
        initialNetworkControllerState.networkConfigurationsByChainId;

      // Note: Consider changing `getDefaultNetworkControllerState`
      // on the controller side to include some of these tweaks.
      networks[CHAIN_IDS.MAINNET].name = MAINNET_DISPLAY_NAME;
      delete networks[CHAIN_IDS.GOERLI];
      delete networks[CHAIN_IDS.LINEA_GOERLI];

      Object.values(networks).forEach((network) => {
        const id = network.rpcEndpoints[0].networkClientId;
        network.blockExplorerUrls = [BlockExplorerUrl[id]];
        network.defaultBlockExplorerUrlIndex = 0;
      });

      let network;
      if (process.env.IN_TEST) {
        network = {
          chainId: CHAIN_IDS.LOCALHOST,
          name: 'Localhost 8545',
          nativeCurrency: 'ETH',
          blockExplorerUrls: [],
          defaultRpcEndpointIndex: 0,
          rpcEndpoints: [
            {
              networkClientId: 'networkConfigurationId',
              url: 'http://localhost:8545',
              type: 'custom',
            },
          ],
        };
        networks[CHAIN_IDS.LOCALHOST] = network;
      } else if (
        process.env.METAMASK_DEBUG ||
        process.env.METAMASK_ENVIRONMENT === 'test'
      ) {
        network = networks[CHAIN_IDS.SEPOLIA];
      } else {
        network = networks[CHAIN_IDS.MAINNET];
      }

      initialNetworkControllerState.selectedNetworkClientId =
        network.rpcEndpoints[network.defaultRpcEndpointIndex].networkClientId;
    }

    this.networkController = new NetworkController({
      messenger: networkControllerMessenger,
      state: initialNetworkControllerState,
      infuraProjectId: opts.infuraProjectId,
    });
    this.networkController.initializeProvider();
    this.provider =
      this.networkController.getProviderAndBlockTracker().provider;
    this.blockTracker =
      this.networkController.getProviderAndBlockTracker().blockTracker;
    this.deprecatedNetworkVersions = {};

    const accountsControllerMessenger = this.controllerMessenger.getRestricted({
      name: 'AccountsController',
      allowedEvents: [
        'SnapController:stateChange',
        'KeyringController:accountRemoved',
        'KeyringController:stateChange',
      ],
      allowedActions: [
        'KeyringController:getAccounts',
        'KeyringController:getKeyringsByType',
        'KeyringController:getKeyringForAccount',
      ],
    });

    this.accountsController = new AccountsController({
      messenger: accountsControllerMessenger,
      state: initState.AccountsController,
    });

    const preferencesMessenger = this.controllerMessenger.getRestricted({
      name: 'PreferencesController',
      allowedActions: [
        'AccountsController:setSelectedAccount',
        'AccountsController:getSelectedAccount',
        'AccountsController:getAccountByAddress',
        'AccountsController:setAccountName',
        'NetworkController:getState',
      ],
      allowedEvents: ['AccountsController:stateChange'],
    });

    this.preferencesController = new PreferencesController({
      state: {
        currentLocale: opts.initLangCode ?? '',
        ...initState.PreferencesController,
      },
      messenger: preferencesMessenger,
    });

    const tokenListMessenger = this.controllerMessenger.getRestricted({
      name: 'TokenListController',
      allowedActions: ['NetworkController:getNetworkClientById'],
      allowedEvents: ['NetworkController:stateChange'],
    });

    this.tokenListController = new TokenListController({
      chainId: this.#getGlobalChainId({
        metamask: this.networkController.state,
      }),
      preventPollingOnNetworkRestart: !this.#isTokenListPollingRequired(
        this.preferencesController.state,
      ),
      messenger: tokenListMessenger,
      state: initState.TokenListController,
    });

    const assetsContractControllerMessenger =
      this.controllerMessenger.getRestricted({
        name: 'AssetsContractController',
        allowedActions: [
          'NetworkController:getNetworkClientById',
          'NetworkController:getNetworkConfigurationByNetworkClientId',
          'NetworkController:getSelectedNetworkClient',
          'NetworkController:getState',
        ],
        allowedEvents: [
          'PreferencesController:stateChange',
          'NetworkController:networkDidChange',
        ],
      });
    this.assetsContractController = new AssetsContractController({
      messenger: assetsContractControllerMessenger,
      chainId: this.#getGlobalChainId(),
    });

    const tokensControllerMessenger = this.controllerMessenger.getRestricted({
      name: 'TokensController',
      allowedActions: [
        'ApprovalController:addRequest',
        'NetworkController:getNetworkClientById',
        'AccountsController:getSelectedAccount',
        'AccountsController:getAccount',
      ],
      allowedEvents: [
        'NetworkController:networkDidChange',
        'AccountsController:selectedEvmAccountChange',
        'PreferencesController:stateChange',
        'TokenListController:stateChange',
        'NetworkController:stateChange',
      ],
    });
    this.tokensController = new TokensController({
      state: initState.TokensController,
      provider: this.provider,
      messenger: tokensControllerMessenger,
      chainId: this.#getGlobalChainId(),
    });

    const nftControllerMessenger = this.controllerMessenger.getRestricted({
      name: 'NftController',
      allowedEvents: [
        'PreferencesController:stateChange',
        'NetworkController:networkDidChange',
        'AccountsController:selectedEvmAccountChange',
      ],
      allowedActions: [
        `${this.approvalController.name}:addRequest`,
        `${this.networkController.name}:getNetworkClientById`,
        'AccountsController:getSelectedAccount',
        'AccountsController:getAccount',
        'AssetsContractController:getERC721AssetName',
        'AssetsContractController:getERC721AssetSymbol',
        'AssetsContractController:getERC721TokenURI',
        'AssetsContractController:getERC721OwnerOf',
        'AssetsContractController:getERC1155BalanceOf',
        'AssetsContractController:getERC1155TokenURI',
      ],
    });
    this.nftController = new NftController({
      state: initState.NftController,
      messenger: nftControllerMessenger,
      chainId: this.#getGlobalChainId(),
      onNftAdded: ({ address, symbol, tokenId, standard, source }) =>
        this.metaMetricsController.trackEvent({
          event: MetaMetricsEventName.NftAdded,
          category: MetaMetricsEventCategory.Wallet,
          sensitiveProperties: {
            token_contract_address: address,
            token_symbol: symbol,
            token_id: tokenId,
            token_standard: standard,
            asset_type: AssetType.NFT,
            source,
          },
        }),
    });

    const nftDetectionControllerMessenger =
      this.controllerMessenger.getRestricted({
        name: 'NftDetectionController',
        allowedEvents: [
          'NetworkController:stateChange',
          'PreferencesController:stateChange',
        ],
        allowedActions: [
          'ApprovalController:addRequest',
          'NetworkController:getState',
          'NetworkController:getNetworkClientById',
          'AccountsController:getSelectedAccount',
        ],
      });

    this.nftDetectionController = new NftDetectionController({
      messenger: nftDetectionControllerMessenger,
      chainId: this.#getGlobalChainId(),
      getOpenSeaApiKey: () => this.nftController.openSeaApiKey,
      getBalancesInSingleCall:
        this.assetsContractController.getBalancesInSingleCall.bind(
          this.assetsContractController,
        ),
      addNft: this.nftController.addNft.bind(this.nftController),
      getNftState: () => this.nftController.state,
      // added this to track previous value of useNftDetection, should be true on very first initializing of controller[]
      disabled: !this.preferencesController.state.useNftDetection,
    });

    const metaMetricsControllerMessenger =
      this.controllerMessenger.getRestricted({
        name: 'MetaMetricsController',
        allowedActions: [
          'PreferencesController:getState',
          'NetworkController:getState',
          'NetworkController:getNetworkClientById',
        ],
        allowedEvents: [
          'PreferencesController:stateChange',
          'NetworkController:networkDidChange',
        ],
      });
    this.metaMetricsController = new MetaMetricsController({
      state: initState.MetaMetricsController,
      messenger: metaMetricsControllerMessenger,
      segment,
      version: process.env.METAMASK_VERSION,
      environment: process.env.METAMASK_ENVIRONMENT,
      extension: this.extension,
      captureException,
    });

    this.on('update', (update) => {
      this.metaMetricsController.handleMetaMaskStateUpdate(update);
    });

    const dataDeletionService = new DataDeletionService();
    const metaMetricsDataDeletionMessenger =
      this.controllerMessenger.getRestricted({
        name: 'MetaMetricsDataDeletionController',
        allowedActions: ['MetaMetricsController:getState'],
        allowedEvents: [],
      });
    this.metaMetricsDataDeletionController =
      new MetaMetricsDataDeletionController({
        dataDeletionService,
        messenger: metaMetricsDataDeletionMessenger,
        state: initState.metaMetricsDataDeletionController,
      });

    const gasFeeMessenger = this.controllerMessenger.getRestricted({
      name: 'GasFeeController',
      allowedActions: [
        'NetworkController:getEIP1559Compatibility',
        'NetworkController:getNetworkClientById',
        'NetworkController:getState',
      ],
      allowedEvents: ['NetworkController:stateChange'],
    });

    const gasApiBaseUrl = process.env.SWAPS_USE_DEV_APIS
      ? GAS_DEV_API_BASE_URL
      : GAS_API_BASE_URL;

    this.gasFeeController = new GasFeeController({
      state: initState.GasFeeController,
      interval: 10000,
      messenger: gasFeeMessenger,
      clientId: SWAPS_CLIENT_ID,
      getProvider: () =>
        this.networkController.getProviderAndBlockTracker().provider,
      onNetworkDidChange: (eventHandler) => {
        networkControllerMessenger.subscribe(
          'NetworkController:networkDidChange',
          () => eventHandler(this.networkController.state),
        );
      },
      getCurrentNetworkEIP1559Compatibility:
        this.networkController.getEIP1559Compatibility.bind(
          this.networkController,
        ),
      getCurrentAccountEIP1559Compatibility:
        this.getCurrentAccountEIP1559Compatibility.bind(this),
      legacyAPIEndpoint: `${gasApiBaseUrl}/networks/<chain_id>/gasPrices`,
      EIP1559APIEndpoint: `${gasApiBaseUrl}/networks/<chain_id>/suggestedGasFees`,
      getCurrentNetworkLegacyGasAPICompatibility: () => {
        const chainId = this.#getGlobalChainId();
        return chainId === CHAIN_IDS.BSC;
      },
      getChainId: () => this.#getGlobalChainId(),
    });

    this.appStateController = new AppStateController({
      addUnlockListener: this.on.bind(this, 'unlock'),
      isUnlocked: this.isUnlocked.bind(this),
      state: initState.AppStateController,
      onInactiveTimeout: () => this.setLocked(),
      messenger: this.controllerMessenger.getRestricted({
        name: 'AppStateController',
        allowedActions: [
          `${this.approvalController.name}:addRequest`,
          `${this.approvalController.name}:acceptRequest`,
          `PreferencesController:getState`,
        ],
        allowedEvents: [
          `KeyringController:qrKeyringStateChange`,
          'PreferencesController:stateChange',
        ],
      }),
      extension: this.extension,
    });

    const currencyRateMessenger = this.controllerMessenger.getRestricted({
      name: 'CurrencyRateController',
      allowedActions: [`${this.networkController.name}:getNetworkClientById`],
    });
    this.currencyRateController = new CurrencyRateController({
      includeUsdRate: true,
      messenger: currencyRateMessenger,
      state: initState.CurrencyController,
    });
    const initialFetchMultiExchangeRate =
      this.currencyRateController.fetchMultiExchangeRate.bind(
        this.currencyRateController,
      );
    this.currencyRateController.fetchMultiExchangeRate = (...args) => {
      if (this.preferencesController.state.useCurrencyRateCheck) {
        return initialFetchMultiExchangeRate(...args);
      }
      return {
        conversionRate: null,
        usdConversionRate: null,
      };
    };

    const tokenBalancesMessenger = this.controllerMessenger.getRestricted({
      name: 'TokenBalancesController',
      allowedActions: [
        'NetworkController:getState',
        'NetworkController:getNetworkClientById',
        'TokensController:getState',
        'PreferencesController:getState',
        'AccountsController:getSelectedAccount',
      ],
      allowedEvents: [
        'PreferencesController:stateChange',
        'TokensController:stateChange',
        'NetworkController:stateChange',
      ],
    });

    this.tokenBalancesController = new TokenBalancesController({
      messenger: tokenBalancesMessenger,
      state: initState.TokenBalancesController,
      interval: 30000,
    });

    const phishingControllerMessenger = this.controllerMessenger.getRestricted({
      name: 'PhishingController',
    });

    this.phishingController = new PhishingController({
      messenger: phishingControllerMessenger,
      state: initState.PhishingController,
      hotlistRefreshInterval: process.env.IN_TEST ? 5 * SECOND : undefined,
      stalelistRefreshInterval: process.env.IN_TEST ? 30 * SECOND : undefined,
    });

    const announcementMessenger = this.controllerMessenger.getRestricted({
      name: 'AnnouncementController',
    });

    this.announcementController = new AnnouncementController({
      messenger: announcementMessenger,
      allAnnouncements: UI_NOTIFICATIONS,
      state: initState.AnnouncementController,
    });

    ///: BEGIN:ONLY_INCLUDE_IF(build-flask)
    const multichainTransactionsControllerMessenger =
      this.controllerMessenger.getRestricted({
        name: 'MultichainTransactionsController',
        allowedEvents: [
          'AccountsController:accountAdded',
          'AccountsController:accountRemoved',
        ],
        allowedActions: [
          'AccountsController:listMultichainAccounts',
          'SnapController:handleRequest',
        ],
      });

    this.multichainTransactionsController =
      new MultichainTransactionsController({
        messenger: multichainTransactionsControllerMessenger,
        state: initState.MultichainTransactionsController,
      });
    ///: END:ONLY_INCLUDE_IF

    const networkOrderMessenger = this.controllerMessenger.getRestricted({
      name: 'NetworkOrderController',
      allowedEvents: ['NetworkController:stateChange'],
    });
    this.networkOrderController = new NetworkOrderController({
      messenger: networkOrderMessenger,
      state: initState.NetworkOrderController,
    });

    const accountOrderMessenger = this.controllerMessenger.getRestricted({
      name: 'AccountOrderController',
    });
    this.accountOrderController = new AccountOrderController({
      messenger: accountOrderMessenger,
      state: initState.AccountOrderController,
    });

    const multichainBalancesControllerMessenger =
      this.controllerMessenger.getRestricted({
        name: 'MultichainBalancesController',
        allowedEvents: [
          'AccountsController:accountAdded',
          'AccountsController:accountRemoved',
        ],
        allowedActions: [
          'AccountsController:listMultichainAccounts',
          'SnapController:handleRequest',
        ],
      });

    this.multichainBalancesController = new MultichainBalancesController({
      messenger: multichainBalancesControllerMessenger,
      state: initState.MultichainBalancesController,
    });

    const multichainRatesControllerMessenger =
      this.controllerMessenger.getRestricted({
        name: 'RatesController',
      });
    this.multichainRatesController = new RatesController({
      state: initState.MultichainRatesController,
      messenger: multichainRatesControllerMessenger,
      includeUsdRate: true,
      fetchMultiExchangeRate,
    });

    const tokenRatesMessenger = this.controllerMessenger.getRestricted({
      name: 'TokenRatesController',
      allowedActions: [
        'TokensController:getState',
        'NetworkController:getNetworkClientById',
        'NetworkController:getState',
        'AccountsController:getAccount',
        'AccountsController:getSelectedAccount',
      ],
      allowedEvents: [
        'NetworkController:stateChange',
        'AccountsController:selectedEvmAccountChange',
        'PreferencesController:stateChange',
        'TokensController:stateChange',
      ],
    });

    // token exchange rate tracker
    this.tokenRatesController = new TokenRatesController({
      state: initState.TokenRatesController,
      messenger: tokenRatesMessenger,
      tokenPricesService: new CodefiTokenPricesServiceV2(),
      disabled: !this.preferencesController.state.useCurrencyRateCheck,
    });

    this.controllerMessenger.subscribe(
      'PreferencesController:stateChange',
      previousValueComparator((prevState, currState) => {
        const { useCurrencyRateCheck: prevUseCurrencyRateCheck } = prevState;
        const { useCurrencyRateCheck: currUseCurrencyRateCheck } = currState;
        if (currUseCurrencyRateCheck && !prevUseCurrencyRateCheck) {
          this.tokenRatesController.enable();
        } else if (!currUseCurrencyRateCheck && prevUseCurrencyRateCheck) {
          this.tokenRatesController.disable();
        }
      }, this.preferencesController.state),
    );

    this.ensController = new EnsController({
      messenger: this.controllerMessenger.getRestricted({
        name: 'EnsController',
        allowedActions: [
          'NetworkController:getNetworkClientById',
          'NetworkController:getState',
        ],
        allowedEvents: [],
      }),
      onNetworkDidChange: networkControllerMessenger.subscribe.bind(
        networkControllerMessenger,
        'NetworkController:networkDidChange',
      ),
    });

    const onboardingControllerMessenger =
      this.controllerMessenger.getRestricted({
        name: 'OnboardingController',
        allowedActions: [],
        allowedEvents: [],
      });
    this.onboardingController = new OnboardingController({
      messenger: onboardingControllerMessenger,
      state: initState.OnboardingController,
    });

    let additionalKeyrings = [keyringBuilderFactory(QRHardwareKeyring)];

    const keyringOverrides = this.opts.overrides?.keyrings;

    if (isManifestV3 === false) {
      const additionalKeyringTypes = [
        keyringOverrides?.lattice || LatticeKeyring,
        QRHardwareKeyring,
      ];

      const additionalBridgedKeyringTypes = [
        {
          keyring: keyringOverrides?.trezor || TrezorKeyring,
          bridge: keyringOverrides?.trezorBridge || TrezorConnectBridge,
        },
        {
          keyring: keyringOverrides?.ledger || LedgerKeyring,
          bridge: keyringOverrides?.ledgerBridge || LedgerIframeBridge,
        },
      ];

      additionalKeyrings = additionalKeyringTypes.map((keyringType) =>
        keyringBuilderFactory(keyringType),
      );

      additionalBridgedKeyringTypes.forEach((keyringType) =>
        additionalKeyrings.push(
          hardwareKeyringBuilderFactory(
            keyringType.keyring,
            keyringType.bridge,
          ),
        ),
      );
    } else {
      additionalKeyrings.push(
        hardwareKeyringBuilderFactory(
          TrezorKeyring,
          keyringOverrides?.trezorBridge || TrezorOffscreenBridge,
        ),
        hardwareKeyringBuilderFactory(
          LedgerKeyring,
          keyringOverrides?.ledgerBridge || LedgerOffscreenBridge,
        ),
        keyringBuilderFactory(LatticeKeyringOffscreen),
      );
    }

    ///: BEGIN:ONLY_INCLUDE_IF(build-mmi)
    for (const custodianType of Object.keys(CUSTODIAN_TYPES)) {
      additionalKeyrings.push(
        mmiKeyringBuilderFactory(CUSTODIAN_TYPES[custodianType].keyringClass, {
          mmiConfigurationController: this.mmiConfigurationController,
          captureException,
        }),
      );
    }
    ///: END:ONLY_INCLUDE_IF

    ///: BEGIN:ONLY_INCLUDE_IF(keyring-snaps)
    const snapKeyringBuildMessenger = this.controllerMessenger.getRestricted({
      name: 'SnapKeyringBuilder',
      allowedActions: [
        'ApprovalController:addRequest',
        'ApprovalController:acceptRequest',
        'ApprovalController:rejectRequest',
        'ApprovalController:startFlow',
        'ApprovalController:endFlow',
        'ApprovalController:showSuccess',
        'ApprovalController:showError',
        'PhishingController:test',
        'PhishingController:maybeUpdateState',
        'KeyringController:getAccounts',
        'AccountsController:setSelectedAccount',
        'AccountsController:getAccountByAddress',
        'AccountsController:setAccountName',
      ],
    });

    const getSnapController = () => this.snapController;

    // Necessary to persist the keyrings and update the accounts both within the keyring controller and accounts controller
    const persistAndUpdateAccounts = async () => {
      await this.keyringController.persistAllKeyrings();
      await this.accountsController.updateAccounts();
    };

    const getSnapName = (id) => {
      if (!id) {
        return null;
      }

      const currentLocale = this.getLocale();
      const { snaps } = this.snapController.state;
      const snap = snaps[id];

      if (!snap) {
        return stripSnapPrefix(id);
      }

      if (snap.localizationFiles) {
        const localizedManifest = getLocalizedSnapManifest(
          snap.manifest,
          currentLocale,
          snap.localizationFiles,
        );
        return localizedManifest.proposedName;
      }

      return snap.manifest.proposedName;
    };

    const isSnapPreinstalled = (id) => {
      return PREINSTALLED_SNAPS.some((snap) => snap.snapId === id);
    };

    additionalKeyrings.push(
      snapKeyringBuilder(
        snapKeyringBuildMessenger,
        getSnapController,
        persistAndUpdateAccounts,
        (address) => this.removeAccount(address),
        this.metaMetricsController.trackEvent.bind(this.metaMetricsController),
        getSnapName,
        isSnapPreinstalled,
      ),
    );

    ///: END:ONLY_INCLUDE_IF

    const keyringControllerMessenger = this.controllerMessenger.getRestricted({
      name: 'KeyringController',
    });

    this.keyringController = new KeyringController({
      cacheEncryptionKey: true,
      keyringBuilders: additionalKeyrings,
      state: initState.KeyringController,
      encryptor: opts.encryptor || encryptorFactory(600_000),
      messenger: keyringControllerMessenger,
    });

    this.controllerMessenger.subscribe('KeyringController:unlock', () =>
      this._onUnlock(),
    );
    this.controllerMessenger.subscribe('KeyringController:lock', () =>
      this._onLock(),
    );

    this.controllerMessenger.subscribe(
      'KeyringController:stateChange',
      (state) => {
        this._onKeyringControllerUpdate(state);
      },
    );

    this.permissionController = new PermissionController({
      messenger: this.controllerMessenger.getRestricted({
        name: 'PermissionController',
        allowedActions: [
          `${this.approvalController.name}:addRequest`,
          `${this.approvalController.name}:hasRequest`,
          `${this.approvalController.name}:acceptRequest`,
          `${this.approvalController.name}:rejectRequest`,
          `SnapController:getPermitted`,
          `SnapController:install`,
          `SubjectMetadataController:getSubjectMetadata`,
        ],
      }),
      state: initState.PermissionController,
      caveatSpecifications: getCaveatSpecifications({
        listAccounts: this.accountsController.listAccounts.bind(
          this.accountsController,
        ),
        findNetworkClientIdByChainId:
          this.networkController.findNetworkClientIdByChainId.bind(
            this.networkController,
          ),
      }),
      permissionSpecifications: {
        ...getPermissionSpecifications(),
        ...this.getSnapPermissionSpecifications(),
      },
      unrestrictedMethods,
    });

    this.selectedNetworkController = new SelectedNetworkController({
      messenger: this.controllerMessenger.getRestricted({
        name: 'SelectedNetworkController',
        allowedActions: [
          'NetworkController:getNetworkClientById',
          'NetworkController:getState',
          'NetworkController:getSelectedNetworkClient',
          'PermissionController:hasPermissions',
          'PermissionController:getSubjectNames',
        ],
        allowedEvents: [
          'NetworkController:stateChange',
          'PermissionController:stateChange',
        ],
      }),
      state: initState.SelectedNetworkController,
      useRequestQueuePreference: true,
      onPreferencesStateChange: () => {
        // noop
        // we have removed the ability to toggle the useRequestQueue preference
        // both useRequestQueue and onPreferencesStateChange will be removed
        // once mobile supports per dapp network selection
        // see https://github.com/MetaMask/core/pull/5065#issue-2736965186
      },
      domainProxyMap: new WeakRefObjectMap(),
    });

    this.permissionLogController = new PermissionLogController({
      messenger: this.controllerMessenger.getRestricted({
        name: 'PermissionLogController',
      }),
      restrictedMethods: new Set(Object.keys(RestrictedMethods)),
      state: initState.PermissionLogController,
    });

    this.subjectMetadataController = new SubjectMetadataController({
      messenger: this.controllerMessenger.getRestricted({
        name: 'SubjectMetadataController',
        allowedActions: [`${this.permissionController.name}:hasPermissions`],
      }),
      state: initState.SubjectMetadataController,
      subjectCacheLimit: 100,
    });

    const shouldUseOffscreenExecutionService =
      isManifestV3 &&
      typeof chrome !== 'undefined' &&
      // eslint-disable-next-line no-undef
      typeof chrome.offscreen !== 'undefined';

    const snapExecutionServiceArgs = {
      messenger: this.controllerMessenger.getRestricted({
        name: 'ExecutionService',
      }),
      setupSnapProvider: this.setupSnapProvider.bind(this),
    };

    this.snapExecutionService =
      shouldUseOffscreenExecutionService === false
        ? new IframeExecutionService({
            ...snapExecutionServiceArgs,
            iframeUrl: new URL(process.env.IFRAME_EXECUTION_ENVIRONMENT_URL),
          })
        : new OffscreenExecutionService({
            ...snapExecutionServiceArgs,
            offscreenPromise: this.offscreenPromise,
          });

    const snapControllerMessenger = this.controllerMessenger.getRestricted({
      name: 'SnapController',
      allowedEvents: [
        'ExecutionService:unhandledError',
        'ExecutionService:outboundRequest',
        'ExecutionService:outboundResponse',
        'KeyringController:lock',
      ],
      allowedActions: [
        `${this.permissionController.name}:getEndowments`,
        `${this.permissionController.name}:getPermissions`,
        `${this.permissionController.name}:hasPermission`,
        `${this.permissionController.name}:hasPermissions`,
        `${this.permissionController.name}:requestPermissions`,
        `${this.permissionController.name}:revokeAllPermissions`,
        `${this.permissionController.name}:revokePermissions`,
        `${this.permissionController.name}:revokePermissionForAllSubjects`,
        `${this.permissionController.name}:getSubjectNames`,
        `${this.permissionController.name}:updateCaveat`,
        `${this.approvalController.name}:addRequest`,
        `${this.approvalController.name}:updateRequestState`,
        `${this.permissionController.name}:grantPermissions`,
        `${this.subjectMetadataController.name}:getSubjectMetadata`,
        `${this.subjectMetadataController.name}:addSubjectMetadata`,
        'ExecutionService:executeSnap',
        'ExecutionService:getRpcRequestHandler',
        'ExecutionService:terminateSnap',
        'ExecutionService:terminateAllSnaps',
        'ExecutionService:handleRpcRequest',
        'SnapsRegistry:get',
        'SnapsRegistry:getMetadata',
        'SnapsRegistry:update',
        'SnapsRegistry:resolveVersion',
        `SnapInterfaceController:createInterface`,
        `SnapInterfaceController:getInterface`,
      ],
    });

    const allowLocalSnaps = process.env.ALLOW_LOCAL_SNAPS;
    const requireAllowlist = process.env.REQUIRE_SNAPS_ALLOWLIST;
    const rejectInvalidPlatformVersion =
      process.env.REJECT_INVALID_SNAPS_PLATFORM_VERSION;

    this.snapController = new SnapController({
      dynamicPermissions: ['endowment:caip25'],
      environmentEndowmentPermissions: Object.values(EndowmentPermissions),
      excludedPermissions: {
        ...ExcludedSnapPermissions,
        ...ExcludedSnapEndowments,
      },
      closeAllConnections: this.removeAllConnections.bind(this),
      state: initState.SnapController,
      messenger: snapControllerMessenger,
      featureFlags: {
        dappsCanUpdateSnaps: true,
        allowLocalSnaps,
        requireAllowlist,
        rejectInvalidPlatformVersion,
      },
      encryptor: encryptorFactory(600_000),
      getMnemonic: this.getPrimaryKeyringMnemonic.bind(this),
      preinstalledSnaps: PREINSTALLED_SNAPS,
      getFeatureFlags: () => {
        return {
          disableSnaps:
            this.preferencesController.state.useExternalServices === false,
        };
      },
    });

    this.rateLimitController = new RateLimitController({
      state: initState.RateLimitController,
      messenger: this.controllerMessenger.getRestricted({
        name: 'RateLimitController',
      }),
      implementations: {
        showNativeNotification: {
          method: (origin, message) => {
            const subjectMetadataState = this.controllerMessenger.call(
              'SubjectMetadataController:getState',
            );

            const originMetadata = subjectMetadataState.subjectMetadata[origin];

            this.platform
              ._showNotification(originMetadata?.name ?? origin, message)
              .catch((error) => {
                log.error('Failed to create notification', error);
              });

            return null;
          },
          // 2 calls per 5 minutes
          rateLimitCount: 2,
          rateLimitTimeout: 300000,
        },
        showInAppNotification: {
          method: (origin, args) => {
            const { message, title, footerLink, interfaceId } = args;

            const detailedView = {
              title,
              ...(footerLink ? { footerLink } : {}),
              interfaceId,
            };

            const notification = {
              data: {
                message,
                origin,
                ...(interfaceId ? { detailedView } : {}),
              },
              type: TRIGGER_TYPES.SNAP,
              readDate: null,
            };

            this.controllerMessenger.call(
              'NotificationServicesController:updateMetamaskNotificationsList',
              notification,
            );

            return null;
          },
          // 5 calls per minute
          rateLimitCount: 5,
          rateLimitTimeout: 60000,
        },
      },
    });
    const cronjobControllerMessenger = this.controllerMessenger.getRestricted({
      name: 'CronjobController',
      allowedEvents: [
        'SnapController:snapInstalled',
        'SnapController:snapUpdated',
        'SnapController:snapUninstalled',
        'SnapController:snapEnabled',
        'SnapController:snapDisabled',
      ],
      allowedActions: [
        `${this.permissionController.name}:getPermissions`,
        'SnapController:handleRequest',
        'SnapController:getAll',
      ],
    });
    this.cronjobController = new CronjobController({
      state: initState.CronjobController,
      messenger: cronjobControllerMessenger,
    });

    const snapsRegistryMessenger = this.controllerMessenger.getRestricted({
      name: 'SnapsRegistry',
      allowedEvents: [],
      allowedActions: [],
    });

    this.snapsRegistry = new JsonSnapsRegistry({
      state: initState.SnapsRegistry,
      messenger: snapsRegistryMessenger,
      refetchOnAllowlistMiss: requireAllowlist,
      url: {
        registry: 'https://acl.execution.metamask.io/latest/registry.json',
        signature: 'https://acl.execution.metamask.io/latest/signature.json',
      },
      publicKey:
        '0x025b65308f0f0fb8bc7f7ff87bfc296e0330eee5d3c1d1ee4a048b2fd6a86fa0a6',
    });

    const snapInterfaceControllerMessenger =
      this.controllerMessenger.getRestricted({
        name: 'SnapInterfaceController',
        allowedActions: [
          `${this.phishingController.name}:maybeUpdateState`,
          `${this.phishingController.name}:testOrigin`,
          `${this.approvalController.name}:hasRequest`,
          `${this.approvalController.name}:acceptRequest`,
          `${this.snapController.name}:get`,
        ],
        allowedEvents: [
          'NotificationServicesController:notificationsListUpdated',
        ],
      });

    this.snapInterfaceController = new SnapInterfaceController({
      state: initState.SnapInterfaceController,
      messenger: snapInterfaceControllerMessenger,
    });

    const snapInsightsControllerMessenger =
      this.controllerMessenger.getRestricted({
        name: 'SnapInsightsController',
        allowedActions: [
          `${this.snapController.name}:handleRequest`,
          `${this.snapController.name}:getAll`,
          `${this.permissionController.name}:getPermissions`,
          `${this.snapInterfaceController.name}:deleteInterface`,
        ],
        allowedEvents: [
          `TransactionController:unapprovedTransactionAdded`,
          `TransactionController:transactionStatusUpdated`,
          `SignatureController:stateChange`,
        ],
      });

    this.snapInsightsController = new SnapInsightsController({
      state: initState.SnapInsightsController,
      messenger: snapInsightsControllerMessenger,
    });

    // Notification Controllers
    this.authenticationController = new AuthenticationController.Controller({
      state: initState.AuthenticationController,
      messenger: this.controllerMessenger.getRestricted({
        name: 'AuthenticationController',
        allowedActions: [
          'KeyringController:getState',
          'SnapController:handleRequest',
        ],
        allowedEvents: ['KeyringController:lock', 'KeyringController:unlock'],
      }),
      metametrics: {
        getMetaMetricsId: () => this.metaMetricsController.getMetaMetricsId(),
        agent: 'extension',
      },
    });

    this.userStorageController = new UserStorageController.Controller({
      getMetaMetricsState: () =>
        this.metaMetricsController.state.participateInMetaMetrics ?? false,
      state: initState.UserStorageController,
      config: {
        accountSyncing: {
          onAccountAdded: (profileId) => {
            this.metaMetricsController.trackEvent({
              category: MetaMetricsEventCategory.ProfileSyncing,
              event: MetaMetricsEventName.AccountsSyncAdded,
              properties: {
                profile_id: profileId,
              },
            });
          },
          onAccountNameUpdated: (profileId) => {
            this.metaMetricsController.trackEvent({
              category: MetaMetricsEventCategory.ProfileSyncing,
              event: MetaMetricsEventName.AccountsSyncNameUpdated,
              properties: {
                profile_id: profileId,
              },
            });
          },
          onAccountSyncErroneousSituation: (
            profileId,
            situationMessage,
            sentryContext,
          ) => {
            captureException(
              new Error(`Account sync - ${situationMessage}`),
              sentryContext,
            );
            this.metaMetricsController.trackEvent({
              category: MetaMetricsEventCategory.ProfileSyncing,
              event: MetaMetricsEventName.AccountsSyncErroneousSituation,
              properties: {
                profile_id: profileId,
                situation_message: situationMessage,
              },
            });
          },
        },
      },
      env: {
        isAccountSyncingEnabled: isManifestV3,
      },
      messenger: this.controllerMessenger.getRestricted({
        name: 'UserStorageController',
        allowedActions: [
          'KeyringController:getState',
          'KeyringController:addNewAccount',
          'SnapController:handleRequest',
          'AuthenticationController:getBearerToken',
          'AuthenticationController:getSessionProfile',
          'AuthenticationController:isSignedIn',
          'AuthenticationController:performSignOut',
          'AuthenticationController:performSignIn',
          'NotificationServicesController:disableNotificationServices',
          'NotificationServicesController:selectIsNotificationServicesEnabled',
          'AccountsController:listAccounts',
          'AccountsController:updateAccountMetadata',
          'NetworkController:getState',
          'NetworkController:addNetwork',
          'NetworkController:removeNetwork',
          'NetworkController:updateNetwork',
        ],
        allowedEvents: [
          'KeyringController:lock',
          'KeyringController:unlock',
          'AccountsController:accountAdded',
          'AccountsController:accountRenamed',
          'NetworkController:networkRemoved',
        ],
      }),
    });

    this.controllerMessenger.subscribe(
      'MetaMetricsController:stateChange',
      previousValueComparator(async (prevState, currState) => {
        const { participateInMetaMetrics: prevParticipateInMetaMetrics } =
          prevState;
        const { participateInMetaMetrics: currParticipateInMetaMetrics } =
          currState;

        const metaMetricsWasDisabled =
          prevParticipateInMetaMetrics && !currParticipateInMetaMetrics;
        const metaMetricsWasEnabled =
          !prevParticipateInMetaMetrics && currParticipateInMetaMetrics;

        if (!metaMetricsWasDisabled && !metaMetricsWasEnabled) {
          return;
        }

        const shouldPerformSignIn =
          metaMetricsWasEnabled &&
          !this.authenticationController.state.isSignedIn;
        const shouldPerformSignOut =
          metaMetricsWasDisabled &&
          this.authenticationController.state.isSignedIn &&
          !this.userStorageController.state.isProfileSyncingEnabled;

        if (shouldPerformSignIn) {
          await this.authenticationController.performSignIn();
        } else if (shouldPerformSignOut) {
          await this.authenticationController.performSignOut();
        }
      }, this.metaMetricsController.state),
    );

    const notificationServicesPushControllerMessenger =
      this.controllerMessenger.getRestricted({
        name: 'NotificationServicesPushController',
        allowedActions: ['AuthenticationController:getBearerToken'],
        allowedEvents: [],
      });
    this.notificationServicesPushController =
      new NotificationServicesPushController.Controller({
        messenger: notificationServicesPushControllerMessenger,
        state: initState.NotificationServicesPushController,
        env: {
          apiKey: process.env.FIREBASE_API_KEY ?? '',
          authDomain: process.env.FIREBASE_AUTH_DOMAIN ?? '',
          storageBucket: process.env.FIREBASE_STORAGE_BUCKET ?? '',
          projectId: process.env.FIREBASE_PROJECT_ID ?? '',
          messagingSenderId: process.env.FIREBASE_MESSAGING_SENDER_ID ?? '',
          appId: process.env.FIREBASE_APP_ID ?? '',
          measurementId: process.env.FIREBASE_MEASUREMENT_ID ?? '',
          vapidKey: process.env.VAPID_KEY ?? '',
        },
        config: {
          isPushEnabled: isManifestV3,
          platform: 'extension',
          onPushNotificationReceived,
          onPushNotificationClicked,
        },
      });
    notificationServicesPushControllerMessenger.subscribe(
      'NotificationServicesPushController:onNewNotifications',
      (notification) => {
        this.metaMetricsController.trackEvent({
          category: MetaMetricsEventCategory.PushNotifications,
          event: MetaMetricsEventName.PushNotificationReceived,
          properties: {
            notification_id: notification.id,
            notification_type: notification.type,
            chain_id: notification?.chain_id,
          },
        });
      },
    );
    notificationServicesPushControllerMessenger.subscribe(
      'NotificationServicesPushController:pushNotificationClicked',
      (notification) => {
        this.metaMetricsController.trackEvent({
          category: MetaMetricsEventCategory.PushNotifications,
          event: MetaMetricsEventName.PushNotificationClicked,
          properties: {
            notification_id: notification.id,
            notification_type: notification.type,
            chain_id: notification?.chain_id,
          },
        });
      },
    );

    this.notificationServicesController =
      new NotificationServicesController.Controller({
        messenger: this.controllerMessenger.getRestricted({
          name: 'NotificationServicesController',
          allowedActions: [
            'KeyringController:getAccounts',
            'KeyringController:getState',
            'AuthenticationController:getBearerToken',
            'AuthenticationController:isSignedIn',
            'UserStorageController:enableProfileSyncing',
            'UserStorageController:getStorageKey',
            'UserStorageController:performGetStorage',
            'UserStorageController:performSetStorage',
            'NotificationServicesPushController:enablePushNotifications',
            'NotificationServicesPushController:disablePushNotifications',
            'NotificationServicesPushController:subscribeToPushNotifications',
            'NotificationServicesPushController:updateTriggerPushNotifications',
          ],
          allowedEvents: [
            'KeyringController:stateChange',
            'KeyringController:lock',
            'KeyringController:unlock',
            'NotificationServicesPushController:onNewNotifications',
          ],
        }),
        state: initState.NotificationServicesController,
        env: {
          isPushIntegrated: isManifestV3,
          featureAnnouncements: {
            platform: 'extension',
            spaceId: process.env.CONTENTFUL_ACCESS_SPACE_ID ?? '',
            accessToken: process.env.CONTENTFUL_ACCESS_TOKEN ?? '',
          },
        },
      });

    // account tracker watches balances, nonces, and any code at their address
    this.accountTrackerController = new AccountTrackerController({
      state: { accounts: {} },
      messenger: this.controllerMessenger.getRestricted({
        name: 'AccountTrackerController',
        allowedActions: [
          'AccountsController:getSelectedAccount',
          'NetworkController:getState',
          'NetworkController:getNetworkClientById',
          'OnboardingController:getState',
          'PreferencesController:getState',
        ],
        allowedEvents: [
          'AccountsController:selectedEvmAccountChange',
          'OnboardingController:stateChange',
          'KeyringController:accountRemoved',
        ],
      }),
      provider: this.provider,
      blockTracker: this.blockTracker,
      getNetworkIdentifier: (providerConfig) => {
        const { type, rpcUrl } =
          providerConfig ??
          getProviderConfig({
            metamask: this.networkController.state,
          });
        return type === NETWORK_TYPES.RPC ? rpcUrl : type;
      },
    });

    // start and stop polling for balances based on activeControllerConnections
    this.on('controllerConnectionChanged', (activeControllerConnections) => {
      const { completedOnboarding } = this.onboardingController.state;
      if (activeControllerConnections > 0 && completedOnboarding) {
        this.triggerNetworkrequests();
      } else {
        this.stopNetworkRequests();
      }
    });

    this.controllerMessenger.subscribe(
      `${this.onboardingController.name}:stateChange`,
      previousValueComparator(async (prevState, currState) => {
        const { completedOnboarding: prevCompletedOnboarding } = prevState;
        const { completedOnboarding: currCompletedOnboarding } = currState;
        if (!prevCompletedOnboarding && currCompletedOnboarding) {
          const { address } = this.accountsController.getSelectedAccount();

          await this._addAccountsWithBalance();

          this.postOnboardingInitialization();
          this.triggerNetworkrequests();

          // execute once the token detection on the post-onboarding
          await this.tokenDetectionController.detectTokens({
            selectedAddress: address,
          });
        }
      }, this.onboardingController.state),
    );

    const tokenDetectionControllerMessenger =
      this.controllerMessenger.getRestricted({
        name: 'TokenDetectionController',
        allowedActions: [
          'AccountsController:getAccount',
          'AccountsController:getSelectedAccount',
          'KeyringController:getState',
          'NetworkController:getNetworkClientById',
          'NetworkController:getNetworkConfigurationByNetworkClientId',
          'NetworkController:getState',
          'PreferencesController:getState',
          'TokenListController:getState',
          'TokensController:getState',
          'TokensController:addDetectedTokens',
        ],
        allowedEvents: [
          'AccountsController:selectedEvmAccountChange',
          'KeyringController:lock',
          'KeyringController:unlock',
          'NetworkController:networkDidChange',
          'PreferencesController:stateChange',
          'TokenListController:stateChange',
        ],
      });

    this.tokenDetectionController = new TokenDetectionController({
      messenger: tokenDetectionControllerMessenger,
      getBalancesInSingleCall:
        this.assetsContractController.getBalancesInSingleCall.bind(
          this.assetsContractController,
        ),
      trackMetaMetricsEvent: this.metaMetricsController.trackEvent.bind(
        this.metaMetricsController,
      ),
      useAccountsAPI: true,
      platform: 'extension',
    });

    const addressBookControllerMessenger =
      this.controllerMessenger.getRestricted({
        name: 'AddressBookController',
        allowedActions: [],
        allowedEvents: [],
      });

    this.addressBookController = new AddressBookController({
      messenger: addressBookControllerMessenger,
      state: initState.AddressBookController,
    });

    this.alertController = new AlertController({
      state: initState.AlertController,
      messenger: this.controllerMessenger.getRestricted({
        name: 'AlertController',
        allowedEvents: ['AccountsController:selectedAccountChange'],
        allowedActions: ['AccountsController:getSelectedAccount'],
      }),
    });

    ///: BEGIN:ONLY_INCLUDE_IF(build-mmi)
    this.custodyController = new CustodyController({
      initState: initState.CustodyController,
      captureException,
    });
    this.institutionalFeaturesController = new InstitutionalFeaturesController({
      initState: initState.InstitutionalFeaturesController,
      showConfirmRequest: opts.showUserConfirmation,
    });
    this.transactionUpdateController = new TransactionUpdateController({
      initState: initState.TransactionUpdateController,
      getCustodyKeyring: this.getCustodyKeyringIfExists.bind(this),
      mmiConfigurationController: this.mmiConfigurationController,
      captureException,
    });
    ///: END:ONLY_INCLUDE_IF

    this.backup = new Backup({
      preferencesController: this.preferencesController,
      addressBookController: this.addressBookController,
      accountsController: this.accountsController,
      networkController: this.networkController,
      trackMetaMetricsEvent: this.metaMetricsController.trackEvent.bind(
        this.metaMetricsController,
      ),
    });

    // This gets used as a ...spread parameter in two places: new TransactionController() and createRPCMethodTrackingMiddleware()
    this.snapAndHardwareMetricsParams = {
      getSelectedAccount: this.accountsController.getSelectedAccount.bind(
        this.accountsController,
      ),
      getAccountType: this.getAccountType.bind(this),
      getDeviceModel: this.getDeviceModel.bind(this),
      snapAndHardwareMessenger: this.controllerMessenger.getRestricted({
        name: 'SnapAndHardwareMessenger',
        allowedActions: [
          'KeyringController:getKeyringForAccount',
          'SnapController:get',
          'AccountsController:getSelectedAccount',
        ],
      }),
    };

    this.decryptMessageController = new DecryptMessageController({
      getState: this.getState.bind(this),
      messenger: this.controllerMessenger.getRestricted({
        name: 'DecryptMessageController',
        allowedActions: [
          `${this.approvalController.name}:addRequest`,
          `${this.approvalController.name}:acceptRequest`,
          `${this.approvalController.name}:rejectRequest`,
          `${this.keyringController.name}:decryptMessage`,
        ],
      }),
      metricsEvent: this.metaMetricsController.trackEvent.bind(
        this.metaMetricsController,
      ),
    });

    this.encryptionPublicKeyController = new EncryptionPublicKeyController({
      messenger: this.controllerMessenger.getRestricted({
        name: 'EncryptionPublicKeyController',
        allowedActions: [
          `${this.approvalController.name}:addRequest`,
          `${this.approvalController.name}:acceptRequest`,
          `${this.approvalController.name}:rejectRequest`,
        ],
      }),
      getEncryptionPublicKey:
        this.keyringController.getEncryptionPublicKey.bind(
          this.keyringController,
        ),
      getAccountKeyringType: this.keyringController.getAccountKeyringType.bind(
        this.keyringController,
      ),
      getState: this.getState.bind(this),
      metricsEvent: this.metaMetricsController.trackEvent.bind(
        this.metaMetricsController,
      ),
    });

    this.signatureController = new SignatureController({
      messenger: this.controllerMessenger.getRestricted({
        name: 'SignatureController',
        allowedActions: [
          `${this.approvalController.name}:addRequest`,
          `${this.keyringController.name}:signMessage`,
          `${this.keyringController.name}:signPersonalMessage`,
          `${this.keyringController.name}:signTypedMessage`,
          `${this.loggingController.name}:add`,
          `${this.networkController.name}:getNetworkClientById`,
        ],
      }),
      trace,
      decodingApiUrl: process.env.DECODING_API_URL,
      isDecodeSignatureRequestEnabled: () =>
        this.preferencesController.state.useExternalServices === true &&
        this.preferencesController.state.useTransactionSimulations,
    });

    this.signatureController.hub.on(
      'cancelWithReason',
      ({ metadata: message, reason }) => {
        this.metaMetricsController.trackEvent({
          event: reason,
          category: MetaMetricsEventCategory.Transactions,
          properties: {
            action: 'Sign Request',
            type: message.type,
          },
        });
      },
    );

    ///: BEGIN:ONLY_INCLUDE_IF(build-mmi)
    const transactionMetricsRequest = this.getTransactionMetricsRequest();

    const mmiControllerMessenger = this.controllerMessenger.getRestricted({
      name: 'MMIController',
      allowedActions: [
        'AccountsController:getAccountByAddress',
        'AccountsController:setAccountName',
        'AccountsController:listAccounts',
        'AccountsController:getSelectedAccount',
        'AccountsController:setSelectedAccount',
        'MetaMetricsController:getState',
        'NetworkController:getState',
        'NetworkController:setActiveNetwork',
      ],
    });

    this.mmiController = new MMIController({
      messenger: mmiControllerMessenger,
      mmiConfigurationController: this.mmiConfigurationController,
      keyringController: this.keyringController,
      appStateController: this.appStateController,
      transactionUpdateController: this.transactionUpdateController,
      custodyController: this.custodyController,
      getState: this.getState.bind(this),
      getPendingNonce: this.getPendingNonce.bind(this),
      accountTrackerController: this.accountTrackerController,
      networkController: this.networkController,
      metaMetricsController: this.metaMetricsController,
      permissionController: this.permissionController,
      signatureController: this.signatureController,
      platform: this.platform,
      extension: this.extension,
      getTransactions: (...args) => this.txController.getTransactions(...args),
      setTxStatusSigned: (id) =>
        this.txController.updateCustodialTransaction(id, {
          status: TransactionStatus.signed,
        }),
      setTxStatusSubmitted: (id) =>
        this.txController.updateCustodialTransaction(id, {
          status: TransactionStatus.submitted,
        }),
      setTxStatusFailed: (id, reason) =>
        this.txController.updateCustodialTransaction(id, {
          status: TransactionStatus.failed,
          errorMessage: reason,
        }),
      trackTransactionEvents: handleMMITransactionUpdate.bind(
        null,
        transactionMetricsRequest,
      ),
      updateTransaction: (txMeta, note) =>
        this.txController.updateTransaction(txMeta, note),
      updateTransactionHash: (id, hash) =>
        this.txController.updateCustodialTransaction(id, { hash }),
      setChannelId: (channelId) =>
        this.institutionalFeaturesController.setChannelId(channelId),
      setConnectionRequest: (payload) =>
        this.institutionalFeaturesController.setConnectionRequest(payload),
    });
    ///: END:ONLY_INCLUDE_IF

    const swapsControllerMessenger = this.controllerMessenger.getRestricted({
      name: 'SwapsController',
      // TODO: allow these internal calls once GasFeeController and TransactionController
      // export these action types and register its action handlers
      // allowedActions: [
      //   'GasFeeController:getEIP1559GasFeeEstimates',
      //   'TransactionController:getLayer1GasFee',
      // ],
      allowedActions: [
        'NetworkController:getState',
        'NetworkController:getNetworkClientById',
        'TokenRatesController:getState',
      ],
      allowedEvents: [],
    });

    this.swapsController = new SwapsController(
      {
        messenger: swapsControllerMessenger,
        getBufferedGasLimit: async (txMeta, multiplier) => {
          const { gas: gasLimit, simulationFails } =
            await this.txController.estimateGasBuffered(
              txMeta.txParams,
              multiplier,
              this.#getGlobalNetworkClientId(),
            );

          return { gasLimit, simulationFails };
        },
        // TODO: Remove once GasFeeController exports this action type
        getEIP1559GasFeeEstimates:
          this.gasFeeController.fetchGasFeeEstimates.bind(
            this.gasFeeController,
          ),
        // TODO: Remove once TransactionController exports this action type
        getLayer1GasFee: (...args) =>
          this.txController.getLayer1GasFee(...args),
        trackMetaMetricsEvent: this.metaMetricsController.trackEvent.bind(
          this.metaMetricsController,
        ),
      },
      initState.SwapsController,
    );

    const bridgeControllerMessenger = this.controllerMessenger.getRestricted({
      name: BRIDGE_CONTROLLER_NAME,
      allowedActions: [
        'AccountsController:getSelectedAccount',
        'NetworkController:getSelectedNetworkClient',
        'NetworkController:findNetworkClientIdByChainId',
      ],
      allowedEvents: [],
    });
    this.bridgeController = new BridgeController({
      messenger: bridgeControllerMessenger,
      // TODO: Remove once TransactionController exports this action type
      getLayer1GasFee: (...args) => this.txController.getLayer1GasFee(...args),
    });

    const bridgeStatusControllerMessenger =
      this.controllerMessenger.getRestricted({
        name: BRIDGE_STATUS_CONTROLLER_NAME,
        allowedActions: [
          'AccountsController:getSelectedAccount',
          'NetworkController:getNetworkClientById',
          'NetworkController:findNetworkClientIdByChainId',
          'NetworkController:getState',
          'TransactionController:getState',
        ],
        allowedEvents: [],
      });
    this.bridgeStatusController = new BridgeStatusController({
      messenger: bridgeStatusControllerMessenger,
      state: initState.BridgeStatusController,
    });

    const smartTransactionsControllerMessenger =
      this.controllerMessenger.getRestricted({
        name: 'SmartTransactionsController',
        allowedActions: [
          'NetworkController:getNetworkClientById',
          'NetworkController:getState',
        ],
        allowedEvents: ['NetworkController:stateChange'],
      });
    this.smartTransactionsController = new SmartTransactionsController({
      supportedChainIds: getAllowedSmartTransactionsChainIds(),
      clientId: ClientId.Extension,
      getNonceLock: (address) =>
        this.txController.getNonceLock(
          address,
          this.#getGlobalNetworkClientId(),
        ),
      confirmExternalTransaction: (...args) =>
        this.txController.confirmExternalTransaction(...args),
      trackMetaMetricsEvent: this.metaMetricsController.trackEvent.bind(
        this.metaMetricsController,
      ),
      state: initState.SmartTransactionsController,
      messenger: smartTransactionsControllerMessenger,
      getTransactions: (...args) => this.txController.getTransactions(...args),
      updateTransaction: (...args) =>
        this.txController.updateTransaction(...args),
      getFeatureFlags: () => {
        const state = this._getMetaMaskState();
        return getFeatureFlagsByChainId(state);
      },
      getMetaMetricsProps: async () => {
        const selectedAddress =
          this.accountsController.getSelectedAccount().address;
        const accountHardwareType = await getHardwareWalletType(
          this._getMetaMaskState(),
        );
        const accountType = await this.getAccountType(selectedAddress);
        const deviceModel = await this.getDeviceModel(selectedAddress);
        return {
          accountHardwareType,
          accountType,
          deviceModel,
        };
      },
    });

    const isExternalNameSourcesEnabled = () =>
      this.preferencesController.state.useExternalNameSources;

    this.nameController = new NameController({
      messenger: this.controllerMessenger.getRestricted({
        name: 'NameController',
        allowedActions: [],
      }),
      providers: [
        new ENSNameProvider({
          reverseLookup: this.ensController.reverseResolveAddress.bind(
            this.ensController,
          ),
        }),
        new EtherscanNameProvider({ isEnabled: isExternalNameSourcesEnabled }),
        new TokenNameProvider({ isEnabled: isExternalNameSourcesEnabled }),
        new LensNameProvider({ isEnabled: isExternalNameSourcesEnabled }),
        new SnapsNameProvider({
          messenger: this.controllerMessenger.getRestricted({
            name: 'SnapsNameProvider',
            allowedActions: [
              'SnapController:getAll',
              'SnapController:get',
              'SnapController:handleRequest',
              'PermissionController:getState',
            ],
          }),
        }),
      ],
      state: initState.NameController,
    });

    const petnamesBridgeMessenger = this.controllerMessenger.getRestricted({
      name: 'PetnamesBridge',
      allowedEvents: [
        'NameController:stateChange',
        'AccountsController:stateChange',
        'AddressBookController:stateChange',
      ],
      allowedActions: ['AccountsController:listAccounts'],
    });

    new AddressBookPetnamesBridge({
      addressBookController: this.addressBookController,
      nameController: this.nameController,
      messenger: petnamesBridgeMessenger,
    }).init();

    new AccountIdentitiesPetnamesBridge({
      nameController: this.nameController,
      messenger: petnamesBridgeMessenger,
    }).init();

    this.userOperationController = new UserOperationController({
      entrypoint: process.env.EIP_4337_ENTRYPOINT,
      getGasFeeEstimates: this.gasFeeController.fetchGasFeeEstimates.bind(
        this.gasFeeController,
      ),
      messenger: this.controllerMessenger.getRestricted({
        name: 'UserOperationController',
        allowedActions: [
          'ApprovalController:addRequest',
          'NetworkController:getNetworkClientById',
          'KeyringController:prepareUserOperation',
          'KeyringController:patchUserOperation',
          'KeyringController:signUserOperation',
        ],
      }),
      state: initState.UserOperationController,
    });

    this.userOperationController.hub.on(
      'user-operation-added',
      this._onUserOperationAdded.bind(this),
    );

    this.userOperationController.hub.on(
      'transaction-updated',
      this._onUserOperationTransactionUpdated.bind(this),
    );

    // ensure AccountTrackerController updates balances after network change
    networkControllerMessenger.subscribe(
      'NetworkController:networkDidChange',
      () => {
        this.accountTrackerController.updateAccounts();
      },
    );

    // clear unapproved transactions and messages when the network will change
    networkControllerMessenger.subscribe(
      'NetworkController:networkWillChange',
      clearPendingConfirmations.bind(this),
    );

    // RemoteFeatureFlagController has subscription for preferences changes
    this.controllerMessenger.subscribe(
      'PreferencesController:stateChange',
      previousValueComparator((prevState, currState) => {
        const { useExternalServices: prevUseExternalServices } = prevState;
        const { useExternalServices: currUseExternalServices } = currState;
        if (currUseExternalServices && !prevUseExternalServices) {
          this.remoteFeatureFlagController.enable();
          this.remoteFeatureFlagController.updateRemoteFeatureFlags();
        } else if (!currUseExternalServices && prevUseExternalServices) {
          this.remoteFeatureFlagController.disable();
        }
      }, this.preferencesController.state),
    );

    // Initialize RemoteFeatureFlagController
    this.remoteFeatureFlagController = new RemoteFeatureFlagController({
      messenger: this.controllerMessenger.getRestricted({
        name: 'RemoteFeatureFlagController',
        allowedActions: [],
        allowedEvents: [],
      }),
      disabled: !this.preferencesController.state.useExternalServices,
      getMetaMetricsId: () => this.metaMetricsController.getMetaMetricsId(),
      clientConfigApiService: new ClientConfigApiService({
        fetch: globalThis.fetch.bind(globalThis),
        config: {
          client: ClientType.Extension,
          distribution:
            this._getConfigForRemoteFeatureFlagRequest().distribution,
          environment: this._getConfigForRemoteFeatureFlagRequest().environment,
        },
      }),
    });

    const existingControllers = [
      this.networkController,
      this.preferencesController,
      this.gasFeeController,
      this.onboardingController,
      this.keyringController,
      ///: BEGIN:ONLY_INCLUDE_IF(build-mmi)
      this.transactionUpdateController,
      ///: END:ONLY_INCLUDE_IF
      this.smartTransactionsController,
    ];

    const controllerInitFunctions = {
      PPOMController: PPOMControllerInit,
      TransactionController: TransactionControllerInit,
    };

    const {
      controllerApi,
      controllerMemState,
      controllerPersistedState,
      controllersByName,
    } = this.#initControllers({
      existingControllers,
      initFunctions: controllerInitFunctions,
      initState,
    });

    this.controllerApi = controllerApi;
    this.controllerMemState = controllerMemState;
    this.controllerPersistedState = controllerPersistedState;
    this.controllersByName = controllersByName;

    // Backwards compatibility for existing references
    this.ppomController = controllersByName.PPOMController;
    this.txController = controllersByName.TransactionController;

    this.controllerMessenger.subscribe(
      'TransactionController:transactionStatusUpdated',
      ({ transactionMeta }) => {
        this._onFinishedTransaction(transactionMeta);
      },
    );

    this.metamaskMiddleware = createMetamaskMiddleware({
      static: {
        eth_syncing: false,
        web3_clientVersion: `MetaMask/v${version}`,
      },
      version,
      // account mgmt
      getAccounts: ({ origin: innerOrigin }) => {
        if (innerOrigin === ORIGIN_METAMASK) {
          const selectedAddress =
            this.accountsController.getSelectedAccount().address;
          return selectedAddress ? [selectedAddress] : [];
        } else if (this.isUnlocked()) {
          return this.getPermittedAccounts(innerOrigin);
        }
        return []; // changing this is a breaking change
      },
      // tx signing
      processTransaction: (transactionParams, dappRequest) =>
        addDappTransaction(
          this.getAddTransactionRequest({ transactionParams, dappRequest }),
        ),
      // msg signing
      ///: BEGIN:ONLY_INCLUDE_IF(build-main,build-beta,build-flask)

      processTypedMessage: (...args) =>
        addTypedMessage({
          signatureController: this.signatureController,
          signatureParams: args,
        }),
      processTypedMessageV3: (...args) =>
        addTypedMessage({
          signatureController: this.signatureController,
          signatureParams: args,
        }),
      processTypedMessageV4: (...args) =>
        addTypedMessage({
          signatureController: this.signatureController,
          signatureParams: args,
        }),
      processPersonalMessage: (...args) =>
        addPersonalMessage({
          signatureController: this.signatureController,
          signatureParams: args,
        }),
      ///: END:ONLY_INCLUDE_IF

      ///: BEGIN:ONLY_INCLUDE_IF(build-mmi)
      /* eslint-disable no-dupe-keys */
      processTypedMessage: this.mmiController.newUnsignedMessage.bind(
        this.mmiController,
      ),
      processTypedMessageV3: this.mmiController.newUnsignedMessage.bind(
        this.mmiController,
      ),
      processTypedMessageV4: this.mmiController.newUnsignedMessage.bind(
        this.mmiController,
      ),
      processPersonalMessage: this.mmiController.newUnsignedMessage.bind(
        this.mmiController,
      ),
      setTypedMessageInProgress:
        this.signatureController.setTypedMessageInProgress.bind(
          this.signatureController,
        ),
      setPersonalMessageInProgress:
        this.signatureController.setPersonalMessageInProgress.bind(
          this.signatureController,
        ),
      /* eslint-enable no-dupe-keys */
      ///: END:ONLY_INCLUDE_IF

      processEncryptionPublicKey:
        this.encryptionPublicKeyController.newRequestEncryptionPublicKey.bind(
          this.encryptionPublicKeyController,
        ),

      processDecryptMessage:
        this.decryptMessageController.newRequestDecryptMessage.bind(
          this.decryptMessageController,
        ),
      getPendingNonce: this.getPendingNonce.bind(this),
      getPendingTransactionByHash: (hash) =>
        this.txController.state.transactions.find(
          (meta) =>
            meta.hash === hash && meta.status === TransactionStatus.submitted,
        ),
    });

    // ensure isClientOpenAndUnlocked is updated when memState updates
    this.on('update', (memState) => this._onStateUpdate(memState));

    /**
     * All controllers in Memstore but not in store. They are not persisted.
     * On chrome profile re-start, they will be re-initialized.
     */
    const resetOnRestartStore = {
      AccountTracker: this.accountTrackerController,
      TokenRatesController: this.tokenRatesController,
      DecryptMessageController: this.decryptMessageController,
      EncryptionPublicKeyController: this.encryptionPublicKeyController,
      SignatureController: this.signatureController,
      SwapsController: this.swapsController,
      BridgeController: this.bridgeController,
      BridgeStatusController: this.bridgeStatusController,
      EnsController: this.ensController,
      ApprovalController: this.approvalController,
    };

    this.store.updateStructure({
      AccountsController: this.accountsController,
      AppStateController: this.appStateController,
      AppMetadataController: this.appMetadataController,
      MultichainBalancesController: this.multichainBalancesController,
      ///: BEGIN:ONLY_INCLUDE_IF(build-flask)
      MultichainTransactionsController: this.multichainTransactionsController,
      ///: END:ONLY_INCLUDE_IF
<<<<<<< HEAD
      TransactionController: this.txController,
=======
>>>>>>> fad926a6
      KeyringController: this.keyringController,
      PreferencesController: this.preferencesController,
      MetaMetricsController: this.metaMetricsController,
      MetaMetricsDataDeletionController: this.metaMetricsDataDeletionController,
      AddressBookController: this.addressBookController,
      CurrencyController: this.currencyRateController,
      NetworkController: this.networkController,
      AlertController: this.alertController,
      OnboardingController: this.onboardingController,
      PermissionController: this.permissionController,
      PermissionLogController: this.permissionLogController,
      SubjectMetadataController: this.subjectMetadataController,
      AnnouncementController: this.announcementController,
      NetworkOrderController: this.networkOrderController,
      AccountOrderController: this.accountOrderController,
      GasFeeController: this.gasFeeController,
      TokenListController: this.tokenListController,
      TokensController: this.tokensController,
      TokenBalancesController: this.tokenBalancesController,
      SmartTransactionsController: this.smartTransactionsController,
      NftController: this.nftController,
      PhishingController: this.phishingController,
      SelectedNetworkController: this.selectedNetworkController,
      LoggingController: this.loggingController,
      MultichainRatesController: this.multichainRatesController,
      SnapController: this.snapController,
      CronjobController: this.cronjobController,
      SnapsRegistry: this.snapsRegistry,
      SnapInterfaceController: this.snapInterfaceController,
      SnapInsightsController: this.snapInsightsController,
      ///: BEGIN:ONLY_INCLUDE_IF(build-mmi)
      CustodyController: this.custodyController.store,
      InstitutionalFeaturesController:
        this.institutionalFeaturesController.store,
      MmiConfigurationController: this.mmiConfigurationController.store,
      ///: END:ONLY_INCLUDE_IF
      NameController: this.nameController,
      UserOperationController: this.userOperationController,
      // Notification Controllers
      AuthenticationController: this.authenticationController,
      UserStorageController: this.userStorageController,
      NotificationServicesController: this.notificationServicesController,
      NotificationServicesPushController:
        this.notificationServicesPushController,
      RemoteFeatureFlagController: this.remoteFeatureFlagController,
      ...resetOnRestartStore,
      ...controllerPersistedState,
    });

    this.memStore = new ComposableObservableStore({
      config: {
        AccountsController: this.accountsController,
        AppStateController: this.appStateController,
        AppMetadataController: this.appMetadataController,
        MultichainBalancesController: this.multichainBalancesController,
        ///: BEGIN:ONLY_INCLUDE_IF(build-flask)
        MultichainTransactionsController: this.multichainTransactionsController,
        ///: END:ONLY_INCLUDE_IF
        NetworkController: this.networkController,
        KeyringController: this.keyringController,
        PreferencesController: this.preferencesController,
        MetaMetricsController: this.metaMetricsController,
        MetaMetricsDataDeletionController:
          this.metaMetricsDataDeletionController,
        AddressBookController: this.addressBookController,
        CurrencyController: this.currencyRateController,
        AlertController: this.alertController,
        OnboardingController: this.onboardingController,
        PermissionController: this.permissionController,
        PermissionLogController: this.permissionLogController,
        SubjectMetadataController: this.subjectMetadataController,
        AnnouncementController: this.announcementController,
        NetworkOrderController: this.networkOrderController,
        AccountOrderController: this.accountOrderController,
        GasFeeController: this.gasFeeController,
        TokenListController: this.tokenListController,
        TokensController: this.tokensController,
        TokenBalancesController: this.tokenBalancesController,
        SmartTransactionsController: this.smartTransactionsController,
        NftController: this.nftController,
        SelectedNetworkController: this.selectedNetworkController,
        LoggingController: this.loggingController,
        MultichainRatesController: this.multichainRatesController,
        SnapController: this.snapController,
        CronjobController: this.cronjobController,
        SnapsRegistry: this.snapsRegistry,
        SnapInterfaceController: this.snapInterfaceController,
        SnapInsightsController: this.snapInsightsController,
        ///: BEGIN:ONLY_INCLUDE_IF(build-mmi)
        CustodyController: this.custodyController.store,
        InstitutionalFeaturesController:
          this.institutionalFeaturesController.store,
        MmiConfigurationController: this.mmiConfigurationController.store,
        ///: END:ONLY_INCLUDE_IF
        NameController: this.nameController,
        UserOperationController: this.userOperationController,
        // Notification Controllers
        AuthenticationController: this.authenticationController,
        UserStorageController: this.userStorageController,
        NotificationServicesController: this.notificationServicesController,
        QueuedRequestController: this.queuedRequestController,
        NotificationServicesPushController:
          this.notificationServicesPushController,
        RemoteFeatureFlagController: this.remoteFeatureFlagController,
        ...resetOnRestartStore,
        ...controllerMemState,
      },
      controllerMessenger: this.controllerMessenger,
    });

    // if this is the first time, clear the state of by calling these methods
    const resetMethods = [
      this.accountTrackerController.resetState.bind(
        this.accountTrackerController,
      ),
      this.decryptMessageController.resetState.bind(
        this.decryptMessageController,
      ),
      this.encryptionPublicKeyController.resetState.bind(
        this.encryptionPublicKeyController,
      ),
      this.signatureController.resetState.bind(this.signatureController),
      this.swapsController.resetState.bind(this.swapsController),
      this.bridgeController.resetState.bind(this.bridgeController),
      this.ensController.resetState.bind(this.ensController),
      this.approvalController.clear.bind(this.approvalController),
      // WE SHOULD ADD TokenListController.resetState here too. But it's not implemented yet.
    ];

    if (isManifestV3) {
      if (isFirstMetaMaskControllerSetup === true) {
        this.resetStates(resetMethods);
        this.extension.storage.session.set({
          isFirstMetaMaskControllerSetup: false,
        });
      }
    } else {
      // it's always the first time in MV2
      this.resetStates(resetMethods);
    }

    // Automatic login via config password
    const password = process.env.PASSWORD;
    if (
      !this.isUnlocked() &&
      this.onboardingController.state.completedOnboarding &&
      password &&
      !process.env.IN_TEST
    ) {
      this._loginUser(password);
    } else {
      this._startUISync();
    }

    // Lazily update the store with the current extension environment
    this.extension.runtime.getPlatformInfo().then(({ os }) => {
      this.appStateController.setBrowserEnvironment(
        os,
        // This method is presently only supported by Firefox
        this.extension.runtime.getBrowserInfo === undefined
          ? 'chrome'
          : 'firefox',
      );
    });

    this.setupControllerEventSubscriptions();
    this.setupMultichainDataAndSubscriptions();

    // For more information about these legacy streams, see here:
    // https://github.com/MetaMask/metamask-extension/issues/15491
    // TODO:LegacyProvider: Delete
    this.publicConfigStore = this.createPublicConfigStore();

    // Multiple MetaMask instances launched warning
    this.extension.runtime.onMessageExternal.addListener(onMessageReceived);
    // Fire a ping message to check if other extensions are running
    checkForMultipleVersionsRunning();

    if (this.onboardingController.state.completedOnboarding) {
      this.postOnboardingInitialization();
    }
  }

  // Provides a method for getting feature flags for the multichain
  // initial rollout, such that we can remotely modify polling interval
  getInfuraFeatureFlags() {
    fetchWithCache({
      url: 'https://swap.api.cx.metamask.io/featureFlags',
      cacheRefreshTime: MINUTE * 20,
    })
      .then(this.onFeatureFlagResponseReceived)
      .catch((e) => {
        // API unreachable (?)
        log.warn('Feature flag endpoint is unreachable', e);
      });
  }

  onFeatureFlagResponseReceived(response) {
    const { multiChainAssets = {} } = response;
    const { pollInterval } = multiChainAssets;
    // Polling interval is provided in seconds
    if (pollInterval > 0) {
      this.tokenBalancesController.setIntervalLength(pollInterval * SECOND);
    }
  }

  postOnboardingInitialization() {
    const { usePhishDetect } = this.preferencesController.state;

    this.networkController.lookupNetwork();

    if (usePhishDetect) {
      this.phishingController.maybeUpdateState();
    }

    // post onboarding emit detectTokens event
    const preferencesControllerState = this.preferencesController.state;
    const { useTokenDetection, useNftDetection } =
      preferencesControllerState ?? {};
    this.metaMetricsController.trackEvent({
      category: MetaMetricsEventCategory.Onboarding,
      event: MetaMetricsUserTrait.TokenDetectionEnabled,
      properties: {
        [MetaMetricsUserTrait.TokenDetectionEnabled]: useTokenDetection,
      },
    });
    this.metaMetricsController.trackEvent({
      category: MetaMetricsEventCategory.Onboarding,
      event: MetaMetricsUserTrait.NftAutodetectionEnabled,
      properties: {
        [MetaMetricsUserTrait.NftAutodetectionEnabled]: useNftDetection,
      },
    });
  }

  triggerNetworkrequests() {
    this.txController.stopIncomingTransactionPolling();

    this.txController.startIncomingTransactionPolling([
      this.#getGlobalChainId(),
    ]);

    this.tokenDetectionController.enable();
    this.getInfuraFeatureFlags();
  }

  stopNetworkRequests() {
    this.txController.stopIncomingTransactionPolling();
    this.tokenDetectionController.disable();
  }

  resetStates(resetMethods) {
    resetMethods.forEach((resetMethod) => {
      try {
        resetMethod();
      } catch (err) {
        console.error(err);
      }
    });
  }

  ///: BEGIN:ONLY_INCLUDE_IF(keyring-snaps)
  /**
   * Initialize the snap keyring if it is not present.
   *
   * @returns {SnapKeyring}
   */
  async getSnapKeyring() {
    let [snapKeyring] = this.keyringController.getKeyringsByType(
      KeyringType.snap,
    );
    if (!snapKeyring) {
      snapKeyring = await this.keyringController.addNewKeyring(
        KeyringType.snap,
      );
    }
    return snapKeyring;
  }
  ///: END:ONLY_INCLUDE_IF

  trackInsightSnapView(snapId) {
    this.metaMetricsController.trackEvent({
      event: MetaMetricsEventName.InsightSnapViewed,
      category: MetaMetricsEventCategory.Snaps,
      properties: {
        snap_id: snapId,
      },
    });
  }

  /**
   * Get snap metadata from the current state without refreshing the registry database.
   *
   * @param {string} snapId - A snap id.
   * @returns The available metadata for the snap, if any.
   */
  _getSnapMetadata(snapId) {
    return this.snapsRegistry.state.database?.verifiedSnaps?.[snapId]?.metadata;
  }

  /**
   * Tracks snaps export usage.
   * Note: This function is throttled to 1 call per 60 seconds per snap id + handler combination.
   *
   * @param {string} snapId - The ID of the snap the handler is being triggered on.
   * @param {string} handler - The handler to trigger on the snap for the request.
   * @param {boolean} success - Whether the invocation was successful or not.
   * @param {string} origin - The origin of the request.
   */
  _trackSnapExportUsage = wrap(
    memoize(
      () =>
        throttle(
          (snapId, handler, success, origin) =>
            this.metaMetricsController.trackEvent({
              event: MetaMetricsEventName.SnapExportUsed,
              category: MetaMetricsEventCategory.Snaps,
              properties: {
                snap_id: snapId,
                export: handler,
                snap_category: this._getSnapMetadata(snapId)?.category,
                success,
                origin,
              },
            }),
          SECOND * 60,
        ),
      (snapId, handler, _, origin) => `${snapId}${handler}${origin}`,
    ),
    (getFunc, ...args) => getFunc(...args)(...args),
  );

  /**
   * Passes a JSON-RPC request object to the SnapController for execution.
   *
   * @param {object} args - A bag of options.
   * @param {string} args.snapId - The ID of the recipient snap.
   * @param {string} args.origin - The origin of the RPC request.
   * @param {string} args.handler - The handler to trigger on the snap for the request.
   * @param {object} args.request - The JSON-RPC request object.
   * @returns The result of the JSON-RPC request.
   */
  async handleSnapRequest(args) {
    try {
      const response = await this.controllerMessenger.call(
        'SnapController:handleRequest',
        args,
      );
      this._trackSnapExportUsage(args.snapId, args.handler, true, args.origin);
      return response;
    } catch (error) {
      this._trackSnapExportUsage(args.snapId, args.handler, false, args.origin);
      throw error;
    }
  }

  /**
   * Gets the currently selected locale from the PreferencesController.
   *
   * @returns The currently selected locale.
   */
  getLocale() {
    const { currentLocale } = this.preferencesController.state;

    return currentLocale;
  }

  /**
   * Gets whether the privacy mode is enabled from the PreferencesController.
   *
   * @returns {boolean} Whether the privacy mode is enabled.
   */
  getPrivacyMode() {
    const { privacyMode } = this.preferencesController.state;

    return privacyMode;
  }

  /**
   * Constructor helper for getting Snap permission specifications.
   */
  getSnapPermissionSpecifications() {
    return {
      ...buildSnapEndowmentSpecifications(Object.keys(ExcludedSnapEndowments)),
      ...buildSnapRestrictedMethodSpecifications(
        Object.keys(ExcludedSnapPermissions),
        {
          getPreferences: () => {
            const locale = this.getLocale();
            const currency = this.currencyRateController.state.currentCurrency;
            const hideBalances = this.getPrivacyMode();
            return { locale, currency, hideBalances };
          },
          clearSnapState: this.controllerMessenger.call.bind(
            this.controllerMessenger,
            'SnapController:clearSnapState',
          ),
          getMnemonic: this.getPrimaryKeyringMnemonic.bind(this),
          getUnlockPromise: this.appStateController.getUnlockPromise.bind(
            this.appStateController,
          ),
          getSnap: this.controllerMessenger.call.bind(
            this.controllerMessenger,
            'SnapController:get',
          ),
          handleSnapRpcRequest: this.handleSnapRequest.bind(this),
          getSnapState: this.controllerMessenger.call.bind(
            this.controllerMessenger,
            'SnapController:getSnapState',
          ),
          requestUserApproval:
            this.approvalController.addAndShowApprovalRequest.bind(
              this.approvalController,
            ),
          showNativeNotification: (origin, args) =>
            this.controllerMessenger.call(
              'RateLimitController:call',
              origin,
              'showNativeNotification',
              origin,
              args.message,
            ),
          showInAppNotification: (origin, args) => {
            const { message, title, footerLink } = args;
            const notificationArgs = {
              interfaceId: args.content,
              message,
              title,
              footerLink,
            };
            return this.controllerMessenger.call(
              'RateLimitController:call',
              origin,
              'showInAppNotification',
              origin,
              notificationArgs,
            );
          },
          updateSnapState: this.controllerMessenger.call.bind(
            this.controllerMessenger,
            'SnapController:updateSnapState',
          ),
          maybeUpdatePhishingList: () => {
            const { usePhishDetect } = this.preferencesController.state;

            if (!usePhishDetect) {
              return;
            }

            this.controllerMessenger.call(
              'PhishingController:maybeUpdateState',
            );
          },
          isOnPhishingList: (url) => {
            const { usePhishDetect } = this.preferencesController.state;

            if (!usePhishDetect) {
              return false;
            }

            return this.controllerMessenger.call(
              'PhishingController:testOrigin',
              url,
            ).result;
          },
          createInterface: this.controllerMessenger.call.bind(
            this.controllerMessenger,
            'SnapInterfaceController:createInterface',
          ),
          getInterface: this.controllerMessenger.call.bind(
            this.controllerMessenger,
            'SnapInterfaceController:getInterface',
          ),
          // We don't currently use special cryptography for the extension client.
          getClientCryptography: () => ({}),
          ///: BEGIN:ONLY_INCLUDE_IF(keyring-snaps)
          getSnapKeyring: this.getSnapKeyring.bind(this),
          ///: END:ONLY_INCLUDE_IF
        },
      ),
    };
  }

  /**
   * Sets up BaseController V2 event subscriptions. Currently, this includes
   * the subscriptions necessary to notify permission subjects of account
   * changes.
   *
   * Some of the subscriptions in this method are ControllerMessenger selector
   * event subscriptions. See the relevant documentation for
   * `@metamask/base-controller` for more information.
   *
   * Note that account-related notifications emitted when the extension
   * becomes unlocked are handled in MetaMaskController._onUnlock.
   */
  setupControllerEventSubscriptions() {
    let lastSelectedAddress;
    this.controllerMessenger.subscribe(
      'PreferencesController:stateChange',
      previousValueComparator(async (prevState, currState) => {
        const { currentLocale } = currState;
        const chainId = this.#getGlobalChainId();

        await updateCurrentLocale(currentLocale);

        if (currState.incomingTransactionsPreferences?.[chainId]) {
          this.txController.stopIncomingTransactionPolling();

          this.txController.startIncomingTransactionPolling([
            this.#getGlobalChainId(),
          ]);
        } else {
          this.txController.stopIncomingTransactionPolling();
        }

        this.#checkTokenListPolling(currState, prevState);
      }, this.preferencesController.state),
    );

    this.controllerMessenger.subscribe(
      `${this.accountsController.name}:selectedAccountChange`,
      async (account) => {
        if (account.address && account.address !== lastSelectedAddress) {
          lastSelectedAddress = account.address;
          await this._onAccountChange(account.address);
        }
      },
    );

    // This handles account changes every time relevant permission state
    // changes, for any reason.
    this.controllerMessenger.subscribe(
      `${this.permissionController.name}:stateChange`,
      async (currentValue, previousValue) => {
        const changedAccounts = diffMap(currentValue, previousValue);

        for (const [origin, accounts] of changedAccounts.entries()) {
          this._notifyAccountsChange(origin, accounts);
        }
      },
      getPermittedAccountsByOrigin,
    );

    this.controllerMessenger.subscribe(
      `${this.permissionController.name}:stateChange`,
      async (currentValue, previousValue) => {
        const changedChains = diffMap(currentValue, previousValue);

        // This operates under the assumption that there will be at maximum
        // one origin permittedChains value change per event handler call
        for (const [origin, chains] of changedChains.entries()) {
          const currentNetworkClientIdForOrigin =
            this.selectedNetworkController.getNetworkClientIdForDomain(origin);
          const { chainId: currentChainIdForOrigin } =
            this.networkController.getNetworkConfigurationByNetworkClientId(
              currentNetworkClientIdForOrigin,
            );
          // if(chains.length === 0) {
          // TODO: This particular case should also occur at the same time
          // that eth_accounts is revoked. When eth_accounts is revoked,
          // the networkClientId for that origin should be reset to track
          // the globally selected network.
          // }
          if (chains.length > 0 && !chains.includes(currentChainIdForOrigin)) {
            const networkClientId =
              this.networkController.findNetworkClientIdByChainId(chains[0]);
            this.selectedNetworkController.setNetworkClientIdForDomain(
              origin,
              networkClientId,
            );
            this.networkController.setActiveNetwork(networkClientId);
          }
        }
      },
      getPermittedChainsByOrigin,
    );

    this.controllerMessenger.subscribe(
      'NetworkController:networkRemoved',
      ({ chainId }) => {
        this.removeAllChainIdPermissions(chainId);
      },
    );

    this.controllerMessenger.subscribe(
      'NetworkController:networkDidChange',
      async () => {
        await this.txController.stopIncomingTransactionPolling();

        await this.txController.updateIncomingTransactions([
          this.#getGlobalChainId(),
        ]);

        await this.txController.startIncomingTransactionPolling([
          this.#getGlobalChainId(),
        ]);
      },
    );

    this.controllerMessenger.subscribe(
      `${this.snapController.name}:snapInstallStarted`,
      (snapId, origin, isUpdate) => {
        const snapCategory = this._getSnapMetadata(snapId)?.category;
        this.metaMetricsController.trackEvent({
          event: isUpdate
            ? MetaMetricsEventName.SnapUpdateStarted
            : MetaMetricsEventName.SnapInstallStarted,
          category: MetaMetricsEventCategory.Snaps,
          properties: {
            snap_id: snapId,
            origin,
            snap_category: snapCategory,
          },
        });
      },
    );

    this.controllerMessenger.subscribe(
      `${this.snapController.name}:snapInstallFailed`,
      (snapId, origin, isUpdate, error) => {
        const isRejected = error.includes('User rejected the request.');
        const failedEvent = isUpdate
          ? MetaMetricsEventName.SnapUpdateFailed
          : MetaMetricsEventName.SnapInstallFailed;
        const rejectedEvent = isUpdate
          ? MetaMetricsEventName.SnapUpdateRejected
          : MetaMetricsEventName.SnapInstallRejected;

        const snapCategory = this._getSnapMetadata(snapId)?.category;
        this.metaMetricsController.trackEvent({
          event: isRejected ? rejectedEvent : failedEvent,
          category: MetaMetricsEventCategory.Snaps,
          properties: {
            snap_id: snapId,
            origin,
            snap_category: snapCategory,
          },
        });
      },
    );

    this.controllerMessenger.subscribe(
      `${this.snapController.name}:snapInstalled`,
      (truncatedSnap, origin, preinstalled) => {
        if (preinstalled) {
          return;
        }

        const snapId = truncatedSnap.id;
        const snapCategory = this._getSnapMetadata(snapId)?.category;
        this.metaMetricsController.trackEvent({
          event: MetaMetricsEventName.SnapInstalled,
          category: MetaMetricsEventCategory.Snaps,
          properties: {
            snap_id: snapId,
            version: truncatedSnap.version,
            origin,
            snap_category: snapCategory,
          },
        });
      },
    );

    this.controllerMessenger.subscribe(
      `${this.snapController.name}:snapUpdated`,
      (newSnap, oldVersion, origin, preinstalled) => {
        if (preinstalled) {
          return;
        }

        const snapId = newSnap.id;
        const snapCategory = this._getSnapMetadata(snapId)?.category;
        this.metaMetricsController.trackEvent({
          event: MetaMetricsEventName.SnapUpdated,
          category: MetaMetricsEventCategory.Snaps,
          properties: {
            snap_id: snapId,
            old_version: oldVersion,
            new_version: newSnap.version,
            origin,
            snap_category: snapCategory,
          },
        });
      },
    );

    this.controllerMessenger.subscribe(
      `${this.snapController.name}:snapTerminated`,
      (truncatedSnap) => {
        const approvals = Object.values(
          this.approvalController.state.pendingApprovals,
        ).filter(
          (approval) =>
            approval.origin === truncatedSnap.id &&
            approval.type.startsWith(RestrictedMethods.snap_dialog),
        );
        for (const approval of approvals) {
          this.approvalController.reject(
            approval.id,
            new Error('Snap was terminated.'),
          );
        }
      },
    );

    this.controllerMessenger.subscribe(
      `${this.snapController.name}:snapUninstalled`,
      (truncatedSnap) => {
        const notificationIds = this.notificationServicesController
          .getNotificationsByType(TRIGGER_TYPES.SNAP)
          .filter(
            (notification) => notification.data.origin === truncatedSnap.id,
          )
          .map((notification) => notification.id);

        this.notificationServicesController.deleteNotificationsById(
          notificationIds,
        );

        const snapId = truncatedSnap.id;
        const snapCategory = this._getSnapMetadata(snapId)?.category;
        this.metaMetricsController.trackEvent({
          event: MetaMetricsEventName.SnapUninstalled,
          category: MetaMetricsEventCategory.Snaps,
          properties: {
            snap_id: snapId,
            version: truncatedSnap.version,
            snap_category: snapCategory,
          },
        });
      },
    );
  }

  /**
   * Sets up multichain data and subscriptions.
   * This method is called during the MetaMaskController constructor.
   * It starts the MultichainRatesController if selected account is non-EVM
   * and subscribes to account changes.
   */
  setupMultichainDataAndSubscriptions() {
    if (
      !isEvmAccountType(
        this.accountsController.getSelectedMultichainAccount().type,
      )
    ) {
      this.multichainRatesController.start();
    }

    this.controllerMessenger.subscribe(
      'AccountsController:selectedAccountChange',
      (selectedAccount) => {
        if (isEvmAccountType(selectedAccount.type)) {
          this.multichainRatesController.stop();
          return;
        }
        this.multichainRatesController.start();
      },
    );
    this.multichainBalancesController.start();
    this.multichainBalancesController.updateBalances();

    ///: BEGIN:ONLY_INCLUDE_IF(build-flask)
    this.multichainTransactionsController.start();
    this.multichainTransactionsController.updateTransactions();
    ///: END:ONLY_INCLUDE_IF

    this.controllerMessenger.subscribe(
      'CurrencyRateController:stateChange',
      ({ currentCurrency }) => {
        if (
          currentCurrency !== this.multichainRatesController.state.fiatCurrency
        ) {
          this.multichainRatesController.setFiatCurrency(currentCurrency);
        }
      },
    );
  }

  /**
   * TODO:LegacyProvider: Delete
   * Constructor helper: initialize a public config store.
   * This store is used to make some config info available to Dapps synchronously.
   */
  createPublicConfigStore() {
    // subset of state for metamask inpage provider
    const publicConfigStore = new ObservableStore();

    const selectPublicState = async ({ isUnlocked }) => {
      const { chainId, networkVersion } = await this.getProviderNetworkState();

      return {
        isUnlocked,
        chainId,
        networkVersion: networkVersion ?? 'loading',
      };
    };

    const updatePublicConfigStore = async (memState) => {
      const networkStatus =
        memState.networksMetadata[memState.selectedNetworkClientId]?.status;
      if (networkStatus === NetworkStatus.Available) {
        publicConfigStore.putState(await selectPublicState(memState));
      }
    };

    // setup memStore subscription hooks
    this.on('update', updatePublicConfigStore);
    updatePublicConfigStore(this.getState());

    return publicConfigStore;
  }

  /**
   * Gets relevant state for the provider of an external origin.
   *
   * @param {string} origin - The origin to get the provider state for.
   * @returns {Promise<{ isUnlocked: boolean, networkVersion: string, chainId: string, accounts: string[] }>} An object with relevant state properties.
   */
  async getProviderState(origin) {
    const providerNetworkState = await this.getProviderNetworkState(origin);

    return {
      isUnlocked: this.isUnlocked(),
      accounts: this.getPermittedAccounts(origin),
      ...providerNetworkState,
    };
  }

  /**
   * Retrieves network state information relevant for external providers.
   *
   * @param {string} origin - The origin identifier for which network state is requested (default: 'metamask').
   * @returns {object} An object containing important network state properties, including chainId and networkVersion.
   */
  async getProviderNetworkState(origin = METAMASK_DOMAIN) {
    const networkClientId = this.controllerMessenger.call(
      'SelectedNetworkController:getNetworkClientIdForDomain',
      origin,
    );

    const networkClient = this.controllerMessenger.call(
      'NetworkController:getNetworkClientById',
      networkClientId,
    );

    const { chainId } = networkClient.configuration;

    const { completedOnboarding } = this.onboardingController.state;

    let networkVersion = this.deprecatedNetworkVersions[networkClientId];
    if (networkVersion === undefined && completedOnboarding) {
      try {
        const result = await networkClient.provider.request({
          method: 'net_version',
        });
        networkVersion = convertNetworkId(result);
      } catch (error) {
        console.error(error);
        networkVersion = null;
      }

      this.deprecatedNetworkVersions[networkClientId] = networkVersion;
    }

    return {
      chainId,
      networkVersion: networkVersion ?? 'loading',
    };
  }

  //=============================================================================
  // EXPOSED TO THE UI SUBSYSTEM
  //=============================================================================

  /**
   * The metamask-state of the various controllers, made available to the UI
   *
   * @returns {object} status
   */
  getState() {
    const { vault } = this.keyringController.state;
    const isInitialized = Boolean(vault);
    const flatState = this.memStore.getFlatState();

    return {
      isInitialized,
      ...sanitizeUIState(flatState),
    };
  }

  /**
   * Returns an Object containing API Callback Functions.
   * These functions are the interface for the UI.
   * The API object can be transmitted over a stream via JSON-RPC.
   *
   * @returns {object} Object containing API functions.
   */
  getApi() {
    const {
      accountsController,
      addressBookController,
      alertController,
      appStateController,
      keyringController,
      nftController,
      nftDetectionController,
      currencyRateController,
      tokenBalancesController,
      tokenDetectionController,
      ensController,
      tokenListController,
      gasFeeController,
      metaMetricsController,
      networkController,
      announcementController,
      onboardingController,
      permissionController,
      preferencesController,
      tokensController,
      smartTransactionsController,
      txController,
      assetsContractController,
      backup,
      approvalController,
      phishingController,
      tokenRatesController,
      accountTrackerController,
      // Notification Controllers
      authenticationController,
      userStorageController,
      notificationServicesController,
      notificationServicesPushController,
    } = this;

    return {
      // etc
      getState: this.getState.bind(this),
      setCurrentCurrency: currencyRateController.setCurrentCurrency.bind(
        currencyRateController,
      ),
      setUseBlockie: preferencesController.setUseBlockie.bind(
        preferencesController,
      ),
      setUseNonceField: preferencesController.setUseNonceField.bind(
        preferencesController,
      ),
      setUsePhishDetect: preferencesController.setUsePhishDetect.bind(
        preferencesController,
      ),
      setUseMultiAccountBalanceChecker:
        preferencesController.setUseMultiAccountBalanceChecker.bind(
          preferencesController,
        ),
      setUseSafeChainsListValidation:
        preferencesController.setUseSafeChainsListValidation.bind(
          preferencesController,
        ),
      setUseTokenDetection: preferencesController.setUseTokenDetection.bind(
        preferencesController,
      ),
      setUseNftDetection: preferencesController.setUseNftDetection.bind(
        preferencesController,
      ),
      setUse4ByteResolution: preferencesController.setUse4ByteResolution.bind(
        preferencesController,
      ),
      setUseCurrencyRateCheck:
        preferencesController.setUseCurrencyRateCheck.bind(
          preferencesController,
        ),
      setOpenSeaEnabled: preferencesController.setOpenSeaEnabled.bind(
        preferencesController,
      ),
      getProviderConfig: () =>
        getProviderConfig({
          metamask: this.networkController.state,
        }),
      grantPermissionsIncremental:
        this.permissionController.grantPermissionsIncremental.bind(
          this.permissionController,
        ),
      grantPermissions: this.permissionController.grantPermissions.bind(
        this.permissionController,
      ),
      setSecurityAlertsEnabled:
        preferencesController.setSecurityAlertsEnabled.bind(
          preferencesController,
        ),
      ///: BEGIN:ONLY_INCLUDE_IF(keyring-snaps)
      setAddSnapAccountEnabled:
        preferencesController.setAddSnapAccountEnabled.bind(
          preferencesController,
        ),
      ///: END:ONLY_INCLUDE_IF
      ///: BEGIN:ONLY_INCLUDE_IF(build-flask)
      setWatchEthereumAccountEnabled:
        preferencesController.setWatchEthereumAccountEnabled.bind(
          preferencesController,
        ),
      ///: END:ONLY_INCLUDE_IF
      ///: BEGIN:ONLY_INCLUDE_IF(solana)
      setSolanaSupportEnabled:
        preferencesController.setSolanaSupportEnabled.bind(
          preferencesController,
        ),
      ///: END:ONLY_INCLUDE_IF
      setBitcoinSupportEnabled:
        preferencesController.setBitcoinSupportEnabled.bind(
          preferencesController,
        ),
      setBitcoinTestnetSupportEnabled:
        preferencesController.setBitcoinTestnetSupportEnabled.bind(
          preferencesController,
        ),
      setUseExternalNameSources:
        preferencesController.setUseExternalNameSources.bind(
          preferencesController,
        ),
      setUseTransactionSimulations:
        preferencesController.setUseTransactionSimulations.bind(
          preferencesController,
        ),
      setIpfsGateway: preferencesController.setIpfsGateway.bind(
        preferencesController,
      ),
      setIsIpfsGatewayEnabled:
        preferencesController.setIsIpfsGatewayEnabled.bind(
          preferencesController,
        ),
      setUseAddressBarEnsResolution:
        preferencesController.setUseAddressBarEnsResolution.bind(
          preferencesController,
        ),
      setParticipateInMetaMetrics:
        metaMetricsController.setParticipateInMetaMetrics.bind(
          metaMetricsController,
        ),
      setDataCollectionForMarketing:
        metaMetricsController.setDataCollectionForMarketing.bind(
          metaMetricsController,
        ),
      setMarketingCampaignCookieId:
        metaMetricsController.setMarketingCampaignCookieId.bind(
          metaMetricsController,
        ),
      setCurrentLocale: preferencesController.setCurrentLocale.bind(
        preferencesController,
      ),
      setIncomingTransactionsPreferences:
        preferencesController.setIncomingTransactionsPreferences.bind(
          preferencesController,
        ),
      setServiceWorkerKeepAlivePreference:
        preferencesController.setServiceWorkerKeepAlivePreference.bind(
          preferencesController,
        ),
      markPasswordForgotten: this.markPasswordForgotten.bind(this),
      unMarkPasswordForgotten: this.unMarkPasswordForgotten.bind(this),
      getRequestAccountTabIds: this.getRequestAccountTabIds,
      getOpenMetamaskTabsIds: this.getOpenMetamaskTabsIds,
      markNotificationPopupAsAutomaticallyClosed: () =>
        this.notificationManager.markAsAutomaticallyClosed(),

      // primary keyring management
      addNewAccount: this.addNewAccount.bind(this),
      getSeedPhrase: this.getSeedPhrase.bind(this),
      resetAccount: this.resetAccount.bind(this),
      removeAccount: this.removeAccount.bind(this),
      importAccountWithStrategy: this.importAccountWithStrategy.bind(this),
      getNextAvailableAccountName:
        accountsController.getNextAvailableAccountName.bind(accountsController),
      ///: BEGIN:ONLY_INCLUDE_IF(keyring-snaps)
      getAccountsBySnapId: (snapId) => getAccountsBySnapId(this, snapId),
      ///: END:ONLY_INCLUDE_IF

      // hardware wallets
      connectHardware: this.connectHardware.bind(this),
      forgetDevice: this.forgetDevice.bind(this),
      checkHardwareStatus: this.checkHardwareStatus.bind(this),
      getDeviceNameForMetric: this.getDeviceNameForMetric.bind(this),
      unlockHardwareWalletAccount: this.unlockHardwareWalletAccount.bind(this),
      attemptLedgerTransportCreation:
        this.attemptLedgerTransportCreation.bind(this),

      // qr hardware devices
      submitQRHardwareCryptoHDKey:
        keyringController.submitQRCryptoHDKey.bind(keyringController),
      submitQRHardwareCryptoAccount:
        keyringController.submitQRCryptoAccount.bind(keyringController),
      cancelSyncQRHardware:
        keyringController.cancelQRSynchronization.bind(keyringController),
      submitQRHardwareSignature:
        keyringController.submitQRSignature.bind(keyringController),
      cancelQRHardwareSignRequest:
        keyringController.cancelQRSignRequest.bind(keyringController),

      // vault management
      submitPassword: this.submitPassword.bind(this),
      verifyPassword: this.verifyPassword.bind(this),

      // network management
      setActiveNetwork: (networkConfigurationId) => {
        return this.networkController.setActiveNetwork(networkConfigurationId);
      },
      // Avoids returning the promise so that initial call to switch network
      // doesn't block on the network lookup step
      setActiveNetworkConfigurationId: (networkConfigurationId) => {
        this.networkController.setActiveNetwork(networkConfigurationId);
      },
      setNetworkClientIdForDomain: (origin, networkClientId) => {
        return this.selectedNetworkController.setNetworkClientIdForDomain(
          origin,
          networkClientId,
        );
      },
      rollbackToPreviousProvider:
        networkController.rollbackToPreviousProvider.bind(networkController),
      addNetwork: this.networkController.addNetwork.bind(
        this.networkController,
      ),
      updateNetwork: this.networkController.updateNetwork.bind(
        this.networkController,
      ),
      removeNetwork: this.networkController.removeNetwork.bind(
        this.networkController,
      ),
      getCurrentNetworkEIP1559Compatibility:
        this.networkController.getEIP1559Compatibility.bind(
          this.networkController,
        ),
      getNetworkConfigurationByNetworkClientId:
        this.networkController.getNetworkConfigurationByNetworkClientId.bind(
          this.networkController,
        ),
      // PreferencesController
      setSelectedAddress: (address) => {
        const account = this.accountsController.getAccountByAddress(address);
        if (account) {
          this.accountsController.setSelectedAccount(account.id);
        } else {
          throw new Error(`No account found for address: ${address}`);
        }
      },
      toggleExternalServices: this.toggleExternalServices.bind(this),
      addToken: tokensController.addToken.bind(tokensController),
      updateTokenType: tokensController.updateTokenType.bind(tokensController),
      setFeatureFlag: preferencesController.setFeatureFlag.bind(
        preferencesController,
      ),
      setPreference: preferencesController.setPreference.bind(
        preferencesController,
      ),

      addKnownMethodData: preferencesController.addKnownMethodData.bind(
        preferencesController,
      ),
      setDismissSeedBackUpReminder:
        preferencesController.setDismissSeedBackUpReminder.bind(
          preferencesController,
        ),
      setOverrideContentSecurityPolicyHeader:
        preferencesController.setOverrideContentSecurityPolicyHeader.bind(
          preferencesController,
        ),
      setAdvancedGasFee: preferencesController.setAdvancedGasFee.bind(
        preferencesController,
      ),
      setTheme: preferencesController.setTheme.bind(preferencesController),
      ///: BEGIN:ONLY_INCLUDE_IF(keyring-snaps)
      setSnapsAddSnapAccountModalDismissed:
        preferencesController.setSnapsAddSnapAccountModalDismissed.bind(
          preferencesController,
        ),
      ///: END:ONLY_INCLUDE_IF

      // AccountsController
      setSelectedInternalAccount: (id) => {
        const account = this.accountsController.getAccount(id);
        if (account) {
          this.accountsController.setSelectedAccount(id);
        }
      },

      setAccountName:
        accountsController.setAccountName.bind(accountsController),

      setAccountLabel: (address, label) => {
        const account = this.accountsController.getAccountByAddress(address);
        if (account === undefined) {
          throw new Error(`No account found for address: ${address}`);
        }
        this.accountsController.setAccountName(account.id, label);
      },

      // AssetsContractController
      getTokenStandardAndDetails: this.getTokenStandardAndDetails.bind(this),
      getTokenSymbol: this.getTokenSymbol.bind(this),

      // NftController
      addNft: nftController.addNft.bind(nftController),

      addNftVerifyOwnership:
        nftController.addNftVerifyOwnership.bind(nftController),

      removeAndIgnoreNft: nftController.removeAndIgnoreNft.bind(nftController),

      removeNft: nftController.removeNft.bind(nftController),

      checkAndUpdateAllNftsOwnershipStatus:
        nftController.checkAndUpdateAllNftsOwnershipStatus.bind(nftController),

      checkAndUpdateSingleNftOwnershipStatus:
        nftController.checkAndUpdateSingleNftOwnershipStatus.bind(
          nftController,
        ),

      getNFTContractInfo: nftController.getNFTContractInfo.bind(nftController),

      isNftOwner: nftController.isNftOwner.bind(nftController),

      // AddressController
      setAddressBook: addressBookController.set.bind(addressBookController),
      removeFromAddressBook: addressBookController.delete.bind(
        addressBookController,
      ),

      // AppStateController
      setLastActiveTime:
        appStateController.setLastActiveTime.bind(appStateController),
      setCurrentExtensionPopupId:
        appStateController.setCurrentExtensionPopupId.bind(appStateController),
      setDefaultHomeActiveTabName:
        appStateController.setDefaultHomeActiveTabName.bind(appStateController),
      setConnectedStatusPopoverHasBeenShown:
        appStateController.setConnectedStatusPopoverHasBeenShown.bind(
          appStateController,
        ),
      setRecoveryPhraseReminderHasBeenShown:
        appStateController.setRecoveryPhraseReminderHasBeenShown.bind(
          appStateController,
        ),
      setRecoveryPhraseReminderLastShown:
        appStateController.setRecoveryPhraseReminderLastShown.bind(
          appStateController,
        ),
      setTermsOfUseLastAgreed:
        appStateController.setTermsOfUseLastAgreed.bind(appStateController),
      setSurveyLinkLastClickedOrClosed:
        appStateController.setSurveyLinkLastClickedOrClosed.bind(
          appStateController,
        ),
      setOnboardingDate:
        appStateController.setOnboardingDate.bind(appStateController),
      setLastViewedUserSurvey:
        appStateController.setLastViewedUserSurvey.bind(appStateController),
      setNewPrivacyPolicyToastClickedOrClosed:
        appStateController.setNewPrivacyPolicyToastClickedOrClosed.bind(
          appStateController,
        ),
      setNewPrivacyPolicyToastShownDate:
        appStateController.setNewPrivacyPolicyToastShownDate.bind(
          appStateController,
        ),
      setSnapsInstallPrivacyWarningShownStatus:
        appStateController.setSnapsInstallPrivacyWarningShownStatus.bind(
          appStateController,
        ),
      setOutdatedBrowserWarningLastShown:
        appStateController.setOutdatedBrowserWarningLastShown.bind(
          appStateController,
        ),
      setShowTestnetMessageInDropdown:
        appStateController.setShowTestnetMessageInDropdown.bind(
          appStateController,
        ),
      setShowBetaHeader:
        appStateController.setShowBetaHeader.bind(appStateController),
      setShowPermissionsTour:
        appStateController.setShowPermissionsTour.bind(appStateController),
      setShowAccountBanner:
        appStateController.setShowAccountBanner.bind(appStateController),
      setShowNetworkBanner:
        appStateController.setShowNetworkBanner.bind(appStateController),
      updateNftDropDownState:
        appStateController.updateNftDropDownState.bind(appStateController),
      setSwitchedNetworkDetails:
        appStateController.setSwitchedNetworkDetails.bind(appStateController),
      clearSwitchedNetworkDetails:
        appStateController.clearSwitchedNetworkDetails.bind(appStateController),
      setSwitchedNetworkNeverShowMessage:
        appStateController.setSwitchedNetworkNeverShowMessage.bind(
          appStateController,
        ),
      getLastInteractedConfirmationInfo:
        appStateController.getLastInteractedConfirmationInfo.bind(
          appStateController,
        ),
      setLastInteractedConfirmationInfo:
        appStateController.setLastInteractedConfirmationInfo.bind(
          appStateController,
        ),
      updateSlides: appStateController.updateSlides.bind(appStateController),
      removeSlide: appStateController.removeSlide.bind(appStateController),

      // EnsController
      tryReverseResolveAddress:
        ensController.reverseResolveAddress.bind(ensController),

      // KeyringController
      setLocked: this.setLocked.bind(this),
      createNewVaultAndKeychain: this.createNewVaultAndKeychain.bind(this),
      createNewVaultAndRestore: this.createNewVaultAndRestore.bind(this),
      exportAccount: this.exportAccount.bind(this),

      // txController
      updateTransaction: txController.updateTransaction.bind(txController),
      approveTransactionsWithSameNonce:
        txController.approveTransactionsWithSameNonce.bind(txController),
      createCancelTransaction: this.createCancelTransaction.bind(this),
      createSpeedUpTransaction: this.createSpeedUpTransaction.bind(this),
      estimateGas: this.estimateGas.bind(this),
      estimateGasFee: txController.estimateGasFee.bind(txController),
      getNextNonce: this.getNextNonce.bind(this),
      addTransaction: (transactionParams, transactionOptions) =>
        addTransaction(
          this.getAddTransactionRequest({
            transactionParams,
            transactionOptions,
            waitForSubmit: false,
          }),
        ),
      addTransactionAndWaitForPublish: (
        transactionParams,
        transactionOptions,
      ) =>
        addTransaction(
          this.getAddTransactionRequest({
            transactionParams,
            transactionOptions,
            waitForSubmit: true,
          }),
        ),
      createTransactionEventFragment:
        createTransactionEventFragmentWithTxId.bind(
          null,
          this.getTransactionMetricsRequest(),
        ),

      // decryptMessageController
      decryptMessage: this.decryptMessageController.decryptMessage.bind(
        this.decryptMessageController,
      ),
      decryptMessageInline:
        this.decryptMessageController.decryptMessageInline.bind(
          this.decryptMessageController,
        ),
      cancelDecryptMessage:
        this.decryptMessageController.cancelDecryptMessage.bind(
          this.decryptMessageController,
        ),

      // EncryptionPublicKeyController
      encryptionPublicKey:
        this.encryptionPublicKeyController.encryptionPublicKey.bind(
          this.encryptionPublicKeyController,
        ),
      cancelEncryptionPublicKey:
        this.encryptionPublicKeyController.cancelEncryptionPublicKey.bind(
          this.encryptionPublicKeyController,
        ),

      // onboarding controller
      setSeedPhraseBackedUp:
        onboardingController.setSeedPhraseBackedUp.bind(onboardingController),
      completeOnboarding:
        onboardingController.completeOnboarding.bind(onboardingController),
      setFirstTimeFlowType:
        onboardingController.setFirstTimeFlowType.bind(onboardingController),

      // alert controller
      setAlertEnabledness:
        alertController.setAlertEnabledness.bind(alertController),
      setUnconnectedAccountAlertShown:
        alertController.setUnconnectedAccountAlertShown.bind(alertController),
      setWeb3ShimUsageAlertDismissed:
        alertController.setWeb3ShimUsageAlertDismissed.bind(alertController),

      // permissions
      removePermissionsFor: this.removePermissionsFor,
      approvePermissionsRequest: this.acceptPermissionsRequest,
      rejectPermissionsRequest: this.rejectPermissionsRequest,
      ...getPermissionBackgroundApiMethods({
        permissionController,
        approvalController,
      }),

      ///: BEGIN:ONLY_INCLUDE_IF(build-mmi)
      connectCustodyAddresses: this.mmiController.connectCustodyAddresses.bind(
        this.mmiController,
      ),
      getCustodianAccounts: this.mmiController.getCustodianAccounts.bind(
        this.mmiController,
      ),
      getCustodianTransactionDeepLink:
        this.mmiController.getCustodianTransactionDeepLink.bind(
          this.mmiController,
        ),
      getCustodianConfirmDeepLink:
        this.mmiController.getCustodianConfirmDeepLink.bind(this.mmiController),
      getCustodianSignMessageDeepLink:
        this.mmiController.getCustodianSignMessageDeepLink.bind(
          this.mmiController,
        ),
      getCustodianToken: this.mmiController.getCustodianToken.bind(
        this.mmiController,
      ),
      getCustodianJWTList: this.mmiController.getCustodianJWTList.bind(
        this.mmiController,
      ),
      getAllCustodianAccountsWithToken:
        this.mmiController.getAllCustodianAccountsWithToken.bind(
          this.mmiController,
        ),
      setCustodianNewRefreshToken:
        this.mmiController.setCustodianNewRefreshToken.bind(this.mmiController),
      setWaitForConfirmDeepLinkDialog:
        this.custodyController.setWaitForConfirmDeepLinkDialog.bind(
          this.custodyController,
        ),
      getMmiConfiguration:
        this.mmiConfigurationController.getConfiguration.bind(
          this.mmiConfigurationController,
        ),
      removeAddTokenConnectRequest:
        this.institutionalFeaturesController.removeAddTokenConnectRequest.bind(
          this.institutionalFeaturesController,
        ),
      setConnectionRequest:
        this.institutionalFeaturesController.setConnectionRequest.bind(
          this.institutionalFeaturesController,
        ),
      showInteractiveReplacementTokenBanner:
        appStateController.showInteractiveReplacementTokenBanner.bind(
          appStateController,
        ),
      setCustodianDeepLink:
        appStateController.setCustodianDeepLink.bind(appStateController),
      setNoteToTraderMessage:
        appStateController.setNoteToTraderMessage.bind(appStateController),
      logAndStoreApiRequest: this.mmiController.logAndStoreApiRequest.bind(
        this.mmiController,
      ),
      ///: END:ONLY_INCLUDE_IF

      // snaps
      disableSnap: this.controllerMessenger.call.bind(
        this.controllerMessenger,
        'SnapController:disable',
      ),
      enableSnap: this.controllerMessenger.call.bind(
        this.controllerMessenger,
        'SnapController:enable',
      ),
      updateSnap: (origin, requestedSnaps) => {
        // We deliberately do not await this promise as that would mean waiting for the update to complete
        // Instead we return null to signal to the UI that it is safe to redirect to the update flow
        this.controllerMessenger.call(
          'SnapController:install',
          origin,
          requestedSnaps,
        );
        return null;
      },
      removeSnap: this.controllerMessenger.call.bind(
        this.controllerMessenger,
        'SnapController:remove',
      ),
      handleSnapRequest: this.handleSnapRequest.bind(this),
      revokeDynamicSnapPermissions: this.controllerMessenger.call.bind(
        this.controllerMessenger,
        'SnapController:revokeDynamicPermissions',
      ),
      disconnectOriginFromSnap: this.controllerMessenger.call.bind(
        this.controllerMessenger,
        'SnapController:disconnectOrigin',
      ),
      updateNetworksList: this.updateNetworksList.bind(this),
      updateAccountsList: this.updateAccountsList.bind(this),
      updateHiddenAccountsList: this.updateHiddenAccountsList.bind(this),
      getPhishingResult: async (website) => {
        await phishingController.maybeUpdateState();

        return phishingController.test(website);
      },
      deleteInterface: this.controllerMessenger.call.bind(
        this.controllerMessenger,
        'SnapInterfaceController:deleteInterface',
      ),
      updateInterfaceState: this.controllerMessenger.call.bind(
        this.controllerMessenger,
        'SnapInterfaceController:updateInterfaceState',
      ),

      // swaps
      fetchAndSetQuotes: this.controllerMessenger.call.bind(
        this.controllerMessenger,
        'SwapsController:fetchAndSetQuotes',
      ),
      setSelectedQuoteAggId: this.controllerMessenger.call.bind(
        this.controllerMessenger,
        'SwapsController:setSelectedQuoteAggId',
      ),
      resetSwapsState: this.controllerMessenger.call.bind(
        this.controllerMessenger,
        'SwapsController:resetSwapsState',
      ),
      setSwapsTokens: this.controllerMessenger.call.bind(
        this.controllerMessenger,
        'SwapsController:setSwapsTokens',
      ),
      clearSwapsQuotes: this.controllerMessenger.call.bind(
        this.controllerMessenger,
        'SwapsController:clearSwapsQuotes',
      ),
      setApproveTxId: this.controllerMessenger.call.bind(
        this.controllerMessenger,
        'SwapsController:setApproveTxId',
      ),
      setTradeTxId: this.controllerMessenger.call.bind(
        this.controllerMessenger,
        'SwapsController:setTradeTxId',
      ),
      setSwapsTxGasPrice: this.controllerMessenger.call.bind(
        this.controllerMessenger,
        'SwapsController:setSwapsTxGasPrice',
      ),
      setSwapsTxGasLimit: this.controllerMessenger.call.bind(
        this.controllerMessenger,
        'SwapsController:setSwapsTxGasLimit',
      ),
      setSwapsTxMaxFeePerGas: this.controllerMessenger.call.bind(
        this.controllerMessenger,
        'SwapsController:setSwapsTxMaxFeePerGas',
      ),
      setSwapsTxMaxFeePriorityPerGas: this.controllerMessenger.call.bind(
        this.controllerMessenger,
        'SwapsController:setSwapsTxMaxFeePriorityPerGas',
      ),
      safeRefetchQuotes: this.controllerMessenger.call.bind(
        this.controllerMessenger,
        'SwapsController:safeRefetchQuotes',
      ),
      stopPollingForQuotes: this.controllerMessenger.call.bind(
        this.controllerMessenger,
        'SwapsController:stopPollingForQuotes',
      ),
      setBackgroundSwapRouteState: this.controllerMessenger.call.bind(
        this.controllerMessenger,
        'SwapsController:setBackgroundSwapRouteState',
      ),
      resetPostFetchState: this.controllerMessenger.call.bind(
        this.controllerMessenger,
        'SwapsController:resetPostFetchState',
      ),
      setSwapsErrorKey: this.controllerMessenger.call.bind(
        this.controllerMessenger,
        'SwapsController:setSwapsErrorKey',
      ),
      setInitialGasEstimate: this.controllerMessenger.call.bind(
        this.controllerMessenger,
        'SwapsController:setInitialGasEstimate',
      ),
      setCustomApproveTxData: this.controllerMessenger.call.bind(
        this.controllerMessenger,
        'SwapsController:setCustomApproveTxData',
      ),
      setSwapsLiveness: this.controllerMessenger.call.bind(
        this.controllerMessenger,
        'SwapsController:setSwapsLiveness',
      ),
      setSwapsFeatureFlags: this.controllerMessenger.call.bind(
        this.controllerMessenger,
        'SwapsController:setSwapsFeatureFlags',
      ),
      setSwapsUserFeeLevel: this.controllerMessenger.call.bind(
        this.controllerMessenger,
        'SwapsController:setSwapsUserFeeLevel',
      ),
      setSwapsQuotesPollingLimitEnabled: this.controllerMessenger.call.bind(
        this.controllerMessenger,
        'SwapsController:setSwapsQuotesPollingLimitEnabled',
      ),

      // Bridge
      [BridgeBackgroundAction.SET_FEATURE_FLAGS]:
        this.controllerMessenger.call.bind(
          this.controllerMessenger,
          `${BRIDGE_CONTROLLER_NAME}:${BridgeBackgroundAction.SET_FEATURE_FLAGS}`,
        ),
      [BridgeBackgroundAction.RESET_STATE]: this.controllerMessenger.call.bind(
        this.controllerMessenger,
        `${BRIDGE_CONTROLLER_NAME}:${BridgeBackgroundAction.RESET_STATE}`,
      ),
      [BridgeBackgroundAction.GET_BRIDGE_ERC20_ALLOWANCE]:
        this.controllerMessenger.call.bind(
          this.controllerMessenger,
          `${BRIDGE_CONTROLLER_NAME}:${BridgeBackgroundAction.GET_BRIDGE_ERC20_ALLOWANCE}`,
        ),
      [BridgeUserAction.UPDATE_QUOTE_PARAMS]:
        this.controllerMessenger.call.bind(
          this.controllerMessenger,
          `${BRIDGE_CONTROLLER_NAME}:${BridgeUserAction.UPDATE_QUOTE_PARAMS}`,
        ),

      // Bridge Status
      [BridgeStatusAction.START_POLLING_FOR_BRIDGE_TX_STATUS]:
        this.controllerMessenger.call.bind(
          this.controllerMessenger,
          `${BRIDGE_STATUS_CONTROLLER_NAME}:${BridgeStatusAction.START_POLLING_FOR_BRIDGE_TX_STATUS}`,
        ),

      // Smart Transactions
      fetchSmartTransactionFees: smartTransactionsController.getFees.bind(
        smartTransactionsController,
      ),
      clearSmartTransactionFees: smartTransactionsController.clearFees.bind(
        smartTransactionsController,
      ),
      submitSignedTransactions:
        smartTransactionsController.submitSignedTransactions.bind(
          smartTransactionsController,
        ),
      cancelSmartTransaction:
        smartTransactionsController.cancelSmartTransaction.bind(
          smartTransactionsController,
        ),
      fetchSmartTransactionsLiveness:
        smartTransactionsController.fetchLiveness.bind(
          smartTransactionsController,
        ),
      updateSmartTransaction:
        smartTransactionsController.updateSmartTransaction.bind(
          smartTransactionsController,
        ),
      setStatusRefreshInterval:
        smartTransactionsController.setStatusRefreshInterval.bind(
          smartTransactionsController,
        ),

      // MetaMetrics
      trackMetaMetricsEvent: metaMetricsController.trackEvent.bind(
        metaMetricsController,
      ),
      trackMetaMetricsPage: metaMetricsController.trackPage.bind(
        metaMetricsController,
      ),
      createEventFragment: metaMetricsController.createEventFragment.bind(
        metaMetricsController,
      ),
      updateEventFragment: metaMetricsController.updateEventFragment.bind(
        metaMetricsController,
      ),
      finalizeEventFragment: metaMetricsController.finalizeEventFragment.bind(
        metaMetricsController,
      ),
      trackInsightSnapView: this.trackInsightSnapView.bind(this),

      // ApprovalController
      rejectAllPendingApprovals: this.rejectAllPendingApprovals.bind(this),
      rejectPendingApproval: this.rejectPendingApproval,
      requestUserApproval:
        approvalController.addAndShowApprovalRequest.bind(approvalController),
      resolvePendingApproval: this.resolvePendingApproval,

      // Notifications
      resetViewedNotifications: announcementController.resetViewed.bind(
        announcementController,
      ),
      updateViewedNotifications: announcementController.updateViewed.bind(
        announcementController,
      ),

      // CurrencyRateController
      currencyRateStartPolling: currencyRateController.startPolling.bind(
        currencyRateController,
      ),
      currencyRateStopPollingByPollingToken:
        currencyRateController.stopPollingByPollingToken.bind(
          currencyRateController,
        ),

      tokenRatesStartPolling:
        tokenRatesController.startPolling.bind(tokenRatesController),
      tokenRatesStopPollingByPollingToken:
        tokenRatesController.stopPollingByPollingToken.bind(
          tokenRatesController,
        ),
      accountTrackerStartPolling:
        accountTrackerController.startPollingByNetworkClientId.bind(
          accountTrackerController,
        ),
      accountTrackerStopPollingByPollingToken:
        accountTrackerController.stopPollingByPollingToken.bind(
          accountTrackerController,
        ),

      tokenDetectionStartPolling: tokenDetectionController.startPolling.bind(
        tokenDetectionController,
      ),
      tokenDetectionStopPollingByPollingToken:
        tokenDetectionController.stopPollingByPollingToken.bind(
          tokenDetectionController,
        ),

      tokenListStartPolling:
        tokenListController.startPolling.bind(tokenListController),
      tokenListStopPollingByPollingToken:
        tokenListController.stopPollingByPollingToken.bind(tokenListController),

      tokenBalancesStartPolling: tokenBalancesController.startPolling.bind(
        tokenBalancesController,
      ),
      tokenBalancesStopPollingByPollingToken:
        tokenBalancesController.stopPollingByPollingToken.bind(
          tokenBalancesController,
        ),

      // GasFeeController
      gasFeeStartPolling: gasFeeController.startPolling.bind(gasFeeController),
      gasFeeStopPollingByPollingToken:
        gasFeeController.stopPollingByPollingToken.bind(gasFeeController),

      getGasFeeTimeEstimate:
        gasFeeController.getTimeEstimate.bind(gasFeeController),

      addPollingTokenToAppState:
        appStateController.addPollingToken.bind(appStateController),

      removePollingTokenFromAppState:
        appStateController.removePollingToken.bind(appStateController),

      // Backup
      backupUserData: backup.backupUserData.bind(backup),
      restoreUserData: backup.restoreUserData.bind(backup),

      // TokenDetectionController
      detectTokens: tokenDetectionController.detectTokens.bind(
        tokenDetectionController,
      ),

      // DetectCollectibleController
      detectNfts: nftDetectionController.detectNfts.bind(
        nftDetectionController,
      ),

      /** Token Detection V2 */
      addDetectedTokens:
        tokensController.addDetectedTokens.bind(tokensController),
      addImportedTokens: tokensController.addTokens.bind(tokensController),
      ignoreTokens: tokensController.ignoreTokens.bind(tokensController),
      getBalancesInSingleCall:
        assetsContractController.getBalancesInSingleCall.bind(
          assetsContractController,
        ),

      // Authentication Controller
      performSignIn: authenticationController.performSignIn.bind(
        authenticationController,
      ),
      performSignOut: authenticationController.performSignOut.bind(
        authenticationController,
      ),

      // UserStorageController
      enableProfileSyncing: userStorageController.enableProfileSyncing.bind(
        userStorageController,
      ),
      disableProfileSyncing: userStorageController.disableProfileSyncing.bind(
        userStorageController,
      ),
      setIsProfileSyncingEnabled:
        userStorageController.setIsProfileSyncingEnabled.bind(
          userStorageController,
        ),
      syncInternalAccountsWithUserStorage:
        userStorageController.syncInternalAccountsWithUserStorage.bind(
          userStorageController,
        ),
      deleteAccountSyncingDataFromUserStorage:
        userStorageController.performDeleteStorageAllFeatureEntries.bind(
          userStorageController,
        ),

      // NotificationServicesController
      checkAccountsPresence:
        notificationServicesController.checkAccountsPresence.bind(
          notificationServicesController,
        ),
      createOnChainTriggers:
        notificationServicesController.createOnChainTriggers.bind(
          notificationServicesController,
        ),
      deleteOnChainTriggersByAccount:
        notificationServicesController.deleteOnChainTriggersByAccount.bind(
          notificationServicesController,
        ),
      updateOnChainTriggersByAccount:
        notificationServicesController.updateOnChainTriggersByAccount.bind(
          notificationServicesController,
        ),
      fetchAndUpdateMetamaskNotifications:
        notificationServicesController.fetchAndUpdateMetamaskNotifications.bind(
          notificationServicesController,
        ),
      deleteNotificationsById:
        notificationServicesController.deleteNotificationsById.bind(
          notificationServicesController,
        ),
      getNotificationsByType:
        notificationServicesController.getNotificationsByType.bind(
          notificationServicesController,
        ),
      markMetamaskNotificationsAsRead:
        notificationServicesController.markMetamaskNotificationsAsRead.bind(
          notificationServicesController,
        ),
      setFeatureAnnouncementsEnabled:
        notificationServicesController.setFeatureAnnouncementsEnabled.bind(
          notificationServicesController,
        ),
      enablePushNotifications:
        notificationServicesPushController.enablePushNotifications.bind(
          notificationServicesPushController,
        ),
      disablePushNotifications:
        notificationServicesPushController.disablePushNotifications.bind(
          notificationServicesPushController,
        ),
      updateTriggerPushNotifications:
        notificationServicesPushController.updateTriggerPushNotifications.bind(
          notificationServicesPushController,
        ),
      enableMetamaskNotifications:
        notificationServicesController.enableMetamaskNotifications.bind(
          notificationServicesController,
        ),
      disableMetamaskNotifications:
        notificationServicesController.disableNotificationServices.bind(
          notificationServicesController,
        ),

      // E2E testing
      throwTestError: this.throwTestError.bind(this),

      // NameController
      updateProposedNames: this.nameController.updateProposedNames.bind(
        this.nameController,
      ),
      setName: this.nameController.setName.bind(this.nameController),

      // MultichainBalancesController
      multichainUpdateBalance: (accountId) =>
        this.multichainBalancesController.updateBalance(accountId),

      multichainUpdateBalances: () =>
        this.multichainBalancesController.updateBalances(),

      ///: BEGIN:ONLY_INCLUDE_IF(build-flask)
      // MultichainTransactionsController
      multichainUpdateTransactions: () =>
        this.multichainTransactionsController.updateTransactions(),
      ///: END:ONLY_INCLUDE_IF
      // Transaction Decode
      decodeTransactionData: (request) =>
        decodeTransactionData({
          ...request,
          provider: this.provider,
        }),
      // metrics data deleteion
      createMetaMetricsDataDeletionTask:
        this.metaMetricsDataDeletionController.createMetaMetricsDataDeletionTask.bind(
          this.metaMetricsDataDeletionController,
        ),
      updateDataDeletionTaskStatus:
        this.metaMetricsDataDeletionController.updateDataDeletionTaskStatus.bind(
          this.metaMetricsDataDeletionController,
        ),
      // Trace
      endTrace,
    };
  }

  async exportAccount(address, password) {
    await this.verifyPassword(password);
    return this.keyringController.exportAccount(password, address);
  }

  async getTokenStandardAndDetails(address, userAddress, tokenId) {
    const { tokenList } = this.tokenListController.state;
    const { tokens } = this.tokensController.state;

    const staticTokenListDetails =
      STATIC_MAINNET_TOKEN_LIST[address?.toLowerCase()] || {};
    const tokenListDetails = tokenList[address.toLowerCase()] || {};
    const userDefinedTokenDetails =
      tokens.find(({ address: _address }) =>
        isEqualCaseInsensitive(_address, address),
      ) || {};

    const tokenDetails = {
      ...staticTokenListDetails,
      ...tokenListDetails,
      ...userDefinedTokenDetails,
    };

    const tokenDetailsStandardIsERC20 =
      isEqualCaseInsensitive(tokenDetails.standard, TokenStandard.ERC20) ||
      tokenDetails.erc20 === true;

    const noEvidenceThatTokenIsAnNFT =
      !tokenId &&
      !isEqualCaseInsensitive(tokenDetails.standard, TokenStandard.ERC1155) &&
      !isEqualCaseInsensitive(tokenDetails.standard, TokenStandard.ERC721) &&
      !tokenDetails.erc721;

    const otherDetailsAreERC20Like =
      tokenDetails.decimals !== undefined && tokenDetails.symbol;

    const tokenCanBeTreatedAsAnERC20 =
      tokenDetailsStandardIsERC20 ||
      (noEvidenceThatTokenIsAnNFT && otherDetailsAreERC20Like);

    let details;
    if (tokenCanBeTreatedAsAnERC20) {
      try {
        const balance = userAddress
          ? await fetchTokenBalance(address, userAddress, this.provider)
          : undefined;

        details = {
          address,
          balance,
          standard: TokenStandard.ERC20,
          decimals: tokenDetails.decimals,
          symbol: tokenDetails.symbol,
        };
      } catch (e) {
        // If the `fetchTokenBalance` call failed, `details` remains undefined, and we
        // fall back to the below `assetsContractController.getTokenStandardAndDetails` call
        log.warn(`Failed to get token balance. Error: ${e}`);
      }
    }

    // `details`` will be undefined if `tokenCanBeTreatedAsAnERC20`` is false,
    // or if it is true but the `fetchTokenBalance`` call failed. In either case, we should
    // attempt to retrieve details from `assetsContractController.getTokenStandardAndDetails`
    if (details === undefined) {
      try {
        details =
          await this.assetsContractController.getTokenStandardAndDetails(
            address,
            userAddress,
            tokenId,
          );
      } catch (e) {
        log.warn(`Failed to get token standard and details. Error: ${e}`);
      }
    }

    if (details) {
      const tokenDetailsStandardIsERC1155 = isEqualCaseInsensitive(
        details.standard,
        TokenStandard.ERC1155,
      );

      if (tokenDetailsStandardIsERC1155) {
        try {
          const balance = await fetchERC1155Balance(
            address,
            userAddress,
            tokenId,
            this.provider,
          );

          const balanceToUse = balance?._hex
            ? parseInt(balance._hex, 16).toString()
            : null;

          details = {
            ...details,
            balance: balanceToUse,
          };
        } catch (e) {
          // If the `fetchTokenBalance` call failed, `details` remains undefined, and we
          // fall back to the below `assetsContractController.getTokenStandardAndDetails` call
          log.warn('Failed to get token balance. Error:', e);
        }
      }
    }

    return {
      ...details,
      decimals: details?.decimals?.toString(10),
      balance: details?.balance?.toString(10),
    };
  }

  async getTokenSymbol(address) {
    try {
      const details =
        await this.assetsContractController.getTokenStandardAndDetails(address);
      return details?.symbol;
    } catch (e) {
      return null;
    }
  }

  //=============================================================================
  // VAULT / KEYRING RELATED METHODS
  //=============================================================================

  /**
   * Creates a new Vault and create a new keychain.
   *
   * A vault, or KeyringController, is a controller that contains
   * many different account strategies, currently called Keyrings.
   * Creating it new means wiping all previous keyrings.
   *
   * A keychain, or keyring, controls many accounts with a single backup and signing strategy.
   * For example, a mnemonic phrase can generate many accounts, and is a keyring.
   *
   * @param {string} password
   * @returns {object} vault
   */
  async createNewVaultAndKeychain(password) {
    const releaseLock = await this.createVaultMutex.acquire();
    try {
      return await this.keyringController.createNewVaultAndKeychain(password);
    } finally {
      releaseLock();
    }
  }

  /**
   * Create a new Vault and restore an existent keyring.
   *
   * @param {string} password
   * @param {number[]} encodedSeedPhrase - The seed phrase, encoded as an array
   * of UTF-8 bytes.
   */
  async createNewVaultAndRestore(password, encodedSeedPhrase) {
    const releaseLock = await this.createVaultMutex.acquire();
    try {
      const { completedOnboarding } = this.onboardingController.state;

      const seedPhraseAsBuffer = Buffer.from(encodedSeedPhrase);

      // clear permissions
      this.permissionController.clearState();

      // Clear snap state
      this.snapController.clearState();

      // clear accounts in AccountTrackerController
      this.accountTrackerController.clearAccounts();

      this.txController.clearUnapprovedTransactions();

      if (completedOnboarding) {
        this.tokenDetectionController.enable();
      }

      // create new vault
      await this.keyringController.createNewVaultAndRestore(
        password,
        this._convertMnemonicToWordlistIndices(seedPhraseAsBuffer),
      );

      if (completedOnboarding) {
        await this._addAccountsWithBalance();

        // This must be set as soon as possible to communicate to the
        // keyring's iframe and have the setting initialized properly
        // Optimistically called to not block MetaMask login due to
        // Ledger Keyring GitHub downtime
        this.#withKeyringForDevice(
          { name: HardwareDeviceNames.ledger },
          async (keyring) => this.setLedgerTransportPreference(keyring),
        );
      }
    } finally {
      releaseLock();
    }
  }

  async _addAccountsWithBalance() {
    try {
      // Scan accounts until we find an empty one
      const chainId = this.#getGlobalChainId();
      const accounts = await this.keyringController.getAccounts();
      let address = accounts[accounts.length - 1];

      for (let count = accounts.length; ; count++) {
        const balance = await this.getBalance(address, this.provider);

        if (balance === '0x0') {
          // This account has no balance, so check for tokens
          await this.tokenDetectionController.detectTokens({
            chainIds: [chainId],
            selectedAddress: address,
          });

          const tokens =
            this.tokensController.state.allTokens?.[chainId]?.[address];
          const detectedTokens =
            this.tokensController.state.allDetectedTokens?.[chainId]?.[address];

          if (
            (tokens?.length ?? 0) === 0 &&
            (detectedTokens?.length ?? 0) === 0
          ) {
            // This account has no balance or tokens
            if (count !== 1) {
              await this.removeAccount(address);
            }
            break;
          }
        }

        // This account has assets, so check the next one
        address = await this.keyringController.addNewAccount(count);
      }
    } catch (e) {
      log.warn(`Failed to add accounts with balance. Error: ${e}`);
    } finally {
      await this.userStorageController.setIsAccountSyncingReadyToBeDispatched(
        true,
      );
    }
  }

  /**
   * Encodes a BIP-39 mnemonic as the indices of words in the English BIP-39 wordlist.
   *
   * @param {Buffer} mnemonic - The BIP-39 mnemonic.
   * @returns {Buffer} The Unicode code points for the seed phrase formed from the words in the wordlist.
   */
  _convertMnemonicToWordlistIndices(mnemonic) {
    const indices = mnemonic
      .toString()
      .split(' ')
      .map((word) => wordlist.indexOf(word));
    return new Uint8Array(new Uint16Array(indices).buffer);
  }

  /**
   * Converts a BIP-39 mnemonic stored as indices of words in the English wordlist to a buffer of Unicode code points.
   *
   * @param {Uint8Array} wordlistIndices - Indices to specific words in the BIP-39 English wordlist.
   * @returns {Buffer} The BIP-39 mnemonic formed from the words in the English wordlist, encoded as a list of Unicode code points.
   */
  _convertEnglishWordlistIndicesToCodepoints(wordlistIndices) {
    return Buffer.from(
      Array.from(new Uint16Array(wordlistIndices.buffer))
        .map((i) => wordlist[i])
        .join(' '),
    );
  }

  /**
   * Get an account balance from the AccountTrackerController or request it directly from the network.
   *
   * @param {string} address - The account address
   * @param {Provider} provider - The provider instance to use when asking the network
   */
  async getBalance(address, provider) {
    const cached = this.accountTrackerController.state.accounts[address];

    if (cached && cached.balance) {
      return cached.balance;
    }

    try {
      const balance = await provider.request({
        method: 'eth_getBalance',
        params: [address, 'latest'],
      });
      return balance || '0x0';
    } catch (error) {
      log.error(error);
      throw error;
    }
  }

  /**
   * Submits the user's password and attempts to unlock the vault.
   * Also synchronizes the preferencesController, to ensure its schema
   * is up to date with known accounts once the vault is decrypted.
   *
   * @param {string} password - The user's password
   */
  async submitPassword(password) {
    const { completedOnboarding } = this.onboardingController.state;

    // Before attempting to unlock the keyrings, we need the offscreen to have loaded.
    await this.offscreenPromise;

    await this.keyringController.submitPassword(password);

    ///: BEGIN:ONLY_INCLUDE_IF(build-mmi)
    this.mmiController.onSubmitPassword();
    ///: END:ONLY_INCLUDE_IF

    try {
      await this.blockTracker.checkForLatestBlock();
    } catch (error) {
      log.error('Error while unlocking extension.', error);
    }

    await this.accountsController.updateAccounts();

    // This must be set as soon as possible to communicate to the
    // keyring's iframe and have the setting initialized properly
    // Optimistically called to not block MetaMask login due to
    // Ledger Keyring GitHub downtime
    if (completedOnboarding) {
      this.#withKeyringForDevice(
        { name: HardwareDeviceNames.ledger },
        async (keyring) => this.setLedgerTransportPreference(keyring),
      );
    }
  }

  async _loginUser(password) {
    try {
      // Automatic login via config password
      await this.submitPassword(password);

      // Updating accounts in this.accountTrackerController before starting UI syncing ensure that
      // state has account balance before it is synced with UI
      await this.accountTrackerController.updateAccountsAllActiveNetworks();
    } finally {
      this._startUISync();
    }
  }

  _startUISync() {
    // Message startUISync is used to start syncing state with UI
    // Sending this message after login is completed helps to ensure that incomplete state without
    // account details are not flushed to UI.
    this.emit('startUISync');
    this.startUISync = true;
    this.memStore.subscribe(this.sendUpdate.bind(this));
  }

  /**
   * Submits a user's encryption key to log the user in via login token
   */
  async submitEncryptionKey() {
    try {
      const { loginToken, loginSalt } =
        await this.extension.storage.session.get(['loginToken', 'loginSalt']);
      if (loginToken && loginSalt) {
        const { vault } = this.keyringController.state;

        const jsonVault = JSON.parse(vault);

        if (jsonVault.salt !== loginSalt) {
          console.warn(
            'submitEncryptionKey: Stored salt and vault salt do not match',
          );
          await this.clearLoginArtifacts();
          return;
        }

        await this.keyringController.submitEncryptionKey(loginToken, loginSalt);
      }
    } catch (e) {
      // If somehow this login token doesn't work properly,
      // remove it and the user will get shown back to the unlock screen
      await this.clearLoginArtifacts();
      throw e;
    }
  }

  async clearLoginArtifacts() {
    await this.extension.storage.session.remove(['loginToken', 'loginSalt']);
  }

  /**
   * Submits a user's password to check its validity.
   *
   * @param {string} password - The user's password
   */
  async verifyPassword(password) {
    await this.keyringController.verifyPassword(password);
  }

  /**
   * @type Identity
   * @property {string} name - The account nickname.
   * @property {string} address - The account's ethereum address, in lower case.
   * receiving funds from our automatic Ropsten faucet.
   */

  /**
   * Gets the mnemonic of the user's primary keyring.
   */
  getPrimaryKeyringMnemonic() {
    const [keyring] = this.keyringController.getKeyringsByType(
      KeyringType.hdKeyTree,
    );
    if (!keyring.mnemonic) {
      throw new Error('Primary keyring mnemonic unavailable.');
    }

    return keyring.mnemonic;
  }

  ///: BEGIN:ONLY_INCLUDE_IF(build-mmi)
  async getCustodyKeyringIfExists(address) {
    const custodyType = this.custodyController.getCustodyTypeByAddress(
      toChecksumHexAddress(address),
    );
    const keyring = this.keyringController.getKeyringsByType(custodyType)[0];
    return keyring?.getAccountDetails(address) ? keyring : undefined;
  }
  ///: END:ONLY_INCLUDE_IF

  //
  // Hardware
  //

  async attemptLedgerTransportCreation() {
    return await this.#withKeyringForDevice(
      HardwareDeviceNames.ledger,
      async (keyring) => keyring.attemptMakeApp(),
    );
  }

  /**
   * Fetch account list from a hardware device.
   *
   * @param deviceName
   * @param page
   * @param hdPath
   * @returns [] accounts
   */
  async connectHardware(deviceName, page, hdPath) {
    return this.#withKeyringForDevice(
      { name: deviceName, hdPath },
      async (keyring) => {
        if (deviceName === HardwareDeviceNames.ledger) {
          await this.setLedgerTransportPreference(keyring);
        }

        let accounts = [];
        switch (page) {
          case -1:
            accounts = await keyring.getPreviousPage();
            break;
          case 1:
            accounts = await keyring.getNextPage();
            break;
          default:
            accounts = await keyring.getFirstPage();
        }

        // Merge with existing accounts
        // and make sure addresses are not repeated
        const oldAccounts = await this.keyringController.getAccounts();

        const accountsToTrack = [
          ...new Set(
            oldAccounts.concat(accounts.map((a) => a.address.toLowerCase())),
          ),
        ];
        this.accountTrackerController.syncWithAddresses(accountsToTrack);
        return accounts;
      },
    );
  }

  /**
   * Check if the device is unlocked
   *
   * @param deviceName
   * @param hdPath
   * @returns {Promise<boolean>}
   */
  async checkHardwareStatus(deviceName, hdPath) {
    return this.#withKeyringForDevice(
      { name: deviceName, hdPath },
      async (keyring) => {
        return keyring.isUnlocked();
      },
    );
  }

  /**
   * Get hardware device name for metric logging.
   *
   * @param deviceName - HardwareDeviceNames
   * @param hdPath - string
   * @returns {Promise<string>}
   */
  async getDeviceNameForMetric(deviceName, hdPath) {
    if (deviceName !== HardwareDeviceNames.trezor) {
      return deviceName;
    }

    return await this.#withKeyringForDevice(
      { name: deviceName, hdPath },
      (keyring) => {
        const { minorVersion } = keyring.bridge;
        // Specific case for OneKey devices, see `ONE_KEY_VIA_TREZOR_MINOR_VERSION` for further details.
        if (minorVersion && minorVersion === ONE_KEY_VIA_TREZOR_MINOR_VERSION) {
          return HardwareDeviceNames.oneKeyViaTrezor;
        }

        return deviceName;
      },
    );
  }

  /**
   * Clear
   *
   * @param deviceName
   * @returns {Promise<boolean>}
   */
  async forgetDevice(deviceName) {
    return this.#withKeyringForDevice({ name: deviceName }, async (keyring) => {
      for (const address of keyring.accounts) {
        this._onAccountRemoved(address);
      }

      keyring.forgetDevice();

      return true;
    });
  }

  /**
   * Retrieves the keyring for the selected address and using the .type returns
   * a subtype for the account. Either 'hardware', 'imported', 'snap', or 'MetaMask'.
   *
   * @param {string} address - Address to retrieve keyring for
   * @returns {'hardware' | 'imported' | 'snap' | 'MetaMask'}
   */
  async getAccountType(address) {
    const keyringType = await this.keyringController.getAccountKeyringType(
      address,
    );
    switch (keyringType) {
      case KeyringType.trezor:
      case KeyringType.lattice:
      case KeyringType.qr:
      case KeyringType.ledger:
        return 'hardware';
      case KeyringType.imported:
        return 'imported';
      case KeyringType.snap:
        return 'snap';
      default:
        return 'MetaMask';
    }
  }

  /**
   * Retrieves the keyring for the selected address and using the .type
   * determines if a more specific name for the device is available. Returns
   * undefined for non hardware wallets.
   *
   * @param {string} address - Address to retrieve keyring for
   * @returns {'ledger' | 'lattice' | string | undefined}
   */
  async getDeviceModel(address) {
    return this.keyringController.withKeyring({ address }, async (keyring) => {
      switch (keyring.type) {
        case KeyringType.trezor:
          return keyring.getModel();
        case KeyringType.qr:
          return keyring.getName();
        case KeyringType.ledger:
          // TODO: get model after ledger keyring exposes method
          return HardwareDeviceNames.ledger;
        case KeyringType.lattice:
          // TODO: get model after lattice keyring exposes method
          return HardwareDeviceNames.lattice;
        default:
          return undefined;
      }
    });
  }

  /**
   * get hardware account label
   *
   * @param name
   * @param index
   * @param hdPathDescription
   * @returns string label
   */
  getAccountLabel(name, index, hdPathDescription) {
    return `${name[0].toUpperCase()}${name.slice(1)} ${
      parseInt(index, 10) + 1
    } ${hdPathDescription || ''}`.trim();
  }

  /**
   * Imports an account from a Trezor or Ledger device.
   *
   * @param index
   * @param deviceName
   * @param hdPath
   * @param hdPathDescription
   * @returns {} keyState
   */
  async unlockHardwareWalletAccount(
    index,
    deviceName,
    hdPath,
    hdPathDescription,
  ) {
    const { address: unlockedAccount, label } =
      await this.#withKeyringForDevice(
        { name: deviceName, hdPath },
        async (keyring) => {
          keyring.setAccountToUnlock(index);
          const [address] = await keyring.addAccounts(1);
          return {
            address: normalize(address),
            label: this.getAccountLabel(
              deviceName === HardwareDeviceNames.qr
                ? keyring.getName()
                : deviceName,
              index,
              hdPathDescription,
            ),
          };
        },
      );

    // Set the account label to Trezor 1 / Ledger 1 / QR Hardware 1, etc
    this.preferencesController.setAccountLabel(unlockedAccount, label);
    // Select the account
    this.preferencesController.setSelectedAddress(unlockedAccount);

    // It is expected that the account also exist in the accounts-controller
    // in other case, an error shall be thrown
    const account =
      this.accountsController.getAccountByAddress(unlockedAccount);
    this.accountsController.setAccountName(account.id, label);

    const accounts = this.accountsController.listAccounts();

    const { identities } = this.preferencesController.state;
    return { unlockedAccount, identities, accounts };
  }

  //
  // Account Management
  //

  /**
   * Adds a new account to the default (first) HD seed phrase Keyring.
   *
   * @param accountCount
   * @returns {Promise<string>} The address of the newly-created account.
   */
  async addNewAccount(accountCount) {
    const oldAccounts = await this.keyringController.getAccounts();

    const addedAccountAddress = await this.keyringController.addNewAccount(
      accountCount,
    );

    if (!oldAccounts.includes(addedAccountAddress)) {
      this.preferencesController.setSelectedAddress(addedAccountAddress);
    }

    return addedAccountAddress;
  }

  /**
   * Verifies the validity of the current vault's seed phrase.
   *
   * Validity: seed phrase restores the accounts belonging to the current vault.
   *
   * Called when the first account is created and on unlocking the vault.
   *
   * @param password
   * @returns {Promise<number[]>} The seed phrase to be confirmed by the user,
   * encoded as an array of UTF-8 bytes.
   */
  async getSeedPhrase(password) {
    return this._convertEnglishWordlistIndicesToCodepoints(
      await this.keyringController.exportSeedPhrase(password),
    );
  }

  /**
   * Clears the transaction history, to allow users to force-reset their nonces.
   * Mostly used in development environments, when networks are restarted with
   * the same network ID.
   *
   * @returns {Promise<string>} The current selected address.
   */
  async resetAccount() {
    const selectedAddress =
      this.accountsController.getSelectedAccount().address;

    const globalChainId = this.#getGlobalChainId();

    this.txController.wipeTransactions({
      address: selectedAddress,
      chainId: globalChainId,
    });

    this.smartTransactionsController.wipeSmartTransactions({
      address: selectedAddress,
      ignoreNetwork: false,
    });

    this.bridgeStatusController.wipeBridgeStatus({
      address: selectedAddress,
      ignoreNetwork: false,
    });

    this.networkController.resetConnection();

    return selectedAddress;
  }

  /**
   * Checks that all accounts referenced have a matching InternalAccount. Sends
   * an error to sentry for any accounts that were expected but are missing from the wallet.
   *
   * @param {InternalAccount[]} [internalAccounts] - The list of evm accounts the wallet knows about.
   * @param {Hex[]} [accounts] - The list of evm accounts addresses that should exist.
   */
  captureKeyringTypesWithMissingIdentities(
    internalAccounts = [],
    accounts = [],
  ) {
    const accountsMissingIdentities = accounts.filter(
      (address) =>
        !internalAccounts.some(
          (account) => account.address.toLowerCase() === address.toLowerCase(),
        ),
    );
    const keyringTypesWithMissingIdentities = accountsMissingIdentities.map(
      (address) => this.keyringController.getAccountKeyringType(address),
    );

    const internalAccountCount = internalAccounts.length;

    const accountTrackerCount = Object.keys(
      this.accountTrackerController.state.accounts || {},
    ).length;

    captureException(
      new Error(
        `Attempt to get permission specifications failed because their were ${accounts.length} accounts, but ${internalAccountCount} identities, and the ${keyringTypesWithMissingIdentities} keyrings included accounts with missing identities. Meanwhile, there are ${accountTrackerCount} accounts in the account tracker.`,
      ),
    );
  }

  /**
   * Sorts a list of evm account addresses by most recently selected by using
   * the lastSelected value for the matching InternalAccount object stored in state.
   *
   * @param {Hex[]} [accounts] - The list of evm accounts addresses to sort.
   * @returns {Hex[]} The sorted evm accounts addresses.
   */
  sortAccountsByLastSelected(accounts) {
    const internalAccounts = this.accountsController.listAccounts();

    return accounts.sort((firstAddress, secondAddress) => {
      const firstAccount = internalAccounts.find(
        (internalAccount) =>
          internalAccount.address.toLowerCase() === firstAddress.toLowerCase(),
      );

      const secondAccount = internalAccounts.find(
        (internalAccount) =>
          internalAccount.address.toLowerCase() === secondAddress.toLowerCase(),
      );

      if (!firstAccount) {
        this.captureKeyringTypesWithMissingIdentities(
          internalAccounts,
          accounts,
        );
        throw new Error(`Missing identity for address: "${firstAddress}".`);
      } else if (!secondAccount) {
        this.captureKeyringTypesWithMissingIdentities(
          internalAccounts,
          accounts,
        );
        throw new Error(`Missing identity for address: "${secondAddress}".`);
      } else if (
        firstAccount.metadata.lastSelected ===
        secondAccount.metadata.lastSelected
      ) {
        return 0;
      } else if (firstAccount.metadata.lastSelected === undefined) {
        return 1;
      } else if (secondAccount.metadata.lastSelected === undefined) {
        return -1;
      }

      return (
        secondAccount.metadata.lastSelected - firstAccount.metadata.lastSelected
      );
    });
  }

  /**
   * Gets the sorted permitted accounts for the specified origin. Returns an empty
   * array if no accounts are permitted or the wallet is locked. Returns any permitted
   * accounts if the wallet is locked and `ignoreLock` is true. This lock bypass is needed
   * for the `eth_requestAccounts` & `wallet_getPermission` handlers both of which
   * return permissioned accounts to the dapp when the wallet is locked.
   *
   * @param {string} origin - The origin whose exposed accounts to retrieve.
   * @param {object} [options] - The options object
   * @param {boolean} [options.ignoreLock] - If accounts should be returned even if the wallet is locked.
   * @returns {Promise<string[]>} The origin's permitted accounts, or an empty
   * array.
   */
  getPermittedAccounts(origin, { ignoreLock } = {}) {
    let caveat;
    try {
      caveat = this.permissionController.getCaveat(
        origin,
        Caip25EndowmentPermissionName,
        Caip25CaveatType,
      );
    } catch (err) {
      if (err instanceof PermissionDoesNotExistError) {
        // suppress expected error in case that the origin
        // does not have the target permission yet
      } else {
        throw err;
      }
    }

    if (!caveat) {
      return [];
    }

    if (!this.isUnlocked() && !ignoreLock) {
      return [];
    }

    const ethAccounts = getEthAccounts(caveat.value);
    return this.sortAccountsByLastSelected(ethAccounts);
  }

  /**
   * Stops exposing the specified chain ID to all third parties.
   *
   * @param {string} targetChainId - The chain ID to stop exposing
   * to third parties.
   */
  removeAllChainIdPermissions(targetChainId) {
    this.permissionController.updatePermissionsByCaveat(
      Caip25CaveatType,
      (existingScopes) =>
        Caip25CaveatMutators[Caip25CaveatType].removeScope(
          existingScopes,
          toCaipChainId('eip155', hexToBigInt(targetChainId).toString(10)),
        ),
    );
  }

  /**
   * Stops exposing the account with the specified address to all third parties.
   * Exposed accounts are stored in caveats of the eth_accounts permission. This
   * method uses `PermissionController.updatePermissionsByCaveat` to
   * remove the specified address from every eth_accounts permission. If a
   * permission only included this address, the permission is revoked entirely.
   *
   * @param {string} targetAccount - The address of the account to stop exposing
   * to third parties.
   */
  removeAllAccountPermissions(targetAccount) {
    this.permissionController.updatePermissionsByCaveat(
      Caip25CaveatType,
      (existingScopes) =>
        Caip25CaveatMutators[Caip25CaveatType].removeAccount(
          existingScopes,
          targetAccount,
        ),
    );
  }

  /**
   * Removes an account from state / storage.
   *
   * @param {string[]} address - A hex address
   */
  async removeAccount(address) {
    this._onAccountRemoved(address);
    await this.keyringController.removeAccount(address);

    return address;
  }

  /**
   * Imports an account with the specified import strategy.
   * These are defined in @metamask/keyring-controller
   * Each strategy represents a different way of serializing an Ethereum key pair.
   *
   * @param {'privateKey' | 'json'} strategy - A unique identifier for an account import strategy.
   * @param {any} args - The data required by that strategy to import an account.
   */
  async importAccountWithStrategy(strategy, args) {
    const importedAccountAddress =
      await this.keyringController.importAccountWithStrategy(strategy, args);
    // set new account as selected
    this.preferencesController.setSelectedAddress(importedAccountAddress);
  }

  /**
   * Prompts the user with permittedChains approval for given chainId.
   *
   * @param {string} origin - The origin to request approval for.
   * @param {Hex} chainId - The chainId to add incrementally.
   */
  async requestApprovalPermittedChainsPermission(origin, chainId) {
    const id = nanoid();
    await this.approvalController.addAndShowApprovalRequest({
      id,
      origin,
      requestData: {
        metadata: {
          id,
          origin,
        },
        permissions: {
          [PermissionNames.permittedChains]: {
            caveats: [
              {
                type: CaveatTypes.restrictNetworkSwitching,
                value: [chainId],
              },
            ],
          },
        },
      },
      type: MethodNames.RequestPermissions,
    });
  }

  /**
   * Requests permittedChains permission for the specified origin
   * and replaces any existing CAIP-25 permission with a new one.
   * Allows for granting without prompting for user approval which
   * would be used as part of flows like `wallet_addEthereumChain`
   * requests where the addition of the network and the permitting
   * of the chain are combined into one approval.
   *
   * @param {object} options - The options object
   * @param {string} options.origin - The origin to request approval for.
   * @param {Hex} options.chainId - The chainId to permit.
   * @param {boolean} options.autoApprove - If the chain should be granted without prompting for user approval.
   */
  async requestPermittedChainsPermission({ origin, chainId, autoApprove }) {
    if (isSnapId(origin)) {
      throw new Error(
        `Cannot request permittedChains permission for Snaps with origin "${origin}"`,
      );
    }

    if (!autoApprove) {
      await this.requestApprovalPermittedChainsPermission(origin, chainId);
    }

    let caveatValue = {
      requiredScopes: {},
      optionalScopes: {},
      isMultichainOrigin: false,
    };
    caveatValue = addPermittedEthChainId(caveatValue, chainId);

    this.permissionController.grantPermissions({
      subject: { origin },
      approvedPermissions: {
        [Caip25EndowmentPermissionName]: {
          caveats: [
            {
              type: Caip25CaveatType,
              value: caveatValue,
            },
          ],
        },
      },
    });
  }

  /**
   * Requests incremental permittedChains permission for the specified origin.
   * and updates the existing CAIP-25 permission.
   * Allows for granting without prompting for user approval which
   * would be used as part of flows like `wallet_addEthereumChain`
   * requests where the addition of the network and the permitting
   * of the chain are combined into one approval.
   *
   * @param {object} options - The options object
   * @param {string} options.origin - The origin to request approval for.
   * @param {Hex} options.chainId - The chainId to add to the existing permittedChains.
   * @param {boolean} options.autoApprove - If the chain should be granted without prompting for user approval.
   */
  async requestPermittedChainsPermissionIncremental({
    origin,
    chainId,
    autoApprove,
  }) {
    if (isSnapId(origin)) {
      throw new Error(
        `Cannot request permittedChains permission for Snaps with origin "${origin}"`,
      );
    }

    if (!autoApprove) {
      await this.requestApprovalPermittedChainsPermission(origin, chainId);
    }

    const caip25Caveat = this.permissionController.getCaveat(
      origin,
      Caip25EndowmentPermissionName,
      Caip25CaveatType,
    );

    const caveatValueWithChainsAdded = addPermittedEthChainId(
      caip25Caveat.value,
      chainId,
    );

    const ethAccounts = getEthAccounts(caip25Caveat.value);
    const caveatValueWithAccountsSynced = setEthAccounts(
      caveatValueWithChainsAdded,
      ethAccounts,
    );

    this.permissionController.updateCaveat(
      origin,
      Caip25EndowmentPermissionName,
      Caip25CaveatType,
      caveatValueWithAccountsSynced,
    );
  }

  /**
   * Requests user approval for the CAIP-25 permission for the specified origin
   * and returns a permissions object that must be passed to
   * PermissionController.grantPermissions() to complete the permission granting.
   *
   * @param {string} origin - The origin to request approval for.
   * @param requestedPermissions - The legacy permissions to request approval for.
   * @returns the approved permissions object that must then be granted by calling the PermissionController.
   */
  async requestCaip25Approval(origin, requestedPermissions = {}) {
    const permissions = pick(requestedPermissions, [
      RestrictedMethods.eth_accounts,
      PermissionNames.permittedChains,
    ]);

    if (!permissions[RestrictedMethods.eth_accounts]) {
      permissions[RestrictedMethods.eth_accounts] = {};
    }

    if (!permissions[PermissionNames.permittedChains]) {
      permissions[PermissionNames.permittedChains] = {};
    }

    if (isSnapId(origin)) {
      delete permissions[PermissionNames.permittedChains];
    }

    const id = nanoid();
    const legacyApproval =
      await this.approvalController.addAndShowApprovalRequest({
        id,
        origin,
        requestData: {
          metadata: {
            id,
            origin,
          },
          permissions,
        },
        type: MethodNames.RequestPermissions,
      });

    const newCaveatValue = {
      requiredScopes: {},
      optionalScopes: {
        'wallet:eip155': {
          accounts: [],
        },
      },
      isMultichainOrigin: false,
    };

    const caveatValueWithChains = setPermittedEthChainIds(
      newCaveatValue,
      isSnapId(origin) ? [] : legacyApproval.approvedChainIds,
    );

    const caveatValueWithAccounts = setEthAccounts(
      caveatValueWithChains,
      legacyApproval.approvedAccounts,
    );

    return {
      [Caip25EndowmentPermissionName]: {
        caveats: [
          {
            type: Caip25CaveatType,
            value: caveatValueWithAccounts,
          },
        ],
      },
    };
  }

  // ---------------------------------------------------------------------------
  // Identity Management (signature operations)

  getAddTransactionRequest({
    transactionParams,
    transactionOptions,
    dappRequest,
    ...otherParams
  }) {
    return {
      internalAccounts: this.accountsController.listAccounts(),
      dappRequest,
      networkClientId:
        dappRequest?.networkClientId ?? this.#getGlobalNetworkClientId(),
      selectedAccount: this.accountsController.getAccountByAddress(
        transactionParams.from,
      ),
      transactionController: this.txController,
      transactionOptions,
      transactionParams,
      userOperationController: this.userOperationController,
      chainId: this.#getGlobalChainId(),
      ppomController: this.ppomController,
      securityAlertsEnabled:
        this.preferencesController.state?.securityAlertsEnabled,
      updateSecurityAlertResponse: this.updateSecurityAlertResponse.bind(this),
      ...otherParams,
    };
  }

  /**
   * @returns {boolean} true if the keyring type supports EIP-1559
   */
  async getCurrentAccountEIP1559Compatibility() {
    return true;
  }

  //=============================================================================
  // END (VAULT / KEYRING RELATED METHODS)
  //=============================================================================

  /**
   * Allows a user to attempt to cancel a previously submitted transaction
   * by creating a new transaction.
   *
   * @param {number} originalTxId - the id of the txMeta that you want to
   * attempt to cancel
   * @param {import(
   *  './controllers/transactions'
   * ).CustomGasSettings} [customGasSettings] - overrides to use for gas params
   * instead of allowing this method to generate them
   * @param options
   * @returns {object} MetaMask state
   */
  async createCancelTransaction(originalTxId, customGasSettings, options) {
    await this.txController.stopTransaction(
      originalTxId,
      customGasSettings,
      options,
    );
    const state = this.getState();
    return state;
  }

  /**
   * Allows a user to attempt to speed up a previously submitted transaction
   * by creating a new transaction.
   *
   * @param {number} originalTxId - the id of the txMeta that you want to
   * attempt to speed up
   * @param {import(
   *  './controllers/transactions'
   * ).CustomGasSettings} [customGasSettings] - overrides to use for gas params
   * instead of allowing this method to generate them
   * @param options
   * @returns {object} MetaMask state
   */
  async createSpeedUpTransaction(originalTxId, customGasSettings, options) {
    await this.txController.speedUpTransaction(
      originalTxId,
      customGasSettings,
      options,
    );
    const state = this.getState();
    return state;
  }

  async estimateGas(estimateGasParams) {
    return new Promise((resolve, reject) => {
      this.provider
        .request({
          method: 'eth_estimateGas',
          params: [estimateGasParams],
        })
        .then((result) => resolve(result.toString(16)))
        .catch((err) => reject(err));
    });
  }

  handleWatchAssetRequest = ({ asset, type, origin, networkClientId }) => {
    switch (type) {
      case ERC20:
        return this.tokensController.watchAsset({
          asset,
          type,
          networkClientId,
        });
      case ERC721:
      case ERC1155:
        return this.nftController.watchNft(asset, type, origin);
      default:
        throw new Error(`Asset type ${type} not supported`);
    }
  };

  async updateSecurityAlertResponse(
    method,
    securityAlertId,
    securityAlertResponse,
  ) {
    await updateSecurityAlertResponse({
      appStateController: this.appStateController,
      method,
      securityAlertId,
      securityAlertResponse,
      signatureController: this.signatureController,
      transactionController: this.txController,
    });
  }

  //=============================================================================
  // PASSWORD MANAGEMENT
  //=============================================================================

  /**
   * Allows a user to begin the seed phrase recovery process.
   */
  markPasswordForgotten() {
    this.preferencesController.setPasswordForgotten(true);
    this.sendUpdate();
  }

  /**
   * Allows a user to end the seed phrase recovery process.
   */
  unMarkPasswordForgotten() {
    this.preferencesController.setPasswordForgotten(false);
    this.sendUpdate();
  }

  //=============================================================================
  // SETUP
  //=============================================================================

  /**
   * A runtime.MessageSender object, as provided by the browser:
   *
   * @see https://developer.mozilla.org/en-US/docs/Mozilla/Add-ons/WebExtensions/API/runtime/MessageSender
   * @typedef {object} MessageSender
   * @property {string} - The URL of the page or frame hosting the script that sent the message.
   */

  /**
   * A Snap sender object.
   *
   * @typedef {object} SnapSender
   * @property {string} snapId - The ID of the snap.
   */

  /**
   * Used to create a multiplexed stream for connecting to an untrusted context
   * like a Dapp or other extension.
   *
   * @param options - Options bag.
   * @param {ReadableStream} options.connectionStream - The Duplex stream to connect to.
   * @param {MessageSender | SnapSender} options.sender - The sender of the messages on this stream.
   * @param {string} [options.subjectType] - The type of the sender, i.e. subject.
   */
  setupUntrustedCommunicationEip1193({
    connectionStream,
    sender,
    subjectType,
  }) {
    if (sender.url) {
      if (this.onboardingController.state.completedOnboarding) {
        if (this.preferencesController.state.usePhishDetect) {
          const { hostname } = new URL(sender.url);
          this.phishingController.maybeUpdateState();
          // Check if new connection is blocked if phishing detection is on
          const phishingTestResponse = this.phishingController.test(sender.url);
          if (phishingTestResponse?.result) {
            this.sendPhishingWarning(connectionStream, hostname);
            this.metaMetricsController.trackEvent({
              event: MetaMetricsEventName.PhishingPageDisplayed,
              category: MetaMetricsEventCategory.Phishing,
              properties: {
                url: hostname,
              },
            });
            return;
          }
        }
      }
    }

    let inputSubjectType;
    if (subjectType) {
      inputSubjectType = subjectType;
    } else if (sender.id && sender.id !== this.extension.runtime.id) {
      inputSubjectType = SubjectType.Extension;
    } else {
      inputSubjectType = SubjectType.Website;
    }

    // setup multiplexing
    const mux = setupMultiplex(connectionStream);

    // messages between inpage and background
    this.setupProviderConnectionEip1193(
      mux.createStream('metamask-provider'),
      sender,
      inputSubjectType,
    );

    // TODO:LegacyProvider: Delete
    if (sender.url) {
      // legacy streams
      this.setupPublicConfig(mux.createStream('publicConfig'));
    }
  }

  /**
   * Used to create a CAIP stream for connecting to an untrusted context.
   *
   * @param options - Options bag.
   * @param {ReadableStream} options.connectionStream - The Duplex stream to connect to.
   * @param {MessageSender | SnapSender} options.sender - The sender of the messages on this stream.
   * @param {string} [options.subjectType] - The type of the sender, i.e. subject.
   */

  setupUntrustedCommunicationCaip({ connectionStream, sender, subjectType }) {
    let inputSubjectType;
    if (subjectType) {
      inputSubjectType = subjectType;
    } else if (sender.id && sender.id !== this.extension.runtime.id) {
      inputSubjectType = SubjectType.Extension;
    } else {
      inputSubjectType = SubjectType.Website;
    }

    const caipStream = createCaipStream(connectionStream);

    // messages between subject and background
    this.setupProviderConnectionCaip(caipStream, sender, inputSubjectType);
  }

  /**
   * Used to create a multiplexed stream for connecting to a trusted context,
   * like our own user interfaces, which have the provider APIs, but also
   * receive the exported API from this controller, which includes trusted
   * functions, like the ability to approve transactions or sign messages.
   *
   * @param {*} connectionStream - The duplex stream to connect to.
   * @param {MessageSender} sender - The sender of the messages on this stream
   */
  setupTrustedCommunication(connectionStream, sender) {
    // setup multiplexing
    const mux = setupMultiplex(connectionStream);
    // connect features
    this.setupControllerConnection(mux.createStream('controller'));
    this.setupProviderConnectionEip1193(
      mux.createStream('provider'),
      sender,
      SubjectType.Internal,
    );
  }

  /**
   * Used to create a multiplexed stream for connecting to the phishing warning page.
   *
   * @param options - Options bag.
   * @param {ReadableStream} options.connectionStream - The Duplex stream to connect to.
   */
  setupPhishingCommunication({ connectionStream }) {
    const { usePhishDetect } = this.preferencesController.state;

    if (!usePhishDetect) {
      return;
    }

    // setup multiplexing
    const mux = setupMultiplex(connectionStream);
    const phishingStream = mux.createStream(PHISHING_SAFELIST);

    // set up postStream transport
    phishingStream.on(
      'data',
      createMetaRPCHandler(
        {
          safelistPhishingDomain: this.safelistPhishingDomain.bind(this),
          backToSafetyPhishingWarning:
            this.backToSafetyPhishingWarning.bind(this),
        },
        phishingStream,
      ),
    );
  }

  setUpCookieHandlerCommunication({ connectionStream }) {
    const {
      metaMetricsId,
      dataCollectionForMarketing,
      participateInMetaMetrics,
    } = this.metaMetricsController.state;

    if (
      metaMetricsId &&
      dataCollectionForMarketing &&
      participateInMetaMetrics
    ) {
      // setup multiplexing
      const mux = setupMultiplex(connectionStream);
      const metamaskCookieHandlerStream = mux.createStream(
        METAMASK_COOKIE_HANDLER,
      );
      // set up postStream transport
      metamaskCookieHandlerStream.on(
        'data',
        createMetaRPCHandler(
          {
            getCookieFromMarketingPage:
              this.getCookieFromMarketingPage.bind(this),
          },
          metamaskCookieHandlerStream,
        ),
      );
    }
  }

  getCookieFromMarketingPage(data) {
    const { ga_client_id: cookieId } = data;
    this.metaMetricsController.setMarketingCampaignCookieId(cookieId);
  }

  /**
   * Called when we detect a suspicious domain. Requests the browser redirects
   * to our anti-phishing page.
   *
   * @private
   * @param {*} connectionStream - The duplex stream to the per-page script,
   * for sending the reload attempt to.
   * @param {string} hostname - The hostname that triggered the suspicion.
   */
  sendPhishingWarning(connectionStream, hostname) {
    const mux = setupMultiplex(connectionStream);
    const phishingStream = mux.createStream('phishing');
    phishingStream.write({ hostname });
  }

  /**
   * A method for providing our API over a stream using JSON-RPC.
   *
   * @param {*} outStream - The stream to provide our API over.
   */
  setupControllerConnection(outStream) {
    const patchStore = new PatchStore(this.memStore);
    let uiReady = false;

    const handleUpdate = () => {
      if (!isStreamWritable(outStream) || !uiReady) {
        return;
      }

      const patches = patchStore.flushPendingPatches();

      outStream.write({
        jsonrpc: '2.0',
        method: 'sendUpdate',
        params: [patches],
      });
    };

    const api = {
      ...this.getApi(),
      ...this.controllerApi,
      startPatches: () => {
        uiReady = true;
        handleUpdate();
      },
      getStatePatches: () => patchStore.flushPendingPatches(),
    };

    this.on('update', handleUpdate);

    // report new active controller connection
    this.activeControllerConnections += 1;
    this.emit('controllerConnectionChanged', this.activeControllerConnections);

    // set up postStream transport
    outStream.on('data', createMetaRPCHandler(api, outStream));

    const startUISync = () => {
      if (!isStreamWritable(outStream)) {
        return;
      }
      // send notification to client-side
      outStream.write({
        jsonrpc: '2.0',
        method: 'startUISync',
      });
    };

    if (this.startUISync) {
      startUISync();
    } else {
      this.once('startUISync', startUISync);
    }

    const outstreamEndHandler = () => {
      if (!outStream.mmFinished) {
        this.activeControllerConnections -= 1;
        this.emit(
          'controllerConnectionChanged',
          this.activeControllerConnections,
        );
        outStream.mmFinished = true;
        this.removeListener('update', handleUpdate);
        patchStore.destroy();
      }
    };

    // The presence of both of the below handlers may be redundant.
    // After upgrading metamask/object-multiples to v2.0.0, which included
    // an upgrade of readable-streams from v2 to v3, we saw that the
    // `outStream.on('end'` handler was almost never being called. This seems to
    // related to how v3 handles errors vs how v2 handles errors; there
    // are "premature close" errors in both cases, although in the case
    // of v2 they don't prevent `outStream.on('end'` from being called.
    // At the time that this comment was committed, it was known that we
    // need to investigate and resolve the underlying error, however,
    // for expediency, we are not addressing them at this time. Instead, we
    // can observe that `readableStream.finished` preserves the same
    // functionality as we had when we relied on readable-stream v2. Meanwhile,
    // the `outStream.on('end')` handler was observed to have been called at least once.
    // In an abundance of caution to prevent against unexpected future behavioral changes in
    // streams implementations, we redundantly use multiple paths to attach the same event handler.
    // The outstreamEndHandler therefore needs to be idempotent, which introduces the `mmFinished` property.

    outStream.mmFinished = false;
    finished(outStream, outstreamEndHandler);
    outStream.once('close', outstreamEndHandler);
    outStream.once('end', outstreamEndHandler);
  }

  /**
   * A method for serving our ethereum provider over a given stream.
   *
   * @param {*} outStream - The stream to provide over.
   * @param {MessageSender | SnapSender} sender - The sender of the messages on this stream
   * @param {SubjectType} subjectType - The type of the sender, i.e. subject.
   */
  setupProviderConnectionEip1193(outStream, sender, subjectType) {
    let origin;
    if (subjectType === SubjectType.Internal) {
      origin = ORIGIN_METAMASK;
    } else if (subjectType === SubjectType.Snap) {
      origin = sender.snapId;
    } else {
      origin = new URL(sender.url).origin;
    }

    if (sender.id && sender.id !== this.extension.runtime.id) {
      this.subjectMetadataController.addSubjectMetadata({
        origin,
        extensionId: sender.id,
        subjectType: SubjectType.Extension,
      });
    }

    let tabId;
    if (sender.tab && sender.tab.id) {
      tabId = sender.tab.id;
    }

    let mainFrameOrigin = origin;
    if (sender.tab && sender.tab.url) {
      // If sender origin is an iframe, then get the top-level frame's origin
      mainFrameOrigin = new URL(sender.tab.url).origin;
    }

    const engine = this.setupProviderEngineEip1193({
      origin,
      sender,
      subjectType,
      tabId,
      mainFrameOrigin,
    });

    const dupeReqFilterStream = createDupeReqFilterStream();

    // setup connection
    const providerStream = createEngineStream({ engine });

    const connectionId = this.addConnection(origin, { engine });

    pipeline(
      outStream,
      dupeReqFilterStream,
      providerStream,
      outStream,
      (err) => {
        // handle any middleware cleanup
        engine.destroy();
        connectionId && this.removeConnection(origin, connectionId);
        // For context and todos related to the error message match, see https://github.com/MetaMask/metamask-extension/issues/26337
        if (err && !err.message?.match('Premature close')) {
          log.error(err);
        }
      },
    );

    // Used to show wallet liveliness to the provider
    if (subjectType !== SubjectType.Internal) {
      this._notifyChainChangeForConnection({ engine }, origin);
    }
  }

  /**
   * A method for serving our CAIP provider over a given stream.
   *
   * @param {*} outStream - The stream to provide over.
   * @param {MessageSender | SnapSender} sender - The sender of the messages on this stream
   * @param {SubjectType} subjectType - The type of the sender, i.e. subject.
   */
  setupProviderConnectionCaip(outStream, sender, subjectType) {
    let origin;
    if (subjectType === SubjectType.Internal) {
      origin = ORIGIN_METAMASK;
    } else if (subjectType === SubjectType.Snap) {
      origin = sender.snapId;
    } else {
      origin = new URL(sender.url).origin;
    }

    if (sender.id && sender.id !== this.extension.runtime.id) {
      this.subjectMetadataController.addSubjectMetadata({
        origin,
        extensionId: sender.id,
        subjectType: SubjectType.Extension,
      });
    }

    let tabId;
    if (sender.tab && sender.tab.id) {
      tabId = sender.tab.id;
    }

    const engine = this.setupProviderEngineCaip({
      origin,
      tabId,
    });

    const dupeReqFilterStream = createDupeReqFilterStream();

    // setup connection
    const providerStream = createEngineStream({ engine });

    const connectionId = this.addConnection(origin, { engine });

    pipeline(
      outStream,
      dupeReqFilterStream,
      providerStream,
      outStream,
      (err) => {
        // handle any middleware cleanup
        engine._middleware.forEach((mid) => {
          if (mid.destroy && typeof mid.destroy === 'function') {
            mid.destroy();
          }
        });
        connectionId && this.removeConnection(origin, connectionId);
        if (err) {
          log.error(err);
        }
      },
    );

    // Used to show wallet liveliness to the provider
    if (subjectType !== SubjectType.Internal) {
      this._notifyChainChangeForConnection({ engine }, origin);
    }
  }

  /**
   * For snaps running in workers.
   *
   * @param snapId
   * @param connectionStream
   */
  setupSnapProvider(snapId, connectionStream) {
    this.setupUntrustedCommunicationEip1193({
      connectionStream,
      sender: { snapId },
      subjectType: SubjectType.Snap,
    });
  }

  /**
   * A method for creating an ethereum provider that is safely restricted for the requesting subject.
   *
   * @param {object} options - Provider engine options
   * @param {string} options.origin - The origin of the sender
   * @param {MessageSender | SnapSender} options.sender - The sender object.
   * @param {string} options.subjectType - The type of the sender subject.
   * @param {tabId} [options.tabId] - The tab ID of the sender - if the sender is within a tab
   * @param {mainFrameOrigin} [options.mainFrameOrigin] - The origin of the main frame if the sender is an iframe
   */
  setupProviderEngineEip1193({
    origin,
    subjectType,
    sender,
    tabId,
    mainFrameOrigin,
  }) {
    const engine = new JsonRpcEngine();

    // Append origin to each request
    engine.push(createOriginMiddleware({ origin }));

    // Append mainFrameOrigin to each request if present
    if (mainFrameOrigin) {
      engine.push(createMainFrameOriginMiddleware({ mainFrameOrigin }));
    }

    // Append selectedNetworkClientId to each request
    engine.push(createSelectedNetworkMiddleware(this.controllerMessenger));

    // Add a middleware that will switch chain on each request (as needed)
    const requestQueueMiddleware = createQueuedRequestMiddleware({
      enqueueRequest: this.queuedRequestController.enqueueRequest.bind(
        this.queuedRequestController,
      ),
      shouldEnqueueRequest: (request) => {
        return methodsThatShouldBeEnqueued.includes(request.method);
      },
      // This will be removed once we can actually remove useRequestQueue state
      // i.e. unrevert https://github.com/MetaMask/core/pull/5065
      useRequestQueue: () => true,
    });
    engine.push(requestQueueMiddleware);

    // If the origin is not in the selectedNetworkController's `domains` state
    // when the provider engine is created, the selectedNetworkController will
    // fetch the globally selected networkClient from the networkController and wrap
    // it in a proxy which can be switched to use its own state if/when the origin
    // is added to the `domains` state
    const proxyClient =
      this.selectedNetworkController.getProviderAndBlockTracker(origin);

    // We create the filter and subscription manager middleware now, but they will
    // be inserted into the engine later.
    const filterMiddleware = createFilterMiddleware(proxyClient);
    const subscriptionManager = createSubscriptionManager(proxyClient);
    subscriptionManager.events.on('notification', (message) =>
      engine.emit('notification', message),
    );

    // Append tabId to each request if it exists
    if (tabId) {
      engine.push(createTabIdMiddleware({ tabId }));
    }

    engine.push(createLoggerMiddleware({ origin }));
    engine.push(this.permissionLogController.createMiddleware());

    if (origin === BaseUrl.Portfolio) {
      engine.push(createTxVerificationMiddleware(this.networkController));
    }

    engine.push(createTracingMiddleware());

    engine.push(
      createPPOMMiddleware(
        this.ppomController,
        this.preferencesController,
        this.networkController,
        this.appStateController,
        this.accountsController,
        this.updateSecurityAlertResponse.bind(this),
      ),
    );

    engine.push(
      createRPCMethodTrackingMiddleware({
        getAccountType: this.getAccountType.bind(this),
        getDeviceModel: this.getDeviceModel.bind(this),
        snapAndHardwareMessenger: this.controllerMessenger.getRestricted({
          name: 'SnapAndHardwareMessenger',
          allowedActions: [
            'KeyringController:getKeyringForAccount',
            'SnapController:get',
            'AccountsController:getSelectedAccount',
          ],
        }),
        appStateController: this.appStateController,
        metaMetricsController: this.metaMetricsController,
      }),
    );

    engine.push(createUnsupportedMethodMiddleware());

    // Legacy RPC methods that need to be implemented _ahead of_ the permission
    // middleware.
    engine.push(
      createEthAccountsMethodMiddleware({
        getAccounts: this.getPermittedAccounts.bind(this, origin),
      }),
    );

    if (subjectType !== SubjectType.Internal) {
      engine.push(
        this.permissionController.createPermissionMiddleware({
          origin,
        }),
      );
    }

    if (subjectType === SubjectType.Website) {
      engine.push(
        createOnboardingMiddleware({
          location: sender.url,
          registerOnboarding: this.onboardingController.registerOnboarding,
        }),
      );
    }

    // EVM requests and eth permissions should not be passed to non-EVM accounts
    // this middleware intercepts these requests and returns an error.
    engine.push(
      createEvmMethodsToNonEvmAccountReqFilterMiddleware({
        messenger: this.controllerMessenger.getRestricted({
          name: 'EvmMethodsToNonEvmAccountFilterMessenger',
          allowedActions: ['AccountsController:getSelectedAccount'],
        }),
      }),
    );

    // Unrestricted/permissionless RPC method implementations.
    // They must nevertheless be placed _behind_ the permission middleware.
    engine.push(
      createEip1193MethodMiddleware({
        subjectType,

        // Miscellaneous
        addSubjectMetadata:
          this.subjectMetadataController.addSubjectMetadata.bind(
            this.subjectMetadataController,
          ),
        metamaskState: this.getState(),
        getProviderState: this.getProviderState.bind(this),
        getUnlockPromise: this.appStateController.getUnlockPromise.bind(
          this.appStateController,
        ),
        handleWatchAssetRequest: this.handleWatchAssetRequest.bind(this),
        requestUserApproval:
          this.approvalController.addAndShowApprovalRequest.bind(
            this.approvalController,
          ),
        sendMetrics: this.metaMetricsController.trackEvent.bind(
          this.metaMetricsController,
        ),
        // Permission-related
        getAccounts: this.getPermittedAccounts.bind(this, origin),
        requestCaip25ApprovalForOrigin: this.requestCaip25Approval.bind(
          this,
          origin,
        ),
        grantPermissionsForOrigin: (approvedPermissions) => {
          return this.permissionController.grantPermissions({
            subject: { origin },
            approvedPermissions,
          });
        },
        getPermissionsForOrigin: this.permissionController.getPermissions.bind(
          this.permissionController,
          origin,
        ),
        requestPermittedChainsPermissionForOrigin: (options) =>
          this.requestPermittedChainsPermission({
            ...options,
            origin,
          }),
        requestPermittedChainsPermissionIncrementalForOrigin: (options) =>
          this.requestPermittedChainsPermissionIncremental({
            ...options,
            origin,
          }),
        requestPermissionsForOrigin: (requestedPermissions) =>
          this.permissionController.requestPermissions(
            { origin },
            requestedPermissions,
          ),
        revokePermissionsForOrigin: (permissionKeys) => {
          try {
            this.permissionController.revokePermissions({
              [origin]: permissionKeys,
            });
          } catch (e) {
            // we dont want to handle errors here because
            // the revokePermissions api method should just
            // return `null` if the permissions were not
            // successfully revoked or if the permissions
            // for the origin do not exist
            console.log(e);
          }
        },
        getCaveat: ({ target, caveatType }) => {
          try {
            return this.permissionController.getCaveat(
              origin,
              target,
              caveatType,
            );
          } catch (e) {
            if (e instanceof PermissionDoesNotExistError) {
              // suppress expected error in case that the origin
              // does not have the target permission yet
            } else {
              throw e;
            }
          }

          return undefined;
        },
        // network configuration-related
        setActiveNetwork: async (networkClientId) => {
          await this.networkController.setActiveNetwork(networkClientId);
          // if the origin has the CAIP-25 permission
          // we set per dapp network selection state
          if (
            this.permissionController.hasPermission(
              origin,
              Caip25EndowmentPermissionName,
            )
          ) {
            this.selectedNetworkController.setNetworkClientIdForDomain(
              origin,
              networkClientId,
            );
          }
        },
        addNetwork: this.networkController.addNetwork.bind(
          this.networkController,
        ),
        updateNetwork: this.networkController.updateNetwork.bind(
          this.networkController,
        ),
        getNetworkConfigurationByChainId:
          this.networkController.getNetworkConfigurationByChainId.bind(
            this.networkController,
          ),
        getCurrentChainIdForDomain: (domain) => {
          const networkClientId =
            this.selectedNetworkController.getNetworkClientIdForDomain(domain);
          const { chainId } =
            this.networkController.getNetworkConfigurationByNetworkClientId(
              networkClientId,
            );
          return chainId;
        },

        // Web3 shim-related
        getWeb3ShimUsageState: this.alertController.getWeb3ShimUsageState.bind(
          this.alertController,
        ),
        setWeb3ShimUsageRecorded:
          this.alertController.setWeb3ShimUsageRecorded.bind(
            this.alertController,
          ),
        updateCaveat: this.permissionController.updateCaveat.bind(
          this.permissionController,
          origin,
        ),

        ///: BEGIN:ONLY_INCLUDE_IF(build-mmi)
        handleMmiAuthenticate:
          this.institutionalFeaturesController.handleMmiAuthenticate.bind(
            this.institutionalFeaturesController,
          ),
        handleMmiCheckIfTokenIsPresent:
          this.mmiController.handleMmiCheckIfTokenIsPresent.bind(
            this.mmiController,
          ),
        handleMmiDashboardData: this.mmiController.handleMmiDashboardData.bind(
          this.mmiController,
        ),
        handleMmiSetAccountAndNetwork:
          this.mmiController.setAccountAndNetwork.bind(this.mmiController),
        handleMmiOpenAddHardwareWallet:
          this.mmiController.handleMmiOpenAddHardwareWallet.bind(
            this.mmiController,
          ),
        ///: END:ONLY_INCLUDE_IF
      }),
    );

    engine.push(
      createSnapsMethodMiddleware(subjectType === SubjectType.Snap, {
        clearSnapState: this.controllerMessenger.call.bind(
          this.controllerMessenger,
          'SnapController:clearSnapState',
          origin,
        ),
        getUnlockPromise: this.appStateController.getUnlockPromise.bind(
          this.appStateController,
        ),
        getSnaps: this.controllerMessenger.call.bind(
          this.controllerMessenger,
          'SnapController:getPermitted',
          origin,
        ),
        requestPermissions: async (requestedPermissions) =>
          await this.permissionController.requestPermissions(
            { origin },
            requestedPermissions,
          ),
        getPermissions: this.permissionController.getPermissions.bind(
          this.permissionController,
          origin,
        ),
        getSnapFile: this.controllerMessenger.call.bind(
          this.controllerMessenger,
          'SnapController:getFile',
          origin,
        ),
        getSnapState: this.controllerMessenger.call.bind(
          this.controllerMessenger,
          'SnapController:getSnapState',
          origin,
        ),
        updateSnapState: this.controllerMessenger.call.bind(
          this.controllerMessenger,
          'SnapController:updateSnapState',
          origin,
        ),
        installSnaps: this.controllerMessenger.call.bind(
          this.controllerMessenger,
          'SnapController:install',
          origin,
        ),
        invokeSnap: this.permissionController.executeRestrictedMethod.bind(
          this.permissionController,
          origin,
          RestrictedMethods.wallet_snap,
        ),
        getIsLocked: () => {
          return !this.appStateController.isUnlocked();
        },
        getInterfaceState: (...args) =>
          this.controllerMessenger.call(
            'SnapInterfaceController:getInterface',
            origin,
            ...args,
          ).state,
        getInterfaceContext: (...args) =>
          this.controllerMessenger.call(
            'SnapInterfaceController:getInterface',
            origin,
            ...args,
          ).context,
        createInterface: this.controllerMessenger.call.bind(
          this.controllerMessenger,
          'SnapInterfaceController:createInterface',
          origin,
        ),
        updateInterface: this.controllerMessenger.call.bind(
          this.controllerMessenger,
          'SnapInterfaceController:updateInterface',
          origin,
        ),
        resolveInterface: this.controllerMessenger.call.bind(
          this.controllerMessenger,
          'SnapInterfaceController:resolveInterface',
          origin,
        ),
        getSnap: this.controllerMessenger.call.bind(
          this.controllerMessenger,
          'SnapController:get',
        ),
        getAllSnaps: this.controllerMessenger.call.bind(
          this.controllerMessenger,
          'SnapController:getAll',
        ),
        getCurrencyRate: (currency) => {
          const rate = this.multichainRatesController.state.rates[currency];
          const { fiatCurrency } = this.multichainRatesController.state;

          if (!rate) {
            return undefined;
          }

          return {
            ...rate,
            currency: fiatCurrency,
          };
        },
        hasPermission: this.permissionController.hasPermission.bind(
          this.permissionController,
          origin,
        ),
        scheduleBackgroundEvent: (event) =>
          this.controllerMessenger.call(
            'CronjobController:scheduleBackgroundEvent',
            { ...event, snapId: origin },
          ),
        cancelBackgroundEvent: this.controllerMessenger.call.bind(
          this.controllerMessenger,
          'CronjobController:cancelBackgroundEvent',
          origin,
        ),
        getBackgroundEvents: this.controllerMessenger.call.bind(
          this.controllerMessenger,
          'CronjobController:getBackgroundEvents',
          origin,
        ),
        ///: BEGIN:ONLY_INCLUDE_IF(keyring-snaps)
        handleSnapRpcRequest: (args) =>
          this.handleSnapRequest({ ...args, origin }),
        getAllowedKeyringMethods: keyringSnapPermissionsBuilder(
          this.subjectMetadataController,
          origin,
        ),
        ///: END:ONLY_INCLUDE_IF
      }),
    );

    engine.push(filterMiddleware);
    engine.push(subscriptionManager.middleware);

    engine.push(this.metamaskMiddleware);

    engine.push(providerAsMiddleware(proxyClient.provider));

    return engine;
  }

  /**
   * A method for creating a CAIP provider that is safely restricted for the requesting subject.
   *
   * @param {object} options - Provider engine options
   * @param {string} options.origin - The origin of the sender
   * @param {tabId} [options.tabId] - The tab ID of the sender - if the sender is within a tab
   */
  setupProviderEngineCaip({ origin, tabId }) {
    const engine = new JsonRpcEngine();

    engine.push((request, _res, _next, end) => {
      console.log('CAIP request received', { origin, tabId, request });
      return end(new Error('CAIP RPC Pipeline not yet implemented.'));
    });

    return engine;
  }

  /**
   * TODO:LegacyProvider: Delete
   * A method for providing our public config info over a stream.
   * This includes info we like to be synchronous if possible, like
   * the current selected account, and network ID.
   *
   * Since synchronous methods have been deprecated in web3,
   * this is a good candidate for deprecation.
   *
   * @param {*} outStream - The stream to provide public config over.
   */
  setupPublicConfig(outStream) {
    const configStream = storeAsStream(this.publicConfigStore);

    pipeline(configStream, outStream, (err) => {
      configStream.destroy();
      // For context and todos related to the error message match, see https://github.com/MetaMask/metamask-extension/issues/26337
      if (err && !err.message?.match('Premature close')) {
        log.error(err);
      }
    });
  }

  /**
   * Adds a reference to a connection by origin. Ignores the 'metamask' origin.
   * Caller must ensure that the returned id is stored such that the reference
   * can be deleted later.
   *
   * @param {string} origin - The connection's origin string.
   * @param {object} options - Data associated with the connection
   * @param {object} options.engine - The connection's JSON Rpc Engine
   * @returns {string} The connection's id (so that it can be deleted later)
   */
  addConnection(origin, { engine }) {
    if (origin === ORIGIN_METAMASK) {
      return null;
    }

    if (!this.connections[origin]) {
      this.connections[origin] = {};
    }

    const id = nanoid();
    this.connections[origin][id] = {
      engine,
    };

    return id;
  }

  /**
   * Deletes a reference to a connection, by origin and id.
   * Ignores unknown origins.
   *
   * @param {string} origin - The connection's origin string.
   * @param {string} id - The connection's id, as returned from addConnection.
   */
  removeConnection(origin, id) {
    const connections = this.connections[origin];
    if (!connections) {
      return;
    }

    delete connections[id];

    if (Object.keys(connections).length === 0) {
      delete this.connections[origin];
    }
  }

  /**
   * Closes all connections for the given origin, and removes the references
   * to them.
   * Ignores unknown origins.
   *
   * @param {string} origin - The origin string.
   */
  removeAllConnections(origin) {
    const connections = this.connections[origin];
    if (!connections) {
      return;
    }

    Object.keys(connections).forEach((id) => {
      this.removeConnection(origin, id);
    });
  }

  /**
   * Causes the RPC engines associated with the connections to the given origin
   * to emit a notification event with the given payload.
   *
   * The caller is responsible for ensuring that only permitted notifications
   * are sent.
   *
   * Ignores unknown origins.
   *
   * @param {string} origin - The connection's origin string.
   * @param {unknown} payload - The event payload.
   */
  notifyConnections(origin, payload) {
    const connections = this.connections[origin];

    if (connections) {
      Object.values(connections).forEach((conn) => {
        if (conn.engine) {
          conn.engine.emit('notification', payload);
        }
      });
    }
  }

  /**
   * Causes the RPC engines associated with all connections to emit a
   * notification event with the given payload.
   *
   * If the "payload" parameter is a function, the payload for each connection
   * will be the return value of that function called with the connection's
   * origin.
   *
   * The caller is responsible for ensuring that only permitted notifications
   * are sent.
   *
   * @param {unknown} payload - The event payload, or payload getter function.
   */
  notifyAllConnections(payload) {
    const getPayload =
      typeof payload === 'function'
        ? (origin) => payload(origin)
        : () => payload;

    Object.keys(this.connections).forEach((origin) => {
      Object.values(this.connections[origin]).forEach(async (conn) => {
        try {
          this.notifyConnection(conn, await getPayload(origin));
        } catch (err) {
          console.error(err);
        }
      });
    });
  }

  /**
   * Causes the RPC engine for passed connection to emit a
   * notification event with the given payload.
   *
   * The caller is responsible for ensuring that only permitted notifications
   * are sent.
   *
   * @param {object} connection - Data associated with the connection
   * @param {object} connection.engine - The connection's JSON Rpc Engine
   * @param {unknown} payload - The event payload
   */
  notifyConnection(connection, payload) {
    try {
      if (connection.engine) {
        connection.engine.emit('notification', payload);
      }
    } catch (err) {
      console.error(err);
    }
  }

  // handlers

  /**
   * Handle a KeyringController update
   *
   * @param {object} state - the KC state
   * @returns {Promise<void>}
   * @private
   */
  async _onKeyringControllerUpdate(state) {
    const { keyrings } = state;

    // The accounts tracker only supports EVM addresses and the keyring
    // controller may pass non-EVM addresses, so we filter them out
    const addresses = keyrings
      .reduce((acc, { accounts }) => acc.concat(accounts), [])
      .filter(isEthAddress);

    if (!addresses.length) {
      return;
    }

    this.accountTrackerController.syncWithAddresses(addresses);
  }

  /**
   * Handle global application unlock.
   * Notifies all connections that the extension is unlocked, and which
   * account(s) are currently accessible, if any.
   */
  _onUnlock() {
    this.notifyAllConnections((origin) => {
      return {
        method: NOTIFICATION_NAMES.unlockStateChanged,
        params: {
          isUnlocked: true,
          accounts: this.getPermittedAccounts(origin),
        },
      };
    });

    this.unMarkPasswordForgotten();

    // In the current implementation, this handler is triggered by a
    // KeyringController event. Other controllers subscribe to the 'unlock'
    // event of the MetaMaskController itself.
    this.emit('unlock');
  }

  /**
   * Handle global application lock.
   * Notifies all connections that the extension is locked.
   */
  _onLock() {
    this.notifyAllConnections({
      method: NOTIFICATION_NAMES.unlockStateChanged,
      params: {
        isUnlocked: false,
      },
    });

    // In the current implementation, this handler is triggered by a
    // KeyringController event. Other controllers subscribe to the 'lock'
    // event of the MetaMaskController itself.
    this.emit('lock');
  }

  /**
   * Handle memory state updates.
   * - Ensure isClientOpenAndUnlocked is updated
   * - Notifies all connections with the new provider network state
   *   - The external providers handle diffing the state
   *
   * @param newState
   */
  _onStateUpdate(newState) {
    this.isClientOpenAndUnlocked = newState.isUnlocked && this._isClientOpen;
    this._notifyChainChange();
  }

  /**
   * Execute side effects of a removed account.
   *
   * @param {string} address - The address of the account to remove.
   */
  _onAccountRemoved(address) {
    // Remove all associated permissions
    this.removeAllAccountPermissions(address);

    ///: BEGIN:ONLY_INCLUDE_IF(build-mmi)
    this.custodyController.removeAccount(address);
    ///: END:ONLY_INCLUDE_IF(build-mmi)
  }

  // misc

  /**
   * A method for emitting the full MetaMask state to all registered listeners.
   *
   * @private
   */
  privateSendUpdate() {
    this.emit('update', this.getState());
  }

  /**
   * @returns {boolean} Whether the extension is unlocked.
   */
  isUnlocked() {
    return this.keyringController.state.isUnlocked;
  }

  //=============================================================================
  // MISCELLANEOUS
  //=============================================================================

  getExternalPendingTransactions(address) {
    return this.smartTransactionsController.getTransactions({
      addressFrom: address,
      status: 'pending',
    });
  }

  /**
   * The chain list is fetched live at runtime, falling back to a cache.
   * This preseeds the cache at startup with a static list provided at build.
   */
  async initializeChainlist() {
    const cacheKey = `cachedFetch:${CHAIN_SPEC_URL}`;
    const { cachedResponse } = (await getStorageItem(cacheKey)) || {};
    if (cachedResponse) {
      return;
    }
    await setStorageItem(cacheKey, {
      cachedResponse: rawChainData(),
      // Cached value is immediately invalidated
      cachedTime: 0,
    });
  }

  /**
   * Returns the nonce that will be associated with a transaction once approved
   *
   * @param {string} address - The hex string address for the transaction
   * @param networkClientId - The networkClientId to get the nonce lock with
   * @returns {Promise<number>}
   */
  async getPendingNonce(address, networkClientId) {
    const { nonceDetails, releaseLock } = await this.txController.getNonceLock(
      address,
      networkClientId,
    );

    const pendingNonce = nonceDetails.params.highestSuggested;

    releaseLock();
    return pendingNonce;
  }

  /**
   * Returns the next nonce according to the nonce-tracker
   *
   * @param {string} address - The hex string address for the transaction
   * @param networkClientId - The networkClientId to get the nonce lock with
   * @returns {Promise<number>}
   */
  async getNextNonce(address, networkClientId) {
    const nonceLock = await this.txController.getNonceLock(
      address,
      networkClientId,
    );
    nonceLock.releaseLock();
    return nonceLock.nextNonce;
  }

  /**
   * Throw an artificial error in a timeout handler for testing purposes.
   *
   * @param message - The error message.
   * @deprecated This is only mean to facilitiate E2E testing. We should not
   * use this for handling errors.
   */
  throwTestError(message) {
    setTimeout(() => {
      const error = new Error(message);
      error.name = 'TestError';
      throw error;
    });
  }

  getTransactionMetricsRequest() {
    const controllerActions = {
      // Metametrics Actions
      createEventFragment: this.metaMetricsController.createEventFragment.bind(
        this.metaMetricsController,
      ),
      finalizeEventFragment:
        this.metaMetricsController.finalizeEventFragment.bind(
          this.metaMetricsController,
        ),
      getEventFragmentById:
        this.metaMetricsController.getEventFragmentById.bind(
          this.metaMetricsController,
        ),
      getParticipateInMetrics: () =>
        this.metaMetricsController.state.participateInMetaMetrics,
      trackEvent: this.metaMetricsController.trackEvent.bind(
        this.metaMetricsController,
      ),
      updateEventFragment: this.metaMetricsController.updateEventFragment.bind(
        this.metaMetricsController,
      ),
      // Other dependencies
      getAccountType: this.getAccountType.bind(this),
      getDeviceModel: this.getDeviceModel.bind(this),
      getEIP1559GasFeeEstimates:
        this.gasFeeController.fetchGasFeeEstimates.bind(this.gasFeeController),
      getSelectedAddress: () =>
        this.accountsController.getSelectedAccount().address,
      getTokenStandardAndDetails: this.getTokenStandardAndDetails.bind(this),
      getTransaction: (id) =>
        this.txController.state.transactions.find((tx) => tx.id === id),
      getIsSmartTransaction: () => {
        return getIsSmartTransaction(this._getMetaMaskState());
      },
      getSmartTransactionByMinedTxHash: (txHash) => {
        return this.smartTransactionsController.getSmartTransactionByMinedTxHash(
          txHash,
        );
      },
      getMethodData: (data) => {
        if (!data) {
          return null;
        }
        const { knownMethodData, use4ByteResolution } =
          this.preferencesController.state;
        const prefixedData = addHexPrefix(data);
        return getMethodDataName(
          knownMethodData,
          use4ByteResolution,
          prefixedData,
          this.preferencesController.addKnownMethodData.bind(
            this.preferencesController,
          ),
          this.provider,
        );
      },
      getIsConfirmationAdvancedDetailsOpen: () => {
        return this.preferencesController.state.preferences
          .showConfirmationAdvancedDetails;
      },
    };
    return {
      ...controllerActions,
      snapAndHardwareMessenger: this.controllerMessenger.getRestricted({
        name: 'SnapAndHardwareMessenger',
        allowedActions: [
          'KeyringController:getKeyringForAccount',
          'SnapController:get',
          'AccountsController:getSelectedAccount',
        ],
      }),
      provider: this.provider,
    };
  }

  toggleExternalServices(useExternal) {
    this.preferencesController.toggleExternalServices(useExternal);
    this.tokenListController.updatePreventPollingOnNetworkRestart(!useExternal);
    if (useExternal) {
      this.tokenDetectionController.enable();
      this.gasFeeController.enableNonRPCGasFeeApis();
    } else {
      this.tokenDetectionController.disable();
      this.gasFeeController.disableNonRPCGasFeeApis();
    }
  }

  //=============================================================================
  // CONFIG
  //=============================================================================

  /**
   * Sets the Ledger Live preference to use for Ledger hardware wallet support
   *
   * @param keyring
   * @deprecated This method is deprecated and will be removed in the future.
   * Only webhid connections are supported in chrome and u2f in firefox.
   */
  async setLedgerTransportPreference(keyring) {
    const transportType = window.navigator.hid
      ? LedgerTransportTypes.webhid
      : LedgerTransportTypes.u2f;

    if (keyring?.updateTransportMethod) {
      return keyring.updateTransportMethod(transportType).catch((e) => {
        throw e;
      });
    }

    return undefined;
  }

  /**
   * A method for initializing storage the first time.
   *
   * @param {object} initState - The default state to initialize with.
   * @private
   */
  recordFirstTimeInfo(initState) {
    if (!('firstTimeInfo' in initState)) {
      const version = process.env.METAMASK_VERSION;
      initState.firstTimeInfo = {
        version,
        date: Date.now(),
      };
    }
  }

  // TODO: Replace isClientOpen methods with `controllerConnectionChanged` events.
  /* eslint-disable accessor-pairs */
  /**
   * A method for recording whether the MetaMask user interface is open or not.
   *
   * @param {boolean} open
   */
  set isClientOpen(open) {
    this._isClientOpen = open;
  }
  /* eslint-enable accessor-pairs */

  /**
   * A method that is called by the background when all instances of metamask are closed.
   * Currently used to stop controller polling.
   */
  onClientClosed() {
    try {
      this.gasFeeController.stopAllPolling();
      this.currencyRateController.stopAllPolling();
      this.tokenRatesController.stopAllPolling();
      this.tokenDetectionController.stopAllPolling();
      this.tokenListController.stopAllPolling();
      this.tokenBalancesController.stopAllPolling();
      this.appStateController.clearPollingTokens();
      this.accountTrackerController.stopAllPolling();
    } catch (error) {
      console.error(error);
    }
  }

  /**
   * A method that is called by the background when a particular environment type is closed (fullscreen, popup, notification).
   * Currently used to stop polling controllers for only that environement type
   *
   * @param environmentType
   */
  onEnvironmentTypeClosed(environmentType) {
    const appStatePollingTokenType =
      POLLING_TOKEN_ENVIRONMENT_TYPES[environmentType];
    const pollingTokensToDisconnect =
      this.appStateController.state[appStatePollingTokenType];
    pollingTokensToDisconnect.forEach((pollingToken) => {
      // We don't know which controller the token is associated with, so try them all.
      // Consider storing the tokens per controller in state instead.
      this.gasFeeController.stopPollingByPollingToken(pollingToken);
      this.currencyRateController.stopPollingByPollingToken(pollingToken);
      this.tokenRatesController.stopPollingByPollingToken(pollingToken);
      this.tokenDetectionController.stopPollingByPollingToken(pollingToken);
      this.tokenListController.stopPollingByPollingToken(pollingToken);
      this.tokenBalancesController.stopPollingByPollingToken(pollingToken);
      this.accountTrackerController.stopPollingByPollingToken(pollingToken);
      this.appStateController.removePollingToken(
        pollingToken,
        appStatePollingTokenType,
      );
    });
  }

  /**
   * Adds a domain to the PhishingController safelist
   *
   * @param {string} origin - the domain to safelist
   */
  safelistPhishingDomain(origin) {
    this.metaMetricsController.trackEvent({
      category: MetaMetricsEventCategory.Phishing,
      event: MetaMetricsEventName.ProceedAnywayClicked,
      properties: {
        url: origin,
        referrer: {
          url: origin,
        },
      },
    });

    return this.phishingController.bypass(origin);
  }

  async backToSafetyPhishingWarning() {
    const portfolioBaseURL = process.env.PORTFOLIO_URL;
    const portfolioURL = `${portfolioBaseURL}/?metamaskEntry=phishing_page_portfolio_button`;

    this.metaMetricsController.trackEvent({
      category: MetaMetricsEventCategory.Navigation,
      event: MetaMetricsEventName.PortfolioLinkClicked,
      properties: {
        location: 'phishing_page',
        text: 'Back to safety',
      },
    });

    await this.platform.switchToAnotherURL(undefined, portfolioURL);
  }

  /**
   * Locks MetaMask
   */
  setLocked() {
    return this.keyringController.setLocked();
  }

  removePermissionsFor = (subjects) => {
    try {
      this.permissionController.revokePermissions(subjects);
    } catch (exp) {
      if (!(exp instanceof PermissionsRequestNotFoundError)) {
        throw exp;
      }
    }
  };

  updateCaveat = (origin, target, caveatType, caveatValue) => {
    try {
      this.controllerMessenger.call(
        'PermissionController:updateCaveat',
        origin,
        target,
        caveatType,
        caveatValue,
      );
    } catch (exp) {
      if (!(exp instanceof PermissionsRequestNotFoundError)) {
        throw exp;
      }
    }
  };

  updateNetworksList = (chainIds) => {
    try {
      this.networkOrderController.updateNetworksList(chainIds);
    } catch (err) {
      log.error(err.message);
      throw err;
    }
  };

  updateAccountsList = (pinnedAccountList) => {
    try {
      this.accountOrderController.updateAccountsList(pinnedAccountList);
    } catch (err) {
      log.error(err.message);
      throw err;
    }
  };

  updateHiddenAccountsList = (hiddenAccountList) => {
    try {
      this.accountOrderController.updateHiddenAccountsList(hiddenAccountList);
    } catch (err) {
      log.error(err.message);
      throw err;
    }
  };

  rejectPermissionsRequest = (requestId) => {
    try {
      this.permissionController.rejectPermissionsRequest(requestId);
    } catch (exp) {
      if (!(exp instanceof PermissionsRequestNotFoundError)) {
        throw exp;
      }
    }
  };

  acceptPermissionsRequest = (request) => {
    try {
      this.permissionController.acceptPermissionsRequest(request);
    } catch (exp) {
      if (!(exp instanceof PermissionsRequestNotFoundError)) {
        throw exp;
      }
    }
  };

  resolvePendingApproval = async (id, value, options) => {
    try {
      await this.approvalController.accept(id, value, options);
    } catch (exp) {
      if (!(exp instanceof ApprovalRequestNotFoundError)) {
        throw exp;
      }
    }
  };

  rejectPendingApproval = (id, error) => {
    try {
      this.approvalController.reject(
        id,
        new JsonRpcError(error.code, error.message, error.data),
      );
    } catch (exp) {
      if (!(exp instanceof ApprovalRequestNotFoundError)) {
        throw exp;
      }
    }
  };

  rejectAllPendingApprovals() {
    const deleteInterface = (id) =>
      this.controllerMessenger.call(
        'SnapInterfaceController:deleteInterface',
        id,
      );

    rejectAllApprovals({
      approvalController: this.approvalController,
      deleteInterface,
    });
  }

  async _onAccountChange(newAddress) {
    const permittedAccountsMap = getPermittedAccountsByOrigin(
      this.permissionController.state,
    );

    for (const [origin, accounts] of permittedAccountsMap.entries()) {
      if (accounts.includes(newAddress)) {
        this._notifyAccountsChange(origin, accounts);
      }
    }

    await this.txController.updateIncomingTransactions([
      this.#getGlobalChainId(),
    ]);
  }

  _notifyAccountsChange(origin, newAccounts) {
    if (this.isUnlocked()) {
      this.notifyConnections(origin, {
        method: NOTIFICATION_NAMES.accountsChanged,
        // This should be the same as the return value of `eth_accounts`,
        // namely an array of the current / most recently selected Ethereum
        // account.
        params:
          newAccounts.length < 2
            ? // If the length is 1 or 0, the accounts are sorted by definition.
              newAccounts
            : // If the length is 2 or greater, we have to execute
              // `eth_accounts` vi this method.
              this.getPermittedAccounts(origin),
      });
    }

    this.permissionLogController.updateAccountsHistory(origin, newAccounts);
  }

  async _notifyChainChange() {
    this.notifyAllConnections(async (origin) => ({
      method: NOTIFICATION_NAMES.chainChanged,
      params: await this.getProviderNetworkState(origin),
    }));
  }

  async _notifyChainChangeForConnection(connection, origin) {
    this.notifyConnection(connection, {
      method: NOTIFICATION_NAMES.chainChanged,
      params: await this.getProviderNetworkState(origin),
    });
  }

  /**
   * @deprecated
   * Controllers should subscribe to messenger events internally rather than relying on the client.
   * @param transactionMeta - Metadata for the transaction.
   */
  async _onFinishedTransaction(transactionMeta) {
    if (
      ![TransactionStatus.confirmed, TransactionStatus.failed].includes(
        transactionMeta.status,
      )
    ) {
      return;
    }

    await this._createTransactionNotifcation(transactionMeta);
    await this._updateNFTOwnership(transactionMeta);
    this._trackTransactionFailure(transactionMeta);
    await this.tokenBalancesController.updateBalancesByChainId({
      chainId: transactionMeta.chainId,
    });
  }

  async _createTransactionNotifcation(transactionMeta) {
    const { chainId } = transactionMeta;
    let rpcPrefs = {};

    if (chainId) {
      const networkConfiguration =
        this.networkController.state.networkConfigurationsByChainId?.[chainId];

      const blockExplorerUrl =
        networkConfiguration?.blockExplorerUrls?.[
          networkConfiguration?.defaultBlockExplorerUrlIndex
        ];

      rpcPrefs = { blockExplorerUrl };
    }

    try {
      await this.platform.showTransactionNotification(
        transactionMeta,
        rpcPrefs,
      );
    } catch (error) {
      log.error('Failed to create transaction notification', error);
    }
  }

  async _updateNFTOwnership(transactionMeta) {
    // if this is a transferFrom method generated from within the app it may be an NFT transfer transaction
    // in which case we will want to check and update ownership status of the transferred NFT.

    const { type, txParams, chainId, txReceipt } = transactionMeta;
    const selectedAddress =
      this.accountsController.getSelectedAccount().address;

    const { allNfts } = this.nftController.state;
    const txReceiptLogs = txReceipt?.logs;

    const isContractInteractionTx =
      type === TransactionType.contractInteraction && txReceiptLogs;
    const isTransferFromTx =
      (type === TransactionType.tokenMethodTransferFrom ||
        type === TransactionType.tokenMethodSafeTransferFrom) &&
      txParams !== undefined;

    if (!isContractInteractionTx && !isTransferFromTx) {
      return;
    }

    if (isTransferFromTx) {
      const { data, to: contractAddress, from: userAddress } = txParams;
      const transactionData = parseStandardTokenTransactionData(data);
      // Sometimes the tokenId value is parsed as "_value" param. Not seeing this often any more, but still occasionally:
      // i.e. call approve() on BAYC contract - https://etherscan.io/token/0xbc4ca0eda7647a8ab7c2061c2e118a18a936f13d#writeContract, and tokenId shows up as _value,
      // not sure why since it doesn't match the ERC721 ABI spec we use to parse these transactions - https://github.com/MetaMask/metamask-eth-abis/blob/d0474308a288f9252597b7c93a3a8deaad19e1b2/src/abis/abiERC721.ts#L62.
      const transactionDataTokenId =
        getTokenIdParam(transactionData) ?? getTokenValueParam(transactionData);

      // check if its a known NFT
      const knownNft = allNfts?.[userAddress]?.[chainId]?.find(
        ({ address, tokenId }) =>
          isEqualCaseInsensitive(address, contractAddress) &&
          tokenId === transactionDataTokenId,
      );

      // if it is we check and update ownership status.
      if (knownNft) {
        this.nftController.checkAndUpdateSingleNftOwnershipStatus(
          knownNft,
          false,
          // TODO add networkClientId once it is available in the transactionMeta
          // the chainId previously passed here didn't actually allow us to check for ownership on a non globally selected network
          // because the check would use the provider for the globally selected network, not the chainId passed here.
          { userAddress },
        );
      }
    } else {
      // Else if contract interaction we will parse the logs

      const allNftTransferLog = txReceiptLogs.map((txReceiptLog) => {
        const isERC1155NftTransfer =
          txReceiptLog.topics &&
          txReceiptLog.topics[0] === TRANSFER_SINFLE_LOG_TOPIC_HASH;
        const isERC721NftTransfer =
          txReceiptLog.topics &&
          txReceiptLog.topics[0] === TOKEN_TRANSFER_LOG_TOPIC_HASH;
        let isTransferToSelectedAddress;

        if (isERC1155NftTransfer) {
          isTransferToSelectedAddress =
            txReceiptLog.topics &&
            txReceiptLog.topics[3] &&
            txReceiptLog.topics[3].match(selectedAddress?.slice(2));
        }

        if (isERC721NftTransfer) {
          isTransferToSelectedAddress =
            txReceiptLog.topics &&
            txReceiptLog.topics[2] &&
            txReceiptLog.topics[2].match(selectedAddress?.slice(2));
        }

        return {
          isERC1155NftTransfer,
          isERC721NftTransfer,
          isTransferToSelectedAddress,
          ...txReceiptLog,
        };
      });
      if (allNftTransferLog.length !== 0) {
        const allNftParsedLog = [];
        allNftTransferLog.forEach((singleLog) => {
          if (
            singleLog.isTransferToSelectedAddress &&
            (singleLog.isERC1155NftTransfer || singleLog.isERC721NftTransfer)
          ) {
            let iface;
            if (singleLog.isERC1155NftTransfer) {
              iface = new Interface(abiERC1155);
            } else {
              iface = new Interface(abiERC721);
            }
            try {
              const parsedLog = iface.parseLog({
                data: singleLog.data,
                topics: singleLog.topics,
              });
              allNftParsedLog.push({
                contract: singleLog.address,
                ...parsedLog,
              });
            } catch (err) {
              // ignore
            }
          }
        });
        // Filter known nfts and new Nfts
        const knownNFTs = [];
        const newNFTs = [];
        allNftParsedLog.forEach((single) => {
          const tokenIdFromLog = getTokenIdParam(single);
          const existingNft = allNfts?.[selectedAddress]?.[chainId]?.find(
            ({ address, tokenId }) => {
              return (
                isEqualCaseInsensitive(address, single.contract) &&
                tokenId === tokenIdFromLog
              );
            },
          );
          if (existingNft) {
            knownNFTs.push(existingNft);
          } else {
            newNFTs.push({
              tokenId: tokenIdFromLog,
              ...single,
            });
          }
        });
        // For known nfts only refresh ownership
        const refreshOwnershipNFts = knownNFTs.map(async (singleNft) => {
          return this.nftController.checkAndUpdateSingleNftOwnershipStatus(
            singleNft,
            false,
            // TODO add networkClientId once it is available in the transactionMeta
            // the chainId previously passed here didn't actually allow us to check for ownership on a non globally selected network
            // because the check would use the provider for the globally selected network, not the chainId passed here.
            { selectedAddress },
          );
        });
        await Promise.allSettled(refreshOwnershipNFts);
        // For new nfts, add them to state
        const addNftPromises = newNFTs.map(async (singleNft) => {
          return this.nftController.addNft(
            singleNft.contract,
            singleNft.tokenId,
          );
        });
        await Promise.allSettled(addNftPromises);
      }
    }
  }

  _trackTransactionFailure(transactionMeta) {
    const { txReceipt } = transactionMeta;
    const metamaskState = this.getState();

    if (!txReceipt || txReceipt.status !== '0x0') {
      return;
    }

    this.metaMetricsController.trackEvent(
      {
        event: 'Tx Status Update: On-Chain Failure',
        category: MetaMetricsEventCategory.Background,
        properties: {
          action: 'Transactions',
          errorMessage: transactionMeta.simulationFails?.reason,
          numberOfTokens: metamaskState.tokens.length,
          numberOfAccounts: Object.keys(metamaskState.accounts).length,
        },
      },
      {
        matomoEvent: true,
      },
    );
  }

  _onUserOperationAdded(userOperationMeta) {
    const transactionMeta = this.txController.state.transactions.find(
      (tx) => tx.id === userOperationMeta.id,
    );

    if (!transactionMeta) {
      return;
    }

    if (transactionMeta.type === TransactionType.swap) {
      this.controllerMessenger.publish(
        'TransactionController:transactionNewSwap',
        { transactionMeta },
      );
    } else if (transactionMeta.type === TransactionType.swapApproval) {
      this.controllerMessenger.publish(
        'TransactionController:transactionNewSwapApproval',
        { transactionMeta },
      );
    }
  }

  _onUserOperationTransactionUpdated(transactionMeta) {
    const updatedTransactionMeta = {
      ...transactionMeta,
      txParams: {
        ...transactionMeta.txParams,
        from: this.accountsController.getSelectedAccount().address,
      },
    };

    const transactionExists = this.txController.state.transactions.some(
      (tx) => tx.id === updatedTransactionMeta.id,
    );

    if (!transactionExists) {
      this.txController.update((state) => {
        state.transactions.push(updatedTransactionMeta);
      });
    }

    this.txController.updateTransaction(
      updatedTransactionMeta,
      'Generated from user operation',
    );

    this.controllerMessenger.publish(
      'TransactionController:transactionStatusUpdated',
      { transactionMeta: updatedTransactionMeta },
    );
  }

  _getMetaMaskState() {
    return {
      metamask: this.getState(),
    };
  }

  _getConfigForRemoteFeatureFlagRequest() {
    const distribution =
      buildTypeMappingForRemoteFeatureFlag[process.env.METAMASK_BUILD_TYPE] ||
      DistributionType.Main;
    const environment =
      environmentMappingForRemoteFeatureFlag[
        process.env.METAMASK_ENVIRONMENT
      ] || EnvironmentType.Development;
    return { distribution, environment };
  }

  /**
   * Select a hardware wallet device and execute a
   * callback with the keyring for that device.
   *
   * Note that KeyringController state is not updated before
   * the end of the callback execution, and calls to KeyringController
   * methods within the callback can lead to deadlocks.
   *
   * @param {object} options - The options for the device
   * @param {string} options.name - The device name to select
   * @param {string} options.hdPath - An optional hd path to be set on the device
   * keyring
   * @param {*} callback - The callback to execute with the keyring
   * @returns {*} The result of the callback
   */
  async #withKeyringForDevice(options, callback) {
    const keyringOverrides = this.opts.overrides?.keyrings;
    let keyringType = null;
    switch (options.name) {
      case HardwareDeviceNames.trezor:
        keyringType = keyringOverrides?.trezor?.type || TrezorKeyring.type;
        break;
      case HardwareDeviceNames.ledger:
        keyringType = keyringOverrides?.ledger?.type || LedgerKeyring.type;
        break;
      case HardwareDeviceNames.qr:
        keyringType = QRHardwareKeyring.type;
        break;
      case HardwareDeviceNames.lattice:
        keyringType = keyringOverrides?.lattice?.type || LatticeKeyring.type;
        break;
      default:
        throw new Error(
          'MetamaskController:#withKeyringForDevice - Unknown device',
        );
    }

    return this.keyringController.withKeyring(
      { type: keyringType },
      async (keyring) => {
        if (options.hdPath && keyring.setHdPath) {
          keyring.setHdPath(options.hdPath);
        }

        if (options.name === HardwareDeviceNames.lattice) {
          keyring.appName = 'MetaMask';
        }

        if (options.name === HardwareDeviceNames.trezor) {
          const model = keyring.getModel();
          this.appStateController.setTrezorModel(model);
        }

        keyring.network = getProviderConfig({
          metamask: this.networkController.state,
        }).type;

        return await callback(keyring);
      },
      {
        createIfMissing: true,
      },
    );
  }

  #checkTokenListPolling(currentState, previousState) {
    const previousEnabled = this.#isTokenListPollingRequired(previousState);
    const newEnabled = this.#isTokenListPollingRequired(currentState);

    if (previousEnabled === newEnabled) {
      return;
    }

    this.tokenListController.updatePreventPollingOnNetworkRestart(!newEnabled);
  }

  #isTokenListPollingRequired(preferencesControllerState) {
    const { useTokenDetection, useTransactionSimulations, preferences } =
      preferencesControllerState ?? {};

    const { petnamesEnabled } = preferences ?? {};

    return useTokenDetection || petnamesEnabled || useTransactionSimulations;
  }

  /**
   * @deprecated Avoid new references to the global network.
   * Will be removed once multi-chain support is fully implemented.
   * @returns {string} The chain ID of the currently selected network.
   */
  #getGlobalChainId() {
    const globalNetworkClientId = this.#getGlobalNetworkClientId();

    const globalNetworkClient = this.networkController.getNetworkClientById(
      globalNetworkClientId,
    );

    return globalNetworkClient.configuration.chainId;
  }

  /**
   * @deprecated Avoid new references to the global network.
   * Will be removed once multi-chain support is fully implemented.
   * @returns {string} The network client ID of the currently selected network client.
   */
  #getGlobalNetworkClientId() {
    return this.networkController.state.selectedNetworkClientId;
  }

  #initControllers({ existingControllers, initFunctions, initState }) {
    const initRequest = {
      getFlatState: this.getState.bind(this),
      getGlobalChainId: this.#getGlobalChainId.bind(this),
      getPermittedAccounts: this.getPermittedAccounts.bind(this),
      getProvider: () => this.provider,
      getStateUI: this._getMetaMaskState.bind(this),
      getTransactionMetricsRequest:
        this.getTransactionMetricsRequest.bind(this),
      persistedState: initState,
    };

    return initControllers({
      baseControllerMessenger: this.controllerMessenger,
      existingControllers,
      initFunctions,
      initRequest,
    });
  }
}<|MERGE_RESOLUTION|>--- conflicted
+++ resolved
@@ -2470,10 +2470,6 @@
       ///: BEGIN:ONLY_INCLUDE_IF(build-flask)
       MultichainTransactionsController: this.multichainTransactionsController,
       ///: END:ONLY_INCLUDE_IF
-<<<<<<< HEAD
-      TransactionController: this.txController,
-=======
->>>>>>> fad926a6
       KeyringController: this.keyringController,
       PreferencesController: this.preferencesController,
       MetaMetricsController: this.metaMetricsController,
