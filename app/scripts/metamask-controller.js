import EventEmitter from 'events';
import { finished, pipeline } from 'readable-stream';
import {
  CurrencyRateController,
  TokenDetectionController,
  TokenListController,
  TokensController,
  RatesController,
  fetchMultiExchangeRate,
  TokenBalancesController,
} from '@metamask/assets-controllers';
import { JsonRpcEngine } from '@metamask/json-rpc-engine';
import { createEngineStream } from '@metamask/json-rpc-middleware-stream';
import { ObservableStore } from '@metamask/obs-store';
import { storeAsStream } from '@metamask/obs-store/dist/asStream';
import { providerAsMiddleware } from '@metamask/eth-json-rpc-middleware';
import { debounce, throttle, memoize, wrap, pick, uniq } from 'lodash';
import {
  KeyringController,
  KeyringTypes,
  keyringBuilderFactory,
} from '@metamask/keyring-controller';
import createFilterMiddleware from '@metamask/eth-json-rpc-filters';
import createSubscriptionManager from '@metamask/eth-json-rpc-filters/subscriptionManager';
import { JsonRpcError, rpcErrors } from '@metamask/rpc-errors';

import { Mutex } from 'await-semaphore';
import log from 'loglevel';
import {
  OneKeyKeyring,
  TrezorConnectBridge,
  TrezorKeyring,
} from '@metamask/eth-trezor-keyring';
import {
  LedgerKeyring,
  LedgerIframeBridge,
} from '@metamask/eth-ledger-bridge-keyring';
import LatticeKeyring from 'eth-lattice-keyring';
import { rawChainData } from 'eth-chainlist';
import { MetaMaskKeyring as QRHardwareKeyring } from '@keystonehq/metamask-airgapped-keyring';
import { nanoid } from 'nanoid';
import { captureException } from '@sentry/browser';
import { AddressBookController } from '@metamask/address-book-controller';
import {
  ApprovalController,
  ApprovalRequestNotFoundError,
} from '@metamask/approval-controller';
import { Messenger } from '@metamask/base-controller';
import { EnsController } from '@metamask/ens-controller';
import { PhishingController } from '@metamask/phishing-controller';
import { AnnouncementController } from '@metamask/announcement-controller';
import {
  NetworkController,
  getDefaultNetworkControllerState,
} from '@metamask/network-controller';
import { GasFeeController } from '@metamask/gas-fee-controller';
import {
  MethodNames,
  PermissionController,
  PermissionDoesNotExistError,
  PermissionsRequestNotFoundError,
  SubjectMetadataController,
  SubjectType,
} from '@metamask/permission-controller';
import SmartTransactionsController from '@metamask/smart-transactions-controller';
import { ClientId } from '@metamask/smart-transactions-controller/dist/types';
import {
  METAMASK_DOMAIN,
  SelectedNetworkController,
  createSelectedNetworkMiddleware,
} from '@metamask/selected-network-controller';
import { LoggingController, LogType } from '@metamask/logging-controller';
import { PermissionLogController } from '@metamask/permission-log-controller';

import { MultichainRouter } from '@metamask/snaps-controllers';
import {
  createSnapsMethodMiddleware,
  buildSnapEndowmentSpecifications,
  buildSnapRestrictedMethodSpecifications,
} from '@metamask/snaps-rpc-methods';
import {
  ApprovalType,
  ERC1155,
  ERC20,
  ERC721,
  BlockExplorerUrl,
  ChainId,
} from '@metamask/controller-utils';

import { AccountsController } from '@metamask/accounts-controller';
import {
  RemoteFeatureFlagController,
  ClientConfigApiService,
  ClientType,
  DistributionType,
  EnvironmentType,
} from '@metamask/remote-feature-flag-controller';

///: BEGIN:ONLY_INCLUDE_IF(build-mmi)
import {
  CUSTODIAN_TYPES,
  MmiConfigurationController,
} from '@metamask-institutional/custody-keyring';
import { InstitutionalFeaturesController } from '@metamask-institutional/institutional-features';
import { CustodyController } from '@metamask-institutional/custody-controller';
import { TransactionUpdateController } from '@metamask-institutional/transaction-update';
///: END:ONLY_INCLUDE_IF
import { SignatureController } from '@metamask/signature-controller';
import { wordlist } from '@metamask/scure-bip39/dist/wordlists/english';

import {
  NameController,
  ENSNameProvider,
  EtherscanNameProvider,
  TokenNameProvider,
  LensNameProvider,
} from '@metamask/name-controller';

import { UserOperationController } from '@metamask/user-operation-controller';
import {
  BridgeController,
  BRIDGE_CONTROLLER_NAME,
  BridgeUserAction,
  BridgeBackgroundAction,
  BridgeClientId,
  UNIFIED_SWAP_BRIDGE_EVENT_CATEGORY,
} from '@metamask/bridge-controller';

import {
  TransactionStatus,
  TransactionType,
} from '@metamask/transaction-controller';

import { isSnapId } from '@metamask/snaps-utils';

import { Interface } from '@ethersproject/abi';
import { abiERC1155, abiERC721 } from '@metamask/metamask-eth-abis';
import { isEvmAccountType, SolAccountType } from '@metamask/keyring-api';
import {
  hasProperty,
  hexToBigInt,
  toCaipChainId,
  parseCaipAccountId,
} from '@metamask/utils';
import { normalize } from '@metamask/eth-sig-util';

import { TRIGGER_TYPES } from '@metamask/notification-services-controller/notification-services';

import {
  multichainMethodCallValidatorMiddleware,
  MultichainSubscriptionManager,
  MultichainMiddlewareManager,
  walletGetSession,
  walletRevokeSession,
  walletInvokeMethod,
  MultichainApiNotifications,
} from '@metamask/multichain-api-middleware';

import {
  Caip25CaveatMutators,
  Caip25CaveatType,
  Caip25EndowmentPermissionName,
  getEthAccounts,
  getSessionScopes,
  setPermittedEthChainIds,
  setEthAccounts,
  getPermittedAccountsForScopes,
  KnownSessionProperties,
} from '@metamask/chain-agnostic-permission';
import {
  BridgeStatusController,
  BRIDGE_STATUS_CONTROLLER_NAME,
  BridgeStatusAction,
} from '@metamask/bridge-status-controller';

///: BEGIN:ONLY_INCLUDE_IF(build-mmi)
import { toChecksumHexAddress } from '../../shared/modules/hexstring-utils';
///: END:ONLY_INCLUDE_IF

import { TokenStandard } from '../../shared/constants/transaction';
import {
  GAS_API_BASE_URL,
  GAS_DEV_API_BASE_URL,
  SWAPS_CLIENT_ID,
} from '../../shared/constants/swaps';
import {
  CHAIN_IDS,
  CHAIN_SPEC_URL,
  NETWORK_TYPES,
  NetworkStatus,
  UNSUPPORTED_RPC_METHODS,
} from '../../shared/constants/network';
import { getAllowedSmartTransactionsChainIds } from '../../shared/constants/smartTransactions';

import {
  HardwareDeviceNames,
  HardwareKeyringType,
  LedgerTransportTypes,
} from '../../shared/constants/hardware-wallets';
import { KeyringType } from '../../shared/constants/keyring';
import {
  RestrictedMethods,
  ExcludedSnapPermissions,
  ExcludedSnapEndowments,
  CaveatTypes,
} from '../../shared/constants/permissions';
import { UI_NOTIFICATIONS } from '../../shared/notifications';
import { MILLISECOND, MINUTE, SECOND } from '../../shared/constants/time';
import {
  ORIGIN_METAMASK,
  POLLING_TOKEN_ENVIRONMENT_TYPES,
  MESSAGE_TYPE,
  SMART_TRANSACTION_CONFIRMATION_TYPES,
} from '../../shared/constants/app';
import {
  MetaMetricsEventCategory,
  MetaMetricsEventName,
} from '../../shared/constants/metametrics';
import { LOG_EVENT } from '../../shared/constants/logs';

import {
  getStorageItem,
  setStorageItem,
} from '../../shared/lib/storage-helpers';
import {
  getTokenIdParam,
  fetchTokenBalance,
  fetchERC1155Balance,
} from '../../shared/lib/token-util';
import { isEqualCaseInsensitive } from '../../shared/modules/string-utils';
import { parseStandardTokenTransactionData } from '../../shared/modules/transaction.utils';
import { STATIC_MAINNET_TOKEN_LIST } from '../../shared/constants/tokens';
import { getTokenValueParam } from '../../shared/lib/metamask-controller-utils';
import { isManifestV3 } from '../../shared/modules/mv3.utils';
import { convertNetworkId } from '../../shared/modules/network.utils';
import {
  getIsSmartTransaction,
  getFeatureFlagsByChainId,
} from '../../shared/modules/selectors';
import { BaseUrl } from '../../shared/constants/urls';
import {
  TOKEN_TRANSFER_LOG_TOPIC_HASH,
  TRANSFER_SINFLE_LOG_TOPIC_HASH,
} from '../../shared/lib/transactions-controller-utils';
import { getProviderConfig } from '../../shared/modules/selectors/networks';
import { endTrace, trace } from '../../shared/lib/trace';
import { ENVIRONMENT } from '../../development/build/constants';
import fetchWithCache from '../../shared/lib/fetch-with-cache';
import { MultichainNetworks } from '../../shared/constants/multichain/networks';
import { BRIDGE_API_BASE_URL } from '../../shared/constants/bridge';
///: BEGIN:ONLY_INCLUDE_IF(solana)
import { addDiscoveredSolanaAccounts } from '../../shared/lib/accounts';
import { SOLANA_WALLET_SNAP_ID } from '../../shared/lib/accounts/solana-wallet-snap';
///: END:ONLY_INCLUDE_IF
import {
  ///: BEGIN:ONLY_INCLUDE_IF(build-mmi)
  handleMMITransactionUpdate,
  ///: END:ONLY_INCLUDE_IF
  createTransactionEventFragmentWithTxId,
} from './lib/transaction/metrics';
///: BEGIN:ONLY_INCLUDE_IF(keyring-snaps)
import { keyringSnapPermissionsBuilder } from './lib/snap-keyring/keyring-snaps-permissions';
///: END:ONLY_INCLUDE_IF

import { SnapsNameProvider } from './lib/SnapsNameProvider';
import { AddressBookPetnamesBridge } from './lib/AddressBookPetnamesBridge';
import { AccountIdentitiesPetnamesBridge } from './lib/AccountIdentitiesPetnamesBridge';
import { createPPOMMiddleware } from './lib/ppom/ppom-middleware';
import {
  onMessageReceived,
  checkForMultipleVersionsRunning,
} from './detect-multiple-instances';
///: BEGIN:ONLY_INCLUDE_IF(build-mmi)
import { MMIController } from './controllers/mmi-controller';
import { mmiKeyringBuilderFactory } from './mmi-keyring-builder-factory';
///: END:ONLY_INCLUDE_IF
import ComposableObservableStore from './lib/ComposableObservableStore';
import AccountTrackerController from './controllers/account-tracker-controller';
import createDupeReqFilterStream from './lib/createDupeReqFilterStream';
import createLoggerMiddleware from './lib/createLoggerMiddleware';
import {
  createEthAccountsMethodMiddleware,
  createEip1193MethodMiddleware,
  createUnsupportedMethodMiddleware,
  createMultichainMethodMiddleware,
  makeMethodMiddlewareMaker,
} from './lib/rpc-method-middleware';
import createOriginMiddleware from './lib/createOriginMiddleware';
import createMainFrameOriginMiddleware from './lib/createMainFrameOriginMiddleware';
import createTabIdMiddleware from './lib/createTabIdMiddleware';
import { NetworkOrderController } from './controllers/network-order';
import { AccountOrderController } from './controllers/account-order';
import createOnboardingMiddleware from './lib/createOnboardingMiddleware';
import { isStreamWritable, setupMultiplex } from './lib/stream-utils';
import { PreferencesController } from './controllers/preferences-controller';
import { AppStateController } from './controllers/app-state-controller';
import { AlertController } from './controllers/alert-controller';
import OnboardingController from './controllers/onboarding';
import Backup from './lib/backup';
import DecryptMessageController from './controllers/decrypt-message';
import SwapsController from './controllers/swaps';
import MetaMetricsController from './controllers/metametrics-controller';
import { segment } from './lib/segment';
import createMetaRPCHandler from './lib/createMetaRPCHandler';
import {
  addHexPrefix,
  getEnvironmentType,
  getMethodDataName,
  previousValueComparator,
} from './lib/util';
import createMetamaskMiddleware from './lib/createMetamaskMiddleware';
import { hardwareKeyringBuilderFactory } from './lib/hardware-keyring-builder-factory';
import EncryptionPublicKeyController from './controllers/encryption-public-key';
import AppMetadataController from './controllers/app-metadata';

import {
  getCaveatSpecifications,
  diffMap,
  getPermissionBackgroundApiMethods,
  getPermissionSpecifications,
  getPermittedAccountsByOrigin,
  getPermittedChainsByOrigin,
  NOTIFICATION_NAMES,
  unrestrictedMethods,
  PermissionNames,
  getRemovedAuthorizations,
  getChangedAuthorizations,
  getAuthorizedScopesByOrigin,
  getPermittedAccountsForScopesByOrigin,
  getOriginsWithSessionProperty,
} from './controllers/permissions';
import { MetaMetricsDataDeletionController } from './controllers/metametrics-data-deletion/metametrics-data-deletion';
import { DataDeletionService } from './services/data-deletion-service';
import createRPCMethodTrackingMiddleware from './lib/createRPCMethodTrackingMiddleware';
import { updateCurrentLocale } from './translate';
import { TrezorOffscreenBridge } from './lib/offscreen-bridge/trezor-offscreen-bridge';
import { LedgerOffscreenBridge } from './lib/offscreen-bridge/ledger-offscreen-bridge';
///: BEGIN:ONLY_INCLUDE_IF(keyring-snaps)
import { snapKeyringBuilder, getAccountsBySnapId } from './lib/snap-keyring';
///: END:ONLY_INCLUDE_IF
import { encryptorFactory } from './lib/encryptor-factory';
import { addDappTransaction, addTransaction } from './lib/transaction/util';
///: BEGIN:ONLY_INCLUDE_IF(build-main,build-beta,build-flask)
import { addTypedMessage, addPersonalMessage } from './lib/signature/util';
///: END:ONLY_INCLUDE_IF
import { LatticeKeyringOffscreen } from './lib/offscreen-bridge/lattice-offscreen-keyring';
import { WeakRefObjectMap } from './lib/WeakRefObjectMap';
import {
  METAMASK_CAIP_MULTICHAIN_PROVIDER,
  METAMASK_COOKIE_HANDLER,
  METAMASK_EIP_1193_PROVIDER,
} from './constants/stream';

// Notification controllers
import { createTxVerificationMiddleware } from './lib/tx-verification/tx-verification-middleware';
import {
  updateSecurityAlertResponse,
  validateRequestWithPPOM,
} from './lib/ppom/ppom-util';
import createEvmMethodsToNonEvmAccountReqFilterMiddleware from './lib/createEvmMethodsToNonEvmAccountReqFilterMiddleware';
import { isEthAddress } from './lib/multichain/address';

import { decodeTransactionData } from './lib/transaction/decode/util';
import createTracingMiddleware from './lib/createTracingMiddleware';
import createOriginThrottlingMiddleware from './lib/createOriginThrottlingMiddleware';
import { PatchStore } from './lib/PatchStore';
import { sanitizeUIState } from './lib/state-utils';
import { walletCreateSession } from './lib/rpc-method-middleware/handlers/wallet-createSession';
import {
  rejectAllApprovals,
  rejectOriginApprovals,
} from './lib/approval/utils';
import {
  handleBridgeTransactionComplete,
  handleBridgeTransactionFailed,
  handleTransactionFailedTypeBridge,
} from './lib/bridge-status/metrics';
import { InstitutionalSnapControllerInit } from './controller-init/institutional-snap/institutional-snap-controller-init';
import {
  ///: BEGIN:ONLY_INCLUDE_IF(multichain)
  MultichainAssetsControllerInit,
  MultichainTransactionsControllerInit,
  MultichainBalancesControllerInit,
  MultichainAssetsRatesControllerInit,
  ///: END:ONLY_INCLUDE_IF
  MultichainNetworkControllerInit,
} from './controller-init/multichain';
import {
  AssetsContractControllerInit,
  NftControllerInit,
  NftDetectionControllerInit,
  TokenRatesControllerInit,
} from './controller-init/assets';
import { TransactionControllerInit } from './controller-init/confirmations/transaction-controller-init';
import { PPOMControllerInit } from './controller-init/confirmations/ppom-controller-init';
import { initControllers } from './controller-init/utils';
import {
  CronjobControllerInit,
  ExecutionServiceInit,
  RateLimitControllerInit,
  SnapControllerInit,
  SnapInsightsControllerInit,
  SnapInterfaceControllerInit,
  SnapsRegistryInit,
} from './controller-init/snaps';
import { AuthenticationControllerInit } from './controller-init/identity/authentication-controller-init';
import { UserStorageControllerInit } from './controller-init/identity/user-storage-controller-init';
import {
  getCallsStatus,
  getCapabilities,
  processSendCalls,
} from './lib/transaction/eip5792';
import { NotificationServicesControllerInit } from './controller-init/notifications/notification-services-controller-init';
import { NotificationServicesPushControllerInit } from './controller-init/notifications/notification-services-push-controller-init';

export const METAMASK_CONTROLLER_EVENTS = {
  // Fired after state changes that impact the extension badge (unapproved msg count)
  // The process of updating the badge happens in app/scripts/background.js.
  UPDATE_BADGE: 'updateBadge',
  DECRYPT_MESSAGE_MANAGER_UPDATE_BADGE: 'DecryptMessageManager:updateBadge',
  ENCRYPTION_PUBLIC_KEY_MANAGER_UPDATE_BADGE:
    'EncryptionPublicKeyManager:updateBadge',
  // TODO: Add this and similar enums to the `controllers` repo and export them
  APPROVAL_STATE_CHANGE: 'ApprovalController:stateChange',
  APP_STATE_UNLOCK_CHANGE: 'AppStateController:unlockChange',
  METAMASK_NOTIFICATIONS_LIST_UPDATED:
    'NotificationServicesController:notificationsListUpdated',
  METAMASK_NOTIFICATIONS_MARK_AS_READ:
    'NotificationServicesController:markNotificationsAsRead',
};

// Types of APIs
const API_TYPE = {
  EIP1193: 'eip-1193',
  CAIP_MULTICHAIN: 'caip-multichain',
};

// stream channels
const PHISHING_SAFELIST = 'metamask-phishing-safelist';

const environmentMappingForRemoteFeatureFlag = {
  [ENVIRONMENT.DEVELOPMENT]: EnvironmentType.Development,
  [ENVIRONMENT.RELEASE_CANDIDATE]: EnvironmentType.ReleaseCandidate,
  [ENVIRONMENT.PRODUCTION]: EnvironmentType.Production,
};

const buildTypeMappingForRemoteFeatureFlag = {
  flask: DistributionType.Flask,
  main: DistributionType.Main,
  beta: DistributionType.Beta,
};

export default class MetamaskController extends EventEmitter {
  /**
   * @param {object} opts
   */
  constructor(opts) {
    super();

    const { isFirstMetaMaskControllerSetup } = opts;

    this.defaultMaxListeners = 20;

    this.sendUpdate = debounce(
      this.privateSendUpdate.bind(this),
      MILLISECOND * 200,
    );
    this.opts = opts;
    this.extension = opts.browser;
    this.platform = opts.platform;
    this.notificationManager = opts.notificationManager;
    const initState = opts.initState || {};
    const version = process.env.METAMASK_VERSION;
    this.recordFirstTimeInfo(initState);
    this.featureFlags = opts.featureFlags;

    // this keeps track of how many "controllerStream" connections are open
    // the only thing that uses controller connections are open metamask UI instances
    this.activeControllerConnections = 0;

    this.offscreenPromise = opts.offscreenPromise ?? Promise.resolve();

    this.getRequestAccountTabIds = opts.getRequestAccountTabIds;
    this.getOpenMetamaskTabsIds = opts.getOpenMetamaskTabsIds;

    this.initializeChainlist();

    this.controllerMessenger = new Messenger();

    this.loggingController = new LoggingController({
      messenger: this.controllerMessenger.getRestricted({
        name: 'LoggingController',
        allowedActions: [],
        allowedEvents: [],
      }),
      state: initState.LoggingController,
    });

    // instance of a class that wraps the extension's storage local API.
    this.localStoreApiWrapper = opts.persistanceManager;

    this.currentMigrationVersion = opts.currentMigrationVersion;

    // observable state store
    this.store = new ComposableObservableStore({
      state: initState,
      controllerMessenger: this.controllerMessenger,
      persist: true,
    });

    // external connections by origin
    // Do not modify directly. Use the associated methods.
    this.connections = {};

    // lock to ensure only one vault created at once
    this.createVaultMutex = new Mutex();

    this.extension.runtime.onInstalled.addListener((details) => {
      if (details.reason === 'update') {
        if (version === '8.1.0') {
          this.platform.openExtensionInBrowser();
        }
        this.loggingController.add({
          type: LogType.GenericLog,
          data: {
            event: LOG_EVENT.VERSION_UPDATE,
            previousVersion: details.previousVersion,
            version,
          },
        });
      }
    });

    this.appMetadataController = new AppMetadataController({
      state: initState.AppMetadataController,
      messenger: this.controllerMessenger.getRestricted({
        name: 'AppMetadataController',
        allowedActions: [],
        allowedEvents: [],
      }),
      currentMigrationVersion: this.currentMigrationVersion,
      currentAppVersion: version,
    });

    this.approvalController = new ApprovalController({
      messenger: this.controllerMessenger.getRestricted({
        name: 'ApprovalController',
      }),
      showApprovalRequest: opts.showUserConfirmation,
      typesExcludedFromRateLimiting: [
        ApprovalType.PersonalSign,
        ApprovalType.EthSignTypedData,
        ApprovalType.Transaction,
        ApprovalType.WatchAsset,
        ApprovalType.EthGetEncryptionPublicKey,
        ApprovalType.EthDecrypt,
        // Exclude Smart TX Status Page from rate limiting to allow sequential transactions
        SMART_TRANSACTION_CONFIRMATION_TYPES.showSmartTransactionStatusPage,
      ],
    });

    ///: BEGIN:ONLY_INCLUDE_IF(build-mmi)
    this.mmiConfigurationController = new MmiConfigurationController({
      initState: initState.MmiConfigurationController,
      mmiConfigurationServiceUrl: process.env.MMI_CONFIGURATION_SERVICE_URL,
    });
    ///: END:ONLY_INCLUDE_IF

    const networkControllerMessenger = this.controllerMessenger.getRestricted({
      name: 'NetworkController',
    });

    let initialNetworkControllerState = initState.NetworkController;
    if (!initialNetworkControllerState) {
      initialNetworkControllerState = getDefaultNetworkControllerState();

      const networks =
        initialNetworkControllerState.networkConfigurationsByChainId;

      // TODO: It should be done on NetworkController level
      Object.values(networks).forEach((network) => {
        const id = network.rpcEndpoints[0].networkClientId;
        // Process only if the default network has a corresponding networkClientId in BlockExplorerUrl.
        if (hasProperty(BlockExplorerUrl, id)) {
          network.blockExplorerUrls = [BlockExplorerUrl[id]];
        }
        network.defaultBlockExplorerUrlIndex = 0;
      });

      let network;
      if (process.env.IN_TEST) {
        network = {
          chainId: CHAIN_IDS.LOCALHOST,
          name: 'Localhost 8545',
          nativeCurrency: 'ETH',
          blockExplorerUrls: [],
          defaultRpcEndpointIndex: 0,
          rpcEndpoints: [
            {
              networkClientId: 'networkConfigurationId',
              url: 'http://localhost:8545',
              type: 'custom',
            },
          ],
        };
        networks[CHAIN_IDS.LOCALHOST] = network;
      } else if (
        process.env.METAMASK_DEBUG ||
        process.env.METAMASK_ENVIRONMENT === 'test'
      ) {
        network = networks[CHAIN_IDS.SEPOLIA];
      } else {
        network = networks[CHAIN_IDS.MAINNET];
      }

      initialNetworkControllerState.selectedNetworkClientId =
        network.rpcEndpoints[network.defaultRpcEndpointIndex].networkClientId;
    }

    this.networkController = new NetworkController({
      messenger: networkControllerMessenger,
      state: initialNetworkControllerState,
      infuraProjectId: opts.infuraProjectId,
      getRpcServiceOptions: () => ({
        fetch: globalThis.fetch.bind(globalThis),
        btoa: globalThis.btoa.bind(globalThis),
      }),
      additionalDefaultNetworks: [ChainId['megaeth-testnet']],
    });
    this.networkController.initializeProvider();

    if (process.env.MULTICHAIN_API) {
      this.multichainSubscriptionManager = new MultichainSubscriptionManager({
        getNetworkClientById: this.networkController.getNetworkClientById.bind(
          this.networkController,
        ),
        findNetworkClientIdByChainId:
          this.networkController.findNetworkClientIdByChainId.bind(
            this.networkController,
          ),
      });
      this.multichainMiddlewareManager = new MultichainMiddlewareManager();
    }
    this.provider =
      this.networkController.getProviderAndBlockTracker().provider;
    this.blockTracker =
      this.networkController.getProviderAndBlockTracker().blockTracker;
    this.deprecatedNetworkVersions = {};

    const accountsControllerMessenger = this.controllerMessenger.getRestricted({
      name: 'AccountsController',
      allowedEvents: [
        'SnapController:stateChange',
        'KeyringController:accountRemoved',
        'KeyringController:stateChange',
        'SnapKeyring:accountAssetListUpdated',
        'SnapKeyring:accountBalancesUpdated',
        'SnapKeyring:accountTransactionsUpdated',
        'MultichainNetworkController:networkDidChange',
      ],
      allowedActions: [
        'KeyringController:getState',
        'KeyringController:getKeyringsByType',
      ],
    });

    this.accountsController = new AccountsController({
      messenger: accountsControllerMessenger,
      state: initState.AccountsController,
    });

    const preferencesMessenger = this.controllerMessenger.getRestricted({
      name: 'PreferencesController',
      allowedActions: [
        'AccountsController:setSelectedAccount',
        'AccountsController:getSelectedAccount',
        'AccountsController:getAccountByAddress',
        'AccountsController:setAccountName',
        'NetworkController:getState',
      ],
      allowedEvents: ['AccountsController:stateChange'],
    });

    this.preferencesController = new PreferencesController({
      state: {
        currentLocale: opts.initLangCode ?? '',
        ...initState.PreferencesController,
      },
      messenger: preferencesMessenger,
    });

    const tokenListMessenger = this.controllerMessenger.getRestricted({
      name: 'TokenListController',
      allowedActions: ['NetworkController:getNetworkClientById'],
      allowedEvents: ['NetworkController:stateChange'],
    });

    this.tokenListController = new TokenListController({
      chainId: this.#getGlobalChainId({
        metamask: this.networkController.state,
      }),
      preventPollingOnNetworkRestart: !this.#isTokenListPollingRequired(
        this.preferencesController.state,
      ),
      messenger: tokenListMessenger,
      state: initState.TokenListController,
    });

    const tokensControllerMessenger = this.controllerMessenger.getRestricted({
      name: 'TokensController',
      allowedActions: [
        'ApprovalController:addRequest',
        'NetworkController:getNetworkClientById',
        'AccountsController:getSelectedAccount',
        'AccountsController:getAccount',
      ],
      allowedEvents: [
        'NetworkController:networkDidChange',
        'AccountsController:selectedEvmAccountChange',
        'PreferencesController:stateChange',
        'TokenListController:stateChange',
        'NetworkController:stateChange',
      ],
    });
    this.tokensController = new TokensController({
      state: initState.TokensController,
      provider: this.provider,
      messenger: tokensControllerMessenger,
      chainId: this.#getGlobalChainId(),
    });

    const metaMetricsControllerMessenger =
      this.controllerMessenger.getRestricted({
        name: 'MetaMetricsController',
        allowedActions: [
          'PreferencesController:getState',
          'NetworkController:getState',
          'NetworkController:getNetworkClientById',
        ],
        allowedEvents: [
          'PreferencesController:stateChange',
          'NetworkController:networkDidChange',
        ],
      });
    this.metaMetricsController = new MetaMetricsController({
      state: initState.MetaMetricsController,
      messenger: metaMetricsControllerMessenger,
      segment,
      version: process.env.METAMASK_VERSION,
      environment: process.env.METAMASK_ENVIRONMENT,
      extension: this.extension,
      captureException,
    });

    this.on('update', (update) => {
      this.metaMetricsController.handleMetaMaskStateUpdate(update);
    });

    const dataDeletionService = new DataDeletionService();
    const metaMetricsDataDeletionMessenger =
      this.controllerMessenger.getRestricted({
        name: 'MetaMetricsDataDeletionController',
        allowedActions: ['MetaMetricsController:getState'],
        allowedEvents: [],
      });
    this.metaMetricsDataDeletionController =
      new MetaMetricsDataDeletionController({
        dataDeletionService,
        messenger: metaMetricsDataDeletionMessenger,
        state: initState.metaMetricsDataDeletionController,
      });

    const gasFeeMessenger = this.controllerMessenger.getRestricted({
      name: 'GasFeeController',
      allowedActions: [
        'NetworkController:getEIP1559Compatibility',
        'NetworkController:getNetworkClientById',
        'NetworkController:getState',
      ],
      allowedEvents: ['NetworkController:stateChange'],
    });

    const gasApiBaseUrl = process.env.SWAPS_USE_DEV_APIS
      ? GAS_DEV_API_BASE_URL
      : GAS_API_BASE_URL;

    this.gasFeeController = new GasFeeController({
      state: initState.GasFeeController,
      interval: 10000,
      messenger: gasFeeMessenger,
      clientId: SWAPS_CLIENT_ID,
      getProvider: () =>
        this.networkController.getProviderAndBlockTracker().provider,
      onNetworkDidChange: (eventHandler) => {
        networkControllerMessenger.subscribe(
          'NetworkController:networkDidChange',
          () => eventHandler(this.networkController.state),
        );
      },
      getCurrentNetworkEIP1559Compatibility:
        this.networkController.getEIP1559Compatibility.bind(
          this.networkController,
        ),
      getCurrentAccountEIP1559Compatibility:
        this.getCurrentAccountEIP1559Compatibility.bind(this),
      legacyAPIEndpoint: `${gasApiBaseUrl}/networks/<chain_id>/gasPrices`,
      EIP1559APIEndpoint: `${gasApiBaseUrl}/networks/<chain_id>/suggestedGasFees`,
      getCurrentNetworkLegacyGasAPICompatibility: () => {
        const chainId = this.#getGlobalChainId();
        return chainId === CHAIN_IDS.BSC;
      },
      getChainId: () => this.#getGlobalChainId(),
    });

    this.appStateController = new AppStateController({
      addUnlockListener: this.on.bind(this, 'unlock'),
      isUnlocked: this.isUnlocked.bind(this),
      state: initState.AppStateController,
      onInactiveTimeout: () => this.setLocked(),
      messenger: this.controllerMessenger.getRestricted({
        name: 'AppStateController',
        allowedActions: [
          `${this.approvalController.name}:addRequest`,
          `${this.approvalController.name}:acceptRequest`,
          `PreferencesController:getState`,
        ],
        allowedEvents: [
          `KeyringController:qrKeyringStateChange`,
          'PreferencesController:stateChange',
        ],
      }),
      extension: this.extension,
    });

    const currencyRateMessenger = this.controllerMessenger.getRestricted({
      name: 'CurrencyRateController',
      allowedActions: [`${this.networkController.name}:getNetworkClientById`],
    });
    this.currencyRateController = new CurrencyRateController({
      includeUsdRate: true,
      messenger: currencyRateMessenger,
      state: initState.CurrencyController,
    });
    const initialFetchMultiExchangeRate =
      this.currencyRateController.fetchMultiExchangeRate.bind(
        this.currencyRateController,
      );
    this.currencyRateController.fetchMultiExchangeRate = (...args) => {
      if (this.preferencesController.state.useCurrencyRateCheck) {
        return initialFetchMultiExchangeRate(...args);
      }
      return {
        conversionRate: null,
        usdConversionRate: null,
      };
    };

    const tokenBalancesMessenger = this.controllerMessenger.getRestricted({
      name: 'TokenBalancesController',
      allowedActions: [
        'NetworkController:getState',
        'NetworkController:getNetworkClientById',
        'TokensController:getState',
        'PreferencesController:getState',
        'AccountsController:getSelectedAccount',
      ],
      allowedEvents: [
        'PreferencesController:stateChange',
        'TokensController:stateChange',
        'NetworkController:stateChange',
      ],
    });

    this.tokenBalancesController = new TokenBalancesController({
      messenger: tokenBalancesMessenger,
      state: initState.TokenBalancesController,
      interval: 30000,
    });

    const phishingControllerMessenger = this.controllerMessenger.getRestricted({
      name: 'PhishingController',
    });

    this.phishingController = new PhishingController({
      messenger: phishingControllerMessenger,
      state: initState.PhishingController,
      hotlistRefreshInterval: process.env.IN_TEST ? 5 * SECOND : undefined,
      stalelistRefreshInterval: process.env.IN_TEST ? 30 * SECOND : undefined,
    });

    const announcementMessenger = this.controllerMessenger.getRestricted({
      name: 'AnnouncementController',
    });

    this.announcementController = new AnnouncementController({
      messenger: announcementMessenger,
      allAnnouncements: UI_NOTIFICATIONS,
      state: initState.AnnouncementController,
    });

    const networkOrderMessenger = this.controllerMessenger.getRestricted({
      name: 'NetworkOrderController',
      allowedEvents: ['NetworkController:stateChange'],
    });
    this.networkOrderController = new NetworkOrderController({
      messenger: networkOrderMessenger,
      state: initState.NetworkOrderController,
    });

    const accountOrderMessenger = this.controllerMessenger.getRestricted({
      name: 'AccountOrderController',
    });
    this.accountOrderController = new AccountOrderController({
      messenger: accountOrderMessenger,
      state: initState.AccountOrderController,
    });

    const multichainRatesControllerMessenger =
      this.controllerMessenger.getRestricted({
        name: 'RatesController',
      });
    this.multichainRatesController = new RatesController({
      state: initState.MultichainRatesController,
      messenger: multichainRatesControllerMessenger,
      includeUsdRate: true,
      fetchMultiExchangeRate,
    });

    this.controllerMessenger.subscribe(
      'PreferencesController:stateChange',
      previousValueComparator((prevState, currState) => {
        const { useCurrencyRateCheck: prevUseCurrencyRateCheck } = prevState;
        const { useCurrencyRateCheck: currUseCurrencyRateCheck } = currState;
        if (currUseCurrencyRateCheck && !prevUseCurrencyRateCheck) {
          this.tokenRatesController.enable();
        } else if (!currUseCurrencyRateCheck && prevUseCurrencyRateCheck) {
          this.tokenRatesController.disable();
        }
      }, this.preferencesController.state),
    );

    this.ensController = new EnsController({
      messenger: this.controllerMessenger.getRestricted({
        name: 'EnsController',
        allowedActions: [
          'NetworkController:getNetworkClientById',
          'NetworkController:getState',
        ],
        allowedEvents: [],
      }),
      onNetworkDidChange: networkControllerMessenger.subscribe.bind(
        networkControllerMessenger,
        'NetworkController:networkDidChange',
      ),
    });

    const onboardingControllerMessenger =
      this.controllerMessenger.getRestricted({
        name: 'OnboardingController',
        allowedActions: [],
        allowedEvents: [],
      });
    this.onboardingController = new OnboardingController({
      messenger: onboardingControllerMessenger,
      state: initState.OnboardingController,
    });

    let additionalKeyrings = [keyringBuilderFactory(QRHardwareKeyring)];

    const keyringOverrides = this.opts.overrides?.keyrings;

    if (isManifestV3 === false) {
      const additionalKeyringTypes = [
        keyringOverrides?.lattice || LatticeKeyring,
        QRHardwareKeyring,
      ];

      const additionalBridgedKeyringTypes = [
        {
          keyring: keyringOverrides?.trezor || TrezorKeyring,
          bridge: keyringOverrides?.trezorBridge || TrezorConnectBridge,
        },
        {
          keyring: keyringOverrides?.oneKey || OneKeyKeyring,
          bridge: keyringOverrides?.oneKeyBridge || TrezorConnectBridge,
        },
        {
          keyring: keyringOverrides?.ledger || LedgerKeyring,
          bridge: keyringOverrides?.ledgerBridge || LedgerIframeBridge,
        },
      ];

      additionalKeyrings = additionalKeyringTypes.map((keyringType) =>
        keyringBuilderFactory(keyringType),
      );

      additionalBridgedKeyringTypes.forEach((keyringType) =>
        additionalKeyrings.push(
          hardwareKeyringBuilderFactory(
            keyringType.keyring,
            keyringType.bridge,
          ),
        ),
      );
    } else {
      additionalKeyrings.push(
        hardwareKeyringBuilderFactory(
          TrezorKeyring,
          keyringOverrides?.trezorBridge || TrezorOffscreenBridge,
        ),
        hardwareKeyringBuilderFactory(
          OneKeyKeyring,
          keyringOverrides?.oneKey || TrezorOffscreenBridge,
        ),
        hardwareKeyringBuilderFactory(
          LedgerKeyring,
          keyringOverrides?.ledgerBridge || LedgerOffscreenBridge,
        ),
        keyringBuilderFactory(LatticeKeyringOffscreen),
      );
    }

    ///: BEGIN:ONLY_INCLUDE_IF(build-mmi)
    for (const custodianType of Object.keys(CUSTODIAN_TYPES)) {
      additionalKeyrings.push(
        mmiKeyringBuilderFactory(CUSTODIAN_TYPES[custodianType].keyringClass, {
          mmiConfigurationController: this.mmiConfigurationController,
          captureException,
        }),
      );
    }
    ///: END:ONLY_INCLUDE_IF

    ///: BEGIN:ONLY_INCLUDE_IF(keyring-snaps)
    const snapKeyringBuildMessenger = this.controllerMessenger.getRestricted({
      name: 'SnapKeyring',
      allowedActions: [
        'ApprovalController:addRequest',
        'ApprovalController:acceptRequest',
        'ApprovalController:rejectRequest',
        'ApprovalController:startFlow',
        'ApprovalController:endFlow',
        'ApprovalController:showSuccess',
        'ApprovalController:showError',
        'PhishingController:test',
        'PhishingController:maybeUpdateState',
        'KeyringController:getAccounts',
        'AccountsController:setSelectedAccount',
        'AccountsController:getAccountByAddress',
        'AccountsController:setAccountName',
        'AccountsController:listMultichainAccounts',
        'SnapController:handleRequest',
        'SnapController:get',
        'PreferencesController:getState',
      ],
    });

    // Necessary to persist the keyrings and update the accounts both within the keyring controller and accounts controller
    const persistAndUpdateAccounts = async () => {
      await this.keyringController.persistAllKeyrings();
      await this.accountsController.updateAccounts();
    };

    additionalKeyrings.push(
      snapKeyringBuilder(snapKeyringBuildMessenger, {
        persistKeyringHelper: () => persistAndUpdateAccounts(),
        removeAccountHelper: (address) => this.removeAccount(address),
        trackEvent: (...args) => this.metaMetricsController.trackEvent(...args),
      }),
    );

    ///: END:ONLY_INCLUDE_IF

    const keyringControllerMessenger = this.controllerMessenger.getRestricted({
      name: 'KeyringController',
    });

    this.keyringController = new KeyringController({
      cacheEncryptionKey: true,
      keyringBuilders: additionalKeyrings,
      state: initState.KeyringController,
      encryptor: opts.encryptor || encryptorFactory(600_000),
      messenger: keyringControllerMessenger,
    });

    this.controllerMessenger.subscribe('KeyringController:unlock', () =>
      this._onUnlock(),
    );
    this.controllerMessenger.subscribe('KeyringController:lock', () =>
      this._onLock(),
    );

    this.controllerMessenger.subscribe(
      'KeyringController:stateChange',
      (state) => {
        this._onKeyringControllerUpdate(state);
      },
    );

    this.permissionController = new PermissionController({
      messenger: this.controllerMessenger.getRestricted({
        name: 'PermissionController',
        allowedActions: [
          `${this.approvalController.name}:addRequest`,
          `${this.approvalController.name}:hasRequest`,
          `${this.approvalController.name}:acceptRequest`,
          `${this.approvalController.name}:rejectRequest`,
          `SnapController:getPermitted`,
          `SnapController:install`,
          `SubjectMetadataController:getSubjectMetadata`,
        ],
      }),
      state: initState.PermissionController,
      caveatSpecifications: getCaveatSpecifications({
        listAccounts: this.accountsController.listAccounts.bind(
          this.accountsController,
        ),
        findNetworkClientIdByChainId:
          this.networkController.findNetworkClientIdByChainId.bind(
            this.networkController,
          ),
        isNonEvmScopeSupported: this.controllerMessenger.call.bind(
          this.controllerMessenger,
          'MultichainRouter:isSupportedScope',
        ),
        getNonEvmAccountAddresses: this.controllerMessenger.call.bind(
          this.controllerMessenger,
          'MultichainRouter:getSupportedAccounts',
        ),
      }),
      permissionSpecifications: {
        ...getPermissionSpecifications(),
        ...this.getSnapPermissionSpecifications(),
      },
      unrestrictedMethods,
    });

    this.selectedNetworkController = new SelectedNetworkController({
      messenger: this.controllerMessenger.getRestricted({
        name: 'SelectedNetworkController',
        allowedActions: [
          'NetworkController:getNetworkClientById',
          'NetworkController:getState',
          'NetworkController:getSelectedNetworkClient',
          'PermissionController:hasPermissions',
          'PermissionController:getSubjectNames',
        ],
        allowedEvents: [
          'NetworkController:stateChange',
          'PermissionController:stateChange',
        ],
      }),
      state: initState.SelectedNetworkController,
      useRequestQueuePreference: true,
      onPreferencesStateChange: () => {
        // noop
        // we have removed the ability to toggle the useRequestQueue preference
        // both useRequestQueue and onPreferencesStateChange will be removed
        // once mobile supports per dapp network selection
        // see https://github.com/MetaMask/core/pull/5065#issue-2736965186
      },
      domainProxyMap: new WeakRefObjectMap(),
    });

    this.permissionLogController = new PermissionLogController({
      messenger: this.controllerMessenger.getRestricted({
        name: 'PermissionLogController',
      }),
      restrictedMethods: new Set(Object.keys(RestrictedMethods)),
      state: initState.PermissionLogController,
    });

    this.subjectMetadataController = new SubjectMetadataController({
      messenger: this.controllerMessenger.getRestricted({
        name: 'SubjectMetadataController',
        allowedActions: [`${this.permissionController.name}:hasPermissions`],
      }),
      state: initState.SubjectMetadataController,
      subjectCacheLimit: 100,
    });

    // @TODO(snaps): This fixes an issue where `withKeyring` would lock the `KeyringController` mutex.
    // That meant that if a snap requested a keyring operation (like requesting entropy) while the `KeyringController` was locked,
    // it would cause a deadlock.
    // This is a temporary fix until we can refactor how we handle requests to the Snaps Keyring.
    const withSnapKeyring = async (operation) => {
      const keyring = await this.getSnapKeyring();

      return operation({ keyring });
    };

    const multichainRouterMessenger = this.controllerMessenger.getRestricted({
      name: 'MultichainRouter',
      allowedActions: [
        `SnapController:getAll`,
        `SnapController:handleRequest`,
        `${this.permissionController.name}:getPermissions`,
        `AccountsController:listMultichainAccounts`,
      ],
      allowedEvents: [],
    });

    this.multichainRouter = new MultichainRouter({
      messenger: multichainRouterMessenger,
      withSnapKeyring,
    });

    // account tracker watches balances, nonces, and any code at their address
    this.accountTrackerController = new AccountTrackerController({
      state: { accounts: {} },
      messenger: this.controllerMessenger.getRestricted({
        name: 'AccountTrackerController',
        allowedActions: [
          'AccountsController:getSelectedAccount',
          'NetworkController:getState',
          'NetworkController:getNetworkClientById',
          'OnboardingController:getState',
          'PreferencesController:getState',
        ],
        allowedEvents: [
          'AccountsController:selectedEvmAccountChange',
          'OnboardingController:stateChange',
          'KeyringController:accountRemoved',
        ],
      }),
      provider: this.provider,
      blockTracker: this.blockTracker,
      getNetworkIdentifier: (providerConfig) => {
        const { type, rpcUrl } =
          providerConfig ??
          getProviderConfig({
            metamask: this.networkController.state,
          });
        return type === NETWORK_TYPES.RPC ? rpcUrl : type;
      },
    });

    // start and stop polling for balances based on activeControllerConnections
    this.on('controllerConnectionChanged', (activeControllerConnections) => {
      const { completedOnboarding } = this.onboardingController.state;
      if (activeControllerConnections > 0 && completedOnboarding) {
        this.triggerNetworkrequests();
      } else {
        this.stopNetworkRequests();
      }
    });

    this.controllerMessenger.subscribe(
      `${this.onboardingController.name}:stateChange`,
      previousValueComparator(async (prevState, currState) => {
        const { completedOnboarding: prevCompletedOnboarding } = prevState;
        const { completedOnboarding: currCompletedOnboarding } = currState;
        if (!prevCompletedOnboarding && currCompletedOnboarding) {
          const { address } = this.accountsController.getSelectedAccount();

          ///: BEGIN:ONLY_INCLUDE_IF(solana)
          await this._addSolanaAccount();
          ///: END:ONLY_INCLUDE_IF
          await this._addAccountsWithBalance();

          this.postOnboardingInitialization();
          this.triggerNetworkrequests();

          // execute once the token detection on the post-onboarding
          await this.tokenDetectionController.detectTokens({
            selectedAddress: address,
          });
        }
      }, this.onboardingController.state),
    );

    const tokenDetectionControllerMessenger =
      this.controllerMessenger.getRestricted({
        name: 'TokenDetectionController',
        allowedActions: [
          'AccountsController:getAccount',
          'AccountsController:getSelectedAccount',
          'KeyringController:getState',
          'NetworkController:getNetworkClientById',
          'NetworkController:getNetworkConfigurationByNetworkClientId',
          'NetworkController:getState',
          'PreferencesController:getState',
          'TokenListController:getState',
          'TokensController:getState',
          'TokensController:addDetectedTokens',
        ],
        allowedEvents: [
          'AccountsController:selectedEvmAccountChange',
          'KeyringController:lock',
          'KeyringController:unlock',
          'NetworkController:networkDidChange',
          'PreferencesController:stateChange',
          'TokenListController:stateChange',
        ],
      });

    this.tokenDetectionController = new TokenDetectionController({
      messenger: tokenDetectionControllerMessenger,
      getBalancesInSingleCall: (...args) =>
        this.assetsContractController.getBalancesInSingleCall(...args),
      trackMetaMetricsEvent: this.metaMetricsController.trackEvent.bind(
        this.metaMetricsController,
      ),
      useAccountsAPI: true,
      platform: 'extension',
    });

    const addressBookControllerMessenger =
      this.controllerMessenger.getRestricted({
        name: 'AddressBookController',
        allowedActions: [],
        allowedEvents: [],
      });

    this.addressBookController = new AddressBookController({
      messenger: addressBookControllerMessenger,
      state: initState.AddressBookController,
    });

    this.alertController = new AlertController({
      state: initState.AlertController,
      messenger: this.controllerMessenger.getRestricted({
        name: 'AlertController',
        allowedEvents: ['AccountsController:selectedAccountChange'],
        allowedActions: ['AccountsController:getSelectedAccount'],
      }),
    });

    ///: BEGIN:ONLY_INCLUDE_IF(build-mmi)
    this.custodyController = new CustodyController({
      initState: initState.CustodyController,
      captureException,
    });
    this.institutionalFeaturesController = new InstitutionalFeaturesController({
      initState: initState.InstitutionalFeaturesController,
      showConfirmRequest: opts.showUserConfirmation,
    });
    this.transactionUpdateController = new TransactionUpdateController({
      initState: initState.TransactionUpdateController,
      getCustodyKeyring: this.getCustodyKeyringIfExists.bind(this),
      mmiConfigurationController: this.mmiConfigurationController,
      captureException,
    });
    ///: END:ONLY_INCLUDE_IF

    this.backup = new Backup({
      preferencesController: this.preferencesController,
      addressBookController: this.addressBookController,
      accountsController: this.accountsController,
      networkController: this.networkController,
      trackMetaMetricsEvent: this.metaMetricsController.trackEvent.bind(
        this.metaMetricsController,
      ),
    });

    // This gets used as a ...spread parameter in two places: new TransactionController() and createRPCMethodTrackingMiddleware()
    this.snapAndHardwareMetricsParams = {
      getSelectedAccount: this.accountsController.getSelectedAccount.bind(
        this.accountsController,
      ),
      getAccountType: this.getAccountType.bind(this),
      getDeviceModel: this.getDeviceModel.bind(this),
      getHardwareTypeForMetric: this.getHardwareTypeForMetric.bind(this),
      snapAndHardwareMessenger: this.controllerMessenger.getRestricted({
        name: 'SnapAndHardwareMessenger',
        allowedActions: [
          'KeyringController:getKeyringForAccount',
          'SnapController:get',
          'AccountsController:getSelectedAccount',
        ],
      }),
    };

    this._addBridgeStatusControllerListeners();

    this.decryptMessageController = new DecryptMessageController({
      getState: this.getState.bind(this),
      messenger: this.controllerMessenger.getRestricted({
        name: 'DecryptMessageController',
        allowedActions: [
          `${this.approvalController.name}:addRequest`,
          `${this.approvalController.name}:acceptRequest`,
          `${this.approvalController.name}:rejectRequest`,
          `${this.keyringController.name}:decryptMessage`,
        ],
        allowedEvents: [
          'DecryptMessageManager:stateChange',
          'DecryptMessageManager:unapprovedMessage',
        ],
      }),
      managerMessenger: this.controllerMessenger.getRestricted({
        name: 'DecryptMessageManager',
      }),
      metricsEvent: this.metaMetricsController.trackEvent.bind(
        this.metaMetricsController,
      ),
    });

    this.encryptionPublicKeyController = new EncryptionPublicKeyController({
      messenger: this.controllerMessenger.getRestricted({
        name: 'EncryptionPublicKeyController',
        allowedActions: [
          `${this.approvalController.name}:addRequest`,
          `${this.approvalController.name}:acceptRequest`,
          `${this.approvalController.name}:rejectRequest`,
        ],
        allowedEvents: [
          'EncryptionPublicKeyManager:stateChange',
          'EncryptionPublicKeyManager:unapprovedMessage',
        ],
      }),
      managerMessenger: this.controllerMessenger.getRestricted({
        name: 'EncryptionPublicKeyManager',
      }),
      getEncryptionPublicKey:
        this.keyringController.getEncryptionPublicKey.bind(
          this.keyringController,
        ),
      getAccountKeyringType: this.keyringController.getAccountKeyringType.bind(
        this.keyringController,
      ),
      getState: this.getState.bind(this),
      metricsEvent: this.metaMetricsController.trackEvent.bind(
        this.metaMetricsController,
      ),
    });

    this.signatureController = new SignatureController({
      messenger: this.controllerMessenger.getRestricted({
        name: 'SignatureController',
        allowedActions: [
          `${this.accountsController.name}:getState`,
          `${this.approvalController.name}:addRequest`,
          `${this.keyringController.name}:signMessage`,
          `${this.keyringController.name}:signPersonalMessage`,
          `${this.keyringController.name}:signTypedMessage`,
          `${this.loggingController.name}:add`,
          `${this.networkController.name}:getNetworkClientById`,
        ],
      }),
      trace,
      decodingApiUrl: process.env.DECODING_API_URL,
      isDecodeSignatureRequestEnabled: () =>
        this.preferencesController.state.useTransactionSimulations,
    });

    this.signatureController.hub.on(
      'cancelWithReason',
      ({ metadata: message, reason }) => {
        this.metaMetricsController.trackEvent({
          event: reason,
          category: MetaMetricsEventCategory.Transactions,
          properties: {
            action: 'Sign Request',
            type: message.type,
          },
        });
      },
    );

    ///: BEGIN:ONLY_INCLUDE_IF(build-mmi)
    const transactionMetricsRequest = this.getTransactionMetricsRequest();

    const mmiControllerMessenger = this.controllerMessenger.getRestricted({
      name: 'MMIController',
      allowedActions: [
        'AccountsController:getAccountByAddress',
        'AccountsController:setAccountName',
        'AccountsController:listAccounts',
        'AccountsController:getSelectedAccount',
        'AccountsController:setSelectedAccount',
        'MetaMetricsController:getState',
        'NetworkController:getState',
        'NetworkController:setActiveNetwork',
      ],
    });

    this.mmiController = new MMIController({
      messenger: mmiControllerMessenger,
      mmiConfigurationController: this.mmiConfigurationController,
      keyringController: this.keyringController,
      appStateController: this.appStateController,
      transactionUpdateController: this.transactionUpdateController,
      custodyController: this.custodyController,
      getState: this.getState.bind(this),
      getPendingNonce: this.getPendingNonce.bind(this),
      accountTrackerController: this.accountTrackerController,
      networkController: this.networkController,
      metaMetricsController: this.metaMetricsController,
      permissionController: this.permissionController,
      signatureController: this.signatureController,
      platform: this.platform,
      extension: this.extension,
      getTransactions: (...args) => this.txController.getTransactions(...args),
      setTxStatusSigned: (id) =>
        this.txController.updateCustodialTransaction(id, {
          status: TransactionStatus.signed,
        }),
      setTxStatusSubmitted: (id) =>
        this.txController.updateCustodialTransaction(id, {
          status: TransactionStatus.submitted,
        }),
      setTxStatusFailed: (id, reason) =>
        this.txController.updateCustodialTransaction(id, {
          status: TransactionStatus.failed,
          errorMessage: reason,
        }),
      trackTransactionEvents: handleMMITransactionUpdate.bind(
        null,
        transactionMetricsRequest,
      ),
      updateTransaction: (txMeta, note) =>
        this.txController.updateTransaction(txMeta, note),
      updateTransactionHash: (id, hash) =>
        this.txController.updateCustodialTransaction(id, { hash }),
      setChannelId: (channelId) =>
        this.institutionalFeaturesController.setChannelId(channelId),
      setConnectionRequest: (payload) =>
        this.institutionalFeaturesController.setConnectionRequest(payload),
    });
    ///: END:ONLY_INCLUDE_IF

    const swapsControllerMessenger = this.controllerMessenger.getRestricted({
      name: 'SwapsController',
      // TODO: allow these internal calls once GasFeeController and TransactionController
      // export these action types and register its action handlers
      // allowedActions: [
      //   'GasFeeController:getEIP1559GasFeeEstimates',
      //   'TransactionController:getLayer1GasFee',
      // ],
      allowedActions: [
        'NetworkController:getState',
        'NetworkController:getNetworkClientById',
        'TokenRatesController:getState',
      ],
      allowedEvents: [],
    });

    this.swapsController = new SwapsController(
      {
        messenger: swapsControllerMessenger,
        getBufferedGasLimit: async (txMeta, multiplier) => {
          const { gas: gasLimit, simulationFails } =
            await this.txController.estimateGasBuffered(
              txMeta.txParams,
              multiplier,
              this.#getGlobalNetworkClientId(),
            );

          return { gasLimit, simulationFails };
        },
        // TODO: Remove once GasFeeController exports this action type
        getEIP1559GasFeeEstimates:
          this.gasFeeController.fetchGasFeeEstimates.bind(
            this.gasFeeController,
          ),
        // TODO: Remove once TransactionController exports this action type
        getLayer1GasFee: (...args) =>
          this.txController.getLayer1GasFee(...args),
        trackMetaMetricsEvent: this.metaMetricsController.trackEvent.bind(
          this.metaMetricsController,
        ),
      },
      initState.SwapsController,
    );

    const bridgeControllerMessenger = this.controllerMessenger.getRestricted({
      name: BRIDGE_CONTROLLER_NAME,
      allowedActions: [
        'AccountsController:getSelectedMultichainAccount',
        'SnapController:handleRequest',
        'NetworkController:getState',
        'NetworkController:getNetworkClientById',
        'NetworkController:findNetworkClientIdByChainId',
        'TokenRatesController:getState',
        'MultichainAssetsRatesController:getState',
        'CurrencyRateController:getState',
      ],
      allowedEvents: [],
    });
    this.bridgeController = new BridgeController({
      messenger: bridgeControllerMessenger,
      clientId: BridgeClientId.EXTENSION,
      // TODO: Remove once TransactionController exports this action type
      getLayer1GasFee: (...args) => this.txController.getLayer1GasFee(...args),
      fetchFn: async (url, { headers, signal, ...requestOptions }) =>
        await fetchWithCache({
          url,
          fetchOptions: { method: 'GET', headers, signal },
          ...requestOptions,
        }),
<<<<<<< HEAD
      trackMetaMetricsFn: (event, properties) => {
        const actionId = (Date.now() + Math.random()).toString();
        const trackEvent = this.metaMetricsController.trackEvent.bind(
          this.metaMetricsController,
        );
        trackEvent({
          category: UNIFIED_SWAP_BRIDGE_EVENT_CATEGORY,
          event,
          properties: {
            ...(properties ?? {}),
            environmentType: getEnvironmentType(),
            actionId,
          },
        });
=======
      // eslint-disable-next-line no-empty-function
      trackMetaMetricsFn: () => {
        // TODO implement these when ready to start tracking new unified swap events
>>>>>>> 651a2c93
      },
      config: {
        customBridgeApiBaseUrl: BRIDGE_API_BASE_URL,
      },
    });

    const bridgeStatusControllerMessenger =
      this.controllerMessenger.getRestricted({
        name: BRIDGE_STATUS_CONTROLLER_NAME,
        allowedActions: [
          'AccountsController:getSelectedMultichainAccount',
          'NetworkController:getNetworkClientById',
          'NetworkController:findNetworkClientIdByChainId',
          'NetworkController:getState',
          'BridgeController:getBridgeERC20Allowance',
          'BridgeController:trackUnifiedSwapBridgeEvent',
          'GasFeeController:getState',
          'AccountsController:getAccountByAddress',
          'SnapController:handleRequest',
          'TransactionController:getState',
        ],
        allowedEvents: [],
      });
    this.bridgeStatusController = new BridgeStatusController({
      messenger: bridgeStatusControllerMessenger,
      state: initState.BridgeStatusController,
      fetchFn: async (url, { headers, signal, ...requestOptions }) =>
        await fetchWithCache({
          url,
          fetchOptions: { method: 'GET', headers, signal },
          ...requestOptions,
        }),
      addTransactionFn: (...args) => this.txController.addTransaction(...args),
      estimateGasFeeFn: (...args) => this.txController.estimateGasFee(...args),
      addUserOperationFromTransactionFn: (...args) =>
        this.userOperationController.addUserOperationFromTransaction(...args),
      config: {
        customBridgeApiBaseUrl: BRIDGE_API_BASE_URL,
      },
    });

    const smartTransactionsControllerMessenger =
      this.controllerMessenger.getRestricted({
        name: 'SmartTransactionsController',
        allowedActions: [
          'NetworkController:getNetworkClientById',
          'NetworkController:getState',
        ],
        allowedEvents: ['NetworkController:stateChange'],
      });
    this.smartTransactionsController = new SmartTransactionsController({
      supportedChainIds: getAllowedSmartTransactionsChainIds(),
      clientId: ClientId.Extension,
      getNonceLock: (address) =>
        this.txController.getNonceLock(
          address,
          this.#getGlobalNetworkClientId(),
        ),
      confirmExternalTransaction: (...args) =>
        this.txController.confirmExternalTransaction(...args),
      trackMetaMetricsEvent: this.metaMetricsController.trackEvent.bind(
        this.metaMetricsController,
      ),
      state: initState.SmartTransactionsController,
      messenger: smartTransactionsControllerMessenger,
      getTransactions: (...args) => this.txController.getTransactions(...args),
      updateTransaction: (...args) =>
        this.txController.updateTransaction(...args),
      getFeatureFlags: () => {
        const state = this._getMetaMaskState();
        return getFeatureFlagsByChainId(state);
      },
      getMetaMetricsProps: async () => {
        const selectedAddress =
          this.accountsController.getSelectedAccount().address;
        const accountHardwareType = await this.getHardwareTypeForMetric(
          selectedAddress,
        );
        const accountType = await this.getAccountType(selectedAddress);
        const deviceModel = await this.getDeviceModel(selectedAddress);
        return {
          accountHardwareType,
          accountType,
          deviceModel,
        };
      },
    });

    const isExternalNameSourcesEnabled = () =>
      this.preferencesController.state.useExternalNameSources;

    this.nameController = new NameController({
      messenger: this.controllerMessenger.getRestricted({
        name: 'NameController',
        allowedActions: [],
      }),
      providers: [
        new ENSNameProvider({
          reverseLookup: this.ensController.reverseResolveAddress.bind(
            this.ensController,
          ),
        }),
        new EtherscanNameProvider({ isEnabled: isExternalNameSourcesEnabled }),
        new TokenNameProvider({ isEnabled: isExternalNameSourcesEnabled }),
        new LensNameProvider({ isEnabled: isExternalNameSourcesEnabled }),
        new SnapsNameProvider({
          messenger: this.controllerMessenger.getRestricted({
            name: 'SnapsNameProvider',
            allowedActions: [
              'SnapController:getAll',
              'SnapController:get',
              'SnapController:handleRequest',
              'PermissionController:getState',
            ],
          }),
        }),
      ],
      state: initState.NameController,
    });

    const petnamesBridgeMessenger = this.controllerMessenger.getRestricted({
      name: 'PetnamesBridge',
      allowedEvents: [
        'NameController:stateChange',
        'AccountsController:stateChange',
        'AddressBookController:stateChange',
      ],
      allowedActions: ['AccountsController:listAccounts'],
    });

    new AddressBookPetnamesBridge({
      addressBookController: this.addressBookController,
      nameController: this.nameController,
      messenger: petnamesBridgeMessenger,
    }).init();

    new AccountIdentitiesPetnamesBridge({
      nameController: this.nameController,
      messenger: petnamesBridgeMessenger,
    }).init();

    this.userOperationController = new UserOperationController({
      entrypoint: process.env.EIP_4337_ENTRYPOINT,
      getGasFeeEstimates: this.gasFeeController.fetchGasFeeEstimates.bind(
        this.gasFeeController,
      ),
      messenger: this.controllerMessenger.getRestricted({
        name: 'UserOperationController',
        allowedActions: [
          'ApprovalController:addRequest',
          'NetworkController:getNetworkClientById',
          'KeyringController:prepareUserOperation',
          'KeyringController:patchUserOperation',
          'KeyringController:signUserOperation',
        ],
      }),
      state: initState.UserOperationController,
    });

    this.userOperationController.hub.on(
      'user-operation-added',
      this._onUserOperationAdded.bind(this),
    );

    this.userOperationController.hub.on(
      'transaction-updated',
      this._onUserOperationTransactionUpdated.bind(this),
    );

    // ensure AccountTrackerController updates balances after network change
    networkControllerMessenger.subscribe(
      'NetworkController:networkDidChange',
      () => {
        this.accountTrackerController.updateAccounts();
      },
    );

    // RemoteFeatureFlagController has subscription for preferences changes
    this.controllerMessenger.subscribe(
      'PreferencesController:stateChange',
      previousValueComparator((prevState, currState) => {
        const { useExternalServices: prevUseExternalServices } = prevState;
        const { useExternalServices: currUseExternalServices } = currState;
        if (currUseExternalServices && !prevUseExternalServices) {
          this.remoteFeatureFlagController.enable();
          this.remoteFeatureFlagController.updateRemoteFeatureFlags();
        } else if (!currUseExternalServices && prevUseExternalServices) {
          this.remoteFeatureFlagController.disable();
        }
      }, this.preferencesController.state),
    );

    // Initialize RemoteFeatureFlagController
    this.remoteFeatureFlagController = new RemoteFeatureFlagController({
      messenger: this.controllerMessenger.getRestricted({
        name: 'RemoteFeatureFlagController',
        allowedActions: [],
        allowedEvents: [],
      }),
      fetchInterval: 15 * 60 * 1000, // 15 minutes in milliseconds
      disabled: !this.preferencesController.state.useExternalServices,
      getMetaMetricsId: () => this.metaMetricsController.getMetaMetricsId(),
      clientConfigApiService: new ClientConfigApiService({
        fetch: globalThis.fetch.bind(globalThis),
        config: {
          client: ClientType.Extension,
          distribution:
            this._getConfigForRemoteFeatureFlagRequest().distribution,
          environment: this._getConfigForRemoteFeatureFlagRequest().environment,
        },
      }),
    });

    const existingControllers = [
      this.networkController,
      this.preferencesController,
      this.gasFeeController,
      this.onboardingController,
      this.keyringController,
      ///: BEGIN:ONLY_INCLUDE_IF(build-mmi)
      this.transactionUpdateController,
      ///: END:ONLY_INCLUDE_IF
      this.smartTransactionsController,
    ];

    /** @type {import('./controller-init/utils').InitFunctions} */
    const controllerInitFunctions = {
      ExecutionService: ExecutionServiceInit,
      InstitutionalSnapController: InstitutionalSnapControllerInit,
      RateLimitController: RateLimitControllerInit,
      SnapsRegistry: SnapsRegistryInit,
      SnapController: SnapControllerInit,
      SnapInsightsController: SnapInsightsControllerInit,
      SnapInterfaceController: SnapInterfaceControllerInit,
      CronjobController: CronjobControllerInit,
      PPOMController: PPOMControllerInit,
      TransactionController: TransactionControllerInit,
      NftController: NftControllerInit,
      AssetsContractController: AssetsContractControllerInit,
      NftDetectionController: NftDetectionControllerInit,
      TokenRatesController: TokenRatesControllerInit,
      ///: BEGIN:ONLY_INCLUDE_IF(multichain)
      MultichainAssetsController: MultichainAssetsControllerInit,
      MultichainAssetsRatesController: MultichainAssetsRatesControllerInit,
      MultichainBalancesController: MultichainBalancesControllerInit,
      MultichainTransactionsController: MultichainTransactionsControllerInit,
      ///: END:ONLY_INCLUDE_IF
      MultichainNetworkController: MultichainNetworkControllerInit,
      AuthenticationController: AuthenticationControllerInit,
      UserStorageController: UserStorageControllerInit,
      NotificationServicesController: NotificationServicesControllerInit,
      NotificationServicesPushController:
        NotificationServicesPushControllerInit,
    };

    const {
      controllerApi,
      controllerMemState,
      controllerPersistedState,
      controllersByName,
    } = this.#initControllers({
      existingControllers,
      initFunctions: controllerInitFunctions,
      initState,
    });

    this.controllerApi = controllerApi;
    this.controllerMemState = controllerMemState;
    this.controllerPersistedState = controllerPersistedState;
    this.controllersByName = controllersByName;

    // Backwards compatibility for existing references
    this.cronjobController = controllersByName.CronjobController;
    this.rateLimitController = controllersByName.RateLimitController;
    this.snapController = controllersByName.SnapController;
    this.snapInsightsController = controllersByName.SnapInsightsController;
    this.snapInterfaceController = controllersByName.SnapInterfaceController;
    this.snapsRegistry = controllersByName.SnapsRegistry;
    this.ppomController = controllersByName.PPOMController;
    this.txController = controllersByName.TransactionController;
    this.nftController = controllersByName.NftController;
    this.nftDetectionController = controllersByName.NftDetectionController;
    this.assetsContractController = controllersByName.AssetsContractController;
    ///: BEGIN:ONLY_INCLUDE_IF(multichain)
    this.multichainAssetsController =
      controllersByName.MultichainAssetsController;
    this.multichainBalancesController =
      controllersByName.MultichainBalancesController;
    this.multichainTransactionsController =
      controllersByName.MultichainTransactionsController;
    this.multichainAssetsRatesController =
      controllersByName.MultichainAssetsRatesController;
    ///: END:ONLY_INCLUDE_IF
    this.tokenRatesController = controllersByName.TokenRatesController;
    this.multichainNetworkController =
      controllersByName.MultichainNetworkController;
    this.authenticationController = controllersByName.AuthenticationController;
    this.userStorageController = controllersByName.UserStorageController;
    this.notificationServicesController =
      controllersByName.NotificationServicesController;
    this.notificationServicesPushController =
      controllersByName.NotificationServicesPushController;

    this.notificationServicesController.init();

    this.controllerMessenger.subscribe(
      'TransactionController:transactionStatusUpdated',
      ({ transactionMeta }) => {
        this._onFinishedTransaction(transactionMeta);
      },
    );

    this.controllerMessenger.subscribe(
      'NotificationServicesPushController:onNewNotifications',
      (notification) => {
        this.metaMetricsController.trackEvent({
          category: MetaMetricsEventCategory.PushNotifications,
          event: MetaMetricsEventName.PushNotificationReceived,
          properties: {
            notification_id: notification.id,
            notification_type: notification.type,
            chain_id: notification?.chain_id,
          },
        });
      },
    );
    this.controllerMessenger.subscribe(
      'NotificationServicesPushController:pushNotificationClicked',
      (notification) => {
        this.metaMetricsController.trackEvent({
          category: MetaMetricsEventCategory.PushNotifications,
          event: MetaMetricsEventName.PushNotificationClicked,
          properties: {
            notification_id: notification.id,
            notification_type: notification.type,
            chain_id: notification?.chain_id,
          },
        });
      },
    );

    this.metamaskMiddleware = createMetamaskMiddleware({
      static: {
        eth_syncing: false,
        web3_clientVersion: `MetaMask/v${version}`,
      },
      version,
      // account mgmt
      getAccounts: ({ origin: innerOrigin }) => {
        if (innerOrigin === ORIGIN_METAMASK) {
          const selectedAddress =
            this.accountsController.getSelectedAccount().address;
          return selectedAddress ? [selectedAddress] : [];
        } else if (this.isUnlocked()) {
          return this.getPermittedAccounts(innerOrigin);
        }
        return []; // changing this is a breaking change
      },
      // tx signing
      processTransaction: (transactionParams, dappRequest) =>
        addDappTransaction(
          this.getAddTransactionRequest({ transactionParams, dappRequest }),
        ),
      // msg signing
      ///: BEGIN:ONLY_INCLUDE_IF(build-main,build-beta,build-flask)

      processTypedMessage: (...args) =>
        addTypedMessage({
          signatureController: this.signatureController,
          signatureParams: args,
        }),
      processTypedMessageV3: (...args) =>
        addTypedMessage({
          signatureController: this.signatureController,
          signatureParams: args,
        }),
      processTypedMessageV4: (...args) =>
        addTypedMessage({
          signatureController: this.signatureController,
          signatureParams: args,
        }),
      processPersonalMessage: (...args) =>
        addPersonalMessage({
          signatureController: this.signatureController,
          signatureParams: args,
        }),
      ///: END:ONLY_INCLUDE_IF

      ///: BEGIN:ONLY_INCLUDE_IF(build-mmi)
      /* eslint-disable no-dupe-keys */
      processTypedMessage: this.mmiController.newUnsignedMessage.bind(
        this.mmiController,
      ),
      processTypedMessageV3: this.mmiController.newUnsignedMessage.bind(
        this.mmiController,
      ),
      processTypedMessageV4: this.mmiController.newUnsignedMessage.bind(
        this.mmiController,
      ),
      processPersonalMessage: this.mmiController.newUnsignedMessage.bind(
        this.mmiController,
      ),
      setTypedMessageInProgress:
        this.signatureController.setTypedMessageInProgress.bind(
          this.signatureController,
        ),
      setPersonalMessageInProgress:
        this.signatureController.setPersonalMessageInProgress.bind(
          this.signatureController,
        ),
      /* eslint-enable no-dupe-keys */
      ///: END:ONLY_INCLUDE_IF

      processEncryptionPublicKey:
        this.encryptionPublicKeyController.newRequestEncryptionPublicKey.bind(
          this.encryptionPublicKeyController,
        ),

      processDecryptMessage:
        this.decryptMessageController.newRequestDecryptMessage.bind(
          this.decryptMessageController,
        ),
      getPendingNonce: this.getPendingNonce.bind(this),
      getPendingTransactionByHash: (hash) =>
        this.txController.state.transactions.find(
          (meta) =>
            meta.hash === hash && meta.status === TransactionStatus.submitted,
        ),

      // EIP-5792
      processSendCalls: processSendCalls.bind(
        null,
        {
          addTransactionBatch: this.txController.addTransactionBatch.bind(
            this.txController,
          ),
          getDisabledUpgradeAccountsByChain:
            this.preferencesController.getDisabledUpgradeAccountsByChain.bind(
              this.preferencesController,
            ),
          getDismissSmartAccountSuggestionEnabled: () =>
            this.preferencesController.state.preferences
              .dismissSmartAccountSuggestionEnabled,
          isAtomicBatchSupported: this.txController.isAtomicBatchSupported.bind(
            this.txController,
          ),
          validateSecurity: (securityAlertId, request, chainId) =>
            validateRequestWithPPOM({
              chainId,
              ppomController: this.ppomController,
              request,
              securityAlertId,
              updateSecurityAlertResponse:
                this.updateSecurityAlertResponse.bind(this),
            }),
        },
        this.controllerMessenger,
      ),
      getCallsStatus: getCallsStatus.bind(null, this.controllerMessenger),
      getCapabilities: getCapabilities.bind(null, {
        getDisabledUpgradeAccountsByChain:
          this.preferencesController.getDisabledUpgradeAccountsByChain.bind(
            this.preferencesController,
          ),
        getDismissSmartAccountSuggestionEnabled: () =>
          this.preferencesController.state.preferences
            .dismissSmartAccountSuggestionEnabled,
        isAtomicBatchSupported: this.txController.isAtomicBatchSupported.bind(
          this.txController,
        ),
      }),
    });

    // ensure isClientOpenAndUnlocked is updated when memState updates
    this.on('update', (memState) => this._onStateUpdate(memState));

    /**
     * All controllers in Memstore but not in store. They are not persisted.
     * On chrome profile re-start, they will be re-initialized.
     */
    const resetOnRestartStore = {
      AccountTracker: this.accountTrackerController,
      TokenRatesController: this.tokenRatesController,
      DecryptMessageController: this.decryptMessageController,
      EncryptionPublicKeyController: this.encryptionPublicKeyController,
      SignatureController: this.signatureController,
      SwapsController: this.swapsController,
      BridgeController: this.bridgeController,
      BridgeStatusController: this.bridgeStatusController,
      EnsController: this.ensController,
      ApprovalController: this.approvalController,
    };

    this.store.updateStructure({
      AccountsController: this.accountsController,
      AppStateController: this.appStateController,
      AppMetadataController: this.appMetadataController,
      KeyringController: this.keyringController,
      PreferencesController: this.preferencesController,
      MetaMetricsController: this.metaMetricsController,
      MetaMetricsDataDeletionController: this.metaMetricsDataDeletionController,
      AddressBookController: this.addressBookController,
      CurrencyController: this.currencyRateController,
      MultichainNetworkController: this.multichainNetworkController,
      NetworkController: this.networkController,
      AlertController: this.alertController,
      OnboardingController: this.onboardingController,
      PermissionController: this.permissionController,
      PermissionLogController: this.permissionLogController,
      SubjectMetadataController: this.subjectMetadataController,
      AnnouncementController: this.announcementController,
      NetworkOrderController: this.networkOrderController,
      AccountOrderController: this.accountOrderController,
      GasFeeController: this.gasFeeController,
      TokenListController: this.tokenListController,
      TokensController: this.tokensController,
      TokenBalancesController: this.tokenBalancesController,
      SmartTransactionsController: this.smartTransactionsController,
      NftController: this.nftController,
      PhishingController: this.phishingController,
      SelectedNetworkController: this.selectedNetworkController,
      LoggingController: this.loggingController,
      MultichainRatesController: this.multichainRatesController,
      ///: BEGIN:ONLY_INCLUDE_IF(build-mmi)
      CustodyController: this.custodyController.store,
      InstitutionalFeaturesController:
        this.institutionalFeaturesController.store,
      MmiConfigurationController: this.mmiConfigurationController.store,
      ///: END:ONLY_INCLUDE_IF
      NameController: this.nameController,
      UserOperationController: this.userOperationController,
      // Notification Controllers
      AuthenticationController: this.authenticationController,
      UserStorageController: this.userStorageController,
      NotificationServicesController: this.notificationServicesController,
      NotificationServicesPushController:
        this.notificationServicesPushController,
      RemoteFeatureFlagController: this.remoteFeatureFlagController,
      ...resetOnRestartStore,
      ...controllerPersistedState,
    });

    this.memStore = new ComposableObservableStore({
      config: {
        AccountsController: this.accountsController,
        AppStateController: this.appStateController,
        AppMetadataController: this.appMetadataController,
        ///: BEGIN:ONLY_INCLUDE_IF(multichain)
        MultichainAssetsController: this.multichainAssetsController,
        MultichainBalancesController: this.multichainBalancesController,
        MultichainTransactionsController: this.multichainTransactionsController,
        MultichainAssetsRatesController: this.multichainAssetsRatesController,
        ///: END:ONLY_INCLUDE_IF
        TokenRatesController: this.tokenRatesController,
        MultichainNetworkController: this.multichainNetworkController,
        NetworkController: this.networkController,
        KeyringController: this.keyringController,
        PreferencesController: this.preferencesController,
        MetaMetricsController: this.metaMetricsController,
        MetaMetricsDataDeletionController:
          this.metaMetricsDataDeletionController,
        AddressBookController: this.addressBookController,
        CurrencyController: this.currencyRateController,
        AlertController: this.alertController,
        OnboardingController: this.onboardingController,
        PermissionController: this.permissionController,
        PermissionLogController: this.permissionLogController,
        SubjectMetadataController: this.subjectMetadataController,
        AnnouncementController: this.announcementController,
        NetworkOrderController: this.networkOrderController,
        AccountOrderController: this.accountOrderController,
        GasFeeController: this.gasFeeController,
        TokenListController: this.tokenListController,
        TokensController: this.tokensController,
        TokenBalancesController: this.tokenBalancesController,
        SmartTransactionsController: this.smartTransactionsController,
        NftController: this.nftController,
        SelectedNetworkController: this.selectedNetworkController,
        LoggingController: this.loggingController,
        MultichainRatesController: this.multichainRatesController,
        SnapController: this.snapController,
        CronjobController: this.cronjobController,
        SnapsRegistry: this.snapsRegistry,
        SnapInterfaceController: this.snapInterfaceController,
        SnapInsightsController: this.snapInsightsController,
        ///: BEGIN:ONLY_INCLUDE_IF(build-mmi)
        CustodyController: this.custodyController.store,
        InstitutionalFeaturesController:
          this.institutionalFeaturesController.store,
        MmiConfigurationController: this.mmiConfigurationController.store,
        ///: END:ONLY_INCLUDE_IF
        NameController: this.nameController,
        UserOperationController: this.userOperationController,
        // Notification Controllers
        AuthenticationController: this.authenticationController,
        UserStorageController: this.userStorageController,
        NotificationServicesController: this.notificationServicesController,
        NotificationServicesPushController:
          this.notificationServicesPushController,
        RemoteFeatureFlagController: this.remoteFeatureFlagController,
        ...resetOnRestartStore,
        ...controllerMemState,
      },
      controllerMessenger: this.controllerMessenger,
    });

    // if this is the first time, clear the state of by calling these methods
    const resetMethods = [
      this.accountTrackerController.resetState.bind(
        this.accountTrackerController,
      ),
      this.decryptMessageController.resetState.bind(
        this.decryptMessageController,
      ),
      this.encryptionPublicKeyController.resetState.bind(
        this.encryptionPublicKeyController,
      ),
      this.signatureController.resetState.bind(this.signatureController),
      this.swapsController.resetState.bind(this.swapsController),
      this.bridgeController.resetState.bind(this.bridgeController),
      this.ensController.resetState.bind(this.ensController),
      this.approvalController.clear.bind(this.approvalController),
      // WE SHOULD ADD TokenListController.resetState here too. But it's not implemented yet.
    ];

    if (isManifestV3) {
      if (isFirstMetaMaskControllerSetup === true) {
        this.resetStates(resetMethods);
        this.extension.storage.session.set({
          isFirstMetaMaskControllerSetup: false,
        });
      }
    } else {
      // it's always the first time in MV2
      this.resetStates(resetMethods);
    }

    // Automatic login via config password
    const password = process.env.PASSWORD;
    if (
      !this.isUnlocked() &&
      this.onboardingController.state.completedOnboarding &&
      password &&
      !process.env.IN_TEST
    ) {
      this._loginUser(password);
    } else {
      this._startUISync();
    }

    // Lazily update the store with the current extension environment
    this.extension.runtime.getPlatformInfo().then(({ os }) => {
      this.appStateController.setBrowserEnvironment(
        os,
        // This method is presently only supported by Firefox
        this.extension.runtime.getBrowserInfo === undefined
          ? 'chrome'
          : 'firefox',
      );
    });

    this.setupControllerEventSubscriptions();
    this.setupMultichainDataAndSubscriptions();

    // For more information about these legacy streams, see here:
    // https://github.com/MetaMask/metamask-extension/issues/15491
    // TODO:LegacyProvider: Delete
    this.publicConfigStore = this.createPublicConfigStore();

    // Multiple MetaMask instances launched warning
    this.extension.runtime.onMessageExternal.addListener(onMessageReceived);
    // Fire a ping message to check if other extensions are running
    checkForMultipleVersionsRunning();

    if (this.onboardingController.state.completedOnboarding) {
      this.postOnboardingInitialization();
    }
  }

  // Provides a method for getting feature flags for the multichain
  // initial rollout, such that we can remotely modify polling interval
  getInfuraFeatureFlags() {
    fetchWithCache({
      url: 'https://swap.api.cx.metamask.io/featureFlags',
      cacheRefreshTime: MINUTE * 20,
    })
      .then(this.onFeatureFlagResponseReceived)
      .catch((e) => {
        // API unreachable (?)
        log.warn('Feature flag endpoint is unreachable', e);
      });
  }

  onFeatureFlagResponseReceived(response) {
    const { multiChainAssets = {} } = response;
    const { pollInterval } = multiChainAssets;
    // Polling interval is provided in seconds
    if (pollInterval > 0) {
      this.tokenBalancesController.setIntervalLength(pollInterval * SECOND);
    }
  }

  postOnboardingInitialization() {
    const { usePhishDetect } = this.preferencesController.state;

    this.networkController.lookupNetwork();

    if (usePhishDetect) {
      this.phishingController.maybeUpdateState();
    }
  }

  triggerNetworkrequests() {
    this.#restartSmartTransactionPoller();
    this.tokenDetectionController.enable();
    this.getInfuraFeatureFlags();
  }

  stopNetworkRequests() {
    this.txController.stopIncomingTransactionPolling();
    this.tokenDetectionController.disable();
  }

  resetStates(resetMethods) {
    resetMethods.forEach((resetMethod) => {
      try {
        resetMethod();
      } catch (err) {
        console.error(err);
      }
    });
  }

  ///: BEGIN:ONLY_INCLUDE_IF(keyring-snaps)
  /**
   * Initialize the snap keyring if it is not present.
   *
   * @returns {SnapKeyring}
   */
  async getSnapKeyring() {
    // TODO: Use `withKeyring` instead
    let [snapKeyring] = this.keyringController.getKeyringsByType(
      KeyringType.snap,
    );
    if (!snapKeyring) {
      await this.keyringController.addNewKeyring(KeyringType.snap);
      // TODO: Use `withKeyring` instead
      [snapKeyring] = this.keyringController.getKeyringsByType(
        KeyringType.snap,
      );
    }
    return snapKeyring;
  }
  ///: END:ONLY_INCLUDE_IF

  trackInsightSnapView(snapId) {
    this.metaMetricsController.trackEvent({
      event: MetaMetricsEventName.InsightSnapViewed,
      category: MetaMetricsEventCategory.Snaps,
      properties: {
        snap_id: snapId,
      },
    });
  }

  /**
   * Get snap metadata from the current state without refreshing the registry database.
   *
   * @param {string} snapId - A snap id.
   * @returns The available metadata for the snap, if any.
   */
  _getSnapMetadata(snapId) {
    return this.snapsRegistry.state.database?.verifiedSnaps?.[snapId]?.metadata;
  }

  /**
   * Tracks snaps export usage.
   * Note: This function is throttled to 1 call per 60 seconds per snap id + handler combination.
   *
   * @param {string} snapId - The ID of the snap the handler is being triggered on.
   * @param {string} handler - The handler to trigger on the snap for the request.
   * @param {boolean} success - Whether the invocation was successful or not.
   * @param {string} origin - The origin of the request.
   */
  _trackSnapExportUsage = wrap(
    memoize(
      () =>
        throttle(
          (snapId, handler, success, origin) =>
            this.metaMetricsController.trackEvent({
              event: MetaMetricsEventName.SnapExportUsed,
              category: MetaMetricsEventCategory.Snaps,
              properties: {
                snap_id: snapId,
                export: handler,
                snap_category: this._getSnapMetadata(snapId)?.category,
                success,
                origin,
              },
            }),
          SECOND * 60,
        ),
      (snapId, handler, _, origin) => `${snapId}${handler}${origin}`,
    ),
    (getFunc, ...args) => getFunc(...args)(...args),
  );

  /**
   * Passes a JSON-RPC request object to the SnapController for execution.
   *
   * @param {object} args - A bag of options.
   * @param {string} args.snapId - The ID of the recipient snap.
   * @param {string} args.origin - The origin of the RPC request.
   * @param {string} args.handler - The handler to trigger on the snap for the request.
   * @param {object} args.request - The JSON-RPC request object.
   * @returns The result of the JSON-RPC request.
   */
  async handleSnapRequest(args) {
    try {
      const response = await this.controllerMessenger.call(
        'SnapController:handleRequest',
        args,
      );
      this._trackSnapExportUsage(args.snapId, args.handler, true, args.origin);
      return response;
    } catch (error) {
      this._trackSnapExportUsage(args.snapId, args.handler, false, args.origin);
      throw error;
    }
  }

  /**
   * Gets the currently selected locale from the PreferencesController.
   *
   * @returns The currently selected locale.
   */
  getLocale() {
    const { currentLocale } = this.preferencesController.state;

    return currentLocale;
  }

  /**
   * Gets a subset of preferences from the PreferencesController to pass to a snap.
   *
   * @returns {object} A subset of preferences.
   */
  getPreferences() {
    const {
      preferences,
      securityAlertsEnabled,
      useCurrencyRateCheck,
      useTransactionSimulations,
      useTokenDetection,
      useMultiAccountBalanceChecker,
      openSeaEnabled,
      useNftDetection,
    } = this.preferencesController.state;

    return {
      privacyMode: preferences.privacyMode,
      securityAlertsEnabled,
      useCurrencyRateCheck,
      useTransactionSimulations,
      useTokenDetection,
      useMultiAccountBalanceChecker,
      openSeaEnabled,
      useNftDetection,
    };
  }

  /**
   * Constructor helper for getting Snap permission specifications.
   */
  getSnapPermissionSpecifications() {
    return {
      ...buildSnapEndowmentSpecifications(Object.keys(ExcludedSnapEndowments)),
      ...buildSnapRestrictedMethodSpecifications(
        Object.keys(ExcludedSnapPermissions),
        {
          getPreferences: () => {
            const locale = this.getLocale();
            const currency = this.currencyRateController.state.currentCurrency;
            const {
              privacyMode,
              securityAlertsEnabled,
              useCurrencyRateCheck,
              useTransactionSimulations,
              useTokenDetection,
              useMultiAccountBalanceChecker,
              openSeaEnabled,
              useNftDetection,
            } = this.getPreferences();
            return {
              locale,
              currency,
              hideBalances: privacyMode,
              useSecurityAlerts: securityAlertsEnabled,
              useExternalPricingData: useCurrencyRateCheck,
              simulateOnChainActions: useTransactionSimulations,
              useTokenDetection,
              batchCheckBalances: useMultiAccountBalanceChecker,
              displayNftMedia: openSeaEnabled,
              useNftDetection,
            };
          },
          clearSnapState: this.controllerMessenger.call.bind(
            this.controllerMessenger,
            'SnapController:clearSnapState',
          ),
          getMnemonic: async (source) => {
            if (!source) {
              return this.getPrimaryKeyringMnemonic();
            }

            try {
              const { type, mnemonic } = await this.controllerMessenger.call(
                'KeyringController:withKeyring',
                {
                  id: source,
                },
                async ({ keyring }) => ({
                  type: keyring.type,
                  mnemonic: keyring.mnemonic,
                }),
              );

              if (type !== KeyringTypes.hd || !mnemonic) {
                // The keyring isn't guaranteed to have a mnemonic (e.g.,
                // hardware wallets, which can't be used as entropy sources),
                // so we throw an error if it doesn't.
                throw new Error(
                  `Entropy source with ID "${source}" not found.`,
                );
              }

              return mnemonic;
            } catch {
              throw new Error(`Entropy source with ID "${source}" not found.`);
            }
          },
          getMnemonicSeed: async (source) => {
            if (!source) {
              return this.getPrimaryKeyringMnemonicSeed();
            }

            try {
              const { type, seed } = await this.controllerMessenger.call(
                'KeyringController:withKeyring',
                {
                  id: source,
                },
                async ({ keyring }) => ({
                  type: keyring.type,
                  seed: keyring.seed,
                }),
              );

              if (type !== KeyringTypes.hd || !seed) {
                // The keyring isn't guaranteed to have a seed (e.g.,
                // hardware wallets, which can't be used as entropy sources),
                // so we throw an error if it doesn't.
                throw new Error(
                  `Entropy source with ID "${source}" not found.`,
                );
              }

              return seed;
            } catch {
              throw new Error(`Entropy source with ID "${source}" not found.`);
            }
          },
          getUnlockPromise: this.appStateController.getUnlockPromise.bind(
            this.appStateController,
          ),
          getSnap: this.controllerMessenger.call.bind(
            this.controllerMessenger,
            'SnapController:get',
          ),
          handleSnapRpcRequest: this.handleSnapRequest.bind(this),
          getSnapState: this.controllerMessenger.call.bind(
            this.controllerMessenger,
            'SnapController:getSnapState',
          ),
          requestUserApproval:
            this.approvalController.addAndShowApprovalRequest.bind(
              this.approvalController,
            ),
          showNativeNotification: (origin, args) =>
            this.controllerMessenger.call(
              'RateLimitController:call',
              origin,
              'showNativeNotification',
              origin,
              args.message,
            ),
          showInAppNotification: (origin, args) => {
            const { message, title, footerLink } = args;
            const notificationArgs = {
              interfaceId: args.content,
              message,
              title,
              footerLink,
            };
            return this.controllerMessenger.call(
              'RateLimitController:call',
              origin,
              'showInAppNotification',
              origin,
              notificationArgs,
            );
          },
          updateSnapState: this.controllerMessenger.call.bind(
            this.controllerMessenger,
            'SnapController:updateSnapState',
          ),
          maybeUpdatePhishingList: () => {
            const { usePhishDetect } = this.preferencesController.state;

            if (!usePhishDetect) {
              return;
            }

            this.controllerMessenger.call(
              'PhishingController:maybeUpdateState',
            );
          },
          isOnPhishingList: (url) => {
            const { usePhishDetect } = this.preferencesController.state;

            if (!usePhishDetect) {
              return false;
            }

            return this.controllerMessenger.call(
              'PhishingController:testOrigin',
              url,
            ).result;
          },
          createInterface: this.controllerMessenger.call.bind(
            this.controllerMessenger,
            'SnapInterfaceController:createInterface',
          ),
          getInterface: this.controllerMessenger.call.bind(
            this.controllerMessenger,
            'SnapInterfaceController:getInterface',
          ),
          // We don't currently use special cryptography for the extension client.
          getClientCryptography: () => ({}),
          ///: BEGIN:ONLY_INCLUDE_IF(keyring-snaps)
          getSnapKeyring: this.getSnapKeyring.bind(this),
          ///: END:ONLY_INCLUDE_IF
        },
      ),
    };
  }

  /**
   * Sets up BaseController V2 event subscriptions. Currently, this includes
   * the subscriptions necessary to notify permission subjects of account
   * changes.
   *
   * Some of the subscriptions in this method are Messenger selector
   * event subscriptions. See the relevant documentation for
   * `@metamask/base-controller` for more information.
   *
   * Note that account-related notifications emitted when the extension
   * becomes unlocked are handled in MetaMaskController._onUnlock.
   */
  setupControllerEventSubscriptions() {
    let lastSelectedAddress;
    let lastSelectedSolanaAccountAddress;

    if (process.env.MULTICHAIN_API) {
      // this throws if there is no solana account... perhaps we should handle this better at the controller level
      try {
        lastSelectedSolanaAccountAddress =
          this.accountsController.getSelectedMultichainAccount(
            MultichainNetworks.SOLANA,
          )?.address;
      } catch {
        // noop
      }
    }

    this.controllerMessenger.subscribe(
      'PreferencesController:stateChange',
      previousValueComparator(async (prevState, currState) => {
        const { currentLocale } = currState;
        this.#restartSmartTransactionPoller();

        await updateCurrentLocale(currentLocale);
        this.#checkTokenListPolling(currState, prevState);
      }, this.preferencesController.state),
    );

    this.controllerMessenger.subscribe(
      `${this.accountsController.name}:selectedAccountChange`,
      async (account) => {
        if (account.address && account.address !== lastSelectedAddress) {
          lastSelectedAddress = account.address;
          await this._onAccountChange(account.address);
        }
      },
    );

    // This handles account changes every time relevant permission state
    // changes, for any reason.
    this.controllerMessenger.subscribe(
      `${this.permissionController.name}:stateChange`,
      async (currentValue, previousValue) => {
        const changedAccounts = diffMap(currentValue, previousValue);

        for (const [origin, accounts] of changedAccounts.entries()) {
          this._notifyAccountsChange(origin, accounts);
        }
      },
      getPermittedAccountsByOrigin,
    );

    // This handles CAIP-25 authorization changes every time relevant permission state
    // changes, for any reason.
    if (process.env.MULTICHAIN_API) {
      // wallet_sessionChanged and eth_subscription setup/teardown
      this.controllerMessenger.subscribe(
        `${this.permissionController.name}:stateChange`,
        async (currentValue, previousValue) => {
          const changedAuthorizations = getChangedAuthorizations(
            currentValue,
            previousValue,
          );

          const removedAuthorizations = getRemovedAuthorizations(
            currentValue,
            previousValue,
          );

          // remove any existing notification subscriptions for removed authorizations
          for (const [
            origin,
            authorization,
          ] of removedAuthorizations.entries()) {
            const sessionScopes = getSessionScopes(authorization, {
              getNonEvmSupportedMethods:
                this.getNonEvmSupportedMethods.bind(this),
            });
            // if the eth_subscription notification is in the scope and eth_subscribe is in the methods
            // then remove middleware and unsubscribe
            Object.entries(sessionScopes).forEach(([scope, scopeObject]) => {
              if (
                scopeObject.notifications.includes('eth_subscription') &&
                scopeObject.methods.includes('eth_subscribe')
              ) {
                this.removeMultichainApiEthSubscriptionMiddleware({
                  scope,
                  origin,
                });
              }
            });
          }

          // add new notification subscriptions for added/changed authorizations
          for (const [
            origin,
            authorization,
          ] of changedAuthorizations.entries()) {
            const sessionScopes = getSessionScopes(authorization, {
              getNonEvmSupportedMethods:
                this.getNonEvmSupportedMethods.bind(this),
            });

            // if the eth_subscription notification is in the scope and eth_subscribe is in the methods
            // then get the subscriptionManager going for that scope
            Object.entries(sessionScopes).forEach(([scope, scopeObject]) => {
              if (
                scopeObject.notifications.includes('eth_subscription') &&
                scopeObject.methods.includes('eth_subscribe')
              ) {
                // for each tabId
                Object.values(this.connections[origin]).forEach(({ tabId }) => {
                  this.addMultichainApiEthSubscriptionMiddleware({
                    scope,
                    origin,
                    tabId,
                  });
                });
              } else {
                this.removeMultichainApiEthSubscriptionMiddleware({
                  scope,
                  origin,
                });
              }
            });
            this._notifyAuthorizationChange(origin, authorization);
          }
        },
        getAuthorizedScopesByOrigin,
      );

      // wallet_notify for solana accountChanged when permission changes
      this.controllerMessenger.subscribe(
        `${this.permissionController.name}:stateChange`,
        async (currentValue, previousValue) => {
          const origins = uniq([
            ...previousValue.keys(),
            ...currentValue.keys(),
          ]);
          origins.forEach((origin) => {
            const previousCaveatValue = previousValue.get(origin);
            const currentCaveatValue = currentValue.get(origin);

            const previousSolanaAccountChangedNotificationsEnabled = Boolean(
              previousCaveatValue?.sessionProperties?.[
                KnownSessionProperties.SolanaAccountChangedNotifications
              ],
            );
            const currentSolanaAccountChangedNotificationsEnabled = Boolean(
              currentCaveatValue?.sessionProperties?.[
                KnownSessionProperties.SolanaAccountChangedNotifications
              ],
            );

            if (
              !previousSolanaAccountChangedNotificationsEnabled &&
              !currentSolanaAccountChangedNotificationsEnabled
            ) {
              return;
            }

            const previousSolanaCaipAccountIds = previousCaveatValue
              ? getPermittedAccountsForScopes(previousCaveatValue, [
                  MultichainNetworks.SOLANA,
                  MultichainNetworks.SOLANA_DEVNET,
                  MultichainNetworks.SOLANA_TESTNET,
                ])
              : [];
            const previousNonUniqueSolanaHexAccountAddresses =
              previousSolanaCaipAccountIds.map((caipAccountId) => {
                const { address } = parseCaipAccountId(caipAccountId);
                return address;
              });
            const previousSolanaHexAccountAddresses = uniq(
              previousNonUniqueSolanaHexAccountAddresses,
            );
            const [previousSelectedSolanaAccountAddress] =
              this.sortMultichainAccountsByLastSelected(
                previousSolanaHexAccountAddresses,
              );

            const currentSolanaCaipAccountIds = currentCaveatValue
              ? getPermittedAccountsForScopes(currentCaveatValue, [
                  MultichainNetworks.SOLANA,
                  MultichainNetworks.SOLANA_DEVNET,
                  MultichainNetworks.SOLANA_TESTNET,
                ])
              : [];
            const currentNonUniqueSolanaHexAccountAddresses =
              currentSolanaCaipAccountIds.map((caipAccountId) => {
                const { address } = parseCaipAccountId(caipAccountId);
                return address;
              });
            const currentSolanaHexAccountAddresses = uniq(
              currentNonUniqueSolanaHexAccountAddresses,
            );
            const [currentSelectedSolanaAccountAddress] =
              this.sortMultichainAccountsByLastSelected(
                currentSolanaHexAccountAddresses,
              );

            if (
              previousSelectedSolanaAccountAddress !==
              currentSelectedSolanaAccountAddress
            ) {
              this._notifySolanaAccountChange(
                origin,
                currentSelectedSolanaAccountAddress
                  ? [currentSelectedSolanaAccountAddress]
                  : [],
              );
            }
          });
        },
        getAuthorizedScopesByOrigin,
      );

      // wallet_notify for solana accountChanged when selected account changes
      this.controllerMessenger.subscribe(
        `${this.accountsController.name}:selectedAccountChange`,
        async (account) => {
          if (
            account.type === SolAccountType.DataAccount &&
            account.address !== lastSelectedSolanaAccountAddress
          ) {
            lastSelectedSolanaAccountAddress = account.address;

            const originsWithSolanaAccountChangedNotifications =
              getOriginsWithSessionProperty(
                this.permissionController.state,
                KnownSessionProperties.SolanaAccountChangedNotifications,
              );

            // returns a map of origins to permitted solana accounts
            const solanaAccounts = getPermittedAccountsForScopesByOrigin(
              this.permissionController.state,
              [
                MultichainNetworks.SOLANA,
                MultichainNetworks.SOLANA_DEVNET,
                MultichainNetworks.SOLANA_TESTNET,
              ],
            );

            if (solanaAccounts.size > 0) {
              for (const [origin, accounts] of solanaAccounts.entries()) {
                const parsedSolanaAddresses = accounts.map((caipAccountId) => {
                  const { address } = parseCaipAccountId(caipAccountId);
                  return address;
                });

                if (
                  parsedSolanaAddresses.includes(account.address) &&
                  originsWithSolanaAccountChangedNotifications[origin]
                ) {
                  this._notifySolanaAccountChange(origin, [account.address]);
                }
              }
            }
          }
        },
      );
    }

    this.controllerMessenger.subscribe(
      `${this.permissionController.name}:stateChange`,
      async (currentValue, previousValue) => {
        const changedChains = diffMap(currentValue, previousValue);

        // This operates under the assumption that there will be at maximum
        // one origin permittedChains value change per event handler call
        for (const [origin, chains] of changedChains.entries()) {
          const currentNetworkClientIdForOrigin =
            this.selectedNetworkController.getNetworkClientIdForDomain(origin);

          const networkConfig =
            this.networkController.getNetworkConfigurationByNetworkClientId(
              currentNetworkClientIdForOrigin,
            );

          // Guard clause: skip this iteration or handle the case if networkConfig is undefined.
          if (!networkConfig) {
            log.warn(
              `No network configuration found for clientId: ${currentNetworkClientIdForOrigin}`,
            );
            continue;
          }

          const { chainId: currentChainIdForOrigin } = networkConfig;

          if (chains.length > 0 && !chains.includes(currentChainIdForOrigin)) {
            const networkClientId =
              this.networkController.findNetworkClientIdByChainId(chains[0]);
            // setActiveNetwork should be called before setNetworkClientIdForDomain
            // to ensure that the isConnected value can be accurately inferred from
            // NetworkController.state.networksMetadata in return value of
            // `metamask_getProviderState` requests and `metamask_chainChanged` events.
            this.networkController.setActiveNetwork(networkClientId);
            this.selectedNetworkController.setNetworkClientIdForDomain(
              origin,
              networkClientId,
            );
          }
        }
      },
      getPermittedChainsByOrigin,
    );

    this.controllerMessenger.subscribe(
      'NetworkController:networkRemoved',
      ({ chainId }) => {
        const scopeString = toCaipChainId(
          'eip155',
          hexToBigInt(chainId).toString(10),
        );
        this.removeAllScopePermissions(scopeString);
      },
    );

    this.controllerMessenger.subscribe(
      'NetworkController:networkDidChange',
      async () => {
        if (this.preferencesController.state.useExternalServices === true) {
          this.txController.stopIncomingTransactionPolling();

          await this.txController.updateIncomingTransactions();

          this.txController.startIncomingTransactionPolling();
        }
      },
    );

    this.controllerMessenger.subscribe(
      `${this.snapController.name}:snapInstallStarted`,
      (snapId, origin, isUpdate) => {
        const snapCategory = this._getSnapMetadata(snapId)?.category;
        this.metaMetricsController.trackEvent({
          event: isUpdate
            ? MetaMetricsEventName.SnapUpdateStarted
            : MetaMetricsEventName.SnapInstallStarted,
          category: MetaMetricsEventCategory.Snaps,
          properties: {
            snap_id: snapId,
            origin,
            snap_category: snapCategory,
          },
        });
      },
    );

    this.controllerMessenger.subscribe(
      `${this.snapController.name}:snapInstallFailed`,
      (snapId, origin, isUpdate, error) => {
        const isRejected = error.includes('User rejected the request.');
        const failedEvent = isUpdate
          ? MetaMetricsEventName.SnapUpdateFailed
          : MetaMetricsEventName.SnapInstallFailed;
        const rejectedEvent = isUpdate
          ? MetaMetricsEventName.SnapUpdateRejected
          : MetaMetricsEventName.SnapInstallRejected;

        const snapCategory = this._getSnapMetadata(snapId)?.category;
        this.metaMetricsController.trackEvent({
          event: isRejected ? rejectedEvent : failedEvent,
          category: MetaMetricsEventCategory.Snaps,
          properties: {
            snap_id: snapId,
            origin,
            snap_category: snapCategory,
          },
        });
      },
    );

    this.controllerMessenger.subscribe(
      `${this.snapController.name}:snapInstalled`,
      (truncatedSnap, origin, preinstalled) => {
        if (preinstalled) {
          return;
        }

        const snapId = truncatedSnap.id;
        const snapCategory = this._getSnapMetadata(snapId)?.category;
        this.metaMetricsController.trackEvent({
          event: MetaMetricsEventName.SnapInstalled,
          category: MetaMetricsEventCategory.Snaps,
          properties: {
            snap_id: snapId,
            version: truncatedSnap.version,
            origin,
            snap_category: snapCategory,
          },
        });
      },
    );

    this.controllerMessenger.subscribe(
      `${this.snapController.name}:snapUpdated`,
      (newSnap, oldVersion, origin, preinstalled) => {
        if (preinstalled) {
          return;
        }

        const snapId = newSnap.id;
        const snapCategory = this._getSnapMetadata(snapId)?.category;
        this.metaMetricsController.trackEvent({
          event: MetaMetricsEventName.SnapUpdated,
          category: MetaMetricsEventCategory.Snaps,
          properties: {
            snap_id: snapId,
            old_version: oldVersion,
            new_version: newSnap.version,
            origin,
            snap_category: snapCategory,
          },
        });
      },
    );

    this.controllerMessenger.subscribe(
      `${this.snapController.name}:snapTerminated`,
      (truncatedSnap) => {
        const approvals = Object.values(
          this.approvalController.state.pendingApprovals,
        ).filter(
          (approval) =>
            approval.origin === truncatedSnap.id &&
            approval.type.startsWith(RestrictedMethods.snap_dialog),
        );
        for (const approval of approvals) {
          this.approvalController.reject(
            approval.id,
            new Error('Snap was terminated.'),
          );
        }
      },
    );

    this.controllerMessenger.subscribe(
      `${this.snapController.name}:snapUninstalled`,
      (truncatedSnap) => {
        const notificationIds = this.notificationServicesController
          .getNotificationsByType(TRIGGER_TYPES.SNAP)
          .filter(
            (notification) => notification.data.origin === truncatedSnap.id,
          )
          .map((notification) => notification.id);

        this.notificationServicesController.deleteNotificationsById(
          notificationIds,
        );

        const snapId = truncatedSnap.id;
        const snapCategory = this._getSnapMetadata(snapId)?.category;
        this.metaMetricsController.trackEvent({
          event: MetaMetricsEventName.SnapUninstalled,
          category: MetaMetricsEventCategory.Snaps,
          properties: {
            snap_id: snapId,
            version: truncatedSnap.version,
            snap_category: snapCategory,
          },
        });
      },
    );
  }

  /**
   * Sets up multichain data and subscriptions.
   * This method is called during the MetaMaskController constructor.
   * It starts the MultichainRatesController if selected account is non-EVM
   * and subscribes to account changes.
   */
  setupMultichainDataAndSubscriptions() {
    if (
      !isEvmAccountType(
        this.accountsController.getSelectedMultichainAccount().type,
      )
    ) {
      this.multichainRatesController.start();
    }

    this.controllerMessenger.subscribe(
      'AccountsController:selectedAccountChange',
      (selectedAccount) => {
        if (isEvmAccountType(selectedAccount.type)) {
          this.multichainRatesController.stop();
          return;
        }
        this.multichainRatesController.start();
      },
    );

    this.controllerMessenger.subscribe(
      'CurrencyRateController:stateChange',
      ({ currentCurrency }) => {
        if (
          currentCurrency !== this.multichainRatesController.state.fiatCurrency
        ) {
          this.multichainRatesController.setFiatCurrency(currentCurrency);
        }
      },
    );

    this.controllerMessenger.subscribe(
      `MultichainTransactionsController:transactionConfirmed`,
      (transaction) => {
        this.metaMetricsController.trackEvent({
          event: MetaMetricsEventName.TransactionFinalized,
          category: MetaMetricsEventCategory.Transactions,
          properties: {
            id: transaction.id,
            timestamp: transaction.timestamp,
            chain_id_caip: transaction.chain,
            status: transaction.status,
            type: transaction.type,
            fees: transaction.fees,
          },
        });
      },
    );

    this.controllerMessenger.subscribe(
      `MultichainTransactionsController:transactionSubmitted`,
      (transaction) => {
        this.metaMetricsController.trackEvent({
          event: MetaMetricsEventName.TransactionSubmitted,
          category: MetaMetricsEventCategory.Transactions,
          properties: {
            id: transaction.id,
            timestamp: transaction.timestamp,
            chain_id_caip: transaction.chain,
            status: transaction.status,
            type: transaction.type,
            fees: transaction.fees,
          },
        });
      },
    );
  }

  /**
   * If it does not already exist, creates and inserts middleware to handle eth
   * subscriptions for a particular evm scope on a specific Multichain API
   * JSON-RPC pipeline by origin and tabId.
   *
   * @param {object} options - The options object.
   * @param {string} options.scope - The evm scope to handle eth susbcriptions for.
   * @param {string} options.origin - The origin to handle eth subscriptions for.
   * @param {string} options.tabId - The tabId to handle eth subscriptions for.
   */
  addMultichainApiEthSubscriptionMiddleware({ scope, origin, tabId }) {
    const subscriptionManager = this.multichainSubscriptionManager.subscribe({
      scope,
      origin,
      tabId,
    });
    this.multichainMiddlewareManager.addMiddleware({
      scope,
      origin,
      tabId,
      middleware: subscriptionManager.middleware,
    });
  }

  /**
   * If it does exist, removes all middleware that were handling eth
   * subscriptions for a particular evm scope for all Multichain API
   * JSON-RPC pipelines for an origin.
   *
   * @param {object} options - The options object.
   * @param {string} options.scope - The evm scope to handle eth susbcriptions for.
   * @param {string} options.origin - The origin to handle eth subscriptions for.
   */

  removeMultichainApiEthSubscriptionMiddleware({ scope, origin }) {
    this.multichainMiddlewareManager.removeMiddlewareByScopeAndOrigin(
      scope,
      origin,
    );
    this.multichainSubscriptionManager.unsubscribeByScopeAndOrigin(
      scope,
      origin,
    );
  }

  /**
   * TODO:LegacyProvider: Delete
   * Constructor helper: initialize a public config store.
   * This store is used to make some config info available to Dapps synchronously.
   */
  createPublicConfigStore() {
    // subset of state for metamask inpage provider
    const publicConfigStore = new ObservableStore();

    const selectPublicState = async ({ isUnlocked }) => {
      const { chainId, networkVersion, isConnected } =
        await this.getProviderNetworkState();

      return {
        isUnlocked,
        chainId,
        networkVersion: isConnected ? networkVersion : 'loading',
      };
    };

    const updatePublicConfigStore = async (memState) => {
      const networkStatus =
        memState.networksMetadata[memState.selectedNetworkClientId]?.status;
      if (networkStatus === NetworkStatus.Available) {
        publicConfigStore.putState(await selectPublicState(memState));
      }
    };

    // setup memStore subscription hooks
    this.on('update', updatePublicConfigStore);
    updatePublicConfigStore(this.getState());

    return publicConfigStore;
  }

  /**
   * Gets relevant state for the provider of an external origin.
   *
   * @param {string} origin - The origin to get the provider state for.
   * @returns {Promise<{ isUnlocked: boolean, networkVersion: string, chainId: string, accounts: string[], extensionId: string | undefined }>} An object with relevant state properties.
   */
  async getProviderState(origin) {
    const providerNetworkState = await this.getProviderNetworkState(origin);
    const metadata = {};
    if (process.env.MULTICHAIN_API && isManifestV3) {
      const { chrome } = globalThis;
      metadata.extensionId = chrome?.runtime?.id;
    }
    return {
      /**
       * We default `isUnlocked` to `true` because even though we no longer emit events depending on this,
       * embedded dapp providers might listen directly to our streams, and therefore depend on it, so we leave it here.
       */
      isUnlocked: true,
      accounts: this.getPermittedAccounts(origin),
      ...metadata,
      ...providerNetworkState,
    };
  }

  /**
   * Retrieves network state information relevant for external providers.
   *
   * @param {string} origin - The origin identifier for which network state is requested (default: 'metamask').
   * @returns {object} An object containing important network state properties, including chainId and networkVersion.
   */
  async getProviderNetworkState(origin = METAMASK_DOMAIN) {
    const networkClientId = this.controllerMessenger.call(
      'SelectedNetworkController:getNetworkClientIdForDomain',
      origin,
    );

    const networkClient = this.controllerMessenger.call(
      'NetworkController:getNetworkClientById',
      networkClientId,
    );

    const { chainId } = networkClient.configuration;

    const { completedOnboarding } = this.onboardingController.state;

    let networkVersion = this.deprecatedNetworkVersions[networkClientId];
    if (networkVersion === undefined && completedOnboarding) {
      try {
        const result = await networkClient.provider.request({
          method: 'net_version',
        });
        networkVersion = convertNetworkId(result);
      } catch (error) {
        console.error(error);
        networkVersion = null;
      }

      this.deprecatedNetworkVersions[networkClientId] = networkVersion;
    }

    const metadata =
      this.networkController.state.networksMetadata[networkClientId];

    return {
      chainId,
      networkVersion: networkVersion ?? 'loading',
      isConnected: metadata?.status === NetworkStatus.Available,
    };
  }

  //=============================================================================
  // EXPOSED TO THE UI SUBSYSTEM
  //=============================================================================

  /**
   * The metamask-state of the various controllers, made available to the UI
   *
   * @returns {object} status
   */
  getState() {
    const { vault } = this.keyringController.state;
    const isInitialized = Boolean(vault);
    const flatState = this.memStore.getFlatState();

    return {
      isInitialized,
      ...sanitizeUIState(flatState),
    };
  }

  /**
   * Returns an Object containing API Callback Functions.
   * These functions are the interface for the UI.
   * The API object can be transmitted over a stream via JSON-RPC.
   *
   * @returns {object} Object containing API functions.
   */
  getApi() {
    const {
      accountsController,
      addressBookController,
      alertController,
      appStateController,
      keyringController,
      nftController,
      nftDetectionController,
      currencyRateController,
      tokenBalancesController,
      tokenDetectionController,
      ensController,
      tokenListController,
      gasFeeController,
      metaMetricsController,
      networkController,
      multichainNetworkController,
      announcementController,
      onboardingController,
      permissionController,
      preferencesController,
      tokensController,
      smartTransactionsController,
      txController,
      backup,
      approvalController,
      phishingController,
      tokenRatesController,
      accountTrackerController,
      // Notification Controllers
      authenticationController,
      userStorageController,
      notificationServicesController,
      notificationServicesPushController,
    } = this;

    return {
      // etc
      getState: this.getState.bind(this),
      setCurrentCurrency: currencyRateController.setCurrentCurrency.bind(
        currencyRateController,
      ),
      setUseBlockie: preferencesController.setUseBlockie.bind(
        preferencesController,
      ),
      setUsePhishDetect: preferencesController.setUsePhishDetect.bind(
        preferencesController,
      ),
      setUseMultiAccountBalanceChecker:
        preferencesController.setUseMultiAccountBalanceChecker.bind(
          preferencesController,
        ),
      setUseSafeChainsListValidation:
        preferencesController.setUseSafeChainsListValidation.bind(
          preferencesController,
        ),
      setUseTokenDetection: preferencesController.setUseTokenDetection.bind(
        preferencesController,
      ),
      setUseNftDetection: preferencesController.setUseNftDetection.bind(
        preferencesController,
      ),
      setUse4ByteResolution: preferencesController.setUse4ByteResolution.bind(
        preferencesController,
      ),
      setUseCurrencyRateCheck:
        preferencesController.setUseCurrencyRateCheck.bind(
          preferencesController,
        ),
      setOpenSeaEnabled: preferencesController.setOpenSeaEnabled.bind(
        preferencesController,
      ),
      getProviderConfig: () =>
        getProviderConfig({
          metamask: this.networkController.state,
        }),
      grantPermissionsIncremental:
        this.permissionController.grantPermissionsIncremental.bind(
          this.permissionController,
        ),
      grantPermissions: this.permissionController.grantPermissions.bind(
        this.permissionController,
      ),
      setSecurityAlertsEnabled:
        preferencesController.setSecurityAlertsEnabled.bind(
          preferencesController,
        ),
      ///: BEGIN:ONLY_INCLUDE_IF(keyring-snaps)
      setAddSnapAccountEnabled:
        preferencesController.setAddSnapAccountEnabled.bind(
          preferencesController,
        ),
      ///: END:ONLY_INCLUDE_IF
      ///: BEGIN:ONLY_INCLUDE_IF(build-flask)
      setWatchEthereumAccountEnabled:
        preferencesController.setWatchEthereumAccountEnabled.bind(
          preferencesController,
        ),
      ///: END:ONLY_INCLUDE_IF
      ///: BEGIN:ONLY_INCLUDE_IF(bitcoin)
      setBitcoinSupportEnabled:
        preferencesController.setBitcoinSupportEnabled.bind(
          preferencesController,
        ),
      setBitcoinTestnetSupportEnabled:
        preferencesController.setBitcoinTestnetSupportEnabled.bind(
          preferencesController,
        ),
      ///: END:ONLY_INCLUDE_IF
      setUseExternalNameSources:
        preferencesController.setUseExternalNameSources.bind(
          preferencesController,
        ),
      setUseTransactionSimulations:
        preferencesController.setUseTransactionSimulations.bind(
          preferencesController,
        ),
      setIpfsGateway: preferencesController.setIpfsGateway.bind(
        preferencesController,
      ),
      setIsIpfsGatewayEnabled:
        preferencesController.setIsIpfsGatewayEnabled.bind(
          preferencesController,
        ),
      setUseAddressBarEnsResolution:
        preferencesController.setUseAddressBarEnsResolution.bind(
          preferencesController,
        ),
      setParticipateInMetaMetrics:
        metaMetricsController.setParticipateInMetaMetrics.bind(
          metaMetricsController,
        ),
      setDataCollectionForMarketing:
        metaMetricsController.setDataCollectionForMarketing.bind(
          metaMetricsController,
        ),
      setMarketingCampaignCookieId:
        metaMetricsController.setMarketingCampaignCookieId.bind(
          metaMetricsController,
        ),
      setCurrentLocale: preferencesController.setCurrentLocale.bind(
        preferencesController,
      ),
      setServiceWorkerKeepAlivePreference:
        preferencesController.setServiceWorkerKeepAlivePreference.bind(
          preferencesController,
        ),
      markPasswordForgotten: this.markPasswordForgotten.bind(this),
      unMarkPasswordForgotten: this.unMarkPasswordForgotten.bind(this),
      getRequestAccountTabIds: this.getRequestAccountTabIds,
      getOpenMetamaskTabsIds: this.getOpenMetamaskTabsIds,
      markNotificationPopupAsAutomaticallyClosed: () =>
        this.notificationManager.markAsAutomaticallyClosed(),
      getCode: this.getCode.bind(this),

      // primary keyring management
      addNewAccount: this.addNewAccount.bind(this),
      getSeedPhrase: this.getSeedPhrase.bind(this),
      resetAccount: this.resetAccount.bind(this),
      removeAccount: this.removeAccount.bind(this),
      importAccountWithStrategy: this.importAccountWithStrategy.bind(this),
      getNextAvailableAccountName:
        accountsController.getNextAvailableAccountName.bind(accountsController),
      ///: BEGIN:ONLY_INCLUDE_IF(keyring-snaps)
      getAccountsBySnapId: (snapId) =>
        getAccountsBySnapId(this.getSnapKeyring.bind(this), snapId),
      ///: END:ONLY_INCLUDE_IF

      // hardware wallets
      connectHardware: this.connectHardware.bind(this),
      forgetDevice: this.forgetDevice.bind(this),
      checkHardwareStatus: this.checkHardwareStatus.bind(this),
      unlockHardwareWalletAccount: this.unlockHardwareWalletAccount.bind(this),
      attemptLedgerTransportCreation:
        this.attemptLedgerTransportCreation.bind(this),

      // qr hardware devices
      submitQRHardwareCryptoHDKey:
        keyringController.submitQRCryptoHDKey.bind(keyringController),
      submitQRHardwareCryptoAccount:
        keyringController.submitQRCryptoAccount.bind(keyringController),
      cancelSyncQRHardware:
        keyringController.cancelQRSynchronization.bind(keyringController),
      submitQRHardwareSignature:
        keyringController.submitQRSignature.bind(keyringController),
      cancelQRHardwareSignRequest:
        keyringController.cancelQRSignRequest.bind(keyringController),

      // vault management
      submitPassword: this.submitPassword.bind(this),
      verifyPassword: this.verifyPassword.bind(this),

      // network management
      setActiveNetwork: async (id) => {
        // The multichain network controller will proxy the call to the network controller
        // in the case that the ID is an EVM network client ID.
        return await this.multichainNetworkController.setActiveNetwork(id);
      },

      // active networks by accounts
      getNetworksWithTransactionActivityByAccounts:
        this.multichainNetworkController.getNetworksWithTransactionActivityByAccounts.bind(
          this.multichainNetworkController,
        ),
      // Avoids returning the promise so that initial call to switch network
      // doesn't block on the network lookup step
      setActiveNetworkConfigurationId: (networkConfigurationId) => {
        this.networkController.setActiveNetwork(networkConfigurationId);
      },
      setNetworkClientIdForDomain: (origin, networkClientId) => {
        return this.selectedNetworkController.setNetworkClientIdForDomain(
          origin,
          networkClientId,
        );
      },
      rollbackToPreviousProvider:
        networkController.rollbackToPreviousProvider.bind(networkController),
      addNetwork: this.networkController.addNetwork.bind(
        this.networkController,
      ),
      updateNetwork: this.networkController.updateNetwork.bind(
        this.networkController,
      ),
      removeNetwork: this.networkController.removeNetwork.bind(
        this.networkController,
      ),
      getCurrentNetworkEIP1559Compatibility:
        this.networkController.getEIP1559Compatibility.bind(
          this.networkController,
        ),
      getNetworkConfigurationByNetworkClientId:
        this.networkController.getNetworkConfigurationByNetworkClientId.bind(
          this.networkController,
        ),
      // PreferencesController
      setSelectedAddress: (address) => {
        const account = this.accountsController.getAccountByAddress(address);
        if (account) {
          this.accountsController.setSelectedAccount(account.id);
        } else {
          throw new Error(`No account found for address: ${address}`);
        }
      },
      toggleExternalServices: this.toggleExternalServices.bind(this),
      addToken: tokensController.addToken.bind(tokensController),
      updateTokenType: tokensController.updateTokenType.bind(tokensController),
      setFeatureFlag: preferencesController.setFeatureFlag.bind(
        preferencesController,
      ),
      setPreference: preferencesController.setPreference.bind(
        preferencesController,
      ),

      addKnownMethodData: preferencesController.addKnownMethodData.bind(
        preferencesController,
      ),
      setDismissSeedBackUpReminder:
        preferencesController.setDismissSeedBackUpReminder.bind(
          preferencesController,
        ),
      setOverrideContentSecurityPolicyHeader:
        preferencesController.setOverrideContentSecurityPolicyHeader.bind(
          preferencesController,
        ),
      setAdvancedGasFee: preferencesController.setAdvancedGasFee.bind(
        preferencesController,
      ),
      setTheme: preferencesController.setTheme.bind(preferencesController),
      disableAccountUpgrade: preferencesController.disableAccountUpgrade.bind(
        preferencesController,
      ),
      ///: BEGIN:ONLY_INCLUDE_IF(keyring-snaps)
      setSnapsAddSnapAccountModalDismissed:
        preferencesController.setSnapsAddSnapAccountModalDismissed.bind(
          preferencesController,
        ),
      ///: END:ONLY_INCLUDE_IF

      setManageInstitutionalWallets:
        preferencesController.setManageInstitutionalWallets.bind(
          preferencesController,
        ),

      // AccountsController
      setSelectedInternalAccount: (id) => {
        const account = this.accountsController.getAccount(id);
        if (account) {
          this.accountsController.setSelectedAccount(id);
        }
      },

      setAccountName:
        accountsController.setAccountName.bind(accountsController),

      setAccountLabel: (address, label) => {
        const account = this.accountsController.getAccountByAddress(address);
        if (account === undefined) {
          throw new Error(`No account found for address: ${address}`);
        }
        this.accountsController.setAccountName(account.id, label);
      },

      // AssetsContractController
      getTokenStandardAndDetails: this.getTokenStandardAndDetails.bind(this),
      getTokenSymbol: this.getTokenSymbol.bind(this),
      getTokenStandardAndDetailsByChain:
        this.getTokenStandardAndDetailsByChain.bind(this),

      // NftController
      addNft: nftController.addNft.bind(nftController),

      addNftVerifyOwnership:
        nftController.addNftVerifyOwnership.bind(nftController),

      removeAndIgnoreNft: nftController.removeAndIgnoreNft.bind(nftController),

      removeNft: nftController.removeNft.bind(nftController),

      checkAndUpdateAllNftsOwnershipStatus:
        nftController.checkAndUpdateAllNftsOwnershipStatus.bind(nftController),

      checkAndUpdateSingleNftOwnershipStatus:
        nftController.checkAndUpdateSingleNftOwnershipStatus.bind(
          nftController,
        ),

      getNFTContractInfo: nftController.getNFTContractInfo.bind(nftController),

      isNftOwner: nftController.isNftOwner.bind(nftController),

      // AddressController
      setAddressBook: addressBookController.set.bind(addressBookController),
      removeFromAddressBook: addressBookController.delete.bind(
        addressBookController,
      ),

      // AppStateController
      setLastActiveTime:
        appStateController.setLastActiveTime.bind(appStateController),
      setCurrentExtensionPopupId:
        appStateController.setCurrentExtensionPopupId.bind(appStateController),
      setDefaultHomeActiveTabName:
        appStateController.setDefaultHomeActiveTabName.bind(appStateController),
      setConnectedStatusPopoverHasBeenShown:
        appStateController.setConnectedStatusPopoverHasBeenShown.bind(
          appStateController,
        ),
      setRecoveryPhraseReminderHasBeenShown:
        appStateController.setRecoveryPhraseReminderHasBeenShown.bind(
          appStateController,
        ),
      setRecoveryPhraseReminderLastShown:
        appStateController.setRecoveryPhraseReminderLastShown.bind(
          appStateController,
        ),
      setTermsOfUseLastAgreed:
        appStateController.setTermsOfUseLastAgreed.bind(appStateController),
      setSurveyLinkLastClickedOrClosed:
        appStateController.setSurveyLinkLastClickedOrClosed.bind(
          appStateController,
        ),
      setOnboardingDate:
        appStateController.setOnboardingDate.bind(appStateController),
      setLastViewedUserSurvey:
        appStateController.setLastViewedUserSurvey.bind(appStateController),
      setRampCardClosed:
        appStateController.setRampCardClosed.bind(appStateController),
      setNewPrivacyPolicyToastClickedOrClosed:
        appStateController.setNewPrivacyPolicyToastClickedOrClosed.bind(
          appStateController,
        ),
      setNewPrivacyPolicyToastShownDate:
        appStateController.setNewPrivacyPolicyToastShownDate.bind(
          appStateController,
        ),
      setSnapsInstallPrivacyWarningShownStatus:
        appStateController.setSnapsInstallPrivacyWarningShownStatus.bind(
          appStateController,
        ),
      setOutdatedBrowserWarningLastShown:
        appStateController.setOutdatedBrowserWarningLastShown.bind(
          appStateController,
        ),
      setShowTestnetMessageInDropdown:
        appStateController.setShowTestnetMessageInDropdown.bind(
          appStateController,
        ),
      setShowBetaHeader:
        appStateController.setShowBetaHeader.bind(appStateController),
      setShowPermissionsTour:
        appStateController.setShowPermissionsTour.bind(appStateController),
      setShowAccountBanner:
        appStateController.setShowAccountBanner.bind(appStateController),
      setShowNetworkBanner:
        appStateController.setShowNetworkBanner.bind(appStateController),
      updateNftDropDownState:
        appStateController.updateNftDropDownState.bind(appStateController),
      setSwitchedNetworkDetails:
        appStateController.setSwitchedNetworkDetails.bind(appStateController),
      clearSwitchedNetworkDetails:
        appStateController.clearSwitchedNetworkDetails.bind(appStateController),
      setSwitchedNetworkNeverShowMessage:
        appStateController.setSwitchedNetworkNeverShowMessage.bind(
          appStateController,
        ),
      getLastInteractedConfirmationInfo:
        appStateController.getLastInteractedConfirmationInfo.bind(
          appStateController,
        ),
      setLastInteractedConfirmationInfo:
        appStateController.setLastInteractedConfirmationInfo.bind(
          appStateController,
        ),
      updateSlides: appStateController.updateSlides.bind(appStateController),
      removeSlide: appStateController.removeSlide.bind(appStateController),

      // EnsController
      tryReverseResolveAddress:
        ensController.reverseResolveAddress.bind(ensController),

      // KeyringController
      setLocked: this.setLocked.bind(this),
      createNewVaultAndKeychain: this.createNewVaultAndKeychain.bind(this),
      createNewVaultAndRestore: this.createNewVaultAndRestore.bind(this),
      generateNewMnemonicAndAddToVault:
        this.generateNewMnemonicAndAddToVault.bind(this),
      importMnemonicToVault: this.importMnemonicToVault.bind(this),
      exportAccount: this.exportAccount.bind(this),

      // txController
      updateTransaction: txController.updateTransaction.bind(txController),
      approveTransactionsWithSameNonce:
        txController.approveTransactionsWithSameNonce.bind(txController),
      createCancelTransaction: this.createCancelTransaction.bind(this),
      createSpeedUpTransaction: this.createSpeedUpTransaction.bind(this),
      estimateGas: this.estimateGas.bind(this),
      estimateGasFee: txController.estimateGasFee.bind(txController),
      getNextNonce: this.getNextNonce.bind(this),
      addTransaction: (transactionParams, transactionOptions) =>
        addTransaction(
          this.getAddTransactionRequest({
            transactionParams,
            transactionOptions,
            waitForSubmit: false,
          }),
        ),
      addTransactionAndWaitForPublish: (
        transactionParams,
        transactionOptions,
      ) =>
        addTransaction(
          this.getAddTransactionRequest({
            transactionParams,
            transactionOptions,
            waitForSubmit: true,
          }),
        ),
      createTransactionEventFragment:
        createTransactionEventFragmentWithTxId.bind(
          null,
          this.getTransactionMetricsRequest(),
        ),
      setTransactionActive:
        txController.setTransactionActive.bind(txController),
      // decryptMessageController
      decryptMessage: this.decryptMessageController.decryptMessage.bind(
        this.decryptMessageController,
      ),
      decryptMessageInline:
        this.decryptMessageController.decryptMessageInline.bind(
          this.decryptMessageController,
        ),
      cancelDecryptMessage:
        this.decryptMessageController.cancelDecryptMessage.bind(
          this.decryptMessageController,
        ),

      // EncryptionPublicKeyController
      encryptionPublicKey:
        this.encryptionPublicKeyController.encryptionPublicKey.bind(
          this.encryptionPublicKeyController,
        ),
      cancelEncryptionPublicKey:
        this.encryptionPublicKeyController.cancelEncryptionPublicKey.bind(
          this.encryptionPublicKeyController,
        ),

      // onboarding controller
      setSeedPhraseBackedUp:
        onboardingController.setSeedPhraseBackedUp.bind(onboardingController),
      completeOnboarding:
        onboardingController.completeOnboarding.bind(onboardingController),
      setFirstTimeFlowType:
        onboardingController.setFirstTimeFlowType.bind(onboardingController),

      // alert controller
      setAlertEnabledness:
        alertController.setAlertEnabledness.bind(alertController),
      setUnconnectedAccountAlertShown:
        alertController.setUnconnectedAccountAlertShown.bind(alertController),
      setWeb3ShimUsageAlertDismissed:
        alertController.setWeb3ShimUsageAlertDismissed.bind(alertController),

      // permissions
      removePermissionsFor: this.removePermissionsFor,
      approvePermissionsRequest: this.acceptPermissionsRequest,
      rejectPermissionsRequest: this.rejectPermissionsRequest,
      ...getPermissionBackgroundApiMethods({
        permissionController,
        approvalController,
        accountsController,
        networkController,
        multichainNetworkController,
      }),

      ///: BEGIN:ONLY_INCLUDE_IF(build-mmi)
      connectCustodyAddresses: this.mmiController.connectCustodyAddresses.bind(
        this.mmiController,
      ),
      getCustodianAccounts: this.mmiController.getCustodianAccounts.bind(
        this.mmiController,
      ),
      getCustodianTransactionDeepLink:
        this.mmiController.getCustodianTransactionDeepLink.bind(
          this.mmiController,
        ),
      getCustodianConfirmDeepLink:
        this.mmiController.getCustodianConfirmDeepLink.bind(this.mmiController),
      getCustodianSignMessageDeepLink:
        this.mmiController.getCustodianSignMessageDeepLink.bind(
          this.mmiController,
        ),
      getCustodianToken: this.mmiController.getCustodianToken.bind(
        this.mmiController,
      ),
      getCustodianJWTList: this.mmiController.getCustodianJWTList.bind(
        this.mmiController,
      ),
      getAllCustodianAccountsWithToken:
        this.mmiController.getAllCustodianAccountsWithToken.bind(
          this.mmiController,
        ),
      setCustodianNewRefreshToken:
        this.mmiController.setCustodianNewRefreshToken.bind(this.mmiController),
      setWaitForConfirmDeepLinkDialog:
        this.custodyController.setWaitForConfirmDeepLinkDialog.bind(
          this.custodyController,
        ),
      getMmiConfiguration:
        this.mmiConfigurationController.getConfiguration.bind(
          this.mmiConfigurationController,
        ),
      removeAddTokenConnectRequest:
        this.institutionalFeaturesController.removeAddTokenConnectRequest.bind(
          this.institutionalFeaturesController,
        ),
      setConnectionRequest:
        this.institutionalFeaturesController.setConnectionRequest.bind(
          this.institutionalFeaturesController,
        ),
      showInteractiveReplacementTokenBanner:
        appStateController.showInteractiveReplacementTokenBanner.bind(
          appStateController,
        ),
      setCustodianDeepLink:
        appStateController.setCustodianDeepLink.bind(appStateController),
      setNoteToTraderMessage:
        appStateController.setNoteToTraderMessage.bind(appStateController),
      logAndStoreApiRequest: this.mmiController.logAndStoreApiRequest.bind(
        this.mmiController,
      ),
      ///: END:ONLY_INCLUDE_IF

      // snaps
      disableSnap: this.controllerMessenger.call.bind(
        this.controllerMessenger,
        'SnapController:disable',
      ),
      enableSnap: this.controllerMessenger.call.bind(
        this.controllerMessenger,
        'SnapController:enable',
      ),
      updateSnap: (origin, requestedSnaps) => {
        // We deliberately do not await this promise as that would mean waiting for the update to complete
        // Instead we return null to signal to the UI that it is safe to redirect to the update flow
        this.controllerMessenger.call(
          'SnapController:install',
          origin,
          requestedSnaps,
        );
        return null;
      },
      removeSnap: this.controllerMessenger.call.bind(
        this.controllerMessenger,
        'SnapController:remove',
      ),
      handleSnapRequest: this.handleSnapRequest.bind(this),
      revokeDynamicSnapPermissions: this.controllerMessenger.call.bind(
        this.controllerMessenger,
        'SnapController:revokeDynamicPermissions',
      ),
      disconnectOriginFromSnap: this.controllerMessenger.call.bind(
        this.controllerMessenger,
        'SnapController:disconnectOrigin',
      ),
      updateNetworksList: this.updateNetworksList.bind(this),
      updateAccountsList: this.updateAccountsList.bind(this),
      updateHiddenAccountsList: this.updateHiddenAccountsList.bind(this),
      getPhishingResult: async (website) => {
        await phishingController.maybeUpdateState();

        return phishingController.test(website);
      },
      deleteInterface: this.controllerMessenger.call.bind(
        this.controllerMessenger,
        'SnapInterfaceController:deleteInterface',
      ),
      updateInterfaceState: this.controllerMessenger.call.bind(
        this.controllerMessenger,
        'SnapInterfaceController:updateInterfaceState',
      ),

      // swaps
      fetchAndSetQuotes: this.controllerMessenger.call.bind(
        this.controllerMessenger,
        'SwapsController:fetchAndSetQuotes',
      ),
      setSelectedQuoteAggId: this.controllerMessenger.call.bind(
        this.controllerMessenger,
        'SwapsController:setSelectedQuoteAggId',
      ),
      resetSwapsState: this.controllerMessenger.call.bind(
        this.controllerMessenger,
        'SwapsController:resetSwapsState',
      ),
      setSwapsTokens: this.controllerMessenger.call.bind(
        this.controllerMessenger,
        'SwapsController:setSwapsTokens',
      ),
      clearSwapsQuotes: this.controllerMessenger.call.bind(
        this.controllerMessenger,
        'SwapsController:clearSwapsQuotes',
      ),
      setApproveTxId: this.controllerMessenger.call.bind(
        this.controllerMessenger,
        'SwapsController:setApproveTxId',
      ),
      setTradeTxId: this.controllerMessenger.call.bind(
        this.controllerMessenger,
        'SwapsController:setTradeTxId',
      ),
      setSwapsTxGasPrice: this.controllerMessenger.call.bind(
        this.controllerMessenger,
        'SwapsController:setSwapsTxGasPrice',
      ),
      setSwapsTxGasLimit: this.controllerMessenger.call.bind(
        this.controllerMessenger,
        'SwapsController:setSwapsTxGasLimit',
      ),
      setSwapsTxMaxFeePerGas: this.controllerMessenger.call.bind(
        this.controllerMessenger,
        'SwapsController:setSwapsTxMaxFeePerGas',
      ),
      setSwapsTxMaxFeePriorityPerGas: this.controllerMessenger.call.bind(
        this.controllerMessenger,
        'SwapsController:setSwapsTxMaxFeePriorityPerGas',
      ),
      safeRefetchQuotes: this.controllerMessenger.call.bind(
        this.controllerMessenger,
        'SwapsController:safeRefetchQuotes',
      ),
      stopPollingForQuotes: this.controllerMessenger.call.bind(
        this.controllerMessenger,
        'SwapsController:stopPollingForQuotes',
      ),
      setBackgroundSwapRouteState: this.controllerMessenger.call.bind(
        this.controllerMessenger,
        'SwapsController:setBackgroundSwapRouteState',
      ),
      resetPostFetchState: this.controllerMessenger.call.bind(
        this.controllerMessenger,
        'SwapsController:resetPostFetchState',
      ),
      setSwapsErrorKey: this.controllerMessenger.call.bind(
        this.controllerMessenger,
        'SwapsController:setSwapsErrorKey',
      ),
      setInitialGasEstimate: this.controllerMessenger.call.bind(
        this.controllerMessenger,
        'SwapsController:setInitialGasEstimate',
      ),
      setCustomApproveTxData: this.controllerMessenger.call.bind(
        this.controllerMessenger,
        'SwapsController:setCustomApproveTxData',
      ),
      setSwapsLiveness: this.controllerMessenger.call.bind(
        this.controllerMessenger,
        'SwapsController:setSwapsLiveness',
      ),
      setSwapsFeatureFlags: this.controllerMessenger.call.bind(
        this.controllerMessenger,
        'SwapsController:setSwapsFeatureFlags',
      ),
      setSwapsUserFeeLevel: this.controllerMessenger.call.bind(
        this.controllerMessenger,
        'SwapsController:setSwapsUserFeeLevel',
      ),
      setSwapsQuotesPollingLimitEnabled: this.controllerMessenger.call.bind(
        this.controllerMessenger,
        'SwapsController:setSwapsQuotesPollingLimitEnabled',
      ),

      // Bridge
      [BridgeBackgroundAction.SET_FEATURE_FLAGS]:
        this.controllerMessenger.call.bind(
          this.controllerMessenger,
          `${BRIDGE_CONTROLLER_NAME}:${BridgeBackgroundAction.SET_FEATURE_FLAGS}`,
        ),
      [BridgeBackgroundAction.RESET_STATE]: this.controllerMessenger.call.bind(
        this.controllerMessenger,
        `${BRIDGE_CONTROLLER_NAME}:${BridgeBackgroundAction.RESET_STATE}`,
      ),
      [BridgeUserAction.UPDATE_QUOTE_PARAMS]:
        this.controllerMessenger.call.bind(
          this.controllerMessenger,
          `${BRIDGE_CONTROLLER_NAME}:${BridgeUserAction.UPDATE_QUOTE_PARAMS}`,
        ),

      // Bridge Tx submission
      [BridgeStatusAction.SUBMIT_TX]: this.controllerMessenger.call.bind(
        this.controllerMessenger,
        `${BRIDGE_STATUS_CONTROLLER_NAME}:${BridgeStatusAction.SUBMIT_TX}`,
      ),

      // Smart Transactions
      fetchSmartTransactionFees: smartTransactionsController.getFees.bind(
        smartTransactionsController,
      ),
      clearSmartTransactionFees: smartTransactionsController.clearFees.bind(
        smartTransactionsController,
      ),
      submitSignedTransactions:
        smartTransactionsController.submitSignedTransactions.bind(
          smartTransactionsController,
        ),
      cancelSmartTransaction:
        smartTransactionsController.cancelSmartTransaction.bind(
          smartTransactionsController,
        ),
      fetchSmartTransactionsLiveness:
        smartTransactionsController.fetchLiveness.bind(
          smartTransactionsController,
        ),
      updateSmartTransaction:
        smartTransactionsController.updateSmartTransaction.bind(
          smartTransactionsController,
        ),
      setStatusRefreshInterval:
        smartTransactionsController.setStatusRefreshInterval.bind(
          smartTransactionsController,
        ),

      // MetaMetrics
      trackMetaMetricsEvent: metaMetricsController.trackEvent.bind(
        metaMetricsController,
      ),
      trackMetaMetricsPage: metaMetricsController.trackPage.bind(
        metaMetricsController,
      ),
      createEventFragment: metaMetricsController.createEventFragment.bind(
        metaMetricsController,
      ),
      updateEventFragment: metaMetricsController.updateEventFragment.bind(
        metaMetricsController,
      ),
      finalizeEventFragment: metaMetricsController.finalizeEventFragment.bind(
        metaMetricsController,
      ),
      trackInsightSnapView: this.trackInsightSnapView.bind(this),

      // ApprovalController
      rejectAllPendingApprovals: this.rejectAllPendingApprovals.bind(this),
      rejectPendingApproval: this.rejectPendingApproval,
      requestUserApproval:
        approvalController.addAndShowApprovalRequest.bind(approvalController),
      resolvePendingApproval: this.resolvePendingApproval,

      // Notifications
      resetViewedNotifications: announcementController.resetViewed.bind(
        announcementController,
      ),
      updateViewedNotifications: announcementController.updateViewed.bind(
        announcementController,
      ),

      // CurrencyRateController
      currencyRateStartPolling: currencyRateController.startPolling.bind(
        currencyRateController,
      ),
      currencyRateStopPollingByPollingToken:
        currencyRateController.stopPollingByPollingToken.bind(
          currencyRateController,
        ),

      tokenRatesStartPolling:
        tokenRatesController.startPolling.bind(tokenRatesController),
      tokenRatesStopPollingByPollingToken:
        tokenRatesController.stopPollingByPollingToken.bind(
          tokenRatesController,
        ),
      accountTrackerStartPolling:
        accountTrackerController.startPollingByNetworkClientId.bind(
          accountTrackerController,
        ),
      accountTrackerStopPollingByPollingToken:
        accountTrackerController.stopPollingByPollingToken.bind(
          accountTrackerController,
        ),

      tokenDetectionStartPolling: tokenDetectionController.startPolling.bind(
        tokenDetectionController,
      ),
      tokenDetectionStopPollingByPollingToken:
        tokenDetectionController.stopPollingByPollingToken.bind(
          tokenDetectionController,
        ),

      tokenListStartPolling:
        tokenListController.startPolling.bind(tokenListController),
      tokenListStopPollingByPollingToken:
        tokenListController.stopPollingByPollingToken.bind(tokenListController),

      tokenBalancesStartPolling: tokenBalancesController.startPolling.bind(
        tokenBalancesController,
      ),
      tokenBalancesStopPollingByPollingToken:
        tokenBalancesController.stopPollingByPollingToken.bind(
          tokenBalancesController,
        ),

      // GasFeeController
      gasFeeStartPolling: gasFeeController.startPolling.bind(gasFeeController),
      gasFeeStopPollingByPollingToken:
        gasFeeController.stopPollingByPollingToken.bind(gasFeeController),

      getGasFeeTimeEstimate:
        gasFeeController.getTimeEstimate.bind(gasFeeController),

      addPollingTokenToAppState:
        appStateController.addPollingToken.bind(appStateController),

      removePollingTokenFromAppState:
        appStateController.removePollingToken.bind(appStateController),

      updateThrottledOriginState:
        appStateController.updateThrottledOriginState.bind(appStateController),

      // Backup
      backupUserData: backup.backupUserData.bind(backup),
      restoreUserData: backup.restoreUserData.bind(backup),

      // TokenDetectionController
      detectTokens: tokenDetectionController.detectTokens.bind(
        tokenDetectionController,
      ),

      // MultichainAssetsRatesController
      fetchHistoricalPricesForAsset: (...args) =>
        this.multichainAssetsRatesController.fetchHistoricalPricesForAsset(
          ...args,
        ),

      // DetectCollectibleController
      detectNfts: nftDetectionController.detectNfts.bind(
        nftDetectionController,
      ),

      /** Token Detection V2 */
      addDetectedTokens:
        tokensController.addDetectedTokens.bind(tokensController),
      addImportedTokens: tokensController.addTokens.bind(tokensController),
      ignoreTokens: tokensController.ignoreTokens.bind(tokensController),
      getBalancesInSingleCall: (...args) =>
        this.assetsContractController.getBalancesInSingleCall(...args),

      // Authentication Controller
      performSignIn: authenticationController.performSignIn.bind(
        authenticationController,
      ),
      performSignOut: authenticationController.performSignOut.bind(
        authenticationController,
      ),

      // UserStorageController
      setIsBackupAndSyncFeatureEnabled:
        userStorageController.setIsBackupAndSyncFeatureEnabled.bind(
          userStorageController,
        ),
      syncInternalAccountsWithUserStorage:
        userStorageController.syncInternalAccountsWithUserStorage.bind(
          userStorageController,
        ),
      deleteAccountSyncingDataFromUserStorage:
        userStorageController.performDeleteStorageAllFeatureEntries.bind(
          userStorageController,
        ),

      // NotificationServicesController
      checkAccountsPresence:
        notificationServicesController.checkAccountsPresence.bind(
          notificationServicesController,
        ),
      createOnChainTriggers:
        notificationServicesController.createOnChainTriggers.bind(
          notificationServicesController,
        ),
      deleteOnChainTriggersByAccount:
        notificationServicesController.deleteOnChainTriggersByAccount.bind(
          notificationServicesController,
        ),
      updateOnChainTriggersByAccount:
        notificationServicesController.updateOnChainTriggersByAccount.bind(
          notificationServicesController,
        ),
      fetchAndUpdateMetamaskNotifications:
        notificationServicesController.fetchAndUpdateMetamaskNotifications.bind(
          notificationServicesController,
        ),
      deleteNotificationsById:
        notificationServicesController.deleteNotificationsById.bind(
          notificationServicesController,
        ),
      getNotificationsByType:
        notificationServicesController.getNotificationsByType.bind(
          notificationServicesController,
        ),
      markMetamaskNotificationsAsRead:
        notificationServicesController.markMetamaskNotificationsAsRead.bind(
          notificationServicesController,
        ),
      setFeatureAnnouncementsEnabled:
        notificationServicesController.setFeatureAnnouncementsEnabled.bind(
          notificationServicesController,
        ),
      enablePushNotifications:
        notificationServicesPushController.enablePushNotifications.bind(
          notificationServicesPushController,
        ),
      disablePushNotifications:
        notificationServicesPushController.disablePushNotifications.bind(
          notificationServicesPushController,
        ),
      updateTriggerPushNotifications:
        notificationServicesPushController.updateTriggerPushNotifications.bind(
          notificationServicesPushController,
        ),
      enableMetamaskNotifications:
        notificationServicesController.enableMetamaskNotifications.bind(
          notificationServicesController,
        ),
      disableMetamaskNotifications:
        notificationServicesController.disableNotificationServices.bind(
          notificationServicesController,
        ),

      // E2E testing
      throwTestError: this.throwTestError.bind(this),

      // NameController
      updateProposedNames: this.nameController.updateProposedNames.bind(
        this.nameController,
      ),
      setName: this.nameController.setName.bind(this.nameController),

      ///: BEGIN:ONLY_INCLUDE_IF(keyring-snaps)
      // SnapKeyring
      createSnapAccount: async (snapId, options, internalOptions) => {
        // NOTE: We should probably start using `withKeyring` with `createIfMissing: true`
        // in this case.
        const keyring = await this.getSnapKeyring();

        return await keyring.createAccount(snapId, options, internalOptions);
      },
      ///: END:ONLY_INCLUDE_IF

      ///: BEGIN:ONLY_INCLUDE_IF(multichain)
      // MultichainBalancesController
      multichainUpdateBalance: (accountId) =>
        this.multichainBalancesController.updateBalance(accountId),

      // MultichainTransactionsController
      multichainUpdateTransactions: (accountId) =>
        this.multichainTransactionsController.updateTransactionsForAccount(
          accountId,
        ),
      ///: END:ONLY_INCLUDE_IF
      // Transaction Decode
      decodeTransactionData: (request) =>
        decodeTransactionData({
          ...request,
          provider: this.provider,
        }),
      // metrics data deleteion
      createMetaMetricsDataDeletionTask:
        this.metaMetricsDataDeletionController.createMetaMetricsDataDeletionTask.bind(
          this.metaMetricsDataDeletionController,
        ),
      updateDataDeletionTaskStatus:
        this.metaMetricsDataDeletionController.updateDataDeletionTaskStatus.bind(
          this.metaMetricsDataDeletionController,
        ),
      // Trace
      endTrace,
    };
  }

  rejectOriginPendingApprovals(origin) {
    const deleteInterface = (id) =>
      this.controllerMessenger.call(
        'SnapInterfaceController:deleteInterface',
        id,
      );

    rejectOriginApprovals({
      approvalController: this.approvalController,
      deleteInterface,
      origin,
    });
  }

  async exportAccount(address, password) {
    await this.verifyPassword(password);
    return this.keyringController.exportAccount(password, address);
  }

  async getTokenStandardAndDetails(address, userAddress, tokenId) {
    const currentChainId = this.#getGlobalChainId();

    const { tokensChainsCache } = this.tokenListController.state;
    const tokenList = tokensChainsCache?.[currentChainId]?.data || {};
    const { allTokens } = this.tokensController.state;

    const tokens = allTokens?.[currentChainId]?.[userAddress] || [];

    const staticTokenListDetails =
      STATIC_MAINNET_TOKEN_LIST[address?.toLowerCase()] || {};
    const tokenListDetails = tokenList[address?.toLowerCase()] || {};
    const userDefinedTokenDetails =
      tokens.find(({ address: _address }) =>
        isEqualCaseInsensitive(_address, address),
      ) || {};

    const tokenDetails = {
      ...staticTokenListDetails,
      ...tokenListDetails,
      ...userDefinedTokenDetails,
    };

    // boolean to check if the token is an ERC20
    const tokenDetailsStandardIsERC20 =
      isEqualCaseInsensitive(tokenDetails.standard, TokenStandard.ERC20) ||
      tokenDetails.erc20 === true;

    // boolean to check if the token is an NFT
    const noEvidenceThatTokenIsAnNFT =
      !tokenId &&
      !isEqualCaseInsensitive(tokenDetails.standard, TokenStandard.ERC1155) &&
      !isEqualCaseInsensitive(tokenDetails.standard, TokenStandard.ERC721) &&
      !tokenDetails.erc721;

    // boolean to check if the token is an ERC20 like
    const otherDetailsAreERC20Like =
      tokenDetails.decimals !== undefined && tokenDetails.symbol;

    // boolean to check if the token can be treated as an ERC20
    const tokenCanBeTreatedAsAnERC20 =
      tokenDetailsStandardIsERC20 ||
      (noEvidenceThatTokenIsAnNFT && otherDetailsAreERC20Like);

    let details;
    if (tokenCanBeTreatedAsAnERC20) {
      try {
        const balance = userAddress
          ? await fetchTokenBalance(address, userAddress, this.provider)
          : undefined;

        details = {
          address,
          balance,
          standard: TokenStandard.ERC20,
          decimals: tokenDetails.decimals,
          symbol: tokenDetails.symbol,
        };
      } catch (e) {
        // If the `fetchTokenBalance` call failed, `details` remains undefined, and we
        // fall back to the below `assetsContractController.getTokenStandardAndDetails` call
        log.warn(`Failed to get token balance. Error: ${e}`);
      }
    }

    // `details`` will be undefined if `tokenCanBeTreatedAsAnERC20`` is false,
    // or if it is true but the `fetchTokenBalance`` call failed. In either case, we should
    // attempt to retrieve details from `assetsContractController.getTokenStandardAndDetails`
    if (details === undefined) {
      try {
        details =
          await this.assetsContractController.getTokenStandardAndDetails(
            address,
            userAddress,
            tokenId,
          );
      } catch (e) {
        log.warn(`Failed to get token standard and details. Error: ${e}`);
      }
    }

    if (details) {
      const tokenDetailsStandardIsERC1155 = isEqualCaseInsensitive(
        details.standard,
        TokenStandard.ERC1155,
      );

      if (tokenDetailsStandardIsERC1155) {
        try {
          const balance = await fetchERC1155Balance(
            address,
            userAddress,
            tokenId,
            this.provider,
          );

          const balanceToUse = balance?._hex
            ? parseInt(balance._hex, 16).toString()
            : null;

          details = {
            ...details,
            balance: balanceToUse,
          };
        } catch (e) {
          // If the `fetchTokenBalance` call failed, `details` remains undefined, and we
          // fall back to the below `assetsContractController.getTokenStandardAndDetails` call
          log.warn('Failed to get token balance. Error:', e);
        }
      }
    }

    return {
      ...details,
      decimals: details?.decimals?.toString(10),
      balance: details?.balance?.toString(10),
    };
  }

  async getTokenStandardAndDetailsByChain(
    address,
    userAddress,
    tokenId,
    chainId,
  ) {
    const { tokensChainsCache } = this.tokenListController.state;
    const tokenList = tokensChainsCache?.[chainId]?.data || {};

    const { allTokens } = this.tokensController.state;
    const selectedAccount = this.accountsController.getSelectedAccount();
    const tokens = allTokens?.[chainId]?.[selectedAccount.address] || [];

    let staticTokenListDetails = {};
    if (chainId === CHAIN_IDS.MAINNET) {
      staticTokenListDetails =
        STATIC_MAINNET_TOKEN_LIST[address?.toLowerCase()] || {};
    }

    const tokenListDetails = tokenList[address?.toLowerCase()] || {};
    const userDefinedTokenDetails =
      tokens.find(({ address: _address }) =>
        isEqualCaseInsensitive(_address, address),
      ) || {};
    const tokenDetails = {
      ...staticTokenListDetails,
      ...tokenListDetails,
      ...userDefinedTokenDetails,
    };

    const tokenDetailsStandardIsERC20 =
      isEqualCaseInsensitive(tokenDetails.standard, TokenStandard.ERC20) ||
      tokenDetails.erc20 === true;

    const noEvidenceThatTokenIsAnNFT =
      !tokenId &&
      !isEqualCaseInsensitive(tokenDetails.standard, TokenStandard.ERC1155) &&
      !isEqualCaseInsensitive(tokenDetails.standard, TokenStandard.ERC721) &&
      !tokenDetails.erc721;

    const otherDetailsAreERC20Like =
      tokenDetails.decimals !== undefined && tokenDetails.symbol;

    // boolean to check if the token can be treated as an ERC20
    const tokenCanBeTreatedAsAnERC20 =
      tokenDetailsStandardIsERC20 ||
      (noEvidenceThatTokenIsAnNFT && otherDetailsAreERC20Like);

    let details;
    if (tokenCanBeTreatedAsAnERC20) {
      try {
        let balance = 0;
        if (this.#getGlobalChainId() === chainId) {
          balance = await fetchTokenBalance(
            address,
            userAddress,
            this.provider,
          );
        }

        details = {
          address,
          balance,
          standard: TokenStandard.ERC20,
          decimals: tokenDetails.decimals,
          symbol: tokenDetails.symbol,
        };
      } catch (e) {
        // If the `fetchTokenBalance` call failed, `details` remains undefined, and we
        // fall back to the below `assetsContractController.getTokenStandardAndDetails` call
        log.warn(`Failed to get token balance. Error: ${e}`);
      }
    }

    // `details`` will be undefined if `tokenCanBeTreatedAsAnERC20`` is false,
    // or if it is true but the `fetchTokenBalance`` call failed. In either case, we should
    // attempt to retrieve details from `assetsContractController.getTokenStandardAndDetails`
    if (details === undefined) {
      try {
        const networkClientId =
          this.networkController?.state?.networkConfigurationsByChainId?.[
            chainId
          ]?.rpcEndpoints[
            this.networkController?.state?.networkConfigurationsByChainId?.[
              chainId
            ]?.defaultRpcEndpointIndex
          ]?.networkClientId;

        details =
          await this.assetsContractController.getTokenStandardAndDetails(
            address,
            userAddress,
            tokenId,
            networkClientId,
          );
      } catch (e) {
        log.warn(`Failed to get token standard and details. Error: ${e}`);
      }
    }

    if (details) {
      const tokenDetailsStandardIsERC1155 = isEqualCaseInsensitive(
        details.standard,
        TokenStandard.ERC1155,
      );

      if (tokenDetailsStandardIsERC1155) {
        try {
          const balance = await fetchERC1155Balance(
            address,
            userAddress,
            tokenId,
            this.provider,
          );

          const balanceToUse = balance?._hex
            ? parseInt(balance._hex, 16).toString()
            : null;

          details = {
            ...details,
            balance: balanceToUse,
          };
        } catch (e) {
          // If the `fetchTokenBalance` call failed, `details` remains undefined, and we
          // fall back to the below `assetsContractController.getTokenStandardAndDetails` call
          log.warn('Failed to get token balance. Error:', e);
        }
      }
    }

    return {
      ...details,
      decimals: details?.decimals?.toString(10),
      balance: details?.balance?.toString(10),
    };
  }

  async getTokenSymbol(address) {
    try {
      const details =
        await this.assetsContractController.getTokenStandardAndDetails(address);
      return details?.symbol;
    } catch (e) {
      return null;
    }
  }

  //=============================================================================
  // VAULT / KEYRING RELATED METHODS
  //=============================================================================

  /**
   * Creates a new Vault and create a new keychain.
   *
   * A vault, or KeyringController, is a controller that contains
   * many different account strategies, currently called Keyrings.
   * Creating it new means wiping all previous keyrings.
   *
   * A keychain, or keyring, controls many accounts with a single backup and signing strategy.
   * For example, a mnemonic phrase can generate many accounts, and is a keyring.
   *
   * @param {string} password
   * @returns {object} vault
   */
  async createNewVaultAndKeychain(password) {
    const releaseLock = await this.createVaultMutex.acquire();
    try {
      return await this.keyringController.createNewVaultAndKeychain(password);
    } finally {
      releaseLock();
    }
  }

  /**
   * Imports a new mnemonic to the vault.
   *
   * @param {string} mnemonic
   * @returns {object} new account address
   */
  async importMnemonicToVault(mnemonic) {
    const releaseLock = await this.createVaultMutex.acquire();
    try {
      // TODO: `getKeyringsByType` is deprecated, this logic should probably be moved to the `KeyringController`.
      // FIXME: The `KeyringController` does not check yet for duplicated accounts with HD keyrings, see: https://github.com/MetaMask/core/issues/5411
      const alreadyImportedSrp = this.keyringController
        .getKeyringsByType(KeyringTypes.hd)
        .some((keyring) => {
          return (
            Buffer.from(
              this._convertEnglishWordlistIndicesToCodepoints(keyring.mnemonic),
            ).toString('utf8') === mnemonic
          );
        });

      if (alreadyImportedSrp) {
        throw new Error(
          'This Secret Recovery Phrase has already been imported.',
        );
      }

      const { id } = await this.keyringController.addNewKeyring(
        KeyringTypes.hd,
        {
          mnemonic,
          numberOfAccounts: 1,
        },
      );
      const [newAccountAddress] = await this.keyringController.withKeyring(
        { id },
        async ({ keyring }) => keyring.getAccounts(),
      );
      const account =
        this.accountsController.getAccountByAddress(newAccountAddress);
      this.accountsController.setSelectedAccount(account.id);

      ///: BEGIN:ONLY_INCLUDE_IF(solana)
      await this._addSolanaAccount(id);
      ///: END:ONLY_INCLUDE_IF
      await this._addAccountsWithBalance(id);

      return newAccountAddress;
    } finally {
      releaseLock();
    }
  }

  /**
   * Generates a new mnemonic phrase and adds it to the vault, creating a new HD keyring.
   * This method automatically creates one account associated with the new keyring.
   * The method is protected by a mutex to prevent concurrent vault modifications.
   *
   * @async
   * @returns {Promise<string>} The address of the newly created account
   * @throws Will throw an error if keyring creation fails
   */
  async generateNewMnemonicAndAddToVault() {
    const releaseLock = await this.createVaultMutex.acquire();
    try {
      // addNewKeyring auto creates 1 account.
      const { id } = await this.keyringController.addNewKeyring(
        KeyringTypes.hd,
      );
      const [newAccount] = await this.keyringController.withKeyring(
        { id },
        async ({ keyring }) => keyring.getAccounts(),
      );
      const account = this.accountsController.getAccountByAddress(newAccount);
      this.accountsController.setSelectedAccount(account.id);

      // NOTE: No need to update balances here since we're generating a fresh seed.

      return newAccount;
    } finally {
      releaseLock();
    }
  }

  /**
   * Create a new Vault and restore an existent keyring.
   *
   * @param {string} password
   * @param {number[]} encodedSeedPhrase - The seed phrase, encoded as an array
   * of UTF-8 bytes.
   */
  async createNewVaultAndRestore(password, encodedSeedPhrase) {
    const releaseLock = await this.createVaultMutex.acquire();
    try {
      const { completedOnboarding } = this.onboardingController.state;

      const seedPhraseAsBuffer = Buffer.from(encodedSeedPhrase);

      // clear permissions
      this.permissionController.clearState();

      // Clear snap state
      this.snapController.clearState();

      // Currently, the account-order-controller is not in sync with
      // the accounts-controller. To properly persist the hidden state
      // of accounts, we should add a new flag to the account struct
      // to indicate if it is hidden or not.
      // TODO: Update @metamask/accounts-controller to support this.
      this.accountOrderController.updateHiddenAccountsList([]);

      // clear accounts in AccountTrackerController
      this.accountTrackerController.clearAccounts();

      this.txController.clearUnapprovedTransactions();

      if (completedOnboarding) {
        this.tokenDetectionController.enable();
      }

      // create new vault
      await this.keyringController.createNewVaultAndRestore(
        password,
        this._convertMnemonicToWordlistIndices(seedPhraseAsBuffer),
      );

      if (completedOnboarding) {
        ///: BEGIN:ONLY_INCLUDE_IF(solana)
        await this._addSolanaAccount();
        ///: END:ONLY_INCLUDE_IF
        await this._addAccountsWithBalance();

        // This must be set as soon as possible to communicate to the
        // keyring's iframe and have the setting initialized properly
        // Optimistically called to not block MetaMask login due to
        // Ledger Keyring GitHub downtime
        this.#withKeyringForDevice(
          { name: HardwareDeviceNames.ledger },
          async (keyring) => this.setLedgerTransportPreference(keyring),
        );
      }
    } finally {
      releaseLock();
    }
  }

  async _addAccountsWithBalance(keyringId) {
    try {
      // Scan accounts until we find an empty one
      const chainId = this.#getGlobalChainId();

      const keyringSelector = keyringId
        ? { id: keyringId }
        : { type: KeyringTypes.hd };

      const {
        accounts,
        ///: BEGIN:ONLY_INCLUDE_IF(solana)
        entropySource,
        ///: END:ONLY_INCLUDE_IF
      } = await this.keyringController.withKeyring(
        keyringSelector,
        async ({
          keyring,
          ///: BEGIN:ONLY_INCLUDE_IF(solana)
          metadata,
          ///: END:ONLY_INCLUDE_IF
        }) => {
          const keyringAccounts = await keyring.getAccounts();
          return {
            accounts: keyringAccounts,
            ///: BEGIN:ONLY_INCLUDE_IF(solana)
            entropySource: metadata.id,
            ///: END:ONLY_INCLUDE_IF
          };
        },
      );
      let address = accounts[accounts.length - 1];

      for (let count = accounts.length; ; count++) {
        const balance = await this.getBalance(address, this.provider);

        if (balance === '0x0') {
          // This account has no balance, so check for tokens
          await this.tokenDetectionController.detectTokens({
            chainIds: [chainId],
            selectedAddress: address,
          });

          const tokens =
            this.tokensController.state.allTokens?.[chainId]?.[address];
          const detectedTokens =
            this.tokensController.state.allDetectedTokens?.[chainId]?.[address];

          if (
            (tokens?.length ?? 0) === 0 &&
            (detectedTokens?.length ?? 0) === 0
          ) {
            // This account has no balance or tokens
            if (count !== 1) {
              await this.removeAccount(address);
            }
            break;
          }
        }

        // This account has assets, so check the next one
        address = await this.keyringController.withKeyring(
          keyringSelector,
          async ({ keyring }) => {
            const [newAddress] = await keyring.addAccounts(1);
            return newAddress;
          },
        );
      }
      ///: BEGIN:ONLY_INCLUDE_IF(solana)
      const keyring = await this.getSnapKeyring();
      await addDiscoveredSolanaAccounts(
        this.controllerMessenger,
        entropySource,
        keyring,
      );
      ///: END:ONLY_INCLUDE_IF
    } catch (e) {
      log.warn(`Failed to add accounts with balance. Error: ${e}`);
    } finally {
      await this.userStorageController.setIsAccountSyncingReadyToBeDispatched(
        true,
      );
    }
  }

  /**
   * Adds Solana account to the keyring.
   *
   * @param {string} keyringId - The ID of the keyring to add the account to.
   */
  ///: BEGIN:ONLY_INCLUDE_IF(solana)
  async _addSolanaAccount(keyringId) {
    const snapId = SOLANA_WALLET_SNAP_ID;
    let entropySource = keyringId;
    if (!entropySource) {
      // Get the entropy source from the first HD keyring
      const id = await this.keyringController.withKeyring(
        { type: KeyringTypes.hd },
        async ({ metadata }) => {
          return metadata.id;
        },
      );
      entropySource = id;
    }

    const keyring = await this.getSnapKeyring();

    return await keyring.createAccount(
      snapId,
      { entropySource },
      {
        displayConfirmation: false,
        displayAccountNameSuggestion: false,
        setSelectedAccount: false,
      },
    );
  }
  ///: END:ONLY_INCLUDE_IF

  /**
   * Encodes a BIP-39 mnemonic as the indices of words in the English BIP-39 wordlist.
   *
   * @param {Buffer} mnemonic - The BIP-39 mnemonic.
   * @returns {Buffer} The Unicode code points for the seed phrase formed from the words in the wordlist.
   */
  _convertMnemonicToWordlistIndices(mnemonic) {
    const indices = mnemonic
      .toString()
      .split(' ')
      .map((word) => wordlist.indexOf(word));
    return new Uint8Array(new Uint16Array(indices).buffer);
  }

  /**
   * Converts a BIP-39 mnemonic stored as indices of words in the English wordlist to a buffer of Unicode code points.
   *
   * @param {Uint8Array} wordlistIndices - Indices to specific words in the BIP-39 English wordlist.
   * @returns {Buffer} The BIP-39 mnemonic formed from the words in the English wordlist, encoded as a list of Unicode code points.
   */
  _convertEnglishWordlistIndicesToCodepoints(wordlistIndices) {
    return Buffer.from(
      Array.from(new Uint16Array(wordlistIndices.buffer))
        .map((i) => wordlist[i])
        .join(' '),
    );
  }

  /**
   * Get an account balance from the AccountTrackerController or request it directly from the network.
   *
   * @param {string} address - The account address
   * @param {Provider} provider - The provider instance to use when asking the network
   */
  async getBalance(address, provider) {
    const accounts =
      this.accountTrackerController.state.accountsByChainId[
        this.#getGlobalChainId()
      ];
    const cached = accounts?.[address];

    if (cached && cached.balance) {
      return cached.balance;
    }

    try {
      const balance = await provider.request({
        method: 'eth_getBalance',
        params: [address, 'latest'],
      });
      return balance || '0x0';
    } catch (error) {
      log.error(error);
      throw error;
    }
  }

  /**
   * Submits the user's password and attempts to unlock the vault.
   * Also synchronizes the preferencesController, to ensure its schema
   * is up to date with known accounts once the vault is decrypted.
   *
   * @param {string} password - The user's password
   */
  async submitPassword(password) {
    const { completedOnboarding } = this.onboardingController.state;

    // Before attempting to unlock the keyrings, we need the offscreen to have loaded.
    await this.offscreenPromise;

    await this.keyringController.submitPassword(password);

    ///: BEGIN:ONLY_INCLUDE_IF(build-mmi)
    this.mmiController.onSubmitPassword();
    ///: END:ONLY_INCLUDE_IF

    try {
      await this.blockTracker.checkForLatestBlock();
    } catch (error) {
      log.error('Error while unlocking extension.', error);
    }

    await this.accountsController.updateAccounts();

    // This must be set as soon as possible to communicate to the
    // keyring's iframe and have the setting initialized properly
    // Optimistically called to not block MetaMask login due to
    // Ledger Keyring GitHub downtime
    if (completedOnboarding) {
      this.#withKeyringForDevice(
        { name: HardwareDeviceNames.ledger },
        async (keyring) => this.setLedgerTransportPreference(keyring),
      );
    }
  }

  async _loginUser(password) {
    try {
      // Automatic login via config password
      await this.submitPassword(password);

      // Updating accounts in this.accountTrackerController before starting UI syncing ensure that
      // state has account balance before it is synced with UI
      await this.accountTrackerController.updateAccountsAllActiveNetworks();
    } finally {
      this._startUISync();
    }
  }

  _startUISync() {
    // Message startUISync is used to start syncing state with UI
    // Sending this message after login is completed helps to ensure that incomplete state without
    // account details are not flushed to UI.
    this.emit('startUISync');
    this.startUISync = true;
    this.memStore.subscribe(this.sendUpdate.bind(this));
  }

  /**
   * Submits a user's encryption key to log the user in via login token
   */
  async submitEncryptionKey() {
    try {
      const { loginToken, loginSalt } =
        await this.extension.storage.session.get(['loginToken', 'loginSalt']);
      if (loginToken && loginSalt) {
        const { vault } = this.keyringController.state;

        const jsonVault = JSON.parse(vault);

        if (jsonVault.salt !== loginSalt) {
          console.warn(
            'submitEncryptionKey: Stored salt and vault salt do not match',
          );
          await this.clearLoginArtifacts();
          return;
        }

        await this.keyringController.submitEncryptionKey(loginToken, loginSalt);
      }
    } catch (e) {
      // If somehow this login token doesn't work properly,
      // remove it and the user will get shown back to the unlock screen
      await this.clearLoginArtifacts();
      throw e;
    }
  }

  async clearLoginArtifacts() {
    await this.extension.storage.session.remove(['loginToken', 'loginSalt']);
  }

  /**
   * Submits a user's password to check its validity.
   *
   * @param {string} password - The user's password
   */
  async verifyPassword(password) {
    await this.keyringController.verifyPassword(password);
  }

  /**
   * @type Identity
   * @property {string} name - The account nickname.
   * @property {string} address - The account's ethereum address, in lower case.
   * receiving funds from our automatic Ropsten faucet.
   */

  /**
   * Gets the mnemonic of the user's primary keyring.
   */
  getPrimaryKeyringMnemonic() {
    const [keyring] = this.keyringController.getKeyringsByType(
      KeyringType.hdKeyTree,
    );
    if (!keyring.mnemonic) {
      throw new Error('Primary keyring mnemonic unavailable.');
    }

    return keyring.mnemonic;
  }

  /**
   * Gets the mnemonic seed of the user's primary keyring.
   */
  getPrimaryKeyringMnemonicSeed() {
    const [keyring] = this.keyringController.getKeyringsByType(
      KeyringType.hdKeyTree,
    );
    if (!keyring.seed) {
      throw new Error('Primary keyring mnemonic unavailable.');
    }

    return keyring.seed;
  }

  ///: BEGIN:ONLY_INCLUDE_IF(build-mmi)
  async getCustodyKeyringIfExists(address) {
    const custodyType = this.custodyController.getCustodyTypeByAddress(
      toChecksumHexAddress(address),
    );
    const keyring = this.keyringController.getKeyringsByType(custodyType)[0];
    return keyring?.getAccountDetails(address) ? keyring : undefined;
  }
  ///: END:ONLY_INCLUDE_IF

  //
  // Hardware
  //

  async attemptLedgerTransportCreation() {
    return await this.#withKeyringForDevice(
      { name: HardwareDeviceNames.ledger },
      async (keyring) => keyring.attemptMakeApp(),
    );
  }

  /**
   * Fetch account list from a hardware device.
   *
   * @param deviceName
   * @param page
   * @param hdPath
   * @returns [] accounts
   */
  async connectHardware(deviceName, page, hdPath) {
    return this.#withKeyringForDevice(
      { name: deviceName, hdPath },
      async (keyring) => {
        if (deviceName === HardwareDeviceNames.ledger) {
          await this.setLedgerTransportPreference(keyring);
        }

        let accounts = [];
        switch (page) {
          case -1:
            accounts = await keyring.getPreviousPage();
            break;
          case 1:
            accounts = await keyring.getNextPage();
            break;
          default:
            accounts = await keyring.getFirstPage();
        }

        // Merge with existing accounts
        // and make sure addresses are not repeated
        const oldAccounts = await this.keyringController.getAccounts();

        const accountsToTrack = [
          ...new Set(
            oldAccounts.concat(accounts.map((a) => a.address.toLowerCase())),
          ),
        ];
        this.accountTrackerController.syncWithAddresses(accountsToTrack);
        return accounts;
      },
    );
  }

  /**
   * Check if the device is unlocked
   *
   * @param deviceName
   * @param hdPath
   * @returns {Promise<boolean>}
   */
  async checkHardwareStatus(deviceName, hdPath) {
    return this.#withKeyringForDevice(
      { name: deviceName, hdPath },
      async (keyring) => {
        return keyring.isUnlocked();
      },
    );
  }

  /**
   * Get hardware type that will be sent for metrics logging.
   *
   * @param {string} address - Address to retrieve the keyring from
   * @returns {HardwareKeyringType} Keyring hardware type
   */
  async getHardwareTypeForMetric(address) {
    return await this.keyringController.withKeyring(
      { address },
      ({ keyring }) => HardwareKeyringType[keyring.type],
    );
  }

  /**
   * Clear
   *
   * @param deviceName
   * @returns {Promise<boolean>}
   */
  async forgetDevice(deviceName) {
    return this.#withKeyringForDevice({ name: deviceName }, async (keyring) => {
      for (const address of keyring.accounts) {
        this._onAccountRemoved(address);
      }

      keyring.forgetDevice();

      return true;
    });
  }

  /**
   * Retrieves the keyring for the selected address and using the .type returns
   * a subtype for the account. Either 'hardware', 'imported', 'snap', or 'MetaMask'.
   *
   * @param {string} address - Address to retrieve keyring for
   * @returns {'hardware' | 'imported' | 'snap' | 'MetaMask'}
   */
  async getAccountType(address) {
    const keyringType = await this.keyringController.getAccountKeyringType(
      address,
    );
    switch (keyringType) {
      case KeyringType.trezor:
      case KeyringType.oneKey:
      case KeyringType.lattice:
      case KeyringType.qr:
      case KeyringType.ledger:
        return 'hardware';
      case KeyringType.imported:
        return 'imported';
      case KeyringType.snap:
        return 'snap';
      default:
        return 'MetaMask';
    }
  }

  /**
   * Retrieves the keyring for the selected address and using the .type
   * determines if a more specific name for the device is available. Returns
   * undefined for non hardware wallets.
   *
   * @param {string} address - Address to retrieve keyring for
   * @returns {'ledger' | 'lattice' | string | undefined}
   */
  async getDeviceModel(address) {
    return this.keyringController.withKeyring(
      { address },
      async ({ keyring }) => {
        switch (keyring.type) {
          case KeyringType.trezor:
          case KeyringType.oneKey:
            return keyring.getModel();
          case KeyringType.qr:
            return keyring.getName();
          case KeyringType.ledger:
            // TODO: get model after ledger keyring exposes method
            return HardwareDeviceNames.ledger;
          case KeyringType.lattice:
            // TODO: get model after lattice keyring exposes method
            return HardwareDeviceNames.lattice;
          default:
            return undefined;
        }
      },
    );
  }

  /**
   * get hardware account label
   *
   * @param name
   * @param index
   * @param hdPathDescription
   * @returns string label
   */
  getAccountLabel(name, index, hdPathDescription) {
    return `${name[0].toUpperCase()}${name.slice(1)} ${
      parseInt(index, 10) + 1
    } ${hdPathDescription || ''}`.trim();
  }

  /**
   * Imports an account from a Trezor or Ledger device.
   *
   * @param index
   * @param deviceName
   * @param hdPath
   * @param hdPathDescription
   * @returns {} keyState
   */
  async unlockHardwareWalletAccount(
    index,
    deviceName,
    hdPath,
    hdPathDescription,
  ) {
    const { address: unlockedAccount, label } =
      await this.#withKeyringForDevice(
        { name: deviceName, hdPath },
        async (keyring) => {
          keyring.setAccountToUnlock(index);
          const [address] = await keyring.addAccounts(1);
          return {
            address: normalize(address),
            label: this.getAccountLabel(
              deviceName === HardwareDeviceNames.qr
                ? keyring.getName()
                : deviceName,
              index,
              hdPathDescription,
            ),
          };
        },
      );

    // Set the account label to Trezor 1 / Ledger 1 / QR Hardware 1, etc
    this.preferencesController.setAccountLabel(unlockedAccount, label);
    // Select the account
    this.preferencesController.setSelectedAddress(unlockedAccount);

    // It is expected that the account also exist in the accounts-controller
    // in other case, an error shall be thrown
    const account =
      this.accountsController.getAccountByAddress(unlockedAccount);
    this.accountsController.setAccountName(account.id, label);

    const accounts = this.accountsController.listAccounts();

    const { identities } = this.preferencesController.state;
    return { unlockedAccount, identities, accounts };
  }

  //
  // Account Management
  //

  /**
   * Adds a new account to the keyring corresponding to the given `keyringId`,
   * or to the default (first) HD keyring if no `keyringId` is provided.
   *
   * @param {number} accountCount - The number of accounts to create
   * @param {string} _keyringId - The keyring identifier.
   * @returns {Promise<string>} The address of the newly-created account.
   */
  async addNewAccount(accountCount, _keyringId) {
    const oldAccounts = await this.keyringController.getAccounts();
    const keyringSelector = _keyringId
      ? { id: _keyringId }
      : { type: KeyringTypes.hd };

    const addedAccountAddress = await this.keyringController.withKeyring(
      keyringSelector,
      async ({ keyring }) => {
        if (keyring.type !== KeyringTypes.hd) {
          throw new Error('Cannot add account to non-HD keyring');
        }
        const accountsInKeyring = await keyring.getAccounts();

        // Only add an account if the accountCount matches the accounts in the keyring.
        if (accountCount && accountCount !== accountsInKeyring.length) {
          if (accountCount > accountsInKeyring.length) {
            throw new Error('Account out of sequence');
          }

          const existingAccount = accountsInKeyring[accountCount];

          if (!existingAccount) {
            throw new Error(`Can't find account at index ${accountCount}`);
          }

          return existingAccount;
        }

        const [newAddress] = await keyring.addAccounts(1);
        return newAddress;
      },
    );

    if (!oldAccounts.includes(addedAccountAddress)) {
      this.preferencesController.setSelectedAddress(addedAccountAddress);
    }

    return addedAccountAddress;
  }

  /**
   * Verifies the validity of the current vault's seed phrase.
   *
   * Validity: seed phrase restores the accounts belonging to the current vault.
   *
   * Called when the first account is created and on unlocking the vault.
   *
   * @param {string} password
   * @param {string} _keyringId - This is the identifier for the hd keyring.
   * @returns {Promise<number[]>} The seed phrase to be confirmed by the user,
   * encoded as an array of UTF-8 bytes.
   */
  async getSeedPhrase(password, _keyringId) {
    return this._convertEnglishWordlistIndicesToCodepoints(
      await this.keyringController.exportSeedPhrase(password, _keyringId),
    );
  }

  /**
   * Clears the transaction history, to allow users to force-reset their nonces.
   * Mostly used in development environments, when networks are restarted with
   * the same network ID.
   *
   * @returns {Promise<string>} The current selected address.
   */
  async resetAccount() {
    const selectedAddress =
      this.accountsController.getSelectedAccount().address;

    const globalChainId = this.#getGlobalChainId();

    this.txController.wipeTransactions({
      address: selectedAddress,
      chainId: globalChainId,
    });

    this.smartTransactionsController.wipeSmartTransactions({
      address: selectedAddress,
      ignoreNetwork: false,
    });

    this.bridgeStatusController.wipeBridgeStatus({
      address: selectedAddress,
      ignoreNetwork: false,
    });

    this.networkController.resetConnection();

    return selectedAddress;
  }

  /**
   * Checks that all accounts referenced have a matching InternalAccount. Sends
   * an error to sentry for any accounts that were expected but are missing from the wallet.
   *
   * @param {InternalAccount[]} [internalAccounts] - The list of evm accounts the wallet knows about.
   * @param {Hex[]} [accounts] - The list of evm accounts addresses that should exist.
   */
  captureKeyringTypesWithMissingIdentities(
    internalAccounts = [],
    accounts = [],
  ) {
    const accountsMissingIdentities = accounts.filter(
      (address) =>
        !internalAccounts.some(
          (account) => account.address.toLowerCase() === address.toLowerCase(),
        ),
    );
    const keyringTypesWithMissingIdentities = accountsMissingIdentities.map(
      (address) => this.keyringController.getAccountKeyringType(address),
    );

    const internalAccountCount = internalAccounts.length;

    const accountsForCurrentChain =
      this.accountTrackerController.state.accountsByChainId[
        this.#getGlobalChainId()
      ];

    const accountTrackerCount = Object.keys(
      accountsForCurrentChain || {},
    ).length;

    captureException(
      new Error(
        `Attempt to get permission specifications failed because their were ${accounts.length} accounts, but ${internalAccountCount} identities, and the ${keyringTypesWithMissingIdentities} keyrings included accounts with missing identities. Meanwhile, there are ${accountTrackerCount} accounts in the account tracker.`,
      ),
    );
  }

  /**
   * Sorts a list of evm account addresses by most recently selected by using
   * the lastSelected value for the matching InternalAccount object stored in state.
   *
   * @param {Hex[]} [addresses] - The list of evm accounts addresses to sort.
   * @returns {Hex[]} The sorted evm accounts addresses.
   */
  sortEvmAccountsByLastSelected(addresses) {
    const internalAccounts = this.accountsController.listAccounts();
    return this.sortAddressesWithInternalAccounts(addresses, internalAccounts);
  }

  /**
   * Sorts a list of multichain account addresses by most recently selected by using
   * the lastSelected value for the matching InternalAccount object stored in state.
   *
   * @param {string[]} [addresses] - The list of addresses (not full CAIP-10 Account IDs) to sort.
   * @returns {string[]} The sorted accounts addresses.
   */
  sortMultichainAccountsByLastSelected(addresses) {
    const internalAccounts = this.accountsController.listMultichainAccounts();
    return this.sortAddressesWithInternalAccounts(addresses, internalAccounts);
  }

  /**
   * Sorts a list of addresses by most recently selected by using the lastSelected value for
   * the matching InternalAccount object from the list of internalAccounts provided.
   *
   * @param {string[]} [addresses] - The list of caip accounts addresses to sort.
   * @param {InternalAccount[]} [internalAccounts] - The list of InternalAccounts to determine lastSelected from.
   * @returns {string[]} The sorted accounts addresses.
   */
  sortAddressesWithInternalAccounts(addresses, internalAccounts) {
    return addresses.sort((firstAddress, secondAddress) => {
      const firstAccount = internalAccounts.find(
        (internalAccount) =>
          internalAccount.address.toLowerCase() === firstAddress.toLowerCase(),
      );

      const secondAccount = internalAccounts.find(
        (internalAccount) =>
          internalAccount.address.toLowerCase() === secondAddress.toLowerCase(),
      );

      if (!firstAccount) {
        this.captureKeyringTypesWithMissingIdentities(
          internalAccounts,
          addresses,
        );
        throw new Error(`Missing identity for address: "${firstAddress}".`);
      } else if (!secondAccount) {
        this.captureKeyringTypesWithMissingIdentities(
          internalAccounts,
          addresses,
        );
        throw new Error(`Missing identity for address: "${secondAddress}".`);
      } else if (
        firstAccount.metadata.lastSelected ===
        secondAccount.metadata.lastSelected
      ) {
        return 0;
      } else if (firstAccount.metadata.lastSelected === undefined) {
        return 1;
      } else if (secondAccount.metadata.lastSelected === undefined) {
        return -1;
      }

      return (
        secondAccount.metadata.lastSelected - firstAccount.metadata.lastSelected
      );
    });
  }

  /**
   * Gets the sorted permitted accounts for the specified origin. Returns an empty
   * array if no accounts are permitted or the wallet is locked. Returns any permitted
   * accounts if the wallet is locked and `ignoreLock` is true. This lock bypass is needed
   * for the `eth_requestAccounts` & `wallet_getPermission` handlers both of which
   * return permissioned accounts to the dapp when the wallet is locked.
   *
   * @param {string} origin - The origin whose exposed accounts to retrieve.
   * @param {object} [options] - The options object
   * @param {boolean} [options.ignoreLock] - If accounts should be returned even if the wallet is locked.
   * @returns {Promise<string[]>} The origin's permitted accounts, or an empty
   * array.
   */
  getPermittedAccounts(origin, { ignoreLock } = {}) {
    let caveat;
    try {
      caveat = this.permissionController.getCaveat(
        origin,
        Caip25EndowmentPermissionName,
        Caip25CaveatType,
      );
    } catch (err) {
      if (err instanceof PermissionDoesNotExistError) {
        // suppress expected error in case that the origin
        // does not have the target permission yet
        return [];
      }
      throw err;
    }

    if (!this.isUnlocked() && !ignoreLock) {
      return [];
    }

    const ethAccounts = getEthAccounts(caveat.value);
    return this.sortEvmAccountsByLastSelected(ethAccounts);
  }

  /**
   * Stops exposing the specified scope to all third parties.
   *
   * @param {string} scopeString - The scope to stop exposing
   * to third parties.
   */
  removeAllScopePermissions(scopeString) {
    this.permissionController.updatePermissionsByCaveat(
      Caip25CaveatType,
      (existingScopes) =>
        Caip25CaveatMutators[Caip25CaveatType].removeScope(
          existingScopes,
          scopeString,
        ),
    );
  }

  /**
   * Stops exposing the account with the specified address to all third parties.
   * Exposed accounts are stored in caveats of the eth_accounts permission. This
   * method uses `PermissionController.updatePermissionsByCaveat` to
   * remove the specified address from every eth_accounts permission. If a
   * permission only included this address, the permission is revoked entirely.
   *
   * @param {string} targetAccount - The address of the account to stop exposing
   * to third parties.
   */
  removeAllAccountPermissions(targetAccount) {
    this.permissionController.updatePermissionsByCaveat(
      Caip25CaveatType,
      (existingScopes) =>
        Caip25CaveatMutators[Caip25CaveatType].removeAccount(
          existingScopes,
          targetAccount,
        ),
    );
  }

  /**
   * Removes an account from state / storage.
   *
   * @param {string[]} address - A hex address
   */
  async removeAccount(address) {
    this._onAccountRemoved(address);
    await this.keyringController.removeAccount(address);

    return address;
  }

  /**
   * Imports an account with the specified import strategy.
   * These are defined in @metamask/keyring-controller
   * Each strategy represents a different way of serializing an Ethereum key pair.
   *
   * @param {'privateKey' | 'json'} strategy - A unique identifier for an account import strategy.
   * @param {any} args - The data required by that strategy to import an account.
   */
  async importAccountWithStrategy(strategy, args) {
    const importedAccountAddress =
      await this.keyringController.importAccountWithStrategy(strategy, args);
    // set new account as selected
    this.preferencesController.setSelectedAddress(importedAccountAddress);
  }

  /**
   * Requests approval for permissions for the specified origin
   *
   * @param origin - The origin to request approval for.
   * @param permissions - The permissions to request approval for.
   * @param [options] - Optional. Additional properties to define on the requestData object
   */
  async requestPermissionApproval(origin, permissions, options = {}) {
    const id = nanoid();
    return this.approvalController.addAndShowApprovalRequest({
      id,
      origin,
      requestData: {
        metadata: {
          id,
          origin,
        },
        permissions,
        ...options,
      },
      type: MethodNames.RequestPermissions,
    });
  }

  /**
   * Prompts the user with permittedChains approval for given chainId.
   *
   * @param {string} origin - The origin to request approval for.
   * @param {Hex} chainId - The chainId to add incrementally.
   */
  async requestApprovalPermittedChainsPermission(origin, chainId) {
    const caveatValueWithChains = setPermittedEthChainIds(
      {
        requiredScopes: {},
        optionalScopes: {},
        sessionProperties: {},
        isMultichainOrigin: false,
      },
      [chainId],
    );

    await this.permissionController.requestPermissionsIncremental(
      { origin },
      {
        [Caip25EndowmentPermissionName]: {
          caveats: [
            {
              type: Caip25CaveatType,
              value: caveatValueWithChains,
            },
          ],
        },
      },
    );
  }

  /**
   * Requests incremental permittedChains permission for the specified origin.
   * and updates the existing CAIP-25 permission.
   * Allows for granting without prompting for user approval which
   * would be used as part of flows like `wallet_addEthereumChain`
   * requests where the addition of the network and the permitting
   * of the chain are combined into one approval.
   *
   * @param {object} options - The options object
   * @param {string} options.origin - The origin to request approval for.
   * @param {Hex} options.chainId - The chainId to add to the existing permittedChains.
   * @param {boolean} options.autoApprove - If the chain should be granted without prompting for user approval.
   * @param {object} options.metadata - Request data for the approval.
   */
  async requestPermittedChainsPermissionIncremental({
    origin,
    chainId,
    autoApprove,
    metadata,
  }) {
    if (isSnapId(origin)) {
      throw new Error(
        `Cannot request permittedChains permission for Snaps with origin "${origin}"`,
      );
    }

    const caveatValueWithChains = setPermittedEthChainIds(
      {
        requiredScopes: {},
        optionalScopes: {},
        sessionProperties: {},
        isMultichainOrigin: false,
      },
      [chainId],
    );

    if (!autoApprove) {
      let options;
      if (metadata) {
        options = { metadata };
      }
      await this.permissionController.requestPermissionsIncremental(
        { origin },
        {
          [Caip25EndowmentPermissionName]: {
            caveats: [
              {
                type: Caip25CaveatType,
                value: caveatValueWithChains,
              },
            ],
          },
        },
        options,
      );
      return;
    }

    await this.permissionController.grantPermissionsIncremental({
      subject: { origin },
      approvedPermissions: {
        [Caip25EndowmentPermissionName]: {
          caveats: [
            {
              type: Caip25CaveatType,
              value: caveatValueWithChains,
            },
          ],
        },
      },
    });
  }

  /**
   * Requests user approval for the CAIP-25 permission for the specified origin
   * and returns a granted permissions object.
   *
   * @param {string} origin - The origin to request approval for.
   * @param requestedPermissions - The legacy permissions to request approval for.
   * @returns the approved permissions object.
   */
  getCaip25PermissionFromLegacyPermissions(origin, requestedPermissions = {}) {
    const permissions = pick(requestedPermissions, [
      RestrictedMethods.eth_accounts,
      PermissionNames.permittedChains,
    ]);

    if (!permissions[RestrictedMethods.eth_accounts]) {
      permissions[RestrictedMethods.eth_accounts] = {};
    }

    if (!permissions[PermissionNames.permittedChains]) {
      permissions[PermissionNames.permittedChains] = {};
    }

    if (isSnapId(origin)) {
      delete permissions[PermissionNames.permittedChains];
    }

    const requestedAccounts =
      permissions[RestrictedMethods.eth_accounts]?.caveats?.find(
        (caveat) => caveat.type === CaveatTypes.restrictReturnedAccounts,
      )?.value ?? [];

    const requestedChains =
      permissions[PermissionNames.permittedChains]?.caveats?.find(
        (caveat) => caveat.type === CaveatTypes.restrictNetworkSwitching,
      )?.value ?? [];

    const newCaveatValue = {
      requiredScopes: {},
      optionalScopes: {
        'wallet:eip155': {
          accounts: [],
        },
      },
      sessionProperties: {},
      isMultichainOrigin: false,
    };

    const caveatValueWithChains = setPermittedEthChainIds(
      newCaveatValue,
      isSnapId(origin) ? [] : requestedChains,
    );

    const caveatValueWithAccountsAndChains = setEthAccounts(
      caveatValueWithChains,
      requestedAccounts,
    );

    return {
      [Caip25EndowmentPermissionName]: {
        caveats: [
          {
            type: Caip25CaveatType,
            value: caveatValueWithAccountsAndChains,
          },
        ],
      },
    };
  }

  getNonEvmSupportedMethods(scope) {
    return this.controllerMessenger.call(
      'MultichainRouter:getSupportedMethods',
      scope,
    );
  }

  /**
   * For origins with a solana scope permitted, sends a wallet_notify -> metamask_accountChanged
   * event to fire for the solana scope with the currently selected solana account if any are
   * permitted or empty array otherwise.
   *
   * @param {string} origin - The origin to notify with the current solana account
   */
  notifySolanaAccountChangedForCurrentAccount(origin) {
    let caip25Caveat;
    try {
      caip25Caveat = this.permissionController.getCaveat(
        origin,
        Caip25EndowmentPermissionName,
        Caip25CaveatType,
      );
    } catch {
      // noop
    }
    if (!caip25Caveat) {
      return;
    }
    const solanaAccountsChangedNotifications =
      caip25Caveat.value.sessionProperties[
        KnownSessionProperties.SolanaAccountChangedNotifications
      ];

    const sessionScopes = getSessionScopes(caip25Caveat.value, {
      getNonEvmSupportedMethods: this.getNonEvmSupportedMethods.bind(this),
    });

    const solanaScope =
      sessionScopes[MultichainNetworks.SOLANA] ||
      sessionScopes[MultichainNetworks.SOLANA_DEVNET] ||
      sessionScopes[MultichainNetworks.SOLANA_TESTNET];

    if (solanaAccountsChangedNotifications && solanaScope) {
      const { accounts } = solanaScope;
      const parsedPermittedSolanaAddresses = accounts.map((caipAccountId) => {
        const { address } = parseCaipAccountId(caipAccountId);
        return address;
      });

      const [accountAddressToEmit] = this.sortMultichainAccountsByLastSelected(
        parsedPermittedSolanaAddresses,
      );

      if (accountAddressToEmit) {
        this._notifySolanaAccountChange(origin, [accountAddressToEmit]);
      }
    }
  }

  // ---------------------------------------------------------------------------
  // Identity Management (signature operations)

  getAddTransactionRequest({
    transactionParams,
    transactionOptions,
    dappRequest,
    ...otherParams
  }) {
    return {
      internalAccounts: this.accountsController.listAccounts(),
      dappRequest,
      networkClientId:
        dappRequest?.networkClientId ?? transactionOptions?.networkClientId,
      selectedAccount: this.accountsController.getAccountByAddress(
        transactionParams.from,
      ),
      transactionController: this.txController,
      transactionOptions,
      transactionParams,
      userOperationController: this.userOperationController,
      chainId: this.#getGlobalChainId(),
      ppomController: this.ppomController,
      securityAlertsEnabled:
        this.preferencesController.state?.securityAlertsEnabled,
      updateSecurityAlertResponse: this.updateSecurityAlertResponse.bind(this),
      ...otherParams,
    };
  }

  /**
   * @returns {boolean} true if the keyring type supports EIP-1559
   */
  async getCurrentAccountEIP1559Compatibility() {
    return true;
  }

  //=============================================================================
  // END (VAULT / KEYRING RELATED METHODS)
  //=============================================================================

  /**
   * Allows a user to attempt to cancel a previously submitted transaction
   * by creating a new transaction.
   *
   * @param {number} originalTxId - the id of the txMeta that you want to
   * attempt to cancel
   * @param {import(
   *  './controllers/transactions'
   * ).CustomGasSettings} [customGasSettings] - overrides to use for gas params
   * instead of allowing this method to generate them
   * @param options
   * @returns {object} MetaMask state
   */
  async createCancelTransaction(originalTxId, customGasSettings, options) {
    await this.txController.stopTransaction(
      originalTxId,
      customGasSettings,
      options,
    );
    const state = this.getState();
    return state;
  }

  /**
   * Allows a user to attempt to speed up a previously submitted transaction
   * by creating a new transaction.
   *
   * @param {number} originalTxId - the id of the txMeta that you want to
   * attempt to speed up
   * @param {import(
   *  './controllers/transactions'
   * ).CustomGasSettings} [customGasSettings] - overrides to use for gas params
   * instead of allowing this method to generate them
   * @param options
   * @returns {object} MetaMask state
   */
  async createSpeedUpTransaction(originalTxId, customGasSettings, options) {
    await this.txController.speedUpTransaction(
      originalTxId,
      customGasSettings,
      options,
    );
    const state = this.getState();
    return state;
  }

  async estimateGas(estimateGasParams) {
    return new Promise((resolve, reject) => {
      this.provider
        .request({
          method: 'eth_estimateGas',
          params: [estimateGasParams],
        })
        .then((result) => resolve(result.toString(16)))
        .catch((err) => reject(err));
    });
  }

  handleWatchAssetRequest = ({ asset, type, origin, networkClientId }) => {
    switch (type) {
      case ERC20:
        return this.tokensController.watchAsset({
          asset,
          type,
          networkClientId,
        });
      case ERC721:
      case ERC1155:
        return this.nftController.watchNft(asset, type, origin);
      default:
        throw new Error(`Asset type ${type} not supported`);
    }
  };

  async updateSecurityAlertResponse(
    method,
    securityAlertId,
    securityAlertResponse,
  ) {
    await updateSecurityAlertResponse({
      appStateController: this.appStateController,
      method,
      securityAlertId,
      securityAlertResponse,
      signatureController: this.signatureController,
      transactionController: this.txController,
    });
  }

  /**
   * Returns the index of the HD keyring containing the selected account.
   *
   * @returns {number | undefined} The index of the HD keyring containing the selected account.
   */
  getHDEntropyIndex() {
    const selectedAccount = this.accountsController.getSelectedAccount();
    const hdKeyrings = this.keyringController.state.keyrings.filter(
      (keyring) => keyring.type === KeyringTypes.hd,
    );
    const index = hdKeyrings.findIndex((keyring) =>
      keyring.accounts.includes(selectedAccount.address),
    );

    return index === -1 ? undefined : index;
  }

  //=============================================================================
  // PASSWORD MANAGEMENT
  //=============================================================================

  /**
   * Allows a user to begin the seed phrase recovery process.
   */
  markPasswordForgotten() {
    this.preferencesController.setPasswordForgotten(true);
    this.sendUpdate();
  }

  /**
   * Allows a user to end the seed phrase recovery process.
   */
  unMarkPasswordForgotten() {
    this.preferencesController.setPasswordForgotten(false);
    this.sendUpdate();
  }

  //=============================================================================
  // SETUP
  //=============================================================================

  /**
   * A runtime.MessageSender object, as provided by the browser:
   *
   * @see https://developer.mozilla.org/en-US/docs/Mozilla/Add-ons/WebExtensions/API/runtime/MessageSender
   * @typedef {object} MessageSender
   * @property {string} - The URL of the page or frame hosting the script that sent the message.
   */

  /**
   * A Snap sender object.
   *
   * @typedef {object} SnapSender
   * @property {string} snapId - The ID of the snap.
   */

  /**
   * Used to create a multiplexed stream for connecting to an untrusted context
   * like a Dapp or other extension.
   *
   * @param options - Options bag.
   * @param {ReadableStream} options.connectionStream - The Duplex stream to connect to.
   * @param {MessageSender | SnapSender} options.sender - The sender of the messages on this stream.
   * @param {string} [options.subjectType] - The type of the sender, i.e. subject.
   */
  setupUntrustedCommunicationEip1193({
    connectionStream,
    sender,
    subjectType,
  }) {
    if (sender.url) {
      if (this.onboardingController.state.completedOnboarding) {
        if (this.preferencesController.state.usePhishDetect) {
          const { hostname } = new URL(sender.url);
          this.phishingController.maybeUpdateState();
          // Check if new connection is blocked if phishing detection is on
          const phishingTestResponse = this.phishingController.test(sender.url);
          if (phishingTestResponse?.result) {
            this.sendPhishingWarning(connectionStream, hostname);
            this.metaMetricsController.trackEvent({
              event: MetaMetricsEventName.PhishingPageDisplayed,
              category: MetaMetricsEventCategory.Phishing,
              properties: {
                url: hostname,
              },
            });
            return;
          }
        }
      }
    }

    let inputSubjectType;
    if (subjectType) {
      inputSubjectType = subjectType;
    } else if (sender.id && sender.id !== this.extension.runtime.id) {
      inputSubjectType = SubjectType.Extension;
    } else {
      inputSubjectType = SubjectType.Website;
    }

    // setup multiplexing
    const mux = setupMultiplex(connectionStream);
    mux.ignoreStream(METAMASK_CAIP_MULTICHAIN_PROVIDER);

    // messages between inpage and background
    this.setupProviderConnectionEip1193(
      mux.createStream(METAMASK_EIP_1193_PROVIDER),
      sender,
      inputSubjectType,
    );

    // TODO:LegacyProvider: Delete
    if (sender.url) {
      // legacy streams
      this.setupPublicConfig(mux.createStream('publicConfig'));
    }
  }

  /**
   * Used to create a CAIP stream for connecting to an untrusted context.
   *
   * @param options - Options bag.
   * @param {ReadableStream} options.connectionStream - The Duplex stream to connect to.
   * @param {MessageSender | SnapSender} options.sender - The sender of the messages on this stream.
   * @param {string} [options.subjectType] - The type of the sender, i.e. subject.
   */
  setupUntrustedCommunicationCaip({ connectionStream, sender, subjectType }) {
    if (!process.env.MULTICHAIN_API) {
      return;
    }

    let inputSubjectType;
    if (subjectType) {
      inputSubjectType = subjectType;
    } else if (sender.id && sender.id !== this.extension.runtime.id) {
      inputSubjectType = SubjectType.Extension;
    } else {
      inputSubjectType = SubjectType.Website;
    }

    // messages between subject and background
    this.setupProviderConnectionCaip(
      connectionStream,
      sender,
      inputSubjectType,
    );
  }

  /**
   * Used to create a multiplexed stream for connecting to a trusted context,
   * like our own user interfaces, which have the provider APIs, but also
   * receive the exported API from this controller, which includes trusted
   * functions, like the ability to approve transactions or sign messages.
   *
   * @param {*} connectionStream - The duplex stream to connect to.
   * @param {MessageSender} sender - The sender of the messages on this stream
   */
  setupTrustedCommunication(connectionStream, sender) {
    // setup multiplexing
    const mux = setupMultiplex(connectionStream);
    // connect features
    this.setupControllerConnection(mux.createStream('controller'));
    this.setupProviderConnectionEip1193(
      mux.createStream('provider'),
      sender,
      SubjectType.Internal,
    );
  }

  /**
   * Used to create a multiplexed stream for connecting to the phishing warning page.
   *
   * @param options - Options bag.
   * @param {ReadableStream} options.connectionStream - The Duplex stream to connect to.
   */
  setupPhishingCommunication({ connectionStream }) {
    const { usePhishDetect } = this.preferencesController.state;

    if (!usePhishDetect) {
      return;
    }

    // setup multiplexing
    const mux = setupMultiplex(connectionStream);
    const phishingStream = mux.createStream(PHISHING_SAFELIST);

    // set up postStream transport
    phishingStream.on(
      'data',
      createMetaRPCHandler(
        {
          safelistPhishingDomain: this.safelistPhishingDomain.bind(this),
          backToSafetyPhishingWarning:
            this.backToSafetyPhishingWarning.bind(this),
        },
        phishingStream,
      ),
    );
  }

  setUpCookieHandlerCommunication({ connectionStream }) {
    const {
      metaMetricsId,
      dataCollectionForMarketing,
      participateInMetaMetrics,
    } = this.metaMetricsController.state;

    if (
      metaMetricsId &&
      dataCollectionForMarketing &&
      participateInMetaMetrics
    ) {
      // setup multiplexing
      const mux = setupMultiplex(connectionStream);
      const metamaskCookieHandlerStream = mux.createStream(
        METAMASK_COOKIE_HANDLER,
      );
      // set up postStream transport
      metamaskCookieHandlerStream.on(
        'data',
        createMetaRPCHandler(
          {
            getCookieFromMarketingPage:
              this.getCookieFromMarketingPage.bind(this),
          },
          metamaskCookieHandlerStream,
        ),
      );
    }
  }

  getCookieFromMarketingPage(data) {
    const { ga_client_id: cookieId } = data;
    this.metaMetricsController.setMarketingCampaignCookieId(cookieId);
  }

  /**
   * Called when we detect a suspicious domain. Requests the browser redirects
   * to our anti-phishing page.
   *
   * @private
   * @param {*} connectionStream - The duplex stream to the per-page script,
   * for sending the reload attempt to.
   * @param {string} hostname - The hostname that triggered the suspicion.
   */
  sendPhishingWarning(connectionStream, hostname) {
    const mux = setupMultiplex(connectionStream);
    const phishingStream = mux.createStream('phishing');
    phishingStream.write({ hostname });
  }

  /**
   * A method for providing our API over a stream using JSON-RPC.
   *
   * @param {*} outStream - The stream to provide our API over.
   */
  setupControllerConnection(outStream) {
    const patchStore = new PatchStore(this.memStore);
    let uiReady = false;

    const handleUpdate = () => {
      if (!isStreamWritable(outStream) || !uiReady) {
        return;
      }

      const patches = patchStore.flushPendingPatches();

      outStream.write({
        jsonrpc: '2.0',
        method: 'sendUpdate',
        params: [patches],
      });
    };

    const api = {
      ...this.getApi(),
      ...this.controllerApi,
      startPatches: () => {
        uiReady = true;
        handleUpdate();
      },
      getStatePatches: () => patchStore.flushPendingPatches(),
    };

    this.on('update', handleUpdate);

    // report new active controller connection
    this.activeControllerConnections += 1;
    this.emit('controllerConnectionChanged', this.activeControllerConnections);

    // set up postStream transport
    outStream.on('data', createMetaRPCHandler(api, outStream));

    const startUISync = () => {
      if (!isStreamWritable(outStream)) {
        return;
      }
      // send notification to client-side
      outStream.write({
        jsonrpc: '2.0',
        method: 'startUISync',
      });
    };

    if (this.startUISync) {
      startUISync();
    } else {
      this.once('startUISync', startUISync);
    }

    const outstreamEndHandler = () => {
      if (!outStream.mmFinished) {
        this.activeControllerConnections -= 1;
        this.emit(
          'controllerConnectionChanged',
          this.activeControllerConnections,
        );
        outStream.mmFinished = true;
        this.removeListener('update', handleUpdate);
        patchStore.destroy();
      }
    };

    // The presence of both of the below handlers may be redundant.
    // After upgrading metamask/object-multiples to v2.0.0, which included
    // an upgrade of readable-streams from v2 to v3, we saw that the
    // `outStream.on('end'` handler was almost never being called. This seems to
    // related to how v3 handles errors vs how v2 handles errors; there
    // are "premature close" errors in both cases, although in the case
    // of v2 they don't prevent `outStream.on('end'` from being called.
    // At the time that this comment was committed, it was known that we
    // need to investigate and resolve the underlying error, however,
    // for expediency, we are not addressing them at this time. Instead, we
    // can observe that `readableStream.finished` preserves the same
    // functionality as we had when we relied on readable-stream v2. Meanwhile,
    // the `outStream.on('end')` handler was observed to have been called at least once.
    // In an abundance of caution to prevent against unexpected future behavioral changes in
    // streams implementations, we redundantly use multiple paths to attach the same event handler.
    // The outstreamEndHandler therefore needs to be idempotent, which introduces the `mmFinished` property.

    outStream.mmFinished = false;
    finished(outStream, outstreamEndHandler);
    outStream.once('close', outstreamEndHandler);
    outStream.once('end', outstreamEndHandler);
  }

  /**
   * A method for serving our ethereum provider over a given stream.
   *
   * @param {*} outStream - The stream to provide over.
   * @param {MessageSender | SnapSender} sender - The sender of the messages on this stream
   * @param {SubjectType} subjectType - The type of the sender, i.e. subject.
   */
  setupProviderConnectionEip1193(outStream, sender, subjectType) {
    let origin;
    if (subjectType === SubjectType.Internal) {
      origin = ORIGIN_METAMASK;
    } else if (subjectType === SubjectType.Snap) {
      origin = sender.snapId;
    } else {
      origin = new URL(sender.url).origin;
    }

    if (sender.id && sender.id !== this.extension.runtime.id) {
      this.subjectMetadataController.addSubjectMetadata({
        origin,
        extensionId: sender.id,
        subjectType: SubjectType.Extension,
      });
    }

    let tabId;
    if (sender.tab && sender.tab.id) {
      tabId = sender.tab.id;
    }

    let mainFrameOrigin = origin;
    if (sender.tab && sender.tab.url) {
      // If sender origin is an iframe, then get the top-level frame's origin
      mainFrameOrigin = new URL(sender.tab.url).origin;
    }

    const engine = this.setupProviderEngineEip1193({
      origin,
      sender,
      subjectType,
      tabId,
      mainFrameOrigin,
    });

    const dupeReqFilterStream = createDupeReqFilterStream();

    // setup connection
    const providerStream = createEngineStream({ engine });

    const connectionId = this.addConnection(origin, {
      tabId,
      apiType: API_TYPE.EIP1193,
      engine,
    });

    pipeline(
      outStream,
      dupeReqFilterStream,
      providerStream,
      outStream,
      (err) => {
        // handle any middleware cleanup
        engine.destroy();
        connectionId && this.removeConnection(origin, connectionId);
        // For context and todos related to the error message match, see https://github.com/MetaMask/metamask-extension/issues/26337
        if (err && !err.message?.match('Premature close')) {
          log.error(err);
        }
      },
    );

    // Used to show wallet liveliness to the provider
    if (subjectType !== SubjectType.Internal) {
      this._notifyChainChangeForConnection({ engine }, origin);
    }
  }

  /**
   * A method for serving our CAIP provider over a given stream.
   *
   * @param {*} outStream - The stream to provide over.
   * @param {MessageSender | SnapSender} sender - The sender of the messages on this stream
   * @param {SubjectType} subjectType - The type of the sender, i.e. subject.
   */
  setupProviderConnectionCaip(outStream, sender, subjectType) {
    if (!process.env.MULTICHAIN_API) {
      return;
    }

    let origin;
    if (subjectType === SubjectType.Internal) {
      origin = ORIGIN_METAMASK;
    } else if (subjectType === SubjectType.Snap) {
      origin = sender.snapId;
    } else {
      origin = new URL(sender.url).origin;
    }

    if (sender.id && sender.id !== this.extension.runtime.id) {
      this.subjectMetadataController.addSubjectMetadata({
        origin,
        extensionId: sender.id,
        subjectType: SubjectType.Extension,
      });
    }

    let tabId;
    if (sender.tab && sender.tab.id) {
      tabId = sender.tab.id;
    }

    const engine = this.setupProviderEngineCaip({
      origin,
      sender,
      subjectType,
      tabId,
    });

    const dupeReqFilterStream = createDupeReqFilterStream();

    // setup connection
    const providerStream = createEngineStream({ engine });

    const connectionId = this.addConnection(origin, {
      tabId,
      apiType: API_TYPE.CAIP_MULTICHAIN,
      engine,
    });

    // solana account changed notifications
    // This delay is needed because it's possible for a dapp to not have listeners
    // setup in time right after a connection is established.
    // This can be resolved if we amend the caip standards to include a liveliness
    // handshake as part of the initial connection.
    setTimeout(
      () => this.notifySolanaAccountChangedForCurrentAccount(origin),
      500,
    );

    pipeline(
      outStream,
      dupeReqFilterStream,
      providerStream,
      outStream,
      (err) => {
        // handle any middleware cleanup
        engine.destroy();
        connectionId && this.removeConnection(origin, connectionId);
        // For context and todos related to the error message match, see https://github.com/MetaMask/metamask-extension/issues/26337
        if (err && !err.message?.match('Premature close')) {
          log.error(err);
        }
      },
    );
  }

  /**
   * A method for creating an ethereum provider that is safely restricted for the requesting subject.
   *
   * @param {object} options - Provider engine options
   * @param {string} options.origin - The origin of the sender
   * @param {MessageSender | SnapSender} options.sender - The sender object.
   * @param {string} options.subjectType - The type of the sender subject.
   * @param {tabId} [options.tabId] - The tab ID of the sender - if the sender is within a tab
   * @param {mainFrameOrigin} [options.mainFrameOrigin] - The origin of the main frame if the sender is an iframe
   */
  setupProviderEngineEip1193({
    origin,
    subjectType,
    sender,
    tabId,
    mainFrameOrigin,
  }) {
    const engine = new JsonRpcEngine();

    // Append origin to each request
    engine.push(createOriginMiddleware({ origin }));

    // Append mainFrameOrigin to each request if present
    if (mainFrameOrigin) {
      engine.push(createMainFrameOriginMiddleware({ mainFrameOrigin }));
    }

    // Append selectedNetworkClientId to each request
    engine.push(createSelectedNetworkMiddleware(this.controllerMessenger));

    // If the origin is not in the selectedNetworkController's `domains` state
    // when the provider engine is created, the selectedNetworkController will
    // fetch the globally selected networkClient from the networkController and wrap
    // it in a proxy which can be switched to use its own state if/when the origin
    // is added to the `domains` state
    const proxyClient =
      this.selectedNetworkController.getProviderAndBlockTracker(origin);

    // We create the filter and subscription manager middleware now, but they will
    // be inserted into the engine later.
    const filterMiddleware = createFilterMiddleware(proxyClient);
    const subscriptionManager = createSubscriptionManager(proxyClient);
    subscriptionManager.events.on('notification', (message) =>
      engine.emit('notification', message),
    );

    // Append tabId to each request if it exists
    if (tabId) {
      engine.push(createTabIdMiddleware({ tabId }));
    }

    engine.push(createLoggerMiddleware({ origin }));
    engine.push(this.permissionLogController.createMiddleware());

    if (origin === BaseUrl.Portfolio) {
      engine.push(createTxVerificationMiddleware(this.networkController));
    }

    engine.push(createTracingMiddleware());

    engine.push(
      createOriginThrottlingMiddleware({
        getThrottledOriginState:
          this.appStateController.getThrottledOriginState.bind(
            this.appStateController,
          ),
        updateThrottledOriginState:
          this.appStateController.updateThrottledOriginState.bind(
            this.appStateController,
          ),
      }),
    );

    engine.push(
      createPPOMMiddleware(
        this.ppomController,
        this.preferencesController,
        this.networkController,
        this.appStateController,
        this.accountsController,
        this.updateSecurityAlertResponse.bind(this),
      ),
    );

    engine.push(
      createRPCMethodTrackingMiddleware({
        getAccountType: this.getAccountType.bind(this),
        getDeviceModel: this.getDeviceModel.bind(this),
        getHDEntropyIndex: this.getHDEntropyIndex.bind(this),
        getHardwareTypeForMetric: this.getHardwareTypeForMetric.bind(this),
        snapAndHardwareMessenger: this.controllerMessenger.getRestricted({
          name: 'SnapAndHardwareMessenger',
          allowedActions: [
            'KeyringController:getKeyringForAccount',
            'SnapController:get',
            'AccountsController:getSelectedAccount',
          ],
        }),
        appStateController: this.appStateController,
        metaMetricsController: this.metaMetricsController,
      }),
    );

    engine.push(createUnsupportedMethodMiddleware());

    // Legacy RPC method that needs to be implemented _ahead of_ the permission
    // middleware.
    engine.push(
      createEthAccountsMethodMiddleware({
        getAccounts: this.getPermittedAccounts.bind(this, origin),
      }),
    );

    if (subjectType !== SubjectType.Internal) {
      engine.push(
        this.permissionController.createPermissionMiddleware({
          origin,
        }),
      );
    }

    if (subjectType === SubjectType.Website) {
      engine.push(
        createOnboardingMiddleware({
          location: sender.url,
          registerOnboarding: this.onboardingController.registerOnboarding,
        }),
      );
    }

    // EVM requests and eth permissions should not be passed to non-EVM accounts
    // this middleware intercepts these requests and returns an error.
    engine.push(
      createEvmMethodsToNonEvmAccountReqFilterMiddleware({
        messenger: this.controllerMessenger.getRestricted({
          name: 'EvmMethodsToNonEvmAccountFilterMessenger',
          allowedActions: ['AccountsController:getSelectedAccount'],
        }),
      }),
    );

    // Unrestricted/permissionless RPC method implementations.
    // They must nevertheless be placed _behind_ the permission middleware.
    engine.push(
      createEip1193MethodMiddleware({
        subjectType,

        // Miscellaneous
        addSubjectMetadata:
          this.subjectMetadataController.addSubjectMetadata.bind(
            this.subjectMetadataController,
          ),
        metamaskState: this.getState(),
        getProviderState: this.getProviderState.bind(this),
        getUnlockPromise: this.appStateController.getUnlockPromise.bind(
          this.appStateController,
        ),
        handleWatchAssetRequest: this.handleWatchAssetRequest.bind(this),
        requestUserApproval:
          this.approvalController.addAndShowApprovalRequest.bind(
            this.approvalController,
          ),
        sendMetrics: this.metaMetricsController.trackEvent.bind(
          this.metaMetricsController,
        ),
        // Permission-related
        getAccounts: this.getPermittedAccounts.bind(this, origin),
        getCaip25PermissionFromLegacyPermissionsForOrigin:
          this.getCaip25PermissionFromLegacyPermissions.bind(this, origin),
        getPermissionsForOrigin: this.permissionController.getPermissions.bind(
          this.permissionController,
          origin,
        ),
        requestPermittedChainsPermissionIncrementalForOrigin: (options) =>
          this.requestPermittedChainsPermissionIncremental({
            ...options,
            origin,
          }),
        requestPermissionsForOrigin: (requestedPermissions) =>
          this.permissionController.requestPermissions(
            { origin },
            requestedPermissions,
          ),
        revokePermissionsForOrigin: (permissionKeys) => {
          try {
            this.permissionController.revokePermissions({
              [origin]: permissionKeys,
            });
          } catch (e) {
            // we dont want to handle errors here because
            // the revokePermissions api method should just
            // return `null` if the permissions were not
            // successfully revoked or if the permissions
            // for the origin do not exist
            console.log(e);
          }
        },
        getCaveat: ({ target, caveatType }) => {
          try {
            return this.permissionController.getCaveat(
              origin,
              target,
              caveatType,
            );
          } catch (e) {
            if (e instanceof PermissionDoesNotExistError) {
              // suppress expected error in case that the origin
              // does not have the target permission yet
            } else {
              throw e;
            }
          }

          return undefined;
        },
        // network configuration-related
        setActiveNetwork: async (networkClientId) => {
          await this.networkController.setActiveNetwork(networkClientId);
          // if the origin has the CAIP-25 permission
          // we set per dapp network selection state
          if (
            this.permissionController.hasPermission(
              origin,
              Caip25EndowmentPermissionName,
            )
          ) {
            this.selectedNetworkController.setNetworkClientIdForDomain(
              origin,
              networkClientId,
            );
          }
        },
        addNetwork: this.networkController.addNetwork.bind(
          this.networkController,
        ),
        updateNetwork: this.networkController.updateNetwork.bind(
          this.networkController,
        ),
        getNetworkConfigurationByChainId:
          this.networkController.getNetworkConfigurationByChainId.bind(
            this.networkController,
          ),
        setTokenNetworkFilter: (chainId) => {
          const { tokenNetworkFilter } =
            this.preferencesController.getPreferences();
          if (chainId && Object.keys(tokenNetworkFilter).length === 1) {
            this.preferencesController.setPreference('tokenNetworkFilter', {
              [chainId]: true,
            });
          }
        },
        getCurrentChainIdForDomain: (domain) => {
          const networkClientId =
            this.selectedNetworkController.getNetworkClientIdForDomain(domain);
          const { chainId } =
            this.networkController.getNetworkConfigurationByNetworkClientId(
              networkClientId,
            );
          return chainId;
        },

        // Web3 shim-related
        getWeb3ShimUsageState: this.alertController.getWeb3ShimUsageState.bind(
          this.alertController,
        ),
        setWeb3ShimUsageRecorded:
          this.alertController.setWeb3ShimUsageRecorded.bind(
            this.alertController,
          ),
        updateCaveat: this.permissionController.updateCaveat.bind(
          this.permissionController,
          origin,
        ),
        hasApprovalRequestsForOrigin: () =>
          this.approvalController.has({ origin }),
        rejectApprovalRequestsForOrigin: () =>
          this.rejectOriginPendingApprovals(origin),

        ///: BEGIN:ONLY_INCLUDE_IF(build-mmi)
        handleMmiAuthenticate:
          this.institutionalFeaturesController.handleMmiAuthenticate.bind(
            this.institutionalFeaturesController,
          ),
        handleMmiCheckIfTokenIsPresent:
          this.mmiController.handleMmiCheckIfTokenIsPresent.bind(
            this.mmiController,
          ),
        handleMmiDashboardData: this.mmiController.handleMmiDashboardData.bind(
          this.mmiController,
        ),
        handleMmiSetAccountAndNetwork:
          this.mmiController.setAccountAndNetwork.bind(this.mmiController),
        handleMmiOpenAddHardwareWallet:
          this.mmiController.handleMmiOpenAddHardwareWallet.bind(
            this.mmiController,
          ),
        ///: END:ONLY_INCLUDE_IF
      }),
    );

    engine.push(
      createSnapsMethodMiddleware(subjectType === SubjectType.Snap, {
        clearSnapState: this.controllerMessenger.call.bind(
          this.controllerMessenger,
          'SnapController:clearSnapState',
          origin,
        ),
        getUnlockPromise: this.appStateController.getUnlockPromise.bind(
          this.appStateController,
        ),
        getSnaps: this.controllerMessenger.call.bind(
          this.controllerMessenger,
          'SnapController:getPermitted',
          origin,
        ),
        requestPermissions: async (requestedPermissions) =>
          await this.permissionController.requestPermissions(
            { origin },
            requestedPermissions,
          ),
        getPermissions: this.permissionController.getPermissions.bind(
          this.permissionController,
          origin,
        ),
        getSnapFile: this.controllerMessenger.call.bind(
          this.controllerMessenger,
          'SnapController:getFile',
          origin,
        ),
        getSnapState: this.controllerMessenger.call.bind(
          this.controllerMessenger,
          'SnapController:getSnapState',
          origin,
        ),
        updateSnapState: this.controllerMessenger.call.bind(
          this.controllerMessenger,
          'SnapController:updateSnapState',
          origin,
        ),
        installSnaps: this.controllerMessenger.call.bind(
          this.controllerMessenger,
          'SnapController:install',
          origin,
        ),
        invokeSnap: this.permissionController.executeRestrictedMethod.bind(
          this.permissionController,
          origin,
          RestrictedMethods.wallet_snap,
        ),
        getIsLocked: () => {
          return !this.appStateController.isUnlocked();
        },
        getInterfaceState: (...args) =>
          this.controllerMessenger.call(
            'SnapInterfaceController:getInterface',
            origin,
            ...args,
          ).state,
        getInterfaceContext: (...args) =>
          this.controllerMessenger.call(
            'SnapInterfaceController:getInterface',
            origin,
            ...args,
          ).context,
        createInterface: this.controllerMessenger.call.bind(
          this.controllerMessenger,
          'SnapInterfaceController:createInterface',
          origin,
        ),
        updateInterface: this.controllerMessenger.call.bind(
          this.controllerMessenger,
          'SnapInterfaceController:updateInterface',
          origin,
        ),
        resolveInterface: this.controllerMessenger.call.bind(
          this.controllerMessenger,
          'SnapInterfaceController:resolveInterface',
          origin,
        ),
        getSnap: this.controllerMessenger.call.bind(
          this.controllerMessenger,
          'SnapController:get',
        ),
        getAllSnaps: this.controllerMessenger.call.bind(
          this.controllerMessenger,
          'SnapController:getAll',
        ),
        getCurrencyRate: (currency) => {
          const rate = this.multichainRatesController.state.rates[currency];
          const { fiatCurrency } = this.multichainRatesController.state;

          if (!rate) {
            return undefined;
          }

          return {
            ...rate,
            currency: fiatCurrency,
          };
        },
        getEntropySources: () => {
          /**
           * @type {KeyringController['state']}
           */
          const state = this.controllerMessenger.call(
            'KeyringController:getState',
          );

          return state.keyrings
            .map((keyring, index) => {
              if (keyring.type === KeyringTypes.hd) {
                return {
                  id: state.keyringsMetadata[index].id,
                  name: state.keyringsMetadata[index].name,
                  type: 'mnemonic',
                  primary: index === 0,
                };
              }

              return null;
            })
            .filter(Boolean);
        },
        hasPermission: this.permissionController.hasPermission.bind(
          this.permissionController,
          origin,
        ),
        scheduleBackgroundEvent: (event) =>
          this.controllerMessenger.call(
            'CronjobController:scheduleBackgroundEvent',
            { ...event, snapId: origin },
          ),
        cancelBackgroundEvent: this.controllerMessenger.call.bind(
          this.controllerMessenger,
          'CronjobController:cancelBackgroundEvent',
          origin,
        ),
        getBackgroundEvents: this.controllerMessenger.call.bind(
          this.controllerMessenger,
          'CronjobController:getBackgroundEvents',
          origin,
        ),
        getNetworkConfigurationByChainId: this.controllerMessenger.call.bind(
          this.controllerMessenger,
          'NetworkController:getNetworkConfigurationByChainId',
        ),
        getNetworkClientById: this.controllerMessenger.call.bind(
          this.controllerMessenger,
          'NetworkController:getNetworkClientById',
        ),
        ///: BEGIN:ONLY_INCLUDE_IF(keyring-snaps)
        handleSnapRpcRequest: (args) =>
          this.handleSnapRequest({ ...args, origin }),
        getAllowedKeyringMethods: keyringSnapPermissionsBuilder(
          this.subjectMetadataController,
          origin,
        ),
        ///: END:ONLY_INCLUDE_IF
      }),
    );

    engine.push(filterMiddleware);
    engine.push(subscriptionManager.middleware);

    engine.push(this.metamaskMiddleware);

    engine.push(providerAsMiddleware(proxyClient.provider));

    return engine;
  }

  /**
   * A method for creating a CAIP Multichain provider that is safely restricted for the requesting subject.
   *
   * @param {object} options - Provider engine options
   * @param {string} options.origin - The origin of the sender
   * @param {MessageSender | SnapSender} options.sender - The sender object.
   * @param {string} options.subjectType - The type of the sender subject.
   * @param {tabId} [options.tabId] - The tab ID of the sender - if the sender is within a tab
   */
  setupProviderEngineCaip({ origin, sender, subjectType, tabId }) {
    if (!process.env.MULTICHAIN_API) {
      return null;
    }

    const engine = new JsonRpcEngine();

    // Append origin to each request
    engine.push(createOriginMiddleware({ origin }));

    // Append tabId to each request if it exists
    if (tabId) {
      engine.push(createTabIdMiddleware({ tabId }));
    }

    engine.push(createLoggerMiddleware({ origin }));

    engine.push((req, _res, next, end) => {
      if (
        ![
          MESSAGE_TYPE.WALLET_CREATE_SESSION,
          MESSAGE_TYPE.WALLET_INVOKE_METHOD,
          MESSAGE_TYPE.WALLET_GET_SESSION,
          MESSAGE_TYPE.WALLET_REVOKE_SESSION,
        ].includes(req.method)
      ) {
        return end(rpcErrors.methodNotFound({ data: { method: req.method } }));
      }
      return next();
    });

    engine.push(
      createRPCMethodTrackingMiddleware({
        getAccountType: this.getAccountType.bind(this),
        getDeviceModel: this.getDeviceModel.bind(this),
        getHDEntropyIndex: this.getHDEntropyIndex.bind(this),
        getHardwareTypeForMetric: this.getHardwareTypeForMetric.bind(this),
        snapAndHardwareMessenger: this.controllerMessenger.getRestricted({
          name: 'SnapAndHardwareMessenger',
          allowedActions: [
            'KeyringController:getKeyringForAccount',
            'SnapController:get',
            'AccountsController:getSelectedAccount',
          ],
        }),
        appStateController: this.appStateController,
        metaMetricsController: this.metaMetricsController,
      }),
    );

    engine.push(multichainMethodCallValidatorMiddleware);
    const middlewareMaker = makeMethodMiddlewareMaker([
      walletRevokeSession,
      walletGetSession,
      walletInvokeMethod,
      walletCreateSession,
    ]);

    engine.push(
      middlewareMaker({
        findNetworkClientIdByChainId:
          this.networkController.findNetworkClientIdByChainId.bind(
            this.networkController,
          ),
        listAccounts: this.accountsController.listAccounts.bind(
          this.accountsController,
        ),
        requestPermissionsForOrigin: (requestedPermissions, options = {}) =>
          this.permissionController.requestPermissions(
            { origin },
            requestedPermissions,
            options,
          ),
        sendMetrics: this.metaMetricsController.trackEvent.bind(
          this.metaMetricsController,
        ),
        metamaskState: this.getState(),
        getCaveatForOrigin: this.permissionController.getCaveat.bind(
          this.permissionController,
          origin,
        ),
        getSelectedNetworkClientId: () =>
          this.networkController.state.selectedNetworkClientId,
        revokePermissionForOrigin:
          this.permissionController.revokePermission.bind(
            this.permissionController,
            origin,
          ),
        getNonEvmSupportedMethods: this.getNonEvmSupportedMethods.bind(this),
        isNonEvmScopeSupported: this.controllerMessenger.call.bind(
          this.controllerMessenger,
          'MultichainRouter:isSupportedScope',
        ),
        handleNonEvmRequestForOrigin: (params) =>
          this.controllerMessenger.call('MultichainRouter:handleRequest', {
            ...params,
            origin,
          }),
        getNonEvmAccountAddresses: this.controllerMessenger.call.bind(
          this.controllerMessenger,
          'MultichainRouter:getSupportedAccounts',
        ),
      }),
    );

    engine.push(
      createUnsupportedMethodMiddleware(
        new Set([
          ...UNSUPPORTED_RPC_METHODS,
          'eth_requestAccounts',
          'eth_accounts',
        ]),
      ),
    );

    if (subjectType === SubjectType.Website) {
      engine.push(
        createOnboardingMiddleware({
          location: sender.url,
          registerOnboarding: this.onboardingController.registerOnboarding,
        }),
      );
    }

    engine.push(
      createMultichainMethodMiddleware({
        subjectType,

        // Miscellaneous
        addSubjectMetadata:
          this.subjectMetadataController.addSubjectMetadata.bind(
            this.subjectMetadataController,
          ),
        getProviderState: this.getProviderState.bind(this),
        handleWatchAssetRequest: this.handleWatchAssetRequest.bind(this),
        requestUserApproval:
          this.approvalController.addAndShowApprovalRequest.bind(
            this.approvalController,
          ),
        getCaveat: ({ target, caveatType }) => {
          try {
            return this.permissionController.getCaveat(
              origin,
              target,
              caveatType,
            );
          } catch (e) {
            if (e instanceof PermissionDoesNotExistError) {
              // suppress expected error in case that the origin
              // does not have the target permission yet
            } else {
              throw e;
            }
          }

          return undefined;
        },
        addNetwork: this.networkController.addNetwork.bind(
          this.networkController,
        ),
        updateNetwork: this.networkController.updateNetwork.bind(
          this.networkController,
        ),
        setActiveNetwork: async (networkClientId) => {
          await this.networkController.setActiveNetwork(networkClientId);
          // if the origin has the CAIP-25 permission
          // we set per dapp network selection state
          if (
            this.permissionController.hasPermission(
              origin,
              Caip25EndowmentPermissionName,
            )
          ) {
            this.selectedNetworkController.setNetworkClientIdForDomain(
              origin,
              networkClientId,
            );
          }
        },
        getNetworkConfigurationByChainId:
          this.networkController.getNetworkConfigurationByChainId.bind(
            this.networkController,
          ),
        getCurrentChainIdForDomain: (domain) => {
          const networkClientId =
            this.selectedNetworkController.getNetworkClientIdForDomain(domain);
          const { chainId } =
            this.networkController.getNetworkConfigurationByNetworkClientId(
              networkClientId,
            );
          return chainId;
        },

        // Web3 shim-related
        getWeb3ShimUsageState: this.alertController.getWeb3ShimUsageState.bind(
          this.alertController,
        ),
        setWeb3ShimUsageRecorded:
          this.alertController.setWeb3ShimUsageRecorded.bind(
            this.alertController,
          ),

        requestPermittedChainsPermissionIncrementalForOrigin: (options) =>
          this.requestPermittedChainsPermissionIncremental({
            ...options,
            origin,
          }),

        rejectApprovalRequestsForOrigin: () =>
          this.rejectOriginPendingApprovals(origin),
      }),
    );

    engine.push(this.metamaskMiddleware);

    try {
      const caip25Caveat = this.permissionController.getCaveat(
        origin,
        Caip25EndowmentPermissionName,
        Caip25CaveatType,
      );

      // add new notification subscriptions for changed authorizations
      const sessionScopes = getSessionScopes(caip25Caveat.value, {
        getNonEvmSupportedMethods: this.getNonEvmSupportedMethods.bind(this),
      });

      // if the eth_subscription notification is in the scope and eth_subscribe is in the methods
      // then get the subscriptionManager going for that scope
      Object.entries(sessionScopes).forEach(([scope, scopeObject]) => {
        if (
          scopeObject.notifications.includes('eth_subscription') &&
          scopeObject.methods.includes('eth_subscribe')
        ) {
          this.addMultichainApiEthSubscriptionMiddleware({
            scope,
            origin,
            tabId,
          });
        }
      });
    } catch (err) {
      // noop
    }

    this.multichainSubscriptionManager.on(
      'notification',
      (targetOrigin, targetTabId, message) => {
        if (origin === targetOrigin && tabId === targetTabId) {
          engine.emit('notification', message);
        }
      },
    );

    engine.push(
      this.multichainMiddlewareManager.generateMultichainMiddlewareForOriginAndTabId(
        origin,
        tabId,
      ),
    );

    engine.push(async (req, res, _next, end) => {
      const { provider } = this.networkController.getNetworkClientById(
        req.networkClientId,
      );
      res.result = await provider.request(req);
      return end();
    });

    return engine;
  }

  /**
   * TODO:LegacyProvider: Delete
   * A method for providing our public config info over a stream.
   * This includes info we like to be synchronous if possible, like
   * the current selected account, and network ID.
   *
   * Since synchronous methods have been deprecated in web3,
   * this is a good candidate for deprecation.
   *
   * @param {*} outStream - The stream to provide public config over.
   */
  setupPublicConfig(outStream) {
    const configStream = storeAsStream(this.publicConfigStore);

    pipeline(configStream, outStream, (err) => {
      configStream.destroy();
      // For context and todos related to the error message match, see https://github.com/MetaMask/metamask-extension/issues/26337
      if (err && !err.message?.match('Premature close')) {
        log.error(err);
      }
    });
  }

  /**
   * Adds a reference to a connection by origin. Ignores the 'metamask' origin.
   * Caller must ensure that the returned id is stored such that the reference
   * can be deleted later.
   *
   * @param {string} origin - The connection's origin string.
   * @param {object} options - Data associated with the connection
   * @param {object} options.engine - The connection's JSON Rpc Engine
   * @param {number} options.tabId - The tabId for the connection
   * @param {API_TYPE} options.apiType - The API type for the connection
   * @returns {string} The connection's id (so that it can be deleted later)
   */
  addConnection(origin, { tabId, apiType, engine }) {
    if (origin === ORIGIN_METAMASK) {
      return null;
    }

    if (!this.connections[origin]) {
      this.connections[origin] = {};
    }

    const id = nanoid();
    this.connections[origin][id] = {
      tabId,
      apiType,
      engine,
    };

    return id;
  }

  /**
   * Deletes a reference to a connection, by origin and id.
   * Ignores unknown origins.
   *
   * @param {string} origin - The connection's origin string.
   * @param {string} id - The connection's id, as returned from addConnection.
   */
  removeConnection(origin, id) {
    const connections = this.connections[origin];
    if (!connections) {
      return;
    }

    delete connections[id];

    if (Object.keys(connections).length === 0) {
      delete this.connections[origin];
    }
  }

  /**
   * Closes all connections for the given origin, and removes the references
   * to them.
   * Ignores unknown origins.
   *
   * @param {string} origin - The origin string.
   */
  removeAllConnections(origin) {
    const connections = this.connections[origin];
    if (!connections) {
      return;
    }

    Object.keys(connections).forEach((id) => {
      this.removeConnection(origin, id);
    });
  }

  /**
   * Causes the RPC engines associated with the connections to the given origin
   * to emit a notification event with the given payload.
   *
   * The caller is responsible for ensuring that only permitted notifications
   * are sent.
   *
   * Ignores unknown origins.
   *
   * @param {string} origin - The connection's origin string.
   * @param {unknown} payload - The event payload.
   * @param apiType
   */
  notifyConnections(origin, payload, apiType) {
    const connections = this.connections[origin];
    if (connections) {
      Object.values(connections).forEach((conn) => {
        if (apiType && conn.apiType !== apiType) {
          return;
        }
        if (conn.engine) {
          conn.engine.emit('notification', payload);
        }
      });
    }
  }

  /**
   * Causes the RPC engines associated with all connections to emit a
   * notification event with the given payload.
   *
   * If the "payload" parameter is a function, the payload for each connection
   * will be the return value of that function called with the connection's
   * origin.
   *
   * The caller is responsible for ensuring that only permitted notifications
   * are sent.
   *
   * @param {unknown} payload - The event payload, or payload getter function.
   * @param apiType
   */
  notifyAllConnections(payload, apiType) {
    const getPayload =
      typeof payload === 'function'
        ? (origin) => payload(origin)
        : () => payload;

    Object.keys(this.connections).forEach((origin) => {
      Object.values(this.connections[origin]).forEach(async (conn) => {
        if (apiType && conn.apiType !== apiType) {
          return;
        }
        try {
          this.notifyConnection(conn, await getPayload(origin));
        } catch (err) {
          console.error(err);
        }
      });
    });
  }

  /**
   * Causes the RPC engine for passed connection to emit a
   * notification event with the given payload.
   *
   * The caller is responsible for ensuring that only permitted notifications
   * are sent.
   *
   * @param {object} connection - Data associated with the connection
   * @param {object} connection.engine - The connection's JSON Rpc Engine
   * @param {unknown} payload - The event payload
   */
  notifyConnection(connection, payload) {
    try {
      if (connection.engine) {
        connection.engine.emit('notification', payload);
      }
    } catch (err) {
      console.error(err);
    }
  }

  // handlers

  /**
   * Handle a KeyringController update
   *
   * @param {object} state - the KC state
   * @returns {Promise<void>}
   * @private
   */
  async _onKeyringControllerUpdate(state) {
    const { keyrings } = state;

    // The accounts tracker only supports EVM addresses and the keyring
    // controller may pass non-EVM addresses, so we filter them out
    const addresses = keyrings
      .reduce((acc, { accounts }) => acc.concat(accounts), [])
      .filter(isEthAddress);

    if (!addresses.length) {
      return;
    }

    this.accountTrackerController.syncWithAddresses(addresses);
  }

  /**
   * Handle global application unlock.
   */
  _onUnlock() {
    this.unMarkPasswordForgotten();

    // In the current implementation, this handler is triggered by a
    // KeyringController event. Other controllers subscribe to the 'unlock'
    // event of the MetaMaskController itself.
    this.emit('unlock');
  }

  /**
   * Handle global application lock.
   */
  _onLock() {
    // In the current implementation, this handler is triggered by a
    // KeyringController event. Other controllers subscribe to the 'lock'
    // event of the MetaMaskController itself.
    this.emit('lock');
  }

  /**
   * Handle memory state updates.
   * - Ensure isClientOpenAndUnlocked is updated
   * - Notifies all connections with the new provider network state
   *   - The external providers handle diffing the state
   *
   * @param newState
   */
  _onStateUpdate(newState) {
    this.isClientOpenAndUnlocked = newState.isUnlocked && this._isClientOpen;
    this._notifyChainChange();
  }

  /**
   * Execute side effects of a removed account.
   *
   * @param {string} address - The address of the account to remove.
   */
  _onAccountRemoved(address) {
    // Remove all associated permissions
    this.removeAllAccountPermissions(address);

    ///: BEGIN:ONLY_INCLUDE_IF(build-mmi)
    this.custodyController.removeAccount(address);
    ///: END:ONLY_INCLUDE_IF(build-mmi)
  }

  // misc

  /**
   * A method for emitting the full MetaMask state to all registered listeners.
   *
   * @private
   */
  privateSendUpdate() {
    this.emit('update', this.getState());
  }

  /**
   * @returns {boolean} Whether the extension is unlocked.
   */
  isUnlocked() {
    return this.keyringController.state.isUnlocked;
  }

  //=============================================================================
  // MISCELLANEOUS
  //=============================================================================

  getExternalPendingTransactions(address) {
    return this.smartTransactionsController.getTransactions({
      addressFrom: address,
      status: 'pending',
    });
  }

  /**
   * The chain list is fetched live at runtime, falling back to a cache.
   * This preseeds the cache at startup with a static list provided at build.
   */
  async initializeChainlist() {
    const cacheKey = `cachedFetch:${CHAIN_SPEC_URL}`;
    const { cachedResponse } = (await getStorageItem(cacheKey)) || {};
    if (cachedResponse) {
      return;
    }
    await setStorageItem(cacheKey, {
      cachedResponse: rawChainData(),
      // Cached value is immediately invalidated
      cachedTime: 0,
    });
  }

  /**
   * Returns the nonce that will be associated with a transaction once approved
   *
   * @param {string} address - The hex string address for the transaction
   * @param networkClientId - The networkClientId to get the nonce lock with
   * @returns {Promise<number>}
   */
  async getPendingNonce(address, networkClientId) {
    const { nonceDetails, releaseLock } = await this.txController.getNonceLock(
      address,
      networkClientId,
    );

    const pendingNonce = nonceDetails.params.highestSuggested;

    releaseLock();
    return pendingNonce;
  }

  /**
   * Returns the next nonce according to the nonce-tracker
   *
   * @param {string} address - The hex string address for the transaction
   * @param networkClientId - The networkClientId to get the nonce lock with
   * @returns {Promise<number>}
   */
  async getNextNonce(address, networkClientId) {
    const nonceLock = await this.txController.getNonceLock(
      address,
      networkClientId,
    );
    nonceLock.releaseLock();
    return nonceLock.nextNonce;
  }

  /**
   * Throw an artificial error in a timeout handler for testing purposes.
   *
   * @param message - The error message.
   * @deprecated This is only mean to facilitiate E2E testing. We should not
   * use this for handling errors.
   */
  throwTestError(message) {
    setTimeout(() => {
      const error = new Error(message);
      error.name = 'TestError';
      throw error;
    });
  }

  /**
   * A method for setting BridgeStatusController event listeners
   */
  _addBridgeStatusControllerListeners() {
    this.controllerMessenger.subscribe(
      'BridgeStatusController:bridgeTransactionComplete',
      (payload) =>
        handleBridgeTransactionComplete(payload, {
          backgroundState: this.getState(),
          trackEvent: this.metaMetricsController.trackEvent.bind(
            this.metaMetricsController,
          ),
        }),
    );

    this.controllerMessenger.subscribe(
      'BridgeStatusController:bridgeTransactionFailed',
      (payload) =>
        handleBridgeTransactionFailed(payload, {
          backgroundState: this.getState(),
          trackEvent: this.metaMetricsController.trackEvent.bind(
            this.metaMetricsController,
          ),
        }),
    );
    // Putting these TransactionController listeners here to keep it colocated with the other bridge events
    this.controllerMessenger.subscribe(
      'TransactionController:transactionFailed',
      ({ transactionMeta }) => {
        const { type, status } = transactionMeta;

        const isBridgeTransaction = type === TransactionType.bridge;
        const isIncompleteTransactionCleanup = [
          TransactionStatus.approved,
          TransactionStatus.signed,
        ].includes(status);

        if (isBridgeTransaction && !isIncompleteTransactionCleanup) {
          handleTransactionFailedTypeBridge(
            { transactionMeta },
            {
              backgroundState: this.getState(),
              trackEvent: this.metaMetricsController.trackEvent.bind(
                this.metaMetricsController,
              ),
            },
          );
        }
      },
    );
  }

  getTransactionMetricsRequest() {
    const controllerActions = {
      // Metametrics Actions
      createEventFragment: this.metaMetricsController.createEventFragment.bind(
        this.metaMetricsController,
      ),
      finalizeEventFragment:
        this.metaMetricsController.finalizeEventFragment.bind(
          this.metaMetricsController,
        ),
      getEventFragmentById:
        this.metaMetricsController.getEventFragmentById.bind(
          this.metaMetricsController,
        ),
      getParticipateInMetrics: () =>
        this.metaMetricsController.state.participateInMetaMetrics,
      trackEvent: this.metaMetricsController.trackEvent.bind(
        this.metaMetricsController,
      ),
      updateEventFragment: this.metaMetricsController.updateEventFragment.bind(
        this.metaMetricsController,
      ),
      // Other dependencies
      getAccountBalance: (account, chainId) =>
        this.accountTrackerController.state.accountsByChainId?.[chainId]?.[
          account
        ]?.balance,
      getAccountType: this.getAccountType.bind(this),
      getDeviceModel: this.getDeviceModel.bind(this),
      getHardwareTypeForMetric: this.getHardwareTypeForMetric.bind(this),
      getEIP1559GasFeeEstimates:
        this.gasFeeController.fetchGasFeeEstimates.bind(this.gasFeeController),
      getSelectedAddress: () =>
        this.accountsController.getSelectedAccount().address,
      getTokenStandardAndDetails: this.getTokenStandardAndDetails.bind(this),
      getTransaction: (id) =>
        this.txController.state.transactions.find((tx) => tx.id === id),
      getIsSmartTransaction: () => {
        return getIsSmartTransaction(this._getMetaMaskState());
      },
      getSmartTransactionByMinedTxHash: (txHash) => {
        return this.smartTransactionsController.getSmartTransactionByMinedTxHash(
          txHash,
        );
      },
      getMethodData: (data) => {
        if (!data) {
          return null;
        }
        const { knownMethodData, use4ByteResolution } =
          this.preferencesController.state;
        const prefixedData = addHexPrefix(data);
        return getMethodDataName(
          knownMethodData,
          use4ByteResolution,
          prefixedData,
          this.preferencesController.addKnownMethodData.bind(
            this.preferencesController,
          ),
          this.provider,
        );
      },
      getIsConfirmationAdvancedDetailsOpen: () => {
        return this.preferencesController.state.preferences
          .showConfirmationAdvancedDetails;
      },
      getHDEntropyIndex: this.getHDEntropyIndex.bind(this),
    };
    return {
      ...controllerActions,
      snapAndHardwareMessenger: this.controllerMessenger.getRestricted({
        name: 'SnapAndHardwareMessenger',
        allowedActions: [
          'KeyringController:getKeyringForAccount',
          'SnapController:get',
          'AccountsController:getSelectedAccount',
        ],
      }),
      provider: this.provider,
    };
  }

  updateAccountBalanceForTransactionNetwork(transactionMeta) {
    const {
      networkClientId,
      txParams: { from },
    } = transactionMeta;
    this.accountTrackerController.updateAccountByAddress({
      address: from,
      networkClientId,
    });
  }

  toggleExternalServices(useExternal) {
    this.preferencesController.toggleExternalServices(useExternal);
    this.tokenListController.updatePreventPollingOnNetworkRestart(!useExternal);
    if (useExternal) {
      this.tokenDetectionController.enable();
      this.gasFeeController.enableNonRPCGasFeeApis();
    } else {
      this.tokenDetectionController.disable();
      this.gasFeeController.disableNonRPCGasFeeApis();
    }
  }

  //=============================================================================
  // CONFIG
  //=============================================================================

  /**
   * Sets the Ledger Live preference to use for Ledger hardware wallet support
   *
   * @param keyring
   * @deprecated This method is deprecated and will be removed in the future.
   * Only webhid connections are supported in chrome and u2f in firefox.
   */
  async setLedgerTransportPreference(keyring) {
    const transportType = window.navigator.hid
      ? LedgerTransportTypes.webhid
      : LedgerTransportTypes.u2f;

    if (keyring?.updateTransportMethod) {
      return keyring.updateTransportMethod(transportType).catch((e) => {
        throw e;
      });
    }

    return undefined;
  }

  /**
   * A method for initializing storage the first time.
   *
   * @param {object} initState - The default state to initialize with.
   * @private
   */
  recordFirstTimeInfo(initState) {
    if (!('firstTimeInfo' in initState)) {
      const version = process.env.METAMASK_VERSION;
      initState.firstTimeInfo = {
        version,
        date: Date.now(),
      };
    }
  }

  // TODO: Replace isClientOpen methods with `controllerConnectionChanged` events.
  /* eslint-disable accessor-pairs */
  /**
   * A method for recording whether the MetaMask user interface is open or not.
   *
   * @param {boolean} open
   */
  set isClientOpen(open) {
    this._isClientOpen = open;
  }
  /* eslint-enable accessor-pairs */

  /**
   * A method that is called by the background when all instances of metamask are closed.
   * Currently used to stop controller polling.
   */
  onClientClosed() {
    try {
      this.gasFeeController.stopAllPolling();
      this.currencyRateController.stopAllPolling();
      this.tokenRatesController.stopAllPolling();
      this.tokenDetectionController.stopAllPolling();
      this.tokenListController.stopAllPolling();
      this.tokenBalancesController.stopAllPolling();
      this.appStateController.clearPollingTokens();
      this.accountTrackerController.stopAllPolling();
    } catch (error) {
      console.error(error);
    }
  }

  /**
   * A method that is called by the background when a particular environment type is closed (fullscreen, popup, notification).
   * Currently used to stop polling controllers for only that environement type
   *
   * @param environmentType
   */
  onEnvironmentTypeClosed(environmentType) {
    const appStatePollingTokenType =
      POLLING_TOKEN_ENVIRONMENT_TYPES[environmentType];
    const pollingTokensToDisconnect =
      this.appStateController.state[appStatePollingTokenType];
    pollingTokensToDisconnect.forEach((pollingToken) => {
      // We don't know which controller the token is associated with, so try them all.
      // Consider storing the tokens per controller in state instead.
      this.gasFeeController.stopPollingByPollingToken(pollingToken);
      this.currencyRateController.stopPollingByPollingToken(pollingToken);
      this.tokenRatesController.stopPollingByPollingToken(pollingToken);
      this.tokenDetectionController.stopPollingByPollingToken(pollingToken);
      this.tokenListController.stopPollingByPollingToken(pollingToken);
      this.tokenBalancesController.stopPollingByPollingToken(pollingToken);
      this.accountTrackerController.stopPollingByPollingToken(pollingToken);
      this.appStateController.removePollingToken(
        pollingToken,
        appStatePollingTokenType,
      );
    });
  }

  /**
   * Adds a domain to the PhishingController safelist
   *
   * @param {string} origin - the domain to safelist
   */
  safelistPhishingDomain(origin) {
    this.metaMetricsController.trackEvent({
      category: MetaMetricsEventCategory.Phishing,
      event: MetaMetricsEventName.ProceedAnywayClicked,
      properties: {
        url: origin,
        referrer: {
          url: origin,
        },
      },
    });

    return this.phishingController.bypass(origin);
  }

  async backToSafetyPhishingWarning() {
    const portfolioBaseURL = process.env.PORTFOLIO_URL;
    const portfolioURL = `${portfolioBaseURL}/?metamaskEntry=phishing_page_portfolio_button`;

    this.metaMetricsController.trackEvent({
      category: MetaMetricsEventCategory.Navigation,
      event: MetaMetricsEventName.PortfolioLinkClicked,
      properties: {
        location: 'phishing_page',
        text: 'Back to safety',
      },
    });

    await this.platform.switchToAnotherURL(undefined, portfolioURL);
  }

  /**
   * Locks MetaMask
   */
  setLocked() {
    return this.keyringController.setLocked();
  }

  removePermissionsFor = (subjects) => {
    try {
      this.permissionController.revokePermissions(subjects);
    } catch (exp) {
      if (!(exp instanceof PermissionsRequestNotFoundError)) {
        throw exp;
      }
    }
  };

  updateCaveat = (origin, target, caveatType, caveatValue) => {
    try {
      this.controllerMessenger.call(
        'PermissionController:updateCaveat',
        origin,
        target,
        caveatType,
        caveatValue,
      );
    } catch (exp) {
      if (!(exp instanceof PermissionsRequestNotFoundError)) {
        throw exp;
      }
    }
  };

  updateNetworksList = (chainIds) => {
    try {
      this.networkOrderController.updateNetworksList(chainIds);
    } catch (err) {
      log.error(err.message);
      throw err;
    }
  };

  updateAccountsList = (pinnedAccountList) => {
    try {
      this.accountOrderController.updateAccountsList(pinnedAccountList);
    } catch (err) {
      log.error(err.message);
      throw err;
    }
  };

  updateHiddenAccountsList = (hiddenAccountList) => {
    try {
      this.accountOrderController.updateHiddenAccountsList(hiddenAccountList);
    } catch (err) {
      log.error(err.message);
      throw err;
    }
  };

  rejectPermissionsRequest = (requestId) => {
    try {
      this.permissionController.rejectPermissionsRequest(requestId);
    } catch (exp) {
      if (!(exp instanceof PermissionsRequestNotFoundError)) {
        throw exp;
      }
    }
  };

  acceptPermissionsRequest = (request) => {
    try {
      this.permissionController.acceptPermissionsRequest(request);
    } catch (exp) {
      if (!(exp instanceof PermissionsRequestNotFoundError)) {
        throw exp;
      }
    }
  };

  resolvePendingApproval = async (id, value, options) => {
    try {
      await this.approvalController.accept(id, value, options);
    } catch (exp) {
      if (!(exp instanceof ApprovalRequestNotFoundError)) {
        throw exp;
      }
    }
  };

  rejectPendingApproval = (id, error) => {
    try {
      this.approvalController.reject(
        id,
        new JsonRpcError(error.code, error.message, error.data),
      );
    } catch (exp) {
      if (!(exp instanceof ApprovalRequestNotFoundError)) {
        throw exp;
      }
    }
  };

  rejectAllPendingApprovals() {
    const deleteInterface = (id) =>
      this.controllerMessenger.call(
        'SnapInterfaceController:deleteInterface',
        id,
      );

    rejectAllApprovals({
      approvalController: this.approvalController,
      deleteInterface,
    });
  }

  async getCode(address, networkClientId) {
    const { provider } =
      this.networkController.getNetworkClientById(networkClientId);

    return await provider.request({
      method: 'eth_getCode',
      params: [address],
    });
  }

  async _onAccountChange(newAddress) {
    const permittedAccountsMap = getPermittedAccountsByOrigin(
      this.permissionController.state,
    );

    for (const [origin, accounts] of permittedAccountsMap.entries()) {
      if (accounts.includes(newAddress)) {
        this._notifyAccountsChange(origin, accounts);
      }
    }

    await this.txController.updateIncomingTransactions();
  }

  _notifyAccountsChange(origin, newAccounts) {
    this.notifyConnections(
      origin,
      {
        method: NOTIFICATION_NAMES.accountsChanged,
        // This should be the same as the return value of `eth_accounts`,
        // namely an array of the current / most recently selected Ethereum
        // account.
        params:
          newAccounts.length < 2
            ? // If the length is 1 or 0, the accounts are sorted by definition.
              newAccounts
            : // If the length is 2 or greater, we have to execute
              // `eth_accounts` vi this method.
              this.getPermittedAccounts(origin),
      },
      API_TYPE.EIP1193,
    );

    this.permissionLogController.updateAccountsHistory(origin, newAccounts);
  }

  async _notifyAuthorizationChange(origin, newAuthorization) {
    this.notifyConnections(
      origin,
      {
        method: MultichainApiNotifications.sessionChanged,
        params: {
          sessionScopes: getSessionScopes(newAuthorization, {
            getNonEvmSupportedMethods:
              this.getNonEvmSupportedMethods.bind(this),
          }),
        },
      },
      API_TYPE.CAIP_MULTICHAIN,
    );
  }

  async _notifySolanaAccountChange(origin, accountAddressArray) {
    this.notifyConnections(
      origin,
      {
        method: MultichainApiNotifications.walletNotify,
        params: {
          scope: MultichainNetworks.SOLANA,
          notification: {
            method: NOTIFICATION_NAMES.accountsChanged,
            params: accountAddressArray,
          },
        },
      },
      API_TYPE.CAIP_MULTICHAIN,
    );
  }

  async _notifyChainChange() {
    this.notifyAllConnections(
      async (origin) => ({
        method: NOTIFICATION_NAMES.chainChanged,
        params: await this.getProviderNetworkState(origin),
      }),
      API_TYPE.EIP1193,
    );
  }

  async _notifyChainChangeForConnection(connection, origin) {
    this.notifyConnection(connection, {
      method: NOTIFICATION_NAMES.chainChanged,
      params: await this.getProviderNetworkState(origin),
    });
  }

  /**
   * @deprecated
   * Controllers should subscribe to messenger events internally rather than relying on the client.
   * @param transactionMeta - Metadata for the transaction.
   */
  async _onFinishedTransaction(transactionMeta) {
    if (
      ![TransactionStatus.confirmed, TransactionStatus.failed].includes(
        transactionMeta.status,
      )
    ) {
      return;
    }

    await this._createTransactionNotifcation(transactionMeta);
    await this._updateNFTOwnership(transactionMeta);
    this._trackTransactionFailure(transactionMeta);
    await this.tokenBalancesController.updateBalancesByChainId({
      chainId: transactionMeta.chainId,
    });
  }

  async _createTransactionNotifcation(transactionMeta) {
    const { chainId } = transactionMeta;
    let rpcPrefs = {};

    if (chainId) {
      const networkConfiguration =
        this.networkController.state.networkConfigurationsByChainId?.[chainId];

      const blockExplorerUrl =
        networkConfiguration?.blockExplorerUrls?.[
          networkConfiguration?.defaultBlockExplorerUrlIndex
        ];

      rpcPrefs = { blockExplorerUrl };
    }

    try {
      await this.platform.showTransactionNotification(
        transactionMeta,
        rpcPrefs,
      );
    } catch (error) {
      log.error('Failed to create transaction notification', error);
    }
  }

  async _updateNFTOwnership(transactionMeta) {
    // if this is a transferFrom method generated from within the app it may be an NFT transfer transaction
    // in which case we will want to check and update ownership status of the transferred NFT.

    const { type, txParams, chainId, txReceipt } = transactionMeta;
    const selectedAddress =
      this.accountsController.getSelectedAccount().address;

    const { allNfts } = this.nftController.state;
    const txReceiptLogs = txReceipt?.logs;

    const isContractInteractionTx =
      type === TransactionType.contractInteraction && txReceiptLogs;
    const isTransferFromTx =
      (type === TransactionType.tokenMethodTransferFrom ||
        type === TransactionType.tokenMethodSafeTransferFrom) &&
      txParams !== undefined;

    if (!isContractInteractionTx && !isTransferFromTx) {
      return;
    }

    if (isTransferFromTx) {
      const { data, to: contractAddress, from: userAddress } = txParams;
      const transactionData = parseStandardTokenTransactionData(data);
      // Sometimes the tokenId value is parsed as "_value" param. Not seeing this often any more, but still occasionally:
      // i.e. call approve() on BAYC contract - https://etherscan.io/token/0xbc4ca0eda7647a8ab7c2061c2e118a18a936f13d#writeContract, and tokenId shows up as _value,
      // not sure why since it doesn't match the ERC721 ABI spec we use to parse these transactions - https://github.com/MetaMask/metamask-eth-abis/blob/d0474308a288f9252597b7c93a3a8deaad19e1b2/src/abis/abiERC721.ts#L62.
      const transactionDataTokenId =
        getTokenIdParam(transactionData) ?? getTokenValueParam(transactionData);

      // check if its a known NFT
      const knownNft = allNfts?.[userAddress]?.[chainId]?.find(
        ({ address, tokenId }) =>
          isEqualCaseInsensitive(address, contractAddress) &&
          tokenId === transactionDataTokenId,
      );

      // if it is we check and update ownership status.
      if (knownNft) {
        this.nftController.checkAndUpdateSingleNftOwnershipStatus(
          knownNft,
          false,
          // TODO add networkClientId once it is available in the transactionMeta
          // the chainId previously passed here didn't actually allow us to check for ownership on a non globally selected network
          // because the check would use the provider for the globally selected network, not the chainId passed here.
          { userAddress },
        );
      }
    } else {
      // Else if contract interaction we will parse the logs

      const allNftTransferLog = txReceiptLogs.map((txReceiptLog) => {
        const isERC1155NftTransfer =
          txReceiptLog.topics &&
          txReceiptLog.topics[0] === TRANSFER_SINFLE_LOG_TOPIC_HASH;
        const isERC721NftTransfer =
          txReceiptLog.topics &&
          txReceiptLog.topics[0] === TOKEN_TRANSFER_LOG_TOPIC_HASH;
        let isTransferToSelectedAddress;

        if (isERC1155NftTransfer) {
          isTransferToSelectedAddress =
            txReceiptLog.topics &&
            txReceiptLog.topics[3] &&
            txReceiptLog.topics[3].match(selectedAddress?.slice(2));
        }

        if (isERC721NftTransfer) {
          isTransferToSelectedAddress =
            txReceiptLog.topics &&
            txReceiptLog.topics[2] &&
            txReceiptLog.topics[2].match(selectedAddress?.slice(2));
        }

        return {
          isERC1155NftTransfer,
          isERC721NftTransfer,
          isTransferToSelectedAddress,
          ...txReceiptLog,
        };
      });
      if (allNftTransferLog.length !== 0) {
        const allNftParsedLog = [];
        allNftTransferLog.forEach((singleLog) => {
          if (
            singleLog.isTransferToSelectedAddress &&
            (singleLog.isERC1155NftTransfer || singleLog.isERC721NftTransfer)
          ) {
            let iface;
            if (singleLog.isERC1155NftTransfer) {
              iface = new Interface(abiERC1155);
            } else {
              iface = new Interface(abiERC721);
            }
            try {
              const parsedLog = iface.parseLog({
                data: singleLog.data,
                topics: singleLog.topics,
              });
              allNftParsedLog.push({
                contract: singleLog.address,
                ...parsedLog,
              });
            } catch (err) {
              // ignore
            }
          }
        });
        // Filter known nfts and new Nfts
        const knownNFTs = [];
        const newNFTs = [];
        allNftParsedLog.forEach((single) => {
          const tokenIdFromLog = getTokenIdParam(single);
          const existingNft = allNfts?.[selectedAddress]?.[chainId]?.find(
            ({ address, tokenId }) => {
              return (
                isEqualCaseInsensitive(address, single.contract) &&
                tokenId === tokenIdFromLog
              );
            },
          );
          if (existingNft) {
            knownNFTs.push(existingNft);
          } else {
            newNFTs.push({
              tokenId: tokenIdFromLog,
              ...single,
            });
          }
        });
        // For known nfts only refresh ownership
        const refreshOwnershipNFts = knownNFTs.map(async (singleNft) => {
          return this.nftController.checkAndUpdateSingleNftOwnershipStatus(
            singleNft,
            false,
            // TODO add networkClientId once it is available in the transactionMeta
            // the chainId previously passed here didn't actually allow us to check for ownership on a non globally selected network
            // because the check would use the provider for the globally selected network, not the chainId passed here.
            { selectedAddress },
          );
        });
        await Promise.allSettled(refreshOwnershipNFts);
        // For new nfts, add them to state
        const addNftPromises = newNFTs.map(async (singleNft) => {
          return this.nftController.addNft(
            singleNft.contract,
            singleNft.tokenId,
          );
        });
        await Promise.allSettled(addNftPromises);
      }
    }
  }

  _trackTransactionFailure(transactionMeta) {
    const { txReceipt } = transactionMeta;
    const metamaskState = this.getState();
    const { allTokens } = this.tokensController.state;
    const selectedAccount = this.accountsController.getSelectedAccount();
    const tokens =
      allTokens?.[transactionMeta.chainId]?.[selectedAccount.address] || [];

    if (!txReceipt || txReceipt.status !== '0x0') {
      return;
    }

    this.metaMetricsController.trackEvent(
      {
        event: 'Tx Status Update: On-Chain Failure',
        category: MetaMetricsEventCategory.Background,
        properties: {
          action: 'Transactions',
          errorMessage: transactionMeta.simulationFails?.reason,
          numberOfTokens: tokens.length,
          // TODO: remove this once we have migrated to the new account balances state
          numberOfAccounts: Object.keys(metamaskState.accounts).length,
        },
      },
      {
        matomoEvent: true,
      },
    );
  }

  _onUserOperationAdded(userOperationMeta) {
    const transactionMeta = this.txController.state.transactions.find(
      (tx) => tx.id === userOperationMeta.id,
    );

    if (!transactionMeta) {
      return;
    }

    if (transactionMeta.type === TransactionType.swap) {
      this.controllerMessenger.publish(
        'TransactionController:transactionNewSwap',
        { transactionMeta },
      );
    } else if (transactionMeta.type === TransactionType.swapApproval) {
      this.controllerMessenger.publish(
        'TransactionController:transactionNewSwapApproval',
        { transactionMeta },
      );
    }
  }

  _onUserOperationTransactionUpdated(transactionMeta) {
    const updatedTransactionMeta = {
      ...transactionMeta,
      txParams: {
        ...transactionMeta.txParams,
        from: this.accountsController.getSelectedAccount().address,
      },
    };

    const transactionExists = this.txController.state.transactions.some(
      (tx) => tx.id === updatedTransactionMeta.id,
    );

    if (!transactionExists) {
      this.txController.update((state) => {
        state.transactions.push(updatedTransactionMeta);
      });
    }

    this.txController.updateTransaction(
      updatedTransactionMeta,
      'Generated from user operation',
    );

    this.controllerMessenger.publish(
      'TransactionController:transactionStatusUpdated',
      { transactionMeta: updatedTransactionMeta },
    );
  }

  _getMetaMaskState() {
    return {
      metamask: this.getState(),
    };
  }

  _getConfigForRemoteFeatureFlagRequest() {
    const distribution =
      buildTypeMappingForRemoteFeatureFlag[process.env.METAMASK_BUILD_TYPE] ||
      DistributionType.Main;
    const environment =
      environmentMappingForRemoteFeatureFlag[
        process.env.METAMASK_ENVIRONMENT
      ] || EnvironmentType.Development;
    return { distribution, environment };
  }

  /**
   * Select a hardware wallet device and execute a
   * callback with the keyring for that device.
   *
   * Note that KeyringController state is not updated before
   * the end of the callback execution, and calls to KeyringController
   * methods within the callback can lead to deadlocks.
   *
   * @param {object} options - The options for the device
   * @param {string} options.name - The device name to select
   * @param {string} options.hdPath - An optional hd path to be set on the device
   * keyring
   * @param {*} callback - The callback to execute with the keyring
   * @returns {*} The result of the callback
   */
  async #withKeyringForDevice(options, callback) {
    const keyringOverrides = this.opts.overrides?.keyrings;
    let keyringType = null;
    switch (options.name) {
      case HardwareDeviceNames.trezor:
        keyringType = keyringOverrides?.trezor?.type || TrezorKeyring.type;
        break;
      case HardwareDeviceNames.oneKey:
        keyringType = keyringOverrides?.oneKey?.type || OneKeyKeyring?.type;
        break;
      case HardwareDeviceNames.ledger:
        keyringType = keyringOverrides?.ledger?.type || LedgerKeyring.type;
        break;
      case HardwareDeviceNames.qr:
        keyringType = QRHardwareKeyring.type;
        break;
      case HardwareDeviceNames.lattice:
        keyringType = keyringOverrides?.lattice?.type || LatticeKeyring.type;
        break;
      default:
        throw new Error(
          'MetamaskController:#withKeyringForDevice - Unknown device',
        );
    }

    return this.keyringController.withKeyring(
      { type: keyringType },
      async ({ keyring }) => {
        if (options.hdPath && keyring.setHdPath) {
          keyring.setHdPath(options.hdPath);
        }

        if (options.name === HardwareDeviceNames.lattice) {
          keyring.appName = 'MetaMask';
        }

        if (
          options.name === HardwareDeviceNames.trezor ||
          options.name === HardwareDeviceNames.oneKey
        ) {
          const model = keyring.getModel();
          this.appStateController.setTrezorModel(model);
        }

        keyring.network = getProviderConfig({
          metamask: this.networkController.state,
        }).type;

        return await callback(keyring);
      },
      {
        createIfMissing: true,
      },
    );
  }

  #checkTokenListPolling(currentState, previousState) {
    const previousEnabled = this.#isTokenListPollingRequired(previousState);
    const newEnabled = this.#isTokenListPollingRequired(currentState);

    if (previousEnabled === newEnabled) {
      return;
    }

    this.tokenListController.updatePreventPollingOnNetworkRestart(!newEnabled);
  }

  #isTokenListPollingRequired(preferencesControllerState) {
    const { useTokenDetection, useTransactionSimulations, preferences } =
      preferencesControllerState ?? {};

    const { petnamesEnabled } = preferences ?? {};

    return useTokenDetection || petnamesEnabled || useTransactionSimulations;
  }

  /**
   * @deprecated Avoid new references to the global network.
   * Will be removed once multi-chain support is fully implemented.
   * @returns {string} The chain ID of the currently selected network.
   */
  #getGlobalChainId() {
    const globalNetworkClientId = this.#getGlobalNetworkClientId();

    const globalNetworkClient = this.networkController.getNetworkClientById(
      globalNetworkClientId,
    );

    return globalNetworkClient.configuration.chainId;
  }

  #getAllAddedNetworks() {
    const networksConfig =
      this.networkController.state.networkConfigurationsByChainId;
    const chainIds = Object.keys(networksConfig);

    return chainIds;
  }

  #restartSmartTransactionPoller() {
    if (this.preferencesController.state.useExternalServices === true) {
      this.txController.stopIncomingTransactionPolling();
      this.txController.startIncomingTransactionPolling();
    }
  }

  /**
   * @deprecated Avoid new references to the global network.
   * Will be removed once multi-chain support is fully implemented.
   * @returns {string} The network client ID of the currently selected network client.
   */
  #getGlobalNetworkClientId() {
    return this.networkController.state.selectedNetworkClientId;
  }

  #initControllers({ existingControllers, initFunctions, initState }) {
    const initRequest = {
      getFlatState: this.getState.bind(this),
      getGlobalChainId: this.#getGlobalChainId.bind(this),
      getPermittedAccounts: this.getPermittedAccounts.bind(this),
      getProvider: () => this.provider,
      getStateUI: this._getMetaMaskState.bind(this),
      getTransactionMetricsRequest:
        this.getTransactionMetricsRequest.bind(this),
      updateAccountBalanceForTransactionNetwork:
        this.updateAccountBalanceForTransactionNetwork.bind(this),
      offscreenPromise: this.offscreenPromise,
      preinstalledSnaps: this.opts.preinstalledSnaps,
      persistedState: initState,
      removeAllConnections: this.removeAllConnections.bind(this),
      setupUntrustedCommunicationEip1193:
        this.setupUntrustedCommunicationEip1193.bind(this),
      showNotification: this.platform._showNotification,
      getMetaMetricsId: this.metaMetricsController.getMetaMetricsId.bind(
        this.metaMetricsController,
      ),
      trackEvent: this.metaMetricsController.trackEvent.bind(
        this.metaMetricsController,
      ),
    };

    return initControllers({
      baseControllerMessenger: this.controllerMessenger,
      existingControllers,
      initFunctions,
      initRequest,
    });
  }
}<|MERGE_RESOLUTION|>--- conflicted
+++ resolved
@@ -1589,7 +1589,6 @@
           fetchOptions: { method: 'GET', headers, signal },
           ...requestOptions,
         }),
-<<<<<<< HEAD
       trackMetaMetricsFn: (event, properties) => {
         const actionId = (Date.now() + Math.random()).toString();
         const trackEvent = this.metaMetricsController.trackEvent.bind(
@@ -1604,11 +1603,6 @@
             actionId,
           },
         });
-=======
-      // eslint-disable-next-line no-empty-function
-      trackMetaMetricsFn: () => {
-        // TODO implement these when ready to start tracking new unified swap events
->>>>>>> 651a2c93
       },
       config: {
         customBridgeApiBaseUrl: BRIDGE_API_BASE_URL,
