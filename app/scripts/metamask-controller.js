--- conflicted
+++ resolved
@@ -907,10 +907,7 @@
       allowedEvents: [
         'PreferencesController:stateChange',
         'TokensController:stateChange',
-<<<<<<< HEAD
-=======
         'NetworkController:stateChange',
->>>>>>> 8b02ae40
       ],
     });
 
@@ -4064,8 +4061,6 @@
           tokenRatesController,
         ),
 
-<<<<<<< HEAD
-=======
       tokenDetectionStartPolling: tokenDetectionController.startPolling.bind(
         tokenDetectionController,
       ),
@@ -4079,7 +4074,6 @@
       tokenListStopPollingByPollingToken:
         tokenListController.stopPollingByPollingToken.bind(tokenListController),
 
->>>>>>> 8b02ae40
       tokenBalancesStartPolling: tokenBalancesController.startPolling.bind(
         tokenBalancesController,
       ),
