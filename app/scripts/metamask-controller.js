--- conflicted
+++ resolved
@@ -2327,42 +2327,29 @@
   }
 
   triggerNetworkrequests() {
-<<<<<<< HEAD
     if (!this.hasNetworkRequestsBeenTriggered) {
       this.accountTracker.start();
       this.txController.startIncomingTransactionPolling();
-      if (this.preferencesController.store.getState().useCurrencyRateCheck) {
-        this.currencyRateController.startPollingByNetworkClientId(
-          this.networkController.state.selectedNetworkClientId,
-        );
+      this.tokenDetectionController.enable();
+
+      const preferencesControllerState =
+        this.preferencesController.store.getState();
+
+      const { useCurrencyRateCheck, useNftDetection } =
+        preferencesControllerState;
+
+      if (useNftDetection) {
+        this.nftDetectionController.start();
       }
-      if (this.preferencesController.store.getState().useTokenDetection) {
+
+      if (useCurrencyRateCheck) {
+        this.tokenRatesController.start();
+      }
+
+      if (this.#isTokenListPollingRequired(preferencesControllerState)) {
         this.tokenListController.start();
       }
-
       this.hasNetworkRequestsBeenTriggered = true;
-=======
-    this.accountTracker.start();
-    this.txController.startIncomingTransactionPolling();
-    this.tokenDetectionController.enable();
-
-    const preferencesControllerState =
-      this.preferencesController.store.getState();
-
-    const { useCurrencyRateCheck, useNftDetection } =
-      preferencesControllerState;
-
-    if (useNftDetection) {
-      this.nftDetectionController.start();
-    }
-
-    if (useCurrencyRateCheck) {
-      this.tokenRatesController.start();
-    }
-
-    if (this.#isTokenListPollingRequired(preferencesControllerState)) {
-      this.tokenListController.start();
->>>>>>> ac82f18a
     }
   }
 
@@ -2384,6 +2371,7 @@
     if (this.#isTokenListPollingRequired(preferencesControllerState)) {
       this.tokenListController.stop();
     }
+
     this.hasNetworkRequestsBeenTriggered = false;
   }
 
