--- conflicted
+++ resolved
@@ -169,11 +169,8 @@
   CHAIN_IDS,
   NETWORK_TYPES,
   NetworkStatus,
-<<<<<<< HEAD
   UNSUPPORTED_RPC_METHODS,
-=======
   MAINNET_DISPLAY_NAME,
->>>>>>> 81cec520
 } from '../../shared/constants/network';
 import { getAllowedSmartTransactionsChainIds } from '../../shared/constants/smartTransactions';
 
@@ -3411,9 +3408,7 @@
       updateNetwork: this.networkController.updateNetwork.bind(
         this.networkController,
       ),
-      removeNetwork: this.networkController.removeNetwork.bind(
-        this.networkController,
-      ),
+      removeNetwork: this.removeNetwork.bind(this),
       getCurrentNetworkEIP1559Compatibility:
         this.networkController.getEIP1559Compatibility.bind(
           this.networkController,
@@ -4946,35 +4941,17 @@
     );
   }
 
-<<<<<<< HEAD
-  removeNetworkConfiguration(networkConfigurationId) {
-    const { networkConfigurations } = this.networkController.state;
-    const { chainId } = networkConfigurations[networkConfigurationId] ?? {};
-    if (!chainId) {
-      throw new Error('Network configuration not found');
-    }
-    const hasOtherConfigsForChainId = Object.values(networkConfigurations).some(
-      (config) =>
-        config.chainId === chainId &&
-        config.id !== networkConfigurationId &&
-        config.type !== networkConfigurationId,
-    );
-
+  // Figure out what needs to be done with the middleware/subscription logic
+  removeNetwork(chainId) {
     const scope = `eip155:${parseInt(chainId, 16)}`;
     this.multichainSubscriptionManager.unsubscribeScope(scope);
     this.multichainMiddlewareManager.removeMiddleware(scope);
 
-    // if this network configuration is only one for a given chainId
-    // remove all permissions for that chainId
-    if (!hasOtherConfigsForChainId) {
-      this.removeAllChainIdPermissions(chainId);
-    }
-
-    this.networkController.removeNetworkConfiguration(networkConfigurationId);
-  }
-
-=======
->>>>>>> 81cec520
+    this.removeAllChainIdPermissions(chainId);
+
+    this.networkController.removeNetwork(chainId);
+  }
+
   /**
    * Stops exposing the account with the specified address to all third parties.
    * Exposed accounts are stored in caveats of the eth_accounts permission. This
@@ -5707,17 +5684,7 @@
       // TODO: Should this be made async in queued-request-controller package?
       // Doing so allows us to DRY up getPermittedAcounts and getPermittedAccountsSorted
       shouldEnqueueRequest: (request) => {
-<<<<<<< HEAD
-        if (
-          request.method === 'eth_requestAccounts' &&
-          this.getPermittedAccounts().length > 0
-        ) {
-          return false;
-        }
-        return methodsWithConfirmation.includes(request.method);
-=======
         return methodsRequiringNetworkSwitch.includes(request.method);
->>>>>>> 81cec520
       },
     });
     engine.push(requestQueueMiddleware);
@@ -5915,15 +5882,7 @@
 
           return undefined;
         },
-<<<<<<< HEAD
-        getCurrentRpcUrl: () =>
-          getProviderConfig({
-            metamask: this.networkController.state,
-          }).rpcUrl,
-=======
-        getChainPermissionsFeatureFlag: () =>
-          Boolean(process.env.CHAIN_PERMISSIONS),
->>>>>>> 81cec520
+
         // network configuration-related
         setActiveNetwork: async (networkClientId) => {
           await this.networkController.setActiveNetwork(networkClientId);
@@ -6149,14 +6108,10 @@
               this.networkController.findNetworkClientIdByChainId.bind(
                 this.networkController,
               ),
-            upsertNetworkConfiguration:
-              this.networkController.upsertNetworkConfiguration.bind(
-                this.networkController,
-              ),
-            removeNetworkConfiguration:
-              this.networkController.removeNetworkConfiguration.bind(
-                this.networkController,
-              ),
+            addNetwork: this.networkController.addNetwork.bind(
+              this.networkController,
+            ),
+            removeNetwork: this.removeNetwork.bind(this),
             requestPermissionApprovalForOrigin:
               this.requestPermissionApprovalForOrigin.bind(this, origin),
             sendMetrics: this.metaMetricsController.trackEvent.bind(
@@ -6210,7 +6165,7 @@
         this.preferencesController,
       ),
       shouldEnqueueRequest: (request) => {
-        return methodsWithConfirmation.includes(request.method);
+        return methodsRequiringNetworkSwitch.includes(request.method);
       },
     });
     engine.push(requestQueueMiddleware);
@@ -6262,13 +6217,9 @@
 
           return undefined;
         },
-        getCurrentRpcUrl: () =>
-          this.networkController.state.providerConfig.rpcUrl,
-        // network configuration-related
-        upsertNetworkConfiguration:
-          this.networkController.upsertNetworkConfiguration.bind(
-            this.networkController,
-          ),
+        addNetwork: this.networkController.addNetwork.bind(
+          this.networkController,
+        ),
         setActiveNetwork: async (networkClientId) => {
           await this.networkController.setActiveNetwork(networkClientId);
           // if the origin has the CAIP-25 permission
@@ -6285,7 +6236,10 @@
             );
           }
         },
-        findNetworkConfigurationBy: this.findNetworkConfigurationBy.bind(this),
+        getNetworkConfigurationByChainId:
+          this.networkController.getNetworkConfigurationByChainId.bind(
+            this.networkController,
+          ),
         // TODO refactor `add-ethereum-chain` handler so that this hook can be removed from multichain middleware
         getCurrentChainIdForDomain: (domain) => {
           const networkClientId =
