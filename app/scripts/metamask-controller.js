--- conflicted
+++ resolved
@@ -14,11 +14,7 @@
 import { ObservableStore } from '@metamask/obs-store';
 import { storeAsStream } from '@metamask/obs-store/dist/asStream';
 import { providerAsMiddleware } from '@metamask/eth-json-rpc-middleware';
-<<<<<<< HEAD
-import { debounce, throttle, memoize, wrap, pick, uniq } from 'lodash';
-=======
 import { debounce, pick, uniq } from 'lodash';
->>>>>>> 626e8e3c
 import {
   KeyringController,
   KeyringTypes,
@@ -27,10 +23,6 @@
 import createFilterMiddleware from '@metamask/eth-json-rpc-filters';
 import createSubscriptionManager from '@metamask/eth-json-rpc-filters/subscriptionManager';
 import { JsonRpcError, rpcErrors } from '@metamask/rpc-errors';
-<<<<<<< HEAD
-
-=======
->>>>>>> 626e8e3c
 import { Mutex } from 'await-semaphore';
 import log from 'loglevel';
 import {
@@ -590,7 +582,6 @@
     const additionalDefaultNetworks = [ChainId['megaeth-testnet']];
 
     let initialNetworkControllerState = initState.NetworkController;
-    const additionalDefaultNetworks = [ChainId['megaeth-testnet']];
     if (!initialNetworkControllerState) {
       initialNetworkControllerState = getDefaultNetworkControllerState(
         additionalDefaultNetworks,
@@ -599,13 +590,9 @@
       const networks =
         initialNetworkControllerState.networkConfigurationsByChainId;
 
-<<<<<<< HEAD
-      // TODO: It should be done on NetworkController level
-=======
       // TODO: Consider changing `getDefaultNetworkControllerState` on the
       // controller side to include some of these tweaks.
 
->>>>>>> 626e8e3c
       Object.values(networks).forEach((network) => {
         const id = network.rpcEndpoints[0].networkClientId;
         // Process only if the default network has a corresponding networkClientId in BlockExplorerUrl.
@@ -680,12 +667,6 @@
       messenger: networkControllerMessenger,
       state: initialNetworkControllerState,
       infuraProjectId: opts.infuraProjectId,
-<<<<<<< HEAD
-      getRpcServiceOptions: () => ({
-        fetch: globalThis.fetch.bind(globalThis),
-        btoa: globalThis.btoa.bind(globalThis),
-      }),
-=======
       getBlockTrackerOptions: () => {
         return process.env.IN_TEST
           ? {}
@@ -728,7 +709,6 @@
           },
         };
       },
->>>>>>> 626e8e3c
       additionalDefaultNetworks,
     });
     networkControllerMessenger.subscribe(
@@ -1703,10 +1683,7 @@
         'NetworkController:findNetworkClientIdByChainId',
         'TokenRatesController:getState',
         'MultichainAssetsRatesController:getState',
-<<<<<<< HEAD
-=======
         'RemoteFeatureFlagController:getState',
->>>>>>> 626e8e3c
         'CurrencyRateController:getState',
       ],
       allowedEvents: [],
@@ -3001,7 +2978,6 @@
           account.address !== lastSelectedSolanaAccountAddress
         ) {
           lastSelectedSolanaAccountAddress = account.address;
-<<<<<<< HEAD
 
           const originsWithSolanaAccountChangedNotifications =
             getOriginsWithSessionProperty(
@@ -3009,15 +2985,6 @@
               KnownSessionProperties.SolanaAccountChangedNotifications,
             );
 
-=======
-
-          const originsWithSolanaAccountChangedNotifications =
-            getOriginsWithSessionProperty(
-              this.permissionController.state,
-              KnownSessionProperties.SolanaAccountChangedNotifications,
-            );
-
->>>>>>> 626e8e3c
           // returns a map of origins to permitted solana accounts
           const solanaAccounts = getPermittedAccountsForScopesByOrigin(
             this.permissionController.state,
@@ -4212,20 +4179,11 @@
           this.controllerMessenger,
           `${BRIDGE_CONTROLLER_NAME}:${BridgeUserAction.UPDATE_QUOTE_PARAMS}`,
         ),
-<<<<<<< HEAD
-
-      // Bridge Tx submission
-      [BridgeStatusAction.SUBMIT_TX]: this.controllerMessenger.call.bind(
-        this.controllerMessenger,
-        `${BRIDGE_STATUS_CONTROLLER_NAME}:${BridgeStatusAction.SUBMIT_TX}`,
-      ),
-=======
       [BridgeBackgroundAction.TRACK_METAMETRICS_EVENT]:
         this.controllerMessenger.call.bind(
           this.controllerMessenger,
           `${BRIDGE_CONTROLLER_NAME}:${BridgeBackgroundAction.TRACK_METAMETRICS_EVENT}`,
         ),
->>>>>>> 626e8e3c
 
       // Bridge Tx submission
       [BridgeStatusAction.SUBMIT_TX]: this.controllerMessenger.call.bind(
