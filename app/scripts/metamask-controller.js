import EventEmitter from 'events';
import { finished, pipeline } from 'readable-stream';
import {
  CurrencyRateController,
  TokenDetectionController,
  TokenListController,
  TokensController,
  RatesController,
  fetchMultiExchangeRate,
  TokenBalancesController,
} from '@metamask/assets-controllers';
import { JsonRpcEngine } from '@metamask/json-rpc-engine';
import { createEngineStream } from '@metamask/json-rpc-middleware-stream';
import { ObservableStore } from '@metamask/obs-store';
import { storeAsStream } from '@metamask/obs-store/dist/asStream';
import { providerAsMiddleware } from '@metamask/eth-json-rpc-middleware';
import { debounce, pick, uniq } from 'lodash';
import {
  KeyringController,
  KeyringTypes,
  keyringBuilderFactory,
} from '@metamask/keyring-controller';
import createFilterMiddleware from '@metamask/eth-json-rpc-filters';
import createSubscriptionManager from '@metamask/eth-json-rpc-filters/subscriptionManager';
import { JsonRpcError, rpcErrors } from '@metamask/rpc-errors';
import { Mutex } from 'await-semaphore';
import log from 'loglevel';
import {
  OneKeyKeyring,
  TrezorConnectBridge,
  TrezorKeyring,
} from '@metamask/eth-trezor-keyring';
import {
  LedgerKeyring,
  LedgerIframeBridge,
} from '@metamask/eth-ledger-bridge-keyring';
import LatticeKeyring from 'eth-lattice-keyring';
import { rawChainData } from 'eth-chainlist';
import { MetaMaskKeyring as QRHardwareKeyring } from '@keystonehq/metamask-airgapped-keyring';
import { nanoid } from 'nanoid';
import { captureException } from '@sentry/browser';
import { AddressBookController } from '@metamask/address-book-controller';
import {
  ApprovalController,
  ApprovalRequestNotFoundError,
} from '@metamask/approval-controller';
import { Messenger } from '@metamask/base-controller';
import { EnsController } from '@metamask/ens-controller';
import { PhishingController } from '@metamask/phishing-controller';
import { AnnouncementController } from '@metamask/announcement-controller';
import {
  NetworkController,
  getDefaultNetworkControllerState,
} from '@metamask/network-controller';
import { GasFeeController } from '@metamask/gas-fee-controller';
import {
  MethodNames,
  PermissionController,
  PermissionDoesNotExistError,
  PermissionsRequestNotFoundError,
  SubjectMetadataController,
  SubjectType,
} from '@metamask/permission-controller';
import SmartTransactionsController from '@metamask/smart-transactions-controller';
import { ClientId } from '@metamask/smart-transactions-controller/dist/types';
import {
  METAMASK_DOMAIN,
  SelectedNetworkController,
  createSelectedNetworkMiddleware,
} from '@metamask/selected-network-controller';
import { LoggingController, LogType } from '@metamask/logging-controller';
import { PermissionLogController } from '@metamask/permission-log-controller';

import { MultichainRouter } from '@metamask/snaps-controllers';
import {
  createPreinstalledSnapsMiddleware,
  createSnapsMethodMiddleware,
  buildSnapEndowmentSpecifications,
  buildSnapRestrictedMethodSpecifications,
} from '@metamask/snaps-rpc-methods';
import {
  ApprovalType,
  ERC1155,
  ERC20,
  ERC721,
  BlockExplorerUrl,
  ChainId,
  handleFetch,
} from '@metamask/controller-utils';

import { AccountsController } from '@metamask/accounts-controller';
import {
  RemoteFeatureFlagController,
  ClientConfigApiService,
  ClientType,
  DistributionType,
  EnvironmentType,
} from '@metamask/remote-feature-flag-controller';

import { SignatureController } from '@metamask/signature-controller';
import { wordlist } from '@metamask/scure-bip39/dist/wordlists/english';

import {
  NameController,
  ENSNameProvider,
  EtherscanNameProvider,
  TokenNameProvider,
  LensNameProvider,
} from '@metamask/name-controller';

import { UserOperationController } from '@metamask/user-operation-controller';
import {
  BridgeController,
  BRIDGE_CONTROLLER_NAME,
  BridgeUserAction,
  BridgeBackgroundAction,
  BridgeClientId,
  UNIFIED_SWAP_BRIDGE_EVENT_CATEGORY,
} from '@metamask/bridge-controller';

import {
  TransactionStatus,
  TransactionType,
} from '@metamask/transaction-controller';

import { Interface } from '@ethersproject/abi';
import { abiERC1155, abiERC721 } from '@metamask/metamask-eth-abis';
import {
  isEvmAccountType,
  SolAccountType,
  ///: BEGIN:ONLY_INCLUDE_IF(bitcoin)
  BtcScope,
  ///: END:ONLY_INCLUDE_IF
  ///: BEGIN:ONLY_INCLUDE_IF(solana)
  SolScope,
  ///: END:ONLY_INCLUDE_IF
} from '@metamask/keyring-api';
import {
  hasProperty,
  hexToBigInt,
  toCaipChainId,
  parseCaipAccountId,
  KnownCaipNamespace,
} from '@metamask/utils';
import { normalize } from '@metamask/eth-sig-util';

import { TRIGGER_TYPES } from '@metamask/notification-services-controller/notification-services';

import {
  multichainMethodCallValidatorMiddleware,
  MultichainSubscriptionManager,
  MultichainMiddlewareManager,
  walletGetSession,
  walletRevokeSession,
  walletInvokeMethod,
  MultichainApiNotifications,
  walletCreateSession,
} from '@metamask/multichain-api-middleware';

import {
  Caip25CaveatMutators,
  Caip25CaveatType,
  Caip25EndowmentPermissionName,
  getEthAccounts,
  getSessionScopes,
  setPermittedEthChainIds,
  setEthAccounts,
  getPermittedAccountsForScopes,
  KnownSessionProperties,
  getAllScopesFromCaip25CaveatValue,
} from '@metamask/chain-agnostic-permission';
import {
  BridgeStatusController,
  BRIDGE_STATUS_CONTROLLER_NAME,
  BridgeStatusAction,
} from '@metamask/bridge-status-controller';

import { ErrorReportingService } from '@metamask/error-reporting-service';
import {
  RecoveryError,
  SeedlessOnboardingControllerErrorMessage,
} from '@metamask/seedless-onboarding-controller';
import { TokenStandard } from '../../shared/constants/transaction';
import {
  GAS_API_BASE_URL,
  GAS_DEV_API_BASE_URL,
  SWAPS_CLIENT_ID,
} from '../../shared/constants/swaps';
import {
  CHAIN_IDS,
  CHAIN_SPEC_URL,
  NETWORK_TYPES,
  NetworkStatus,
  UNSUPPORTED_RPC_METHODS,
  getFailoverUrlsForInfuraNetwork,
} from '../../shared/constants/network';
import { getAllowedSmartTransactionsChainIds } from '../../shared/constants/smartTransactions';

import {
  HardwareDeviceNames,
  HardwareKeyringType,
  LedgerTransportTypes,
} from '../../shared/constants/hardware-wallets';
import { KeyringType } from '../../shared/constants/keyring';
import {
  RestrictedMethods,
  ExcludedSnapPermissions,
  ExcludedSnapEndowments,
  CaveatTypes,
} from '../../shared/constants/permissions';
import { UI_NOTIFICATIONS } from '../../shared/notifications';
import { MILLISECOND, MINUTE, SECOND } from '../../shared/constants/time';
import {
  ORIGIN_METAMASK,
  POLLING_TOKEN_ENVIRONMENT_TYPES,
  MESSAGE_TYPE,
  SMART_TRANSACTION_CONFIRMATION_TYPES,
  PLATFORM_FIREFOX,
} from '../../shared/constants/app';
import {
  MetaMetricsEventCategory,
  MetaMetricsEventName,
  MetaMetricsRequestedThrough,
} from '../../shared/constants/metametrics';
import { LOG_EVENT } from '../../shared/constants/logs';

import {
  getStorageItem,
  setStorageItem,
} from '../../shared/lib/storage-helpers';
import {
  getTokenIdParam,
  fetchTokenBalance,
  fetchERC1155Balance,
} from '../../shared/lib/token-util';
import { isEqualCaseInsensitive } from '../../shared/modules/string-utils';
import { parseStandardTokenTransactionData } from '../../shared/modules/transaction.utils';
import { STATIC_MAINNET_TOKEN_LIST } from '../../shared/constants/tokens';
import { getTokenValueParam } from '../../shared/lib/metamask-controller-utils';
import { isManifestV3 } from '../../shared/modules/mv3.utils';
import { convertNetworkId } from '../../shared/modules/network.utils';
import {
  getIsSmartTransaction,
  getFeatureFlagsByChainId,
} from '../../shared/modules/selectors';
import { BaseUrl } from '../../shared/constants/urls';
import {
  TOKEN_TRANSFER_LOG_TOPIC_HASH,
  TRANSFER_SINFLE_LOG_TOPIC_HASH,
} from '../../shared/lib/transactions-controller-utils';
import { getProviderConfig } from '../../shared/modules/selectors/networks';
import { endTrace, trace, TraceName } from '../../shared/lib/trace';
import { ENVIRONMENT } from '../../development/build/constants';
import fetchWithCache from '../../shared/lib/fetch-with-cache';
import { MultichainNetworks } from '../../shared/constants/multichain/networks';
import { BRIDGE_API_BASE_URL } from '../../shared/constants/bridge';
///: BEGIN:ONLY_INCLUDE_IF(multichain)
import { MultichainWalletSnapClient } from '../../shared/lib/accounts';
///: END:ONLY_INCLUDE_IF
///: BEGIN:ONLY_INCLUDE_IF(bitcoin)
import { BITCOIN_WALLET_SNAP_ID } from '../../shared/lib/accounts/bitcoin-wallet-snap';
///: END:ONLY_INCLUDE_IF
///: BEGIN:ONLY_INCLUDE_IF(solana)
import { SOLANA_WALLET_SNAP_ID } from '../../shared/lib/accounts/solana-wallet-snap';
///: END:ONLY_INCLUDE_IF
import { FirstTimeFlowType } from '../../shared/constants/onboarding';
import { updateCurrentLocale } from '../../shared/lib/translate';
import { getIsSeedlessOnboardingFeatureEnabled } from '../../shared/modules/environment';
import { isSnapPreinstalled } from '../../shared/lib/snaps/snaps';
import { createTransactionEventFragmentWithTxId } from './lib/transaction/metrics';
///: BEGIN:ONLY_INCLUDE_IF(keyring-snaps)
import { keyringSnapPermissionsBuilder } from './lib/snap-keyring/keyring-snaps-permissions';
///: END:ONLY_INCLUDE_IF

import { SnapsNameProvider } from './lib/SnapsNameProvider';
import { AddressBookPetnamesBridge } from './lib/AddressBookPetnamesBridge';
import { AccountIdentitiesPetnamesBridge } from './lib/AccountIdentitiesPetnamesBridge';
import { createPPOMMiddleware } from './lib/ppom/ppom-middleware';
import { createTrustSignalsMiddleware } from './lib/trust-signals/trust-signals-middleware';
import {
  onMessageReceived,
  checkForMultipleVersionsRunning,
} from './detect-multiple-instances';
import ComposableObservableStore from './lib/ComposableObservableStore';
import AccountTrackerController from './controllers/account-tracker-controller';
import createDupeReqFilterStream from './lib/createDupeReqFilterStream';
import createLoggerMiddleware from './lib/createLoggerMiddleware';
import {
  createEthAccountsMethodMiddleware,
  createEip1193MethodMiddleware,
  createUnsupportedMethodMiddleware,
  createMultichainMethodMiddleware,
  makeMethodMiddlewareMaker,
} from './lib/rpc-method-middleware';
import createOriginMiddleware from './lib/createOriginMiddleware';
import createMainFrameOriginMiddleware from './lib/createMainFrameOriginMiddleware';
import createTabIdMiddleware from './lib/createTabIdMiddleware';
import { NetworkOrderController } from './controllers/network-order';
import { AccountOrderController } from './controllers/account-order';
import createOnboardingMiddleware from './lib/createOnboardingMiddleware';
import { isStreamWritable, setupMultiplex } from './lib/stream-utils';
import { PreferencesController } from './controllers/preferences-controller';
import { AppStateController } from './controllers/app-state-controller';
import { AlertController } from './controllers/alert-controller';
import OnboardingController from './controllers/onboarding';
import Backup from './lib/backup';
import DecryptMessageController from './controllers/decrypt-message';
import SwapsController from './controllers/swaps';
import MetaMetricsController from './controllers/metametrics-controller';
import { segment } from './lib/segment';
import createMetaRPCHandler from './lib/createMetaRPCHandler';
import {
  addHexPrefix,
  getEnvironmentType,
  getMethodDataName,
  previousValueComparator,
  initializeRpcProviderDomains,
  getPlatform,
} from './lib/util';
import createMetamaskMiddleware from './lib/createMetamaskMiddleware';
import { hardwareKeyringBuilderFactory } from './lib/hardware-keyring-builder-factory';
import EncryptionPublicKeyController from './controllers/encryption-public-key';
import AppMetadataController from './controllers/app-metadata';

import {
  getCaveatSpecifications,
  diffMap,
  getPermissionBackgroundApiMethods,
  getPermissionSpecifications,
  getPermittedAccountsByOrigin,
  getPermittedChainsByOrigin,
  NOTIFICATION_NAMES,
  unrestrictedMethods,
  PermissionNames,
  getRemovedAuthorizations,
  getChangedAuthorizations,
  getAuthorizedScopesByOrigin,
  getPermittedAccountsForScopesByOrigin,
  getOriginsWithSessionProperty,
} from './controllers/permissions';
import { MetaMetricsDataDeletionController } from './controllers/metametrics-data-deletion/metametrics-data-deletion';
import { DataDeletionService } from './services/data-deletion-service';
import createRPCMethodTrackingMiddleware from './lib/createRPCMethodTrackingMiddleware';
import { TrezorOffscreenBridge } from './lib/offscreen-bridge/trezor-offscreen-bridge';
import { LedgerOffscreenBridge } from './lib/offscreen-bridge/ledger-offscreen-bridge';
///: BEGIN:ONLY_INCLUDE_IF(keyring-snaps)
import { snapKeyringBuilder, getAccountsBySnapId } from './lib/snap-keyring';
///: END:ONLY_INCLUDE_IF
import { encryptorFactory } from './lib/encryptor-factory';
import { addDappTransaction, addTransaction } from './lib/transaction/util';
import { addTypedMessage, addPersonalMessage } from './lib/signature/util';
import { LatticeKeyringOffscreen } from './lib/offscreen-bridge/lattice-offscreen-keyring';
import { WeakRefObjectMap } from './lib/WeakRefObjectMap';
import {
  METAMASK_CAIP_MULTICHAIN_PROVIDER,
  METAMASK_COOKIE_HANDLER,
  METAMASK_EIP_1193_PROVIDER,
} from './constants/stream';

// Notification controllers
import { createTxVerificationMiddleware } from './lib/tx-verification/tx-verification-middleware';
import {
  updateSecurityAlertResponse,
  validateRequestWithPPOM,
} from './lib/ppom/ppom-util';
import createEvmMethodsToNonEvmAccountReqFilterMiddleware from './lib/createEvmMethodsToNonEvmAccountReqFilterMiddleware';
import { isEthAddress } from './lib/multichain/address';

import { decodeTransactionData } from './lib/transaction/decode/util';
import createTracingMiddleware from './lib/createTracingMiddleware';
import createOriginThrottlingMiddleware from './lib/createOriginThrottlingMiddleware';
import { PatchStore } from './lib/PatchStore';
import { sanitizeUIState } from './lib/state-utils';
import {
  rejectAllApprovals,
  rejectOriginApprovals,
} from './lib/approval/utils';
import { InstitutionalSnapControllerInit } from './controller-init/institutional-snap/institutional-snap-controller-init';
import {
  ///: BEGIN:ONLY_INCLUDE_IF(multichain)
  MultichainAssetsControllerInit,
  MultichainTransactionsControllerInit,
  MultichainBalancesControllerInit,
  MultichainAssetsRatesControllerInit,
  ///: END:ONLY_INCLUDE_IF
  MultichainNetworkControllerInit,
} from './controller-init/multichain';
import {
  AssetsContractControllerInit,
  NftControllerInit,
  NftDetectionControllerInit,
  TokenRatesControllerInit,
} from './controller-init/assets';
import { TransactionControllerInit } from './controller-init/confirmations/transaction-controller-init';
import { PPOMControllerInit } from './controller-init/confirmations/ppom-controller-init';
import { initControllers } from './controller-init/utils';
import {
  CronjobControllerInit,
  ExecutionServiceInit,
  RateLimitControllerInit,
  SnapControllerInit,
  SnapInsightsControllerInit,
  SnapInterfaceControllerInit,
  SnapsRegistryInit,
  WebSocketServiceInit,
} from './controller-init/snaps';
import { AuthenticationControllerInit } from './controller-init/identity/authentication-controller-init';
import { UserStorageControllerInit } from './controller-init/identity/user-storage-controller-init';
import { DeFiPositionsControllerInit } from './controller-init/defi-positions/defi-positions-controller-init';
import {
  getCallsStatus,
  getCapabilities,
  processSendCalls,
} from './lib/transaction/eip5792';
import { NotificationServicesControllerInit } from './controller-init/notifications/notification-services-controller-init';
import { NotificationServicesPushControllerInit } from './controller-init/notifications/notification-services-push-controller-init';
import { DelegationControllerInit } from './controller-init/delegation/delegation-controller-init';
import {
  onRpcEndpointUnavailable,
  onRpcEndpointDegraded,
} from './lib/network-controller/messenger-action-handlers';
import { getIsQuicknodeEndpointUrl } from './lib/network-controller/utils';
import { isRelaySupported } from './lib/transaction/transaction-relay';
import { AccountTreeControllerInit } from './controller-init/accounts/account-tree-controller-init';
import OAuthService from './services/oauth/oauth-service';
import { webAuthenticatorFactory } from './services/oauth/web-authenticator-factory';
import { SeedlessOnboardingControllerInit } from './controller-init/seedless-onboarding/seedless-onboarding-controller-init';

export const METAMASK_CONTROLLER_EVENTS = {
  // Fired after state changes that impact the extension badge (unapproved msg count)
  // The process of updating the badge happens in app/scripts/background.js.
  UPDATE_BADGE: 'updateBadge',
  DECRYPT_MESSAGE_MANAGER_UPDATE_BADGE: 'DecryptMessageManager:updateBadge',
  ENCRYPTION_PUBLIC_KEY_MANAGER_UPDATE_BADGE:
    'EncryptionPublicKeyManager:updateBadge',
  // TODO: Add this and similar enums to the `controllers` repo and export them
  APPROVAL_STATE_CHANGE: 'ApprovalController:stateChange',
  APP_STATE_UNLOCK_CHANGE: 'AppStateController:unlockChange',
  METAMASK_NOTIFICATIONS_LIST_UPDATED:
    'NotificationServicesController:notificationsListUpdated',
  METAMASK_NOTIFICATIONS_MARK_AS_READ:
    'NotificationServicesController:markNotificationsAsRead',
};

/**
 * @typedef {import('../../ui/store/store').MetaMaskReduxState} MetaMaskReduxState
 */

// Types of APIs
const API_TYPE = {
  EIP1193: 'eip-1193',
  CAIP_MULTICHAIN: 'caip-multichain',
};

// stream channels
const PHISHING_SAFELIST = 'metamask-phishing-safelist';

const environmentMappingForRemoteFeatureFlag = {
  [ENVIRONMENT.DEVELOPMENT]: EnvironmentType.Development,
  [ENVIRONMENT.RELEASE_CANDIDATE]: EnvironmentType.ReleaseCandidate,
  [ENVIRONMENT.PRODUCTION]: EnvironmentType.Production,
};

const buildTypeMappingForRemoteFeatureFlag = {
  flask: DistributionType.Flask,
  main: DistributionType.Main,
  beta: DistributionType.Beta,
  experimental: DistributionType.Main, // experimental builds use main distribution
};

export default class MetamaskController extends EventEmitter {
  /**
   * @param {object} opts
   */
  constructor(opts) {
    super();

    const { isFirstMetaMaskControllerSetup } = opts;

    this.defaultMaxListeners = 20;

    this.sendUpdate = debounce(
      this.privateSendUpdate.bind(this),
      MILLISECOND * 200,
    );
    this.opts = opts;
    this.requestSafeReload =
      opts.requestSafeReload ?? (() => Promise.resolve());
    this.extension = opts.browser;
    this.platform = opts.platform;
    this.notificationManager = opts.notificationManager;
    const initState = opts.initState || {};
    const version = process.env.METAMASK_VERSION;
    this.recordFirstTimeInfo(initState);
    this.featureFlags = opts.featureFlags;

    // this keeps track of how many "controllerStream" connections are open
    // the only thing that uses controller connections are open metamask UI instances
    this.activeControllerConnections = 0;

    this.offscreenPromise = opts.offscreenPromise ?? Promise.resolve();

    this.getRequestAccountTabIds = opts.getRequestAccountTabIds;
    this.getOpenMetamaskTabsIds = opts.getOpenMetamaskTabsIds;

    this.initializeChainlist();

    this.controllerMessenger = new Messenger();

    this.loggingController = new LoggingController({
      messenger: this.controllerMessenger.getRestricted({
        name: 'LoggingController',
        allowedActions: [],
        allowedEvents: [],
      }),
      state: initState.LoggingController,
    });

    this.currentMigrationVersion = opts.currentMigrationVersion;

    // observable state store
    this.store = new ComposableObservableStore({
      state: initState,
      controllerMessenger: this.controllerMessenger,
      persist: true,
    });

    // external connections by origin
    // Do not modify directly. Use the associated methods.
    this.connections = {};

    // lock to ensure only one vault created at once
    this.createVaultMutex = new Mutex();

    // lock to ensure only one seedless password sync is running at once
    this.syncSeedlessGlobalPasswordMutex = new Mutex();

    this.extension.runtime.onInstalled.addListener((details) => {
      if (details.reason === 'update') {
        if (version === '8.1.0') {
          this.platform.openExtensionInBrowser();
        }
        this.loggingController.add({
          type: LogType.GenericLog,
          data: {
            event: LOG_EVENT.VERSION_UPDATE,
            previousVersion: details.previousVersion,
            version,
          },
        });
      }
    });

    this.appMetadataController = new AppMetadataController({
      state: initState.AppMetadataController,
      messenger: this.controllerMessenger.getRestricted({
        name: 'AppMetadataController',
        allowedActions: [],
        allowedEvents: [],
      }),
      currentMigrationVersion: this.currentMigrationVersion,
      currentAppVersion: version,
    });

    this.approvalController = new ApprovalController({
      messenger: this.controllerMessenger.getRestricted({
        name: 'ApprovalController',
      }),
      showApprovalRequest: opts.showUserConfirmation,
      typesExcludedFromRateLimiting: [
        ApprovalType.PersonalSign,
        ApprovalType.EthSignTypedData,
        ApprovalType.Transaction,
        ApprovalType.WatchAsset,
        ApprovalType.EthGetEncryptionPublicKey,
        ApprovalType.EthDecrypt,
        // Exclude Smart TX Status Page from rate limiting to allow sequential transactions
        SMART_TRANSACTION_CONFIRMATION_TYPES.showSmartTransactionStatusPage,
      ],
    });

    const errorReportingServiceMessenger =
      this.controllerMessenger.getRestricted({
        name: 'ErrorReportingService',
        allowedActions: [],
        allowedEvents: [],
      });
    // Initializing the ErrorReportingService populates the
    // ErrorReportingServiceMessenger.
    // eslint-disable-next-line no-new
    new ErrorReportingService({
      messenger: errorReportingServiceMessenger,
      captureException,
    });

    const networkControllerMessenger = this.controllerMessenger.getRestricted({
      name: 'NetworkController',
      allowedEvents: [],
      allowedActions: ['ErrorReportingService:captureException'],
    });

    let initialNetworkControllerState = initState.NetworkController;
    const additionalDefaultNetworks = [
      ChainId['megaeth-testnet'],
      ChainId['monad-testnet'],
    ];

    if (!initialNetworkControllerState) {
      initialNetworkControllerState = getDefaultNetworkControllerState(
        additionalDefaultNetworks,
      );

      /** @type {import('@metamask/network-controller').NetworkState['networkConfigurationsByChainId']} */
      const networks =
        initialNetworkControllerState.networkConfigurationsByChainId;

      // TODO: Consider changing `getDefaultNetworkControllerState` on the
      // controller side to include some of these tweaks.

      Object.values(networks).forEach((network) => {
        const id = network.rpcEndpoints[0].networkClientId;
        // Process only if the default network has a corresponding networkClientId in BlockExplorerUrl.
        if (hasProperty(BlockExplorerUrl, id)) {
          network.blockExplorerUrls = [BlockExplorerUrl[id]];
        }
        network.defaultBlockExplorerUrlIndex = 0;
      });

      // Add failovers for default Infura RPC endpoints
      networks[CHAIN_IDS.MAINNET].rpcEndpoints[0].failoverUrls =
        getFailoverUrlsForInfuraNetwork('ethereum-mainnet');
      networks[CHAIN_IDS.LINEA_MAINNET].rpcEndpoints[0].failoverUrls =
        getFailoverUrlsForInfuraNetwork('linea-mainnet');
      networks[CHAIN_IDS.BASE].rpcEndpoints[0].failoverUrls =
        getFailoverUrlsForInfuraNetwork('base-mainnet');

      let network;
      if (process.env.IN_TEST) {
        network = {
          chainId: CHAIN_IDS.LOCALHOST,
          name: 'Localhost 8545',
          nativeCurrency: 'ETH',
          blockExplorerUrls: [],
          defaultRpcEndpointIndex: 0,
          rpcEndpoints: [
            {
              networkClientId: 'networkConfigurationId',
              url: 'http://localhost:8545',
              type: 'custom',
              failoverUrls: [],
            },
          ],
        };
        networks[CHAIN_IDS.LOCALHOST] = network;
      } else if (
        process.env.METAMASK_DEBUG ||
        process.env.METAMASK_ENVIRONMENT === 'test'
      ) {
        network = networks[CHAIN_IDS.SEPOLIA];
      } else {
        network = networks[CHAIN_IDS.MAINNET];
      }

      initialNetworkControllerState.selectedNetworkClientId =
        network.rpcEndpoints[network.defaultRpcEndpointIndex].networkClientId;
    }

    // Fix the network controller state (selectedNetworkClientId) if it is invalid and report the error
    if (
      initialNetworkControllerState.networkConfigurationsByChainId &&
      !Object.values(
        initialNetworkControllerState.networkConfigurationsByChainId,
      )
        .flatMap((networkConfiguration) =>
          networkConfiguration.rpcEndpoints.map(
            (rpcEndpoint) => rpcEndpoint.networkClientId,
          ),
        )
        .includes(initialNetworkControllerState.selectedNetworkClientId)
    ) {
      captureException(
        new Error(
          `NetworkController state is invalid: \`selectedNetworkClientId\` '${initialNetworkControllerState.selectedNetworkClientId}' does not refer to an RPC endpoint within a network configuration`,
        ),
      );

      initialNetworkControllerState.selectedNetworkClientId =
        initialNetworkControllerState.networkConfigurationsByChainId[
          CHAIN_IDS.MAINNET
        ].rpcEndpoints[0].networkClientId;
    }

    this.networkController = new NetworkController({
      messenger: networkControllerMessenger,
      state: initialNetworkControllerState,
      infuraProjectId: opts.infuraProjectId,
      getBlockTrackerOptions: () => {
        return process.env.IN_TEST
          ? {}
          : {
              pollingInterval: 20 * SECOND,
              // The retry timeout is pretty short by default, and if the endpoint is
              // down, it will end up exhausting the max number of consecutive
              // failures quickly.
              retryTimeout: 20 * SECOND,
            };
      },
      getRpcServiceOptions: (rpcEndpointUrl) => {
        const maxRetries = 4;
        const commonOptions = {
          fetch: globalThis.fetch.bind(globalThis),
          btoa: globalThis.btoa.bind(globalThis),
        };

        if (getIsQuicknodeEndpointUrl(rpcEndpointUrl)) {
          return {
            ...commonOptions,
            policyOptions: {
              maxRetries,
              // When we fail over to Quicknode, we expect it to be down at
              // first while it is being automatically activated. If an endpoint
              // is down, the failover logic enters a "cooldown period" of 30
              // minutes. We'd really rather not enter that for Quicknode, so
              // keep retrying longer.
              maxConsecutiveFailures: (maxRetries + 1) * 14,
            },
          };
        }

        return {
          ...commonOptions,
          policyOptions: {
            maxRetries,
            // Ensure that the circuit does not break too quickly.
            maxConsecutiveFailures: (maxRetries + 1) * 7,
          },
        };
      },
      additionalDefaultNetworks,
    });
    networkControllerMessenger.subscribe(
      'NetworkController:rpcEndpointUnavailable',
      async ({ chainId, endpointUrl, error }) => {
        onRpcEndpointUnavailable({
          chainId,
          endpointUrl,
          error,
          infuraProjectId: opts.infuraProjectId,
          trackEvent: this.metaMetricsController.trackEvent.bind(
            this.metaMetricsController,
          ),
          metaMetricsId: this.metaMetricsController.state.metaMetricsId,
        });
      },
    );
    networkControllerMessenger.subscribe(
      'NetworkController:rpcEndpointDegraded',
      async ({ chainId, endpointUrl }) => {
        onRpcEndpointDegraded({
          chainId,
          endpointUrl,
          infuraProjectId: opts.infuraProjectId,
          trackEvent: this.metaMetricsController.trackEvent.bind(
            this.metaMetricsController,
          ),
          metaMetricsId: this.metaMetricsController.state.metaMetricsId,
        });
      },
    );
    this.networkController.initializeProvider();

    this.multichainSubscriptionManager = new MultichainSubscriptionManager({
      getNetworkClientById: this.networkController.getNetworkClientById.bind(
        this.networkController,
      ),
      findNetworkClientIdByChainId:
        this.networkController.findNetworkClientIdByChainId.bind(
          this.networkController,
        ),
    });
    this.multichainMiddlewareManager = new MultichainMiddlewareManager();
    this.provider =
      this.networkController.getProviderAndBlockTracker().provider;
    this.blockTracker =
      this.networkController.getProviderAndBlockTracker().blockTracker;
    this.deprecatedNetworkVersions = {};

    const accountsControllerMessenger = this.controllerMessenger.getRestricted({
      name: 'AccountsController',
      allowedEvents: [
        'SnapController:stateChange',
        'KeyringController:accountRemoved',
        'KeyringController:stateChange',
        'SnapKeyring:accountAssetListUpdated',
        'SnapKeyring:accountBalancesUpdated',
        'SnapKeyring:accountTransactionsUpdated',
        'MultichainNetworkController:networkDidChange',
      ],
      allowedActions: [
        'KeyringController:getState',
        'KeyringController:getKeyringsByType',
      ],
    });

    this.accountsController = new AccountsController({
      messenger: accountsControllerMessenger,
      state: initState.AccountsController,
    });

    const preferencesMessenger = this.controllerMessenger.getRestricted({
      name: 'PreferencesController',
      allowedActions: [
        'AccountsController:setSelectedAccount',
        'AccountsController:getSelectedAccount',
        'AccountsController:getAccountByAddress',
        'AccountsController:setAccountName',
        'NetworkController:getState',
      ],
      allowedEvents: ['AccountsController:stateChange'],
    });

    this.preferencesController = new PreferencesController({
      state: {
        currentLocale: opts.initLangCode ?? '',
        ...initState.PreferencesController,
      },
      messenger: preferencesMessenger,
    });

    const tokenListMessenger = this.controllerMessenger.getRestricted({
      name: 'TokenListController',
      allowedActions: ['NetworkController:getNetworkClientById'],
      allowedEvents: ['NetworkController:stateChange'],
    });

    this.tokenListController = new TokenListController({
      chainId: this.#getGlobalChainId({
        metamask: this.networkController.state,
      }),
      preventPollingOnNetworkRestart: !this.#isTokenListPollingRequired(
        this.preferencesController.state,
      ),
      messenger: tokenListMessenger,
      state: initState.TokenListController,
    });

    const tokensControllerMessenger = this.controllerMessenger.getRestricted({
      name: 'TokensController',
      allowedActions: [
        'ApprovalController:addRequest',
        'NetworkController:getNetworkClientById',
        'AccountsController:getSelectedAccount',
        'AccountsController:getAccount',
        'AccountsController:listAccounts',
      ],
      allowedEvents: [
        'NetworkController:networkDidChange',
        'AccountsController:selectedEvmAccountChange',
        'PreferencesController:stateChange',
        'TokenListController:stateChange',
        'NetworkController:stateChange',
        'KeyringController:accountRemoved',
      ],
    });
    this.tokensController = new TokensController({
      state: initState.TokensController,
      provider: this.provider,
      messenger: tokensControllerMessenger,
      chainId: this.#getGlobalChainId(),
    });

    const metaMetricsControllerMessenger =
      this.controllerMessenger.getRestricted({
        name: 'MetaMetricsController',
        allowedActions: [
          'PreferencesController:getState',
          'NetworkController:getState',
          'NetworkController:getNetworkClientById',
        ],
        allowedEvents: [
          'PreferencesController:stateChange',
          'NetworkController:networkDidChange',
        ],
      });
    this.metaMetricsController = new MetaMetricsController({
      state: initState.MetaMetricsController,
      messenger: metaMetricsControllerMessenger,
      segment,
      version: process.env.METAMASK_VERSION,
      environment: process.env.METAMASK_ENVIRONMENT,
      extension: this.extension,
      captureException,
    });

    this.on('update', (update) => {
      this.metaMetricsController.handleMetaMaskStateUpdate(update);
    });

    const dataDeletionService = new DataDeletionService();
    const metaMetricsDataDeletionMessenger =
      this.controllerMessenger.getRestricted({
        name: 'MetaMetricsDataDeletionController',
        allowedActions: ['MetaMetricsController:getState'],
        allowedEvents: [],
      });
    this.metaMetricsDataDeletionController =
      new MetaMetricsDataDeletionController({
        dataDeletionService,
        messenger: metaMetricsDataDeletionMessenger,
        state: initState.metaMetricsDataDeletionController,
      });

    const gasFeeMessenger = this.controllerMessenger.getRestricted({
      name: 'GasFeeController',
      allowedActions: [
        'NetworkController:getEIP1559Compatibility',
        'NetworkController:getNetworkClientById',
        'NetworkController:getState',
      ],
      allowedEvents: ['NetworkController:stateChange'],
    });

    const gasApiBaseUrl = process.env.SWAPS_USE_DEV_APIS
      ? GAS_DEV_API_BASE_URL
      : GAS_API_BASE_URL;

    this.gasFeeController = new GasFeeController({
      state: initState.GasFeeController,
      interval: 10000,
      messenger: gasFeeMessenger,
      clientId: SWAPS_CLIENT_ID,
      getProvider: () =>
        this.networkController.getProviderAndBlockTracker().provider,
      onNetworkDidChange: (eventHandler) => {
        networkControllerMessenger.subscribe(
          'NetworkController:networkDidChange',
          () => eventHandler(this.networkController.state),
        );
      },
      getCurrentNetworkEIP1559Compatibility:
        this.networkController.getEIP1559Compatibility.bind(
          this.networkController,
        ),
      getCurrentAccountEIP1559Compatibility:
        this.getCurrentAccountEIP1559Compatibility.bind(this),
      legacyAPIEndpoint: `${gasApiBaseUrl}/networks/<chain_id>/gasPrices`,
      EIP1559APIEndpoint: `${gasApiBaseUrl}/networks/<chain_id>/suggestedGasFees`,
      getCurrentNetworkLegacyGasAPICompatibility: () => {
        const chainId = this.#getGlobalChainId();
        return chainId === CHAIN_IDS.BSC;
      },
      getChainId: () => this.#getGlobalChainId(),
    });

    this.appStateController = new AppStateController({
      addUnlockListener: this.on.bind(this, 'unlock'),
      isUnlocked: this.isUnlocked.bind(this),
      state: initState.AppStateController,
      onInactiveTimeout: () => this.setLocked(),
      messenger: this.controllerMessenger.getRestricted({
        name: 'AppStateController',
        allowedActions: [
          `${this.approvalController.name}:addRequest`,
          `${this.approvalController.name}:acceptRequest`,
          `PreferencesController:getState`,
        ],
        allowedEvents: [
          `KeyringController:qrKeyringStateChange`,
          'PreferencesController:stateChange',
        ],
      }),
      extension: this.extension,
    });

    const currencyRateMessenger = this.controllerMessenger.getRestricted({
      name: 'CurrencyRateController',
      allowedActions: [`${this.networkController.name}:getNetworkClientById`],
    });
    this.currencyRateController = new CurrencyRateController({
      includeUsdRate: true,
      messenger: currencyRateMessenger,
      state: initState.CurrencyController,
    });
    const initialFetchMultiExchangeRate =
      this.currencyRateController.fetchMultiExchangeRate.bind(
        this.currencyRateController,
      );
    this.currencyRateController.fetchMultiExchangeRate = (...args) => {
      if (this.preferencesController.state.useCurrencyRateCheck) {
        return initialFetchMultiExchangeRate(...args);
      }
      return {
        conversionRate: null,
        usdConversionRate: null,
      };
    };

    const tokenBalancesMessenger = this.controllerMessenger.getRestricted({
      name: 'TokenBalancesController',
      allowedActions: [
        'NetworkController:getState',
        'NetworkController:getNetworkClientById',
        'TokensController:getState',
        'PreferencesController:getState',
        'AccountsController:getSelectedAccount',
        'AccountsController:listAccounts',
      ],
      allowedEvents: [
        'PreferencesController:stateChange',
        'TokensController:stateChange',
        'NetworkController:stateChange',
        'KeyringController:accountRemoved',
      ],
    });

    this.tokenBalancesController = new TokenBalancesController({
      messenger: tokenBalancesMessenger,
      state: initState.TokenBalancesController,
      interval: 30000,
    });

    const phishingControllerMessenger = this.controllerMessenger.getRestricted({
      name: 'PhishingController',
    });

    this.phishingController = new PhishingController({
      messenger: phishingControllerMessenger,
      state: initState.PhishingController,
      hotlistRefreshInterval: process.env.IN_TEST ? 5 * SECOND : undefined,
      stalelistRefreshInterval: process.env.IN_TEST ? 30 * SECOND : undefined,
    });

    const announcementMessenger = this.controllerMessenger.getRestricted({
      name: 'AnnouncementController',
    });

    this.announcementController = new AnnouncementController({
      messenger: announcementMessenger,
      allAnnouncements: UI_NOTIFICATIONS,
      state: initState.AnnouncementController,
    });

    const networkOrderMessenger = this.controllerMessenger.getRestricted({
      name: 'NetworkOrderController',
      allowedEvents: ['NetworkController:stateChange'],
    });

    let initialNetworkOrderControllerState;
    if (
      process.env.METAMASK_DEBUG &&
      process.env.METAMASK_ENVIRONMENT === 'development' &&
      !process.env.IN_TEST
    ) {
      initialNetworkOrderControllerState = {
        orderedNetworkList: [],
        enabledNetworkMap: {
          [KnownCaipNamespace.Eip155]: {
            [CHAIN_IDS.SEPOLIA]: true,
          },
          [KnownCaipNamespace.Solana]: {
            [SolScope.Mainnet]: true,
          },
        },
      };
    } else {
      initialNetworkOrderControllerState = initState.NetworkOrderController;
    }

    this.networkOrderController = new NetworkOrderController({
      messenger: networkOrderMessenger,
      state: initialNetworkOrderControllerState,
    });

    const accountOrderMessenger = this.controllerMessenger.getRestricted({
      name: 'AccountOrderController',
    });
    this.accountOrderController = new AccountOrderController({
      messenger: accountOrderMessenger,
      state: initState.AccountOrderController,
    });

    const multichainRatesControllerMessenger =
      this.controllerMessenger.getRestricted({
        name: 'RatesController',
      });
    this.multichainRatesController = new RatesController({
      state: initState.MultichainRatesController,
      messenger: multichainRatesControllerMessenger,
      includeUsdRate: true,
      fetchMultiExchangeRate,
    });

    this.controllerMessenger.subscribe(
      'PreferencesController:stateChange',
      previousValueComparator((prevState, currState) => {
        const { useCurrencyRateCheck: prevUseCurrencyRateCheck } = prevState;
        const { useCurrencyRateCheck: currUseCurrencyRateCheck } = currState;
        if (currUseCurrencyRateCheck && !prevUseCurrencyRateCheck) {
          this.tokenRatesController.enable();
        } else if (!currUseCurrencyRateCheck && prevUseCurrencyRateCheck) {
          this.tokenRatesController.disable();
        }
      }, this.preferencesController.state),
    );

    this.ensController = new EnsController({
      messenger: this.controllerMessenger.getRestricted({
        name: 'EnsController',
        allowedActions: [
          'NetworkController:getNetworkClientById',
          'NetworkController:getState',
        ],
        allowedEvents: [],
      }),
      onNetworkDidChange: networkControllerMessenger.subscribe.bind(
        networkControllerMessenger,
        'NetworkController:networkDidChange',
      ),
    });

    const onboardingControllerMessenger =
      this.controllerMessenger.getRestricted({
        name: 'OnboardingController',
        allowedActions: [],
        allowedEvents: [],
      });
    this.onboardingController = new OnboardingController({
      messenger: onboardingControllerMessenger,
      state: initState.OnboardingController,
    });

    this.oauthService = new OAuthService({
      env: {
        googleClientId: process.env.GOOGLE_CLIENT_ID,
        appleClientId: process.env.APPLE_CLIENT_ID,
      },
      webAuthenticator: webAuthenticatorFactory(),
    });

    let additionalKeyrings = [keyringBuilderFactory(QRHardwareKeyring)];

    const keyringOverrides = this.opts.overrides?.keyrings;

    if (isManifestV3 === false) {
      const additionalKeyringTypes = [
        keyringOverrides?.lattice || LatticeKeyring,
        QRHardwareKeyring,
      ];

      const additionalBridgedKeyringTypes = [
        {
          keyring: keyringOverrides?.trezor || TrezorKeyring,
          bridge: keyringOverrides?.trezorBridge || TrezorConnectBridge,
        },
        {
          keyring: keyringOverrides?.oneKey || OneKeyKeyring,
          bridge: keyringOverrides?.oneKeyBridge || TrezorConnectBridge,
        },
        {
          keyring: keyringOverrides?.ledger || LedgerKeyring,
          bridge: keyringOverrides?.ledgerBridge || LedgerIframeBridge,
        },
      ];

      additionalKeyrings = additionalKeyringTypes.map((keyringType) =>
        keyringBuilderFactory(keyringType),
      );

      additionalBridgedKeyringTypes.forEach((keyringType) =>
        additionalKeyrings.push(
          hardwareKeyringBuilderFactory(
            keyringType.keyring,
            keyringType.bridge,
          ),
        ),
      );
    } else {
      additionalKeyrings.push(
        hardwareKeyringBuilderFactory(
          TrezorKeyring,
          keyringOverrides?.trezorBridge || TrezorOffscreenBridge,
        ),
        hardwareKeyringBuilderFactory(
          OneKeyKeyring,
          keyringOverrides?.oneKey || TrezorOffscreenBridge,
        ),
        hardwareKeyringBuilderFactory(
          LedgerKeyring,
          keyringOverrides?.ledgerBridge || LedgerOffscreenBridge,
        ),
        keyringBuilderFactory(LatticeKeyringOffscreen),
      );
    }

    ///: BEGIN:ONLY_INCLUDE_IF(keyring-snaps)
    const snapKeyringBuildMessenger = this.controllerMessenger.getRestricted({
      name: 'SnapKeyring',
      allowedActions: [
        'ApprovalController:addRequest',
        'ApprovalController:acceptRequest',
        'ApprovalController:rejectRequest',
        'ApprovalController:startFlow',
        'ApprovalController:endFlow',
        'ApprovalController:showSuccess',
        'ApprovalController:showError',
        'PhishingController:test',
        'PhishingController:maybeUpdateState',
        'KeyringController:getAccounts',
        'AccountsController:setSelectedAccount',
        'AccountsController:getAccountByAddress',
        'AccountsController:setAccountName',
        'AccountsController:listMultichainAccounts',
        'SnapController:handleRequest',
        'SnapController:get',
        'SnapController:isMinimumPlatformVersion',
        'PreferencesController:getState',
      ],
    });

    // Necessary to persist the keyrings and update the accounts both within the keyring controller and accounts controller
    const persistAndUpdateAccounts = async () => {
      await this.keyringController.persistAllKeyrings();
      await this.accountsController.updateAccounts();
    };

    additionalKeyrings.push(
      snapKeyringBuilder(snapKeyringBuildMessenger, {
        persistKeyringHelper: () => persistAndUpdateAccounts(),
        removeAccountHelper: (address) => this.removeAccount(address),
        trackEvent: (...args) => this.metaMetricsController.trackEvent(...args),
      }),
    );

    ///: END:ONLY_INCLUDE_IF

    const keyringControllerMessenger = this.controllerMessenger.getRestricted({
      name: 'KeyringController',
    });

    this.keyringController = new KeyringController({
      cacheEncryptionKey: true,
      keyringBuilders: additionalKeyrings,
      state: initState.KeyringController,
      encryptor: opts.encryptor || encryptorFactory(600_000),
      messenger: keyringControllerMessenger,
    });

    this.controllerMessenger.subscribe('KeyringController:unlock', () =>
      this._onUnlock(),
    );
    this.controllerMessenger.subscribe('KeyringController:lock', () =>
      this._onLock(),
    );

    this.controllerMessenger.subscribe(
      'KeyringController:stateChange',
      (state) => {
        this._onKeyringControllerUpdate(state);
      },
    );

    this.permissionController = new PermissionController({
      messenger: this.controllerMessenger.getRestricted({
        name: 'PermissionController',
        allowedActions: [
          `${this.approvalController.name}:addRequest`,
          `${this.approvalController.name}:hasRequest`,
          `${this.approvalController.name}:acceptRequest`,
          `${this.approvalController.name}:rejectRequest`,
          `SnapController:getPermitted`,
          `SnapController:install`,
          `SubjectMetadataController:getSubjectMetadata`,
        ],
      }),
      state: initState.PermissionController,
      caveatSpecifications: getCaveatSpecifications({
        listAccounts: this.accountsController.listAccounts.bind(
          this.accountsController,
        ),
        findNetworkClientIdByChainId:
          this.networkController.findNetworkClientIdByChainId.bind(
            this.networkController,
          ),
        isNonEvmScopeSupported: this.controllerMessenger.call.bind(
          this.controllerMessenger,
          'MultichainRouter:isSupportedScope',
        ),
        getNonEvmAccountAddresses: this.controllerMessenger.call.bind(
          this.controllerMessenger,
          'MultichainRouter:getSupportedAccounts',
        ),
      }),
      permissionSpecifications: {
        ...getPermissionSpecifications(),
        ...this.getSnapPermissionSpecifications(),
      },
      unrestrictedMethods,
    });

    this.selectedNetworkController = new SelectedNetworkController({
      messenger: this.controllerMessenger.getRestricted({
        name: 'SelectedNetworkController',
        allowedActions: [
          'NetworkController:getNetworkClientById',
          'NetworkController:getState',
          'NetworkController:getSelectedNetworkClient',
          'PermissionController:hasPermissions',
          'PermissionController:getSubjectNames',
        ],
        allowedEvents: [
          'NetworkController:stateChange',
          'PermissionController:stateChange',
        ],
      }),
      state: initState.SelectedNetworkController,
      useRequestQueuePreference: true,
      onPreferencesStateChange: () => {
        // noop
        // we have removed the ability to toggle the useRequestQueue preference
        // both useRequestQueue and onPreferencesStateChange will be removed
        // once mobile supports per dapp network selection
        // see https://github.com/MetaMask/core/pull/5065#issue-2736965186
      },
      domainProxyMap: new WeakRefObjectMap(),
    });

    this.permissionLogController = new PermissionLogController({
      messenger: this.controllerMessenger.getRestricted({
        name: 'PermissionLogController',
      }),
      restrictedMethods: new Set(Object.keys(RestrictedMethods)),
      state: initState.PermissionLogController,
    });

    this.subjectMetadataController = new SubjectMetadataController({
      messenger: this.controllerMessenger.getRestricted({
        name: 'SubjectMetadataController',
        allowedActions: [`${this.permissionController.name}:hasPermissions`],
      }),
      state: initState.SubjectMetadataController,
      subjectCacheLimit: 100,
    });

    // @TODO(snaps): This fixes an issue where `withKeyring` would lock the `KeyringController` mutex.
    // That meant that if a snap requested a keyring operation (like requesting entropy) while the `KeyringController` was locked,
    // it would cause a deadlock.
    // This is a temporary fix until we can refactor how we handle requests to the Snaps Keyring.
    const withSnapKeyring = async (operation) => {
      const keyring = await this.getSnapKeyring();

      return operation({ keyring });
    };

    const multichainRouterMessenger = this.controllerMessenger.getRestricted({
      name: 'MultichainRouter',
      allowedActions: [
        `SnapController:getAll`,
        `SnapController:handleRequest`,
        `${this.permissionController.name}:getPermissions`,
        `AccountsController:listMultichainAccounts`,
      ],
      allowedEvents: [],
    });

    this.multichainRouter = new MultichainRouter({
      messenger: multichainRouterMessenger,
      withSnapKeyring,
    });

    // account tracker watches balances, nonces, and any code at their address
    this.accountTrackerController = new AccountTrackerController({
      state: { accounts: {} },
      messenger: this.controllerMessenger.getRestricted({
        name: 'AccountTrackerController',
        allowedActions: [
          'AccountsController:getSelectedAccount',
          'NetworkController:getState',
          'NetworkController:getNetworkClientById',
          'OnboardingController:getState',
          'PreferencesController:getState',
        ],
        allowedEvents: [
          'AccountsController:selectedEvmAccountChange',
          'OnboardingController:stateChange',
          'KeyringController:accountRemoved',
        ],
      }),
      provider: this.provider,
      blockTracker: this.blockTracker,
      getNetworkIdentifier: (providerConfig) => {
        const { type, rpcUrl } =
          providerConfig ??
          getProviderConfig({
            metamask: this.networkController.state,
          });
        return type === NETWORK_TYPES.RPC ? rpcUrl : type;
      },
    });

    // start and stop polling for balances based on activeControllerConnections
    this.on('controllerConnectionChanged', (activeControllerConnections) => {
      const { completedOnboarding } = this.onboardingController.state;
      if (activeControllerConnections > 0 && completedOnboarding) {
        this.triggerNetworkrequests();
      } else {
        this.stopNetworkRequests();
      }
    });

    this.controllerMessenger.subscribe(
      `${this.onboardingController.name}:stateChange`,
      previousValueComparator(async (prevState, currState) => {
        const { completedOnboarding: prevCompletedOnboarding } = prevState;
        const {
          completedOnboarding: currCompletedOnboarding,
          firstTimeFlowType,
        } = currState;
        if (!prevCompletedOnboarding && currCompletedOnboarding) {
          const { address } = this.accountsController.getSelectedAccount();

          if (firstTimeFlowType === FirstTimeFlowType.socialImport) {
            // importing multiple SRPs on social login rehydration
            await this._importAccountsWithBalances();
          } else {
            await this._addAccountsWithBalance();
          }

          this.postOnboardingInitialization();
          this.triggerNetworkrequests();

          // execute once the token detection on the post-onboarding
          await this.tokenDetectionController.detectTokens({
            selectedAddress: address,
          });
        }
      }, this.onboardingController.state),
    );

    const tokenDetectionControllerMessenger =
      this.controllerMessenger.getRestricted({
        name: 'TokenDetectionController',
        allowedActions: [
          'AccountsController:getAccount',
          'AccountsController:getSelectedAccount',
          'KeyringController:getState',
          'NetworkController:getNetworkClientById',
          'NetworkController:getNetworkConfigurationByNetworkClientId',
          'NetworkController:getState',
          'PreferencesController:getState',
          'TokenListController:getState',
          'TokensController:getState',
          'TokensController:addDetectedTokens',
        ],
        allowedEvents: [
          'AccountsController:selectedEvmAccountChange',
          'KeyringController:lock',
          'KeyringController:unlock',
          'NetworkController:networkDidChange',
          'PreferencesController:stateChange',
          'TokenListController:stateChange',
          'TransactionController:transactionConfirmed',
        ],
      });

    this.tokenDetectionController = new TokenDetectionController({
      messenger: tokenDetectionControllerMessenger,
      getBalancesInSingleCall: (...args) =>
        this.assetsContractController.getBalancesInSingleCall(...args),
      trackMetaMetricsEvent: this.metaMetricsController.trackEvent.bind(
        this.metaMetricsController,
      ),
      useAccountsAPI: true,
      platform: 'extension',
    });

    const addressBookControllerMessenger =
      this.controllerMessenger.getRestricted({
        name: 'AddressBookController',
        allowedActions: [],
        allowedEvents: [],
      });

    this.addressBookController = new AddressBookController({
      messenger: addressBookControllerMessenger,
      state: initState.AddressBookController,
    });

    this.alertController = new AlertController({
      state: initState.AlertController,
      messenger: this.controllerMessenger.getRestricted({
        name: 'AlertController',
        allowedEvents: ['AccountsController:selectedAccountChange'],
        allowedActions: ['AccountsController:getSelectedAccount'],
      }),
    });

    this.backup = new Backup({
      preferencesController: this.preferencesController,
      addressBookController: this.addressBookController,
      accountsController: this.accountsController,
      networkController: this.networkController,
      trackMetaMetricsEvent: this.metaMetricsController.trackEvent.bind(
        this.metaMetricsController,
      ),
    });

    // This gets used as a ...spread parameter in two places: new TransactionController() and createRPCMethodTrackingMiddleware()
    this.snapAndHardwareMetricsParams = {
      getSelectedAccount: this.accountsController.getSelectedAccount.bind(
        this.accountsController,
      ),
      getAccountType: this.getAccountType.bind(this),
      getDeviceModel: this.getDeviceModel.bind(this),
      getHardwareTypeForMetric: this.getHardwareTypeForMetric.bind(this),
      snapAndHardwareMessenger: this.controllerMessenger.getRestricted({
        name: 'SnapAndHardwareMessenger',
        allowedActions: [
          'KeyringController:getKeyringForAccount',
          'SnapController:get',
          'AccountsController:getSelectedAccount',
        ],
      }),
    };

    this.decryptMessageController = new DecryptMessageController({
      getState: this.getState.bind(this),
      messenger: this.controllerMessenger.getRestricted({
        name: 'DecryptMessageController',
        allowedActions: [
          `${this.approvalController.name}:addRequest`,
          `${this.approvalController.name}:acceptRequest`,
          `${this.approvalController.name}:rejectRequest`,
          `${this.keyringController.name}:decryptMessage`,
        ],
        allowedEvents: [
          'DecryptMessageManager:stateChange',
          'DecryptMessageManager:unapprovedMessage',
        ],
      }),
      managerMessenger: this.controllerMessenger.getRestricted({
        name: 'DecryptMessageManager',
      }),
      metricsEvent: this.metaMetricsController.trackEvent.bind(
        this.metaMetricsController,
      ),
    });

    this.encryptionPublicKeyController = new EncryptionPublicKeyController({
      messenger: this.controllerMessenger.getRestricted({
        name: 'EncryptionPublicKeyController',
        allowedActions: [
          `${this.approvalController.name}:addRequest`,
          `${this.approvalController.name}:acceptRequest`,
          `${this.approvalController.name}:rejectRequest`,
        ],
        allowedEvents: [
          'EncryptionPublicKeyManager:stateChange',
          'EncryptionPublicKeyManager:unapprovedMessage',
        ],
      }),
      managerMessenger: this.controllerMessenger.getRestricted({
        name: 'EncryptionPublicKeyManager',
      }),
      getEncryptionPublicKey:
        this.keyringController.getEncryptionPublicKey.bind(
          this.keyringController,
        ),
      getAccountKeyringType: this.keyringController.getAccountKeyringType.bind(
        this.keyringController,
      ),
      getState: this.getState.bind(this),
      metricsEvent: this.metaMetricsController.trackEvent.bind(
        this.metaMetricsController,
      ),
    });

    this.signatureController = new SignatureController({
      messenger: this.controllerMessenger.getRestricted({
        name: 'SignatureController',
        allowedActions: [
          `${this.accountsController.name}:getState`,
          `${this.approvalController.name}:addRequest`,
          `${this.keyringController.name}:signMessage`,
          `${this.keyringController.name}:signPersonalMessage`,
          `${this.keyringController.name}:signTypedMessage`,
          `${this.loggingController.name}:add`,
          `${this.networkController.name}:getNetworkClientById`,
        ],
      }),
      trace,
      decodingApiUrl: process.env.DECODING_API_URL,
      isDecodeSignatureRequestEnabled: () =>
        this.preferencesController.state.useTransactionSimulations,
    });

    this.signatureController.hub.on(
      'cancelWithReason',
      ({ metadata: message, reason }) => {
        this.metaMetricsController.trackEvent({
          event: reason,
          category: MetaMetricsEventCategory.Transactions,
          properties: {
            action: 'Sign Request',
            type: message.type,
          },
        });
      },
    );

    const swapsControllerMessenger = this.controllerMessenger.getRestricted({
      name: 'SwapsController',
      // TODO: allow these internal calls once GasFeeController and TransactionController
      // export these action types and register its action handlers
      // allowedActions: [
      //   'GasFeeController:getEIP1559GasFeeEstimates',
      //   'TransactionController:getLayer1GasFee',
      // ],
      allowedActions: [
        'NetworkController:getState',
        'NetworkController:getNetworkClientById',
        'TokenRatesController:getState',
      ],
      allowedEvents: [],
    });

    this.swapsController = new SwapsController(
      {
        messenger: swapsControllerMessenger,
        getBufferedGasLimit: async (txMeta, multiplier) => {
          const { gas: gasLimit, simulationFails } =
            await this.txController.estimateGasBuffered(
              txMeta.txParams,
              multiplier,
              this.#getGlobalNetworkClientId(),
            );

          return { gasLimit, simulationFails };
        },
        // TODO: Remove once GasFeeController exports this action type
        getEIP1559GasFeeEstimates:
          this.gasFeeController.fetchGasFeeEstimates.bind(
            this.gasFeeController,
          ),
        // TODO: Remove once TransactionController exports this action type
        getLayer1GasFee: (...args) =>
          this.txController.getLayer1GasFee(...args),
        trackMetaMetricsEvent: this.metaMetricsController.trackEvent.bind(
          this.metaMetricsController,
        ),
      },
      initState.SwapsController,
    );

    const bridgeControllerMessenger = this.controllerMessenger.getRestricted({
      name: BRIDGE_CONTROLLER_NAME,
      allowedActions: [
        'AccountsController:getSelectedMultichainAccount',
        'SnapController:handleRequest',
        'NetworkController:getState',
        'NetworkController:getNetworkClientById',
        'NetworkController:findNetworkClientIdByChainId',
        'TokenRatesController:getState',
        'MultichainAssetsRatesController:getState',
        'RemoteFeatureFlagController:getState',
        'CurrencyRateController:getState',
      ],
      allowedEvents: [],
    });
    this.bridgeController = new BridgeController({
      messenger: bridgeControllerMessenger,
      clientId: BridgeClientId.EXTENSION,
      // TODO: Remove once TransactionController exports this action type
      getLayer1GasFee: (...args) => this.txController.getLayer1GasFee(...args),
      fetchFn: async (
        url,
        { cacheOptions, functionName, ...requestOptions },
      ) => {
        if (functionName === 'fetchBridgeTokens') {
          return await fetchWithCache({
            url,
            fetchOptions: { method: 'GET', ...requestOptions },
            cacheOptions,
            functionName,
          });
        }
        return await handleFetch(url, {
          method: 'GET',
          ...requestOptions,
        });
      },
      trackMetaMetricsFn: (event, properties) => {
        const actionId = (Date.now() + Math.random()).toString();
        const trackEvent = this.metaMetricsController.trackEvent.bind(
          this.metaMetricsController,
        );
        trackEvent({
          category: UNIFIED_SWAP_BRIDGE_EVENT_CATEGORY,
          event,
          properties: {
            ...(properties ?? {}),
            environmentType: getEnvironmentType(),
            actionId,
          },
        });
      },
      traceFn: (...args) => trace(...args),
      config: {
        customBridgeApiBaseUrl: BRIDGE_API_BASE_URL,
      },
    });

    const bridgeStatusControllerMessenger =
      this.controllerMessenger.getRestricted({
        name: BRIDGE_STATUS_CONTROLLER_NAME,
        allowedActions: [
          'AccountsController:getSelectedMultichainAccount',
          'NetworkController:getNetworkClientById',
          'NetworkController:findNetworkClientIdByChainId',
          'NetworkController:getState',
          'BridgeController:getBridgeERC20Allowance',
          'BridgeController:trackUnifiedSwapBridgeEvent',
          'BridgeController:stopPollingForQuotes',
          'GasFeeController:getState',
          'AccountsController:getAccountByAddress',
          'SnapController:handleRequest',
          'TransactionController:getState',
          'RemoteFeatureFlagController:getState',
        ],
        allowedEvents: [
          'MultichainTransactionsController:transactionConfirmed',
          'TransactionController:transactionFailed',
          'TransactionController:transactionConfirmed',
        ],
      });
    this.bridgeStatusController = new BridgeStatusController({
      messenger: bridgeStatusControllerMessenger,
      state: initState.BridgeStatusController,
      fetchFn: async (url, requestOptions) => {
        return await handleFetch(url, {
          method: 'GET',
          ...requestOptions,
        });
      },
      addTransactionFn: (...args) => this.txController.addTransaction(...args),
      addTransactionBatchFn: (...args) =>
        this.txController.addTransactionBatch(...args),
      estimateGasFeeFn: (...args) => this.txController.estimateGasFee(...args),
      updateTransactionFn: (...args) =>
        this.txController.updateTransaction(...args),
      config: {
        customBridgeApiBaseUrl: BRIDGE_API_BASE_URL,
      },
      traceFn: (...args) => trace(...args),
    });

    const smartTransactionsControllerMessenger =
      this.controllerMessenger.getRestricted({
        name: 'SmartTransactionsController',
        allowedActions: [
          'NetworkController:getNetworkClientById',
          'NetworkController:getState',
        ],
        allowedEvents: ['NetworkController:stateChange'],
      });
    this.smartTransactionsController = new SmartTransactionsController({
      supportedChainIds: getAllowedSmartTransactionsChainIds(),
      clientId: ClientId.Extension,
      getNonceLock: (address) =>
        this.txController.getNonceLock(
          address,
          this.#getGlobalNetworkClientId(),
        ),
      confirmExternalTransaction: (...args) =>
        this.txController.confirmExternalTransaction(...args),
      trackMetaMetricsEvent: this.metaMetricsController.trackEvent.bind(
        this.metaMetricsController,
      ),
      state: initState.SmartTransactionsController,
      messenger: smartTransactionsControllerMessenger,
      getTransactions: (...args) => this.txController.getTransactions(...args),
      updateTransaction: (...args) =>
        this.txController.updateTransaction(...args),
      getFeatureFlags: () => {
        const state = this._getMetaMaskState();
        return getFeatureFlagsByChainId(state);
      },
      getMetaMetricsProps: async () => {
        const selectedAddress =
          this.accountsController.getSelectedAccount().address;
        const accountHardwareType =
          await this.getHardwareTypeForMetric(selectedAddress);
        const accountType = await this.getAccountType(selectedAddress);
        const deviceModel = await this.getDeviceModel(selectedAddress);
        return {
          accountHardwareType,
          accountType,
          deviceModel,
        };
      },
      trace,
    });

    const isExternalNameSourcesEnabled = () =>
      this.preferencesController.state.useExternalNameSources;

    this.nameController = new NameController({
      messenger: this.controllerMessenger.getRestricted({
        name: 'NameController',
        allowedActions: [],
      }),
      providers: [
        new ENSNameProvider({
          reverseLookup: this.ensController.reverseResolveAddress.bind(
            this.ensController,
          ),
        }),
        new EtherscanNameProvider({ isEnabled: isExternalNameSourcesEnabled }),
        new TokenNameProvider({ isEnabled: isExternalNameSourcesEnabled }),
        new LensNameProvider({ isEnabled: isExternalNameSourcesEnabled }),
        new SnapsNameProvider({
          messenger: this.controllerMessenger.getRestricted({
            name: 'SnapsNameProvider',
            allowedActions: [
              'SnapController:getAll',
              'SnapController:get',
              'SnapController:handleRequest',
              'PermissionController:getState',
            ],
          }),
        }),
      ],
      state: initState.NameController,
    });

    const petnamesBridgeMessenger = this.controllerMessenger.getRestricted({
      name: 'PetnamesBridge',
      allowedEvents: [
        'NameController:stateChange',
        'AccountsController:stateChange',
        'AddressBookController:stateChange',
      ],
      allowedActions: ['AccountsController:listAccounts'],
    });

    new AddressBookPetnamesBridge({
      addressBookController: this.addressBookController,
      nameController: this.nameController,
      messenger: petnamesBridgeMessenger,
    }).init();

    new AccountIdentitiesPetnamesBridge({
      nameController: this.nameController,
      messenger: petnamesBridgeMessenger,
    }).init();

    this.userOperationController = new UserOperationController({
      entrypoint: process.env.EIP_4337_ENTRYPOINT,
      getGasFeeEstimates: this.gasFeeController.fetchGasFeeEstimates.bind(
        this.gasFeeController,
      ),
      messenger: this.controllerMessenger.getRestricted({
        name: 'UserOperationController',
        allowedActions: [
          'ApprovalController:addRequest',
          'NetworkController:getNetworkClientById',
          'KeyringController:prepareUserOperation',
          'KeyringController:patchUserOperation',
          'KeyringController:signUserOperation',
        ],
      }),
      state: initState.UserOperationController,
    });

    this.userOperationController.hub.on(
      'user-operation-added',
      this._onUserOperationAdded.bind(this),
    );

    this.userOperationController.hub.on(
      'transaction-updated',
      this._onUserOperationTransactionUpdated.bind(this),
    );

    // ensure AccountTrackerController updates balances after network change
    networkControllerMessenger.subscribe(
      'NetworkController:networkDidChange',
      () => {
        this.accountTrackerController.updateAccounts();
      },
    );

    // RemoteFeatureFlagController has subscription for preferences changes
    this.controllerMessenger.subscribe(
      'PreferencesController:stateChange',
      previousValueComparator((prevState, currState) => {
        const { useExternalServices: prevUseExternalServices } = prevState;
        const { useExternalServices: currUseExternalServices } = currState;
        if (currUseExternalServices && !prevUseExternalServices) {
          this.remoteFeatureFlagController.enable();
          this.remoteFeatureFlagController.updateRemoteFeatureFlags();
        } else if (!currUseExternalServices && prevUseExternalServices) {
          this.remoteFeatureFlagController.disable();
        }
      }, this.preferencesController.state),
    );

    // Initialize RemoteFeatureFlagController
    const remoteFeatureFlagControllerMessenger =
      this.controllerMessenger.getRestricted({
        name: 'RemoteFeatureFlagController',
        allowedActions: [],
        allowedEvents: [],
      });
    remoteFeatureFlagControllerMessenger.subscribe(
      'RemoteFeatureFlagController:stateChange',
      (isRpcFailoverEnabled) => {
        if (isRpcFailoverEnabled) {
          console.log(
            'isRpcFailoverEnabled = ',
            isRpcFailoverEnabled,
            ', enabling RPC failover',
          );
          this.networkController.enableRpcFailover();
        } else {
          console.log(
            'isRpcFailoverEnabled = ',
            isRpcFailoverEnabled,
            ', disabling RPC failover',
          );
          this.networkController.disableRpcFailover();
        }
      },
      (state) => state.remoteFeatureFlags.walletFrameworkRpcFailoverEnabled,
    );
    this.remoteFeatureFlagController = new RemoteFeatureFlagController({
      messenger: remoteFeatureFlagControllerMessenger,
      fetchInterval: 15 * 60 * 1000, // 15 minutes in milliseconds
      disabled: !this.preferencesController.state.useExternalServices,
      getMetaMetricsId: () => this.metaMetricsController.getMetaMetricsId(),
      clientConfigApiService: new ClientConfigApiService({
        fetch: globalThis.fetch.bind(globalThis),
        config: {
          client: ClientType.Extension,
          distribution:
            this._getConfigForRemoteFeatureFlagRequest().distribution,
          environment: this._getConfigForRemoteFeatureFlagRequest().environment,
        },
      }),
    });

    const existingControllers = [
      this.networkController,
      this.preferencesController,
      this.gasFeeController,
      this.onboardingController,
      this.keyringController,
      this.smartTransactionsController,
    ];

    /** @type {import('./controller-init/utils').InitFunctions} */
    const controllerInitFunctions = {
      ExecutionService: ExecutionServiceInit,
      InstitutionalSnapController: InstitutionalSnapControllerInit,
      RateLimitController: RateLimitControllerInit,
      SnapsRegistry: SnapsRegistryInit,
      CronjobController: CronjobControllerInit,
      SnapController: SnapControllerInit,
      SnapInsightsController: SnapInsightsControllerInit,
      SnapInterfaceController: SnapInterfaceControllerInit,
      WebSocketService: WebSocketServiceInit,
      PPOMController: PPOMControllerInit,
      TransactionController: TransactionControllerInit,
      NftController: NftControllerInit,
      AssetsContractController: AssetsContractControllerInit,
      NftDetectionController: NftDetectionControllerInit,
      TokenRatesController: TokenRatesControllerInit,
      ///: BEGIN:ONLY_INCLUDE_IF(multichain)
      MultichainAssetsController: MultichainAssetsControllerInit,
      MultichainAssetsRatesController: MultichainAssetsRatesControllerInit,
      MultichainBalancesController: MultichainBalancesControllerInit,
      MultichainTransactionsController: MultichainTransactionsControllerInit,
      ///: END:ONLY_INCLUDE_IF
      MultichainNetworkController: MultichainNetworkControllerInit,
      AuthenticationController: AuthenticationControllerInit,
      UserStorageController: UserStorageControllerInit,
      NotificationServicesController: NotificationServicesControllerInit,
      NotificationServicesPushController:
        NotificationServicesPushControllerInit,
      DeFiPositionsController: DeFiPositionsControllerInit,
      DelegationController: DelegationControllerInit,
      AccountTreeController: AccountTreeControllerInit,
      SeedlessOnboardingController: SeedlessOnboardingControllerInit,
    };

    const {
      controllerApi,
      controllerMemState,
      controllerPersistedState,
      controllersByName,
    } = this.#initControllers({
      existingControllers,
      initFunctions: controllerInitFunctions,
      initState,
    });

    this.controllerApi = controllerApi;
    this.controllerMemState = controllerMemState;
    this.controllerPersistedState = controllerPersistedState;
    this.controllersByName = controllersByName;

    // Backwards compatibility for existing references
    this.cronjobController = controllersByName.CronjobController;
    this.rateLimitController = controllersByName.RateLimitController;
    this.snapController = controllersByName.SnapController;
    this.snapInsightsController = controllersByName.SnapInsightsController;
    this.snapInterfaceController = controllersByName.SnapInterfaceController;
    this.snapsRegistry = controllersByName.SnapsRegistry;
    this.ppomController = controllersByName.PPOMController;
    this.txController = controllersByName.TransactionController;
    this.nftController = controllersByName.NftController;
    this.nftDetectionController = controllersByName.NftDetectionController;
    this.assetsContractController = controllersByName.AssetsContractController;
    ///: BEGIN:ONLY_INCLUDE_IF(multichain)
    this.multichainAssetsController =
      controllersByName.MultichainAssetsController;
    this.multichainBalancesController =
      controllersByName.MultichainBalancesController;
    this.multichainTransactionsController =
      controllersByName.MultichainTransactionsController;
    this.multichainAssetsRatesController =
      controllersByName.MultichainAssetsRatesController;
    ///: END:ONLY_INCLUDE_IF
    this.tokenRatesController = controllersByName.TokenRatesController;
    this.multichainNetworkController =
      controllersByName.MultichainNetworkController;
    this.authenticationController = controllersByName.AuthenticationController;
    this.userStorageController = controllersByName.UserStorageController;
    this.delegationController = controllersByName.DelegationController;
    this.notificationServicesController =
      controllersByName.NotificationServicesController;
    this.notificationServicesPushController =
      controllersByName.NotificationServicesPushController;
    this.deFiPositionsController = controllersByName.DeFiPositionsController;
    this.accountWalletController = controllersByName.AccountTreeController;
    this.seedlessOnboardingController =
      controllersByName.SeedlessOnboardingController;

    this.notificationServicesController.init();
    this.snapController.init();
    this.cronjobController.init();

    this.controllerMessenger.subscribe(
      'TransactionController:transactionStatusUpdated',
      ({ transactionMeta }) => {
        this._onFinishedTransaction(transactionMeta);
      },
    );

    this.controllerMessenger.subscribe(
      'NotificationServicesPushController:onNewNotifications',
      (notification) => {
        this.metaMetricsController.trackEvent({
          category: MetaMetricsEventCategory.PushNotifications,
          event: MetaMetricsEventName.PushNotificationReceived,
          properties: {
            notification_id: notification.id,
            notification_type: notification.type,
            chain_id: notification?.chain_id,
          },
        });
      },
    );
    this.controllerMessenger.subscribe(
      'NotificationServicesPushController:pushNotificationClicked',
      (notification) => {
        this.metaMetricsController.trackEvent({
          category: MetaMetricsEventCategory.PushNotifications,
          event: MetaMetricsEventName.PushNotificationClicked,
          properties: {
            notification_id: notification.id,
            notification_type: notification.type,
            chain_id: notification?.chain_id,
          },
        });
      },
    );

    this.metamaskMiddleware = createMetamaskMiddleware({
      static: {
        eth_syncing: false,
        web3_clientVersion: `MetaMask/v${version}`,
      },
      version,
      // account mgmt
      getAccounts: ({ origin: innerOrigin }) => {
        if (innerOrigin === ORIGIN_METAMASK) {
          const selectedAddress =
            this.accountsController.getSelectedAccount().address;
          return selectedAddress ? [selectedAddress] : [];
        } else if (this.isUnlocked()) {
          return this.getPermittedAccounts(innerOrigin);
        }
        return []; // changing this is a breaking change
      },
      // tx signing
      processTransaction: (transactionParams, dappRequest) =>
        addDappTransaction(
          this.getAddTransactionRequest({ transactionParams, dappRequest }),
        ),
      // msg signing

      processTypedMessage: (...args) =>
        addTypedMessage({
          signatureController: this.signatureController,
          signatureParams: args,
        }),
      processTypedMessageV3: (...args) =>
        addTypedMessage({
          signatureController: this.signatureController,
          signatureParams: args,
        }),
      processTypedMessageV4: (...args) =>
        addTypedMessage({
          signatureController: this.signatureController,
          signatureParams: args,
        }),
      processPersonalMessage: (...args) =>
        addPersonalMessage({
          signatureController: this.signatureController,
          signatureParams: args,
        }),

      processEncryptionPublicKey:
        this.encryptionPublicKeyController.newRequestEncryptionPublicKey.bind(
          this.encryptionPublicKeyController,
        ),

      processDecryptMessage:
        this.decryptMessageController.newRequestDecryptMessage.bind(
          this.decryptMessageController,
        ),
      getPendingNonce: this.getPendingNonce.bind(this),
      getPendingTransactionByHash: (hash) =>
        this.txController.state.transactions.find(
          (meta) =>
            meta.hash === hash && meta.status === TransactionStatus.submitted,
        ),

      // EIP-5792
      processSendCalls: processSendCalls.bind(
        null,
        {
          addTransaction: this.txController.addTransaction.bind(
            this.txController,
          ),
          addTransactionBatch: this.txController.addTransactionBatch.bind(
            this.txController,
          ),
          getDismissSmartAccountSuggestionEnabled: () =>
            this.preferencesController.state.preferences
              .dismissSmartAccountSuggestionEnabled,
          isAtomicBatchSupported: this.txController.isAtomicBatchSupported.bind(
            this.txController,
          ),
          validateSecurity: (securityAlertId, request, chainId) =>
            validateRequestWithPPOM({
              chainId,
              ppomController: this.ppomController,
              request,
              securityAlertId,
              updateSecurityAlertResponse:
                this.updateSecurityAlertResponse.bind(this),
            }),
        },
        this.controllerMessenger,
      ),
      getCallsStatus: getCallsStatus.bind(null, this.controllerMessenger),
      getCapabilities: getCapabilities.bind(
        null,
        {
          getDismissSmartAccountSuggestionEnabled: () =>
            this.preferencesController.state.preferences
              .dismissSmartAccountSuggestionEnabled,
          getIsSmartTransaction: (chainId) =>
            getIsSmartTransaction(this._getMetaMaskState(), chainId),
          isAtomicBatchSupported: this.txController.isAtomicBatchSupported.bind(
            this.txController,
          ),
          isRelaySupported,
        },
        this.controllerMessenger,
      ),
    });

    // ensure isClientOpenAndUnlocked is updated when memState updates
    this.on('update', (memState) => this._onStateUpdate(memState));

    /**
     * All controllers in Memstore but not in store. They are not persisted.
     * On chrome profile re-start, they will be re-initialized.
     */
    const resetOnRestartStore = {
      AccountTracker: this.accountTrackerController,
      TokenRatesController: this.tokenRatesController,
      DecryptMessageController: this.decryptMessageController,
      EncryptionPublicKeyController: this.encryptionPublicKeyController,
      SignatureController: this.signatureController,
      SwapsController: this.swapsController,
      BridgeController: this.bridgeController,
      BridgeStatusController: this.bridgeStatusController,
      EnsController: this.ensController,
      ApprovalController: this.approvalController,
    };

    this.store.updateStructure({
      AccountsController: this.accountsController,
      AppStateController: this.appStateController,
      AppMetadataController: this.appMetadataController,
      KeyringController: this.keyringController,
      PreferencesController: this.preferencesController,
      MetaMetricsController: this.metaMetricsController,
      MetaMetricsDataDeletionController: this.metaMetricsDataDeletionController,
      AddressBookController: this.addressBookController,
      CurrencyController: this.currencyRateController,
      MultichainNetworkController: this.multichainNetworkController,
      NetworkController: this.networkController,
      AlertController: this.alertController,
      OnboardingController: this.onboardingController,
      SeedlessOnboardingController: this.seedlessOnboardingController,
      PermissionController: this.permissionController,
      PermissionLogController: this.permissionLogController,
      SubjectMetadataController: this.subjectMetadataController,
      AnnouncementController: this.announcementController,
      NetworkOrderController: this.networkOrderController,
      AccountOrderController: this.accountOrderController,
      GasFeeController: this.gasFeeController,
      TokenListController: this.tokenListController,
      TokensController: this.tokensController,
      TokenBalancesController: this.tokenBalancesController,
      SmartTransactionsController: this.smartTransactionsController,
      NftController: this.nftController,
      PhishingController: this.phishingController,
      SelectedNetworkController: this.selectedNetworkController,
      LoggingController: this.loggingController,
      MultichainRatesController: this.multichainRatesController,
      NameController: this.nameController,
      UserOperationController: this.userOperationController,
      // Notification Controllers
      AuthenticationController: this.authenticationController,
      UserStorageController: this.userStorageController,
      NotificationServicesController: this.notificationServicesController,
      NotificationServicesPushController:
        this.notificationServicesPushController,
      RemoteFeatureFlagController: this.remoteFeatureFlagController,
      DeFiPositionsController: this.deFiPositionsController,
      ...resetOnRestartStore,
      ...controllerPersistedState,
    });

    this.memStore = new ComposableObservableStore({
      config: {
        AccountsController: this.accountsController,
        AppStateController: this.appStateController,
        AppMetadataController: this.appMetadataController,
        ///: BEGIN:ONLY_INCLUDE_IF(multichain)
        MultichainAssetsController: this.multichainAssetsController,
        MultichainBalancesController: this.multichainBalancesController,
        MultichainTransactionsController: this.multichainTransactionsController,
        MultichainAssetsRatesController: this.multichainAssetsRatesController,
        ///: END:ONLY_INCLUDE_IF
        TokenRatesController: this.tokenRatesController,
        MultichainNetworkController: this.multichainNetworkController,
        NetworkController: this.networkController,
        KeyringController: this.keyringController,
        PreferencesController: this.preferencesController,
        MetaMetricsController: this.metaMetricsController,
        MetaMetricsDataDeletionController:
          this.metaMetricsDataDeletionController,
        AddressBookController: this.addressBookController,
        CurrencyController: this.currencyRateController,
        AlertController: this.alertController,
        OnboardingController: this.onboardingController,
        SeedlessOnboardingController: this.seedlessOnboardingController,
        PermissionController: this.permissionController,
        PermissionLogController: this.permissionLogController,
        SubjectMetadataController: this.subjectMetadataController,
        AnnouncementController: this.announcementController,
        NetworkOrderController: this.networkOrderController,
        AccountOrderController: this.accountOrderController,
        GasFeeController: this.gasFeeController,
        TokenListController: this.tokenListController,
        TokensController: this.tokensController,
        TokenBalancesController: this.tokenBalancesController,
        SmartTransactionsController: this.smartTransactionsController,
        NftController: this.nftController,
        SelectedNetworkController: this.selectedNetworkController,
        LoggingController: this.loggingController,
        MultichainRatesController: this.multichainRatesController,
        SnapController: this.snapController,
        CronjobController: this.cronjobController,
        SnapsRegistry: this.snapsRegistry,
        SnapInterfaceController: this.snapInterfaceController,
        SnapInsightsController: this.snapInsightsController,
        NameController: this.nameController,
        UserOperationController: this.userOperationController,
        // Notification Controllers
        AuthenticationController: this.authenticationController,
        UserStorageController: this.userStorageController,
        NotificationServicesController: this.notificationServicesController,
        NotificationServicesPushController:
          this.notificationServicesPushController,
        RemoteFeatureFlagController: this.remoteFeatureFlagController,
        DeFiPositionsController: this.deFiPositionsController,
        ...resetOnRestartStore,
        ...controllerMemState,
      },
      controllerMessenger: this.controllerMessenger,
    });

    // if this is the first time, clear the state of by calling these methods
    const resetMethods = [
      this.accountTrackerController.resetState.bind(
        this.accountTrackerController,
      ),
      this.decryptMessageController.resetState.bind(
        this.decryptMessageController,
      ),
      this.encryptionPublicKeyController.resetState.bind(
        this.encryptionPublicKeyController,
      ),
      this.signatureController.resetState.bind(this.signatureController),
      this.swapsController.resetState.bind(this.swapsController),
      this.bridgeController.resetState.bind(this.bridgeController),
      this.ensController.resetState.bind(this.ensController),
      this.approvalController.clear.bind(this.approvalController),
      // WE SHOULD ADD TokenListController.resetState here too. But it's not implemented yet.
    ];

    if (isManifestV3) {
      if (isFirstMetaMaskControllerSetup === true) {
        this.resetStates(resetMethods);
        this.extension.storage.session.set({
          isFirstMetaMaskControllerSetup: false,
        });
      }
    } else {
      // it's always the first time in MV2
      this.resetStates(resetMethods);
    }

    // Automatic login via config password
    const password = process.env.PASSWORD;
    if (
      !this.isUnlocked() &&
      this.onboardingController.state.completedOnboarding &&
      password &&
      !process.env.IN_TEST
    ) {
      this._loginUser(password);
    } else {
      this._startUISync();
    }

    // Lazily update the store with the current extension environment
    this.extension.runtime.getPlatformInfo().then(({ os }) => {
      this.appStateController.setBrowserEnvironment(
        os,
        // This method is presently only supported by Firefox
        this.extension.runtime.getBrowserInfo === undefined
          ? 'chrome'
          : 'firefox',
      );
    });

    this.setupControllerEventSubscriptions();
    this.setupMultichainDataAndSubscriptions();

    // For more information about these legacy streams, see here:
    // https://github.com/MetaMask/metamask-extension/issues/15491
    // TODO:LegacyProvider: Delete
    this.publicConfigStore = this.createPublicConfigStore();

    // Multiple MetaMask instances launched warning
    this.extension.runtime.onMessageExternal.addListener(onMessageReceived);
    // Fire a ping message to check if other extensions are running
    checkForMultipleVersionsRunning();

    if (this.onboardingController.state.completedOnboarding) {
      this.postOnboardingInitialization();
    }
  }

  // Provides a method for getting feature flags for the multichain
  // initial rollout, such that we can remotely modify polling interval
  getInfuraFeatureFlags() {
    fetchWithCache({
      url: 'https://swap.api.cx.metamask.io/featureFlags',
      cacheRefreshTime: MINUTE * 20,
    })
      .then(this.onFeatureFlagResponseReceived)
      .catch((e) => {
        // API unreachable (?)
        log.warn('Feature flag endpoint is unreachable', e);
      });
  }

  onFeatureFlagResponseReceived(response) {
    const { multiChainAssets = {} } = response;
    const { pollInterval } = multiChainAssets;
    // Polling interval is provided in seconds
    if (pollInterval > 0) {
      this.tokenBalancesController.setIntervalLength(pollInterval * SECOND);
    }
  }

  postOnboardingInitialization() {
    const { usePhishDetect } = this.preferencesController.state;

    this.networkController.lookupNetwork();

    if (usePhishDetect) {
      this.phishingController.maybeUpdateState();
    }
  }

  triggerNetworkrequests() {
    this.tokenDetectionController.enable();
    this.getInfuraFeatureFlags();
  }

  stopNetworkRequests() {
    this.txController.stopIncomingTransactionPolling();
    this.tokenDetectionController.disable();
  }

  resetStates(resetMethods) {
    resetMethods.forEach((resetMethod) => {
      try {
        resetMethod();
      } catch (err) {
        console.error(err);
      }
    });
  }

  ///: BEGIN:ONLY_INCLUDE_IF(keyring-snaps)
  /**
   * Initialize the snap keyring if it is not present.
   *
   * @returns {SnapKeyring}
   */
  async getSnapKeyring() {
    // TODO: Use `withKeyring` instead
    let [snapKeyring] = this.keyringController.getKeyringsByType(
      KeyringType.snap,
    );
    if (!snapKeyring) {
      await this.keyringController.addNewKeyring(KeyringType.snap);
      // TODO: Use `withKeyring` instead
      [snapKeyring] = this.keyringController.getKeyringsByType(
        KeyringType.snap,
      );
    }
    return snapKeyring;
  }
  ///: END:ONLY_INCLUDE_IF

  trackInsightSnapView(snapId) {
    this.metaMetricsController.trackEvent({
      event: MetaMetricsEventName.InsightSnapViewed,
      category: MetaMetricsEventCategory.Snaps,
      properties: {
        snap_id: snapId,
      },
    });
  }

  /**
   * Get snap metadata from the current state without refreshing the registry database.
   *
   * @param {string} snapId - A snap id.
   * @returns The available metadata for the snap, if any.
   */
  _getSnapMetadata(snapId) {
    return this.snapsRegistry.state.database?.verifiedSnaps?.[snapId]?.metadata;
  }

  /**
   * Passes a JSON-RPC request object to the SnapController for execution.
   *
   * @param {object} args - A bag of options.
   * @param {string} args.snapId - The ID of the recipient snap.
   * @param {string} args.origin - The origin of the RPC request.
   * @param {string} args.handler - The handler to trigger on the snap for the request.
   * @param {object} args.request - The JSON-RPC request object.
   * @returns The result of the JSON-RPC request.
   */
  async handleSnapRequest(args) {
    return await this.controllerMessenger.call(
      'SnapController:handleRequest',
      args,
    );
  }

  /**
   * Gets the currently selected locale from the PreferencesController.
   *
   * @returns The currently selected locale.
   */
  getLocale() {
    const { currentLocale } = this.preferencesController.state;

    return currentLocale;
  }

  /**
   * Gets a subset of preferences from the PreferencesController to pass to a snap.
   *
   * @returns {object} A subset of preferences.
   */
  getPreferences() {
    const {
      preferences,
      securityAlertsEnabled,
      useCurrencyRateCheck,
      useTransactionSimulations,
      useTokenDetection,
      useMultiAccountBalanceChecker,
      openSeaEnabled,
      useNftDetection,
    } = this.preferencesController.state;

    return {
      privacyMode: preferences.privacyMode,
      showTestnets: preferences.showTestNetworks,
      securityAlertsEnabled,
      useCurrencyRateCheck,
      useTransactionSimulations,
      useTokenDetection,
      useMultiAccountBalanceChecker,
      openSeaEnabled,
      useNftDetection,
    };
  }

  /**
   * Constructor helper for getting Snap permission specifications.
   */
  getSnapPermissionSpecifications() {
    return {
      ...buildSnapEndowmentSpecifications(Object.keys(ExcludedSnapEndowments)),
      ...buildSnapRestrictedMethodSpecifications(
        Object.keys(ExcludedSnapPermissions),
        {
          getPreferences: () => {
            const locale = this.getLocale();
            const currency = this.currencyRateController.state.currentCurrency;
            const {
              privacyMode,
              securityAlertsEnabled,
              useCurrencyRateCheck,
              useTransactionSimulations,
              useTokenDetection,
              useMultiAccountBalanceChecker,
              openSeaEnabled,
              useNftDetection,
              showTestnets,
            } = this.getPreferences();
            return {
              locale,
              currency,
              hideBalances: privacyMode,
              useSecurityAlerts: securityAlertsEnabled,
              useExternalPricingData: useCurrencyRateCheck,
              simulateOnChainActions: useTransactionSimulations,
              useTokenDetection,
              batchCheckBalances: useMultiAccountBalanceChecker,
              displayNftMedia: openSeaEnabled,
              useNftDetection,
              showTestnets,
            };
          },
          clearSnapState: this.controllerMessenger.call.bind(
            this.controllerMessenger,
            'SnapController:clearSnapState',
          ),
          getMnemonic: async (source) => {
            if (!source) {
              return this.getPrimaryKeyringMnemonic();
            }

            try {
              const { type, mnemonic } = await this.controllerMessenger.call(
                'KeyringController:withKeyring',
                {
                  id: source,
                },
                async ({ keyring }) => ({
                  type: keyring.type,
                  mnemonic: keyring.mnemonic,
                }),
              );

              if (type !== KeyringTypes.hd || !mnemonic) {
                // The keyring isn't guaranteed to have a mnemonic (e.g.,
                // hardware wallets, which can't be used as entropy sources),
                // so we throw an error if it doesn't.
                throw new Error(
                  `Entropy source with ID "${source}" not found.`,
                );
              }

              return mnemonic;
            } catch {
              throw new Error(`Entropy source with ID "${source}" not found.`);
            }
          },
          getMnemonicSeed: async (source) => {
            if (!source) {
              return this.getPrimaryKeyringMnemonicSeed();
            }

            try {
              const { type, seed } = await this.controllerMessenger.call(
                'KeyringController:withKeyring',
                {
                  id: source,
                },
                async ({ keyring }) => ({
                  type: keyring.type,
                  seed: keyring.seed,
                }),
              );

              if (type !== KeyringTypes.hd || !seed) {
                // The keyring isn't guaranteed to have a seed (e.g.,
                // hardware wallets, which can't be used as entropy sources),
                // so we throw an error if it doesn't.
                throw new Error(
                  `Entropy source with ID "${source}" not found.`,
                );
              }

              return seed;
            } catch {
              throw new Error(`Entropy source with ID "${source}" not found.`);
            }
          },
          getUnlockPromise: this.appStateController.getUnlockPromise.bind(
            this.appStateController,
          ),
          getSnap: this.controllerMessenger.call.bind(
            this.controllerMessenger,
            'SnapController:get',
          ),
          handleSnapRpcRequest: this.handleSnapRequest.bind(this),
          getSnapState: this.controllerMessenger.call.bind(
            this.controllerMessenger,
            'SnapController:getSnapState',
          ),
          requestUserApproval:
            this.approvalController.addAndShowApprovalRequest.bind(
              this.approvalController,
            ),
          showNativeNotification: (origin, args) =>
            this.controllerMessenger.call(
              'RateLimitController:call',
              origin,
              'showNativeNotification',
              origin,
              args.message,
            ),
          showInAppNotification: (origin, args) => {
            const { message, title, footerLink } = args;
            const notificationArgs = {
              interfaceId: args.content,
              message,
              title,
              footerLink,
            };
            return this.controllerMessenger.call(
              'RateLimitController:call',
              origin,
              'showInAppNotification',
              origin,
              notificationArgs,
            );
          },
          updateSnapState: this.controllerMessenger.call.bind(
            this.controllerMessenger,
            'SnapController:updateSnapState',
          ),
          maybeUpdatePhishingList: () => {
            const { usePhishDetect } = this.preferencesController.state;

            if (!usePhishDetect) {
              return;
            }

            this.controllerMessenger.call(
              'PhishingController:maybeUpdateState',
            );
          },
          isOnPhishingList: (url) => {
            const { usePhishDetect } = this.preferencesController.state;

            if (!usePhishDetect) {
              return false;
            }

            return this.controllerMessenger.call(
              'PhishingController:testOrigin',
              url,
            ).result;
          },
          createInterface: this.controllerMessenger.call.bind(
            this.controllerMessenger,
            'SnapInterfaceController:createInterface',
          ),
          getInterface: this.controllerMessenger.call.bind(
            this.controllerMessenger,
            'SnapInterfaceController:getInterface',
          ),
          // We don't currently use special cryptography for the extension client.
          getClientCryptography: () => ({}),
          ///: BEGIN:ONLY_INCLUDE_IF(keyring-snaps)
          getSnapKeyring: this.getSnapKeyring.bind(this),
          ///: END:ONLY_INCLUDE_IF
        },
      ),
    };
  }

  /**
   * Sets up BaseController V2 event subscriptions. Currently, this includes
   * the subscriptions necessary to notify permission subjects of account
   * changes.
   *
   * Some of the subscriptions in this method are Messenger selector
   * event subscriptions. See the relevant documentation for
   * `@metamask/base-controller` for more information.
   *
   * Note that account-related notifications emitted when the extension
   * becomes unlocked are handled in MetaMaskController._onUnlock.
   */
  setupControllerEventSubscriptions() {
    let lastSelectedAddress;
    let lastSelectedSolanaAccountAddress;

    // this throws if there is no solana account... perhaps we should handle this better at the controller level
    try {
      lastSelectedSolanaAccountAddress =
        this.accountsController.getSelectedMultichainAccount(
          MultichainNetworks.SOLANA,
        )?.address;
    } catch {
      // noop
    }

    this.controllerMessenger.subscribe(
      'PreferencesController:stateChange',
      previousValueComparator(async (prevState, currState) => {
        const { currentLocale } = currState;

        await updateCurrentLocale(currentLocale);
        this.#checkTokenListPolling(currState, prevState);
      }, this.preferencesController.state),
    );

    this.controllerMessenger.subscribe(
      `${this.accountsController.name}:selectedAccountChange`,
      async (account) => {
        if (account.address && account.address !== lastSelectedAddress) {
          lastSelectedAddress = account.address;
          await this._onAccountChange(account.address);
        }
      },
    );

    // This handles account changes every time relevant permission state
    // changes, for any reason.
    this.controllerMessenger.subscribe(
      `${this.permissionController.name}:stateChange`,
      async (currentValue, previousValue) => {
        const changedAccounts = diffMap(currentValue, previousValue);

        for (const [origin, accounts] of changedAccounts.entries()) {
          this._notifyAccountsChange(origin, accounts);
        }
      },
      getPermittedAccountsByOrigin,
    );

    // This handles CAIP-25 authorization changes every time relevant permission state
    // changes, for any reason.
    // wallet_sessionChanged and eth_subscription setup/teardown
    this.controllerMessenger.subscribe(
      `${this.permissionController.name}:stateChange`,
      async (currentValue, previousValue) => {
        const changedAuthorizations = getChangedAuthorizations(
          currentValue,
          previousValue,
        );

        const removedAuthorizations = getRemovedAuthorizations(
          currentValue,
          previousValue,
        );

        // remove any existing notification subscriptions for removed authorizations
        for (const [origin, authorization] of removedAuthorizations.entries()) {
          const sessionScopes = getSessionScopes(authorization, {
            getNonEvmSupportedMethods:
              this.getNonEvmSupportedMethods.bind(this),
          });
          // if the eth_subscription notification is in the scope and eth_subscribe is in the methods
          // then remove middleware and unsubscribe
          Object.entries(sessionScopes).forEach(([scope, scopeObject]) => {
            if (
              scopeObject.notifications.includes('eth_subscription') &&
              scopeObject.methods.includes('eth_subscribe')
            ) {
              this.removeMultichainApiEthSubscriptionMiddleware({
                scope,
                origin,
              });
            }
          });
        }

        // add new notification subscriptions for added/changed authorizations
        for (const [origin, authorization] of changedAuthorizations.entries()) {
          const sessionScopes = getSessionScopes(authorization, {
            getNonEvmSupportedMethods:
              this.getNonEvmSupportedMethods.bind(this),
          });

          // if the eth_subscription notification is in the scope and eth_subscribe is in the methods
          // then get the subscriptionManager going for that scope
          Object.entries(sessionScopes).forEach(([scope, scopeObject]) => {
            if (
              scopeObject.notifications.includes('eth_subscription') &&
              scopeObject.methods.includes('eth_subscribe')
            ) {
              // for each tabId
              Object.values(this.connections[origin] ?? {}).forEach(
                ({ tabId }) => {
                  this.addMultichainApiEthSubscriptionMiddleware({
                    scope,
                    origin,
                    tabId,
                  });
                },
              );
            } else {
              this.removeMultichainApiEthSubscriptionMiddleware({
                scope,
                origin,
              });
            }
          });
          this._notifyAuthorizationChange(origin, authorization);
        }
      },
      getAuthorizedScopesByOrigin,
    );

    // wallet_notify for solana accountChanged when permission changes
    this.controllerMessenger.subscribe(
      `${this.permissionController.name}:stateChange`,
      async (currentValue, previousValue) => {
        const origins = uniq([...previousValue.keys(), ...currentValue.keys()]);
        origins.forEach((origin) => {
          const previousCaveatValue = previousValue.get(origin);
          const currentCaveatValue = currentValue.get(origin);

          const previousSolanaAccountChangedNotificationsEnabled = Boolean(
            previousCaveatValue?.sessionProperties?.[
              KnownSessionProperties.SolanaAccountChangedNotifications
            ],
          );
          const currentSolanaAccountChangedNotificationsEnabled = Boolean(
            currentCaveatValue?.sessionProperties?.[
              KnownSessionProperties.SolanaAccountChangedNotifications
            ],
          );

          if (
            !previousSolanaAccountChangedNotificationsEnabled &&
            !currentSolanaAccountChangedNotificationsEnabled
          ) {
            return;
          }

          const previousSolanaCaipAccountIds = previousCaveatValue
            ? getPermittedAccountsForScopes(previousCaveatValue, [
                MultichainNetworks.SOLANA,
                MultichainNetworks.SOLANA_DEVNET,
                MultichainNetworks.SOLANA_TESTNET,
              ])
            : [];
          const previousNonUniqueSolanaHexAccountAddresses =
            previousSolanaCaipAccountIds.map((caipAccountId) => {
              const { address } = parseCaipAccountId(caipAccountId);
              return address;
            });
          const previousSolanaHexAccountAddresses = uniq(
            previousNonUniqueSolanaHexAccountAddresses,
          );
          const [previousSelectedSolanaAccountAddress] =
            this.sortMultichainAccountsByLastSelected(
              previousSolanaHexAccountAddresses,
            );

          const currentSolanaCaipAccountIds = currentCaveatValue
            ? getPermittedAccountsForScopes(currentCaveatValue, [
                MultichainNetworks.SOLANA,
                MultichainNetworks.SOLANA_DEVNET,
                MultichainNetworks.SOLANA_TESTNET,
              ])
            : [];
          const currentNonUniqueSolanaHexAccountAddresses =
            currentSolanaCaipAccountIds.map((caipAccountId) => {
              const { address } = parseCaipAccountId(caipAccountId);
              return address;
            });
          const currentSolanaHexAccountAddresses = uniq(
            currentNonUniqueSolanaHexAccountAddresses,
          );
          const [currentSelectedSolanaAccountAddress] =
            this.sortMultichainAccountsByLastSelected(
              currentSolanaHexAccountAddresses,
            );

          if (
            previousSelectedSolanaAccountAddress !==
            currentSelectedSolanaAccountAddress
          ) {
            this._notifySolanaAccountChange(
              origin,
              currentSelectedSolanaAccountAddress
                ? [currentSelectedSolanaAccountAddress]
                : [],
            );
          }
        });
      },
      getAuthorizedScopesByOrigin,
    );

    // wallet_notify for solana accountChanged when selected account changes
    this.controllerMessenger.subscribe(
      `${this.accountsController.name}:selectedAccountChange`,
      async (account) => {
        if (
          account.type === SolAccountType.DataAccount &&
          account.address !== lastSelectedSolanaAccountAddress
        ) {
          lastSelectedSolanaAccountAddress = account.address;

          const originsWithSolanaAccountChangedNotifications =
            getOriginsWithSessionProperty(
              this.permissionController.state,
              KnownSessionProperties.SolanaAccountChangedNotifications,
            );

          // returns a map of origins to permitted solana accounts
          const solanaAccounts = getPermittedAccountsForScopesByOrigin(
            this.permissionController.state,
            [
              MultichainNetworks.SOLANA,
              MultichainNetworks.SOLANA_DEVNET,
              MultichainNetworks.SOLANA_TESTNET,
            ],
          );

          if (solanaAccounts.size > 0) {
            for (const [origin, accounts] of solanaAccounts.entries()) {
              const parsedSolanaAddresses = accounts.map((caipAccountId) => {
                const { address } = parseCaipAccountId(caipAccountId);
                return address;
              });

              if (
                parsedSolanaAddresses.includes(account.address) &&
                originsWithSolanaAccountChangedNotifications[origin]
              ) {
                this._notifySolanaAccountChange(origin, [account.address]);
              }
            }
          }
        }
      },
    );

    this.controllerMessenger.subscribe(
      `${this.permissionController.name}:stateChange`,
      async (currentValue, previousValue) => {
        const changedChains = diffMap(currentValue, previousValue);

        // This operates under the assumption that there will be at maximum
        // one origin permittedChains value change per event handler call
        for (const [origin, chains] of changedChains.entries()) {
          const currentNetworkClientIdForOrigin =
            this.selectedNetworkController.getNetworkClientIdForDomain(origin);

          const networkConfig =
            this.networkController.getNetworkConfigurationByNetworkClientId(
              currentNetworkClientIdForOrigin,
            );

          // Guard clause: skip this iteration or handle the case if networkConfig is undefined.
          if (!networkConfig) {
            log.warn(
              `No network configuration found for clientId: ${currentNetworkClientIdForOrigin}`,
            );
            continue;
          }

          const { chainId: currentChainIdForOrigin } = networkConfig;

          if (chains.length > 0 && !chains.includes(currentChainIdForOrigin)) {
            const networkClientId =
              this.networkController.findNetworkClientIdByChainId(chains[0]);
            // setActiveNetwork should be called before setNetworkClientIdForDomain
            // to ensure that the isConnected value can be accurately inferred from
            // NetworkController.state.networksMetadata in return value of
            // `metamask_getProviderState` requests and `metamask_chainChanged` events.
            this.networkController.setActiveNetwork(networkClientId);
            this.selectedNetworkController.setNetworkClientIdForDomain(
              origin,
              networkClientId,
            );
          }
        }
      },
      getPermittedChainsByOrigin,
    );

    this.controllerMessenger.subscribe(
      'NetworkController:networkRemoved',
      ({ chainId }) => {
        const scopeString = toCaipChainId(
          'eip155',
          hexToBigInt(chainId).toString(10),
        );
        this.removeAllScopePermissions(scopeString);
      },
    );

    this.controllerMessenger.subscribe(
      `${this.snapController.name}:snapInstallStarted`,
      (snapId, origin, isUpdate) => {
        const snapCategory = this._getSnapMetadata(snapId)?.category;
        this.metaMetricsController.trackEvent({
          event: isUpdate
            ? MetaMetricsEventName.SnapUpdateStarted
            : MetaMetricsEventName.SnapInstallStarted,
          category: MetaMetricsEventCategory.Snaps,
          properties: {
            snap_id: snapId,
            origin,
            snap_category: snapCategory,
          },
        });
      },
    );

    this.controllerMessenger.subscribe(
      `${this.snapController.name}:snapInstallFailed`,
      (snapId, origin, isUpdate, error) => {
        const isRejected = error.includes('User rejected the request.');
        const failedEvent = isUpdate
          ? MetaMetricsEventName.SnapUpdateFailed
          : MetaMetricsEventName.SnapInstallFailed;
        const rejectedEvent = isUpdate
          ? MetaMetricsEventName.SnapUpdateRejected
          : MetaMetricsEventName.SnapInstallRejected;

        const snapCategory = this._getSnapMetadata(snapId)?.category;
        this.metaMetricsController.trackEvent({
          event: isRejected ? rejectedEvent : failedEvent,
          category: MetaMetricsEventCategory.Snaps,
          properties: {
            snap_id: snapId,
            origin,
            snap_category: snapCategory,
          },
        });
      },
    );

    this.controllerMessenger.subscribe(
      `${this.snapController.name}:snapInstalled`,
      (truncatedSnap, origin, preinstalled) => {
        if (preinstalled) {
          return;
        }

        const snapId = truncatedSnap.id;
        const snapCategory = this._getSnapMetadata(snapId)?.category;
        this.metaMetricsController.trackEvent({
          event: MetaMetricsEventName.SnapInstalled,
          category: MetaMetricsEventCategory.Snaps,
          properties: {
            snap_id: snapId,
            version: truncatedSnap.version,
            origin,
            snap_category: snapCategory,
          },
        });
      },
    );

    this.controllerMessenger.subscribe(
      `${this.snapController.name}:snapUpdated`,
      (newSnap, oldVersion, origin, preinstalled) => {
        if (preinstalled) {
          return;
        }

        const snapId = newSnap.id;
        const snapCategory = this._getSnapMetadata(snapId)?.category;
        this.metaMetricsController.trackEvent({
          event: MetaMetricsEventName.SnapUpdated,
          category: MetaMetricsEventCategory.Snaps,
          properties: {
            snap_id: snapId,
            old_version: oldVersion,
            new_version: newSnap.version,
            origin,
            snap_category: snapCategory,
          },
        });
      },
    );

    this.controllerMessenger.subscribe(
      `${this.snapController.name}:snapTerminated`,
      (truncatedSnap) => {
        const approvals = Object.values(
          this.approvalController.state.pendingApprovals,
        ).filter(
          (approval) =>
            approval.origin === truncatedSnap.id &&
            approval.type.startsWith(RestrictedMethods.snap_dialog),
        );
        for (const approval of approvals) {
          this.approvalController.reject(
            approval.id,
            new Error('Snap was terminated.'),
          );
        }
      },
    );

    this.controllerMessenger.subscribe(
      `${this.snapController.name}:snapUninstalled`,
      (truncatedSnap) => {
        const notificationIds = this.notificationServicesController
          .getNotificationsByType(TRIGGER_TYPES.SNAP)
          .filter(
            (notification) => notification.data.origin === truncatedSnap.id,
          )
          .map((notification) => notification.id);

        this.notificationServicesController.deleteNotificationsById(
          notificationIds,
        );

        const snapId = truncatedSnap.id;
        const snapCategory = this._getSnapMetadata(snapId)?.category;
        this.metaMetricsController.trackEvent({
          event: MetaMetricsEventName.SnapUninstalled,
          category: MetaMetricsEventCategory.Snaps,
          properties: {
            snap_id: snapId,
            version: truncatedSnap.version,
            snap_category: snapCategory,
          },
        });
      },
    );
  }

  /**
   * Sets up multichain data and subscriptions.
   * This method is called during the MetaMaskController constructor.
   * It starts the MultichainRatesController if selected account is non-EVM
   * and subscribes to account changes.
   */
  setupMultichainDataAndSubscriptions() {
    if (
      !isEvmAccountType(
        this.accountsController.getSelectedMultichainAccount().type,
      )
    ) {
      this.multichainRatesController.start();
    }

    this.controllerMessenger.subscribe(
      'AccountsController:selectedAccountChange',
      (selectedAccount) => {
        if (isEvmAccountType(selectedAccount.type)) {
          this.multichainRatesController.stop();
          return;
        }
        this.multichainRatesController.start();
      },
    );

    this.controllerMessenger.subscribe(
      'CurrencyRateController:stateChange',
      ({ currentCurrency }) => {
        if (
          currentCurrency !== this.multichainRatesController.state.fiatCurrency
        ) {
          this.multichainRatesController.setFiatCurrency(currentCurrency);
        }
      },
    );
  }

  /**
   * If it does not already exist, creates and inserts middleware to handle eth
   * subscriptions for a particular evm scope on a specific Multichain API
   * JSON-RPC pipeline by origin and tabId.
   *
   * @param {object} options - The options object.
   * @param {string} options.scope - The evm scope to handle eth susbcriptions for.
   * @param {string} options.origin - The origin to handle eth subscriptions for.
   * @param {string} options.tabId - The tabId to handle eth subscriptions for.
   */
  addMultichainApiEthSubscriptionMiddleware({ scope, origin, tabId }) {
    const subscriptionManager = this.multichainSubscriptionManager.subscribe({
      scope,
      origin,
      tabId,
    });
    this.multichainMiddlewareManager.addMiddleware({
      scope,
      origin,
      tabId,
      middleware: subscriptionManager.middleware,
    });
  }

  /**
   * If it does exist, removes all middleware that were handling eth
   * subscriptions for a particular evm scope for all Multichain API
   * JSON-RPC pipelines for an origin.
   *
   * @param {object} options - The options object.
   * @param {string} options.scope - The evm scope to handle eth susbcriptions for.
   * @param {string} options.origin - The origin to handle eth subscriptions for.
   */

  removeMultichainApiEthSubscriptionMiddleware({ scope, origin }) {
    this.multichainMiddlewareManager.removeMiddlewareByScopeAndOrigin(
      scope,
      origin,
    );
    this.multichainSubscriptionManager.unsubscribeByScopeAndOrigin(
      scope,
      origin,
    );
  }

  /**
   * TODO:LegacyProvider: Delete
   * Constructor helper: initialize a public config store.
   * This store is used to make some config info available to Dapps synchronously.
   */
  createPublicConfigStore() {
    // subset of state for metamask inpage provider
    const publicConfigStore = new ObservableStore();

    const selectPublicState = async ({ isUnlocked }) => {
      const { chainId, networkVersion, isConnected } =
        await this.getProviderNetworkState();

      return {
        isUnlocked,
        chainId,
        networkVersion: isConnected ? networkVersion : 'loading',
      };
    };

    const updatePublicConfigStore = async (memState) => {
      const networkStatus =
        memState.networksMetadata[memState.selectedNetworkClientId]?.status;
      if (networkStatus === NetworkStatus.Available) {
        publicConfigStore.putState(await selectPublicState(memState));
      }
    };

    // setup memStore subscription hooks
    this.on('update', updatePublicConfigStore);
    updatePublicConfigStore(this.getState());

    return publicConfigStore;
  }

  /**
   * Gets relevant state for the provider of an external origin.
   *
   * @param {string} origin - The origin to get the provider state for.
   * @returns {Promise<{ isUnlocked: boolean, networkVersion: string, chainId: string, accounts: string[], extensionId: string | undefined }>} An object with relevant state properties.
   */
  async getProviderState(origin) {
    const providerNetworkState = await this.getProviderNetworkState(origin);
    const metadata = {};
    if (isManifestV3) {
      const { chrome } = globalThis;
      metadata.extensionId = chrome?.runtime?.id;
    }
    return {
      /**
       * We default `isUnlocked` to `true` because even though we no longer emit events depending on this,
       * embedded dapp providers might listen directly to our streams, and therefore depend on it, so we leave it here.
       */
      isUnlocked: true,
      accounts: this.getPermittedAccounts(origin),
      ...metadata,
      ...providerNetworkState,
    };
  }

  /**
   * Retrieves network state information relevant for external providers.
   *
   * @param {string} origin - The origin identifier for which network state is requested (default: 'metamask').
   * @returns {object} An object containing important network state properties, including chainId and networkVersion.
   */
  async getProviderNetworkState(origin = METAMASK_DOMAIN) {
    const networkClientId = this.controllerMessenger.call(
      'SelectedNetworkController:getNetworkClientIdForDomain',
      origin,
    );

    const networkClient = this.controllerMessenger.call(
      'NetworkController:getNetworkClientById',
      networkClientId,
    );

    const { chainId } = networkClient.configuration;

    const { completedOnboarding } = this.onboardingController.state;

    let networkVersion = this.deprecatedNetworkVersions[networkClientId];
    if (networkVersion === undefined && completedOnboarding) {
      try {
        const result = await networkClient.provider.request({
          method: 'net_version',
        });
        networkVersion = convertNetworkId(result);
      } catch (error) {
        console.error(error);
        networkVersion = null;
      }

      this.deprecatedNetworkVersions[networkClientId] = networkVersion;
    }

    const metadata =
      this.networkController.state.networksMetadata[networkClientId];

    return {
      chainId,
      networkVersion: networkVersion ?? 'loading',
      isConnected: metadata?.status === NetworkStatus.Available,
    };
  }

  //=============================================================================
  // EXPOSED TO THE UI SUBSYSTEM
  //=============================================================================

  /**
   * The metamask-state of the various controllers, made available to the UI
   *
   * @returns {MetaMaskReduxState["metamask"]} status
   */
  getState() {
    const { vault } = this.keyringController.state;
    const isInitialized = Boolean(vault);
    const flatState = this.memStore.getFlatState();

    return {
      isInitialized,
      ...sanitizeUIState(flatState),
    };
  }

  /**
   * Returns an Object containing API Callback Functions.
   * These functions are the interface for the UI.
   * The API object can be transmitted over a stream via JSON-RPC.
   *
   * @returns {object} Object containing API functions.
   */
  getApi() {
    const {
      accountsController,
      addressBookController,
      alertController,
      appStateController,
      keyringController,
      nftController,
      nftDetectionController,
      currencyRateController,
      tokenBalancesController,
      tokenDetectionController,
      ensController,
      tokenListController,
      gasFeeController,
      metaMetricsController,
      networkController,
      multichainNetworkController,
      announcementController,
      onboardingController,
      permissionController,
      preferencesController,
      tokensController,
      smartTransactionsController,
      txController,
      backup,
      approvalController,
      phishingController,
      tokenRatesController,
      accountTrackerController,
      // Notification Controllers
      authenticationController,
      userStorageController,
      notificationServicesController,
      notificationServicesPushController,
      deFiPositionsController,
    } = this;

    return {
      // etc
      getState: this.getState.bind(this),
      setCurrentCurrency: currencyRateController.setCurrentCurrency.bind(
        currencyRateController,
      ),
      setUseBlockie: preferencesController.setUseBlockie.bind(
        preferencesController,
      ),
      setUsePhishDetect: preferencesController.setUsePhishDetect.bind(
        preferencesController,
      ),
      setUseMultiAccountBalanceChecker:
        preferencesController.setUseMultiAccountBalanceChecker.bind(
          preferencesController,
        ),
      setUseSafeChainsListValidation:
        preferencesController.setUseSafeChainsListValidation.bind(
          preferencesController,
        ),
      setUseTokenDetection: preferencesController.setUseTokenDetection.bind(
        preferencesController,
      ),
      setUseNftDetection: preferencesController.setUseNftDetection.bind(
        preferencesController,
      ),
      setUse4ByteResolution: preferencesController.setUse4ByteResolution.bind(
        preferencesController,
      ),
      setUseCurrencyRateCheck:
        preferencesController.setUseCurrencyRateCheck.bind(
          preferencesController,
        ),
      setOpenSeaEnabled: preferencesController.setOpenSeaEnabled.bind(
        preferencesController,
      ),
      getProviderConfig: () =>
        getProviderConfig({
          metamask: this.networkController.state,
        }),
      grantPermissionsIncremental:
        this.permissionController.grantPermissionsIncremental.bind(
          this.permissionController,
        ),
      grantPermissions: this.permissionController.grantPermissions.bind(
        this.permissionController,
      ),
      setSecurityAlertsEnabled:
        preferencesController.setSecurityAlertsEnabled.bind(
          preferencesController,
        ),
      ///: BEGIN:ONLY_INCLUDE_IF(keyring-snaps)
      setAddSnapAccountEnabled:
        preferencesController.setAddSnapAccountEnabled.bind(
          preferencesController,
        ),
      ///: END:ONLY_INCLUDE_IF
      ///: BEGIN:ONLY_INCLUDE_IF(build-flask)
      setWatchEthereumAccountEnabled:
        preferencesController.setWatchEthereumAccountEnabled.bind(
          preferencesController,
        ),
      ///: END:ONLY_INCLUDE_IF
      setUseExternalNameSources:
        preferencesController.setUseExternalNameSources.bind(
          preferencesController,
        ),
      setUseTransactionSimulations:
        preferencesController.setUseTransactionSimulations.bind(
          preferencesController,
        ),
      setIpfsGateway: preferencesController.setIpfsGateway.bind(
        preferencesController,
      ),
      setIsIpfsGatewayEnabled:
        preferencesController.setIsIpfsGatewayEnabled.bind(
          preferencesController,
        ),
      setUseAddressBarEnsResolution:
        preferencesController.setUseAddressBarEnsResolution.bind(
          preferencesController,
        ),
      setParticipateInMetaMetrics:
        metaMetricsController.setParticipateInMetaMetrics.bind(
          metaMetricsController,
        ),
      setDataCollectionForMarketing:
        metaMetricsController.setDataCollectionForMarketing.bind(
          metaMetricsController,
        ),
      setMarketingCampaignCookieId:
        metaMetricsController.setMarketingCampaignCookieId.bind(
          metaMetricsController,
        ),
      setCurrentLocale: preferencesController.setCurrentLocale.bind(
        preferencesController,
      ),
      setServiceWorkerKeepAlivePreference:
        preferencesController.setServiceWorkerKeepAlivePreference.bind(
          preferencesController,
        ),
      markPasswordForgotten: this.markPasswordForgotten.bind(this),
      unMarkPasswordForgotten: this.unMarkPasswordForgotten.bind(this),
      getRequestAccountTabIds: this.getRequestAccountTabIds,
      getOpenMetamaskTabsIds: this.getOpenMetamaskTabsIds,
      markNotificationPopupAsAutomaticallyClosed: () =>
        this.notificationManager.markAsAutomaticallyClosed(),
      getCode: this.getCode.bind(this),

      // primary keyring management
      addNewAccount: this.addNewAccount.bind(this),
      getSeedPhrase: this.getSeedPhrase.bind(this),
      resetAccount: this.resetAccount.bind(this),
      removeAccount: this.removeAccount.bind(this),
      importAccountWithStrategy: this.importAccountWithStrategy.bind(this),
      getNextAvailableAccountName:
        accountsController.getNextAvailableAccountName.bind(accountsController),
      ///: BEGIN:ONLY_INCLUDE_IF(keyring-snaps)
      getAccountsBySnapId: (snapId) =>
        getAccountsBySnapId(this.getSnapKeyring.bind(this), snapId),
      ///: END:ONLY_INCLUDE_IF
      checkIsSeedlessPasswordOutdated:
        this.checkIsSeedlessPasswordOutdated.bind(this),
      syncPasswordAndUnlockWallet: this.syncPasswordAndUnlockWallet.bind(this),

      // hardware wallets
      connectHardware: this.connectHardware.bind(this),
      forgetDevice: this.forgetDevice.bind(this),
      checkHardwareStatus: this.checkHardwareStatus.bind(this),
      unlockHardwareWalletAccount: this.unlockHardwareWalletAccount.bind(this),
      attemptLedgerTransportCreation:
        this.attemptLedgerTransportCreation.bind(this),

      // qr hardware devices
      submitQRHardwareCryptoHDKey:
        keyringController.submitQRCryptoHDKey.bind(keyringController),
      submitQRHardwareCryptoAccount:
        keyringController.submitQRCryptoAccount.bind(keyringController),
      cancelSyncQRHardware:
        keyringController.cancelQRSynchronization.bind(keyringController),
      submitQRHardwareSignature:
        keyringController.submitQRSignature.bind(keyringController),
      cancelQRHardwareSignRequest:
        keyringController.cancelQRSignRequest.bind(keyringController),

      // vault management
      submitPassword: this.submitPassword.bind(this),
      verifyPassword: this.verifyPassword.bind(this),

      // network management
      setActiveNetwork: async (id) => {
        // The multichain network controller will proxy the call to the network controller
        // in the case that the ID is an EVM network client ID.
        return await this.multichainNetworkController.setActiveNetwork(id);
      },

      // active networks by accounts
      getNetworksWithTransactionActivityByAccounts:
        this.multichainNetworkController.getNetworksWithTransactionActivityByAccounts.bind(
          this.multichainNetworkController,
        ),
      // Avoids returning the promise so that initial call to switch network
      // doesn't block on the network lookup step
      setActiveNetworkConfigurationId: (networkConfigurationId) => {
        this.networkController.setActiveNetwork(networkConfigurationId);
      },
      setNetworkClientIdForDomain: (origin, networkClientId) => {
        return this.selectedNetworkController.setNetworkClientIdForDomain(
          origin,
          networkClientId,
        );
      },
      rollbackToPreviousProvider:
        networkController.rollbackToPreviousProvider.bind(networkController),
      addNetwork: this.networkController.addNetwork.bind(
        this.networkController,
      ),
      updateNetwork: this.networkController.updateNetwork.bind(
        this.networkController,
      ),
      removeNetwork: this.multichainNetworkController.removeNetwork.bind(
        this.multichainNetworkController,
      ),
      getCurrentNetworkEIP1559Compatibility:
        this.networkController.getEIP1559Compatibility.bind(
          this.networkController,
        ),
      getNetworkConfigurationByNetworkClientId:
        this.networkController.getNetworkConfigurationByNetworkClientId.bind(
          this.networkController,
        ),
      // PreferencesController
      setSelectedAddress: (address) => {
        const account = this.accountsController.getAccountByAddress(address);
        if (account) {
          this.accountsController.setSelectedAccount(account.id);
        } else {
          throw new Error(`No account found for address: ${address}`);
        }
      },
      toggleExternalServices: this.toggleExternalServices.bind(this),
      addToken: tokensController.addToken.bind(tokensController),
      updateTokenType: tokensController.updateTokenType.bind(tokensController),
      setFeatureFlag: preferencesController.setFeatureFlag.bind(
        preferencesController,
      ),
      setPreference: preferencesController.setPreference.bind(
        preferencesController,
      ),

      addKnownMethodData: preferencesController.addKnownMethodData.bind(
        preferencesController,
      ),
      setDismissSeedBackUpReminder:
        preferencesController.setDismissSeedBackUpReminder.bind(
          preferencesController,
        ),
      setOverrideContentSecurityPolicyHeader:
        preferencesController.setOverrideContentSecurityPolicyHeader.bind(
          preferencesController,
        ),
      setAdvancedGasFee: preferencesController.setAdvancedGasFee.bind(
        preferencesController,
      ),
      setTheme: preferencesController.setTheme.bind(preferencesController),
      ///: BEGIN:ONLY_INCLUDE_IF(keyring-snaps)
      setSnapsAddSnapAccountModalDismissed:
        preferencesController.setSnapsAddSnapAccountModalDismissed.bind(
          preferencesController,
        ),
      ///: END:ONLY_INCLUDE_IF

      setManageInstitutionalWallets:
        preferencesController.setManageInstitutionalWallets.bind(
          preferencesController,
        ),
      setSmartAccountOptInForAccounts:
        preferencesController.setSmartAccountOptInForAccounts.bind(
          preferencesController,
        ),

      // AccountsController
      setSelectedInternalAccount: (id) => {
        const account = this.accountsController.getAccount(id);
        if (account) {
          this.accountsController.setSelectedAccount(id);
        }
      },

      setAccountName:
        accountsController.setAccountName.bind(accountsController),

      setAccountLabel: (address, label) => {
        const account = this.accountsController.getAccountByAddress(address);
        if (account === undefined) {
          throw new Error(`No account found for address: ${address}`);
        }
        this.accountsController.setAccountName(account.id, label);
      },

      // AssetsContractController
      getTokenStandardAndDetails: this.getTokenStandardAndDetails.bind(this),
      getTokenSymbol: this.getTokenSymbol.bind(this),
      getTokenStandardAndDetailsByChain:
        this.getTokenStandardAndDetailsByChain.bind(this),

      // NftController
      addNft: nftController.addNft.bind(nftController),

      addNftVerifyOwnership:
        nftController.addNftVerifyOwnership.bind(nftController),

      removeAndIgnoreNft: nftController.removeAndIgnoreNft.bind(nftController),

      removeNft: nftController.removeNft.bind(nftController),

      checkAndUpdateAllNftsOwnershipStatus:
        nftController.checkAndUpdateAllNftsOwnershipStatus.bind(nftController),

      checkAndUpdateSingleNftOwnershipStatus:
        nftController.checkAndUpdateSingleNftOwnershipStatus.bind(
          nftController,
        ),

      getNFTContractInfo: nftController.getNFTContractInfo.bind(nftController),

      isNftOwner: nftController.isNftOwner.bind(nftController),

      // AddressController
      setAddressBook: addressBookController.set.bind(addressBookController),
      removeFromAddressBook: addressBookController.delete.bind(
        addressBookController,
      ),

      // AppStateController
      setLastActiveTime:
        appStateController.setLastActiveTime.bind(appStateController),
      setCurrentExtensionPopupId:
        appStateController.setCurrentExtensionPopupId.bind(appStateController),
      setDefaultHomeActiveTabName:
        appStateController.setDefaultHomeActiveTabName.bind(appStateController),
      setConnectedStatusPopoverHasBeenShown:
        appStateController.setConnectedStatusPopoverHasBeenShown.bind(
          appStateController,
        ),
      setRecoveryPhraseReminderHasBeenShown:
        appStateController.setRecoveryPhraseReminderHasBeenShown.bind(
          appStateController,
        ),
      setRecoveryPhraseReminderLastShown:
        appStateController.setRecoveryPhraseReminderLastShown.bind(
          appStateController,
        ),
      setTermsOfUseLastAgreed:
        appStateController.setTermsOfUseLastAgreed.bind(appStateController),
      setSurveyLinkLastClickedOrClosed:
        appStateController.setSurveyLinkLastClickedOrClosed.bind(
          appStateController,
        ),
      setOnboardingDate:
        appStateController.setOnboardingDate.bind(appStateController),
      setLastViewedUserSurvey:
        appStateController.setLastViewedUserSurvey.bind(appStateController),
      setRampCardClosed:
        appStateController.setRampCardClosed.bind(appStateController),
      setNewPrivacyPolicyToastClickedOrClosed:
        appStateController.setNewPrivacyPolicyToastClickedOrClosed.bind(
          appStateController,
        ),
      setNewPrivacyPolicyToastShownDate:
        appStateController.setNewPrivacyPolicyToastShownDate.bind(
          appStateController,
        ),
      setSnapsInstallPrivacyWarningShownStatus:
        appStateController.setSnapsInstallPrivacyWarningShownStatus.bind(
          appStateController,
        ),
      setOutdatedBrowserWarningLastShown:
        appStateController.setOutdatedBrowserWarningLastShown.bind(
          appStateController,
        ),
      setIsUpdateAvailable:
        appStateController.setIsUpdateAvailable.bind(appStateController),
      setUpdateModalLastDismissedAt:
        appStateController.setUpdateModalLastDismissedAt.bind(
          appStateController,
        ),
      setLastUpdatedAt:
        appStateController.setLastUpdatedAt.bind(appStateController),
      setShowTestnetMessageInDropdown:
        appStateController.setShowTestnetMessageInDropdown.bind(
          appStateController,
        ),
      setShowBetaHeader:
        appStateController.setShowBetaHeader.bind(appStateController),
      setShowPermissionsTour:
        appStateController.setShowPermissionsTour.bind(appStateController),
      setShowAccountBanner:
        appStateController.setShowAccountBanner.bind(appStateController),
      setShowNetworkBanner:
        appStateController.setShowNetworkBanner.bind(appStateController),
      updateNftDropDownState:
        appStateController.updateNftDropDownState.bind(appStateController),
      setSwitchedNetworkDetails:
        appStateController.setSwitchedNetworkDetails.bind(appStateController),
      clearSwitchedNetworkDetails:
        appStateController.clearSwitchedNetworkDetails.bind(appStateController),
      setSwitchedNetworkNeverShowMessage:
        appStateController.setSwitchedNetworkNeverShowMessage.bind(
          appStateController,
        ),
      getLastInteractedConfirmationInfo:
        appStateController.getLastInteractedConfirmationInfo.bind(
          appStateController,
        ),
      setLastInteractedConfirmationInfo:
        appStateController.setLastInteractedConfirmationInfo.bind(
          appStateController,
        ),
      updateSlides: appStateController.updateSlides.bind(appStateController),
      removeSlide: appStateController.removeSlide.bind(appStateController),

      // EnsController
      tryReverseResolveAddress:
        ensController.reverseResolveAddress.bind(ensController),

      // OAuthService
      startOAuthLogin: this.oauthService.startOAuthLogin.bind(
        this.oauthService,
      ),

      // SeedlessOnboardingController
      authenticate: this.seedlessOnboardingController.authenticate.bind(
        this.seedlessOnboardingController,
      ),
      resetOAuthLoginState: this.seedlessOnboardingController.clearState.bind(
        this.seedlessOnboardingController,
      ),
      createSeedPhraseBackup: this.createSeedPhraseBackup.bind(this),
      fetchAllSecretData: this.fetchAllSecretData.bind(this),
      restoreSeedPhrasesToVault: this.restoreSeedPhrasesToVault.bind(this),
      syncSeedPhrases: this.syncSeedPhrases.bind(this),
      socialSyncChangePassword:
        this.seedlessOnboardingController.changePassword.bind(
          this.seedlessOnboardingController,
        ),

      // KeyringController
      setLocked: this.setLocked.bind(this),
      createNewVaultAndKeychain: this.createNewVaultAndKeychain.bind(this),
      createNewVaultAndRestore: this.createNewVaultAndRestore.bind(this),
      generateNewMnemonicAndAddToVault:
        this.generateNewMnemonicAndAddToVault.bind(this),
      importMnemonicToVault: this.importMnemonicToVault.bind(this),
      exportAccount: this.exportAccount.bind(this),
      keyringChangePassword: this.keyringController.changePassword.bind(
        this.keyringController,
      ),

      // txController
      updateTransaction: txController.updateTransaction.bind(txController),
      approveTransactionsWithSameNonce:
        txController.approveTransactionsWithSameNonce.bind(txController),
      createCancelTransaction: this.createCancelTransaction.bind(this),
      createSpeedUpTransaction: this.createSpeedUpTransaction.bind(this),
      estimateGas: this.estimateGas.bind(this),
      estimateGasFee: txController.estimateGasFee.bind(txController),
      getNextNonce: this.getNextNonce.bind(this),
      addTransaction: (transactionParams, transactionOptions) =>
        addTransaction(
          this.getAddTransactionRequest({
            transactionParams,
            transactionOptions,
            waitForSubmit: false,
          }),
        ),
      addTransactionAndWaitForPublish: (
        transactionParams,
        transactionOptions,
      ) =>
        addTransaction(
          this.getAddTransactionRequest({
            transactionParams,
            transactionOptions,
            waitForSubmit: true,
          }),
        ),
      createTransactionEventFragment:
        createTransactionEventFragmentWithTxId.bind(
          null,
          this.getTransactionMetricsRequest(),
        ),
      setTransactionActive:
        txController.setTransactionActive.bind(txController),
      // decryptMessageController
      decryptMessage: this.decryptMessageController.decryptMessage.bind(
        this.decryptMessageController,
      ),
      decryptMessageInline:
        this.decryptMessageController.decryptMessageInline.bind(
          this.decryptMessageController,
        ),
      cancelDecryptMessage:
        this.decryptMessageController.cancelDecryptMessage.bind(
          this.decryptMessageController,
        ),

      // EncryptionPublicKeyController
      encryptionPublicKey:
        this.encryptionPublicKeyController.encryptionPublicKey.bind(
          this.encryptionPublicKeyController,
        ),
      cancelEncryptionPublicKey:
        this.encryptionPublicKeyController.cancelEncryptionPublicKey.bind(
          this.encryptionPublicKeyController,
        ),

      // onboarding controller
      setSeedPhraseBackedUp:
        onboardingController.setSeedPhraseBackedUp.bind(onboardingController),
      completeOnboarding:
        onboardingController.completeOnboarding.bind(onboardingController),
      setFirstTimeFlowType:
        onboardingController.setFirstTimeFlowType.bind(onboardingController),

      // alert controller
      setAlertEnabledness:
        alertController.setAlertEnabledness.bind(alertController),
      setUnconnectedAccountAlertShown:
        alertController.setUnconnectedAccountAlertShown.bind(alertController),
      setWeb3ShimUsageAlertDismissed:
        alertController.setWeb3ShimUsageAlertDismissed.bind(alertController),

      // permissions
      removePermissionsFor: this.removePermissionsFor,
      approvePermissionsRequest: this.acceptPermissionsRequest,
      rejectPermissionsRequest: this.rejectPermissionsRequest,
      ...getPermissionBackgroundApiMethods({
        permissionController,
        approvalController,
        accountsController,
        networkController,
        multichainNetworkController,
      }),

      // snaps
      disableSnap: this.controllerMessenger.call.bind(
        this.controllerMessenger,
        'SnapController:disable',
      ),
      enableSnap: this.controllerMessenger.call.bind(
        this.controllerMessenger,
        'SnapController:enable',
      ),
      updateSnap: (origin, requestedSnaps) => {
        // We deliberately do not await this promise as that would mean waiting for the update to complete
        // Instead we return null to signal to the UI that it is safe to redirect to the update flow
        this.controllerMessenger.call(
          'SnapController:install',
          origin,
          requestedSnaps,
        );
        return null;
      },
      removeSnap: this.controllerMessenger.call.bind(
        this.controllerMessenger,
        'SnapController:remove',
      ),
      handleSnapRequest: this.handleSnapRequest.bind(this),
      revokeDynamicSnapPermissions: this.controllerMessenger.call.bind(
        this.controllerMessenger,
        'SnapController:revokeDynamicPermissions',
      ),
      disconnectOriginFromSnap: this.controllerMessenger.call.bind(
        this.controllerMessenger,
        'SnapController:disconnectOrigin',
      ),
      updateNetworksList: this.updateNetworksList.bind(this),
      updateAccountsList: this.updateAccountsList.bind(this),
      setEnabledNetworks: this.setEnabledNetworks.bind(this),
      updateHiddenAccountsList: this.updateHiddenAccountsList.bind(this),
      getPhishingResult: async (website) => {
        await phishingController.maybeUpdateState();

        return phishingController.test(website);
      },
      deleteInterface: this.controllerMessenger.call.bind(
        this.controllerMessenger,
        'SnapInterfaceController:deleteInterface',
      ),
      updateInterfaceState: this.controllerMessenger.call.bind(
        this.controllerMessenger,
        'SnapInterfaceController:updateInterfaceState',
      ),

      // swaps
      fetchAndSetQuotes: this.controllerMessenger.call.bind(
        this.controllerMessenger,
        'SwapsController:fetchAndSetQuotes',
      ),
      setSelectedQuoteAggId: this.controllerMessenger.call.bind(
        this.controllerMessenger,
        'SwapsController:setSelectedQuoteAggId',
      ),
      resetSwapsState: this.controllerMessenger.call.bind(
        this.controllerMessenger,
        'SwapsController:resetSwapsState',
      ),
      setSwapsTokens: this.controllerMessenger.call.bind(
        this.controllerMessenger,
        'SwapsController:setSwapsTokens',
      ),
      clearSwapsQuotes: this.controllerMessenger.call.bind(
        this.controllerMessenger,
        'SwapsController:clearSwapsQuotes',
      ),
      setApproveTxId: this.controllerMessenger.call.bind(
        this.controllerMessenger,
        'SwapsController:setApproveTxId',
      ),
      setTradeTxId: this.controllerMessenger.call.bind(
        this.controllerMessenger,
        'SwapsController:setTradeTxId',
      ),
      setSwapsTxGasPrice: this.controllerMessenger.call.bind(
        this.controllerMessenger,
        'SwapsController:setSwapsTxGasPrice',
      ),
      setSwapsTxGasLimit: this.controllerMessenger.call.bind(
        this.controllerMessenger,
        'SwapsController:setSwapsTxGasLimit',
      ),
      setSwapsTxMaxFeePerGas: this.controllerMessenger.call.bind(
        this.controllerMessenger,
        'SwapsController:setSwapsTxMaxFeePerGas',
      ),
      setSwapsTxMaxFeePriorityPerGas: this.controllerMessenger.call.bind(
        this.controllerMessenger,
        'SwapsController:setSwapsTxMaxFeePriorityPerGas',
      ),
      safeRefetchQuotes: this.controllerMessenger.call.bind(
        this.controllerMessenger,
        'SwapsController:safeRefetchQuotes',
      ),
      stopPollingForQuotes: this.controllerMessenger.call.bind(
        this.controllerMessenger,
        'SwapsController:stopPollingForQuotes',
      ),
      setBackgroundSwapRouteState: this.controllerMessenger.call.bind(
        this.controllerMessenger,
        'SwapsController:setBackgroundSwapRouteState',
      ),
      resetPostFetchState: this.controllerMessenger.call.bind(
        this.controllerMessenger,
        'SwapsController:resetPostFetchState',
      ),
      setSwapsErrorKey: this.controllerMessenger.call.bind(
        this.controllerMessenger,
        'SwapsController:setSwapsErrorKey',
      ),
      setInitialGasEstimate: this.controllerMessenger.call.bind(
        this.controllerMessenger,
        'SwapsController:setInitialGasEstimate',
      ),
      setCustomApproveTxData: this.controllerMessenger.call.bind(
        this.controllerMessenger,
        'SwapsController:setCustomApproveTxData',
      ),
      setSwapsLiveness: this.controllerMessenger.call.bind(
        this.controllerMessenger,
        'SwapsController:setSwapsLiveness',
      ),
      setSwapsFeatureFlags: this.controllerMessenger.call.bind(
        this.controllerMessenger,
        'SwapsController:setSwapsFeatureFlags',
      ),
      setSwapsUserFeeLevel: this.controllerMessenger.call.bind(
        this.controllerMessenger,
        'SwapsController:setSwapsUserFeeLevel',
      ),
      setSwapsQuotesPollingLimitEnabled: this.controllerMessenger.call.bind(
        this.controllerMessenger,
        'SwapsController:setSwapsQuotesPollingLimitEnabled',
      ),

      // Bridge
      [BridgeBackgroundAction.RESET_STATE]: this.controllerMessenger.call.bind(
        this.controllerMessenger,
        `${BRIDGE_CONTROLLER_NAME}:${BridgeBackgroundAction.RESET_STATE}`,
      ),
      [BridgeUserAction.UPDATE_QUOTE_PARAMS]:
        this.controllerMessenger.call.bind(
          this.controllerMessenger,
          `${BRIDGE_CONTROLLER_NAME}:${BridgeUserAction.UPDATE_QUOTE_PARAMS}`,
        ),
      [BridgeBackgroundAction.TRACK_METAMETRICS_EVENT]:
        this.controllerMessenger.call.bind(
          this.controllerMessenger,
          `${BRIDGE_CONTROLLER_NAME}:${BridgeBackgroundAction.TRACK_METAMETRICS_EVENT}`,
        ),

      // Bridge Tx submission
      [BridgeStatusAction.SUBMIT_TX]: this.controllerMessenger.call.bind(
        this.controllerMessenger,
        `${BRIDGE_STATUS_CONTROLLER_NAME}:${BridgeStatusAction.SUBMIT_TX}`,
      ),

      // Smart Transactions
      fetchSmartTransactionFees: smartTransactionsController.getFees.bind(
        smartTransactionsController,
      ),
      clearSmartTransactionFees: smartTransactionsController.clearFees.bind(
        smartTransactionsController,
      ),
      submitSignedTransactions:
        smartTransactionsController.submitSignedTransactions.bind(
          smartTransactionsController,
        ),
      cancelSmartTransaction:
        smartTransactionsController.cancelSmartTransaction.bind(
          smartTransactionsController,
        ),
      fetchSmartTransactionsLiveness:
        smartTransactionsController.fetchLiveness.bind(
          smartTransactionsController,
        ),
      updateSmartTransaction:
        smartTransactionsController.updateSmartTransaction.bind(
          smartTransactionsController,
        ),
      setStatusRefreshInterval:
        smartTransactionsController.setStatusRefreshInterval.bind(
          smartTransactionsController,
        ),

      // MetaMetrics
      trackMetaMetricsEvent: metaMetricsController.trackEvent.bind(
        metaMetricsController,
      ),
      trackMetaMetricsPage: metaMetricsController.trackPage.bind(
        metaMetricsController,
      ),
      createEventFragment: metaMetricsController.createEventFragment.bind(
        metaMetricsController,
      ),
      updateEventFragment: metaMetricsController.updateEventFragment.bind(
        metaMetricsController,
      ),
      finalizeEventFragment: metaMetricsController.finalizeEventFragment.bind(
        metaMetricsController,
      ),
      trackInsightSnapView: this.trackInsightSnapView.bind(this),

      // MetaMetrics buffering for onboarding
      addEventBeforeMetricsOptIn:
        metaMetricsController.addEventBeforeMetricsOptIn.bind(
          metaMetricsController,
        ),
      trackEventsAfterMetricsOptIn:
        metaMetricsController.trackEventsAfterMetricsOptIn.bind(
          metaMetricsController,
        ),
      clearEventsAfterMetricsOptIn:
        metaMetricsController.clearEventsAfterMetricsOptIn.bind(
          metaMetricsController,
        ),

      // ApprovalController
      rejectAllPendingApprovals: this.rejectAllPendingApprovals.bind(this),
      rejectPendingApproval: this.rejectPendingApproval,
      requestUserApproval:
        approvalController.addAndShowApprovalRequest.bind(approvalController),
      resolvePendingApproval: this.resolvePendingApproval,

      // Notifications
      resetViewedNotifications: announcementController.resetViewed.bind(
        announcementController,
      ),
      updateViewedNotifications: announcementController.updateViewed.bind(
        announcementController,
      ),

      // CurrencyRateController
      currencyRateStartPolling: currencyRateController.startPolling.bind(
        currencyRateController,
      ),
      currencyRateStopPollingByPollingToken:
        currencyRateController.stopPollingByPollingToken.bind(
          currencyRateController,
        ),

      tokenRatesStartPolling:
        tokenRatesController.startPolling.bind(tokenRatesController),
      tokenRatesStopPollingByPollingToken:
        tokenRatesController.stopPollingByPollingToken.bind(
          tokenRatesController,
        ),
      accountTrackerStartPolling:
        accountTrackerController.startPollingByNetworkClientId.bind(
          accountTrackerController,
        ),
      accountTrackerStopPollingByPollingToken:
        accountTrackerController.stopPollingByPollingToken.bind(
          accountTrackerController,
        ),

      tokenDetectionStartPolling: tokenDetectionController.startPolling.bind(
        tokenDetectionController,
      ),
      tokenDetectionStopPollingByPollingToken:
        tokenDetectionController.stopPollingByPollingToken.bind(
          tokenDetectionController,
        ),

      tokenListStartPolling:
        tokenListController.startPolling.bind(tokenListController),
      tokenListStopPollingByPollingToken:
        tokenListController.stopPollingByPollingToken.bind(tokenListController),

      tokenBalancesStartPolling: tokenBalancesController.startPolling.bind(
        tokenBalancesController,
      ),
      tokenBalancesStopPollingByPollingToken:
        tokenBalancesController.stopPollingByPollingToken.bind(
          tokenBalancesController,
        ),
      deFiStartPolling: deFiPositionsController.startPolling.bind(
        deFiPositionsController,
      ),
      deFiStopPolling: deFiPositionsController.stopPollingByPollingToken.bind(
        deFiPositionsController,
      ),

      // GasFeeController
      gasFeeStartPolling: gasFeeController.startPolling.bind(gasFeeController),
      gasFeeStopPollingByPollingToken:
        gasFeeController.stopPollingByPollingToken.bind(gasFeeController),

      getGasFeeTimeEstimate:
        gasFeeController.getTimeEstimate.bind(gasFeeController),

      addPollingTokenToAppState:
        appStateController.addPollingToken.bind(appStateController),

      removePollingTokenFromAppState:
        appStateController.removePollingToken.bind(appStateController),

      updateThrottledOriginState:
        appStateController.updateThrottledOriginState.bind(appStateController),

      // Backup
      backupUserData: backup.backupUserData.bind(backup),
      restoreUserData: backup.restoreUserData.bind(backup),

      // TokenDetectionController
      detectTokens: tokenDetectionController.detectTokens.bind(
        tokenDetectionController,
      ),

      // MultichainAssetsRatesController
      fetchHistoricalPricesForAsset: (...args) =>
        this.multichainAssetsRatesController.fetchHistoricalPricesForAsset(
          ...args,
        ),

      // DetectCollectibleController
      detectNfts: nftDetectionController.detectNfts.bind(
        nftDetectionController,
      ),

      /** Token Detection V2 */
      addDetectedTokens:
        tokensController.addDetectedTokens.bind(tokensController),
      addImportedTokens: tokensController.addTokens.bind(tokensController),
      ignoreTokens: tokensController.ignoreTokens.bind(tokensController),
      getBalancesInSingleCall: (...args) =>
        this.assetsContractController.getBalancesInSingleCall(...args),

      // Authentication Controller
      performSignIn: authenticationController.performSignIn.bind(
        authenticationController,
      ),
      performSignOut: authenticationController.performSignOut.bind(
        authenticationController,
      ),

      // UserStorageController
      setIsBackupAndSyncFeatureEnabled:
        userStorageController.setIsBackupAndSyncFeatureEnabled.bind(
          userStorageController,
        ),
      syncInternalAccountsWithUserStorage:
        userStorageController.syncInternalAccountsWithUserStorage.bind(
          userStorageController,
        ),
      setHasAccountSyncingSyncedAtLeastOnce:
        userStorageController.setHasAccountSyncingSyncedAtLeastOnce.bind(
          userStorageController,
        ),
      setIsAccountSyncingReadyToBeDispatched:
        userStorageController.setIsAccountSyncingReadyToBeDispatched.bind(
          userStorageController,
        ),
      deleteAccountSyncingDataFromUserStorage:
        userStorageController.performDeleteStorageAllFeatureEntries.bind(
          userStorageController,
        ),
      syncContactsWithUserStorage:
        userStorageController.syncContactsWithUserStorage.bind(
          userStorageController,
        ),

      // NotificationServicesController
      checkAccountsPresence:
        notificationServicesController.checkAccountsPresence.bind(
          notificationServicesController,
        ),
      createOnChainTriggers:
        notificationServicesController.createOnChainTriggers.bind(
          notificationServicesController,
        ),
      disableAccounts: notificationServicesController.disableAccounts.bind(
        notificationServicesController,
      ),
      enableAccounts: notificationServicesController.enableAccounts.bind(
        notificationServicesController,
      ),
      fetchAndUpdateMetamaskNotifications:
        notificationServicesController.fetchAndUpdateMetamaskNotifications.bind(
          notificationServicesController,
        ),
      deleteNotificationsById:
        notificationServicesController.deleteNotificationsById.bind(
          notificationServicesController,
        ),
      getNotificationsByType:
        notificationServicesController.getNotificationsByType.bind(
          notificationServicesController,
        ),
      markMetamaskNotificationsAsRead:
        notificationServicesController.markMetamaskNotificationsAsRead.bind(
          notificationServicesController,
        ),
      setFeatureAnnouncementsEnabled:
        notificationServicesController.setFeatureAnnouncementsEnabled.bind(
          notificationServicesController,
        ),
      enablePushNotifications:
        notificationServicesPushController.enablePushNotifications.bind(
          notificationServicesPushController,
        ),
      disablePushNotifications:
        notificationServicesPushController.disablePushNotifications.bind(
          notificationServicesPushController,
        ),
      enableMetamaskNotifications:
        notificationServicesController.enableMetamaskNotifications.bind(
          notificationServicesController,
        ),
      disableMetamaskNotifications:
        notificationServicesController.disableNotificationServices.bind(
          notificationServicesController,
        ),

      // E2E testing
      throwTestError: this.throwTestError.bind(this),

      // NameController
      updateProposedNames: this.nameController.updateProposedNames.bind(
        this.nameController,
      ),
      setName: this.nameController.setName.bind(this.nameController),

      ///: BEGIN:ONLY_INCLUDE_IF(keyring-snaps)
      // SnapKeyring
      createSnapAccount: async (snapId, options, internalOptions) => {
        // NOTE: We should probably start using `withKeyring` with `createIfMissing: true`
        // in this case.
        const keyring = await this.getSnapKeyring();

        return await keyring.createAccount(snapId, options, internalOptions);
      },
      ///: END:ONLY_INCLUDE_IF

      ///: BEGIN:ONLY_INCLUDE_IF(multichain)
      // MultichainBalancesController
      multichainUpdateBalance: (accountId) =>
        this.multichainBalancesController.updateBalance(accountId),

      // MultichainTransactionsController
      multichainUpdateTransactions: (accountId) =>
        this.multichainTransactionsController.updateTransactionsForAccount(
          accountId,
        ),
      ///: END:ONLY_INCLUDE_IF
      // Transaction Decode
      decodeTransactionData: (request) =>
        decodeTransactionData({
          ...request,
          provider: this.provider,
        }),
      // metrics data deleteion
      createMetaMetricsDataDeletionTask:
        this.metaMetricsDataDeletionController.createMetaMetricsDataDeletionTask.bind(
          this.metaMetricsDataDeletionController,
        ),
      updateDataDeletionTaskStatus:
        this.metaMetricsDataDeletionController.updateDataDeletionTaskStatus.bind(
          this.metaMetricsDataDeletionController,
        ),
      // Other
      endTrace,
      isRelaySupported,
      requestSafeReload: this.requestSafeReload.bind(this),
    };
  }

  rejectOriginPendingApprovals(origin) {
    const deleteInterface = (id) =>
      this.controllerMessenger.call(
        'SnapInterfaceController:deleteInterface',
        id,
      );

    rejectOriginApprovals({
      approvalController: this.approvalController,
      deleteInterface,
      origin,
    });
  }

  async exportAccount(address, password) {
    await this.verifyPassword(password);
    return this.keyringController.exportAccount(password, address);
  }

  async getTokenStandardAndDetails(address, userAddress, tokenId) {
    const currentChainId = this.#getGlobalChainId();

    const { tokensChainsCache } = this.tokenListController.state;
    const tokenList = tokensChainsCache?.[currentChainId]?.data || {};
    const { allTokens } = this.tokensController.state;

    const tokens = allTokens?.[currentChainId]?.[userAddress] || [];

    const staticTokenListDetails =
      STATIC_MAINNET_TOKEN_LIST[address?.toLowerCase()] || {};
    const tokenListDetails = tokenList[address?.toLowerCase()] || {};
    const userDefinedTokenDetails =
      tokens.find(({ address: _address }) =>
        isEqualCaseInsensitive(_address, address),
      ) || {};

    const tokenDetails = {
      ...staticTokenListDetails,
      ...tokenListDetails,
      ...userDefinedTokenDetails,
    };

    // boolean to check if the token is an ERC20
    const tokenDetailsStandardIsERC20 =
      isEqualCaseInsensitive(tokenDetails.standard, TokenStandard.ERC20) ||
      tokenDetails.erc20 === true;

    // boolean to check if the token is an NFT
    const noEvidenceThatTokenIsAnNFT =
      !tokenId &&
      !isEqualCaseInsensitive(tokenDetails.standard, TokenStandard.ERC1155) &&
      !isEqualCaseInsensitive(tokenDetails.standard, TokenStandard.ERC721) &&
      !tokenDetails.erc721;

    // boolean to check if the token is an ERC20 like
    const otherDetailsAreERC20Like =
      tokenDetails.decimals !== undefined && tokenDetails.symbol;

    // boolean to check if the token can be treated as an ERC20
    const tokenCanBeTreatedAsAnERC20 =
      tokenDetailsStandardIsERC20 ||
      (noEvidenceThatTokenIsAnNFT && otherDetailsAreERC20Like);

    let details;
    if (tokenCanBeTreatedAsAnERC20) {
      try {
        const balance = userAddress
          ? await fetchTokenBalance(address, userAddress, this.provider)
          : undefined;

        details = {
          address,
          balance,
          standard: TokenStandard.ERC20,
          decimals: tokenDetails.decimals,
          symbol: tokenDetails.symbol,
        };
      } catch (e) {
        // If the `fetchTokenBalance` call failed, `details` remains undefined, and we
        // fall back to the below `assetsContractController.getTokenStandardAndDetails` call
        log.warn(`Failed to get token balance. Error: ${e}`);
      }
    }

    // `details`` will be undefined if `tokenCanBeTreatedAsAnERC20`` is false,
    // or if it is true but the `fetchTokenBalance`` call failed. In either case, we should
    // attempt to retrieve details from `assetsContractController.getTokenStandardAndDetails`
    if (details === undefined) {
      try {
        details =
          await this.assetsContractController.getTokenStandardAndDetails(
            address,
            userAddress,
            tokenId,
          );
      } catch (e) {
        log.warn(`Failed to get token standard and details. Error: ${e}`);
      }
    }

    if (details) {
      const tokenDetailsStandardIsERC1155 = isEqualCaseInsensitive(
        details.standard,
        TokenStandard.ERC1155,
      );

      if (tokenDetailsStandardIsERC1155) {
        try {
          const balance = await fetchERC1155Balance(
            address,
            userAddress,
            tokenId,
            this.provider,
          );

          const balanceToUse = balance?._hex
            ? parseInt(balance._hex, 16).toString()
            : null;

          details = {
            ...details,
            balance: balanceToUse,
          };
        } catch (e) {
          // If the `fetchTokenBalance` call failed, `details` remains undefined, and we
          // fall back to the below `assetsContractController.getTokenStandardAndDetails` call
          log.warn('Failed to get token balance. Error:', e);
        }
      }
    }

    return {
      ...details,
      decimals: details?.decimals?.toString(10),
      balance: details?.balance?.toString(10),
    };
  }

  async getTokenStandardAndDetailsByChain(
    address,
    userAddress,
    tokenId,
    chainId,
  ) {
    const { tokensChainsCache } = this.tokenListController.state;
    const tokenList = tokensChainsCache?.[chainId]?.data || {};

    const { allTokens } = this.tokensController.state;
    const selectedAccount = this.accountsController.getSelectedAccount();
    const tokens = allTokens?.[chainId]?.[selectedAccount.address] || [];

    let staticTokenListDetails = {};
    if (chainId === CHAIN_IDS.MAINNET) {
      staticTokenListDetails =
        STATIC_MAINNET_TOKEN_LIST[address?.toLowerCase()] || {};
    }

    const tokenListDetails = tokenList[address?.toLowerCase()] || {};
    const userDefinedTokenDetails =
      tokens.find(({ address: _address }) =>
        isEqualCaseInsensitive(_address, address),
      ) || {};
    const tokenDetails = {
      ...staticTokenListDetails,
      ...tokenListDetails,
      ...userDefinedTokenDetails,
    };

    const tokenDetailsStandardIsERC20 =
      isEqualCaseInsensitive(tokenDetails.standard, TokenStandard.ERC20) ||
      tokenDetails.erc20 === true;

    const noEvidenceThatTokenIsAnNFT =
      !tokenId &&
      !isEqualCaseInsensitive(tokenDetails.standard, TokenStandard.ERC1155) &&
      !isEqualCaseInsensitive(tokenDetails.standard, TokenStandard.ERC721) &&
      !tokenDetails.erc721;

    const otherDetailsAreERC20Like =
      tokenDetails.decimals !== undefined && tokenDetails.symbol;

    // boolean to check if the token can be treated as an ERC20
    const tokenCanBeTreatedAsAnERC20 =
      tokenDetailsStandardIsERC20 ||
      (noEvidenceThatTokenIsAnNFT && otherDetailsAreERC20Like);

    let details;
    if (tokenCanBeTreatedAsAnERC20) {
      try {
        let balance = 0;
        if (this.#getGlobalChainId() === chainId) {
          balance = await fetchTokenBalance(
            address,
            userAddress,
            this.provider,
          );
        }

        details = {
          address,
          balance,
          standard: TokenStandard.ERC20,
          decimals: tokenDetails.decimals,
          symbol: tokenDetails.symbol,
        };
      } catch (e) {
        // If the `fetchTokenBalance` call failed, `details` remains undefined, and we
        // fall back to the below `assetsContractController.getTokenStandardAndDetails` call
        log.warn(`Failed to get token balance. Error: ${e}`);
      }
    }

    // `details`` will be undefined if `tokenCanBeTreatedAsAnERC20`` is false,
    // or if it is true but the `fetchTokenBalance`` call failed. In either case, we should
    // attempt to retrieve details from `assetsContractController.getTokenStandardAndDetails`
    if (details === undefined) {
      try {
        const networkClientId =
          this.networkController?.state?.networkConfigurationsByChainId?.[
            chainId
          ]?.rpcEndpoints[
            this.networkController?.state?.networkConfigurationsByChainId?.[
              chainId
            ]?.defaultRpcEndpointIndex
          ]?.networkClientId;

        details =
          await this.assetsContractController.getTokenStandardAndDetails(
            address,
            userAddress,
            tokenId,
            networkClientId,
          );
      } catch (e) {
        log.warn(`Failed to get token standard and details. Error: ${e}`);
      }
    }

    if (details) {
      const tokenDetailsStandardIsERC1155 = isEqualCaseInsensitive(
        details.standard,
        TokenStandard.ERC1155,
      );

      if (tokenDetailsStandardIsERC1155) {
        try {
          const balance = await fetchERC1155Balance(
            address,
            userAddress,
            tokenId,
            this.provider,
          );

          const balanceToUse = balance?._hex
            ? parseInt(balance._hex, 16).toString()
            : null;

          details = {
            ...details,
            balance: balanceToUse,
          };
        } catch (e) {
          // If the `fetchTokenBalance` call failed, `details` remains undefined, and we
          // fall back to the below `assetsContractController.getTokenStandardAndDetails` call
          log.warn('Failed to get token balance. Error:', e);
        }
      }
    }

    return {
      ...details,
      decimals: details?.decimals?.toString(10),
      balance: details?.balance?.toString(10),
    };
  }

  async getTokenSymbol(address) {
    try {
      const details =
        await this.assetsContractController.getTokenStandardAndDetails(address);
      return details?.symbol;
    } catch (e) {
      return null;
    }
  }

  /**
   * Creates a PRIMARY seed phrase backup for the user.
   *
   * Generate Encryption Key from the password using the Threshold OPRF and encrypt the seed phrase with the key.
   * Save the encrypted seed phrase in the metadata store.
   *
   * @param {string} password - The user's password.
   * @param {number[]} encodedSeedPhrase - The seed phrase to backup.
   * @param {string} keyringId - The keyring id of the backup seed phrase.
   */
  async createSeedPhraseBackup(password, encodedSeedPhrase, keyringId) {
    try {
      const seedPhraseAsBuffer = Buffer.from(encodedSeedPhrase);

      const seedPhrase =
        this._convertMnemonicToWordlistIndices(seedPhraseAsBuffer);

      await this.seedlessOnboardingController.createToprfKeyAndBackupSeedPhrase(
        password,
        seedPhrase,
        keyringId,
      );
    } catch (error) {
      log.error('[createSeedPhraseBackup] error', error);
      throw error;
    }
  }

  /**
   * Fetches and restores all the backed-up Secret Data (SRPs and Private keys)
   *
   * @param {string} password - The user's password.
   * @returns {Promise<Buffer[]>} The seed phrase.
   */
  async fetchAllSecretData(password) {
    try {
      // fetch all seed phrases
      // seedPhrases are sorted by creation date, the latest seed phrase is the first one in the array
      const allSeedPhrases =
        await this.seedlessOnboardingController.fetchAllSeedPhrases(password);

      if (allSeedPhrases.length === 0) {
        return null;
      }

      return allSeedPhrases.map((phrase) =>
        this._convertEnglishWordlistIndicesToCodepoints(phrase),
      );
    } catch (error) {
      log.error(
        'Error while fetching and restoring seed phrase metadata.',
        error,
      );

      if (error instanceof RecoveryError) {
        throw new JsonRpcError(-32603, error.message, error.data);
      }

      throw error;
    }
  }

  /**
   * Sync latest global seedless password and override the current device password with latest global password.
   * Unlock the vault with the latest global password.
   *
   * @param {string} password - latest global seedless password
   */
  async syncPasswordAndUnlockWallet(password) {
    const isSocialLoginFlow = this.onboardingController.getIsSocialLoginFlow();
    // check if the password is outdated
    const isPasswordOutdated = isSocialLoginFlow
      ? await this.seedlessOnboardingController.checkIsPasswordOutdated({
          skipCache: true,
        })
      : false;

    // if the flow is not social login or the password is not outdated,
    // we will proceed with the normal flow and use the password to unlock the vault
    if (!isSocialLoginFlow || !isPasswordOutdated) {
      await this.submitPassword(password);
      return;
    }

    const releaseLock = await this.syncSeedlessGlobalPasswordMutex.acquire();
    try {
      // verify the password validity first, to check if user is using the correct password
      await this.keyringController.verifyPassword(password);
      // if user is able to unlock the vault with the old password,
      // throw an OutdatedPassword error to let the user to enter the updated password.
      throw new Error(
        SeedlessOnboardingControllerErrorMessage.OutdatedPassword,
      );
    } catch (e) {
      if (
        e.message === SeedlessOnboardingControllerErrorMessage.OutdatedPassword
      ) {
        // if the password is outdated, we should throw an error and let the user to enter the updated password.
        throw e;
      }

      // recover the current device password
      const { password: currentDevicePassword } =
        await this.seedlessOnboardingController.recoverCurrentDevicePassword({
          globalPassword: password,
        });

      // use current device password to unlock the keyringController vault
      await this.submitPassword(currentDevicePassword);

      try {
        // update seedlessOnboardingController to use latest global password
        await this.seedlessOnboardingController.syncLatestGlobalPassword({
          oldPassword: currentDevicePassword,
          globalPassword: password,
        });

        // update vault password to global password
        await this.keyringController.changePassword(password);

        // check password outdated again skip cache to reset the cache after successful syncing
        await this.seedlessOnboardingController.checkIsPasswordOutdated({
          skipCache: true,
        });
      } catch (err) {
        // lock app again on error after submitPassword succeeded
        await this.setLocked();
        throw err;
      }
    } finally {
      releaseLock();
    }
  }

  /**
   * Checks if the seedless password is outdated.
   *
   * @param {boolean} skipCache - whether to skip the cache
   * @returns {Promise<boolean | undefined>} true if the password is outdated, false otherwise, undefined if the flow is not seedless
   */
  async checkIsSeedlessPasswordOutdated(skipCache = false) {
    const isSocialLoginFlow = this.onboardingController.getIsSocialLoginFlow();

    if (!isSocialLoginFlow) {
      // this is only available for seedless onboarding flow
      return undefined;
    }

    const isPasswordOutdated =
      await this.seedlessOnboardingController.checkIsPasswordOutdated({
        skipCache,
      });
    return isPasswordOutdated;
  }

  /**
   * Syncs the seed phrases with the social login flow.
   *
   * @returns {Promise<void>}
   */
  async syncSeedPhrases() {
    const isSocialLoginFlow = this.onboardingController.getIsSocialLoginFlow();

    if (!isSocialLoginFlow) {
      throw new Error(
        'Syncing seed phrases is only available for social login flow',
      );
    }

    // 1. fetch all seed phrases
    const [rootSRP, ...otherSRPs] =
      await this.seedlessOnboardingController.fetchAllSeedPhrases();
    if (!rootSRP) {
      throw new Error('No root SRP found');
    }

    for (const srp of otherSRPs) {
      // Get the SRP hash, and find the hash in the local state
      const srpHash =
        this.seedlessOnboardingController.getSeedPhraseBackupHash(srp);
      if (!srpHash) {
        // If SRP is not in the local state, import it to the vault
        // convert the seed phrase to a mnemonic (string)
        const encodedSrp = this._convertEnglishWordlistIndicesToCodepoints(srp);
        const mnemonicToRestore = Buffer.from(encodedSrp).toString('utf8');

        // import the new mnemonic to the current vault
        await this.importMnemonicToVault(mnemonicToRestore, {
          shouldCreateSocialBackup: false,
          shouldSelectAccount: false,
          shouldImportSolanaAccount: true,
        });
      }
    }
  }

  /**
   * Adds a new seed phrase backup for the user.
   *
   * If `syncWithSocial` is false, it will only update the local state,
   * and not sync the seed phrase to the server.
   *
   * @param {string} mnemonic - The mnemonic to derive the seed phrase from.
   * @param {string} keyringId - The keyring id of the backup seed phrase.
   * @param {boolean} syncWithSocial - whether to skip syncing with social login
   */
  async addNewSeedPhraseBackup(mnemonic, keyringId, syncWithSocial = true) {
    const seedPhraseAsBuffer = Buffer.from(mnemonic, 'utf8');

    const seedPhraseAsUint8Array =
      this._convertMnemonicToWordlistIndices(seedPhraseAsBuffer);

    if (syncWithSocial) {
      await this.seedlessOnboardingController.addNewSeedPhraseBackup(
        seedPhraseAsUint8Array,
        keyringId,
      );
    } else {
      // Do not sync the seed phrase to the server, only update the local state
      this.seedlessOnboardingController.updateBackupMetadataState({
        keyringId,
        seedPhrase: seedPhraseAsUint8Array,
      });
    }
  }

  //=============================================================================
  // VAULT / KEYRING RELATED METHODS
  //=============================================================================

  /**
   * Creates a new Vault and create a new keychain.
   *
   * A vault, or KeyringController, is a controller that contains
   * many different account strategies, currently called Keyrings.
   * Creating it new means wiping all previous keyrings.
   *
   * A keychain, or keyring, controls many accounts with a single backup and signing strategy.
   * For example, a mnemonic phrase can generate many accounts, and is a keyring.
   *
   * @param {string} password
   * @returns {object} created keyring object
   */
  async createNewVaultAndKeychain(password) {
    const releaseLock = await this.createVaultMutex.acquire();
    try {
      await this.keyringController.createNewVaultAndKeychain(password);
      return this.keyringController.state.keyrings[0];
    } finally {
      releaseLock();
    }
  }

  /**
   * Imports a new mnemonic to the vault.
   *
   * @param {string} mnemonic - The mnemonic to import.
   * @param {object} options - The options for the import.
   * @param {boolean} options.shouldCreateSocialBackup - whether to create a backup for the seedless onboarding flow
   * @param {boolean} options.shouldSelectAccount - whether to select the new account in the wallet
   * @param {boolean} options.shouldImportSolanaAccount - whether to import a Solana account
   * @returns {Promise<string>} new account address
   */
  async importMnemonicToVault(
    mnemonic,
    options = {
      shouldCreateSocialBackup: true,
      shouldSelectAccount: true,
      shouldImportSolanaAccount: true,
    },
  ) {
    const {
      shouldCreateSocialBackup,
      shouldSelectAccount,
      shouldImportSolanaAccount,
    } = options;
    const releaseLock = await this.createVaultMutex.acquire();
    try {
      // TODO: `getKeyringsByType` is deprecated, this logic should probably be moved to the `KeyringController`.
      // FIXME: The `KeyringController` does not check yet for duplicated accounts with HD keyrings, see: https://github.com/MetaMask/core/issues/5411
      const alreadyImportedSrp = this.keyringController
        .getKeyringsByType(KeyringTypes.hd)
        .some((keyring) => {
          return (
            Buffer.from(
              this._convertEnglishWordlistIndicesToCodepoints(keyring.mnemonic),
            ).toString('utf8') === mnemonic
          );
        });

      if (alreadyImportedSrp) {
        throw new Error(
          'This Secret Recovery Phrase has already been imported.',
        );
      }

      const { id } = await this.keyringController.addNewKeyring(
        KeyringTypes.hd,
        {
          mnemonic,
          numberOfAccounts: 1,
        },
      );

      if (this.onboardingController.getIsSocialLoginFlow()) {
        // if social backup is requested, add the seed phrase backup
        await this.addNewSeedPhraseBackup(
          mnemonic,
          id,
          shouldCreateSocialBackup,
        );
      }

      const [newAccountAddress] = await this.keyringController.withKeyring(
        { id },
        async ({ keyring }) => keyring.getAccounts(),
      );
      if (shouldSelectAccount) {
        const account =
          this.accountsController.getAccountByAddress(newAccountAddress);
        this.accountsController.setSelectedAccount(account.id);
      }

<<<<<<< HEAD
      const discoveredAccounts = await this._addAccountsWithBalance(id);
=======
      await this._addAccountsWithBalance(id, shouldImportSolanaAccount);
>>>>>>> 5f294dea

      return {
        newAccountAddress,
        discoveredAccounts,
      };
    } finally {
      releaseLock();
    }
  }

  /**
   * Restores an array of seed phrases to the vault and updates the SocialBackupMetadataState if import is successful.
   *
   * This method is used to restore seed phrases from the Social Backup.
   *
   * @param {number[][]} seedPhrases - The seed phrases to restore.
   * @returns {Promise<void>}
   */
  async restoreSeedPhrasesToVault(seedPhrases) {
    const isSocialLoginFlow = this.onboardingController.getIsSocialLoginFlow();

    if (!isSocialLoginFlow) {
      // import the restored seed phrase (mnemonics) to the vault
      // this is only available for social login flow
      return; // or throw error here?
    }

    // These mnemonics are restored from the Social Backup, so we don't need to do it again
    const shouldCreateSocialBackup = false;
    // This is used to select the new account in the wallet.
    // During the restore seed phrases, we just do the import, but don't change the selected account.
    // Just let the user select the account manually after the restore.
    const shouldSetSelectedAccount = false;

    // This method is called during the social login rehydration.
    // At that point, we won't import the Solana account yet, since the wallet onboarding is not completed yet.
    // Solana accounts will be imported after the wallet onboarding is completed.
    const shouldImportSolanaAccount = false;

    for (const seedPhrase of seedPhrases) {
      // convert the seed phrase to a mnemonic (string)
      const mnemonicToRestore = Buffer.from(seedPhrase).toString('utf8');

      // import the new mnemonic to the vault
      await this.importMnemonicToVault(mnemonicToRestore, {
        shouldCreateSocialBackup,
        shouldSelectAccount: shouldSetSelectedAccount,
        shouldImportSolanaAccount,
      });
    }
  }

  /**
   * Generates a new mnemonic phrase and adds it to the vault, creating a new HD keyring.
   * This method automatically creates one account associated with the new keyring.
   * The method is protected by a mutex to prevent concurrent vault modifications.
   *
   * @async
   * @returns {Promise<string>} The address of the newly created account
   * @throws Will throw an error if keyring creation fails
   */
  async generateNewMnemonicAndAddToVault() {
    const releaseLock = await this.createVaultMutex.acquire();
    try {
      // addNewKeyring auto creates 1 account.
      const { id } = await this.keyringController.addNewKeyring(
        KeyringTypes.hd,
      );
      const [newAccount] = await this.keyringController.withKeyring(
        { id },
        async ({ keyring }) => keyring.getAccounts(),
      );
      const account = this.accountsController.getAccountByAddress(newAccount);
      this.accountsController.setSelectedAccount(account.id);

      // NOTE: No need to update balances here since we're generating a fresh seed.

      return newAccount;
    } finally {
      releaseLock();
    }
  }

  /**
   * Create a new Vault and restore an existent keyring.
   *
   * @param {string} password
   * @param {number[]} encodedSeedPhrase - The seed phrase, encoded as an array
   * of UTF-8 bytes.
   */
  async createNewVaultAndRestore(password, encodedSeedPhrase) {
    const releaseLock = await this.createVaultMutex.acquire();
    try {
      const { completedOnboarding } = this.onboardingController.state;

      const seedPhraseAsBuffer = Buffer.from(encodedSeedPhrase);

      // clear permissions
      this.permissionController.clearState();

      // Clear snap state
      await this.snapController.clearState();

      // Currently, the account-order-controller is not in sync with
      // the accounts-controller. To properly persist the hidden state
      // of accounts, we should add a new flag to the account struct
      // to indicate if it is hidden or not.
      // TODO: Update @metamask/accounts-controller to support this.
      this.accountOrderController.updateHiddenAccountsList([]);

      // clear accounts in AccountTrackerController
      this.accountTrackerController.clearAccounts();

      this.txController.clearUnapprovedTransactions();

      if (completedOnboarding) {
        this.tokenDetectionController.enable();
      }

      // create new vault
      const seedPhraseAsUint8Array =
        this._convertMnemonicToWordlistIndices(seedPhraseAsBuffer);
      await this.keyringController.createNewVaultAndRestore(
        password,
        seedPhraseAsUint8Array,
      );

      if (completedOnboarding) {
        await this._addAccountsWithBalance();

        // This must be set as soon as possible to communicate to the
        // keyring's iframe and have the setting initialized properly
        // Optimistically called to not block MetaMask login due to
        // Ledger Keyring GitHub downtime
        this.#withKeyringForDevice(
          { name: HardwareDeviceNames.ledger },
          async (keyring) => this.setLedgerTransportPreference(keyring),
        );
      }

      if (getIsSeedlessOnboardingFeatureEnabled()) {
        const isSocialLoginFlow =
          this.onboardingController.getIsSocialLoginFlow();
        if (isSocialLoginFlow) {
          // if it's social login flow, update the local backup metadata state of SeedlessOnboarding Controller
          const primaryKeyringId =
            this.keyringController.state.keyrings[0].metadata.id;
          this.seedlessOnboardingController.updateBackupMetadataState({
            keyringId: primaryKeyringId,
            seedPhrase: seedPhraseAsUint8Array,
          });
        }
      }
    } finally {
      releaseLock();
    }
  }

  ///: BEGIN:ONLY_INCLUDE_IF(multichain)
  async _getMultichainWalletSnapClient(snapId) {
    const keyring = await this.getSnapKeyring();
    const messenger = this.controllerMessenger;

    return new MultichainWalletSnapClient(snapId, keyring, messenger);
  }
  ///: END:ONLY_INCLUDE_IF

  /**
   * Adds accounts with balances to the keyring.
   *
   * @param {string} keyringId - The Optional ID of the keyring to add the accounts to.
   * @param {boolean} shouldImportSolanaAccount - Whether to import Solana accounts.
   * For the context, we do not need to import the Solana account if the onboarding flow has not completed yet during the social login import flow.
   */
  async _addAccountsWithBalance(keyringId, shouldImportSolanaAccount = true) {
    try {
      await this.userStorageController.setHasAccountSyncingSyncedAtLeastOnce(
        false,
      );
      await this.userStorageController.setIsAccountSyncingReadyToBeDispatched(
        false,
      );
      // Scan accounts until we find an empty one
      const chainId = this.#getGlobalChainId();

      const keyringSelector = keyringId
        ? { id: keyringId }
        : { type: KeyringTypes.hd };

      const {
        accounts,
        ///: BEGIN:ONLY_INCLUDE_IF(solana)
        entropySource,
        ///: END:ONLY_INCLUDE_IF
      } = await this.keyringController.withKeyring(
        keyringSelector,
        async ({
          keyring,
          ///: BEGIN:ONLY_INCLUDE_IF(solana)
          metadata,
          ///: END:ONLY_INCLUDE_IF
        }) => {
          const keyringAccounts = await keyring.getAccounts();
          return {
            accounts: keyringAccounts,
            ///: BEGIN:ONLY_INCLUDE_IF(solana)
            entropySource: metadata.id,
            ///: END:ONLY_INCLUDE_IF
          };
        },
      );
      let address = accounts[accounts.length - 1];

      for (let count = accounts.length; ; count++) {
        const balance = await this.getBalance(address, this.provider);

        if (balance === '0x0') {
          // This account has no balance, so check for tokens
          await this.tokenDetectionController.detectTokens({
            chainIds: [chainId],
            selectedAddress: address,
          });

          const tokens =
            this.tokensController.state.allTokens?.[chainId]?.[address];
          const detectedTokens =
            this.tokensController.state.allDetectedTokens?.[chainId]?.[address];

          if (
            (tokens?.length ?? 0) === 0 &&
            (detectedTokens?.length ?? 0) === 0
          ) {
            // This account has no balance or tokens
            if (count !== 1) {
              await this.removeAccount(address);
            }
            break;
          }
        }

        // This account has assets, so check the next one
        address = await this.keyringController.withKeyring(
          keyringSelector,
          async ({ keyring }) => {
            const [newAddress] = await keyring.addAccounts(1);
            return newAddress;
          },
        );
      }

      const discoveredAccounts = {
        bitcoin: 0,
        solana: 0,
      };

      ///: BEGIN:ONLY_INCLUDE_IF(bitcoin)
      const btcClient = await this._getMultichainWalletSnapClient(
        BITCOIN_WALLET_SNAP_ID,
      );
      const btcScope = BtcScope.Mainnet;
      const btcAccounts = await btcClient.discoverAccounts(
        entropySource,
        btcScope,
      );

      discoveredAccounts.bitcoin = btcAccounts.length;

      // If none accounts got discovered, we still create the first (default) one.
      if (btcAccounts.length === 0) {
        await this._addSnapAccount(entropySource, btcClient, {
          scope: btcScope,
          synchronize: false,
        });
      }
      ///: END:ONLY_INCLUDE_IF

      ///: BEGIN:ONLY_INCLUDE_IF(solana)
      if (shouldImportSolanaAccount) {
        const solanaClient = await this._getMultichainWalletSnapClient(
          SOLANA_WALLET_SNAP_ID,
        );
        const solScope = SolScope.Mainnet;
        const solanaAccounts = await solanaClient.discoverAccounts(
          entropySource,
          solScope,
        );

<<<<<<< HEAD
      discoveredAccounts.solana = solanaAccounts.length;

      // If none accounts got discovered, we still create the first (default) one.
      if (solanaAccounts.length === 0) {
        await this._addSnapAccount(entropySource, solanaClient, {
          scope: solScope,
        });
=======
        // If none accounts got discovered, we still create the first (default) one.
        if (solanaAccounts.length === 0) {
          await this._addSnapAccount(entropySource, solanaClient, {
            scope: solScope,
          });
        }
>>>>>>> 5f294dea
      }
      ///: END:ONLY_INCLUDE_IF

      return discoveredAccounts;
    } catch (e) {
      log.warn(`Failed to add accounts with balance. Error: ${e}`);
      return {
        bitcoin: 0,
        solana: 0,
      };
    } finally {
      await this.userStorageController.setHasAccountSyncingSyncedAtLeastOnce(
        true,
      );
      await this.userStorageController.setIsAccountSyncingReadyToBeDispatched(
        true,
      );
    }
  }

  /**
   * Imports accounts with balances to the keyring.
   */
  async _importAccountsWithBalances() {
    const shouldImportSolanaAccount = true;
    const { keyrings } = this.keyringController.state;

    // walk through all the keyrings and import the solana accounts for the HD keyrings
    for (const { metadata } of keyrings) {
      // check if the keyring is an HD keyring
      const isHdKeyring = await this.keyringController.withKeyring(
        { id: metadata.id },
        async ({ keyring }) => {
          return keyring.type === KeyringTypes.hd;
        },
      );
      if (isHdKeyring) {
        await this._addAccountsWithBalance(
          metadata.id,
          shouldImportSolanaAccount,
        );
      }
    }
  }

  /**
   * Adds Snap account to the keyring.
   *
   * @param {string} keyringId - The ID of the keyring to add the account to.
   * @param {object} client - The Snap client instance.
   * @param {object} options - The options to pass to the createAccount method.
   */
  ///: BEGIN:ONLY_INCLUDE_IF(multichain)
  async _addSnapAccount(keyringId, client, options = {}) {
    let entropySource = keyringId;
    try {
      if (!entropySource) {
        // Get the entropy source from the first HD keyring
        const id = await this.keyringController.withKeyring(
          { type: KeyringTypes.hd },
          async ({ metadata }) => {
            return metadata.id;
          },
        );
        entropySource = id;
      }

      return await client.createAccount(
        { ...options, entropySource },
        {
          displayConfirmation: false,
          displayAccountNameSuggestion: false,
          setSelectedAccount: false,
        },
      );
    } catch (e) {
      // Do not block the onboarding flow if this fails
      log.warn(`Failed to add Snap account. Error: ${e}`);
      captureException(e);
      return null;
    }
  }
  ///: END:ONLY_INCLUDE_IF

  /**
   * Encodes a BIP-39 mnemonic as the indices of words in the English BIP-39 wordlist.
   *
   * @param {Buffer} mnemonic - The BIP-39 mnemonic.
   * @returns {Buffer} The Unicode code points for the seed phrase formed from the words in the wordlist.
   */
  _convertMnemonicToWordlistIndices(mnemonic) {
    const indices = mnemonic
      .toString()
      .split(' ')
      .map((word) => wordlist.indexOf(word));
    return new Uint8Array(new Uint16Array(indices).buffer);
  }

  /**
   * Converts a BIP-39 mnemonic stored as indices of words in the English wordlist to a buffer of Unicode code points.
   *
   * @param {Uint8Array} wordlistIndices - Indices to specific words in the BIP-39 English wordlist.
   * @returns {Buffer} The BIP-39 mnemonic formed from the words in the English wordlist, encoded as a list of Unicode code points.
   */
  _convertEnglishWordlistIndicesToCodepoints(wordlistIndices) {
    return Buffer.from(
      Array.from(new Uint16Array(wordlistIndices.buffer))
        .map((i) => wordlist[i])
        .join(' '),
    );
  }

  /**
   * Get an account balance from the AccountTrackerController or request it directly from the network.
   *
   * @param {string} address - The account address
   * @param {Provider} provider - The provider instance to use when asking the network
   */
  async getBalance(address, provider) {
    const accounts =
      this.accountTrackerController.state.accountsByChainId[
        this.#getGlobalChainId()
      ];
    const cached = accounts?.[address];

    if (cached && cached.balance) {
      return cached.balance;
    }

    try {
      const balance = await provider.request({
        method: 'eth_getBalance',
        params: [address, 'latest'],
      });
      return balance || '0x0';
    } catch (error) {
      log.error(error);
      throw error;
    }
  }

  /**
   * Submits the user's password and attempts to unlock the vault.
   * Also synchronizes the preferencesController, to ensure its schema
   * is up to date with known accounts once the vault is decrypted.
   *
   * @param {string} password - The user's password
   */
  async submitPassword(password) {
    const { completedOnboarding } = this.onboardingController.state;
    const isSocialLoginFlow = this.onboardingController.getIsSocialLoginFlow();

    // Before attempting to unlock the keyrings, we need the offscreen to have loaded.
    await this.offscreenPromise;

    await this.keyringController.submitPassword(password);

    try {
      await this.blockTracker.checkForLatestBlock();
    } catch (error) {
      log.error('Error while unlocking extension.', error);
    }

    await this.accountsController.updateAccounts();
    // Force account-tree refresh after all accounts have been updated.
    this.accountWalletController.init();

    // This must be set as soon as possible to communicate to the
    // keyring's iframe and have the setting initialized properly
    // Optimistically called to not block MetaMask login due to
    // Ledger Keyring GitHub downtime
    if (completedOnboarding) {
      if (isSocialLoginFlow) {
        // unlock the seedless onboarding vault
        await this.seedlessOnboardingController.submitPassword(password);
      }

      this.#withKeyringForDevice(
        { name: HardwareDeviceNames.ledger },
        async (keyring) => this.setLedgerTransportPreference(keyring),
      );
    }
  }

  async _loginUser(password) {
    try {
      // Automatic login via config password
      await this.submitPassword(password);

      // Updating accounts in this.accountTrackerController before starting UI syncing ensure that
      // state has account balance before it is synced with UI
      await this.accountTrackerController.updateAccountsAllActiveNetworks();
    } finally {
      this._startUISync();
    }
  }

  _startUISync() {
    // Message startUISync is used to start syncing state with UI
    // Sending this message after login is completed helps to ensure that incomplete state without
    // account details are not flushed to UI.
    this.emit('startUISync');
    this.startUISync = true;
    this.memStore.subscribe(this.sendUpdate.bind(this));
  }

  /**
   * Submits a user's encryption key to log the user in via login token
   */
  async submitEncryptionKey() {
    try {
      const { loginToken, loginSalt } =
        await this.extension.storage.session.get(['loginToken', 'loginSalt']);
      if (loginToken && loginSalt) {
        const { vault } = this.keyringController.state;

        const jsonVault = JSON.parse(vault);

        if (jsonVault.salt !== loginSalt) {
          console.warn(
            'submitEncryptionKey: Stored salt and vault salt do not match',
          );
          await this.clearLoginArtifacts();
          return;
        }

        await this.keyringController.submitEncryptionKey(loginToken, loginSalt);
      }
    } catch (e) {
      // If somehow this login token doesn't work properly,
      // remove it and the user will get shown back to the unlock screen
      await this.clearLoginArtifacts();
      throw e;
    }
  }

  async clearLoginArtifacts() {
    await this.extension.storage.session.remove(['loginToken', 'loginSalt']);
  }

  /**
   * Submits a user's password to check its validity.
   *
   * @param {string} password - The user's password
   */
  async verifyPassword(password) {
    await this.keyringController.verifyPassword(password);
  }

  /**
   * @type Identity
   * @property {string} name - The account nickname.
   * @property {string} address - The account's ethereum address, in lower case.
   * receiving funds from our automatic Ropsten faucet.
   */

  /**
   * Gets the mnemonic of the user's primary keyring.
   */
  getPrimaryKeyringMnemonic() {
    const [keyring] = this.keyringController.getKeyringsByType(
      KeyringType.hdKeyTree,
    );
    if (!keyring.mnemonic) {
      throw new Error('Primary keyring mnemonic unavailable.');
    }

    return keyring.mnemonic;
  }

  /**
   * Gets the mnemonic seed of the user's primary keyring.
   */
  getPrimaryKeyringMnemonicSeed() {
    const [keyring] = this.keyringController.getKeyringsByType(
      KeyringType.hdKeyTree,
    );
    if (!keyring.seed) {
      throw new Error('Primary keyring mnemonic unavailable.');
    }

    return keyring.seed;
  }

  //
  // Hardware
  //

  async attemptLedgerTransportCreation() {
    return await this.#withKeyringForDevice(
      { name: HardwareDeviceNames.ledger },
      async (keyring) => keyring.attemptMakeApp(),
    );
  }

  /**
   * Fetch account list from a hardware device.
   *
   * @param deviceName
   * @param page
   * @param hdPath
   * @returns [] accounts
   */
  async connectHardware(deviceName, page, hdPath) {
    return this.#withKeyringForDevice(
      { name: deviceName, hdPath },
      async (keyring) => {
        if (deviceName === HardwareDeviceNames.ledger) {
          await this.setLedgerTransportPreference(keyring);
        }

        let accounts = [];
        switch (page) {
          case -1:
            accounts = await keyring.getPreviousPage();
            break;
          case 1:
            accounts = await keyring.getNextPage();
            break;
          default:
            accounts = await keyring.getFirstPage();
        }

        // Merge with existing accounts
        // and make sure addresses are not repeated
        const oldAccounts = await this.keyringController.getAccounts();

        const accountsToTrack = [
          ...new Set(
            oldAccounts.concat(accounts.map((a) => a.address.toLowerCase())),
          ),
        ];
        this.accountTrackerController.syncWithAddresses(accountsToTrack);
        return accounts;
      },
    );
  }

  /**
   * Check if the device is unlocked
   *
   * @param deviceName
   * @param hdPath
   * @returns {Promise<boolean>}
   */
  async checkHardwareStatus(deviceName, hdPath) {
    return this.#withKeyringForDevice(
      { name: deviceName, hdPath },
      async (keyring) => {
        return keyring.isUnlocked();
      },
    );
  }

  /**
   * Get hardware type that will be sent for metrics logging.
   *
   * @param {string} address - Address to retrieve the keyring from
   * @returns {HardwareKeyringType} Keyring hardware type
   */
  async getHardwareTypeForMetric(address) {
    return await this.keyringController.withKeyring(
      { address },
      ({ keyring }) => HardwareKeyringType[keyring.type],
    );
  }

  /**
   * Clear
   *
   * @param deviceName
   * @returns {Promise<boolean>}
   */
  async forgetDevice(deviceName) {
    return this.#withKeyringForDevice({ name: deviceName }, async (keyring) => {
      for (const address of keyring.accounts) {
        this._onAccountRemoved(address);
      }

      keyring.forgetDevice();

      return true;
    });
  }

  /**
   * Retrieves the keyring for the selected address and using the .type returns
   * a subtype for the account. Either 'hardware', 'imported', 'snap', or 'MetaMask'.
   *
   * @param {string} address - Address to retrieve keyring for
   * @returns {'hardware' | 'imported' | 'snap' | 'MetaMask'}
   */
  async getAccountType(address) {
    const keyringType =
      await this.keyringController.getAccountKeyringType(address);
    switch (keyringType) {
      case KeyringType.trezor:
      case KeyringType.oneKey:
      case KeyringType.lattice:
      case KeyringType.qr:
      case KeyringType.ledger:
        return 'hardware';
      case KeyringType.imported:
        return 'imported';
      case KeyringType.snap:
        return 'snap';
      default:
        return 'MetaMask';
    }
  }

  /**
   * Retrieves the keyring for the selected address and using the .type
   * determines if a more specific name for the device is available. Returns
   * undefined for non hardware wallets.
   *
   * @param {string} address - Address to retrieve keyring for
   * @returns {'ledger' | 'lattice' | string | undefined}
   */
  async getDeviceModel(address) {
    return this.keyringController.withKeyring(
      { address },
      async ({ keyring }) => {
        switch (keyring.type) {
          case KeyringType.trezor:
          case KeyringType.oneKey:
            return keyring.getModel();
          case KeyringType.qr:
            return keyring.getName();
          case KeyringType.ledger:
            // TODO: get model after ledger keyring exposes method
            return HardwareDeviceNames.ledger;
          case KeyringType.lattice:
            // TODO: get model after lattice keyring exposes method
            return HardwareDeviceNames.lattice;
          default:
            return undefined;
        }
      },
    );
  }

  /**
   * get hardware account label
   *
   * @param name
   * @param index
   * @param hdPathDescription
   * @returns string label
   */
  getAccountLabel(name, index, hdPathDescription) {
    return `${name[0].toUpperCase()}${name.slice(1)} ${
      parseInt(index, 10) + 1
    } ${hdPathDescription || ''}`.trim();
  }

  /**
   * Imports an account from a Trezor or Ledger device.
   *
   * @param index
   * @param deviceName
   * @param hdPath
   * @param hdPathDescription
   * @returns {} keyState
   */
  async unlockHardwareWalletAccount(
    index,
    deviceName,
    hdPath,
    hdPathDescription,
  ) {
    const { address: unlockedAccount, label } =
      await this.#withKeyringForDevice(
        { name: deviceName, hdPath },
        async (keyring) => {
          keyring.setAccountToUnlock(index);
          const [address] = await keyring.addAccounts(1);
          return {
            address: normalize(address),
            label: this.getAccountLabel(
              deviceName === HardwareDeviceNames.qr
                ? keyring.getName()
                : deviceName,
              index,
              hdPathDescription,
            ),
          };
        },
      );

    // Set the account label to Trezor 1 / Ledger 1 / QR Hardware 1, etc
    this.preferencesController.setAccountLabel(unlockedAccount, label);
    // Select the account
    this.preferencesController.setSelectedAddress(unlockedAccount);

    // It is expected that the account also exist in the accounts-controller
    // in other case, an error shall be thrown
    const account =
      this.accountsController.getAccountByAddress(unlockedAccount);
    this.accountsController.setAccountName(account.id, label);

    const accounts = this.accountsController.listAccounts();

    const { identities } = this.preferencesController.state;
    return { unlockedAccount, identities, accounts };
  }

  //
  // Account Management
  //

  /**
   * Adds a new account to the keyring corresponding to the given `keyringId`,
   * or to the default (first) HD keyring if no `keyringId` is provided.
   *
   * @param {number} accountCount - The number of accounts to create
   * @param {string} _keyringId - The keyring identifier.
   * @returns {Promise<string>} The address of the newly-created account.
   */
  async addNewAccount(accountCount, _keyringId) {
    const oldAccounts = await this.keyringController.getAccounts();
    const keyringSelector = _keyringId
      ? { id: _keyringId }
      : { type: KeyringTypes.hd };

    const addedAccountAddress = await this.keyringController.withKeyring(
      keyringSelector,
      async ({ keyring }) => {
        if (keyring.type !== KeyringTypes.hd) {
          throw new Error('Cannot add account to non-HD keyring');
        }
        const accountsInKeyring = await keyring.getAccounts();

        // Only add an account if the accountCount matches the accounts in the keyring.
        if (accountCount && accountCount !== accountsInKeyring.length) {
          if (accountCount > accountsInKeyring.length) {
            throw new Error('Account out of sequence');
          }

          const existingAccount = accountsInKeyring[accountCount];

          if (!existingAccount) {
            throw new Error(`Can't find account at index ${accountCount}`);
          }

          return existingAccount;
        }

        const [newAddress] = await keyring.addAccounts(1);
        if (oldAccounts.includes(newAddress)) {
          await keyring.removeAccount(newAddress);
          throw new Error(`Cannot add duplicate ${newAddress} account`);
        }
        return newAddress;
      },
    );

    if (!oldAccounts.includes(addedAccountAddress)) {
      this.preferencesController.setSelectedAddress(addedAccountAddress);
    }

    return addedAccountAddress;
  }

  /**
   * Verifies the validity of the current vault's seed phrase.
   *
   * Validity: seed phrase restores the accounts belonging to the current vault.
   *
   * Called when the first account is created and on unlocking the vault.
   *
   * @param {string} password
   * @param {string} _keyringId - This is the identifier for the hd keyring.
   * @returns {Promise<number[]>} The seed phrase to be confirmed by the user,
   * encoded as an array of UTF-8 bytes.
   */
  async getSeedPhrase(password, _keyringId) {
    return this._convertEnglishWordlistIndicesToCodepoints(
      await this.keyringController.exportSeedPhrase(password, _keyringId),
    );
  }

  /**
   * Clears the transaction history, to allow users to force-reset their nonces.
   * Mostly used in development environments, when networks are restarted with
   * the same network ID.
   *
   * @returns {Promise<string>} The current selected address.
   */
  async resetAccount() {
    const selectedAddress =
      this.accountsController.getSelectedAccount().address;

    const globalChainId = this.#getGlobalChainId();

    this.txController.wipeTransactions({
      address: selectedAddress,
      chainId: globalChainId,
    });

    this.smartTransactionsController.wipeSmartTransactions({
      address: selectedAddress,
      ignoreNetwork: false,
    });

    this.bridgeStatusController.wipeBridgeStatus({
      address: selectedAddress,
      ignoreNetwork: false,
    });

    this.networkController.resetConnection();

    return selectedAddress;
  }

  /**
   * Checks that all accounts referenced have a matching InternalAccount. Sends
   * an error to sentry for any accounts that were expected but are missing from the wallet.
   *
   * @param {InternalAccount[]} [internalAccounts] - The list of evm accounts the wallet knows about.
   * @param {Hex[]} [accounts] - The list of evm accounts addresses that should exist.
   */
  captureKeyringTypesWithMissingIdentities(
    internalAccounts = [],
    accounts = [],
  ) {
    const accountsMissingIdentities = accounts.filter(
      (address) =>
        !internalAccounts.some(
          (account) => account.address.toLowerCase() === address.toLowerCase(),
        ),
    );
    const keyringTypesWithMissingIdentities = accountsMissingIdentities.map(
      (address) => this.keyringController.getAccountKeyringType(address),
    );

    const internalAccountCount = internalAccounts.length;

    const accountsForCurrentChain =
      this.accountTrackerController.state.accountsByChainId[
        this.#getGlobalChainId()
      ];

    const accountTrackerCount = Object.keys(
      accountsForCurrentChain || {},
    ).length;

    captureException(
      new Error(
        `Attempt to get permission specifications failed because their were ${accounts.length} accounts, but ${internalAccountCount} identities, and the ${keyringTypesWithMissingIdentities} keyrings included accounts with missing identities. Meanwhile, there are ${accountTrackerCount} accounts in the account tracker.`,
      ),
    );
  }

  /**
   * Sorts a list of evm account addresses by most recently selected by using
   * the lastSelected value for the matching InternalAccount object stored in state.
   *
   * @param {Hex[]} [addresses] - The list of evm accounts addresses to sort.
   * @returns {Hex[]} The sorted evm accounts addresses.
   */
  sortEvmAccountsByLastSelected(addresses) {
    const internalAccounts = this.accountsController.listAccounts();
    return this.sortAddressesWithInternalAccounts(addresses, internalAccounts);
  }

  /**
   * Sorts a list of multichain account addresses by most recently selected by using
   * the lastSelected value for the matching InternalAccount object stored in state.
   *
   * @param {string[]} [addresses] - The list of addresses (not full CAIP-10 Account IDs) to sort.
   * @returns {string[]} The sorted accounts addresses.
   */
  sortMultichainAccountsByLastSelected(addresses) {
    const internalAccounts = this.accountsController.listMultichainAccounts();
    return this.sortAddressesWithInternalAccounts(addresses, internalAccounts);
  }

  /**
   * Sorts a list of addresses by most recently selected by using the lastSelected value for
   * the matching InternalAccount object from the list of internalAccounts provided.
   *
   * @param {string[]} [addresses] - The list of caip accounts addresses to sort.
   * @param {InternalAccount[]} [internalAccounts] - The list of InternalAccounts to determine lastSelected from.
   * @returns {string[]} The sorted accounts addresses.
   */
  sortAddressesWithInternalAccounts(addresses, internalAccounts) {
    return addresses.sort((firstAddress, secondAddress) => {
      const firstAccount = internalAccounts.find(
        (internalAccount) =>
          internalAccount.address.toLowerCase() === firstAddress.toLowerCase(),
      );

      const secondAccount = internalAccounts.find(
        (internalAccount) =>
          internalAccount.address.toLowerCase() === secondAddress.toLowerCase(),
      );

      if (!firstAccount) {
        this.captureKeyringTypesWithMissingIdentities(
          internalAccounts,
          addresses,
        );
        throw new Error(`Missing identity for address: "${firstAddress}".`);
      } else if (!secondAccount) {
        this.captureKeyringTypesWithMissingIdentities(
          internalAccounts,
          addresses,
        );
        throw new Error(`Missing identity for address: "${secondAddress}".`);
      } else if (
        firstAccount.metadata.lastSelected ===
        secondAccount.metadata.lastSelected
      ) {
        return 0;
      } else if (firstAccount.metadata.lastSelected === undefined) {
        return 1;
      } else if (secondAccount.metadata.lastSelected === undefined) {
        return -1;
      }

      return (
        secondAccount.metadata.lastSelected - firstAccount.metadata.lastSelected
      );
    });
  }

  /**
   * Gets the sorted permitted accounts for the specified origin. Returns an empty
   * array if no accounts are permitted or the wallet is locked. Returns any permitted
   * accounts if the wallet is locked and `ignoreLock` is true. This lock bypass is needed
   * for the `eth_requestAccounts` & `wallet_getPermission` handlers both of which
   * return permissioned accounts to the dapp when the wallet is locked.
   *
   * @param {string} origin - The origin whose exposed accounts to retrieve.
   * @param {object} [options] - The options object
   * @param {boolean} [options.ignoreLock] - If accounts should be returned even if the wallet is locked.
   * @returns {Promise<string[]>} The origin's permitted accounts, or an empty
   * array.
   */
  getPermittedAccounts(origin, { ignoreLock } = {}) {
    let caveat;
    try {
      caveat = this.permissionController.getCaveat(
        origin,
        Caip25EndowmentPermissionName,
        Caip25CaveatType,
      );
    } catch (err) {
      if (err instanceof PermissionDoesNotExistError) {
        // suppress expected error in case that the origin
        // does not have the target permission yet
        return [];
      }
      throw err;
    }

    if (!this.isUnlocked() && !ignoreLock) {
      return [];
    }

    const ethAccounts = getEthAccounts(caveat.value);
    return this.sortEvmAccountsByLastSelected(ethAccounts);
  }

  /**
   * Stops exposing the specified scope to all third parties.
   *
   * @param {string} scopeString - The scope to stop exposing
   * to third parties.
   */
  removeAllScopePermissions(scopeString) {
    this.permissionController.updatePermissionsByCaveat(
      Caip25CaveatType,
      (existingScopes) =>
        Caip25CaveatMutators[Caip25CaveatType].removeScope(
          existingScopes,
          scopeString,
        ),
    );
  }

  /**
   * Stops exposing the account with the specified address to all third parties.
   * Exposed accounts are stored in caveats of the eth_accounts permission. This
   * method uses `PermissionController.updatePermissionsByCaveat` to
   * remove the specified address from every eth_accounts permission. If a
   * permission only included this address, the permission is revoked entirely.
   *
   * @param {string} targetAccount - The address of the account to stop exposing
   * to third parties.
   */
  removeAllAccountPermissions(targetAccount) {
    this.permissionController.updatePermissionsByCaveat(
      Caip25CaveatType,
      (existingScopes) =>
        Caip25CaveatMutators[Caip25CaveatType].removeAccount(
          existingScopes,
          targetAccount,
        ),
    );
  }

  /**
   * Removes an account from state / storage.
   *
   * @param {string[]} address - A hex address
   */
  async removeAccount(address) {
    this._onAccountRemoved(address);
    await this.keyringController.removeAccount(address);

    return address;
  }

  /**
   * Imports an account with the specified import strategy.
   * These are defined in @metamask/keyring-controller
   * Each strategy represents a different way of serializing an Ethereum key pair.
   *
   * @param {'privateKey' | 'json'} strategy - A unique identifier for an account import strategy.
   * @param {any} args - The data required by that strategy to import an account.
   */
  async importAccountWithStrategy(strategy, args) {
    const importedAccountAddress =
      await this.keyringController.importAccountWithStrategy(strategy, args);
    // set new account as selected
    this.preferencesController.setSelectedAddress(importedAccountAddress);
  }

  /**
   * Requests approval for permissions for the specified origin
   *
   * @param origin - The origin to request approval for.
   * @param permissions - The permissions to request approval for.
   * @param [options] - Optional. Additional properties to define on the requestData object
   */
  async requestPermissionApproval(origin, permissions, options = {}) {
    const id = nanoid();
    return this.approvalController.addAndShowApprovalRequest({
      id,
      origin,
      requestData: {
        metadata: {
          id,
          origin,
        },
        permissions,
        ...options,
      },
      type: MethodNames.RequestPermissions,
    });
  }

  /**
   * Prompts the user with permittedChains approval for given chainId.
   *
   * @param {string} origin - The origin to request approval for.
   * @param {Hex} chainId - The chainId to add incrementally.
   */
  async requestApprovalPermittedChainsPermission(origin, chainId) {
    const caveatValueWithChains = setPermittedEthChainIds(
      {
        requiredScopes: {},
        optionalScopes: {},
        sessionProperties: {},
        isMultichainOrigin: false,
      },
      [chainId],
    );

    await this.permissionController.requestPermissionsIncremental(
      { origin },
      {
        [Caip25EndowmentPermissionName]: {
          caveats: [
            {
              type: Caip25CaveatType,
              value: caveatValueWithChains,
            },
          ],
        },
      },
    );
  }

  /**
   * Requests incremental permittedChains permission for the specified origin.
   * and updates the existing CAIP-25 permission.
   * Allows for granting without prompting for user approval which
   * would be used as part of flows like `wallet_addEthereumChain`
   * requests where the addition of the network and the permitting
   * of the chain are combined into one approval.
   *
   * @param {object} options - The options object
   * @param {string} options.origin - The origin to request approval for.
   * @param {Hex} options.chainId - The chainId to add to the existing permittedChains.
   * @param {boolean} options.autoApprove - If the chain should be granted without prompting for user approval.
   * @param {object} options.metadata - Request data for the approval.
   */
  async requestPermittedChainsPermissionIncremental({
    origin,
    chainId,
    autoApprove,
    metadata,
  }) {
    const caveatValueWithChains = setPermittedEthChainIds(
      {
        requiredScopes: {},
        optionalScopes: {},
        sessionProperties: {},
        isMultichainOrigin: false,
      },
      [chainId],
    );

    if (!autoApprove) {
      let options;
      if (metadata) {
        options = { metadata };
      }
      await this.permissionController.requestPermissionsIncremental(
        { origin },
        {
          [Caip25EndowmentPermissionName]: {
            caveats: [
              {
                type: Caip25CaveatType,
                value: caveatValueWithChains,
              },
            ],
          },
        },
        options,
      );
      return;
    }

    await this.permissionController.grantPermissionsIncremental({
      subject: { origin },
      approvedPermissions: {
        [Caip25EndowmentPermissionName]: {
          caveats: [
            {
              type: Caip25CaveatType,
              value: caveatValueWithChains,
            },
          ],
        },
      },
    });
  }

  /**
   * Requests user approval for the CAIP-25 permission for the specified origin
   * and returns a granted permissions object.
   *
   * @param {string} _origin - The origin to request approval for.
   * @param requestedPermissions - The legacy permissions to request approval for.
   * @returns the approved permissions object.
   */
  getCaip25PermissionFromLegacyPermissions(_origin, requestedPermissions = {}) {
    const permissions = pick(requestedPermissions, [
      RestrictedMethods.eth_accounts,
      PermissionNames.permittedChains,
    ]);

    if (!permissions[RestrictedMethods.eth_accounts]) {
      permissions[RestrictedMethods.eth_accounts] = {};
    }

    if (!permissions[PermissionNames.permittedChains]) {
      permissions[PermissionNames.permittedChains] = {};
    }

    const requestedAccounts =
      permissions[RestrictedMethods.eth_accounts]?.caveats?.find(
        (caveat) => caveat.type === CaveatTypes.restrictReturnedAccounts,
      )?.value ?? [];

    const requestedChains =
      permissions[PermissionNames.permittedChains]?.caveats?.find(
        (caveat) => caveat.type === CaveatTypes.restrictNetworkSwitching,
      )?.value ?? [];

    const newCaveatValue = {
      requiredScopes: {},
      optionalScopes: {
        'wallet:eip155': {
          accounts: [],
        },
      },
      sessionProperties: {},
      isMultichainOrigin: false,
    };

    const caveatValueWithChains = setPermittedEthChainIds(
      newCaveatValue,
      requestedChains,
    );

    const caveatValueWithAccountsAndChains = setEthAccounts(
      caveatValueWithChains,
      requestedAccounts,
    );

    return {
      [Caip25EndowmentPermissionName]: {
        caveats: [
          {
            type: Caip25CaveatType,
            value: caveatValueWithAccountsAndChains,
          },
        ],
      },
    };
  }

  getNonEvmSupportedMethods(scope) {
    return this.controllerMessenger.call(
      'MultichainRouter:getSupportedMethods',
      scope,
    );
  }

  /**
   * For origins with a solana scope permitted, sends a wallet_notify -> metamask_accountChanged
   * event to fire for the solana scope with the currently selected solana account if any are
   * permitted or empty array otherwise.
   *
   * @param {string} origin - The origin to notify with the current solana account
   */
  notifySolanaAccountChangedForCurrentAccount(origin) {
    let caip25Caveat;
    try {
      caip25Caveat = this.permissionController.getCaveat(
        origin,
        Caip25EndowmentPermissionName,
        Caip25CaveatType,
      );
    } catch {
      // noop
    }
    if (!caip25Caveat) {
      return;
    }
    const solanaAccountsChangedNotifications =
      caip25Caveat.value.sessionProperties[
        KnownSessionProperties.SolanaAccountChangedNotifications
      ];

    const sessionScopes = getSessionScopes(caip25Caveat.value, {
      getNonEvmSupportedMethods: this.getNonEvmSupportedMethods.bind(this),
    });

    const solanaScope =
      sessionScopes[MultichainNetworks.SOLANA] ||
      sessionScopes[MultichainNetworks.SOLANA_DEVNET] ||
      sessionScopes[MultichainNetworks.SOLANA_TESTNET];

    if (solanaAccountsChangedNotifications && solanaScope) {
      const { accounts } = solanaScope;
      const parsedPermittedSolanaAddresses = accounts.map((caipAccountId) => {
        const { address } = parseCaipAccountId(caipAccountId);
        return address;
      });

      const [accountAddressToEmit] = this.sortMultichainAccountsByLastSelected(
        parsedPermittedSolanaAddresses,
      );

      if (accountAddressToEmit) {
        this._notifySolanaAccountChange(origin, [accountAddressToEmit]);
      }
    }
  }

  // ---------------------------------------------------------------------------
  // Identity Management (signature operations)

  getAddTransactionRequest({
    transactionParams,
    transactionOptions,
    dappRequest,
    ...otherParams
  }) {
    return {
      internalAccounts: this.accountsController.listAccounts(),
      dappRequest,
      networkClientId:
        dappRequest?.networkClientId ?? transactionOptions?.networkClientId,
      selectedAccount: this.accountsController.getAccountByAddress(
        transactionParams.from,
      ),
      transactionController: this.txController,
      transactionOptions,
      transactionParams,
      userOperationController: this.userOperationController,
      chainId: this.#getGlobalChainId(),
      ppomController: this.ppomController,
      securityAlertsEnabled:
        this.preferencesController.state?.securityAlertsEnabled,
      updateSecurityAlertResponse: this.updateSecurityAlertResponse.bind(this),
      ...otherParams,
    };
  }

  /**
   * @returns {boolean} true if the keyring type supports EIP-1559
   */
  async getCurrentAccountEIP1559Compatibility() {
    return true;
  }

  //=============================================================================
  // END (VAULT / KEYRING RELATED METHODS)
  //=============================================================================

  /**
   * Allows a user to attempt to cancel a previously submitted transaction
   * by creating a new transaction.
   *
   * @param {number} originalTxId - the id of the txMeta that you want to
   * attempt to cancel
   * @param {import(
   *  './controllers/transactions'
   * ).CustomGasSettings} [customGasSettings] - overrides to use for gas params
   * instead of allowing this method to generate them
   * @param options
   * @returns {object} MetaMask state
   */
  async createCancelTransaction(originalTxId, customGasSettings, options) {
    await this.txController.stopTransaction(
      originalTxId,
      customGasSettings,
      options,
    );
    const state = this.getState();
    return state;
  }

  /**
   * Allows a user to attempt to speed up a previously submitted transaction
   * by creating a new transaction.
   *
   * @param {number} originalTxId - the id of the txMeta that you want to
   * attempt to speed up
   * @param {import(
   *  './controllers/transactions'
   * ).CustomGasSettings} [customGasSettings] - overrides to use for gas params
   * instead of allowing this method to generate them
   * @param options
   * @returns {object} MetaMask state
   */
  async createSpeedUpTransaction(originalTxId, customGasSettings, options) {
    await this.txController.speedUpTransaction(
      originalTxId,
      customGasSettings,
      options,
    );
    const state = this.getState();
    return state;
  }

  async estimateGas(estimateGasParams) {
    return new Promise((resolve, reject) => {
      this.provider
        .request({
          method: 'eth_estimateGas',
          params: [estimateGasParams],
        })
        .then((result) => resolve(result.toString(16)))
        .catch((err) => reject(err));
    });
  }

  handleWatchAssetRequest = ({ asset, type, origin, networkClientId }) => {
    switch (type) {
      case ERC20:
        return this.tokensController.watchAsset({
          asset,
          type,
          networkClientId,
        });
      case ERC721:
      case ERC1155:
        return this.nftController.watchNft(
          asset,
          type,
          origin,
          networkClientId,
        );
      default:
        throw new Error(`Asset type ${type} not supported`);
    }
  };

  async updateSecurityAlertResponse(
    method,
    securityAlertId,
    securityAlertResponse,
  ) {
    return await updateSecurityAlertResponse({
      appStateController: this.appStateController,
      messenger: this.controllerMessenger,
      method,
      securityAlertId,
      securityAlertResponse,
      signatureController: this.signatureController,
      transactionController: this.txController,
    });
  }

  /**
   * Returns the index of the HD keyring containing the selected account.
   *
   * @returns {number | undefined} The index of the HD keyring containing the selected account.
   */
  getHDEntropyIndex() {
    const selectedAccount = this.accountsController.getSelectedAccount();
    const hdKeyrings = this.keyringController.state.keyrings.filter(
      (keyring) => keyring.type === KeyringTypes.hd,
    );
    const index = hdKeyrings.findIndex((keyring) =>
      keyring.accounts.includes(selectedAccount.address),
    );

    return index === -1 ? undefined : index;
  }

  //=============================================================================
  // PASSWORD MANAGEMENT
  //=============================================================================

  /**
   * Allows a user to begin the seed phrase recovery process.
   */
  markPasswordForgotten() {
    this.preferencesController.setPasswordForgotten(true);
    this.sendUpdate();
  }

  /**
   * Allows a user to end the seed phrase recovery process.
   */
  unMarkPasswordForgotten() {
    this.preferencesController.setPasswordForgotten(false);
    this.sendUpdate();
  }

  //=============================================================================
  // SETUP
  //=============================================================================

  /**
   * A runtime.MessageSender object, as provided by the browser:
   *
   * @see https://developer.mozilla.org/en-US/docs/Mozilla/Add-ons/WebExtensions/API/runtime/MessageSender
   * @typedef {object} MessageSender
   * @property {string} - The URL of the page or frame hosting the script that sent the message.
   */

  /**
   * A Snap sender object.
   *
   * @typedef {object} SnapSender
   * @property {string} snapId - The ID of the snap.
   */

  /**
   * Used to create a multiplexed stream for connecting to an untrusted context
   * like a Dapp or other extension.
   *
   * @param options - Options bag.
   * @param {ReadableStream} options.connectionStream - The Duplex stream to connect to.
   * @param {MessageSender | SnapSender} options.sender - The sender of the messages on this stream.
   * @param {string} [options.subjectType] - The type of the sender, i.e. subject.
   */
  setupUntrustedCommunicationEip1193({
    connectionStream,
    sender,
    subjectType,
  }) {
    if (sender.url) {
      if (this.onboardingController.state.completedOnboarding) {
        if (this.preferencesController.state.usePhishDetect) {
          const { hostname } = new URL(sender.url);
          this.phishingController.maybeUpdateState();
          // Check if new connection is blocked if phishing detection is on
          const phishingTestResponse = this.phishingController.test(sender.url);
          if (phishingTestResponse?.result) {
            this.sendPhishingWarning(connectionStream, hostname);
            this.metaMetricsController.trackEvent({
              event: MetaMetricsEventName.PhishingPageDisplayed,
              category: MetaMetricsEventCategory.Phishing,
              properties: {
                url: hostname,
              },
            });
            return;
          }
        }
      }
    }

    let inputSubjectType;
    if (subjectType) {
      inputSubjectType = subjectType;
    } else if (sender.id && sender.id !== this.extension.runtime.id) {
      inputSubjectType = SubjectType.Extension;
    } else {
      inputSubjectType = SubjectType.Website;
    }

    // setup multiplexing
    const mux = setupMultiplex(connectionStream);
    mux.ignoreStream(METAMASK_CAIP_MULTICHAIN_PROVIDER);

    // messages between inpage and background
    this.setupProviderConnectionEip1193(
      mux.createStream(METAMASK_EIP_1193_PROVIDER),
      sender,
      inputSubjectType,
    );

    // TODO:LegacyProvider: Delete
    if (sender.url) {
      // legacy streams
      this.setupPublicConfig(mux.createStream('publicConfig'));
    }
  }

  /**
   * Used to create a CAIP stream for connecting to an untrusted context.
   *
   * @param options - Options bag.
   * @param {ReadableStream} options.connectionStream - The Duplex stream to connect to.
   * @param {MessageSender | SnapSender} options.sender - The sender of the messages on this stream.
   * @param {string} [options.subjectType] - The type of the sender, i.e. subject.
   */
  setupUntrustedCommunicationCaip({ connectionStream, sender, subjectType }) {
    let inputSubjectType;
    if (subjectType) {
      inputSubjectType = subjectType;
    } else if (sender.id && sender.id !== this.extension.runtime.id) {
      inputSubjectType = SubjectType.Extension;
    } else {
      inputSubjectType = SubjectType.Website;
    }

    // messages between subject and background
    this.setupProviderConnectionCaip(
      connectionStream,
      sender,
      inputSubjectType,
    );
  }

  /**
   * Used to create a multiplexed stream for connecting to a trusted context,
   * like our own user interfaces, which have the provider APIs, but also
   * receive the exported API from this controller, which includes trusted
   * functions, like the ability to approve transactions or sign messages.
   *
   * @param {*} connectionStream - The duplex stream to connect to.
   * @param {MessageSender} sender - The sender of the messages on this stream
   */
  setupTrustedCommunication(connectionStream, sender) {
    // setup multiplexing
    const mux = setupMultiplex(connectionStream);
    // connect features
    this.setupControllerConnection(mux.createStream('controller'));
    this.setupProviderConnectionEip1193(
      mux.createStream('provider'),
      sender,
      SubjectType.Internal,
    );
  }

  /**
   * Used to create a multiplexed stream for connecting to the phishing warning page.
   *
   * @param options - Options bag.
   * @param {ReadableStream} options.connectionStream - The Duplex stream to connect to.
   */
  setupPhishingCommunication({ connectionStream }) {
    const { usePhishDetect } = this.preferencesController.state;

    if (!usePhishDetect) {
      return;
    }

    // setup multiplexing
    const mux = setupMultiplex(connectionStream);
    const phishingStream = mux.createStream(PHISHING_SAFELIST);

    // set up postStream transport
    phishingStream.on(
      'data',
      createMetaRPCHandler(
        {
          safelistPhishingDomain: this.safelistPhishingDomain.bind(this),
          backToSafetyPhishingWarning:
            this.backToSafetyPhishingWarning.bind(this),
        },
        phishingStream,
      ),
    );
  }

  setUpCookieHandlerCommunication({ connectionStream }) {
    const {
      metaMetricsId,
      dataCollectionForMarketing,
      participateInMetaMetrics,
    } = this.metaMetricsController.state;

    if (
      metaMetricsId &&
      dataCollectionForMarketing &&
      participateInMetaMetrics
    ) {
      // setup multiplexing
      const mux = setupMultiplex(connectionStream);
      const metamaskCookieHandlerStream = mux.createStream(
        METAMASK_COOKIE_HANDLER,
      );
      // set up postStream transport
      metamaskCookieHandlerStream.on(
        'data',
        createMetaRPCHandler(
          {
            getCookieFromMarketingPage:
              this.getCookieFromMarketingPage.bind(this),
          },
          metamaskCookieHandlerStream,
        ),
      );
    }
  }

  getCookieFromMarketingPage(data) {
    const { ga_client_id: cookieId } = data;
    this.metaMetricsController.setMarketingCampaignCookieId(cookieId);
  }

  /**
   * Called when we detect a suspicious domain. Requests the browser redirects
   * to our anti-phishing page.
   *
   * @private
   * @param {*} connectionStream - The duplex stream to the per-page script,
   * for sending the reload attempt to.
   * @param {string} hostname - The hostname that triggered the suspicion.
   */
  sendPhishingWarning(connectionStream, hostname) {
    const mux = setupMultiplex(connectionStream);
    const phishingStream = mux.createStream('phishing');
    phishingStream.write({ hostname });
  }

  /**
   * A method for providing our API over a stream using JSON-RPC.
   *
   * @param {*} outStream - The stream to provide our API over.
   */
  setupControllerConnection(outStream) {
    const patchStore = new PatchStore(this.memStore);
    let uiReady = false;

    const handleUpdate = () => {
      if (!isStreamWritable(outStream) || !uiReady) {
        return;
      }

      const patches = patchStore.flushPendingPatches();

      outStream.write({
        jsonrpc: '2.0',
        method: 'sendUpdate',
        params: [patches],
      });
    };

    const api = {
      ...this.getApi(),
      ...this.controllerApi,
      startPatches: () => {
        uiReady = true;
        handleUpdate();
      },
      getStatePatches: () => patchStore.flushPendingPatches(),
    };

    this.on('update', handleUpdate);

    // report new active controller connection
    this.activeControllerConnections += 1;
    this.emit('controllerConnectionChanged', this.activeControllerConnections);

    // set up postStream transport
    outStream.on('data', createMetaRPCHandler(api, outStream));

    const startUISync = () => {
      if (!isStreamWritable(outStream)) {
        return;
      }
      // send notification to client-side
      outStream.write({
        jsonrpc: '2.0',
        method: 'startUISync',
      });
    };

    if (this.startUISync) {
      startUISync();
    } else {
      this.once('startUISync', startUISync);
    }

    const outstreamEndHandler = () => {
      if (!outStream.mmFinished) {
        this.activeControllerConnections -= 1;
        this.emit(
          'controllerConnectionChanged',
          this.activeControllerConnections,
        );
        outStream.mmFinished = true;
        this.removeListener('update', handleUpdate);
        patchStore.destroy();
      }
    };

    // The presence of both of the below handlers may be redundant.
    // After upgrading metamask/object-multiples to v2.0.0, which included
    // an upgrade of readable-streams from v2 to v3, we saw that the
    // `outStream.on('end'` handler was almost never being called. This seems to
    // related to how v3 handles errors vs how v2 handles errors; there
    // are "premature close" errors in both cases, although in the case
    // of v2 they don't prevent `outStream.on('end'` from being called.
    // At the time that this comment was committed, it was known that we
    // need to investigate and resolve the underlying error, however,
    // for expediency, we are not addressing them at this time. Instead, we
    // can observe that `readableStream.finished` preserves the same
    // functionality as we had when we relied on readable-stream v2. Meanwhile,
    // the `outStream.on('end')` handler was observed to have been called at least once.
    // In an abundance of caution to prevent against unexpected future behavioral changes in
    // streams implementations, we redundantly use multiple paths to attach the same event handler.
    // The outstreamEndHandler therefore needs to be idempotent, which introduces the `mmFinished` property.

    outStream.mmFinished = false;
    finished(outStream, outstreamEndHandler);
    outStream.once('close', outstreamEndHandler);
    outStream.once('end', outstreamEndHandler);
  }

  /**
   * A method for serving our ethereum provider over a given stream.
   *
   * @param {*} outStream - The stream to provide over.
   * @param {MessageSender | SnapSender} sender - The sender of the messages on this stream
   * @param {SubjectType} subjectType - The type of the sender, i.e. subject.
   */
  setupProviderConnectionEip1193(outStream, sender, subjectType) {
    let origin;
    if (subjectType === SubjectType.Internal) {
      origin = ORIGIN_METAMASK;
    } else if (subjectType === SubjectType.Snap) {
      origin = sender.snapId;
    } else {
      origin = new URL(sender.url).origin;
    }

    if (sender.id && sender.id !== this.extension.runtime.id) {
      this.subjectMetadataController.addSubjectMetadata({
        origin,
        extensionId: sender.id,
        subjectType: SubjectType.Extension,
      });
    }

    let tabId;
    if (sender.tab && sender.tab.id) {
      tabId = sender.tab.id;
    }

    let mainFrameOrigin = origin;
    if (sender.tab && sender.tab.url) {
      // If sender origin is an iframe, then get the top-level frame's origin
      mainFrameOrigin = new URL(sender.tab.url).origin;
    }

    const engine = this.setupProviderEngineEip1193({
      origin,
      sender,
      subjectType,
      tabId,
      mainFrameOrigin,
    });

    const dupeReqFilterStream = createDupeReqFilterStream();

    // setup connection
    const providerStream = createEngineStream({ engine });

    const connectionId = this.addConnection(origin, {
      tabId,
      apiType: API_TYPE.EIP1193,
      engine,
    });

    pipeline(
      outStream,
      dupeReqFilterStream,
      providerStream,
      outStream,
      (err) => {
        // handle any middleware cleanup
        engine.destroy();
        connectionId && this.removeConnection(origin, connectionId);
        // For context and todos related to the error message match, see https://github.com/MetaMask/metamask-extension/issues/26337
        if (err && !err.message?.match('Premature close')) {
          log.error(err);
        }
      },
    );

    // Used to show wallet liveliness to the provider
    if (subjectType !== SubjectType.Internal) {
      this._notifyChainChangeForConnection({ engine }, origin);
    }
  }

  /**
   * A method for serving our CAIP provider over a given stream.
   *
   * @param {*} outStream - The stream to provide over.
   * @param {MessageSender | SnapSender} sender - The sender of the messages on this stream
   * @param {SubjectType} subjectType - The type of the sender, i.e. subject.
   */
  setupProviderConnectionCaip(outStream, sender, subjectType) {
    let origin;
    if (subjectType === SubjectType.Internal) {
      origin = ORIGIN_METAMASK;
    } else if (subjectType === SubjectType.Snap) {
      origin = sender.snapId;
    } else {
      origin = new URL(sender.url).origin;
    }

    if (sender.id && sender.id !== this.extension.runtime.id) {
      this.subjectMetadataController.addSubjectMetadata({
        origin,
        extensionId: sender.id,
        subjectType: SubjectType.Extension,
      });
    }

    let tabId;
    if (sender.tab && sender.tab.id) {
      tabId = sender.tab.id;
    }

    const engine = this.setupProviderEngineCaip({
      origin,
      sender,
      subjectType,
      tabId,
    });

    const dupeReqFilterStream = createDupeReqFilterStream();

    // setup connection
    const providerStream = createEngineStream({ engine });

    const connectionId = this.addConnection(origin, {
      tabId,
      apiType: API_TYPE.CAIP_MULTICHAIN,
      engine,
    });

    // solana account changed notifications
    // This delay is needed because it's possible for a dapp to not have listeners
    // setup in time right after a connection is established.
    // This can be resolved if we amend the caip standards to include a liveliness
    // handshake as part of the initial connection.
    setTimeout(
      () => this.notifySolanaAccountChangedForCurrentAccount(origin),
      500,
    );

    pipeline(
      outStream,
      dupeReqFilterStream,
      providerStream,
      outStream,
      (err) => {
        // handle any middleware cleanup
        engine.destroy();
        connectionId && this.removeConnection(origin, connectionId);
        // For context and todos related to the error message match, see https://github.com/MetaMask/metamask-extension/issues/26337
        if (err && !err.message?.match('Premature close')) {
          log.error(err);
        }
      },
    );
  }

  /**
   * Creates middleware hooks that are shared between the Eip1193 and Multichain engines.
   *
   * @private
   * @param {string} origin - The connection's origin string.
   * @returns {object} The shared hooks.
   */
  setupCommonMiddlewareHooks(origin) {
    return {
      // Miscellaneous
      addSubjectMetadata:
        this.subjectMetadataController.addSubjectMetadata.bind(
          this.subjectMetadataController,
        ),
      getProviderState: this.getProviderState.bind(this),
      handleWatchAssetRequest: this.handleWatchAssetRequest.bind(this),
      requestUserApproval:
        this.approvalController.addAndShowApprovalRequest.bind(
          this.approvalController,
        ),
      getCaveat: ({ target, caveatType }) => {
        try {
          return this.permissionController.getCaveat(
            origin,
            target,
            caveatType,
          );
        } catch (e) {
          if (e instanceof PermissionDoesNotExistError) {
            // suppress expected error in case that the origin
            // does not have the target permission yet
          } else {
            throw e;
          }
        }

        return undefined;
      },
      requestPermittedChainsPermissionIncrementalForOrigin: (options) =>
        this.requestPermittedChainsPermissionIncremental({
          ...options,
          origin,
        }),

      // Network configuration-related
      addNetwork: this.networkController.addNetwork.bind(
        this.networkController,
      ),
      updateNetwork: this.networkController.updateNetwork.bind(
        this.networkController,
      ),
      setActiveNetwork: async (networkClientId) => {
        await this.networkController.setActiveNetwork(networkClientId);
        // if the origin has the CAIP-25 permission
        // we set per dapp network selection state
        if (
          this.permissionController.hasPermission(
            origin,
            Caip25EndowmentPermissionName,
          )
        ) {
          this.selectedNetworkController.setNetworkClientIdForDomain(
            origin,
            networkClientId,
          );
        }
      },
      getNetworkConfigurationByChainId:
        this.networkController.getNetworkConfigurationByChainId.bind(
          this.networkController,
        ),
      setTokenNetworkFilter: (chainId) => {
        const { tokenNetworkFilter } =
          this.preferencesController.getPreferences();
        if (chainId && Object.keys(tokenNetworkFilter).length === 1) {
          this.preferencesController.setPreference('tokenNetworkFilter', {
            [chainId]: true,
          });
        }
      },
      setEnabledNetworks: (chainIds, namespace) => {
        this.networkOrderController.setEnabledNetworks(chainIds, namespace);
      },
      getCurrentChainIdForDomain: (domain) => {
        const networkClientId =
          this.selectedNetworkController.getNetworkClientIdForDomain(domain);
        const { chainId } =
          this.networkController.getNetworkConfigurationByNetworkClientId(
            networkClientId,
          );
        return chainId;
      },

      // Web3 shim-related
      getWeb3ShimUsageState: this.alertController.getWeb3ShimUsageState.bind(
        this.alertController,
      ),
      setWeb3ShimUsageRecorded:
        this.alertController.setWeb3ShimUsageRecorded.bind(
          this.alertController,
        ),
      rejectApprovalRequestsForOrigin: () =>
        this.rejectOriginPendingApprovals(origin),
    };
  }

  /**
   * A method for creating an ethereum provider that is safely restricted for the requesting subject.
   *
   * @param {object} options - Provider engine options
   * @param {string} options.origin - The origin of the sender
   * @param {MessageSender | SnapSender} options.sender - The sender object.
   * @param {string} options.subjectType - The type of the sender subject.
   * @param {tabId} [options.tabId] - The tab ID of the sender - if the sender is within a tab
   * @param {mainFrameOrigin} [options.mainFrameOrigin] - The origin of the main frame if the sender is an iframe
   */
  setupProviderEngineEip1193({
    origin,
    subjectType,
    sender,
    tabId,
    mainFrameOrigin,
  }) {
    const engine = new JsonRpcEngine();

    // Append origin to each request
    engine.push(createOriginMiddleware({ origin }));

    // Append mainFrameOrigin to each request if present
    if (mainFrameOrigin) {
      engine.push(createMainFrameOriginMiddleware({ mainFrameOrigin }));
    }

    // Append selectedNetworkClientId to each request
    engine.push(createSelectedNetworkMiddleware(this.controllerMessenger));

    // If the origin is not in the selectedNetworkController's `domains` state
    // when the provider engine is created, the selectedNetworkController will
    // fetch the globally selected networkClient from the networkController and wrap
    // it in a proxy which can be switched to use its own state if/when the origin
    // is added to the `domains` state
    const proxyClient =
      this.selectedNetworkController.getProviderAndBlockTracker(origin);

    // We create the filter and subscription manager middleware now, but they will
    // be inserted into the engine later.
    const filterMiddleware = createFilterMiddleware(proxyClient);
    const subscriptionManager = createSubscriptionManager(proxyClient);
    subscriptionManager.events.on('notification', (message) =>
      engine.emit('notification', message),
    );

    // Append tabId to each request if it exists
    if (tabId) {
      engine.push(createTabIdMiddleware({ tabId }));
    }

    engine.push(createLoggerMiddleware({ origin }));
    engine.push(this.permissionLogController.createMiddleware());

    if (origin === BaseUrl.Portfolio) {
      engine.push(createTxVerificationMiddleware(this.networkController));
    }

    engine.push(createTracingMiddleware());

    engine.push(
      createOriginThrottlingMiddleware({
        getThrottledOriginState:
          this.appStateController.getThrottledOriginState.bind(
            this.appStateController,
          ),
        updateThrottledOriginState:
          this.appStateController.updateThrottledOriginState.bind(
            this.appStateController,
          ),
      }),
    );

    engine.push(
      createPPOMMiddleware(
        this.ppomController,
        this.preferencesController,
        this.networkController,
        this.appStateController,
        this.accountsController,
        this.updateSecurityAlertResponse.bind(this),
      ),
    );

    engine.push(
      createTrustSignalsMiddleware(
        this.networkController,
        this.appStateController,
        this.phishingController,
        this.preferencesController,
      ),
    );

    engine.push(
      createRPCMethodTrackingMiddleware({
        getAccountType: this.getAccountType.bind(this),
        getDeviceModel: this.getDeviceModel.bind(this),
        getHDEntropyIndex: this.getHDEntropyIndex.bind(this),
        getHardwareTypeForMetric: this.getHardwareTypeForMetric.bind(this),
        snapAndHardwareMessenger: this.controllerMessenger.getRestricted({
          name: 'SnapAndHardwareMessenger',
          allowedActions: [
            'KeyringController:getKeyringForAccount',
            'SnapController:get',
            'AccountsController:getSelectedAccount',
          ],
        }),
        appStateController: this.appStateController,
        metaMetricsController: this.metaMetricsController,
      }),
    );

    engine.push(createUnsupportedMethodMiddleware());

    if (subjectType === SubjectType.Snap && isSnapPreinstalled(origin)) {
      engine.push(
        createPreinstalledSnapsMiddleware({
          getPermissions: this.permissionController.getPermissions.bind(
            this.permissionController,
            origin,
          ),
          getAllEvmAccounts: () =>
            this.controllerMessenger
              .call('AccountsController:listAccounts')
              .map((account) => account.address),
          grantPermissions: (approvedPermissions) =>
            this.controllerMessenger.call(
              'PermissionController:grantPermissions',
              { approvedPermissions, subject: { origin } },
            ),
        }),
      );
    }

    // Legacy RPC method that needs to be implemented _ahead of_ the permission
    // middleware.
    engine.push(
      createEthAccountsMethodMiddleware({
        getAccounts: this.getPermittedAccounts.bind(this, origin),
      }),
    );

    if (subjectType !== SubjectType.Internal) {
      engine.push(
        this.permissionController.createPermissionMiddleware({
          origin,
        }),
      );
    }

    if (subjectType === SubjectType.Website) {
      engine.push(
        createOnboardingMiddleware({
          location: sender.url,
          registerOnboarding: this.onboardingController.registerOnboarding,
        }),
      );
    }

    // EVM requests and eth permissions should not be passed to non-EVM accounts
    // this middleware intercepts these requests and returns an error.
    engine.push(
      createEvmMethodsToNonEvmAccountReqFilterMiddleware({
        messenger: this.controllerMessenger.getRestricted({
          name: 'EvmMethodsToNonEvmAccountFilterMessenger',
          allowedActions: ['AccountsController:getSelectedAccount'],
        }),
      }),
    );

    // Unrestricted/permissionless RPC method implementations.
    // They must nevertheless be placed _behind_ the permission middleware.
    engine.push(
      createEip1193MethodMiddleware({
        subjectType,
        ...this.setupCommonMiddlewareHooks(origin),

        // Miscellaneous
        metamaskState: this.getState(),
        getUnlockPromise: this.appStateController.getUnlockPromise.bind(
          this.appStateController,
        ),

        sendMetrics: this.metaMetricsController.trackEvent.bind(
          this.metaMetricsController,
        ),

        // Permission-related
        getAccounts: this.getPermittedAccounts.bind(this, origin),
        getCaip25PermissionFromLegacyPermissionsForOrigin:
          this.getCaip25PermissionFromLegacyPermissions.bind(this, origin),
        getPermissionsForOrigin: this.permissionController.getPermissions.bind(
          this.permissionController,
          origin,
        ),

        requestPermissionsForOrigin: (requestedPermissions) =>
          this.permissionController.requestPermissions(
            { origin },
            requestedPermissions,
            {
              metadata: {
                isEip1193Request: true,
              },
            },
          ),
        revokePermissionsForOrigin: (permissionKeys) => {
          try {
            this.permissionController.revokePermissions({
              [origin]: permissionKeys,
            });
          } catch (e) {
            // we dont want to handle errors here because
            // the revokePermissions api method should just
            // return `null` if the permissions were not
            // successfully revoked or if the permissions
            // for the origin do not exist
            console.log(e);
          }
        },

        updateCaveat: this.permissionController.updateCaveat.bind(
          this.permissionController,
          origin,
        ),
        hasApprovalRequestsForOrigin: () =>
          this.approvalController.has({ origin }),
      }),
    );

    engine.push(
      createSnapsMethodMiddleware(subjectType === SubjectType.Snap, {
        clearSnapState: this.controllerMessenger.call.bind(
          this.controllerMessenger,
          'SnapController:clearSnapState',
          origin,
        ),
        getUnlockPromise: this.appStateController.getUnlockPromise.bind(
          this.appStateController,
        ),
        getSnaps: this.controllerMessenger.call.bind(
          this.controllerMessenger,
          'SnapController:getPermitted',
          origin,
        ),
        requestPermissions: async (requestedPermissions) =>
          await this.permissionController.requestPermissions(
            { origin },
            requestedPermissions,
          ),
        getPermissions: this.permissionController.getPermissions.bind(
          this.permissionController,
          origin,
        ),
        getSnapFile: this.controllerMessenger.call.bind(
          this.controllerMessenger,
          'SnapController:getFile',
          origin,
        ),
        getSnapState: this.controllerMessenger.call.bind(
          this.controllerMessenger,
          'SnapController:getSnapState',
          origin,
        ),
        updateSnapState: this.controllerMessenger.call.bind(
          this.controllerMessenger,
          'SnapController:updateSnapState',
          origin,
        ),
        installSnaps: this.controllerMessenger.call.bind(
          this.controllerMessenger,
          'SnapController:install',
          origin,
        ),
        invokeSnap: this.permissionController.executeRestrictedMethod.bind(
          this.permissionController,
          origin,
          RestrictedMethods.wallet_snap,
        ),
        getIsLocked: () => {
          return !this.appStateController.isUnlocked();
        },
        getIsActive: () => {
          return this._isClientOpen;
        },
        getInterfaceState: (...args) =>
          this.controllerMessenger.call(
            'SnapInterfaceController:getInterface',
            origin,
            ...args,
          ).state,
        getInterfaceContext: (...args) =>
          this.controllerMessenger.call(
            'SnapInterfaceController:getInterface',
            origin,
            ...args,
          ).context,
        createInterface: this.controllerMessenger.call.bind(
          this.controllerMessenger,
          'SnapInterfaceController:createInterface',
          origin,
        ),
        updateInterface: this.controllerMessenger.call.bind(
          this.controllerMessenger,
          'SnapInterfaceController:updateInterface',
          origin,
        ),
        resolveInterface: this.controllerMessenger.call.bind(
          this.controllerMessenger,
          'SnapInterfaceController:resolveInterface',
          origin,
        ),
        getSnap: this.controllerMessenger.call.bind(
          this.controllerMessenger,
          'SnapController:get',
        ),
        trackError: (error) => {
          return captureException(error);
        },
        trackEvent: this.metaMetricsController.trackEvent.bind(
          this.metaMetricsController,
        ),
        getAllSnaps: this.controllerMessenger.call.bind(
          this.controllerMessenger,
          'SnapController:getAll',
        ),
        openWebSocket: this.controllerMessenger.call.bind(
          this.controllerMessenger,
          'WebSocketService:open',
          origin,
        ),
        closeWebSocket: this.controllerMessenger.call.bind(
          this.controllerMessenger,
          'WebSocketService:close',
          origin,
        ),
        getWebSockets: this.controllerMessenger.call.bind(
          this.controllerMessenger,
          'WebSocketService:getAll',
          origin,
        ),
        sendWebSocketMessage: this.controllerMessenger.call.bind(
          this.controllerMessenger,
          'WebSocketService:sendMessage',
          origin,
        ),
        getCurrencyRate: (currency) => {
          const rate = this.multichainRatesController.state.rates[currency];
          const { fiatCurrency } = this.multichainRatesController.state;

          if (!rate) {
            return undefined;
          }

          return {
            ...rate,
            currency: fiatCurrency,
          };
        },
        getEntropySources: () => {
          /**
           * @type {KeyringController['state']}
           */
          const state = this.controllerMessenger.call(
            'KeyringController:getState',
          );

          return state.keyrings
            .map((keyring, index) => {
              if (keyring.type === KeyringTypes.hd) {
                return {
                  id: keyring.metadata.id,
                  name: keyring.metadata.name,
                  type: 'mnemonic',
                  primary: index === 0,
                };
              }

              return null;
            })
            .filter(Boolean);
        },
        hasPermission: this.permissionController.hasPermission.bind(
          this.permissionController,
          origin,
        ),
        scheduleBackgroundEvent: (event) =>
          this.controllerMessenger.call('CronjobController:schedule', {
            ...event,
            snapId: origin,
          }),
        cancelBackgroundEvent: this.controllerMessenger.call.bind(
          this.controllerMessenger,
          'CronjobController:cancel',
          origin,
        ),
        getBackgroundEvents: this.controllerMessenger.call.bind(
          this.controllerMessenger,
          'CronjobController:get',
          origin,
        ),
        getNetworkConfigurationByChainId: this.controllerMessenger.call.bind(
          this.controllerMessenger,
          'NetworkController:getNetworkConfigurationByChainId',
        ),
        getNetworkClientById: this.controllerMessenger.call.bind(
          this.controllerMessenger,
          'NetworkController:getNetworkClientById',
        ),
        startTrace: trace,
        endTrace,
        ///: BEGIN:ONLY_INCLUDE_IF(keyring-snaps)
        handleSnapRpcRequest: (args) =>
          this.handleSnapRequest({ ...args, origin }),
        getAllowedKeyringMethods: keyringSnapPermissionsBuilder(
          this.subjectMetadataController,
          origin,
        ),
        ///: END:ONLY_INCLUDE_IF
      }),
    );

    engine.push(filterMiddleware);
    engine.push(subscriptionManager.middleware);

    engine.push(this.metamaskMiddleware);

    engine.push(providerAsMiddleware(proxyClient.provider));

    return engine;
  }

  /**
   * A method for creating a CAIP Multichain provider that is safely restricted for the requesting subject.
   *
   * @param {object} options - Provider engine options
   * @param {string} options.origin - The origin of the sender
   * @param {MessageSender | SnapSender} options.sender - The sender object.
   * @param {string} options.subjectType - The type of the sender subject.
   * @param {tabId} [options.tabId] - The tab ID of the sender - if the sender is within a tab
   */
  setupProviderEngineCaip({ origin, sender, subjectType, tabId }) {
    const engine = new JsonRpcEngine();

    // Append origin to each request
    engine.push(createOriginMiddleware({ origin }));

    // Append tabId to each request if it exists
    if (tabId) {
      engine.push(createTabIdMiddleware({ tabId }));
    }

    engine.push(createLoggerMiddleware({ origin }));

    engine.push((req, _res, next, end) => {
      if (
        ![
          MESSAGE_TYPE.WALLET_CREATE_SESSION,
          MESSAGE_TYPE.WALLET_INVOKE_METHOD,
          MESSAGE_TYPE.WALLET_GET_SESSION,
          MESSAGE_TYPE.WALLET_REVOKE_SESSION,
        ].includes(req.method)
      ) {
        return end(rpcErrors.methodNotFound({ data: { method: req.method } }));
      }
      return next();
    });

    engine.push(
      createRPCMethodTrackingMiddleware({
        getAccountType: this.getAccountType.bind(this),
        getDeviceModel: this.getDeviceModel.bind(this),
        getHDEntropyIndex: this.getHDEntropyIndex.bind(this),
        getHardwareTypeForMetric: this.getHardwareTypeForMetric.bind(this),
        snapAndHardwareMessenger: this.controllerMessenger.getRestricted({
          name: 'SnapAndHardwareMessenger',
          allowedActions: [
            'KeyringController:getKeyringForAccount',
            'SnapController:get',
            'AccountsController:getSelectedAccount',
          ],
        }),
        appStateController: this.appStateController,
        metaMetricsController: this.metaMetricsController,
      }),
    );

    engine.push(multichainMethodCallValidatorMiddleware);
    const middlewareMaker = makeMethodMiddlewareMaker([
      walletRevokeSession,
      walletGetSession,
      walletInvokeMethod,
      walletCreateSession,
    ]);

    engine.push(
      middlewareMaker({
        findNetworkClientIdByChainId:
          this.networkController.findNetworkClientIdByChainId.bind(
            this.networkController,
          ),
        listAccounts: this.accountsController.listAccounts.bind(
          this.accountsController,
        ),
        requestPermissionsForOrigin: (requestedPermissions, options = {}) =>
          this.permissionController.requestPermissions(
            { origin },
            requestedPermissions,
            options,
          ),
        getCaveatForOrigin: this.permissionController.getCaveat.bind(
          this.permissionController,
          origin,
        ),
        getSelectedNetworkClientId: () =>
          this.networkController.state.selectedNetworkClientId,
        revokePermissionForOrigin:
          this.permissionController.revokePermission.bind(
            this.permissionController,
            origin,
          ),
        getNonEvmSupportedMethods: this.getNonEvmSupportedMethods.bind(this),
        isNonEvmScopeSupported: this.controllerMessenger.call.bind(
          this.controllerMessenger,
          'MultichainRouter:isSupportedScope',
        ),
        handleNonEvmRequestForOrigin: (params) =>
          this.controllerMessenger.call('MultichainRouter:handleRequest', {
            ...params,
            origin,
          }),
        getNonEvmAccountAddresses: this.controllerMessenger.call.bind(
          this.controllerMessenger,
          'MultichainRouter:getSupportedAccounts',
        ),
        trackSessionCreatedEvent: (approvedCaip25CaveatValue) =>
          this.metaMetricsController.trackEvent({
            event: MetaMetricsEventName.PermissionsRequested,
            properties: {
              api_source: MetaMetricsRequestedThrough.MultichainApi,
              method: MESSAGE_TYPE.WALLET_CREATE_SESSION,
              chain_id_list: getAllScopesFromCaip25CaveatValue(
                approvedCaip25CaveatValue,
              ),
            },
          }),
      }),
    );

    engine.push(
      createUnsupportedMethodMiddleware(
        new Set([
          ...UNSUPPORTED_RPC_METHODS,
          'eth_requestAccounts',
          'eth_accounts',
        ]),
      ),
    );

    if (subjectType === SubjectType.Website) {
      engine.push(
        createOnboardingMiddleware({
          location: sender.url,
          registerOnboarding: this.onboardingController.registerOnboarding,
        }),
      );
    }

    engine.push(
      createMultichainMethodMiddleware({
        subjectType,
        ...this.setupCommonMiddlewareHooks(origin),
      }),
    );
    engine.push(this.metamaskMiddleware);

    try {
      const caip25Caveat = this.permissionController.getCaveat(
        origin,
        Caip25EndowmentPermissionName,
        Caip25CaveatType,
      );

      // add new notification subscriptions for changed authorizations
      const sessionScopes = getSessionScopes(caip25Caveat.value, {
        getNonEvmSupportedMethods: this.getNonEvmSupportedMethods.bind(this),
      });

      // if the eth_subscription notification is in the scope and eth_subscribe is in the methods
      // then get the subscriptionManager going for that scope
      Object.entries(sessionScopes).forEach(([scope, scopeObject]) => {
        if (
          scopeObject.notifications.includes('eth_subscription') &&
          scopeObject.methods.includes('eth_subscribe')
        ) {
          this.addMultichainApiEthSubscriptionMiddleware({
            scope,
            origin,
            tabId,
          });
        }
      });
    } catch (err) {
      // noop
    }

    this.multichainSubscriptionManager.on(
      'notification',
      (targetOrigin, targetTabId, message) => {
        if (origin === targetOrigin && tabId === targetTabId) {
          engine.emit('notification', message);
        }
      },
    );

    engine.push(
      this.multichainMiddlewareManager.generateMultichainMiddlewareForOriginAndTabId(
        origin,
        tabId,
      ),
    );

    engine.push(async (req, res, _next, end) => {
      const { provider } = this.networkController.getNetworkClientById(
        req.networkClientId,
      );
      res.result = await provider.request(req);
      return end();
    });

    return engine;
  }

  /**
   * TODO:LegacyProvider: Delete
   * A method for providing our public config info over a stream.
   * This includes info we like to be synchronous if possible, like
   * the current selected account, and network ID.
   *
   * Since synchronous methods have been deprecated in web3,
   * this is a good candidate for deprecation.
   *
   * @param {*} outStream - The stream to provide public config over.
   */
  setupPublicConfig(outStream) {
    const configStream = storeAsStream(this.publicConfigStore);

    pipeline(configStream, outStream, (err) => {
      configStream.destroy();
      // For context and todos related to the error message match, see https://github.com/MetaMask/metamask-extension/issues/26337
      if (err && !err.message?.match('Premature close')) {
        log.error(err);
      }
    });
  }

  /**
   * Adds a reference to a connection by origin. Ignores the 'metamask' origin.
   * Caller must ensure that the returned id is stored such that the reference
   * can be deleted later.
   *
   * @param {string} origin - The connection's origin string.
   * @param {object} options - Data associated with the connection
   * @param {object} options.engine - The connection's JSON Rpc Engine
   * @param {number} options.tabId - The tabId for the connection
   * @param {API_TYPE} options.apiType - The API type for the connection
   * @returns {string} The connection's id (so that it can be deleted later)
   */
  addConnection(origin, { tabId, apiType, engine }) {
    if (origin === ORIGIN_METAMASK) {
      return null;
    }

    if (!this.connections[origin]) {
      this.connections[origin] = {};
    }

    const id = nanoid();
    this.connections[origin][id] = {
      tabId,
      apiType,
      engine,
    };

    return id;
  }

  /**
   * Deletes a reference to a connection, by origin and id.
   * Ignores unknown origins.
   *
   * @param {string} origin - The connection's origin string.
   * @param {string} id - The connection's id, as returned from addConnection.
   */
  removeConnection(origin, id) {
    const connections = this.connections[origin];
    if (!connections) {
      return;
    }

    delete connections[id];

    if (Object.keys(connections).length === 0) {
      delete this.connections[origin];
    }
  }

  /**
   * Closes all connections for the given origin, and removes the references
   * to them.
   * Ignores unknown origins.
   *
   * @param {string} origin - The origin string.
   */
  removeAllConnections(origin) {
    const connections = this.connections[origin];
    if (!connections) {
      return;
    }

    Object.keys(connections).forEach((id) => {
      this.removeConnection(origin, id);
    });
  }

  /**
   * Causes the RPC engines associated with the connections to the given origin
   * to emit a notification event with the given payload.
   *
   * The caller is responsible for ensuring that only permitted notifications
   * are sent.
   *
   * Ignores unknown origins.
   *
   * @param {string} origin - The connection's origin string.
   * @param {unknown} payload - The event payload.
   * @param apiType
   */
  notifyConnections(origin, payload, apiType) {
    const connections = this.connections[origin];
    if (connections) {
      Object.values(connections).forEach((conn) => {
        if (apiType && conn.apiType !== apiType) {
          return;
        }
        if (conn.engine) {
          conn.engine.emit('notification', payload);
        }
      });
    }
  }

  /**
   * Causes the RPC engines associated with all connections to emit a
   * notification event with the given payload.
   *
   * If the "payload" parameter is a function, the payload for each connection
   * will be the return value of that function called with the connection's
   * origin.
   *
   * The caller is responsible for ensuring that only permitted notifications
   * are sent.
   *
   * @param {unknown} payload - The event payload, or payload getter function.
   * @param apiType
   */
  notifyAllConnections(payload, apiType) {
    const getPayload =
      typeof payload === 'function'
        ? (origin) => payload(origin)
        : () => payload;

    Object.keys(this.connections).forEach((origin) => {
      Object.values(this.connections[origin]).forEach(async (conn) => {
        if (apiType && conn.apiType !== apiType) {
          return;
        }
        try {
          this.notifyConnection(conn, await getPayload(origin));
        } catch (err) {
          console.error(err);
        }
      });
    });
  }

  /**
   * Causes the RPC engine for passed connection to emit a
   * notification event with the given payload.
   *
   * The caller is responsible for ensuring that only permitted notifications
   * are sent.
   *
   * @param {object} connection - Data associated with the connection
   * @param {object} connection.engine - The connection's JSON Rpc Engine
   * @param {unknown} payload - The event payload
   */
  notifyConnection(connection, payload) {
    try {
      if (connection.engine) {
        connection.engine.emit('notification', payload);
      }
    } catch (err) {
      console.error(err);
    }
  }

  // handlers

  /**
   * Handle a KeyringController update
   *
   * @param {object} state - the KC state
   * @returns {Promise<void>}
   * @private
   */
  async _onKeyringControllerUpdate(state) {
    const { keyrings } = state;

    // The accounts tracker only supports EVM addresses and the keyring
    // controller may pass non-EVM addresses, so we filter them out
    const addresses = keyrings
      .reduce((acc, { accounts }) => acc.concat(accounts), [])
      .filter(isEthAddress);

    if (!addresses.length) {
      return;
    }

    this.accountTrackerController.syncWithAddresses(addresses);
  }

  /**
   * Handle global application unlock.
   */
  _onUnlock() {
    this.unMarkPasswordForgotten();

    // In the current implementation, this handler is triggered by a
    // KeyringController event. Other controllers subscribe to the 'unlock'
    // event of the MetaMaskController itself.
    this.emit('unlock');
  }

  /**
   * Handle global application lock.
   */
  _onLock() {
    // In the current implementation, this handler is triggered by a
    // KeyringController event. Other controllers subscribe to the 'lock'
    // event of the MetaMaskController itself.
    this.emit('lock');
  }

  /**
   * Handle memory state updates.
   * - Ensure isClientOpenAndUnlocked is updated
   * - Notifies all connections with the new provider network state
   *   - The external providers handle diffing the state
   *
   * @param newState
   */
  _onStateUpdate(newState) {
    this.isClientOpenAndUnlocked = newState.isUnlocked && this._isClientOpen;
    this._notifyChainChange();
  }

  /**
   * Execute side effects of a removed account.
   *
   * @param {string} address - The address of the account to remove.
   */
  _onAccountRemoved(address) {
    // Remove all associated permissions
    this.removeAllAccountPermissions(address);
  }

  // misc

  /**
   * A method for emitting the full MetaMask state to all registered listeners.
   *
   * @private
   */
  privateSendUpdate() {
    this.emit('update', this.getState());
  }

  /**
   * @returns {boolean} Whether the extension is unlocked.
   */
  isUnlocked() {
    return this.keyringController.state.isUnlocked;
  }

  //=============================================================================
  // MISCELLANEOUS
  //=============================================================================

  getExternalPendingTransactions(address) {
    return this.smartTransactionsController.getTransactions({
      addressFrom: address,
      status: 'pending',
    });
  }

  /**
   * The chain list is fetched live at runtime, falling back to a cache.
   * This preseeds the cache at startup with a static list provided at build.
   */
  async initializeChainlist() {
    const cacheKey = `cachedFetch:${CHAIN_SPEC_URL}`;
    const { cachedResponse } = (await getStorageItem(cacheKey)) || {};
    if (cachedResponse) {
      // Also initialize the known domains when we have chain data cached
      await initializeRpcProviderDomains();
      return;
    }
    await setStorageItem(cacheKey, {
      cachedResponse: rawChainData(),
      // Cached value is immediately invalidated
      cachedTime: 0,
    });
    // Initialize domains after setting the chainlist cache
    await initializeRpcProviderDomains();
  }

  /**
   * Returns the nonce that will be associated with a transaction once approved
   *
   * @param {string} address - The hex string address for the transaction
   * @param networkClientId - The networkClientId to get the nonce lock with
   * @returns {Promise<number>}
   */
  async getPendingNonce(address, networkClientId) {
    const { nonceDetails, releaseLock } = await this.txController.getNonceLock(
      address,
      networkClientId,
    );

    const pendingNonce = nonceDetails.params.highestSuggested;

    releaseLock();
    return pendingNonce;
  }

  /**
   * Returns the next nonce according to the nonce-tracker
   *
   * @param {string} address - The hex string address for the transaction
   * @param networkClientId - The networkClientId to get the nonce lock with
   * @returns {Promise<number>}
   */
  async getNextNonce(address, networkClientId) {
    const nonceLock = await this.txController.getNonceLock(
      address,
      networkClientId,
    );
    nonceLock.releaseLock();
    return nonceLock.nextNonce;
  }

  /**
   * Throw an artificial error in a timeout handler for testing purposes.
   *
   * @param message - The error message.
   * @deprecated This is only mean to facilitiate E2E testing. We should not
   * use this for handling errors.
   */
  throwTestError(message) {
    setTimeout(() => {
      const error = new Error(message);
      error.name = 'TestError';
      throw error;
    });
  }

  getTransactionMetricsRequest() {
    const controllerActions = {
      // Metametrics Actions
      createEventFragment: this.metaMetricsController.createEventFragment.bind(
        this.metaMetricsController,
      ),
      finalizeEventFragment:
        this.metaMetricsController.finalizeEventFragment.bind(
          this.metaMetricsController,
        ),
      getEventFragmentById:
        this.metaMetricsController.getEventFragmentById.bind(
          this.metaMetricsController,
        ),
      getParticipateInMetrics: () =>
        this.metaMetricsController.state.participateInMetaMetrics,
      trackEvent: this.metaMetricsController.trackEvent.bind(
        this.metaMetricsController,
      ),
      updateEventFragment: this.metaMetricsController.updateEventFragment.bind(
        this.metaMetricsController,
      ),
      // Other dependencies
      getAccountBalance: (account, chainId) =>
        this.accountTrackerController.state.accountsByChainId?.[chainId]?.[
          account
        ]?.balance,
      getAccountType: this.getAccountType.bind(this),
      getDeviceModel: this.getDeviceModel.bind(this),
      getHardwareTypeForMetric: this.getHardwareTypeForMetric.bind(this),
      getEIP1559GasFeeEstimates:
        this.gasFeeController.fetchGasFeeEstimates.bind(this.gasFeeController),
      getSelectedAddress: () =>
        this.accountsController.getSelectedAccount().address,
      getTokenStandardAndDetails: this.getTokenStandardAndDetails.bind(this),
      getTransaction: (id) =>
        this.txController.state.transactions.find((tx) => tx.id === id),
      getIsSmartTransaction: (chainId) => {
        return getIsSmartTransaction(this._getMetaMaskState(), chainId);
      },
      getSmartTransactionByMinedTxHash: (txHash) => {
        return this.smartTransactionsController.getSmartTransactionByMinedTxHash(
          txHash,
        );
      },
      getMethodData: (data) => {
        if (!data) {
          return null;
        }
        const { knownMethodData, use4ByteResolution } =
          this.preferencesController.state;
        const prefixedData = addHexPrefix(data);
        return getMethodDataName(
          knownMethodData,
          use4ByteResolution,
          prefixedData,
          this.preferencesController.addKnownMethodData.bind(
            this.preferencesController,
          ),
          this.provider,
        );
      },
      getIsConfirmationAdvancedDetailsOpen: () => {
        return this.preferencesController.state.preferences
          .showConfirmationAdvancedDetails;
      },
      getHDEntropyIndex: this.getHDEntropyIndex.bind(this),
      getNetworkRpcUrl: (chainId) => {
        // TODO: Move to @metamask/network-controller
        try {
          const networkClientId =
            this.networkController.findNetworkClientIdByChainId(chainId);
          const networkConfig =
            this.networkController.getNetworkConfigurationByNetworkClientId(
              networkClientId,
            );

          // Try direct rpcUrl property first
          if (networkConfig.rpcUrl) {
            return networkConfig.rpcUrl;
          }

          // Try rpcEndpoints array
          if (networkConfig.rpcEndpoints?.length > 0) {
            const defaultEndpointIndex =
              networkConfig.defaultRpcEndpointIndex || 0;
            return (
              networkConfig.rpcEndpoints[defaultEndpointIndex]?.url ||
              networkConfig.rpcEndpoints[0].url
            );
          }

          return 'unknown';
        } catch (error) {
          console.error('Error getting RPC URL:', error);
          return 'unknown';
        }
      },
    };
    return {
      ...controllerActions,
      snapAndHardwareMessenger: this.controllerMessenger.getRestricted({
        name: 'SnapAndHardwareMessenger',
        allowedActions: [
          'KeyringController:getKeyringForAccount',
          'SnapController:get',
          'AccountsController:getSelectedAccount',
        ],
      }),
      provider: this.provider,
    };
  }

  updateAccountBalanceForTransactionNetwork(transactionMeta) {
    const {
      networkClientId,
      txParams: { from },
    } = transactionMeta;
    this.accountTrackerController.updateAccountByAddress({
      address: from,
      networkClientId,
    });
  }

  toggleExternalServices(useExternal) {
    this.preferencesController.toggleExternalServices(useExternal);
    this.tokenListController.updatePreventPollingOnNetworkRestart(!useExternal);
    if (useExternal) {
      this.tokenDetectionController.enable();
      this.gasFeeController.enableNonRPCGasFeeApis();
    } else {
      this.tokenDetectionController.disable();
      this.gasFeeController.disableNonRPCGasFeeApis();
    }
  }

  //=============================================================================
  // CONFIG
  //=============================================================================

  /**
   * Sets the Ledger Live preference to use for Ledger hardware wallet support
   *
   * @param keyring
   * @deprecated This method is deprecated and will be removed in the future.
   * Only webhid connections are supported in chrome and u2f in firefox.
   */
  async setLedgerTransportPreference(keyring) {
    const transportType = window.navigator.hid
      ? LedgerTransportTypes.webhid
      : LedgerTransportTypes.u2f;

    if (keyring?.updateTransportMethod) {
      return keyring.updateTransportMethod(transportType).catch((e) => {
        throw e;
      });
    }

    return undefined;
  }

  /**
   * A method for initializing storage the first time.
   *
   * @param {object} initState - The default state to initialize with.
   * @private
   */
  recordFirstTimeInfo(initState) {
    if (!('firstTimeInfo' in initState)) {
      const version = process.env.METAMASK_VERSION;
      initState.firstTimeInfo = {
        version,
        date: Date.now(),
      };
    }
  }

  // TODO: Replace isClientOpen methods with `controllerConnectionChanged` events.
  /* eslint-disable accessor-pairs */
  /**
   * A method for recording whether the MetaMask user interface is open or not.
   *
   * @param {boolean} open
   */
  set isClientOpen(open) {
    this._isClientOpen = open;
  }
  /* eslint-enable accessor-pairs */

  /**
   * A method that is called by the background when all instances of metamask are closed.
   * Currently used to stop controller polling.
   */
  onClientClosed() {
    try {
      this.gasFeeController.stopAllPolling();
      this.currencyRateController.stopAllPolling();
      this.tokenRatesController.stopAllPolling();
      this.tokenDetectionController.stopAllPolling();
      this.tokenListController.stopAllPolling();
      this.tokenBalancesController.stopAllPolling();
      this.appStateController.clearPollingTokens();
      this.accountTrackerController.stopAllPolling();
      this.deFiPositionsController.stopAllPolling();
    } catch (error) {
      console.error(error);
    }
  }

  /**
   * A method that is called by the background when a particular environment type is closed (fullscreen, popup, notification).
   * Currently used to stop polling controllers for only that environement type
   *
   * @param environmentType
   */
  onEnvironmentTypeClosed(environmentType) {
    const appStatePollingTokenType =
      POLLING_TOKEN_ENVIRONMENT_TYPES[environmentType];
    const pollingTokensToDisconnect =
      this.appStateController.state[appStatePollingTokenType];
    pollingTokensToDisconnect.forEach((pollingToken) => {
      // We don't know which controller the token is associated with, so try them all.
      // Consider storing the tokens per controller in state instead.
      this.gasFeeController.stopPollingByPollingToken(pollingToken);
      this.currencyRateController.stopPollingByPollingToken(pollingToken);
      this.tokenRatesController.stopPollingByPollingToken(pollingToken);
      this.tokenDetectionController.stopPollingByPollingToken(pollingToken);
      this.tokenListController.stopPollingByPollingToken(pollingToken);
      this.tokenBalancesController.stopPollingByPollingToken(pollingToken);
      this.accountTrackerController.stopPollingByPollingToken(pollingToken);
      this.appStateController.removePollingToken(
        pollingToken,
        appStatePollingTokenType,
      );
    });
  }

  /**
   * Adds a domain to the PhishingController safelist
   *
   * @param {string} origin - the domain to safelist
   */
  safelistPhishingDomain(origin) {
    const isFirefox = getPlatform() === PLATFORM_FIREFOX;
    if (!isFirefox) {
      this.metaMetricsController.trackEvent(
        {
          category: MetaMetricsEventCategory.Phishing,
          event: MetaMetricsEventName.ProceedAnywayClicked,
          properties: {
            url: origin,
            referrer: {
              url: origin,
            },
          },
        },
        {
          excludeMetaMetricsId: true,
        },
      );
    }

    return this.phishingController.bypass(origin);
  }

  async backToSafetyPhishingWarning() {
    const portfolioBaseURL = process.env.PORTFOLIO_URL;
    const portfolioURL = `${portfolioBaseURL}/?metamaskEntry=phishing_page_portfolio_button`;

    this.metaMetricsController.trackEvent({
      category: MetaMetricsEventCategory.Navigation,
      event: MetaMetricsEventName.PortfolioLinkClicked,
      properties: {
        location: 'phishing_page',
        text: 'Back to safety',
      },
    });

    await this.platform.switchToAnotherURL(undefined, portfolioURL);
  }

  /**
   * Locks MetaMask
   */
  setLocked() {
    return this.keyringController.setLocked();
  }

  removePermissionsFor = (subjects) => {
    try {
      this.permissionController.revokePermissions(subjects);
    } catch (exp) {
      if (!(exp instanceof PermissionsRequestNotFoundError)) {
        throw exp;
      }
    }
  };

  updateCaveat = (origin, target, caveatType, caveatValue) => {
    try {
      this.controllerMessenger.call(
        'PermissionController:updateCaveat',
        origin,
        target,
        caveatType,
        caveatValue,
      );
    } catch (exp) {
      if (!(exp instanceof PermissionsRequestNotFoundError)) {
        throw exp;
      }
    }
  };

  updateNetworksList = (chainIds) => {
    try {
      this.networkOrderController.updateNetworksList(chainIds);
    } catch (err) {
      log.error(err.message);
      throw err;
    }
  };

  updateAccountsList = (pinnedAccountList) => {
    try {
      this.accountOrderController.updateAccountsList(pinnedAccountList);
    } catch (err) {
      log.error(err.message);
      throw err;
    }
  };

  setEnabledNetworks = (chainIds, networkId) => {
    try {
      this.networkOrderController.setEnabledNetworks(chainIds, networkId);
    } catch (err) {
      log.error(err.message);
      throw err;
    }
  };

  updateHiddenAccountsList = (hiddenAccountList) => {
    try {
      this.accountOrderController.updateHiddenAccountsList(hiddenAccountList);
    } catch (err) {
      log.error(err.message);
      throw err;
    }
  };

  rejectPermissionsRequest = (requestId) => {
    try {
      this.permissionController.rejectPermissionsRequest(requestId);
    } catch (exp) {
      if (!(exp instanceof PermissionsRequestNotFoundError)) {
        throw exp;
      }
    }
  };

  acceptPermissionsRequest = (request) => {
    try {
      this.permissionController.acceptPermissionsRequest(request);
    } catch (exp) {
      if (!(exp instanceof PermissionsRequestNotFoundError)) {
        throw exp;
      }
    }
  };

  resolvePendingApproval = async (id, value, options) => {
    try {
      await this.approvalController.accept(id, value, options);
    } catch (exp) {
      if (!(exp instanceof ApprovalRequestNotFoundError)) {
        throw exp;
      }
    }
  };

  rejectPendingApproval = (id, error) => {
    try {
      this.approvalController.reject(
        id,
        new JsonRpcError(error.code, error.message, error.data),
      );
    } catch (exp) {
      if (!(exp instanceof ApprovalRequestNotFoundError)) {
        throw exp;
      }
    }
  };

  rejectAllPendingApprovals() {
    const deleteInterface = (id) =>
      this.controllerMessenger.call(
        'SnapInterfaceController:deleteInterface',
        id,
      );

    rejectAllApprovals({
      approvalController: this.approvalController,
      deleteInterface,
    });
  }

  async getCode(address, networkClientId) {
    const { provider } =
      this.networkController.getNetworkClientById(networkClientId);

    return await provider.request({
      method: 'eth_getCode',
      params: [address],
    });
  }

  async _onAccountChange(newAddress) {
    const permittedAccountsMap = getPermittedAccountsByOrigin(
      this.permissionController.state,
    );

    for (const [origin, accounts] of permittedAccountsMap.entries()) {
      if (accounts.includes(newAddress)) {
        this._notifyAccountsChange(origin, accounts);
      }
    }
  }

  _notifyAccountsChange(origin, newAccounts) {
    this.notifyConnections(
      origin,
      {
        method: NOTIFICATION_NAMES.accountsChanged,
        // This should be the same as the return value of `eth_accounts`,
        // namely an array of the current / most recently selected Ethereum
        // account.
        params:
          newAccounts.length < 2
            ? // If the length is 1 or 0, the accounts are sorted by definition.
              newAccounts
            : // If the length is 2 or greater, we have to execute
              // `eth_accounts` vi this method.
              this.getPermittedAccounts(origin),
      },
      API_TYPE.EIP1193,
    );

    this.permissionLogController.updateAccountsHistory(origin, newAccounts);
  }

  async _notifyAuthorizationChange(origin, newAuthorization) {
    this.notifyConnections(
      origin,
      {
        method: MultichainApiNotifications.sessionChanged,
        params: {
          sessionScopes: getSessionScopes(newAuthorization, {
            getNonEvmSupportedMethods:
              this.getNonEvmSupportedMethods.bind(this),
          }),
        },
      },
      API_TYPE.CAIP_MULTICHAIN,
    );
  }

  async _notifySolanaAccountChange(origin, accountAddressArray) {
    this.notifyConnections(
      origin,
      {
        method: MultichainApiNotifications.walletNotify,
        params: {
          scope: MultichainNetworks.SOLANA,
          notification: {
            method: NOTIFICATION_NAMES.accountsChanged,
            params: accountAddressArray,
          },
        },
      },
      API_TYPE.CAIP_MULTICHAIN,
    );
  }

  async _notifyChainChange() {
    this.notifyAllConnections(
      async (origin) => ({
        method: NOTIFICATION_NAMES.chainChanged,
        params: await this.getProviderNetworkState(origin),
      }),
      API_TYPE.EIP1193,
    );
  }

  async _notifyChainChangeForConnection(connection, origin) {
    this.notifyConnection(connection, {
      method: NOTIFICATION_NAMES.chainChanged,
      params: await this.getProviderNetworkState(origin),
    });
  }

  /**
   * @deprecated
   * Controllers should subscribe to messenger events internally rather than relying on the client.
   * @param transactionMeta - Metadata for the transaction.
   */
  async _onFinishedTransaction(transactionMeta) {
    if (
      ![TransactionStatus.confirmed, TransactionStatus.failed].includes(
        transactionMeta.status,
      )
    ) {
      return;
    }
    const startTime = performance.now();

    const traceContext = trace({
      name: TraceName.OnFinishedTransaction,
      startTime: performance.timeOrigin,
    });

    trace({
      name: TraceName.OnFinishedTransaction,
      startTime: performance.timeOrigin,
      parentContext: traceContext,
      data: {
        transactionMeta,
      },
    });

    await this._createTransactionNotifcation(transactionMeta);
    await this._updateNFTOwnership(transactionMeta);
    this._trackTransactionFailure(transactionMeta);
    await this.tokenBalancesController.updateBalancesByChainId({
      chainId: transactionMeta.chainId,
    });
    endTrace({
      name: TraceName.OnFinishedTransaction,
      timestamp: performance.timeOrigin + startTime,
    });
  }

  async _createTransactionNotifcation(transactionMeta) {
    const { chainId } = transactionMeta;
    let rpcPrefs = {};

    if (chainId) {
      const networkConfiguration =
        this.networkController.state.networkConfigurationsByChainId?.[chainId];

      const blockExplorerUrl =
        networkConfiguration?.blockExplorerUrls?.[
          networkConfiguration?.defaultBlockExplorerUrlIndex
        ];

      rpcPrefs = { blockExplorerUrl };
    }

    try {
      await this.platform.showTransactionNotification(
        transactionMeta,
        rpcPrefs,
      );
    } catch (error) {
      log.error('Failed to create transaction notification', error);
    }
  }

  async _updateNFTOwnership(transactionMeta) {
    // if this is a transferFrom method generated from within the app it may be an NFT transfer transaction
    // in which case we will want to check and update ownership status of the transferred NFT.

    const { type, txParams, chainId, txReceipt } = transactionMeta;
    const selectedAddress =
      this.accountsController.getSelectedAccount().address;

    const { allNfts } = this.nftController.state;
    const txReceiptLogs = txReceipt?.logs;

    const isContractInteractionTx =
      type === TransactionType.contractInteraction && txReceiptLogs;
    const isTransferFromTx =
      (type === TransactionType.tokenMethodTransferFrom ||
        type === TransactionType.tokenMethodSafeTransferFrom) &&
      txParams !== undefined;

    if (!isContractInteractionTx && !isTransferFromTx) {
      return;
    }

    const networkClientId =
      this.networkController?.state?.networkConfigurationsByChainId?.[chainId]
        ?.rpcEndpoints[
        this.networkController?.state?.networkConfigurationsByChainId?.[chainId]
          ?.defaultRpcEndpointIndex
      ]?.networkClientId;

    if (isTransferFromTx) {
      const { data, to: contractAddress, from: userAddress } = txParams;
      const transactionData = parseStandardTokenTransactionData(data);
      // Sometimes the tokenId value is parsed as "_value" param. Not seeing this often any more, but still occasionally:
      // i.e. call approve() on BAYC contract - https://etherscan.io/token/0xbc4ca0eda7647a8ab7c2061c2e118a18a936f13d#writeContract, and tokenId shows up as _value,
      // not sure why since it doesn't match the ERC721 ABI spec we use to parse these transactions - https://github.com/MetaMask/metamask-eth-abis/blob/d0474308a288f9252597b7c93a3a8deaad19e1b2/src/abis/abiERC721.ts#L62.
      const transactionDataTokenId =
        getTokenIdParam(transactionData) ?? getTokenValueParam(transactionData);

      // check if its a known NFT
      const knownNft = allNfts?.[userAddress]?.[chainId]?.find(
        ({ address, tokenId }) =>
          isEqualCaseInsensitive(address, contractAddress) &&
          tokenId === transactionDataTokenId,
      );

      // if it is we check and update ownership status.
      if (knownNft) {
        this.nftController.checkAndUpdateSingleNftOwnershipStatus(
          knownNft,
          false,
          networkClientId,
          // TODO add networkClientId once it is available in the transactionMeta
          // the chainId previously passed here didn't actually allow us to check for ownership on a non globally selected network
          // because the check would use the provider for the globally selected network, not the chainId passed here.
          { userAddress },
        );
      }
    } else {
      // Else if contract interaction we will parse the logs

      const allNftTransferLog = txReceiptLogs.map((txReceiptLog) => {
        const isERC1155NftTransfer =
          txReceiptLog.topics &&
          txReceiptLog.topics[0] === TRANSFER_SINFLE_LOG_TOPIC_HASH;
        const isERC721NftTransfer =
          txReceiptLog.topics &&
          txReceiptLog.topics[0] === TOKEN_TRANSFER_LOG_TOPIC_HASH;
        let isTransferToSelectedAddress;

        if (isERC1155NftTransfer) {
          isTransferToSelectedAddress =
            txReceiptLog.topics &&
            txReceiptLog.topics[3] &&
            txReceiptLog.topics[3].match(selectedAddress?.slice(2));
        }

        if (isERC721NftTransfer) {
          isTransferToSelectedAddress =
            txReceiptLog.topics &&
            txReceiptLog.topics[2] &&
            txReceiptLog.topics[2].match(selectedAddress?.slice(2));
        }

        return {
          isERC1155NftTransfer,
          isERC721NftTransfer,
          isTransferToSelectedAddress,
          ...txReceiptLog,
        };
      });
      if (allNftTransferLog.length !== 0) {
        const allNftParsedLog = [];
        allNftTransferLog.forEach((singleLog) => {
          if (
            singleLog.isTransferToSelectedAddress &&
            (singleLog.isERC1155NftTransfer || singleLog.isERC721NftTransfer)
          ) {
            let iface;
            if (singleLog.isERC1155NftTransfer) {
              iface = new Interface(abiERC1155);
            } else {
              iface = new Interface(abiERC721);
            }
            try {
              const parsedLog = iface.parseLog({
                data: singleLog.data,
                topics: singleLog.topics,
              });
              allNftParsedLog.push({
                contract: singleLog.address,
                ...parsedLog,
              });
            } catch (err) {
              // ignore
            }
          }
        });
        // Filter known nfts and new Nfts
        const knownNFTs = [];
        const newNFTs = [];
        allNftParsedLog.forEach((single) => {
          const tokenIdFromLog = getTokenIdParam(single);
          const existingNft = allNfts?.[selectedAddress]?.[chainId]?.find(
            ({ address, tokenId }) => {
              return (
                isEqualCaseInsensitive(address, single.contract) &&
                tokenId === tokenIdFromLog
              );
            },
          );
          if (existingNft) {
            knownNFTs.push(existingNft);
          } else {
            newNFTs.push({
              tokenId: tokenIdFromLog,
              ...single,
            });
          }
        });
        // For known nfts only refresh ownership
        const refreshOwnershipNFts = knownNFTs.map(async (singleNft) => {
          return this.nftController.checkAndUpdateSingleNftOwnershipStatus(
            singleNft,
            false,
            networkClientId,
            // TODO add networkClientId once it is available in the transactionMeta
            // the chainId previously passed here didn't actually allow us to check for ownership on a non globally selected network
            // because the check would use the provider for the globally selected network, not the chainId passed here.
            { selectedAddress },
          );
        });
        await Promise.allSettled(refreshOwnershipNFts);
        // For new nfts, add them to state
        const addNftPromises = newNFTs.map(async (singleNft) => {
          return this.nftController.addNft(
            singleNft.contract,
            singleNft.tokenId,
            networkClientId,
          );
        });
        await Promise.allSettled(addNftPromises);
      }
    }
  }

  _trackTransactionFailure(transactionMeta) {
    const { txReceipt } = transactionMeta;
    const metamaskState = this.getState();
    const { allTokens } = this.tokensController.state;
    const selectedAccount = this.accountsController.getSelectedAccount();
    const tokens =
      allTokens?.[transactionMeta.chainId]?.[selectedAccount.address] || [];

    if (!txReceipt || txReceipt.status !== '0x0') {
      return;
    }

    this.metaMetricsController.trackEvent(
      {
        event: 'Tx Status Update: On-Chain Failure',
        category: MetaMetricsEventCategory.Background,
        properties: {
          action: 'Transactions',
          errorMessage: transactionMeta.simulationFails?.reason,
          numberOfTokens: tokens.length,
          // TODO: remove this once we have migrated to the new account balances state
          numberOfAccounts: Object.keys(metamaskState.accounts).length,
        },
      },
      {
        matomoEvent: true,
      },
    );
  }

  _onUserOperationAdded(userOperationMeta) {
    const transactionMeta = this.txController.state.transactions.find(
      (tx) => tx.id === userOperationMeta.id,
    );

    if (!transactionMeta) {
      return;
    }

    if (transactionMeta.type === TransactionType.swap) {
      this.controllerMessenger.publish(
        'TransactionController:transactionNewSwap',
        { transactionMeta },
      );
    } else if (transactionMeta.type === TransactionType.swapApproval) {
      this.controllerMessenger.publish(
        'TransactionController:transactionNewSwapApproval',
        { transactionMeta },
      );
    }
  }

  _onUserOperationTransactionUpdated(transactionMeta) {
    const updatedTransactionMeta = {
      ...transactionMeta,
      txParams: {
        ...transactionMeta.txParams,
        from: this.accountsController.getSelectedAccount().address,
      },
    };

    const transactionExists = this.txController.state.transactions.some(
      (tx) => tx.id === updatedTransactionMeta.id,
    );

    if (!transactionExists) {
      this.txController.update((state) => {
        state.transactions.push(updatedTransactionMeta);
      });
    }

    this.txController.updateTransaction(
      updatedTransactionMeta,
      'Generated from user operation',
    );

    this.controllerMessenger.publish(
      'TransactionController:transactionStatusUpdated',
      { transactionMeta: updatedTransactionMeta },
    );
  }

  _getMetaMaskState() {
    return {
      metamask: this.getState(),
    };
  }

  _getConfigForRemoteFeatureFlagRequest() {
    const distribution =
      buildTypeMappingForRemoteFeatureFlag[process.env.METAMASK_BUILD_TYPE] ||
      DistributionType.Main;
    const environment =
      environmentMappingForRemoteFeatureFlag[
        process.env.METAMASK_ENVIRONMENT
      ] || EnvironmentType.Development;
    return { distribution, environment };
  }

  /**
   * Select a hardware wallet device and execute a
   * callback with the keyring for that device.
   *
   * Note that KeyringController state is not updated before
   * the end of the callback execution, and calls to KeyringController
   * methods within the callback can lead to deadlocks.
   *
   * @param {object} options - The options for the device
   * @param {string} options.name - The device name to select
   * @param {string} options.hdPath - An optional hd path to be set on the device
   * keyring
   * @param {*} callback - The callback to execute with the keyring
   * @returns {*} The result of the callback
   */
  async #withKeyringForDevice(options, callback) {
    const keyringOverrides = this.opts.overrides?.keyrings;
    let keyringType = null;
    switch (options.name) {
      case HardwareDeviceNames.trezor:
        keyringType = keyringOverrides?.trezor?.type || TrezorKeyring.type;
        break;
      case HardwareDeviceNames.oneKey:
        keyringType = keyringOverrides?.oneKey?.type || OneKeyKeyring?.type;
        break;
      case HardwareDeviceNames.ledger:
        keyringType = keyringOverrides?.ledger?.type || LedgerKeyring.type;
        break;
      case HardwareDeviceNames.qr:
        keyringType = QRHardwareKeyring.type;
        break;
      case HardwareDeviceNames.lattice:
        keyringType = keyringOverrides?.lattice?.type || LatticeKeyring.type;
        break;
      default:
        throw new Error(
          'MetamaskController:#withKeyringForDevice - Unknown device',
        );
    }

    return this.keyringController.withKeyring(
      { type: keyringType },
      async ({ keyring }) => {
        if (options.hdPath && keyring.setHdPath) {
          keyring.setHdPath(options.hdPath);
        }

        if (options.name === HardwareDeviceNames.lattice) {
          keyring.appName = 'MetaMask';
        }

        if (
          options.name === HardwareDeviceNames.trezor ||
          options.name === HardwareDeviceNames.oneKey
        ) {
          const model = keyring.getModel();
          this.appStateController.setTrezorModel(model);
        }

        keyring.network = getProviderConfig({
          metamask: this.networkController.state,
        }).type;

        return await callback(keyring);
      },
      {
        createIfMissing: true,
      },
    );
  }

  #checkTokenListPolling(currentState, previousState) {
    const previousEnabled = this.#isTokenListPollingRequired(previousState);
    const newEnabled = this.#isTokenListPollingRequired(currentState);

    if (previousEnabled === newEnabled) {
      return;
    }

    this.tokenListController.updatePreventPollingOnNetworkRestart(!newEnabled);
  }

  #isTokenListPollingRequired(preferencesControllerState) {
    const { useTokenDetection, useTransactionSimulations, preferences } =
      preferencesControllerState ?? {};

    const { petnamesEnabled } = preferences ?? {};

    return useTokenDetection || petnamesEnabled || useTransactionSimulations;
  }

  /**
   * @deprecated Avoid new references to the global network.
   * Will be removed once multi-chain support is fully implemented.
   * @returns {string} The chain ID of the currently selected network.
   */
  #getGlobalChainId() {
    const globalNetworkClientId = this.#getGlobalNetworkClientId();

    const globalNetworkClient = this.networkController.getNetworkClientById(
      globalNetworkClientId,
    );

    return globalNetworkClient.configuration.chainId;
  }

  /**
   * @deprecated Avoid new references to the global network.
   * Will be removed once multi-chain support is fully implemented.
   * @returns {string} The network client ID of the currently selected network client.
   */
  #getGlobalNetworkClientId() {
    return this.networkController.state.selectedNetworkClientId;
  }

  #initControllers({ existingControllers, initFunctions, initState }) {
    const initRequest = {
      getFlatState: this.getState.bind(this),
      getGlobalChainId: this.#getGlobalChainId.bind(this),
      getPermittedAccounts: this.getPermittedAccounts.bind(this),
      getProvider: () => this.provider,
      getStateUI: this._getMetaMaskState.bind(this),
      getTransactionMetricsRequest:
        this.getTransactionMetricsRequest.bind(this),
      updateAccountBalanceForTransactionNetwork:
        this.updateAccountBalanceForTransactionNetwork.bind(this),
      offscreenPromise: this.offscreenPromise,
      preinstalledSnaps: this.opts.preinstalledSnaps,
      persistedState: initState,
      removeAllConnections: this.removeAllConnections.bind(this),
      setupUntrustedCommunicationEip1193:
        this.setupUntrustedCommunicationEip1193.bind(this),
      showNotification: this.platform._showNotification,
      getMetaMetricsId: this.metaMetricsController.getMetaMetricsId.bind(
        this.metaMetricsController,
      ),
      trackEvent: this.metaMetricsController.trackEvent.bind(
        this.metaMetricsController,
      ),
      refreshOAuthToken: this.oauthService.getNewRefreshToken.bind(
        this.oauthService,
      ),
      revokeAndGetNewRefreshToken:
        this.oauthService.revokeAndGetNewRefreshToken.bind(this.oauthService),
    };

    return initControllers({
      baseControllerMessenger: this.controllerMessenger,
      existingControllers,
      initFunctions,
      initRequest,
    });
  }
}<|MERGE_RESOLUTION|>--- conflicted
+++ resolved
@@ -5023,11 +5023,7 @@
         this.accountsController.setSelectedAccount(account.id);
       }
 
-<<<<<<< HEAD
-      const discoveredAccounts = await this._addAccountsWithBalance(id);
-=======
-      await this._addAccountsWithBalance(id, shouldImportSolanaAccount);
->>>>>>> 5f294dea
+      const discoveredAccounts = await this._addAccountsWithBalance(id, shouldImportSolanaAccount);
 
       return {
         newAccountAddress,
@@ -5315,7 +5311,6 @@
           solScope,
         );
 
-<<<<<<< HEAD
       discoveredAccounts.solana = solanaAccounts.length;
 
       // If none accounts got discovered, we still create the first (default) one.
@@ -5323,14 +5318,6 @@
         await this._addSnapAccount(entropySource, solanaClient, {
           scope: solScope,
         });
-=======
-        // If none accounts got discovered, we still create the first (default) one.
-        if (solanaAccounts.length === 0) {
-          await this._addSnapAccount(entropySource, solanaClient, {
-            scope: solScope,
-          });
-        }
->>>>>>> 5f294dea
       }
       ///: END:ONLY_INCLUDE_IF
 
