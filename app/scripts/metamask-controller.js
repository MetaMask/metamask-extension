--- conflicted
+++ resolved
@@ -631,16 +631,14 @@
       // clear permissions
       this.permissionsController.clearPermissions()
 
-<<<<<<< HEAD
       // clear accounts in accountTracker
       this.accountTracker.clearAccounts()
 
       // clear cachedBalances
       this.cachedBalancesController.clearCachedBalances()
-=======
+
       // clear unapproved transactions
       this.txController.txStateManager.clearUnapprovedTxs()
->>>>>>> 7b2218ac
 
       // create new vault
       const vault = await keyringController.createNewVaultAndRestore(password, seed)
