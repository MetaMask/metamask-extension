--- conflicted
+++ resolved
@@ -2209,20 +2209,12 @@
       SelectedNetworkController: this.selectedNetworkController,
       LoggingController: this.loggingController,
       MultichainRatesController: this.multichainRatesController,
-<<<<<<< HEAD
-      SnapController: this.snapController,
-      CronjobController: this.cronjobController,
-      SnapsRegistry: this.snapsRegistry,
-      SnapInterfaceController: this.snapInterfaceController,
-      SnapInsightsController: this.snapInsightsController,
-=======
       ///: BEGIN:ONLY_INCLUDE_IF(build-mmi)
       CustodyController: this.custodyController.store,
       InstitutionalFeaturesController:
         this.institutionalFeaturesController.store,
       MmiConfigurationController: this.mmiConfigurationController.store,
       ///: END:ONLY_INCLUDE_IF
->>>>>>> bab4d501
       NameController: this.nameController,
       UserOperationController: this.userOperationController,
       // Notification Controllers
