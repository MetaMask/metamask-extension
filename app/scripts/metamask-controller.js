import EventEmitter from 'events';
import pump from 'pump';
import {
  AssetsContractController,
  CurrencyRateController,
  NftController,
  NftDetectionController,
  TokenDetectionController,
  TokenListController,
  TokenRatesController,
  TokensController,
  CodefiTokenPricesServiceV2,
} from '@metamask/assets-controllers';
import { ObservableStore } from '@metamask/obs-store';
import { storeAsStream } from '@metamask/obs-store/dist/asStream';
import { JsonRpcEngine } from 'json-rpc-engine';
import { createEngineStream } from 'json-rpc-middleware-stream';
import { providerAsMiddleware } from '@metamask/eth-json-rpc-middleware';
import {
  debounce,
  ///: BEGIN:ONLY_INCLUDE_IF(snaps)
  throttle,
  memoize,
  wrap,
  ///: END:ONLY_INCLUDE_IF
} from 'lodash';
import { keyringBuilderFactory } from '@metamask/eth-keyring-controller';
import { KeyringController } from '@metamask/keyring-controller';
import createFilterMiddleware from '@metamask/eth-json-rpc-filters';
import createSubscriptionManager from '@metamask/eth-json-rpc-filters/subscriptionManager';
import {
  errorCodes as rpcErrorCodes,
  EthereumRpcError,
  ethErrors,
} from 'eth-rpc-errors';

import { Mutex } from 'await-semaphore';
import log from 'loglevel';
import {
  TrezorConnectBridge,
  TrezorKeyring,
} from '@metamask/eth-trezor-keyring';
import {
  LedgerKeyring,
  LedgerIframeBridge,
} from '@metamask/eth-ledger-bridge-keyring';
import LatticeKeyring from 'eth-lattice-keyring';
import { MetaMaskKeyring as QRHardwareKeyring } from '@keystonehq/metamask-airgapped-keyring';
import EthQuery from '@metamask/eth-query';
import EthJSQuery from '@metamask/ethjs-query';
import nanoid from 'nanoid';
import { captureException } from '@sentry/browser';
import { AddressBookController } from '@metamask/address-book-controller';
import {
  ApprovalController,
  ApprovalRequestNotFoundError,
} from '@metamask/approval-controller';
import { ControllerMessenger } from '@metamask/base-controller';
import { EnsController } from '@metamask/ens-controller';
import { PhishingController } from '@metamask/phishing-controller';
import { AnnouncementController } from '@metamask/announcement-controller';
import { NetworkController } from '@metamask/network-controller';
import { GasFeeController } from '@metamask/gas-fee-controller';
import {
  PermissionController,
  PermissionsRequestNotFoundError,
  SubjectMetadataController,
  SubjectType,
} from '@metamask/permission-controller';
import SmartTransactionsController from '@metamask/smart-transactions-controller';
import {
  METAMASK_DOMAIN,
  SelectedNetworkController,
  createSelectedNetworkMiddleware,
} from '@metamask/selected-network-controller';
import { LoggingController, LogType } from '@metamask/logging-controller';
import { PermissionLogController } from '@metamask/permission-log-controller';

///: BEGIN:ONLY_INCLUDE_IF(snaps)
import { RateLimitController } from '@metamask/rate-limit-controller';
import { NotificationController } from '@metamask/notification-controller';
import {
  CronjobController,
  JsonSnapsRegistry,
  SnapController,
  IframeExecutionService,
  SnapInterfaceController,
  OffscreenExecutionService,
} from '@metamask/snaps-controllers';
import {
  createSnapsMethodMiddleware,
  buildSnapEndowmentSpecifications,
  buildSnapRestrictedMethodSpecifications,
} from '@metamask/snaps-rpc-methods';
///: END:ONLY_INCLUDE_IF

import { AccountsController } from '@metamask/accounts-controller';

///: BEGIN:ONLY_INCLUDE_IF(build-mmi)
import {
  CUSTODIAN_TYPES,
  MmiConfigurationController,
} from '@metamask-institutional/custody-keyring';
import { InstitutionalFeaturesController } from '@metamask-institutional/institutional-features';
import { CustodyController } from '@metamask-institutional/custody-controller';
import { TransactionUpdateController } from '@metamask-institutional/transaction-update';
///: END:ONLY_INCLUDE_IF
import { SignatureController } from '@metamask/signature-controller';
///: BEGIN:ONLY_INCLUDE_IF(blockaid)
import { PPOMController } from '@metamask/ppom-validator';
///: END:ONLY_INCLUDE_IF

///: BEGIN:ONLY_INCLUDE_IF(desktop)
// eslint-disable-next-line import/order
import { DesktopController } from '@metamask/desktop/dist/controllers/desktop';
///: END:ONLY_INCLUDE_IF

import {
  ApprovalType,
  ERC1155,
  ERC20,
  ERC721,
} from '@metamask/controller-utils';
import { wordlist } from '@metamask/scure-bip39/dist/wordlists/english';

import {
  NameController,
  ENSNameProvider,
  EtherscanNameProvider,
  TokenNameProvider,
  LensNameProvider,
} from '@metamask/name-controller';

import {
  QueuedRequestController,
  createQueuedRequestMiddleware,
} from '@metamask/queued-request-controller';

import { UserOperationController } from '@metamask/user-operation-controller';

import {
  TransactionController,
  TransactionStatus,
  TransactionType,
} from '@metamask/transaction-controller';

///: BEGIN:ONLY_INCLUDE_IF(keyring-snaps)
import {
  getLocalizedSnapManifest,
  stripSnapPrefix,
} from '@metamask/snaps-utils';
///: END:ONLY_INCLUDE_IF

///: BEGIN:ONLY_INCLUDE_IF(build-mmi)
import { toChecksumHexAddress } from '../../shared/modules/hexstring-utils';
///: END:ONLY_INCLUDE_IF

import {
  AssetType,
  TokenStandard,
  SIGNING_METHODS,
} from '../../shared/constants/transaction';
import {
  GAS_API_BASE_URL,
  GAS_DEV_API_BASE_URL,
  SWAPS_CLIENT_ID,
} from '../../shared/constants/swaps';
import {
  CHAIN_IDS,
  NETWORK_TYPES,
  TEST_NETWORK_TICKER_MAP,
  NetworkStatus,
} from '../../shared/constants/network';
import {
  HardwareDeviceNames,
  LedgerTransportTypes,
} from '../../shared/constants/hardware-wallets';
import { KeyringType } from '../../shared/constants/keyring';
import {
  CaveatTypes,
  RestrictedMethods,
  ///: BEGIN:ONLY_INCLUDE_IF(snaps)
  EndowmentPermissions,
  ExcludedSnapPermissions,
  ExcludedSnapEndowments,
  ///: END:ONLY_INCLUDE_IF
} from '../../shared/constants/permissions';
import { UI_NOTIFICATIONS } from '../../shared/notifications';
import { MILLISECOND, SECOND } from '../../shared/constants/time';
import {
  ORIGIN_METAMASK,
  ///: BEGIN:ONLY_INCLUDE_IF(snaps)
  SNAP_DIALOG_TYPES,
  ///: END:ONLY_INCLUDE_IF
  POLLING_TOKEN_ENVIRONMENT_TYPES,
} from '../../shared/constants/app';
import {
  MetaMetricsEventCategory,
  MetaMetricsEventName,
} from '../../shared/constants/metametrics';
import { LOG_EVENT } from '../../shared/constants/logs';

import {
  getTokenIdParam,
  fetchTokenBalance,
  fetchERC1155Balance,
} from '../../shared/lib/token-util';
import { isEqualCaseInsensitive } from '../../shared/modules/string-utils';
import { parseStandardTokenTransactionData } from '../../shared/modules/transaction.utils';
import { STATIC_MAINNET_TOKEN_LIST } from '../../shared/constants/tokens';
import { getTokenValueParam } from '../../shared/lib/metamask-controller-utils';
import { isManifestV3 } from '../../shared/modules/mv3.utils';
import { convertNetworkId } from '../../shared/modules/network.utils';
import {
  ///: BEGIN:ONLY_INCLUDE_IF(build-mmi)
  handleMMITransactionUpdate,
  ///: END:ONLY_INCLUDE_IF
  handleTransactionAdded,
  handleTransactionApproved,
  handleTransactionFailed,
  handleTransactionConfirmed,
  handleTransactionDropped,
  handleTransactionRejected,
  handleTransactionSubmitted,
  handlePostTransactionBalanceUpdate,
  createTransactionEventFragmentWithTxId,
} from './lib/transaction/metrics';
///: BEGIN:ONLY_INCLUDE_IF(build-mmi)
import {
  afterTransactionSign as afterTransactionSignMMI,
  beforeCheckPendingTransaction as beforeCheckPendingTransactionMMI,
  beforeTransactionPublish as beforeTransactionPublishMMI,
  beforeTransactionApproveOnInit as beforeApproveOnInitMMI,
  getAdditionalSignArguments as getAdditionalSignArgumentsMMI,
} from './lib/transaction/mmi-hooks';
///: END:ONLY_INCLUDE_IF
///: BEGIN:ONLY_INCLUDE_IF(keyring-snaps)
import { keyringSnapPermissionsBuilder } from './lib/keyring-snaps-permissions';
///: END:ONLY_INCLUDE_IF

import { SnapsNameProvider } from './lib/SnapsNameProvider';
import { AddressBookPetnamesBridge } from './lib/AddressBookPetnamesBridge';
import { AccountIdentitiesPetnamesBridge } from './lib/AccountIdentitiesPetnamesBridge';

///: BEGIN:ONLY_INCLUDE_IF(blockaid)
import { createPPOMMiddleware } from './lib/ppom/ppom-middleware';
import * as PPOMModule from './lib/ppom/ppom';
///: END:ONLY_INCLUDE_IF
import {
  onMessageReceived,
  checkForMultipleVersionsRunning,
} from './detect-multiple-instances';
///: BEGIN:ONLY_INCLUDE_IF(build-mmi)
import MMIController from './controllers/mmi-controller';
import { mmiKeyringBuilderFactory } from './mmi-keyring-builder-factory';
///: END:ONLY_INCLUDE_IF
import ComposableObservableStore from './lib/ComposableObservableStore';
import AccountTracker from './lib/account-tracker';
import createDupeReqFilterMiddleware from './lib/createDupeReqFilterMiddleware';
import createLoggerMiddleware from './lib/createLoggerMiddleware';
import { createMethodMiddleware } from './lib/rpc-method-middleware';
import createOriginMiddleware from './lib/createOriginMiddleware';
import createTabIdMiddleware from './lib/createTabIdMiddleware';
import { NetworkOrderController } from './controllers/network-order';
import { AccountOrderController } from './controllers/account-order';
import createOnboardingMiddleware from './lib/createOnboardingMiddleware';
import { setupMultiplex } from './lib/stream-utils';
import PreferencesController from './controllers/preferences';
import AppStateController from './controllers/app-state';
import AlertController from './controllers/alert';
import OnboardingController from './controllers/onboarding';
import Backup from './lib/backup';
import DecryptMessageController from './controllers/decrypt-message';
import SwapsController from './controllers/swaps';
import MetaMetricsController from './controllers/metametrics';
import { segment } from './lib/segment';
import createMetaRPCHandler from './lib/createMetaRPCHandler';
import { previousValueComparator } from './lib/util';
import createMetamaskMiddleware from './lib/createMetamaskMiddleware';
import { hardwareKeyringBuilderFactory } from './lib/hardware-keyring-builder-factory';
import EncryptionPublicKeyController from './controllers/encryption-public-key';
import AppMetadataController from './controllers/app-metadata';

import {
  CaveatMutatorFactories,
  getCaveatSpecifications,
  getChangedAccounts,
  getPermissionBackgroundApiMethods,
  getPermissionSpecifications,
  getPermittedAccountsByOrigin,
  NOTIFICATION_NAMES,
  unrestrictedMethods,
} from './controllers/permissions';
import createRPCMethodTrackingMiddleware from './lib/createRPCMethodTrackingMiddleware';
///: BEGIN:ONLY_INCLUDE_IF(blockaid)
import { IndexedDBPPOMStorage } from './lib/ppom/indexed-db-backend';
///: END:ONLY_INCLUDE_IF
import { updateCurrentLocale } from './translate';
import { TrezorOffscreenBridge } from './lib/offscreen-bridge/trezor-offscreen-bridge';
import { LedgerOffscreenBridge } from './lib/offscreen-bridge/ledger-offscreen-bridge';
///: BEGIN:ONLY_INCLUDE_IF(keyring-snaps)
import { snapKeyringBuilder, getAccountsBySnapId } from './lib/snap-keyring';
///: END:ONLY_INCLUDE_IF
import { encryptorFactory } from './lib/encryptor-factory';
import { addDappTransaction, addTransaction } from './lib/transaction/util';
import { LatticeKeyringOffscreen } from './lib/offscreen-bridge/lattice-offscreen-keyring';
<<<<<<< HEAD
import UserStorageController from './controllers/user-storage/user-storage-controller';
=======
///: BEGIN:ONLY_INCLUDE_IF(snaps)
import PREINSTALLED_SNAPS from './snaps/preinstalled-snaps';
///: END:ONLY_INCLUDE_IF
import AuthenticationController from './controllers/authentication/authentication-controller';
>>>>>>> d143cbfd

export const METAMASK_CONTROLLER_EVENTS = {
  // Fired after state changes that impact the extension badge (unapproved msg count)
  // The process of updating the badge happens in app/scripts/background.js.
  UPDATE_BADGE: 'updateBadge',
  // TODO: Add this and similar enums to the `controllers` repo and export them
  APPROVAL_STATE_CHANGE: 'ApprovalController:stateChange',
  QUEUED_REQUEST_STATE_CHANGE: 'QueuedRequestController:stateChange',
};

// stream channels
const PHISHING_SAFELIST = 'metamask-phishing-safelist';

export default class MetamaskController extends EventEmitter {
  /**
   * @param {object} opts
   */
  constructor(opts) {
    super();

    const { isFirstMetaMaskControllerSetup } = opts;

    this.defaultMaxListeners = 20;

    this.sendUpdate = debounce(
      this.privateSendUpdate.bind(this),
      MILLISECOND * 200,
    );
    this.opts = opts;
    this.extension = opts.browser;
    this.platform = opts.platform;
    this.notificationManager = opts.notificationManager;
    const initState = opts.initState || {};
    const version = this.platform.getVersion();
    this.recordFirstTimeInfo(initState);
    this.featureFlags = opts.featureFlags;

    // this keeps track of how many "controllerStream" connections are open
    // the only thing that uses controller connections are open metamask UI instances
    this.activeControllerConnections = 0;

    this.getRequestAccountTabIds = opts.getRequestAccountTabIds;
    this.getOpenMetamaskTabsIds = opts.getOpenMetamaskTabsIds;

    this.controllerMessenger = new ControllerMessenger();

    this.loggingController = new LoggingController({
      messenger: this.controllerMessenger.getRestricted({
        name: 'LoggingController',
      }),
      state: initState.LoggingController,
    });

    // instance of a class that wraps the extension's storage local API.
    this.localStoreApiWrapper = opts.localStore;

    this.currentMigrationVersion = opts.currentMigrationVersion;

    // observable state store
    this.store = new ComposableObservableStore({
      state: initState,
      controllerMessenger: this.controllerMessenger,
      persist: true,
    });

    // external connections by origin
    // Do not modify directly. Use the associated methods.
    this.connections = {};

    // lock to ensure only one vault created at once
    this.createVaultMutex = new Mutex();

    this.extension.runtime.onInstalled.addListener((details) => {
      if (details.reason === 'update') {
        if (version === '8.1.0') {
          this.platform.openExtensionInBrowser();
        }
        this.loggingController.add({
          type: LogType.GenericLog,
          data: {
            event: LOG_EVENT.VERSION_UPDATE,
            previousVersion: details.previousVersion,
            version,
          },
        });
      }
    });

    this.appMetadataController = new AppMetadataController({
      state: initState.AppMetadataController,
      currentMigrationVersion: this.currentMigrationVersion,
      currentAppVersion: version,
    });

    // next, we will initialize the controllers
    // controller initialization order matters

    this.queuedRequestController = new QueuedRequestController({
      messenger: this.controllerMessenger.getRestricted({
        name: 'QueuedRequestController',
        allowedActions: [
          'NetworkController:getState',
          'NetworkController:setActiveNetwork',
          'SelectedNetworkController:getNetworkClientIdForDomain',
        ],
      }),
    });

    this.approvalController = new ApprovalController({
      messenger: this.controllerMessenger.getRestricted({
        name: 'ApprovalController',
      }),
      showApprovalRequest: opts.showUserConfirmation,
      typesExcludedFromRateLimiting: [
        ApprovalType.EthSign,
        ApprovalType.PersonalSign,
        ApprovalType.EthSignTypedData,
        ApprovalType.Transaction,
        ApprovalType.WatchAsset,
        ApprovalType.EthGetEncryptionPublicKey,
        ApprovalType.EthDecrypt,
      ],
    });

    ///: BEGIN:ONLY_INCLUDE_IF(build-mmi)
    this.mmiConfigurationController = new MmiConfigurationController({
      initState: initState.MmiConfigurationController,
      mmiConfigurationServiceUrl: process.env.MMI_CONFIGURATION_SERVICE_URL,
    });
    ///: END:ONLY_INCLUDE_IF

    const networkControllerMessenger = this.controllerMessenger.getRestricted({
      name: 'NetworkController',
    });

    let initialNetworkControllerState = {};
    if (initState.NetworkController) {
      initialNetworkControllerState = initState.NetworkController;
    } else if (process.env.IN_TEST) {
      const networkConfig = {
        chainId: CHAIN_IDS.LOCALHOST,
        nickname: 'Localhost 8545',
        rpcPrefs: {},
        rpcUrl: 'http://localhost:8545',
        ticker: 'ETH',
        id: 'networkConfigurationId',
      };
      initialNetworkControllerState = {
        providerConfig: {
          ...networkConfig,
          type: 'rpc',
        },
        networkConfigurations: {
          networkConfigurationId: {
            ...networkConfig,
          },
        },
      };
    } else if (
      process.env.METAMASK_DEBUG ||
      process.env.METAMASK_ENVIRONMENT === 'test'
    ) {
      initialNetworkControllerState = {
        providerConfig: {
          type: NETWORK_TYPES.SEPOLIA,
          chainId: CHAIN_IDS.SEPOLIA,
          ticker: TEST_NETWORK_TICKER_MAP[NETWORK_TYPES.SEPOLIA],
        },
      };
    }
    this.networkController = new NetworkController({
      messenger: networkControllerMessenger,
      state: initialNetworkControllerState,
      infuraProjectId: opts.infuraProjectId,
      trackMetaMetricsEvent: (...args) =>
        this.metaMetricsController.trackEvent(...args),
    });
    this.networkController.initializeProvider();
    this.provider =
      this.networkController.getProviderAndBlockTracker().provider;
    this.blockTracker =
      this.networkController.getProviderAndBlockTracker().blockTracker;
    this.deprecatedNetworkVersions = {};

    const tokenListMessenger = this.controllerMessenger.getRestricted({
      name: 'TokenListController',
      allowedEvents: ['NetworkController:stateChange'],
    });

    this.tokenListController = new TokenListController({
      chainId: this.networkController.state.providerConfig.chainId,
      preventPollingOnNetworkRestart: initState.TokenListController
        ? initState.TokenListController.preventPollingOnNetworkRestart
        : true,
      messenger: tokenListMessenger,
      state: initState.TokenListController,
    });

    const preferencesMessenger = this.controllerMessenger.getRestricted({
      name: 'PreferencesController',
      allowedActions: ['PreferencesController:getState'],
      allowedEvents: ['PreferencesController:stateChange'],
    });

    this.preferencesController = new PreferencesController({
      initState: initState.PreferencesController,
      initLangCode: opts.initLangCode,
      messenger: preferencesMessenger,
      tokenListController: this.tokenListController,
      provider: this.provider,
      networkConfigurations: this.networkController.state.networkConfigurations,
      onKeyringStateChange: (listener) =>
        this.controllerMessenger.subscribe(
          'KeyringController:stateChange',
          listener,
        ),
    });

    this.assetsContractController = new AssetsContractController(
      {
        chainId: this.networkController.state.providerConfig.chainId,
        onPreferencesStateChange: (listener) =>
          this.preferencesController.store.subscribe(listener),
        onNetworkDidChange: (cb) =>
          networkControllerMessenger.subscribe(
            'NetworkController:networkDidChange',
            () => {
              const networkState = this.networkController.state;
              return cb(networkState);
            },
          ),
        getNetworkClientById: this.networkController.getNetworkClientById.bind(
          this.networkController,
        ),
      },
      {
        provider: this.provider,
      },
      initState.AssetsContractController,
    );

    const tokensControllerMessenger = this.controllerMessenger.getRestricted({
      name: 'TokensController',
      allowedActions: [
        'ApprovalController:addRequest',
        'NetworkController:getNetworkClientById',
      ],
      allowedEvents: [
        'NetworkController:networkDidChange',
        'AccountsController:selectedAccountChange',
        'PreferencesController:stateChange',
        'TokenListController:stateChange',
      ],
    });
    this.tokensController = new TokensController({
      messenger: tokensControllerMessenger,
      chainId: this.networkController.state.providerConfig.chainId,
      // TODO: The tokens controller currently does not support internalAccounts. This is done to match the behavior of the previous tokens controller subscription.
      onPreferencesStateChange: (listener) =>
        this.controllerMessenger.subscribe(
          `AccountsController:selectedAccountChange`,
          (newlySelectedInternalAccount) => {
            listener({ selectedAddress: newlySelectedInternalAccount.address });
          },
        ),
      onNetworkDidChange: (cb) =>
        networkControllerMessenger.subscribe(
          'NetworkController:networkDidChange',
          () => {
            const networkState = this.networkController.state;
            return cb(networkState);
          },
        ),
      onTokenListStateChange: (listener) =>
        this.controllerMessenger.subscribe(
          `${this.tokenListController.name}:stateChange`,
          listener,
        ),
      getNetworkClientById: this.networkController.getNetworkClientById.bind(
        this.networkController,
      ),
      config: {
        provider: this.provider,
        selectedAddress:
          initState.AccountsController?.internalAccounts?.accounts[
            initState.AccountsController?.internalAccounts?.selectedAccount
          ]?.address ?? '',
      },
      state: initState.TokensController,
    });
    // TODO: Remove once `TokensController` is upgraded to extend from `BaseControllerV2`
    this.controllerMessenger.registerActionHandler(
      'TokensController:getState',
      () => this.tokensController.state,
    );

    const nftControllerMessenger = this.controllerMessenger.getRestricted({
      name: 'NftController',
      allowedActions: [`${this.approvalController.name}:addRequest`],
    });
    this.nftController = new NftController(
      {
        messenger: nftControllerMessenger,
        chainId: this.networkController.state.providerConfig.chainId,
        onPreferencesStateChange:
          this.preferencesController.store.subscribe.bind(
            this.preferencesController.store,
          ),
        onNetworkStateChange: networkControllerMessenger.subscribe.bind(
          networkControllerMessenger,
          'NetworkController:stateChange',
        ),
        getERC721AssetName:
          this.assetsContractController.getERC721AssetName.bind(
            this.assetsContractController,
          ),
        getERC721AssetSymbol:
          this.assetsContractController.getERC721AssetSymbol.bind(
            this.assetsContractController,
          ),
        getERC721TokenURI: this.assetsContractController.getERC721TokenURI.bind(
          this.assetsContractController,
        ),
        getERC721OwnerOf: this.assetsContractController.getERC721OwnerOf.bind(
          this.assetsContractController,
        ),
        getERC1155BalanceOf:
          this.assetsContractController.getERC1155BalanceOf.bind(
            this.assetsContractController,
          ),
        getERC1155TokenURI:
          this.assetsContractController.getERC1155TokenURI.bind(
            this.assetsContractController,
          ),
        onNftAdded: ({ address, symbol, tokenId, standard, source }) =>
          this.metaMetricsController.trackEvent({
            event: MetaMetricsEventName.NftAdded,
            category: MetaMetricsEventCategory.Wallet,
            sensitiveProperties: {
              token_contract_address: address,
              token_symbol: symbol,
              token_id: tokenId,
              token_standard: standard,
              asset_type: AssetType.NFT,
              source,
            },
          }),
        getNetworkClientById: this.networkController.getNetworkClientById.bind(
          this.networkController,
        ),
      },
      {},
      initState.NftController,
    );

    this.nftController.setApiKey(process.env.OPENSEA_KEY);

    this.nftDetectionController = new NftDetectionController({
      chainId: this.networkController.state.providerConfig.chainId,
      onNftsStateChange: (listener) => this.nftController.subscribe(listener),
      onPreferencesStateChange: this.preferencesController.store.subscribe.bind(
        this.preferencesController.store,
      ),
      onNetworkStateChange: networkControllerMessenger.subscribe.bind(
        networkControllerMessenger,
        'NetworkController:stateChange',
      ),
      getOpenSeaApiKey: () => this.nftController.openSeaApiKey,
      getBalancesInSingleCall:
        this.assetsContractController.getBalancesInSingleCall.bind(
          this.assetsContractController,
        ),
      addNft: this.nftController.addNft.bind(this.nftController),
      getNftApi: this.nftController.getNftApi.bind(this.nftController),
      getNftState: () => this.nftController.state,
    });

    this.metaMetricsController = new MetaMetricsController({
      segment,
      preferencesStore: this.preferencesController.store,
      onNetworkDidChange: networkControllerMessenger.subscribe.bind(
        networkControllerMessenger,
        'NetworkController:networkDidChange',
      ),
      getNetworkIdentifier: () => {
        const { type, rpcUrl } = this.networkController.state.providerConfig;
        return type === NETWORK_TYPES.RPC ? rpcUrl : type;
      },
      getCurrentChainId: () =>
        this.networkController.state.providerConfig.chainId,
      version: this.platform.getVersion(),
      environment: process.env.METAMASK_ENVIRONMENT,
      extension: this.extension,
      initState: initState.MetaMetricsController,
      captureException,
    });

    this.on('update', (update) => {
      this.metaMetricsController.handleMetaMaskStateUpdate(update);
    });

    const gasFeeMessenger = this.controllerMessenger.getRestricted({
      name: 'GasFeeController',
      allowedActions: [
        'NetworkController:getEIP1559Compatibility',
        'NetworkController:getNetworkClientById',
        'NetworkController:getState',
      ],
      allowedEvents: ['NetworkController:stateChange'],
    });

    const gasApiBaseUrl = process.env.SWAPS_USE_DEV_APIS
      ? GAS_DEV_API_BASE_URL
      : GAS_API_BASE_URL;

    this.gasFeeController = new GasFeeController({
      state: initState.GasFeeController,
      interval: 10000,
      messenger: gasFeeMessenger,
      clientId: SWAPS_CLIENT_ID,
      getProvider: () =>
        this.networkController.getProviderAndBlockTracker().provider,
      onNetworkDidChange: (eventHandler) => {
        networkControllerMessenger.subscribe(
          'NetworkController:networkDidChange',
          () => eventHandler(this.networkController.state),
        );
      },
      getCurrentNetworkEIP1559Compatibility:
        this.networkController.getEIP1559Compatibility.bind(
          this.networkController,
        ),
      getCurrentAccountEIP1559Compatibility:
        this.getCurrentAccountEIP1559Compatibility.bind(this),
      legacyAPIEndpoint: `${gasApiBaseUrl}/networks/<chain_id>/gasPrices`,
      EIP1559APIEndpoint: `${gasApiBaseUrl}/networks/<chain_id>/suggestedGasFees`,
      getCurrentNetworkLegacyGasAPICompatibility: () => {
        const { chainId } = this.networkController.state.providerConfig;
        return chainId === CHAIN_IDS.BSC;
      },
      getChainId: () => this.networkController.state.providerConfig.chainId,
    });

    this.appStateController = new AppStateController({
      addUnlockListener: this.on.bind(this, 'unlock'),
      isUnlocked: this.isUnlocked.bind(this),
      initState: initState.AppStateController,
      onInactiveTimeout: () => this.setLocked(),
      preferencesStore: this.preferencesController.store,
      messenger: this.controllerMessenger.getRestricted({
        name: 'AppStateController',
        allowedActions: [
          `${this.approvalController.name}:addRequest`,
          `${this.approvalController.name}:acceptRequest`,
        ],
        allowedEvents: [`KeyringController:qrKeyringStateChange`],
      }),
      extension: this.extension,
    });

    const currencyRateMessenger = this.controllerMessenger.getRestricted({
      name: 'CurrencyRateController',
      allowedActions: [`${this.networkController.name}:getNetworkClientById`],
    });
    this.currencyRateController = new CurrencyRateController({
      includeUsdRate: true,
      messenger: currencyRateMessenger,
      state: initState.CurrencyController,
    });

    const phishingControllerMessenger = this.controllerMessenger.getRestricted({
      name: 'PhishingController',
    });

    this.phishingController = new PhishingController({
      messenger: phishingControllerMessenger,
      state: initState.PhishingController,
      hotlistRefreshInterval: process.env.IN_TEST ? 5 * SECOND : undefined,
      stalelistRefreshInterval: process.env.IN_TEST ? 30 * SECOND : undefined,
    });

    this.phishingController.maybeUpdateState();

    ///: BEGIN:ONLY_INCLUDE_IF(blockaid)
    this.ppomController = new PPOMController({
      messenger: this.controllerMessenger.getRestricted({
        name: 'PPOMController',
        allowedEvents: ['NetworkController:stateChange'],
      }),
      storageBackend: new IndexedDBPPOMStorage('PPOMDB', 1),
      provider: this.provider,
      ppomProvider: { PPOM: PPOMModule.PPOM, ppomInit: PPOMModule.default },
      state: initState.PPOMController,
      chainId: this.networkController.state.providerConfig.chainId,
      securityAlertsEnabled:
        this.preferencesController.store.getState().securityAlertsEnabled,
      onPreferencesChange: this.preferencesController.store.subscribe.bind(
        this.preferencesController.store,
      ),
      cdnBaseUrl: process.env.BLOCKAID_FILE_CDN,
      blockaidPublicKey: process.env.BLOCKAID_PUBLIC_KEY,
    });
    ///: END:ONLY_INCLUDE_IF

    const announcementMessenger = this.controllerMessenger.getRestricted({
      name: 'AnnouncementController',
    });

    this.announcementController = new AnnouncementController({
      messenger: announcementMessenger,
      allAnnouncements: UI_NOTIFICATIONS,
      state: initState.AnnouncementController,
    });

    const networkOrderMessenger = this.controllerMessenger.getRestricted({
      name: 'NetworkOrderController',
      allowedEvents: ['NetworkController:stateChange'],
    });
    this.networkOrderController = new NetworkOrderController({
      messenger: networkOrderMessenger,
      state: initState.NetworkOrderController,
    });

    const accountOrderMessenger = this.controllerMessenger.getRestricted({
      name: 'AccountOrderController',
    });
    this.accountOrderController = new AccountOrderController({
      messenger: accountOrderMessenger,
      state: initState.AccountOrderController,
    });

    const accountsControllerMessenger = this.controllerMessenger.getRestricted({
      name: 'AccountsController',
      allowedEvents: [
        'SnapController:stateChange',
        'KeyringController:accountRemoved',
        'KeyringController:stateChange',
        'AccountsController:selectedAccountChange',
      ],
      allowedActions: [
        'AccountsController:setCurrentAccount',
        'AccountsController:setAccountName',
        'AccountsController:listAccounts',
        'AccountsController:getSelectedAccount',
        'AccountsController:getAccountByAddress',
        'AccountsController:updateAccounts',
        'KeyringController:getAccounts',
        'KeyringController:getKeyringsByType',
        'KeyringController:getKeyringForAccount',
      ],
    });

    this.accountsController = new AccountsController({
      messenger: accountsControllerMessenger,
      state: initState.AccountsController,
    });

    // token exchange rate tracker
    this.tokenRatesController = new TokenRatesController(
      {
        chainId: this.networkController.state.providerConfig.chainId,
        ticker: this.networkController.state.providerConfig.ticker,
        selectedAddress: this.accountsController.getSelectedAccount().address,
        onTokensStateChange: (listener) =>
          this.tokensController.subscribe(listener),
        onNetworkStateChange: networkControllerMessenger.subscribe.bind(
          networkControllerMessenger,
          'NetworkController:stateChange',
        ),
        onPreferencesStateChange: (listener) =>
          this.controllerMessenger.subscribe(
            `AccountsController:selectedAccountChange`,
            (newlySelectedInternalAccount) => {
              listener({
                selectedAddress: newlySelectedInternalAccount.address,
              });
            },
          ),
        tokenPricesService: new CodefiTokenPricesServiceV2(),
        getNetworkClientById: this.networkController.getNetworkClientById.bind(
          this.networkController,
        ),
      },
      {
        allTokens: this.tokensController.state.allTokens,
        allDetectedTokens: this.tokensController.state.allDetectedTokens,
      },
      initState.TokenRatesController,
    );
    if (this.preferencesController.store.getState().useCurrencyRateCheck) {
      this.tokenRatesController.start();
    }

    this.preferencesController.store.subscribe(
      previousValueComparator((prevState, currState) => {
        const { useCurrencyRateCheck: prevUseCurrencyRateCheck } = prevState;
        const { useCurrencyRateCheck: currUseCurrencyRateCheck } = currState;
        if (currUseCurrencyRateCheck && !prevUseCurrencyRateCheck) {
          this.currencyRateController.startPollingByNetworkClientId(
            this.networkController.state.selectedNetworkClientId,
          );
          this.tokenRatesController.start();
        } else if (!currUseCurrencyRateCheck && prevUseCurrencyRateCheck) {
          this.currencyRateController.stopAllPolling();
          this.tokenRatesController.stop();
        }
      }, this.preferencesController.store.getState()),
    );

    this.ensController = new EnsController({
      messenger: this.controllerMessenger.getRestricted({
        name: 'EnsController',
      }),
      provider: this.provider,
      onNetworkDidChange: networkControllerMessenger.subscribe.bind(
        networkControllerMessenger,
        'NetworkController:networkDidChange',
      ),
    });

    this.onboardingController = new OnboardingController({
      initState: initState.OnboardingController,
    });

    let additionalKeyrings = [keyringBuilderFactory(QRHardwareKeyring)];

    if (isManifestV3 === false) {
      const keyringOverrides = this.opts.overrides?.keyrings;

      const additionalKeyringTypes = [
        keyringOverrides?.lattice || LatticeKeyring,
        QRHardwareKeyring,
      ];

      const additionalBridgedKeyringTypes = [
        {
          keyring: keyringOverrides?.trezor || TrezorKeyring,
          bridge: keyringOverrides?.trezorBridge || TrezorConnectBridge,
        },
        {
          keyring: keyringOverrides?.ledger || LedgerKeyring,
          bridge: keyringOverrides?.ledgerBridge || LedgerIframeBridge,
        },
      ];

      additionalKeyrings = additionalKeyringTypes.map((keyringType) =>
        keyringBuilderFactory(keyringType),
      );

      additionalBridgedKeyringTypes.forEach((keyringType) =>
        additionalKeyrings.push(
          hardwareKeyringBuilderFactory(
            keyringType.keyring,
            keyringType.bridge,
          ),
        ),
      );
    } else {
      additionalKeyrings.push(
        hardwareKeyringBuilderFactory(TrezorKeyring, TrezorOffscreenBridge),
        hardwareKeyringBuilderFactory(LedgerKeyring, LedgerOffscreenBridge),
        keyringBuilderFactory(LatticeKeyringOffscreen),
      );
    }

    ///: BEGIN:ONLY_INCLUDE_IF(build-mmi)
    for (const custodianType of Object.keys(CUSTODIAN_TYPES)) {
      additionalKeyrings.push(
        mmiKeyringBuilderFactory(CUSTODIAN_TYPES[custodianType].keyringClass, {
          mmiConfigurationController: this.mmiConfigurationController,
        }),
      );
    }
    ///: END:ONLY_INCLUDE_IF

    ///: BEGIN:ONLY_INCLUDE_IF(keyring-snaps)
    const snapKeyringBuildMessenger = this.controllerMessenger.getRestricted({
      name: 'SnapKeyringBuilder',
      allowedActions: [
        'ApprovalController:addRequest',
        'ApprovalController:acceptRequest',
        'ApprovalController:rejectRequest',
        'ApprovalController:startFlow',
        'ApprovalController:endFlow',
        'ApprovalController:showSuccess',
        'ApprovalController:showError',
        'PhishingController:test',
        'PhishingController:maybeUpdateState',
        'KeyringController:getAccounts',
        'AccountsController:setSelectedAccount',
        'AccountsController:getAccountByAddress',
      ],
    });

    const getSnapController = () => this.snapController;

    // Necessary to persist the keyrings and update the accounts both within the keyring controller and accounts controller
    const persistAndUpdateAccounts = async () => {
      await this.keyringController.persistAllKeyrings();
      await this.accountsController.updateAccounts();
    };

    const getSnapName = (id) => {
      if (!id) {
        return null;
      }

      const currentLocale = this.getLocale();
      const { snaps } = this.snapController.state;
      const snap = snaps[id];

      if (!snap) {
        return stripSnapPrefix(id);
      }

      if (snap.localizationFiles) {
        const localizedManifest = getLocalizedSnapManifest(
          snap.manifest,
          currentLocale,
          snap.localizationFiles,
        );
        return localizedManifest.proposedName;
      }

      return snap.manifest.proposedName;
    };

    additionalKeyrings.push(
      snapKeyringBuilder(
        snapKeyringBuildMessenger,
        getSnapController,
        persistAndUpdateAccounts,
        (address) => this.preferencesController.setSelectedAddress(address),
        (address) => this.removeAccount(address),
        this.metaMetricsController.trackEvent.bind(this.metaMetricsController),
        getSnapName,
      ),
    );

    ///: END:ONLY_INCLUDE_IF

    const keyringControllerMessenger = this.controllerMessenger.getRestricted({
      name: 'KeyringController',
    });

    this.keyringController = new KeyringController({
      cacheEncryptionKey: true,
      keyringBuilders: additionalKeyrings,
      state: initState.KeyringController,
      encryptor: opts.encryptor || encryptorFactory(600_000),
      messenger: keyringControllerMessenger,
      removeIdentity: this.preferencesController.removeAddress.bind(
        this.preferencesController,
      ),
      setAccountLabel: (address, label) => {
        const accountToBeNamed =
          this.accountsController.getAccountByAddress(address);
        if (accountToBeNamed === undefined) {
          throw new Error(`No account found for address: ${address}`);
        }
        this.accountsController.setAccountName(accountToBeNamed.id, label);

        this.preferencesController.setAccountLabel(address, label);
      },
      setSelectedAddress: (address) => {
        const accountToBeSet =
          this.accountsController.getAccountByAddress(address);
        if (accountToBeSet === undefined) {
          throw new Error(`No account found for address: ${address}`);
        }

        this.accountsController.setSelectedAccount(accountToBeSet.id);
        this.preferencesController.setSelectedAddress(address);
      },
      syncIdentities: (identities) => {
        this.preferencesController.syncAddresses(identities);
      },
      updateIdentities: this.preferencesController.setAddresses.bind(
        this.preferencesController,
      ),
    });

    this.controllerMessenger.subscribe('KeyringController:unlock', () =>
      this._onUnlock(),
    );
    this.controllerMessenger.subscribe('KeyringController:lock', () =>
      this._onLock(),
    );
    this.controllerMessenger.subscribe(
      'KeyringController:stateChange',
      (state) => {
        this._onKeyringControllerUpdate(state);
      },
    );

    this.permissionController = new PermissionController({
      messenger: this.controllerMessenger.getRestricted({
        name: 'PermissionController',
        allowedActions: [
          `${this.approvalController.name}:addRequest`,
          `${this.approvalController.name}:hasRequest`,
          `${this.approvalController.name}:acceptRequest`,
          `${this.approvalController.name}:rejectRequest`,
          `SnapController:getPermitted`,
          `SnapController:install`,
          `SubjectMetadataController:getSubjectMetadata`,
        ],
      }),
      state: initState.PermissionController,
      caveatSpecifications: getCaveatSpecifications({
        getInternalAccounts: this.accountsController.listAccounts.bind(
          this.accountsController,
        ),
      }),
      permissionSpecifications: {
        ...getPermissionSpecifications({
          getInternalAccounts: this.accountsController.listAccounts.bind(
            this.accountsController,
          ),
          getAllAccounts: this.keyringController.getAccounts.bind(
            this.keyringController,
          ),
          captureKeyringTypesWithMissingIdentities: (
            internalAccounts = [],
            accounts = [],
          ) => {
            const accountsMissingIdentities = accounts.filter(
              (address) =>
                !internalAccounts.some(
                  (account) =>
                    account.address.toLowerCase() === address.toLowerCase(),
                ),
            );
            const keyringTypesWithMissingIdentities =
              accountsMissingIdentities.map((address) =>
                this.keyringController.getAccountKeyringType(address),
              );

            const internalAccountCount = internalAccounts.length;

            const accountTrackerCount = Object.keys(
              this.accountTracker.store.getState().accounts || {},
            ).length;

            captureException(
              new Error(
                `Attempt to get permission specifications failed because their were ${accounts.length} accounts, but ${internalAccountCount} identities, and the ${keyringTypesWithMissingIdentities} keyrings included accounts with missing identities. Meanwhile, there are ${accountTrackerCount} accounts in the account tracker.`,
              ),
            );
          },
        }),
        ///: BEGIN:ONLY_INCLUDE_IF(snaps)
        ...this.getSnapPermissionSpecifications(),
        ///: END:ONLY_INCLUDE_IF
      },
      unrestrictedMethods,
    });

    this.selectedNetworkController = new SelectedNetworkController({
      messenger: this.controllerMessenger.getRestricted({
        name: 'SelectedNetworkController',
        allowedActions: [
          'NetworkController:getNetworkClientById',
          'NetworkController:getState',
          'PermissionController:hasPermissions',
          'PermissionController:getSubjectNames',
        ],
        allowedEvents: [
          'NetworkController:stateChange',
          'PermissionController:stateChange',
        ],
      }),
      state: initState.SelectedNetworkController,
      getUseRequestQueue: this.preferencesController.getUseRequestQueue.bind(
        this.preferencesController,
      ),
    });

    this.permissionLogController = new PermissionLogController({
      messenger: this.controllerMessenger.getRestricted({
        name: 'PermissionLogController',
      }),
      restrictedMethods: new Set(Object.keys(RestrictedMethods)),
      state: initState.PermissionLogController,
    });

    this.subjectMetadataController = new SubjectMetadataController({
      messenger: this.controllerMessenger.getRestricted({
        name: 'SubjectMetadataController',
        allowedActions: [`${this.permissionController.name}:hasPermissions`],
      }),
      state: initState.SubjectMetadataController,
      subjectCacheLimit: 100,
    });

    ///: BEGIN:ONLY_INCLUDE_IF(snaps)
    const shouldUseOffscreenExecutionService =
      isManifestV3 &&
      typeof chrome !== 'undefined' &&
      // eslint-disable-next-line no-undef
      typeof chrome.offscreen !== 'undefined';

    const snapExecutionServiceArgs = {
      messenger: this.controllerMessenger.getRestricted({
        name: 'ExecutionService',
      }),
      setupSnapProvider: this.setupSnapProvider.bind(this),
    };

    this.snapExecutionService =
      shouldUseOffscreenExecutionService === false
        ? new IframeExecutionService({
            ...snapExecutionServiceArgs,
            iframeUrl: new URL(process.env.IFRAME_EXECUTION_ENVIRONMENT_URL),
          })
        : new OffscreenExecutionService({
            // eslint-disable-next-line no-undef
            documentUrl: chrome.runtime.getURL('./offscreen.html'),
            ...snapExecutionServiceArgs,
          });

    const snapControllerMessenger = this.controllerMessenger.getRestricted({
      name: 'SnapController',
      allowedEvents: [
        'ExecutionService:unhandledError',
        'ExecutionService:outboundRequest',
        'ExecutionService:outboundResponse',
      ],
      allowedActions: [
        `${this.permissionController.name}:getEndowments`,
        `${this.permissionController.name}:getPermissions`,
        `${this.permissionController.name}:hasPermission`,
        `${this.permissionController.name}:hasPermissions`,
        `${this.permissionController.name}:requestPermissions`,
        `${this.permissionController.name}:revokeAllPermissions`,
        `${this.permissionController.name}:revokePermissions`,
        `${this.permissionController.name}:revokePermissionForAllSubjects`,
        `${this.permissionController.name}:getSubjectNames`,
        `${this.permissionController.name}:updateCaveat`,
        `${this.approvalController.name}:addRequest`,
        `${this.approvalController.name}:updateRequestState`,
        `${this.permissionController.name}:grantPermissions`,
        `${this.subjectMetadataController.name}:getSubjectMetadata`,
        `${this.subjectMetadataController.name}:addSubjectMetadata`,
        'ExecutionService:executeSnap',
        'ExecutionService:getRpcRequestHandler',
        'ExecutionService:terminateSnap',
        'ExecutionService:terminateAllSnaps',
        'ExecutionService:handleRpcRequest',
        'SnapsRegistry:get',
        'SnapsRegistry:getMetadata',
        'SnapsRegistry:update',
        'SnapsRegistry:resolveVersion',
        `SnapInterfaceController:createInterface`,
        `SnapInterfaceController:getInterface`,
      ],
    });

    const allowLocalSnaps = process.env.ALLOW_LOCAL_SNAPS;
    const requireAllowlist = process.env.REQUIRE_SNAPS_ALLOWLIST;

    this.snapController = new SnapController({
      environmentEndowmentPermissions: Object.values(EndowmentPermissions),
      excludedPermissions: {
        ...ExcludedSnapPermissions,
        ...ExcludedSnapEndowments,
      },
      closeAllConnections: this.removeAllConnections.bind(this),
      state: initState.SnapController,
      messenger: snapControllerMessenger,
      featureFlags: {
        dappsCanUpdateSnaps: true,
        allowLocalSnaps,
        requireAllowlist,
      },
      preinstalledSnaps: PREINSTALLED_SNAPS,
    });

    this.notificationController = new NotificationController({
      messenger: this.controllerMessenger.getRestricted({
        name: 'NotificationController',
      }),
      state: initState.NotificationController,
    });

    this.rateLimitController = new RateLimitController({
      state: initState.RateLimitController,
      messenger: this.controllerMessenger.getRestricted({
        name: 'RateLimitController',
      }),
      implementations: {
        showNativeNotification: {
          method: (origin, message) => {
            const subjectMetadataState = this.controllerMessenger.call(
              'SubjectMetadataController:getState',
            );

            const originMetadata = subjectMetadataState.subjectMetadata[origin];

            this.platform
              ._showNotification(originMetadata?.name ?? origin, message)
              .catch((error) => {
                log.error('Failed to create notification', error);
              });

            return null;
          },
          // 2 calls per 5 minutes
          rateLimitCount: 2,
          rateLimitTimeout: 300000,
        },
        showInAppNotification: {
          method: (origin, message) => {
            this.controllerMessenger.call(
              'NotificationController:show',
              origin,
              message,
            );

            return null;
          },
          // 5 calls per minute
          rateLimitCount: 5,
          rateLimitTimeout: 60000,
        },
      },
    });
    const cronjobControllerMessenger = this.controllerMessenger.getRestricted({
      name: 'CronjobController',
      allowedEvents: [
        'SnapController:snapInstalled',
        'SnapController:snapUpdated',
        'SnapController:snapUninstalled',
        'SnapController:snapEnabled',
        'SnapController:snapDisabled',
      ],
      allowedActions: [
        `${this.permissionController.name}:getPermissions`,
        'SnapController:handleRequest',
        'SnapController:getAll',
      ],
    });
    this.cronjobController = new CronjobController({
      state: initState.CronjobController,
      messenger: cronjobControllerMessenger,
    });

    const snapsRegistryMessenger = this.controllerMessenger.getRestricted({
      name: 'SnapsRegistry',
      allowedEvents: [],
      allowedActions: [],
    });

    this.snapsRegistry = new JsonSnapsRegistry({
      state: initState.SnapsRegistry,
      messenger: snapsRegistryMessenger,
      refetchOnAllowlistMiss: requireAllowlist,
      failOnUnavailableRegistry: requireAllowlist,
      url: {
        registry: 'https://acl.execution.metamask.io/latest/registry.json',
        signature: 'https://acl.execution.metamask.io/latest/signature.json',
      },
      publicKey:
        '0x025b65308f0f0fb8bc7f7ff87bfc296e0330eee5d3c1d1ee4a048b2fd6a86fa0a6',
    });

    const snapInterfaceControllerMessenger =
      this.controllerMessenger.getRestricted({
        name: 'SnapInterfaceController',
        allowedActions: [
          `${this.phishingController.name}:maybeUpdateState`,
          `${this.phishingController.name}:testOrigin`,
        ],
      });

    this.snapInterfaceController = new SnapInterfaceController({
      state: initState.SnapInterfaceController,
      messenger: snapInterfaceControllerMessenger,
    });

    ///: END:ONLY_INCLUDE_IF

    // Notification Controllers
<<<<<<< HEAD
    // This controller relies on work from another PR.
    // https://github.com/MetaMask/metamask-extension/pull/23286
    // For now the methods have been stubbed out.
    // NOTE - this controller is not connected to anything live yet & will only be functioning once the full feature is merged.
    const stubbedAuthMethod = () => {
      throw new Error('Unimplemented Method');
    };
    this.userStorageController = new UserStorageController({
      messenger: this.controllerMessenger.getRestricted({
        name: 'UserStorageController',
        allowedActions: [`${this.snapController.name}:handleRequest`],
      }),
      auth: {
        getBearerToken: stubbedAuthMethod,
        getSessionIdentifier: stubbedAuthMethod,
        isAuthEnabled: stubbedAuthMethod,
        signIn: stubbedAuthMethod,
      },
=======
    this.authenticationController = new AuthenticationController({
      state: initState.AuthenticationController,
      messenger: this.controllerMessenger.getRestricted({
        name: 'AuthenticationController',
        allowedActions: [`${this.snapController.name}:handleRequest`],
      }),
>>>>>>> d143cbfd
    });

    // account tracker watches balances, nonces, and any code at their address
    this.accountTracker = new AccountTracker({
      provider: this.provider,
      blockTracker: this.blockTracker,
      getCurrentChainId: () =>
        this.networkController.state.providerConfig.chainId,
      getNetworkIdentifier: (providerConfig) => {
        const { type, rpcUrl } =
          providerConfig ?? this.networkController.state.providerConfig;
        return type === NETWORK_TYPES.RPC ? rpcUrl : type;
      },
      preferencesController: this.preferencesController,
      onboardingController: this.onboardingController,
      controllerMessenger: this.controllerMessenger.getRestricted({
        name: 'AccountTracker',
        allowedEvents: ['AccountsController:selectedAccountChange'],
        allowedActions: ['AccountsController:getSelectedAccount'],
      }),
      initState: { accounts: {} },
      onAccountRemoved: this.controllerMessenger.subscribe.bind(
        this.controllerMessenger,
        'KeyringController:accountRemoved',
      ),
    });

    // start and stop polling for balances based on activeControllerConnections
    this.on('controllerConnectionChanged', (activeControllerConnections) => {
      const { completedOnboarding } =
        this.onboardingController.store.getState();
      if (activeControllerConnections > 0 && completedOnboarding) {
        this.triggerNetworkrequests();
      } else {
        this.stopNetworkRequests();
      }
    });

    this.onboardingController.store.subscribe(
      previousValueComparator(async (prevState, currState) => {
        const { completedOnboarding: prevCompletedOnboarding } = prevState;
        const { completedOnboarding: currCompletedOnboarding } = currState;
        if (!prevCompletedOnboarding && currCompletedOnboarding) {
          this.postOnboardingInitialization();
          this.triggerNetworkrequests();
        }
      }, this.onboardingController.store.getState()),
    );

    ///: BEGIN:ONLY_INCLUDE_IF(desktop)
    this.desktopController = new DesktopController({
      initState: initState.DesktopController,
    });
    ///: END:ONLY_INCLUDE_IF

    const tokenDetectionControllerMessenger =
      this.controllerMessenger.getRestricted({
        name: 'TokenDetectionController',
        allowedActions: [
          'AccountsController:getSelectedAccount',
          'KeyringController:getState',
          'NetworkController:getNetworkClientById',
          'NetworkController:getNetworkConfigurationByNetworkClientId',
          'NetworkController:getState',
          'PreferencesController:getState',
          'TokenListController:getState',
          'TokensController:getState',
          'TokensController:addDetectedTokens',
        ],
        allowedEvents: [
          'AccountsController:selectedAccountChange',
          'KeyringController:lock',
          'KeyringController:unlock',
          'NetworkController:networkDidChange',
          'PreferencesController:stateChange',
          'TokenListController:stateChange',
        ],
      });

    this.tokenDetectionController = new TokenDetectionController({
      messenger: tokenDetectionControllerMessenger,
      getBalancesInSingleCall:
        this.assetsContractController.getBalancesInSingleCall.bind(
          this.assetsContractController,
        ),
      trackMetaMetricsEvent: this.metaMetricsController.trackEvent.bind(
        this.metaMetricsController,
      ),
    });

    this.addressBookController = new AddressBookController(
      undefined,
      initState.AddressBookController,
    );

    this.alertController = new AlertController({
      initState: initState.AlertController,
      preferencesStore: this.preferencesController.store,
      controllerMessenger: this.controllerMessenger.getRestricted({
        name: 'AlertController',
        allowedEvents: ['AccountsController:selectedAccountChange'],
        allowedActions: ['AccountsController:getSelectedAccount'],
      }),
    });

    ///: BEGIN:ONLY_INCLUDE_IF(build-mmi)
    this.custodyController = new CustodyController({
      initState: initState.CustodyController,
      captureException,
    });
    this.institutionalFeaturesController = new InstitutionalFeaturesController({
      initState: initState.InstitutionalFeaturesController,
      showConfirmRequest: opts.showUserConfirmation,
    });
    this.transactionUpdateController = new TransactionUpdateController({
      initState: initState.TransactionUpdateController,
      getCustodyKeyring: this.getCustodyKeyringIfExists.bind(this),
      mmiConfigurationController: this.mmiConfigurationController,
      captureException,
    });
    ///: END:ONLY_INCLUDE_IF

    this.backup = new Backup({
      preferencesController: this.preferencesController,
      addressBookController: this.addressBookController,
      accountsController: this.accountsController,
      networkController: this.networkController,
      trackMetaMetricsEvent: this.metaMetricsController.trackEvent.bind(
        this.metaMetricsController,
      ),
    });

    // This gets used as a ...spread parameter in two places: new TransactionController() and createRPCMethodTrackingMiddleware()
    this.snapAndHardwareMetricsParams = {
      getSelectedAccount: this.accountsController.getSelectedAccount.bind(
        this.accountsController,
      ),
      getAccountType: this.getAccountType.bind(this),
      getDeviceModel: this.getDeviceModel.bind(this),
      snapAndHardwareMessenger: this.controllerMessenger.getRestricted({
        name: 'SnapAndHardwareMessenger',
        allowedActions: [
          'KeyringController:getKeyringForAccount',
          'SnapController:get',
          'AccountsController:getSelectedAccount',
        ],
      }),
    };

    const transactionControllerMessenger =
      this.controllerMessenger.getRestricted({
        name: 'TransactionController',
        allowedActions: [
          `${this.approvalController.name}:addRequest`,
          'NetworkController:findNetworkClientIdByChainId',
          'NetworkController:getNetworkClientById',
        ],
        allowedEvents: [`NetworkController:stateChange`],
      });
    this.txController = new TransactionController({
      blockTracker: this.blockTracker,
      getCurrentNetworkEIP1559Compatibility:
        this.networkController.getEIP1559Compatibility.bind(
          this.networkController,
        ),
      getCurrentAccountEIP1559Compatibility:
        this.getCurrentAccountEIP1559Compatibility.bind(this),
      getExternalPendingTransactions:
        this.getExternalPendingTransactions.bind(this),
      getGasFeeEstimates: this.gasFeeController.fetchGasFeeEstimates.bind(
        this.gasFeeController,
      ),
      getNetworkClientRegistry:
        this.networkController.getNetworkClientRegistry.bind(
          this.networkController,
        ),
      getNetworkState: () => this.networkController.state,
      getPermittedAccounts: this.getPermittedAccounts.bind(this),
      getSavedGasFees: () =>
        this.preferencesController.store.getState().advancedGasFee[
          this.networkController.state.providerConfig.chainId
        ],
      getSelectedAddress: () =>
        this.accountsController.getSelectedAccount().address,
      incomingTransactions: {
        includeTokenTransfers: false,
        isEnabled: () =>
          Boolean(
            this.preferencesController.store.getState()
              .incomingTransactionsPreferences?.[
              this.networkController.state.providerConfig.chainId
            ] && this.onboardingController.store.getState().completedOnboarding,
          ),
        queryEntireHistory: false,
        updateTransactions: false,
      },
      isMultichainEnabled: process.env.TRANSACTION_MULTICHAIN,
      isSimulationEnabled: () =>
        this.preferencesController.store.getState().useTransactionSimulations,
      messenger: transactionControllerMessenger,
      onNetworkStateChange: (listener) => {
        networkControllerMessenger.subscribe(
          'NetworkController:networkDidChange',
          () => listener(),
        );
      },
      provider: this.provider,
      hooks: {
        ///: BEGIN:ONLY_INCLUDE_IF(build-mmi)
        afterSign: (txMeta, signedEthTx) =>
          afterTransactionSignMMI(
            txMeta,
            signedEthTx,
            this.transactionUpdateController.addTransactionToWatchList.bind(
              this.transactionUpdateController,
            ),
          ),
        beforeCheckPendingTransaction:
          beforeCheckPendingTransactionMMI.bind(this),
        beforeApproveOnInit: beforeApproveOnInitMMI.bind(this),
        beforePublish: beforeTransactionPublishMMI.bind(this),
        getAdditionalSignArguments: getAdditionalSignArgumentsMMI.bind(this),
        ///: END:ONLY_INCLUDE_IF
      },
      sign: (...args) => this.keyringController.signTransaction(...args),
      state: initState.TransactionController,
    });

    this._addTransactionControllerListeners();

    networkControllerMessenger.subscribe(
      'NetworkController:networkDidChange',
      async () => {
        try {
          if (
            this.preferencesController.store.getState().useCurrencyRateCheck
          ) {
            await this.currencyRateController.stopAllPolling();
            this.currencyRateController.startPollingByNetworkClientId(
              this.networkController.state.selectedNetworkClientId,
            );
          }
        } catch (error) {
          // TODO: Handle failure to get conversion rate more gracefully
          console.error(error);
        }
      },
    );

    this.decryptMessageController = new DecryptMessageController({
      getState: this.getState.bind(this),
      messenger: this.controllerMessenger.getRestricted({
        name: 'DecryptMessageController',
        allowedActions: [
          `${this.approvalController.name}:addRequest`,
          `${this.approvalController.name}:acceptRequest`,
          `${this.approvalController.name}:rejectRequest`,
          `${this.keyringController.name}:decryptMessage`,
        ],
      }),
      metricsEvent: this.metaMetricsController.trackEvent.bind(
        this.metaMetricsController,
      ),
    });

    this.encryptionPublicKeyController = new EncryptionPublicKeyController({
      messenger: this.controllerMessenger.getRestricted({
        name: 'EncryptionPublicKeyController',
        allowedActions: [
          `${this.approvalController.name}:addRequest`,
          `${this.approvalController.name}:acceptRequest`,
          `${this.approvalController.name}:rejectRequest`,
        ],
      }),
      getEncryptionPublicKey:
        this.keyringController.getEncryptionPublicKey.bind(
          this.keyringController,
        ),
      getAccountKeyringType: this.keyringController.getAccountKeyringType.bind(
        this.keyringController,
      ),
      getState: this.getState.bind(this),
      metricsEvent: this.metaMetricsController.trackEvent.bind(
        this.metaMetricsController,
      ),
    });

    this.signatureController = new SignatureController({
      messenger: this.controllerMessenger.getRestricted({
        name: 'SignatureController',
        allowedActions: [
          `${this.approvalController.name}:addRequest`,
          `${this.keyringController.name}:signMessage`,
          `${this.keyringController.name}:signPersonalMessage`,
          `${this.keyringController.name}:signTypedMessage`,
          `${this.loggingController.name}:add`,
        ],
      }),
      isEthSignEnabled: () =>
        this.preferencesController.store.getState()
          ?.disabledRpcMethodPreferences?.eth_sign,
      getAllState: this.getState.bind(this),
      getCurrentChainId: () =>
        this.networkController.state.providerConfig.chainId,
    });

    this.signatureController.hub.on(
      'cancelWithReason',
      ({ message, reason }) => {
        this.metaMetricsController.trackEvent({
          event: reason,
          category: MetaMetricsEventCategory.Transactions,
          properties: {
            action: 'Sign Request',
            type: message.type,
          },
        });
      },
    );

    ///: BEGIN:ONLY_INCLUDE_IF(build-mmi)
    const transactionMetricsRequest = this.getTransactionMetricsRequest();

    const mmiControllerMessenger = this.controllerMessenger.getRestricted({
      name: 'MMIController',
      allowedActions: [
        'AccountsController:getAccountByAddress',
        'AccountsController:setAccountName',
        'AccountsController:listAccounts',
      ],
    });

    this.mmiController = new MMIController({
      messenger: mmiControllerMessenger,
      mmiConfigurationController: this.mmiConfigurationController,
      keyringController: this.keyringController,
      preferencesController: this.preferencesController,
      appStateController: this.appStateController,
      transactionUpdateController: this.transactionUpdateController,
      custodyController: this.custodyController,
      getState: this.getState.bind(this),
      getPendingNonce: this.getPendingNonce.bind(this),
      accountTracker: this.accountTracker,
      metaMetricsController: this.metaMetricsController,
      networkController: this.networkController,
      permissionController: this.permissionController,
      signatureController: this.signatureController,
      platform: this.platform,
      extension: this.extension,
      getTransactions: this.txController.getTransactions.bind(
        this.txController,
      ),
      setTxStatusSigned: (id) =>
        this.txController.updateCustodialTransaction(id, {
          status: TransactionStatus.signed,
        }),
      setTxStatusSubmitted: (id) =>
        this.txController.updateCustodialTransaction(id, {
          status: TransactionStatus.submitted,
        }),
      setTxStatusFailed: (id, reason) =>
        this.txController.updateCustodialTransaction(id, {
          status: TransactionStatus.failed,
          errorMessage: reason,
        }),
      trackTransactionEvents: handleMMITransactionUpdate.bind(
        null,
        transactionMetricsRequest,
      ),
      updateTransaction: (txMeta, note) =>
        this.txController.updateTransaction(txMeta, note),
      updateTransactionHash: (id, hash) =>
        this.txController.updateCustodialTransaction(id, { hash }),
    });
    ///: END:ONLY_INCLUDE_IF

    this.swapsController = new SwapsController(
      {
        getBufferedGasLimit: async (txMeta, multiplier) => {
          const { gas: gasLimit, simulationFails } =
            await this.txController.estimateGasBuffered(
              txMeta.txParams,
              multiplier,
            );

          return { gasLimit, simulationFails };
        },
        provider: this.provider,
        getProviderConfig: () => this.networkController.state.providerConfig,
        getTokenRatesState: () => this.tokenRatesController.state,
        getCurrentChainId: () =>
          this.networkController.state.providerConfig.chainId,
        getEIP1559GasFeeEstimates:
          this.gasFeeController.fetchGasFeeEstimates.bind(
            this.gasFeeController,
          ),
        trackMetaMetricsEvent: this.metaMetricsController.trackEvent.bind(
          this.metaMetricsController,
        ),
      },
      initState.SwapsController,
    );
    this.smartTransactionsController = new SmartTransactionsController(
      {
        getNetworkClientById: this.networkController.getNetworkClientById.bind(
          this.networkController,
        ),
        onNetworkStateChange: networkControllerMessenger.subscribe.bind(
          networkControllerMessenger,
          'NetworkController:stateChange',
        ),
        getNonceLock: this.txController.nonceTracker.getNonceLock.bind(
          this.txController.nonceTracker,
        ),
        confirmExternalTransaction:
          this.txController.confirmExternalTransaction.bind(this.txController),
        provider: this.provider,
        trackMetaMetricsEvent: this.metaMetricsController.trackEvent.bind(
          this.metaMetricsController,
        ),
      },
      {
        supportedChainIds: [CHAIN_IDS.MAINNET, CHAIN_IDS.GOERLI],
      },
      initState.SmartTransactionsController,
    );

    const isExternalNameSourcesEnabled = () =>
      this.preferencesController.store.getState().useExternalNameSources;

    this.nameController = new NameController({
      messenger: this.controllerMessenger.getRestricted({
        name: 'NameController',
        allowedActions: [],
      }),
      providers: [
        new ENSNameProvider({
          reverseLookup: this.ensController.reverseResolveAddress.bind(
            this.ensController,
          ),
        }),
        new EtherscanNameProvider({ isEnabled: isExternalNameSourcesEnabled }),
        new TokenNameProvider({ isEnabled: isExternalNameSourcesEnabled }),
        new LensNameProvider({ isEnabled: isExternalNameSourcesEnabled }),
        new SnapsNameProvider({
          messenger: this.controllerMessenger.getRestricted({
            name: 'SnapsNameProvider',
            allowedActions: [
              'SnapController:getAll',
              'SnapController:get',
              'SnapController:handleRequest',
              'PermissionController:getState',
            ],
          }),
        }),
      ],
      state: initState.NameController,
    });

    const petnamesBridgeMessenger = this.controllerMessenger.getRestricted({
      name: 'PetnamesBridge',
      allowedEvents: [
        'NameController:stateChange',
        'AccountsController:stateChange',
      ],
      allowedActions: ['AccountsController:listAccounts'],
    });

    new AddressBookPetnamesBridge({
      addressBookController: this.addressBookController,
      nameController: this.nameController,
      messenger: petnamesBridgeMessenger,
    }).init();

    new AccountIdentitiesPetnamesBridge({
      nameController: this.nameController,
      messenger: petnamesBridgeMessenger,
    }).init();

    this.userOperationController = new UserOperationController({
      entrypoint: process.env.EIP_4337_ENTRYPOINT,
      getGasFeeEstimates: this.gasFeeController.fetchGasFeeEstimates.bind(
        this.gasFeeController,
      ),
      messenger: this.controllerMessenger.getRestricted({
        name: 'UserOperationController',
        allowedActions: [
          'ApprovalController:addRequest',
          'NetworkController:getNetworkClientById',
          'KeyringController:prepareUserOperation',
          'KeyringController:patchUserOperation',
          'KeyringController:signUserOperation',
        ],
      }),
      state: initState.UserOperationController,
    });

    this.userOperationController.hub.on(
      'user-operation-added',
      this._onUserOperationAdded.bind(this),
    );

    this.userOperationController.hub.on(
      'transaction-updated',
      this._onUserOperationTransactionUpdated.bind(this),
    );

    // ensure accountTracker updates balances after network change
    networkControllerMessenger.subscribe(
      'NetworkController:networkDidChange',
      () => {
        this.accountTracker.updateAccounts();
      },
    );

    // clear unapproved transactions and messages when the network will change
    networkControllerMessenger.subscribe(
      'NetworkController:networkWillChange',
      () => {
        this.encryptionPublicKeyController.clearUnapproved();
        this.decryptMessageController.clearUnapproved();
        this.signatureController.clearUnapproved();
        this.approvalController.clear(ethErrors.provider.userRejectedRequest());
      },
    );

    this.metamaskMiddleware = createMetamaskMiddleware({
      static: {
        eth_syncing: false,
        web3_clientVersion: `MetaMask/v${version}`,
      },
      version,
      // account mgmt
      getAccounts: async (
        { origin: innerOrigin },
        { suppressUnauthorizedError = true } = {},
      ) => {
        if (innerOrigin === ORIGIN_METAMASK) {
          const selectedAddress =
            this.accountsController.getSelectedAccount().address;
          return selectedAddress ? [selectedAddress] : [];
        } else if (this.isUnlocked()) {
          return await this.getPermittedAccounts(innerOrigin, {
            suppressUnauthorizedError,
          });
        }
        return []; // changing this is a breaking change
      },
      // tx signing
      processTransaction: (transactionParams, dappRequest) =>
        addDappTransaction(
          this.getAddTransactionRequest({ transactionParams, dappRequest }),
        ),
      // msg signing
      ///: BEGIN:ONLY_INCLUDE_IF(build-main,build-beta,build-flask)
      processEthSignMessage: this.signatureController.newUnsignedMessage.bind(
        this.signatureController,
      ),
      processTypedMessage:
        this.signatureController.newUnsignedTypedMessage.bind(
          this.signatureController,
        ),
      processTypedMessageV3:
        this.signatureController.newUnsignedTypedMessage.bind(
          this.signatureController,
        ),
      processTypedMessageV4:
        this.signatureController.newUnsignedTypedMessage.bind(
          this.signatureController,
        ),
      processPersonalMessage:
        this.signatureController.newUnsignedPersonalMessage.bind(
          this.signatureController,
        ),
      ///: END:ONLY_INCLUDE_IF

      ///: BEGIN:ONLY_INCLUDE_IF(build-mmi)
      /* eslint-disable no-dupe-keys */
      processEthSignMessage: this.mmiController.newUnsignedMessage.bind(
        this.mmiController,
      ),
      processTypedMessage: this.mmiController.newUnsignedMessage.bind(
        this.mmiController,
      ),
      processTypedMessageV3: this.mmiController.newUnsignedMessage.bind(
        this.mmiController,
      ),
      processTypedMessageV4: this.mmiController.newUnsignedMessage.bind(
        this.mmiController,
      ),
      processPersonalMessage: this.mmiController.newUnsignedMessage.bind(
        this.mmiController,
      ),
      setTypedMessageInProgress:
        this.signatureController.setTypedMessageInProgress.bind(
          this.signatureController,
        ),
      setPersonalMessageInProgress:
        this.signatureController.setPersonalMessageInProgress.bind(
          this.signatureController,
        ),
      /* eslint-enable no-dupe-keys */
      ///: END:ONLY_INCLUDE_IF

      processEncryptionPublicKey:
        this.encryptionPublicKeyController.newRequestEncryptionPublicKey.bind(
          this.encryptionPublicKeyController,
        ),
      processDecryptMessage:
        this.decryptMessageController.newRequestDecryptMessage.bind(
          this.decryptMessageController,
        ),
      getPendingNonce: this.getPendingNonce.bind(this),
      getPendingTransactionByHash: (hash) =>
        this.txController.state.transactions.find(
          (meta) =>
            meta.hash === hash && meta.status === TransactionStatus.submitted,
        ),
    });

    // ensure isClientOpenAndUnlocked is updated when memState updates
    this.on('update', (memState) => this._onStateUpdate(memState));

    /**
     * All controllers in Memstore but not in store. They are not persisted.
     * On chrome profile re-start, they will be re-initialized.
     */
    const resetOnRestartStore = {
      AccountTracker: this.accountTracker.store,
      TokenRatesController: this.tokenRatesController,
      DecryptMessageController: this.decryptMessageController,
      EncryptionPublicKeyController: this.encryptionPublicKeyController,
      SignatureController: this.signatureController,
      SwapsController: this.swapsController.store,
      EnsController: this.ensController,
      ApprovalController: this.approvalController,
      ///: BEGIN:ONLY_INCLUDE_IF(blockaid)
      PPOMController: this.ppomController,
      ///: END:ONLY_INCLUDE_IF
    };

    this.store.updateStructure({
      AccountsController: this.accountsController,
      AppStateController: this.appStateController.store,
      AppMetadataController: this.appMetadataController.store,
      TransactionController: this.txController,
      KeyringController: this.keyringController,
      PreferencesController: this.preferencesController.store,
      MetaMetricsController: this.metaMetricsController.store,
      AddressBookController: this.addressBookController,
      CurrencyController: this.currencyRateController,
      NetworkController: this.networkController,
      AlertController: this.alertController.store,
      OnboardingController: this.onboardingController.store,
      PermissionController: this.permissionController,
      PermissionLogController: this.permissionLogController,
      SubjectMetadataController: this.subjectMetadataController,
      AnnouncementController: this.announcementController,
      NetworkOrderController: this.networkOrderController,
      AccountOrderController: this.accountOrderController,
      GasFeeController: this.gasFeeController,
      TokenListController: this.tokenListController,
      TokensController: this.tokensController,
      SmartTransactionsController: this.smartTransactionsController,
      NftController: this.nftController,
      PhishingController: this.phishingController,
      SelectedNetworkController: this.selectedNetworkController,
      LoggingController: this.loggingController,
      ///: BEGIN:ONLY_INCLUDE_IF(snaps)
      SnapController: this.snapController,
      CronjobController: this.cronjobController,
      SnapsRegistry: this.snapsRegistry,
      NotificationController: this.notificationController,
      SnapInterfaceController: this.snapInterfaceController,
      ///: END:ONLY_INCLUDE_IF
      ///: BEGIN:ONLY_INCLUDE_IF(desktop)
      DesktopController: this.desktopController.store,
      ///: END:ONLY_INCLUDE_IF

      ///: BEGIN:ONLY_INCLUDE_IF(build-mmi)
      CustodyController: this.custodyController.store,
      InstitutionalFeaturesController:
        this.institutionalFeaturesController.store,
      MmiConfigurationController: this.mmiConfigurationController.store,
      ///: END:ONLY_INCLUDE_IF
      ///: BEGIN:ONLY_INCLUDE_IF(blockaid)
      PPOMController: this.ppomController,
      ///: END:ONLY_INCLUDE_IF
      NameController: this.nameController,
      UserOperationController: this.userOperationController,
      ...resetOnRestartStore,
    });

    this.memStore = new ComposableObservableStore({
      config: {
        AccountsController: this.accountsController,
        AppStateController: this.appStateController.store,
        AppMetadataController: this.appMetadataController.store,
        NetworkController: this.networkController,
        KeyringController: this.keyringController,
        PreferencesController: this.preferencesController.store,
        MetaMetricsController: this.metaMetricsController.store,
        AddressBookController: this.addressBookController,
        CurrencyController: this.currencyRateController,
        AlertController: this.alertController.store,
        OnboardingController: this.onboardingController.store,
        PermissionController: this.permissionController,
        PermissionLogController: this.permissionLogController,
        SubjectMetadataController: this.subjectMetadataController,
        AnnouncementController: this.announcementController,
        NetworkOrderController: this.networkOrderController,
        AccountOrderController: this.accountOrderController,
        GasFeeController: this.gasFeeController,
        TokenListController: this.tokenListController,
        TokensController: this.tokensController,
        SmartTransactionsController: this.smartTransactionsController,
        NftController: this.nftController,
        SelectedNetworkController: this.selectedNetworkController,
        LoggingController: this.loggingController,
        TxController: this.txController,
        ///: BEGIN:ONLY_INCLUDE_IF(snaps)
        SnapController: this.snapController,
        CronjobController: this.cronjobController,
        SnapsRegistry: this.snapsRegistry,
        NotificationController: this.notificationController,
        SnapInterfaceController: this.snapInterfaceController,
        ///: END:ONLY_INCLUDE_IF
        ///: BEGIN:ONLY_INCLUDE_IF(desktop)
        DesktopController: this.desktopController.store,
        ///: END:ONLY_INCLUDE_IF
        ///: BEGIN:ONLY_INCLUDE_IF(build-mmi)
        CustodyController: this.custodyController.store,
        InstitutionalFeaturesController:
          this.institutionalFeaturesController.store,
        MmiConfigurationController: this.mmiConfigurationController.store,
        ///: END:ONLY_INCLUDE_IF
        NameController: this.nameController,
        UserOperationController: this.userOperationController,
        ...resetOnRestartStore,
      },
      controllerMessenger: this.controllerMessenger,
    });

    // if this is the first time, clear the state of by calling these methods
    const resetMethods = [
      this.accountTracker.resetState,
      this.decryptMessageController.resetState.bind(
        this.decryptMessageController,
      ),
      this.encryptionPublicKeyController.resetState.bind(
        this.encryptionPublicKeyController,
      ),
      this.signatureController.resetState.bind(this.signatureController),
      this.swapsController.resetState,
      this.ensController.resetState.bind(this.ensController),
      this.approvalController.clear.bind(this.approvalController),
      // WE SHOULD ADD TokenListController.resetState here too. But it's not implemented yet.
    ];

    if (isManifestV3) {
      if (isFirstMetaMaskControllerSetup === true) {
        this.resetStates(resetMethods);
        this.extension.storage.session.set({
          isFirstMetaMaskControllerSetup: false,
        });
      }
    } else {
      // it's always the first time in MV2
      this.resetStates(resetMethods);
    }

    // Automatic login via config password
    const password = process.env.PASSWORD;
    if (
      !this.isUnlocked() &&
      this.onboardingController.store.getState().completedOnboarding &&
      password &&
      !process.env.IN_TEST
    ) {
      this._loginUser(password);
    } else {
      this._startUISync();
    }

    // Lazily update the store with the current extension environment
    this.extension.runtime.getPlatformInfo().then(({ os }) => {
      this.appStateController.setBrowserEnvironment(
        os,
        // This method is presently only supported by Firefox
        this.extension.runtime.getBrowserInfo === undefined
          ? 'chrome'
          : 'firefox',
      );
    });

    this.setupControllerEventSubscriptions();

    // For more information about these legacy streams, see here:
    // https://github.com/MetaMask/metamask-extension/issues/15491
    // TODO:LegacyProvider: Delete
    this.publicConfigStore = this.createPublicConfigStore();

    // Multiple MetaMask instances launched warning
    this.extension.runtime.onMessageExternal.addListener(onMessageReceived);
    // Fire a ping message to check if other extensions are running
    checkForMultipleVersionsRunning();

    if (this.onboardingController.store.getState().completedOnboarding) {
      this.postOnboardingInitialization();
    }
  }

  postOnboardingInitialization() {
    this.networkController.lookupNetwork();
  }

  triggerNetworkrequests() {
    this.accountTracker.start();
    this.txController.startIncomingTransactionPolling();
    if (this.preferencesController.store.getState().useCurrencyRateCheck) {
      this.currencyRateController.startPollingByNetworkClientId(
        this.networkController.state.selectedNetworkClientId,
      );
    }
    if (this.preferencesController.store.getState().useTokenDetection) {
      this.tokenListController.start();
    }
  }

  stopNetworkRequests() {
    this.accountTracker.stop();
    this.txController.stopIncomingTransactionPolling();
    if (this.preferencesController.store.getState().useCurrencyRateCheck) {
      this.currencyRateController.stopAllPolling();
    }
    if (this.preferencesController.store.getState().useTokenDetection) {
      this.tokenListController.stop();
      this.tokenRatesController.stop();
    }
  }

  resetStates(resetMethods) {
    resetMethods.forEach((resetMethod) => {
      try {
        resetMethod();
      } catch (err) {
        console.error(err);
      }
    });
  }

  ///: BEGIN:ONLY_INCLUDE_IF(keyring-snaps)
  /**
   * Initialize the snap keyring if it is not present.
   *
   * @returns {SnapKeyring}
   */
  async getSnapKeyring() {
    let [snapKeyring] = this.keyringController.getKeyringsByType(
      KeyringType.snap,
    );
    if (!snapKeyring) {
      snapKeyring = await this.keyringController.addNewKeyring(
        KeyringType.snap,
      );
    }
    return snapKeyring;
  }
  ///: END:ONLY_INCLUDE_IF

  ///: BEGIN:ONLY_INCLUDE_IF(build-flask)
  trackInsightSnapView(snapId) {
    this.metaMetricsController.trackEvent({
      event: MetaMetricsEventName.InsightSnapViewed,
      category: MetaMetricsEventCategory.Snaps,
      properties: {
        snap_id: snapId,
      },
    });
  }
  ///: END:ONLY_INCLUDE_IF

  ///: BEGIN:ONLY_INCLUDE_IF(snaps)

  /**
   * Get snap metadata from the current state without refreshing the registry database.
   *
   * @param {string} snapId - A snap id.
   * @returns The available metadata for the snap, if any.
   */
  _getSnapMetadata(snapId) {
    return this.snapsRegistry.state.database?.verifiedSnaps?.[snapId]?.metadata;
  }

  /**
   * Tracks snaps export usage.
   * Note: This function is throttled to 1 call per 60 seconds per snap id + handler combination.
   *
   * @param {string} snapId - The ID of the snap the handler is being triggered on.
   * @param {string} handler - The handler to trigger on the snap for the request.
   * @param {boolean} success - Whether the invocation was successful or not.
   * @param {string} origin - The origin of the request.
   */
  _trackSnapExportUsage = wrap(
    memoize(
      () =>
        throttle(
          (snapId, handler, success, origin) =>
            this.metaMetricsController.trackEvent({
              event: MetaMetricsEventName.SnapExportUsed,
              category: MetaMetricsEventCategory.Snaps,
              properties: {
                snap_id: snapId,
                export: handler,
                snap_category: this._getSnapMetadata(snapId)?.category,
                success,
                origin,
              },
            }),
          SECOND * 60,
        ),
      (snapId, handler, _, origin) => `${snapId}${handler}${origin}`,
    ),
    (getFunc, ...args) => getFunc(...args)(...args),
  );

  /**
   * Passes a JSON-RPC request object to the SnapController for execution.
   *
   * @param {object} args - A bag of options.
   * @param {string} args.snapId - The ID of the recipient snap.
   * @param {string} args.origin - The origin of the RPC request.
   * @param {string} args.handler - The handler to trigger on the snap for the request.
   * @param {object} args.request - The JSON-RPC request object.
   * @returns The result of the JSON-RPC request.
   */
  async handleSnapRequest(args) {
    try {
      const response = await this.controllerMessenger.call(
        'SnapController:handleRequest',
        args,
      );
      this._trackSnapExportUsage(args.snapId, args.handler, true, args.origin);
      return response;
    } catch (error) {
      this._trackSnapExportUsage(args.snapId, args.handler, false, args.origin);
      throw error;
    }
  }

  /**
   * Gets the currently selected locale from the PreferencesController.
   *
   * @returns The currently selected locale.
   */
  getLocale() {
    const { currentLocale } = this.preferencesController.store.getState();

    return currentLocale;
  }

  /**
   * Constructor helper for getting Snap permission specifications.
   */
  getSnapPermissionSpecifications() {
    const snapEncryptor = encryptorFactory(600_000);

    return {
      ...buildSnapEndowmentSpecifications(Object.keys(ExcludedSnapEndowments)),
      ...buildSnapRestrictedMethodSpecifications(
        Object.keys(ExcludedSnapPermissions),
        {
          encrypt: snapEncryptor.encrypt,
          decrypt: snapEncryptor.decrypt,
          getLocale: this.getLocale.bind(this),
          clearSnapState: this.controllerMessenger.call.bind(
            this.controllerMessenger,
            'SnapController:clearSnapState',
          ),
          getMnemonic: this.getPrimaryKeyringMnemonic.bind(this),
          getUnlockPromise: this.appStateController.getUnlockPromise.bind(
            this.appStateController,
          ),
          getSnap: this.controllerMessenger.call.bind(
            this.controllerMessenger,
            'SnapController:get',
          ),
          handleSnapRpcRequest: this.handleSnapRequest.bind(this),
          getSnapState: this.controllerMessenger.call.bind(
            this.controllerMessenger,
            'SnapController:getSnapState',
          ),
          showDialog: (origin, type, id, placeholder) =>
            this.approvalController.addAndShowApprovalRequest({
              origin,
              type: SNAP_DIALOG_TYPES[type],
              requestData: { id, placeholder },
            }),
          showNativeNotification: (origin, args) =>
            this.controllerMessenger.call(
              'RateLimitController:call',
              origin,
              'showNativeNotification',
              origin,
              args.message,
            ),
          showInAppNotification: (origin, args) =>
            this.controllerMessenger.call(
              'RateLimitController:call',
              origin,
              'showInAppNotification',
              origin,
              args.message,
            ),
          updateSnapState: this.controllerMessenger.call.bind(
            this.controllerMessenger,
            'SnapController:updateSnapState',
          ),
          maybeUpdatePhishingList: () => {
            const { usePhishDetect } =
              this.preferencesController.store.getState();

            if (!usePhishDetect) {
              return;
            }

            this.controllerMessenger.call(
              'PhishingController:maybeUpdateState',
            );
          },
          isOnPhishingList: (origin) => {
            const { usePhishDetect } =
              this.preferencesController.store.getState();

            if (!usePhishDetect) {
              return false;
            }

            return this.controllerMessenger.call(
              'PhishingController:testOrigin',
              origin,
            ).result;
          },
          createInterface: this.controllerMessenger.call.bind(
            this.controllerMessenger,
            'SnapInterfaceController:createInterface',
          ),
          getInterface: this.controllerMessenger.call.bind(
            this.controllerMessenger,
            'SnapInterfaceController:getInterface',
          ),
          ///: END:ONLY_INCLUDE_IF
          ///: BEGIN:ONLY_INCLUDE_IF(keyring-snaps)
          getSnapKeyring: this.getSnapKeyring.bind(this),
          ///: END:ONLY_INCLUDE_IF
          ///: BEGIN:ONLY_INCLUDE_IF(snaps)
        },
      ),
    };
  }

  /**
   * Deletes the specified notifications from state.
   *
   * @param {string[]} ids - The notifications ids to delete.
   */
  dismissNotifications(ids) {
    this.notificationController.dismiss(ids);
  }

  /**
   * Updates the readDate attribute of the specified notifications.
   *
   * @param {string[]} ids - The notifications ids to mark as read.
   */
  markNotificationsAsRead(ids) {
    this.notificationController.markRead(ids);
  }

  ///: END:ONLY_INCLUDE_IF

  /**
   * Sets up BaseController V2 event subscriptions. Currently, this includes
   * the subscriptions necessary to notify permission subjects of account
   * changes.
   *
   * Some of the subscriptions in this method are ControllerMessenger selector
   * event subscriptions. See the relevant documentation for
   * `@metamask/base-controller` for more information.
   *
   * Note that account-related notifications emitted when the extension
   * becomes unlocked are handled in MetaMaskController._onUnlock.
   */
  setupControllerEventSubscriptions() {
    let lastSelectedAddress;

    this.preferencesController.store.subscribe(async (state) => {
      const { currentLocale } = state;

      const { chainId } = this.networkController.state.providerConfig;
      await updateCurrentLocale(currentLocale);

      if (state.incomingTransactionsPreferences?.[chainId]) {
        this.txController.startIncomingTransactionPolling();
      } else {
        this.txController.stopIncomingTransactionPolling();
      }

      // TODO: Remove once the preferences controller has been replaced with the core monorepo implementation
      this.controllerMessenger.publish(
        `${this.preferencesController.name}:stateChange`,
        [state, []],
      );
    });

    this.controllerMessenger.subscribe(
      `${this.accountsController.name}:selectedAccountChange`,
      async (account) => {
        if (account.address && account.address !== lastSelectedAddress) {
          lastSelectedAddress = account.address;
          await this._onAccountChange(account.address);
        }
      },
    );

    // This handles account changes every time relevant permission state
    // changes, for any reason.
    this.controllerMessenger.subscribe(
      `${this.permissionController.name}:stateChange`,
      async (currentValue, previousValue) => {
        const changedAccounts = getChangedAccounts(currentValue, previousValue);

        for (const [origin, accounts] of changedAccounts.entries()) {
          this._notifyAccountsChange(origin, accounts);
        }
      },
      getPermittedAccountsByOrigin,
    );

    this.controllerMessenger.subscribe(
      'NetworkController:networkDidChange',
      async () => {
        await this.txController.updateIncomingTransactions();
      },
    );

    ///: BEGIN:ONLY_INCLUDE_IF(snaps)

    this.controllerMessenger.subscribe(
      `${this.snapController.name}:snapInstallStarted`,
      (snapId, origin, isUpdate) => {
        const snapCategory = this._getSnapMetadata(snapId)?.category;
        this.metaMetricsController.trackEvent({
          event: isUpdate
            ? MetaMetricsEventName.SnapUpdateStarted
            : MetaMetricsEventName.SnapInstallStarted,
          category: MetaMetricsEventCategory.Snaps,
          properties: {
            snap_id: snapId,
            origin,
            snap_category: snapCategory,
          },
        });
      },
    );

    this.controllerMessenger.subscribe(
      `${this.snapController.name}:snapInstallFailed`,
      (snapId, origin, isUpdate, error) => {
        const isRejected = error.includes('User rejected the request.');
        const failedEvent = isUpdate
          ? MetaMetricsEventName.SnapUpdateFailed
          : MetaMetricsEventName.SnapInstallFailed;
        const rejectedEvent = isUpdate
          ? MetaMetricsEventName.SnapUpdateRejected
          : MetaMetricsEventName.SnapInstallRejected;

        const snapCategory = this._getSnapMetadata(snapId)?.category;
        this.metaMetricsController.trackEvent({
          event: isRejected ? rejectedEvent : failedEvent,
          category: MetaMetricsEventCategory.Snaps,
          properties: {
            snap_id: snapId,
            origin,
            snap_category: snapCategory,
          },
        });
      },
    );

    this.controllerMessenger.subscribe(
      `${this.snapController.name}:snapInstalled`,
      (truncatedSnap, origin) => {
        const snapId = truncatedSnap.id;
        const snapCategory = this._getSnapMetadata(snapId)?.category;
        this.metaMetricsController.trackEvent({
          event: MetaMetricsEventName.SnapInstalled,
          category: MetaMetricsEventCategory.Snaps,
          properties: {
            snap_id: snapId,
            version: truncatedSnap.version,
            origin,
            snap_category: snapCategory,
          },
        });
      },
    );

    this.controllerMessenger.subscribe(
      `${this.snapController.name}:snapUpdated`,
      (newSnap, oldVersion, origin) => {
        const snapId = newSnap.id;
        const snapCategory = this._getSnapMetadata(snapId)?.category;
        this.metaMetricsController.trackEvent({
          event: MetaMetricsEventName.SnapUpdated,
          category: MetaMetricsEventCategory.Snaps,
          properties: {
            snap_id: snapId,
            old_version: oldVersion,
            new_version: newSnap.version,
            origin,
            snap_category: snapCategory,
          },
        });
      },
    );

    this.controllerMessenger.subscribe(
      `${this.snapController.name}:snapTerminated`,
      (truncatedSnap) => {
        const approvals = Object.values(
          this.approvalController.state.pendingApprovals,
        ).filter(
          (approval) =>
            approval.origin === truncatedSnap.id &&
            approval.type.startsWith(RestrictedMethods.snap_dialog),
        );
        for (const approval of approvals) {
          this.approvalController.reject(
            approval.id,
            new Error('Snap was terminated.'),
          );
        }
      },
    );

    this.controllerMessenger.subscribe(
      `${this.snapController.name}:snapUninstalled`,
      (truncatedSnap) => {
        const notificationIds = Object.values(
          this.notificationController.state.notifications,
        ).reduce((idList, notification) => {
          if (notification.origin === truncatedSnap.id) {
            idList.push(notification.id);
          }
          return idList;
        }, []);

        this.dismissNotifications(notificationIds);

        const snapId = truncatedSnap.id;
        const snapCategory = this._getSnapMetadata(snapId)?.category;
        this.metaMetricsController.trackEvent({
          event: MetaMetricsEventName.SnapUninstalled,
          category: MetaMetricsEventCategory.Snaps,
          properties: {
            snap_id: snapId,
            version: truncatedSnap.version,
            snap_category: snapCategory,
          },
        });
      },
    );

    ///: END:ONLY_INCLUDE_IF
  }

  /**
   * TODO:LegacyProvider: Delete
   * Constructor helper: initialize a public config store.
   * This store is used to make some config info available to Dapps synchronously.
   */
  createPublicConfigStore() {
    // subset of state for metamask inpage provider
    const publicConfigStore = new ObservableStore();

    const selectPublicState = async ({ isUnlocked }) => {
      const { chainId, networkVersion } = await this.getProviderNetworkState();

      return {
        isUnlocked,
        chainId,
        networkVersion: networkVersion ?? 'loading',
      };
    };

    const updatePublicConfigStore = async (memState) => {
      const networkStatus =
        memState.networksMetadata[memState.selectedNetworkClientId]?.status;
      if (networkStatus === NetworkStatus.Available) {
        publicConfigStore.putState(await selectPublicState(memState));
      }
    };

    // setup memStore subscription hooks
    this.on('update', updatePublicConfigStore);
    updatePublicConfigStore(this.getState());

    return publicConfigStore;
  }

  /**
   * Gets relevant state for the provider of an external origin.
   *
   * @param {string} origin - The origin to get the provider state for.
   * @returns {Promise<{ isUnlocked: boolean, networkVersion: string, chainId: string, accounts: string[] }>} An object with relevant state properties.
   */
  async getProviderState(origin) {
    const providerNetworkState = await this.getProviderNetworkState(
      this.preferencesController.getUseRequestQueue() ? origin : undefined,
    );

    return {
      isUnlocked: this.isUnlocked(),
      accounts: await this.getPermittedAccounts(origin),
      ...providerNetworkState,
    };
  }

  /**
   * Retrieves network state information relevant for external providers.
   *
   * @param {string} origin - The origin identifier for which network state is requested (default: 'metamask').
   * @returns {object} An object containing important network state properties, including chainId and networkVersion.
   */
  async getProviderNetworkState(origin = METAMASK_DOMAIN) {
    const networkClientId = this.controllerMessenger.call(
      'SelectedNetworkController:getNetworkClientIdForDomain',
      origin,
    );

    const networkClient = this.controllerMessenger.call(
      'NetworkController:getNetworkClientById',
      networkClientId,
    );

    const { chainId } = networkClient.configuration;

    const { completedOnboarding } = this.onboardingController.store.getState();

    let networkVersion = this.deprecatedNetworkVersions[networkClientId];
    if (!networkVersion && completedOnboarding) {
      const ethQuery = new EthQuery(networkClient.provider);
      networkVersion = await new Promise((resolve) => {
        ethQuery.sendAsync({ method: 'net_version' }, (error, result) => {
          if (error) {
            console.error(error);
            resolve(null);
          } else {
            resolve(convertNetworkId(result));
          }
        });
      });
      this.deprecatedNetworkVersions[networkClientId] = networkVersion;
    }

    return {
      chainId,
      networkVersion: networkVersion ?? 'loading',
    };
  }

  //=============================================================================
  // EXPOSED TO THE UI SUBSYSTEM
  //=============================================================================

  /**
   * The metamask-state of the various controllers, made available to the UI
   *
   * @returns {object} status
   */
  getState() {
    const { vault } = this.keyringController.state;
    const isInitialized = Boolean(vault);

    const flatState = this.memStore.getFlatState();

    // The vault should not be exposed to the UI
    delete flatState.vault;

    return {
      isInitialized,
      ...flatState,
      ///: BEGIN:ONLY_INCLUDE_IF(snaps)
      // Snap state, source code and other files are stripped out to prevent piping to the MetaMask UI.
      snapStates: {},
      unencryptedSnapStates: {},
      snaps: Object.values(flatState.snaps ?? {}).reduce((acc, snap) => {
        // eslint-disable-next-line no-unused-vars
        const { sourceCode, auxiliaryFiles, ...rest } = snap;
        acc[snap.id] = rest;
        return acc;
      }, {}),
      ///: END:ONLY_INCLUDE_IF
    };
  }

  /**
   * Returns an Object containing API Callback Functions.
   * These functions are the interface for the UI.
   * The API object can be transmitted over a stream via JSON-RPC.
   *
   * @returns {object} Object containing API functions.
   */
  getApi() {
    const {
      accountsController,
      addressBookController,
      alertController,
      appStateController,
      keyringController,
      nftController,
      nftDetectionController,
      currencyRateController,
      tokenDetectionController,
      ensController,
      gasFeeController,
      metaMetricsController,
      networkController,
      announcementController,
      onboardingController,
      permissionController,
      preferencesController,
      swapsController,
      tokensController,
      smartTransactionsController,
      txController,
      assetsContractController,
      backup,
      approvalController,
      phishingController,
    } = this;

    return {
      // etc
      getState: this.getState.bind(this),
      setCurrentCurrency: currencyRateController.setCurrentCurrency.bind(
        currencyRateController,
      ),
      setUseBlockie: preferencesController.setUseBlockie.bind(
        preferencesController,
      ),
      setUseNonceField: preferencesController.setUseNonceField.bind(
        preferencesController,
      ),
      setUsePhishDetect: preferencesController.setUsePhishDetect.bind(
        preferencesController,
      ),
      setUseMultiAccountBalanceChecker:
        preferencesController.setUseMultiAccountBalanceChecker.bind(
          preferencesController,
        ),
      dismissOpenSeaToBlockaidBanner:
        preferencesController.dismissOpenSeaToBlockaidBanner.bind(
          preferencesController,
        ),
      setUseSafeChainsListValidation:
        preferencesController.setUseSafeChainsListValidation.bind(
          preferencesController,
        ),
      setUseTokenDetection: preferencesController.setUseTokenDetection.bind(
        preferencesController,
      ),
      setUseNftDetection: preferencesController.setUseNftDetection.bind(
        preferencesController,
      ),
      setUse4ByteResolution: preferencesController.setUse4ByteResolution.bind(
        preferencesController,
      ),
      setUseCurrencyRateCheck:
        preferencesController.setUseCurrencyRateCheck.bind(
          preferencesController,
        ),
      setOpenSeaEnabled: preferencesController.setOpenSeaEnabled.bind(
        preferencesController,
      ),
      getUseRequestQueue: this.preferencesController.getUseRequestQueue.bind(
        this.preferencesController,
      ),
      getProviderConfig: () => this.networkController.state.providerConfig,

      ///: BEGIN:ONLY_INCLUDE_IF(blockaid)
      setSecurityAlertsEnabled:
        preferencesController.setSecurityAlertsEnabled.bind(
          preferencesController,
        ),
      ///: END:ONLY_INCLUDE_IF
      ///: BEGIN:ONLY_INCLUDE_IF(keyring-snaps)
      setAddSnapAccountEnabled:
        preferencesController.setAddSnapAccountEnabled.bind(
          preferencesController,
        ),
      ///: END:ONLY_INCLUDE_IF
      setUseExternalNameSources:
        preferencesController.setUseExternalNameSources.bind(
          preferencesController,
        ),
      setUseTransactionSimulations:
        preferencesController.setUseTransactionSimulations.bind(
          preferencesController,
        ),
      setUseRequestQueue: this.setUseRequestQueue.bind(this),
      setIpfsGateway: preferencesController.setIpfsGateway.bind(
        preferencesController,
      ),
      setIsIpfsGatewayEnabled:
        preferencesController.setIsIpfsGatewayEnabled.bind(
          preferencesController,
        ),
      setUseAddressBarEnsResolution:
        preferencesController.setUseAddressBarEnsResolution.bind(
          preferencesController,
        ),
      setParticipateInMetaMetrics:
        metaMetricsController.setParticipateInMetaMetrics.bind(
          metaMetricsController,
        ),
      setCurrentLocale: preferencesController.setCurrentLocale.bind(
        preferencesController,
      ),
      setIncomingTransactionsPreferences:
        preferencesController.setIncomingTransactionsPreferences.bind(
          preferencesController,
        ),
      markPasswordForgotten: this.markPasswordForgotten.bind(this),
      unMarkPasswordForgotten: this.unMarkPasswordForgotten.bind(this),
      getRequestAccountTabIds: this.getRequestAccountTabIds,
      getOpenMetamaskTabsIds: this.getOpenMetamaskTabsIds,
      markNotificationPopupAsAutomaticallyClosed: () =>
        this.notificationManager.markAsAutomaticallyClosed(),

      // approval
      requestUserApproval:
        approvalController.addAndShowApprovalRequest.bind(approvalController),

      // primary keyring management
      addNewAccount: this.addNewAccount.bind(this),
      getSeedPhrase: this.getSeedPhrase.bind(this),
      resetAccount: this.resetAccount.bind(this),
      removeAccount: this.removeAccount.bind(this),
      importAccountWithStrategy: this.importAccountWithStrategy.bind(this),
      ///: BEGIN:ONLY_INCLUDE_IF(keyring-snaps)
      getAccountsBySnapId: (snapId) => getAccountsBySnapId(this, snapId),
      ///: END:ONLY_INCLUDE_IF

      // hardware wallets
      connectHardware: this.connectHardware.bind(this),
      forgetDevice: this.forgetDevice.bind(this),
      checkHardwareStatus: this.checkHardwareStatus.bind(this),
      unlockHardwareWalletAccount: this.unlockHardwareWalletAccount.bind(this),
      attemptLedgerTransportCreation:
        this.attemptLedgerTransportCreation.bind(this),

      // qr hardware devices
      submitQRHardwareCryptoHDKey:
        keyringController.submitQRCryptoHDKey.bind(keyringController),
      submitQRHardwareCryptoAccount:
        keyringController.submitQRCryptoAccount.bind(keyringController),
      cancelSyncQRHardware:
        keyringController.cancelQRSynchronization.bind(keyringController),
      submitQRHardwareSignature:
        keyringController.submitQRSignature.bind(keyringController),
      cancelQRHardwareSignRequest:
        keyringController.cancelQRSignRequest.bind(keyringController),

      // vault management
      submitPassword: this.submitPassword.bind(this),
      verifyPassword: this.verifyPassword.bind(this),

      // network management
      setProviderType: (type) => {
        return this.networkController.setProviderType(type);
      },
      setActiveNetwork: (networkConfigurationId) => {
        return this.networkController.setActiveNetwork(networkConfigurationId);
      },
      rollbackToPreviousProvider:
        networkController.rollbackToPreviousProvider.bind(networkController),
      removeNetworkConfiguration:
        networkController.removeNetworkConfiguration.bind(networkController),
      upsertNetworkConfiguration:
        this.networkController.upsertNetworkConfiguration.bind(
          this.networkController,
        ),
      getCurrentNetworkEIP1559Compatibility:
        this.networkController.getEIP1559Compatibility.bind(
          this.networkController,
        ),
      getNetworkConfigurationByNetworkClientId:
        this.networkController.getNetworkConfigurationByNetworkClientId.bind(
          this.networkController,
        ),
      // PreferencesController
      setSelectedAddress: (address) => {
        const account = this.accountsController.getAccountByAddress(address);
        if (account) {
          this.accountsController.setSelectedAccount(account.id);
          this.preferencesController.setSelectedAddress(address);
        } else {
          throw new Error(`No account found for address: ${address}`);
        }
      },
      addToken: tokensController.addToken.bind(tokensController),
      updateTokenType: tokensController.updateTokenType.bind(tokensController),
      setFeatureFlag: preferencesController.setFeatureFlag.bind(
        preferencesController,
      ),
      setPreference: preferencesController.setPreference.bind(
        preferencesController,
      ),

      addKnownMethodData: preferencesController.addKnownMethodData.bind(
        preferencesController,
      ),
      setDismissSeedBackUpReminder:
        preferencesController.setDismissSeedBackUpReminder.bind(
          preferencesController,
        ),
      setDisabledRpcMethodPreference:
        preferencesController.setDisabledRpcMethodPreference.bind(
          preferencesController,
        ),
      getRpcMethodPreferences:
        preferencesController.getRpcMethodPreferences.bind(
          preferencesController,
        ),
      setAdvancedGasFee: preferencesController.setAdvancedGasFee.bind(
        preferencesController,
      ),
      setTheme: preferencesController.setTheme.bind(preferencesController),
      ///: BEGIN:ONLY_INCLUDE_IF(keyring-snaps)
      setSnapsAddSnapAccountModalDismissed:
        preferencesController.setSnapsAddSnapAccountModalDismissed.bind(
          preferencesController,
        ),
      ///: END:ONLY_INCLUDE_IF

      // AccountsController
      setSelectedInternalAccount: (id) => {
        const account = this.accountsController.getAccount(id);
        if (account) {
          this.preferencesController.setSelectedAddress(account.address);
          this.accountsController.setSelectedAccount(id);
        }
      },

      setAccountName:
        accountsController.setAccountName.bind(accountsController),

      setAccountLabel: (address, label) => {
        this.preferencesController.setAccountLabel(address, label);
        const account = this.accountsController.getAccountByAddress(address);
        if (account === undefined) {
          throw new Error(`No account found for address: ${address}`);
        }
        this.accountsController.setAccountName(account.id, label);
      },

      // AssetsContractController
      getTokenStandardAndDetails: this.getTokenStandardAndDetails.bind(this),
      getTokenSymbol: this.getTokenSymbol.bind(this),

      // NftController
      addNft: nftController.addNft.bind(nftController),

      addNftVerifyOwnership:
        nftController.addNftVerifyOwnership.bind(nftController),

      removeAndIgnoreNft: nftController.removeAndIgnoreNft.bind(nftController),

      removeNft: nftController.removeNft.bind(nftController),

      checkAndUpdateAllNftsOwnershipStatus:
        nftController.checkAndUpdateAllNftsOwnershipStatus.bind(nftController),

      checkAndUpdateSingleNftOwnershipStatus:
        nftController.checkAndUpdateSingleNftOwnershipStatus.bind(
          nftController,
        ),

      isNftOwner: nftController.isNftOwner.bind(nftController),

      // AddressController
      setAddressBook: addressBookController.set.bind(addressBookController),
      removeFromAddressBook: addressBookController.delete.bind(
        addressBookController,
      ),

      // AppStateController
      setLastActiveTime:
        appStateController.setLastActiveTime.bind(appStateController),
      setDefaultHomeActiveTabName:
        appStateController.setDefaultHomeActiveTabName.bind(appStateController),
      setConnectedStatusPopoverHasBeenShown:
        appStateController.setConnectedStatusPopoverHasBeenShown.bind(
          appStateController,
        ),
      setRecoveryPhraseReminderHasBeenShown:
        appStateController.setRecoveryPhraseReminderHasBeenShown.bind(
          appStateController,
        ),
      setRecoveryPhraseReminderLastShown:
        appStateController.setRecoveryPhraseReminderLastShown.bind(
          appStateController,
        ),
      setTermsOfUseLastAgreed:
        appStateController.setTermsOfUseLastAgreed.bind(appStateController),
      setSurveyLinkLastClickedOrClosed:
        appStateController.setSurveyLinkLastClickedOrClosed.bind(
          appStateController,
        ),
      ///: BEGIN:ONLY_INCLUDE_IF(snaps)
      setSnapsInstallPrivacyWarningShownStatus:
        appStateController.setSnapsInstallPrivacyWarningShownStatus.bind(
          appStateController,
        ),
      ///: END:ONLY_INCLUDE_IF
      setOutdatedBrowserWarningLastShown:
        appStateController.setOutdatedBrowserWarningLastShown.bind(
          appStateController,
        ),
      setShowTestnetMessageInDropdown:
        appStateController.setShowTestnetMessageInDropdown.bind(
          appStateController,
        ),
      setShowBetaHeader:
        appStateController.setShowBetaHeader.bind(appStateController),
      setShowPermissionsTour:
        appStateController.setShowPermissionsTour.bind(appStateController),
      setShowProductTour:
        appStateController.setShowProductTour.bind(appStateController),
      setShowAccountBanner:
        appStateController.setShowAccountBanner.bind(appStateController),
      setShowNetworkBanner:
        appStateController.setShowNetworkBanner.bind(appStateController),
      updateNftDropDownState:
        appStateController.updateNftDropDownState.bind(appStateController),
      setFirstTimeUsedNetwork:
        appStateController.setFirstTimeUsedNetwork.bind(appStateController),

      // EnsController
      tryReverseResolveAddress:
        ensController.reverseResolveAddress.bind(ensController),

      // KeyringController
      setLocked: this.setLocked.bind(this),
      createNewVaultAndKeychain: this.createNewVaultAndKeychain.bind(this),
      createNewVaultAndRestore: this.createNewVaultAndRestore.bind(this),
      exportAccount: this.exportAccount.bind(this),

      // txController
      updateTransaction: txController.updateTransaction.bind(txController),
      approveTransactionsWithSameNonce:
        txController.approveTransactionsWithSameNonce.bind(txController),
      createCancelTransaction: this.createCancelTransaction.bind(this),
      createSpeedUpTransaction: this.createSpeedUpTransaction.bind(this),
      estimateGas: this.estimateGas.bind(this),
      getNextNonce: this.getNextNonce.bind(this),
      addTransaction: (transactionParams, transactionOptions) =>
        addTransaction(
          this.getAddTransactionRequest({
            transactionParams,
            transactionOptions,
            waitForSubmit: false,
          }),
          this.updateSecurityAlertResponseByTxId.bind(this),
        ),
      addTransactionAndWaitForPublish: (
        transactionParams,
        transactionOptions,
      ) =>
        addTransaction(
          this.getAddTransactionRequest({
            transactionParams,
            transactionOptions,
            waitForSubmit: true,
          }),
          this.updateSecurityAlertResponseByTxId.bind(this),
        ),
      createTransactionEventFragment:
        createTransactionEventFragmentWithTxId.bind(
          null,
          this.getTransactionMetricsRequest(),
        ),
      getTransactions: this.txController.getTransactions.bind(
        this.txController,
      ),
      updateEditableParams: this.txController.updateEditableParams.bind(
        this.txController,
      ),
      updateTransactionGasFees:
        txController.updateTransactionGasFees.bind(txController),
      updateTransactionSendFlowHistory:
        txController.updateTransactionSendFlowHistory.bind(txController),
      updatePreviousGasParams:
        txController.updatePreviousGasParams.bind(txController),
      abortTransactionSigning:
        txController.abortTransactionSigning.bind(txController),

      // decryptMessageController
      decryptMessage: this.decryptMessageController.decryptMessage.bind(
        this.decryptMessageController,
      ),
      decryptMessageInline:
        this.decryptMessageController.decryptMessageInline.bind(
          this.decryptMessageController,
        ),
      cancelDecryptMessage:
        this.decryptMessageController.cancelDecryptMessage.bind(
          this.decryptMessageController,
        ),

      // EncryptionPublicKeyController
      encryptionPublicKey:
        this.encryptionPublicKeyController.encryptionPublicKey.bind(
          this.encryptionPublicKeyController,
        ),
      cancelEncryptionPublicKey:
        this.encryptionPublicKeyController.cancelEncryptionPublicKey.bind(
          this.encryptionPublicKeyController,
        ),

      // onboarding controller
      setSeedPhraseBackedUp:
        onboardingController.setSeedPhraseBackedUp.bind(onboardingController),
      completeOnboarding:
        onboardingController.completeOnboarding.bind(onboardingController),
      setFirstTimeFlowType:
        onboardingController.setFirstTimeFlowType.bind(onboardingController),

      // alert controller
      setAlertEnabledness:
        alertController.setAlertEnabledness.bind(alertController),
      setUnconnectedAccountAlertShown:
        alertController.setUnconnectedAccountAlertShown.bind(alertController),
      setWeb3ShimUsageAlertDismissed:
        alertController.setWeb3ShimUsageAlertDismissed.bind(alertController),

      // permissions
      removePermissionsFor: this.removePermissionsFor,
      approvePermissionsRequest: this.acceptPermissionsRequest,
      rejectPermissionsRequest: this.rejectPermissionsRequest,
      ...getPermissionBackgroundApiMethods(permissionController),

      ///: BEGIN:ONLY_INCLUDE_IF(build-mmi)
      connectCustodyAddresses: this.mmiController.connectCustodyAddresses.bind(
        this.mmiController,
      ),
      getCustodianAccounts: this.mmiController.getCustodianAccounts.bind(
        this.mmiController,
      ),
      getCustodianAccountsByAddress:
        this.mmiController.getCustodianAccountsByAddress.bind(
          this.mmiController,
        ),
      getCustodianTransactionDeepLink:
        this.mmiController.getCustodianTransactionDeepLink.bind(
          this.mmiController,
        ),
      getCustodianConfirmDeepLink:
        this.mmiController.getCustodianConfirmDeepLink.bind(this.mmiController),
      getCustodianSignMessageDeepLink:
        this.mmiController.getCustodianSignMessageDeepLink.bind(
          this.mmiController,
        ),
      getCustodianToken: this.mmiController.getCustodianToken.bind(
        this.mmiController,
      ),
      getCustodianJWTList: this.mmiController.getCustodianJWTList.bind(
        this.mmiController,
      ),
      getAllCustodianAccountsWithToken:
        this.mmiController.getAllCustodianAccountsWithToken.bind(
          this.mmiController,
        ),
      setCustodianNewRefreshToken:
        this.mmiController.setCustodianNewRefreshToken.bind(this.mmiController),
      setWaitForConfirmDeepLinkDialog:
        this.custodyController.setWaitForConfirmDeepLinkDialog.bind(
          this.custodyController,
        ),
      getMmiConfiguration:
        this.mmiConfigurationController.getConfiguration.bind(
          this.mmiConfigurationController,
        ),
      removeAddTokenConnectRequest:
        this.institutionalFeaturesController.removeAddTokenConnectRequest.bind(
          this.institutionalFeaturesController,
        ),
      showInteractiveReplacementTokenBanner:
        appStateController.showInteractiveReplacementTokenBanner.bind(
          appStateController,
        ),
      setCustodianDeepLink:
        appStateController.setCustodianDeepLink.bind(appStateController),
      ///: END:ONLY_INCLUDE_IF

      ///: BEGIN:ONLY_INCLUDE_IF(snaps)
      // snaps
      disableSnap: this.controllerMessenger.call.bind(
        this.controllerMessenger,
        'SnapController:disable',
      ),
      enableSnap: this.controllerMessenger.call.bind(
        this.controllerMessenger,
        'SnapController:enable',
      ),
      updateSnap: (origin, requestedSnaps) => {
        // We deliberately do not await this promise as that would mean waiting for the update to complete
        // Instead we return null to signal to the UI that it is safe to redirect to the update flow
        this.controllerMessenger.call(
          'SnapController:install',
          origin,
          requestedSnaps,
        );
        return null;
      },
      removeSnap: this.controllerMessenger.call.bind(
        this.controllerMessenger,
        'SnapController:remove',
      ),
      handleSnapRequest: this.handleSnapRequest.bind(this),
      revokeDynamicSnapPermissions: this.controllerMessenger.call.bind(
        this.controllerMessenger,
        'SnapController:revokeDynamicPermissions',
      ),
      dismissNotifications: this.dismissNotifications.bind(this),
      markNotificationsAsRead: this.markNotificationsAsRead.bind(this),
      disconnectOriginFromSnap: this.controllerMessenger.call.bind(
        this.controllerMessenger,
        'SnapController:disconnectOrigin',
      ),
      updateNetworksList: this.updateNetworksList.bind(this),
      updateAccountsList: this.updateAccountsList.bind(this),
      updateHiddenAccountsList: this.updateHiddenAccountsList.bind(this),
      getPhishingResult: async (website) => {
        await phishingController.maybeUpdateState();

        return phishingController.test(website);
      },
      deleteInterface: this.controllerMessenger.call.bind(
        this.controllerMessenger,
        'SnapInterfaceController:deleteInterface',
      ),
      updateInterfaceState: this.controllerMessenger.call.bind(
        this.controllerMessenger,
        'SnapInterfaceController:updateInterfaceState',
      ),
      ///: END:ONLY_INCLUDE_IF
      ///: BEGIN:ONLY_INCLUDE_IF(desktop)
      // Desktop
      getDesktopEnabled: this.desktopController.getDesktopEnabled.bind(
        this.desktopController,
      ),
      setDesktopEnabled: this.desktopController.setDesktopEnabled.bind(
        this.desktopController,
      ),
      generateDesktopOtp: this.desktopController.generateOtp.bind(
        this.desktopController,
      ),
      testDesktopConnection: this.desktopController.testDesktopConnection.bind(
        this.desktopController,
      ),
      disableDesktop: this.desktopController.disableDesktop.bind(
        this.desktopController,
      ),
      ///: END:ONLY_INCLUDE_IF

      // swaps
      fetchAndSetQuotes:
        swapsController.fetchAndSetQuotes.bind(swapsController),
      setSelectedQuoteAggId:
        swapsController.setSelectedQuoteAggId.bind(swapsController),
      resetSwapsState: swapsController.resetSwapsState.bind(swapsController),
      setSwapsTokens: swapsController.setSwapsTokens.bind(swapsController),
      clearSwapsQuotes: swapsController.clearSwapsQuotes.bind(swapsController),
      setApproveTxId: swapsController.setApproveTxId.bind(swapsController),
      setTradeTxId: swapsController.setTradeTxId.bind(swapsController),
      setSwapsTxGasPrice:
        swapsController.setSwapsTxGasPrice.bind(swapsController),
      setSwapsTxGasLimit:
        swapsController.setSwapsTxGasLimit.bind(swapsController),
      setSwapsTxMaxFeePerGas:
        swapsController.setSwapsTxMaxFeePerGas.bind(swapsController),
      setSwapsTxMaxFeePriorityPerGas:
        swapsController.setSwapsTxMaxFeePriorityPerGas.bind(swapsController),
      safeRefetchQuotes:
        swapsController.safeRefetchQuotes.bind(swapsController),
      stopPollingForQuotes:
        swapsController.stopPollingForQuotes.bind(swapsController),
      setBackgroundSwapRouteState:
        swapsController.setBackgroundSwapRouteState.bind(swapsController),
      resetPostFetchState:
        swapsController.resetPostFetchState.bind(swapsController),
      setSwapsErrorKey: swapsController.setSwapsErrorKey.bind(swapsController),
      setInitialGasEstimate:
        swapsController.setInitialGasEstimate.bind(swapsController),
      setCustomApproveTxData:
        swapsController.setCustomApproveTxData.bind(swapsController),
      setSwapsLiveness: swapsController.setSwapsLiveness.bind(swapsController),
      setSwapsFeatureFlags:
        swapsController.setSwapsFeatureFlags.bind(swapsController),
      setSwapsUserFeeLevel:
        swapsController.setSwapsUserFeeLevel.bind(swapsController),
      setSwapsQuotesPollingLimitEnabled:
        swapsController.setSwapsQuotesPollingLimitEnabled.bind(swapsController),

      // Smart Transactions
      setSmartTransactionsOptInStatus:
        smartTransactionsController.setOptInState.bind(
          smartTransactionsController,
        ),
      fetchSmartTransactionFees: smartTransactionsController.getFees.bind(
        smartTransactionsController,
      ),
      clearSmartTransactionFees: smartTransactionsController.clearFees.bind(
        smartTransactionsController,
      ),
      submitSignedTransactions:
        smartTransactionsController.submitSignedTransactions.bind(
          smartTransactionsController,
        ),
      cancelSmartTransaction:
        smartTransactionsController.cancelSmartTransaction.bind(
          smartTransactionsController,
        ),
      fetchSmartTransactionsLiveness:
        smartTransactionsController.fetchLiveness.bind(
          smartTransactionsController,
        ),
      updateSmartTransaction:
        smartTransactionsController.updateSmartTransaction.bind(
          smartTransactionsController,
        ),
      setStatusRefreshInterval:
        smartTransactionsController.setStatusRefreshInterval.bind(
          smartTransactionsController,
        ),

      // MetaMetrics
      trackMetaMetricsEvent: metaMetricsController.trackEvent.bind(
        metaMetricsController,
      ),
      trackMetaMetricsPage: metaMetricsController.trackPage.bind(
        metaMetricsController,
      ),
      createEventFragment: metaMetricsController.createEventFragment.bind(
        metaMetricsController,
      ),
      updateEventFragment: metaMetricsController.updateEventFragment.bind(
        metaMetricsController,
      ),
      finalizeEventFragment: metaMetricsController.finalizeEventFragment.bind(
        metaMetricsController,
      ),
      ///: BEGIN:ONLY_INCLUDE_IF(build-flask)
      trackInsightSnapView: this.trackInsightSnapView.bind(this),
      ///: END:ONLY_INCLUDE_IF
      // approval controller
      resolvePendingApproval: this.resolvePendingApproval,
      rejectPendingApproval: this.rejectPendingApproval,

      // Notifications
      updateViewedNotifications: announcementController.updateViewed.bind(
        announcementController,
      ),

      // GasFeeController
      gasFeeStartPollingByNetworkClientId:
        gasFeeController.startPollingByNetworkClientId.bind(gasFeeController),
      gasFeeStopPollingByPollingToken:
        gasFeeController.stopPollingByPollingToken.bind(gasFeeController),

      getGasFeeEstimatesAndStartPolling:
        gasFeeController.getGasFeeEstimatesAndStartPolling.bind(
          gasFeeController,
        ),

      disconnectGasFeeEstimatePoller:
        gasFeeController.disconnectPoller.bind(gasFeeController),

      getGasFeeTimeEstimate:
        gasFeeController.getTimeEstimate.bind(gasFeeController),

      addPollingTokenToAppState:
        appStateController.addPollingToken.bind(appStateController),

      removePollingTokenFromAppState:
        appStateController.removePollingToken.bind(appStateController),

      // Backup
      backupUserData: backup.backupUserData.bind(backup),
      restoreUserData: backup.restoreUserData.bind(backup),

      // TokenDetectionController
      detectTokens: tokenDetectionController.detectTokens.bind(
        tokenDetectionController,
      ),

      // DetectCollectibleController
      detectNfts: nftDetectionController.detectNfts.bind(
        nftDetectionController,
      ),

      /** Token Detection V2 */
      addDetectedTokens:
        tokensController.addDetectedTokens.bind(tokensController),
      addImportedTokens: tokensController.addTokens.bind(tokensController),
      ignoreTokens: tokensController.ignoreTokens.bind(tokensController),
      getBalancesInSingleCall:
        assetsContractController.getBalancesInSingleCall.bind(
          assetsContractController,
        ),

      // E2E testing
      throwTestError: this.throwTestError.bind(this),

      updateProposedNames: this.nameController.updateProposedNames.bind(
        this.nameController,
      ),
      setName: this.nameController.setName.bind(this.nameController),
    };
  }

  async exportAccount(address, password) {
    await this.verifyPassword(password);
    return this.keyringController.exportAccount(password, address);
  }

  async getTokenStandardAndDetails(address, userAddress, tokenId) {
    const { tokenList } = this.tokenListController.state;
    const { tokens } = this.tokensController.state;

    const staticTokenListDetails =
      STATIC_MAINNET_TOKEN_LIST[address.toLowerCase()] || {};
    const tokenListDetails = tokenList[address.toLowerCase()] || {};
    const userDefinedTokenDetails =
      tokens.find(({ address: _address }) =>
        isEqualCaseInsensitive(_address, address),
      ) || {};

    const tokenDetails = {
      ...staticTokenListDetails,
      ...tokenListDetails,
      ...userDefinedTokenDetails,
    };

    const tokenDetailsStandardIsERC20 =
      isEqualCaseInsensitive(tokenDetails.standard, TokenStandard.ERC20) ||
      tokenDetails.erc20 === true;

    const noEvidenceThatTokenIsAnNFT =
      !tokenId &&
      !isEqualCaseInsensitive(tokenDetails.standard, TokenStandard.ERC1155) &&
      !isEqualCaseInsensitive(tokenDetails.standard, TokenStandard.ERC721) &&
      !tokenDetails.erc721;

    const otherDetailsAreERC20Like =
      tokenDetails.decimals !== undefined && tokenDetails.symbol;

    const tokenCanBeTreatedAsAnERC20 =
      tokenDetailsStandardIsERC20 ||
      (noEvidenceThatTokenIsAnNFT && otherDetailsAreERC20Like);

    let details;
    if (tokenCanBeTreatedAsAnERC20) {
      try {
        const balance = userAddress
          ? await fetchTokenBalance(address, userAddress, this.provider)
          : undefined;

        details = {
          address,
          balance,
          standard: TokenStandard.ERC20,
          decimals: tokenDetails.decimals,
          symbol: tokenDetails.symbol,
        };
      } catch (e) {
        // If the `fetchTokenBalance` call failed, `details` remains undefined, and we
        // fall back to the below `assetsContractController.getTokenStandardAndDetails` call
        log.warn(`Failed to get token balance. Error: ${e}`);
      }
    }

    // `details`` will be undefined if `tokenCanBeTreatedAsAnERC20`` is false,
    // or if it is true but the `fetchTokenBalance`` call failed. In either case, we should
    // attempt to retrieve details from `assetsContractController.getTokenStandardAndDetails`
    if (details === undefined) {
      details = await this.assetsContractController.getTokenStandardAndDetails(
        address,
        userAddress,
        tokenId,
      );
    }

    const tokenDetailsStandardIsERC1155 = isEqualCaseInsensitive(
      details.standard,
      TokenStandard.ERC1155,
    );

    if (tokenDetailsStandardIsERC1155) {
      try {
        const balance = await fetchERC1155Balance(
          address,
          userAddress,
          tokenId,
          this.provider,
        );

        const balanceToUse = balance?._hex
          ? parseInt(balance._hex, 16).toString()
          : null;

        details = {
          ...details,
          balance: balanceToUse,
        };
      } catch (e) {
        // If the `fetchTokenBalance` call failed, `details` remains undefined, and we
        // fall back to the below `assetsContractController.getTokenStandardAndDetails` call
        log.warn('Failed to get token balance. Error:', e);
      }
    }

    return {
      ...details,
      decimals: details?.decimals?.toString(10),
      balance: details?.balance?.toString(10),
    };
  }

  async getTokenSymbol(address) {
    try {
      const details =
        await this.assetsContractController.getTokenStandardAndDetails(address);
      return details?.symbol;
    } catch (e) {
      return null;
    }
  }

  //=============================================================================
  // VAULT / KEYRING RELATED METHODS
  //=============================================================================

  /**
   * Creates a new Vault and create a new keychain.
   *
   * A vault, or KeyringController, is a controller that contains
   * many different account strategies, currently called Keyrings.
   * Creating it new means wiping all previous keyrings.
   *
   * A keychain, or keyring, controls many accounts with a single backup and signing strategy.
   * For example, a mnemonic phrase can generate many accounts, and is a keyring.
   *
   * @param {string} password
   * @returns {object} vault
   */
  async createNewVaultAndKeychain(password) {
    const releaseLock = await this.createVaultMutex.acquire();
    try {
      const vault = await this.keyringController.createNewVaultAndKeychain(
        password,
      );

      const accounts = await this.keyringController.getAccounts();
      this.preferencesController.setAddresses(accounts);
      this.selectFirstAccount();

      return vault;
    } finally {
      releaseLock();
    }
  }

  /**
   * Create a new Vault and restore an existent keyring.
   *
   * @param {string} password
   * @param {number[]} encodedSeedPhrase - The seed phrase, encoded as an array
   * of UTF-8 bytes.
   */
  async createNewVaultAndRestore(password, encodedSeedPhrase) {
    const releaseLock = await this.createVaultMutex.acquire();
    try {
      const seedPhraseAsBuffer = Buffer.from(encodedSeedPhrase);

      // clear known identities
      this.preferencesController.setAddresses([]);

      // clear permissions
      this.permissionController.clearState();

      ///: BEGIN:ONLY_INCLUDE_IF(snaps)
      // Clear snap state
      this.snapController.clearState();
      // Clear notification state
      this.notificationController.clear();
      ///: END:ONLY_INCLUDE_IF

      // clear accounts in accountTracker
      this.accountTracker.clearAccounts();

      this.txController.clearUnapprovedTransactions();

      // create new vault
      const vault = await this.keyringController.createNewVaultAndRestore(
        password,
        this._convertMnemonicToWordlistIndices(seedPhraseAsBuffer),
      );

      // Scan accounts until we find an empty one
      const { chainId } = this.networkController.state.providerConfig;
      const ethQuery = new EthQuery(this.provider);
      const accounts = await this.keyringController.getAccounts();
      let address = accounts[accounts.length - 1];

      for (let count = accounts.length; ; count++) {
        const balance = await this.getBalance(address, ethQuery);

        if (balance === '0x0') {
          // This account has no balance, so check for tokens
          await this.tokenDetectionController.detectTokens({
            selectedAddress: address,
          });

          const tokens =
            this.tokensController.state.allTokens?.[chainId]?.[address];
          const detectedTokens =
            this.tokensController.state.allDetectedTokens?.[chainId]?.[address];

          if (
            (tokens?.length ?? 0) === 0 &&
            (detectedTokens?.length ?? 0) === 0
          ) {
            // This account has no balance or tokens
            if (count !== 1) {
              await this.removeAccount(address);
            }
            break;
          }
        }

        // This account has assets, so check the next one
        ({ addedAccountAddress: address } =
          await this.keyringController.addNewAccount(count));
      }

      // This must be set as soon as possible to communicate to the
      // keyring's iframe and have the setting initialized properly
      // Optimistically called to not block MetaMask login due to
      // Ledger Keyring GitHub downtime
      this.setLedgerTransportPreference();

      this.selectFirstAccount();

      return vault;
    } finally {
      releaseLock();
    }
  }

  /**
   * Encodes a BIP-39 mnemonic as the indices of words in the English BIP-39 wordlist.
   *
   * @param {Buffer} mnemonic - The BIP-39 mnemonic.
   * @returns {Buffer} The Unicode code points for the seed phrase formed from the words in the wordlist.
   */
  _convertMnemonicToWordlistIndices(mnemonic) {
    const indices = mnemonic
      .toString()
      .split(' ')
      .map((word) => wordlist.indexOf(word));
    return new Uint8Array(new Uint16Array(indices).buffer);
  }

  /**
   * Converts a BIP-39 mnemonic stored as indices of words in the English wordlist to a buffer of Unicode code points.
   *
   * @param {Uint8Array} wordlistIndices - Indices to specific words in the BIP-39 English wordlist.
   * @returns {Buffer} The BIP-39 mnemonic formed from the words in the English wordlist, encoded as a list of Unicode code points.
   */
  _convertEnglishWordlistIndicesToCodepoints(wordlistIndices) {
    return Buffer.from(
      Array.from(new Uint16Array(wordlistIndices.buffer))
        .map((i) => wordlist[i])
        .join(' '),
    );
  }

  /**
   * Get an account balance from the AccountTracker or request it directly from the network.
   *
   * @param {string} address - The account address
   * @param {EthQuery} ethQuery - The EthQuery instance to use when asking the network
   */
  getBalance(address, ethQuery) {
    return new Promise((resolve, reject) => {
      const cached = this.accountTracker.store.getState().accounts[address];

      if (cached && cached.balance) {
        resolve(cached.balance);
      } else {
        ethQuery.getBalance(address, (error, balance) => {
          if (error) {
            reject(error);
            log.error(error);
          } else {
            resolve(balance || '0x0');
          }
        });
      }
    });
  }

  /**
   * Submits the user's password and attempts to unlock the vault.
   * Also synchronizes the preferencesController, to ensure its schema
   * is up to date with known accounts once the vault is decrypted.
   *
   * @param {string} password - The user's password
   */
  async submitPassword(password) {
    await this.keyringController.submitPassword(password);

    ///: BEGIN:ONLY_INCLUDE_IF(build-mmi)
    this.mmiController.onSubmitPassword();
    ///: END:ONLY_INCLUDE_IF

    try {
      await this.blockTracker.checkForLatestBlock();
    } catch (error) {
      log.error('Error while unlocking extension.', error);
    }

    await this.accountsController.updateAccounts();

    // This must be set as soon as possible to communicate to the
    // keyring's iframe and have the setting initialized properly
    // Optimistically called to not block MetaMask login due to
    // Ledger Keyring GitHub downtime
    this.setLedgerTransportPreference();
  }

  async _loginUser(password) {
    try {
      // Automatic login via config password
      await this.submitPassword(password);

      // Updating accounts in this.accountTracker before starting UI syncing ensure that
      // state has account balance before it is synced with UI
      await this.accountTracker.updateAccountsAllActiveNetworks();
    } finally {
      this._startUISync();
    }
  }

  _startUISync() {
    // Message startUISync is used to start syncing state with UI
    // Sending this message after login is completed helps to ensure that incomplete state without
    // account details are not flushed to UI.
    this.emit('startUISync');
    this.startUISync = true;
    this.memStore.subscribe(this.sendUpdate.bind(this));
  }

  /**
   * Submits a user's encryption key to log the user in via login token
   */
  async submitEncryptionKey() {
    try {
      const { loginToken, loginSalt } =
        await this.extension.storage.session.get(['loginToken', 'loginSalt']);
      if (loginToken && loginSalt) {
        const { vault } = this.keyringController.state;

        const jsonVault = JSON.parse(vault);

        if (jsonVault.salt !== loginSalt) {
          console.warn(
            'submitEncryptionKey: Stored salt and vault salt do not match',
          );
          await this.clearLoginArtifacts();
          return;
        }

        await this.keyringController.submitEncryptionKey(loginToken, loginSalt);
      }
    } catch (e) {
      // If somehow this login token doesn't work properly,
      // remove it and the user will get shown back to the unlock screen
      await this.clearLoginArtifacts();
      throw e;
    }
  }

  async clearLoginArtifacts() {
    await this.extension.storage.session.remove(['loginToken', 'loginSalt']);
  }

  /**
   * Submits a user's password to check its validity.
   *
   * @param {string} password - The user's password
   */
  async verifyPassword(password) {
    await this.keyringController.verifyPassword(password);
  }

  /**
   * @type Identity
   * @property {string} name - The account nickname.
   * @property {string} address - The account's ethereum address, in lower case.
   * receiving funds from our automatic Ropsten faucet.
   */

  /**
   * Sets the first account in the state to the selected address
   */
  selectFirstAccount() {
    const { identities } = this.preferencesController.store.getState();
    const [address] = Object.keys(identities);
    this.preferencesController.setSelectedAddress(address);

    const [account] = this.accountsController.listAccounts();
    this.accountsController.setSelectedAccount(account.id);
  }

  /**
   * Gets the mnemonic of the user's primary keyring.
   */
  getPrimaryKeyringMnemonic() {
    const [keyring] = this.keyringController.getKeyringsByType(
      KeyringType.hdKeyTree,
    );
    if (!keyring.mnemonic) {
      throw new Error('Primary keyring mnemonic unavailable.');
    }

    return keyring.mnemonic;
  }

  ///: BEGIN:ONLY_INCLUDE_IF(build-mmi)
  async getCustodyKeyringIfExists(address) {
    const custodyType = this.custodyController.getCustodyTypeByAddress(
      toChecksumHexAddress(address),
    );
    const keyring = this.keyringController.getKeyringsByType(custodyType)[0];
    return keyring?.getAccountDetails(address) ? keyring : undefined;
  }
  ///: END:ONLY_INCLUDE_IF

  //
  // Hardware
  //

  async getKeyringForDevice(deviceName, hdPath = null) {
    const keyringOverrides = this.opts.overrides?.keyrings;
    let keyringName = null;
    switch (deviceName) {
      case HardwareDeviceNames.trezor:
        keyringName = keyringOverrides?.trezor?.type || TrezorKeyring.type;
        break;
      case HardwareDeviceNames.ledger:
        keyringName = keyringOverrides?.ledger?.type || LedgerKeyring.type;
        break;
      case HardwareDeviceNames.qr:
        keyringName = QRHardwareKeyring.type;
        break;
      case HardwareDeviceNames.lattice:
        keyringName = keyringOverrides?.lattice?.type || LatticeKeyring.type;
        break;
      default:
        throw new Error(
          'MetamaskController:getKeyringForDevice - Unknown device',
        );
    }
    let [keyring] = await this.keyringController.getKeyringsByType(keyringName);
    if (!keyring) {
      keyring = await this.keyringController.addNewKeyring(keyringName);
    }
    if (hdPath && keyring.setHdPath) {
      keyring.setHdPath(hdPath);
    }
    if (deviceName === HardwareDeviceNames.lattice) {
      keyring.appName = 'MetaMask';
    }
    if (deviceName === HardwareDeviceNames.trezor) {
      const model = keyring.getModel();
      this.appStateController.setTrezorModel(model);
    }

    keyring.network = this.networkController.state.providerConfig.type;

    return keyring;
  }

  async attemptLedgerTransportCreation() {
    const keyring = await this.getKeyringForDevice(HardwareDeviceNames.ledger);
    return await keyring.attemptMakeApp();
  }

  /**
   * Fetch account list from a hardware device.
   *
   * @param deviceName
   * @param page
   * @param hdPath
   * @returns [] accounts
   */
  async connectHardware(deviceName, page, hdPath) {
    const keyring = await this.getKeyringForDevice(deviceName, hdPath);

    let accounts = [];
    switch (page) {
      case -1:
        accounts = await keyring.getPreviousPage();
        break;
      case 1:
        accounts = await keyring.getNextPage();
        break;
      default:
        accounts = await keyring.getFirstPage();
    }

    // Merge with existing accounts
    // and make sure addresses are not repeated
    const oldAccounts = await this.keyringController.getAccounts();
    const accountsToTrack = [
      ...new Set(
        oldAccounts.concat(accounts.map((a) => a.address.toLowerCase())),
      ),
    ];
    this.accountTracker.syncWithAddresses(accountsToTrack);
    return accounts;
  }

  /**
   * Check if the device is unlocked
   *
   * @param deviceName
   * @param hdPath
   * @returns {Promise<boolean>}
   */
  async checkHardwareStatus(deviceName, hdPath) {
    const keyring = await this.getKeyringForDevice(deviceName, hdPath);
    return keyring.isUnlocked();
  }

  /**
   * Clear
   *
   * @param deviceName
   * @returns {Promise<boolean>}
   */
  async forgetDevice(deviceName) {
    const keyring = await this.getKeyringForDevice(deviceName);

    for (const address of keyring.accounts) {
      await this.removeAccount(address);
    }

    keyring.forgetDevice();
    return true;
  }

  /**
   * Retrieves the keyring for the selected address and using the .type returns
   * a subtype for the account. Either 'hardware', 'imported', 'snap', or 'MetaMask'.
   *
   * @param {string} address - Address to retrieve keyring for
   * @returns {'hardware' | 'imported' | 'snap' | 'MetaMask'}
   */
  async getAccountType(address) {
    const keyringType = await this.keyringController.getAccountKeyringType(
      address,
    );
    switch (keyringType) {
      case KeyringType.trezor:
      case KeyringType.lattice:
      case KeyringType.qr:
      case KeyringType.ledger:
        return 'hardware';
      case KeyringType.imported:
        return 'imported';
      case KeyringType.snap:
        return 'snap';
      default:
        return 'MetaMask';
    }
  }

  /**
   * Retrieves the keyring for the selected address and using the .type
   * determines if a more specific name for the device is available. Returns
   * undefined for non hardware wallets.
   *
   * @param {string} address - Address to retrieve keyring for
   * @returns {'ledger' | 'lattice' | string | undefined}
   */
  async getDeviceModel(address) {
    const keyring = await this.keyringController.getKeyringForAccount(address);
    switch (keyring.type) {
      case KeyringType.trezor:
        return keyring.getModel();
      case KeyringType.qr:
        return keyring.getName();
      case KeyringType.ledger:
        // TODO: get model after ledger keyring exposes method
        return HardwareDeviceNames.ledger;
      case KeyringType.lattice:
        // TODO: get model after lattice keyring exposes method
        return HardwareDeviceNames.lattice;
      default:
        return undefined;
    }
  }

  /**
   * get hardware account label
   *
   * @returns string label
   */

  getAccountLabel(name, index, hdPathDescription) {
    return `${name[0].toUpperCase()}${name.slice(1)} ${
      parseInt(index, 10) + 1
    } ${hdPathDescription || ''}`.trim();
  }

  /**
   * Imports an account from a Trezor or Ledger device.
   *
   * @param index
   * @param deviceName
   * @param hdPath
   * @param hdPathDescription
   * @returns {} keyState
   */
  async unlockHardwareWalletAccount(
    index,
    deviceName,
    hdPath,
    hdPathDescription,
  ) {
    const keyring = await this.getKeyringForDevice(deviceName, hdPath);

    keyring.setAccountToUnlock(index);
    const oldAccounts = await this.keyringController.getAccounts();
    const keyState = await this.keyringController.addNewAccountForKeyring(
      keyring,
    );
    const newAccounts = await this.keyringController.getAccounts();
    this.preferencesController.setAddresses(newAccounts);
    newAccounts.forEach((address) => {
      if (!oldAccounts.includes(address)) {
        const label = this.getAccountLabel(
          deviceName === HardwareDeviceNames.qr
            ? keyring.getName()
            : deviceName,
          index,
          hdPathDescription,
        );
        // Set the account label to Trezor 1 /  Ledger 1 / QR Hardware 1, etc
        this.preferencesController.setAccountLabel(address, label);
        // Select the account
        this.preferencesController.setSelectedAddress(address);

        // It is expected that the account also exist in the accounts-controller
        // in other case, an error shall be thrown
        const account = this.accountsController.getAccountByAddress(address);
        this.accountsController.setAccountName(account.id, label);
      }
    });

    const accounts = this.accountsController.listAccounts();

    const { identities } = this.preferencesController.store.getState();
    return { ...keyState, identities, accounts };
  }

  //
  // Account Management
  //

  /**
   * Adds a new account to the default (first) HD seed phrase Keyring.
   *
   * @param accountCount
   * @returns {Promise<string>} The address of the newly-created account.
   */
  async addNewAccount(accountCount) {
    const oldAccounts = await this.keyringController.getAccounts();

    const { addedAccountAddress } = await this.keyringController.addNewAccount(
      accountCount,
    );

    if (!oldAccounts.includes(addedAccountAddress)) {
      this.preferencesController.setSelectedAddress(addedAccountAddress);
    }

    return addedAccountAddress;
  }

  /**
   * Verifies the validity of the current vault's seed phrase.
   *
   * Validity: seed phrase restores the accounts belonging to the current vault.
   *
   * Called when the first account is created and on unlocking the vault.
   *
   * @param password
   * @returns {Promise<number[]>} The seed phrase to be confirmed by the user,
   * encoded as an array of UTF-8 bytes.
   */
  async getSeedPhrase(password) {
    return this._convertEnglishWordlistIndicesToCodepoints(
      await this.keyringController.exportSeedPhrase(password),
    );
  }

  /**
   * Clears the transaction history, to allow users to force-reset their nonces.
   * Mostly used in development environments, when networks are restarted with
   * the same network ID.
   *
   * @returns {Promise<string>} The current selected address.
   */
  async resetAccount() {
    const selectedAddress =
      this.accountsController.getSelectedAccount().address;
    this.txController.wipeTransactions(true, selectedAddress);
    this.networkController.resetConnection();

    return selectedAddress;
  }

  /**
   * Gets the permitted accounts for the specified origin. Returns an empty
   * array if no accounts are permitted.
   *
   * @param {string} origin - The origin whose exposed accounts to retrieve.
   * @param {boolean} [suppressUnauthorizedError] - Suppresses the unauthorized error.
   * @returns {Promise<string[]>} The origin's permitted accounts, or an empty
   * array.
   */
  async getPermittedAccounts(
    origin,
    { suppressUnauthorizedError = true } = {},
  ) {
    try {
      return await this.permissionController.executeRestrictedMethod(
        origin,
        RestrictedMethods.eth_accounts,
      );
    } catch (error) {
      if (
        suppressUnauthorizedError &&
        error.code === rpcErrorCodes.provider.unauthorized
      ) {
        return [];
      }
      throw error;
    }
  }

  /**
   * Stops exposing the account with the specified address to all third parties.
   * Exposed accounts are stored in caveats of the eth_accounts permission. This
   * method uses `PermissionController.updatePermissionsByCaveat` to
   * remove the specified address from every eth_accounts permission. If a
   * permission only included this address, the permission is revoked entirely.
   *
   * @param {string} targetAccount - The address of the account to stop exposing
   * to third parties.
   */
  removeAllAccountPermissions(targetAccount) {
    this.permissionController.updatePermissionsByCaveat(
      CaveatTypes.restrictReturnedAccounts,
      (existingAccounts) =>
        CaveatMutatorFactories[
          CaveatTypes.restrictReturnedAccounts
        ].removeAccount(targetAccount, existingAccounts),
    );
  }

  /**
   * Removes an account from state / storage.
   *
   * @param {string[]} address - A hex address
   */
  async removeAccount(address) {
    // Remove all associated permissions
    this.removeAllAccountPermissions(address);

    ///: BEGIN:ONLY_INCLUDE_IF(build-mmi)
    this.custodyController.removeAccount(address);
    ///: END:ONLY_INCLUDE_IF(build-mmi)

    const keyring = await this.keyringController.getKeyringForAccount(address);
    // Remove account from the keyring
    await this.keyringController.removeAccount(address);
    const updatedKeyringAccounts = keyring ? await keyring.getAccounts() : {};
    if (updatedKeyringAccounts?.length === 0) {
      keyring.destroy?.();
    }

    return address;
  }

  /**
   * Imports an account with the specified import strategy.
   * These are defined in app/scripts/account-import-strategies
   * Each strategy represents a different way of serializing an Ethereum key pair.
   *
   * @param {'privateKey' | 'json'} strategy - A unique identifier for an account import strategy.
   * @param {any} args - The data required by that strategy to import an account.
   */
  async importAccountWithStrategy(strategy, args) {
    const { importedAccountAddress } =
      await this.keyringController.importAccountWithStrategy(strategy, args);
    // set new account as selected
    this.preferencesController.setSelectedAddress(importedAccountAddress);
  }

  // ---------------------------------------------------------------------------
  // Identity Management (signature operations)

  getAddTransactionRequest({
    transactionParams,
    transactionOptions,
    dappRequest,
  }) {
    return {
      dappRequest,
      networkClientId:
        dappRequest?.networkClientId ??
        this.networkController.state.selectedNetworkClientId,
      selectedAccount: this.accountsController.getAccountByAddress(
        transactionParams.from,
      ),
      transactionController: this.txController,
      transactionOptions,
      transactionParams,
      userOperationController: this.userOperationController,
      ///: BEGIN:ONLY_INCLUDE_IF(blockaid)
      ppomController: this.ppomController,
      securityAlertsEnabled:
        this.preferencesController.store.getState()?.securityAlertsEnabled,
      chainId: this.networkController.state.providerConfig.chainId,
      ///: END:ONLY_INCLUDE_IF
    };
  }

  /**
   * @returns {boolean} true if the keyring type supports EIP-1559
   */
  async getCurrentAccountEIP1559Compatibility() {
    return true;
  }

  //=============================================================================
  // END (VAULT / KEYRING RELATED METHODS)
  //=============================================================================

  /**
   * Allows a user to attempt to cancel a previously submitted transaction
   * by creating a new transaction.
   *
   * @param {number} originalTxId - the id of the txMeta that you want to
   *  attempt to cancel
   * @param {import(
   *  './controllers/transactions'
   * ).CustomGasSettings} [customGasSettings] - overrides to use for gas params
   *  instead of allowing this method to generate them
   * @param options
   * @returns {object} MetaMask state
   */
  async createCancelTransaction(originalTxId, customGasSettings, options) {
    await this.txController.stopTransaction(
      originalTxId,
      customGasSettings,
      options,
    );
    const state = this.getState();
    return state;
  }

  /**
   * Allows a user to attempt to speed up a previously submitted transaction
   * by creating a new transaction.
   *
   * @param {number} originalTxId - the id of the txMeta that you want to
   *  attempt to speed up
   * @param {import(
   *  './controllers/transactions'
   * ).CustomGasSettings} [customGasSettings] - overrides to use for gas params
   *  instead of allowing this method to generate them
   * @param options
   * @returns {object} MetaMask state
   */
  async createSpeedUpTransaction(originalTxId, customGasSettings, options) {
    await this.txController.speedUpTransaction(
      originalTxId,
      customGasSettings,
      options,
    );
    const state = this.getState();
    return state;
  }

  async estimateGas(estimateGasParams) {
    return new Promise((resolve, reject) => {
      return new EthJSQuery(this.provider).estimateGas(
        estimateGasParams,
        (err, res) => {
          if (err) {
            return reject(err);
          }

          return resolve(res.toString(16));
        },
      );
    });
  }

  handleWatchAssetRequest = ({ asset, type, origin, networkClientId }) => {
    switch (type) {
      case ERC20:
        return this.tokensController.watchAsset({
          asset,
          type,
          networkClientId,
        });
      case ERC721:
      case ERC1155:
        return this.nftController.watchNft(asset, type, origin);
      default:
        throw new Error(`Asset type ${type} not supported`);
    }
  };

  async updateSecurityAlertResponseByTxId(req, securityAlertResponse) {
    let foundConfirmation = false;

    while (!foundConfirmation) {
      if (SIGNING_METHODS.includes(req.method)) {
        foundConfirmation = Object.values(
          this.signatureController.messages,
        ).find(
          (message) =>
            message.securityAlertResponse?.securityAlertId ===
            req.securityAlertResponse.securityAlertId,
        );
      } else {
        foundConfirmation = this.txController.state.transactions.find(
          (meta) =>
            meta.securityAlertResponse?.securityAlertId ===
            req.securityAlertResponse.securityAlertId,
        );
      }
      if (!foundConfirmation) {
        await new Promise((resolve) => setTimeout(resolve, 100));
      }
    }

    if (SIGNING_METHODS.includes(req.method)) {
      this.appStateController.addSignatureSecurityAlertResponse(
        securityAlertResponse,
      );
    } else {
      this.txController.updateSecurityAlertResponse(
        foundConfirmation.id,
        securityAlertResponse,
      );
    }
  }

  //=============================================================================
  // PASSWORD MANAGEMENT
  //=============================================================================

  /**
   * Allows a user to begin the seed phrase recovery process.
   */
  markPasswordForgotten() {
    this.preferencesController.setPasswordForgotten(true);
    this.sendUpdate();
  }

  /**
   * Allows a user to end the seed phrase recovery process.
   */
  unMarkPasswordForgotten() {
    this.preferencesController.setPasswordForgotten(false);
    this.sendUpdate();
  }

  //=============================================================================
  // REQUEST QUEUE
  //=============================================================================

  setUseRequestQueue(value) {
    this.preferencesController.setUseRequestQueue(value);
  }

  //=============================================================================
  // SETUP
  //=============================================================================

  /**
   * A runtime.MessageSender object, as provided by the browser:
   *
   * @see https://developer.mozilla.org/en-US/docs/Mozilla/Add-ons/WebExtensions/API/runtime/MessageSender
   * @typedef {object} MessageSender
   * @property {string} - The URL of the page or frame hosting the script that sent the message.
   */

  /**
   * A Snap sender object.
   *
   * @typedef {object} SnapSender
   * @property {string} snapId - The ID of the snap.
   */

  /**
   * Used to create a multiplexed stream for connecting to an untrusted context
   * like a Dapp or other extension.
   *
   * @param options - Options bag.
   * @param {ReadableStream} options.connectionStream - The Duplex stream to connect to.
   * @param {MessageSender | SnapSender} options.sender - The sender of the messages on this stream.
   * @param {string} [options.subjectType] - The type of the sender, i.e. subject.
   */
  setupUntrustedCommunication({ connectionStream, sender, subjectType }) {
    const { usePhishDetect } = this.preferencesController.store.getState();

    let _subjectType;
    if (subjectType) {
      _subjectType = subjectType;
    } else if (sender.id && sender.id !== this.extension.runtime.id) {
      _subjectType = SubjectType.Extension;
    } else {
      _subjectType = SubjectType.Website;
    }

    if (sender.url) {
      const { hostname } = new URL(sender.url);
      this.phishingController.maybeUpdateState();
      // Check if new connection is blocked if phishing detection is on
      const phishingTestResponse = this.phishingController.test(hostname);
      if (usePhishDetect && phishingTestResponse?.result) {
        this.sendPhishingWarning(connectionStream, hostname);
        this.metaMetricsController.trackEvent({
          event: MetaMetricsEventName.PhishingPageDisplayed,
          category: MetaMetricsEventCategory.Phishing,
          properties: {
            url: hostname,
          },
        });
        return;
      }
    }

    // setup multiplexing
    const mux = setupMultiplex(connectionStream);

    // messages between inpage and background
    this.setupProviderConnection(
      mux.createStream('metamask-provider'),
      sender,
      _subjectType,
    );

    // TODO:LegacyProvider: Delete
    if (sender.url) {
      // legacy streams
      this.setupPublicConfig(mux.createStream('publicConfig'));
    }
  }

  /**
   * Used to create a multiplexed stream for connecting to a trusted context,
   * like our own user interfaces, which have the provider APIs, but also
   * receive the exported API from this controller, which includes trusted
   * functions, like the ability to approve transactions or sign messages.
   *
   * @param {*} connectionStream - The duplex stream to connect to.
   * @param {MessageSender} sender - The sender of the messages on this stream
   */
  setupTrustedCommunication(connectionStream, sender) {
    // setup multiplexing
    const mux = setupMultiplex(connectionStream);
    // connect features
    this.setupControllerConnection(mux.createStream('controller'));
    this.setupProviderConnection(
      mux.createStream('provider'),
      sender,
      SubjectType.Internal,
    );
  }

  /**
   * Used to create a multiplexed stream for connecting to the phishing warning page.
   *
   * @param options - Options bag.
   * @param {ReadableStream} options.connectionStream - The Duplex stream to connect to.
   */
  setupPhishingCommunication({ connectionStream }) {
    const { usePhishDetect } = this.preferencesController.store.getState();

    if (!usePhishDetect) {
      return;
    }

    // setup multiplexing
    const mux = setupMultiplex(connectionStream);
    const phishingStream = mux.createStream(PHISHING_SAFELIST);

    // set up postStream transport
    phishingStream.on(
      'data',
      createMetaRPCHandler(
        {
          safelistPhishingDomain: this.safelistPhishingDomain.bind(this),
          backToSafetyPhishingWarning:
            this.backToSafetyPhishingWarning.bind(this),
        },
        phishingStream,
      ),
    );
  }

  /**
   * Called when we detect a suspicious domain. Requests the browser redirects
   * to our anti-phishing page.
   *
   * @private
   * @param {*} connectionStream - The duplex stream to the per-page script,
   * for sending the reload attempt to.
   * @param {string} hostname - The hostname that triggered the suspicion.
   */
  sendPhishingWarning(connectionStream, hostname) {
    const mux = setupMultiplex(connectionStream);
    const phishingStream = mux.createStream('phishing');
    phishingStream.write({ hostname });
  }

  /**
   * A method for providing our API over a stream using JSON-RPC.
   *
   * @param {*} outStream - The stream to provide our API over.
   */
  setupControllerConnection(outStream) {
    const api = this.getApi();

    // report new active controller connection
    this.activeControllerConnections += 1;
    this.emit('controllerConnectionChanged', this.activeControllerConnections);

    // set up postStream transport
    outStream.on(
      'data',
      createMetaRPCHandler(
        api,
        outStream,
        this.store,
        this.localStoreApiWrapper,
      ),
    );
    const handleUpdate = (update) => {
      if (outStream._writableState.ended) {
        return;
      }
      // send notification to client-side
      outStream.write({
        jsonrpc: '2.0',
        method: 'sendUpdate',
        params: [update],
      });
    };
    this.on('update', handleUpdate);
    const startUISync = () => {
      if (outStream._writableState.ended) {
        return;
      }
      // send notification to client-side
      outStream.write({
        jsonrpc: '2.0',
        method: 'startUISync',
      });
    };

    if (this.startUISync) {
      startUISync();
    } else {
      this.once('startUISync', startUISync);
    }

    outStream.on('end', () => {
      this.activeControllerConnections -= 1;
      this.emit(
        'controllerConnectionChanged',
        this.activeControllerConnections,
      );
      this.removeListener('update', handleUpdate);
    });
  }

  /**
   * A method for serving our ethereum provider over a given stream.
   *
   * @param {*} outStream - The stream to provide over.
   * @param {MessageSender | SnapSender} sender - The sender of the messages on this stream
   * @param {SubjectType} subjectType - The type of the sender, i.e. subject.
   */
  setupProviderConnection(outStream, sender, subjectType) {
    let origin;
    if (subjectType === SubjectType.Internal) {
      origin = ORIGIN_METAMASK;
    }
    ///: BEGIN:ONLY_INCLUDE_IF(snaps)
    else if (subjectType === SubjectType.Snap) {
      origin = sender.snapId;
    }
    ///: END:ONLY_INCLUDE_IF
    else {
      origin = new URL(sender.url).origin;
    }

    if (sender.id && sender.id !== this.extension.runtime.id) {
      this.subjectMetadataController.addSubjectMetadata({
        origin,
        extensionId: sender.id,
        subjectType: SubjectType.Extension,
      });
    }

    let tabId;
    if (sender.tab && sender.tab.id) {
      tabId = sender.tab.id;
    }

    const engine = this.setupProviderEngine({
      origin,
      sender,
      subjectType,
      tabId,
    });

    // setup connection
    const providerStream = createEngineStream({ engine });

    const connectionId = this.addConnection(origin, { engine });

    pump(outStream, providerStream, outStream, (err) => {
      // handle any middleware cleanup
      engine._middleware.forEach((mid) => {
        if (mid.destroy && typeof mid.destroy === 'function') {
          mid.destroy();
        }
      });
      connectionId && this.removeConnection(origin, connectionId);
      if (err) {
        log.error(err);
      }
    });
  }

  ///: BEGIN:ONLY_INCLUDE_IF(snaps)
  /**
   * For snaps running in workers.
   *
   * @param snapId
   * @param connectionStream
   */
  setupSnapProvider(snapId, connectionStream) {
    this.setupUntrustedCommunication({
      connectionStream,
      sender: { snapId },
      subjectType: SubjectType.Snap,
    });
  }
  ///: END:ONLY_INCLUDE_IF

  /**
   * A method for creating a provider that is safely restricted for the requesting subject.
   *
   * @param {object} options - Provider engine options
   * @param {string} options.origin - The origin of the sender
   * @param {MessageSender | SnapSender} options.sender - The sender object.
   * @param {string} options.subjectType - The type of the sender subject.
   * @param {tabId} [options.tabId] - The tab ID of the sender - if the sender is within a tab
   */
  setupProviderEngine({ origin, subjectType, sender, tabId }) {
    // setup json rpc engine stack
    const engine = new JsonRpcEngine();

    // append origin to each request
    engine.push(createOriginMiddleware({ origin }));

    // append selectedNetworkClientId to each request
    engine.push(createSelectedNetworkMiddleware(this.controllerMessenger));

    let proxyClient;
    if (
      this.preferencesController.getUseRequestQueue() &&
      this.selectedNetworkController.state.domains[origin]
    ) {
      proxyClient =
        this.selectedNetworkController.getProviderAndBlockTracker(origin);
    } else {
      // if useRequestQueue is false we want to use the globally selected network provider/blockTracker
      // since this means the per domain network feature is disabled

      // if the origin is not in the selectedNetworkController's `domains` state,
      // this means that origin does not have permissions (is not connected to the wallet)
      // and will therefore not have its own selected network even if useRequestQueue is true
      // and so in this case too we want to use the globally selected network provider/blockTracker
      proxyClient = this.networkController.getProviderAndBlockTracker();
    }

    const requestQueueMiddleware = createQueuedRequestMiddleware({
      enqueueRequest: this.queuedRequestController.enqueueRequest.bind(
        this.queuedRequestController,
      ),
      useRequestQueue: this.preferencesController.getUseRequestQueue.bind(
        this.preferencesController,
      ),
    });
    // add some middleware that will switch chain on each request (as needed)
    engine.push(requestQueueMiddleware);

    // create filter polyfill middleware
    const filterMiddleware = createFilterMiddleware(proxyClient);

    // create subscription polyfill middleware
    const subscriptionManager = createSubscriptionManager(proxyClient);
    subscriptionManager.events.on('notification', (message) =>
      engine.emit('notification', message),
    );

    if (isManifestV3) {
      engine.push(createDupeReqFilterMiddleware());
    }

    // append tabId to each request if it exists
    if (tabId) {
      engine.push(createTabIdMiddleware({ tabId }));
    }

    // logging
    engine.push(createLoggerMiddleware({ origin }));
    engine.push(this.permissionLogController.createMiddleware());

    ///: BEGIN:ONLY_INCLUDE_IF(blockaid)
    engine.push(
      createPPOMMiddleware(
        this.ppomController,
        this.preferencesController,
        this.networkController,
        this.appStateController,
        this.updateSecurityAlertResponseByTxId.bind(this),
      ),
    );
    ///: END:ONLY_INCLUDE_IF

    engine.push(
      createRPCMethodTrackingMiddleware({
        trackEvent: this.metaMetricsController.trackEvent.bind(
          this.metaMetricsController,
        ),
        getMetricsState: this.metaMetricsController.store.getState.bind(
          this.metaMetricsController.store,
        ),
        getAccountType: this.getAccountType.bind(this),
        getDeviceModel: this.getDeviceModel.bind(this),
        snapAndHardwareMessenger: this.controllerMessenger.getRestricted({
          name: 'SnapAndHardwareMessenger',
          allowedActions: [
            'KeyringController:getKeyringForAccount',
            'SnapController:get',
            'AccountsController:getSelectedAccount',
          ],
        }),
        ///: BEGIN:ONLY_INCLUDE_IF(blockaid)
        appStateController: this.appStateController,
        ///: END:ONLY_INCLUDE_IF
      }),
    );

    // onboarding
    if (subjectType === SubjectType.Website) {
      engine.push(
        createOnboardingMiddleware({
          location: sender.url,
          registerOnboarding: this.onboardingController.registerOnboarding,
        }),
      );
    }

    // Unrestricted/permissionless RPC method implementations
    engine.push(
      createMethodMiddleware({
        origin,

        subjectType,

        // Miscellaneous
        addSubjectMetadata:
          this.subjectMetadataController.addSubjectMetadata.bind(
            this.subjectMetadataController,
          ),
        metamaskState: this.getState(),
        getProviderState: this.getProviderState.bind(this),
        getUnlockPromise: this.appStateController.getUnlockPromise.bind(
          this.appStateController,
        ),
        handleWatchAssetRequest: this.handleWatchAssetRequest.bind(this),
        requestUserApproval:
          this.approvalController.addAndShowApprovalRequest.bind(
            this.approvalController,
          ),
        startApprovalFlow: this.approvalController.startFlow.bind(
          this.approvalController,
        ),
        endApprovalFlow: this.approvalController.endFlow.bind(
          this.approvalController,
        ),
        setApprovalFlowLoadingText:
          this.approvalController.setFlowLoadingText.bind(
            this.approvalController,
          ),
        showApprovalSuccess: this.approvalController.success.bind(
          this.approvalController,
        ),
        showApprovalError: this.approvalController.error.bind(
          this.approvalController,
        ),
        sendMetrics: this.metaMetricsController.trackEvent.bind(
          this.metaMetricsController,
        ),
        // Permission-related
        getAccounts: this.getPermittedAccounts.bind(this, origin),
        getPermissionsForOrigin: this.permissionController.getPermissions.bind(
          this.permissionController,
          origin,
        ),
        hasPermission: this.permissionController.hasPermission.bind(
          this.permissionController,
          origin,
        ),
        hasPermissions: this.permissionController.hasPermissions.bind(
          this.permissionController,
          origin,
        ),
        requestAccountsPermission:
          this.permissionController.requestPermissions.bind(
            this.permissionController,
            { origin },
            { eth_accounts: {} },
          ),
        requestPermissionsForOrigin:
          this.permissionController.requestPermissions.bind(
            this.permissionController,
            { origin },
          ),
        revokePermissionsForOrigin: (permissionKeys) => {
          try {
            this.permissionController.revokePermissions({
              [origin]: permissionKeys,
            });
          } catch (e) {
            // we dont want to handle errors here because
            // the revokePermissions api method should just
            // return `null` if the permissions were not
            // successfully revoked or if the permissions
            // for the origin do not exist
            console.log(e);
          }
        },
        getCurrentChainId: () =>
          this.networkController.state.providerConfig.chainId,
        getCurrentRpcUrl: () =>
          this.networkController.state.providerConfig.rpcUrl,
        // network configuration-related
        getNetworkConfigurations: () =>
          this.networkController.state.networkConfigurations,
        upsertNetworkConfiguration:
          this.networkController.upsertNetworkConfiguration.bind(
            this.networkController,
          ),
        setActiveNetwork: (networkClientId) => {
          this.networkController.setActiveNetwork(networkClientId);
        },
        findNetworkClientIdByChainId:
          this.networkController.findNetworkClientIdByChainId.bind(
            this.networkController,
          ),
        findNetworkConfigurationBy: this.findNetworkConfigurationBy.bind(this),
        getNetworkClientIdForDomain:
          this.selectedNetworkController.getNetworkClientIdForDomain.bind(
            this.selectedNetworkController,
          ),
        setNetworkClientIdForDomain:
          this.selectedNetworkController.setNetworkClientIdForDomain.bind(
            this.selectedNetworkController,
          ),

        getUseRequestQueue: this.preferencesController.getUseRequestQueue.bind(
          this.preferencesController,
        ),
        getProviderConfig: () => this.networkController.state.providerConfig,
        setProviderType: (type) => {
          return this.networkController.setProviderType(type);
        },

        // Web3 shim-related
        getWeb3ShimUsageState: this.alertController.getWeb3ShimUsageState.bind(
          this.alertController,
        ),
        setWeb3ShimUsageRecorded:
          this.alertController.setWeb3ShimUsageRecorded.bind(
            this.alertController,
          ),

        ///: BEGIN:ONLY_INCLUDE_IF(build-mmi)
        handleMmiAuthenticate:
          this.institutionalFeaturesController.handleMmiAuthenticate.bind(
            this.institutionalFeaturesController,
          ),
        handleMmiCheckIfTokenIsPresent:
          this.mmiController.handleMmiCheckIfTokenIsPresent.bind(
            this.mmiController,
          ),
        handleMmiDashboardData: this.mmiController.handleMmiDashboardData.bind(
          this.mmiController,
        ),
        handleMmiSetAccountAndNetwork:
          this.mmiController.setAccountAndNetwork.bind(this.mmiController),
        handleMmiOpenAddHardwareWallet:
          this.mmiController.handleMmiOpenAddHardwareWallet.bind(
            this.mmiController,
          ),
        ///: END:ONLY_INCLUDE_IF
      }),
    );

    ///: BEGIN:ONLY_INCLUDE_IF(snaps)
    engine.push(
      createSnapsMethodMiddleware(subjectType === SubjectType.Snap, {
        getUnlockPromise: this.appStateController.getUnlockPromise.bind(
          this.appStateController,
        ),
        getSnaps: this.controllerMessenger.call.bind(
          this.controllerMessenger,
          'SnapController:getPermitted',
          origin,
        ),
        requestPermissions: async (requestedPermissions) =>
          await this.permissionController.requestPermissions(
            { origin },
            requestedPermissions,
          ),
        getPermissions: this.permissionController.getPermissions.bind(
          this.permissionController,
          origin,
        ),
        getSnapFile: this.controllerMessenger.call.bind(
          this.controllerMessenger,
          'SnapController:getFile',
          origin,
        ),
        installSnaps: this.controllerMessenger.call.bind(
          this.controllerMessenger,
          'SnapController:install',
          origin,
        ),
        getIsLocked: () => {
          return !this.appStateController.isUnlocked();
        },
        ///: END:ONLY_INCLUDE_IF
        ///: BEGIN:ONLY_INCLUDE_IF(keyring-snaps)
        hasPermission: this.permissionController.hasPermission.bind(
          this.permissionController,
          origin,
        ),
        getSnap: this.controllerMessenger.call.bind(
          this.controllerMessenger,
          'SnapController:get',
        ),
        getAllSnaps: this.controllerMessenger.call.bind(
          this.controllerMessenger,
          'SnapController:getAll',
        ),
        handleSnapRpcRequest: (args) =>
          this.handleSnapRequest({ ...args, origin }),
        getAllowedKeyringMethods: keyringSnapPermissionsBuilder(
          this.subjectMetadataController,
          origin,
        ),
        createInterface: this.controllerMessenger.call.bind(
          this.controllerMessenger,
          'SnapInterfaceController:createInterface',
          origin,
        ),
        getInterfaceState: (...args) =>
          this.controllerMessenger.call(
            'SnapInterfaceController:getInterface',
            origin,
            ...args,
          ).state,
        updateInterface: this.controllerMessenger.call.bind(
          this.controllerMessenger,
          'SnapInterfaceController:updateInterface',
          origin,
        ),
        ///: END:ONLY_INCLUDE_IF
        ///: BEGIN:ONLY_INCLUDE_IF(snaps)
      }),
    );
    ///: END:ONLY_INCLUDE_IF

    // filter and subscription polyfills
    engine.push(filterMiddleware);
    engine.push(subscriptionManager.middleware);
    if (subjectType !== SubjectType.Internal) {
      // permissions
      engine.push(
        this.permissionController.createPermissionMiddleware({
          origin,
        }),
      );
    }

    engine.push(this.metamaskMiddleware);

    engine.push(providerAsMiddleware(proxyClient.provider));

    return engine;
  }

  /**
   * TODO:LegacyProvider: Delete
   * A method for providing our public config info over a stream.
   * This includes info we like to be synchronous if possible, like
   * the current selected account, and network ID.
   *
   * Since synchronous methods have been deprecated in web3,
   * this is a good candidate for deprecation.
   *
   * @param {*} outStream - The stream to provide public config over.
   */
  setupPublicConfig(outStream) {
    const configStream = storeAsStream(this.publicConfigStore);

    pump(configStream, outStream, (err) => {
      configStream.destroy();
      if (err) {
        log.error(err);
      }
    });
  }

  /**
   * Adds a reference to a connection by origin. Ignores the 'metamask' origin.
   * Caller must ensure that the returned id is stored such that the reference
   * can be deleted later.
   *
   * @param {string} origin - The connection's origin string.
   * @param {object} options - Data associated with the connection
   * @param {object} options.engine - The connection's JSON Rpc Engine
   * @returns {string} The connection's id (so that it can be deleted later)
   */
  addConnection(origin, { engine }) {
    if (origin === ORIGIN_METAMASK) {
      return null;
    }

    if (!this.connections[origin]) {
      this.connections[origin] = {};
    }

    const id = nanoid();
    this.connections[origin][id] = {
      engine,
    };

    return id;
  }

  /**
   * Deletes a reference to a connection, by origin and id.
   * Ignores unknown origins.
   *
   * @param {string} origin - The connection's origin string.
   * @param {string} id - The connection's id, as returned from addConnection.
   */
  removeConnection(origin, id) {
    const connections = this.connections[origin];
    if (!connections) {
      return;
    }

    delete connections[id];

    if (Object.keys(connections).length === 0) {
      delete this.connections[origin];
    }
  }

  /**
   * Closes all connections for the given origin, and removes the references
   * to them.
   * Ignores unknown origins.
   *
   * @param {string} origin - The origin string.
   */
  removeAllConnections(origin) {
    const connections = this.connections[origin];
    if (!connections) {
      return;
    }

    Object.keys(connections).forEach((id) => {
      this.removeConnection(origin, id);
    });
  }

  /**
   * Causes the RPC engines associated with the connections to the given origin
   * to emit a notification event with the given payload.
   *
   * The caller is responsible for ensuring that only permitted notifications
   * are sent.
   *
   * Ignores unknown origins.
   *
   * @param {string} origin - The connection's origin string.
   * @param {unknown} payload - The event payload.
   */
  notifyConnections(origin, payload) {
    const connections = this.connections[origin];

    if (connections) {
      Object.values(connections).forEach((conn) => {
        if (conn.engine) {
          conn.engine.emit('notification', payload);
        }
      });
    }
  }

  /**
   * Causes the RPC engines associated with all connections to emit a
   * notification event with the given payload.
   *
   * If the "payload" parameter is a function, the payload for each connection
   * will be the return value of that function called with the connection's
   * origin.
   *
   * The caller is responsible for ensuring that only permitted notifications
   * are sent.
   *
   * @param {unknown} payload - The event payload, or payload getter function.
   */
  notifyAllConnections(payload) {
    const getPayload =
      typeof payload === 'function'
        ? (origin) => payload(origin)
        : () => payload;

    Object.keys(this.connections).forEach((origin) => {
      Object.values(this.connections[origin]).forEach(async (conn) => {
        try {
          if (conn.engine) {
            conn.engine.emit('notification', await getPayload(origin));
          }
        } catch (err) {
          console.error(err);
        }
      });
    });
  }

  // handlers

  /**
   * Handle a KeyringController update
   *
   * @param {object} state - the KC state
   * @returns {Promise<void>}
   * @private
   */
  async _onKeyringControllerUpdate(state) {
    const { keyrings } = state;
    const addresses = keyrings.reduce(
      (acc, { accounts }) => acc.concat(accounts),
      [],
    );

    if (!addresses.length) {
      return;
    }

    // Ensure preferences + identities controller know about all addresses
    this.preferencesController.syncAddresses(addresses);
    this.accountTracker.syncWithAddresses(addresses);
  }

  /**
   * Handle global application unlock.
   * Notifies all connections that the extension is unlocked, and which
   * account(s) are currently accessible, if any.
   */
  _onUnlock() {
    this.notifyAllConnections(async (origin) => {
      return {
        method: NOTIFICATION_NAMES.unlockStateChanged,
        params: {
          isUnlocked: true,
          accounts: await this.getPermittedAccounts(origin),
        },
      };
    });

    this.unMarkPasswordForgotten();

    // In the current implementation, this handler is triggered by a
    // KeyringController event. Other controllers subscribe to the 'unlock'
    // event of the MetaMaskController itself.
    this.emit('unlock');
  }

  /**
   * Handle global application lock.
   * Notifies all connections that the extension is locked.
   */
  _onLock() {
    this.notifyAllConnections({
      method: NOTIFICATION_NAMES.unlockStateChanged,
      params: {
        isUnlocked: false,
      },
    });

    // In the current implementation, this handler is triggered by a
    // KeyringController event. Other controllers subscribe to the 'lock'
    // event of the MetaMaskController itself.
    this.emit('lock');
  }

  /**
   * Handle memory state updates.
   * - Ensure isClientOpenAndUnlocked is updated
   * - Notifies all connections with the new provider network state
   *   - The external providers handle diffing the state
   *
   * @param newState
   */
  _onStateUpdate(newState) {
    this.isClientOpenAndUnlocked = newState.isUnlocked && this._isClientOpen;
    this._notifyChainChange();
  }

  // misc

  /**
   * A method for emitting the full MetaMask state to all registered listeners.
   *
   * @private
   */
  privateSendUpdate() {
    this.emit('update', this.getState());
  }

  /**
   * @returns {boolean} Whether the extension is unlocked.
   */
  isUnlocked() {
    return this.keyringController.state.isUnlocked;
  }

  //=============================================================================
  // MISCELLANEOUS
  //=============================================================================

  getExternalPendingTransactions(address) {
    return this.smartTransactionsController.getTransactions({
      addressFrom: address,
      status: 'pending',
    });
  }

  /**
   * Returns the nonce that will be associated with a transaction once approved
   *
   * @param {string} address - The hex string address for the transaction
   * @param networkClientId - The optional networkClientId to get the nonce lock with
   * @returns {Promise<number>}
   */
  async getPendingNonce(address, networkClientId) {
    const { nonceDetails, releaseLock } = await this.txController.getNonceLock(
      address,
      process.env.TRANSACTION_MULTICHAIN ? networkClientId : undefined,
    );

    const pendingNonce = nonceDetails.params.highestSuggested;

    releaseLock();
    return pendingNonce;
  }

  /**
   * Returns the next nonce according to the nonce-tracker
   *
   * @param {string} address - The hex string address for the transaction
   * @param networkClientId - The optional networkClientId to get the nonce lock with
   * @returns {Promise<number>}
   */
  async getNextNonce(address, networkClientId) {
    const nonceLock = await this.txController.getNonceLock(
      address,
      process.env.TRANSACTION_MULTICHAIN ? networkClientId : undefined,
    );
    nonceLock.releaseLock();
    return nonceLock.nextNonce;
  }

  /**
   * Throw an artificial error in a timeout handler for testing purposes.
   *
   * @param message - The error message.
   * @deprecated This is only mean to facilitiate E2E testing. We should not
   * use this for handling errors.
   */
  throwTestError(message) {
    setTimeout(() => {
      const error = new Error(message);
      error.name = 'TestError';
      throw error;
    });
  }

  /**
   * A method for setting TransactionController event listeners
   */
  _addTransactionControllerListeners() {
    const transactionMetricsRequest = this.getTransactionMetricsRequest();

    this.controllerMessenger.subscribe(
      'TransactionController:postTransactionBalanceUpdated',
      handlePostTransactionBalanceUpdate.bind(null, transactionMetricsRequest),
    );

    this.controllerMessenger.subscribe(
      'TransactionController:unapprovedTransactionAdded',
      (transactionMeta) =>
        handleTransactionAdded(transactionMetricsRequest, { transactionMeta }),
    );

    this.controllerMessenger.subscribe(
      'TransactionController:transactionApproved',
      handleTransactionApproved.bind(null, transactionMetricsRequest),
    );

    this.controllerMessenger.subscribe(
      'TransactionController:transactionDropped',
      handleTransactionDropped.bind(null, transactionMetricsRequest),
    );

    this.controllerMessenger.subscribe(
      'TransactionController:transactionConfirmed',
      handleTransactionConfirmed.bind(null, transactionMetricsRequest),
    );

    this.controllerMessenger.subscribe(
      'TransactionController:transactionFailed',
      handleTransactionFailed.bind(null, transactionMetricsRequest),
    );

    this.controllerMessenger.subscribe(
      'TransactionController:transactionNewSwap',
      ({ transactionMeta }) =>
        this.swapsController.setTradeTxId(transactionMeta.id),
    );

    this.controllerMessenger.subscribe(
      'TransactionController:transactionNewSwapApproval',
      ({ transactionMeta }) =>
        this.swapsController.setApproveTxId(transactionMeta.id),
    );

    this.controllerMessenger.subscribe(
      'TransactionController:transactionRejected',
      handleTransactionRejected.bind(null, transactionMetricsRequest),
    );

    this.controllerMessenger.subscribe(
      'TransactionController:transactionSubmitted',
      handleTransactionSubmitted.bind(null, transactionMetricsRequest),
    );

    this.controllerMessenger.subscribe(
      'TransactionController:transactionStatusUpdated',
      ({ transactionMeta }) => {
        this._onFinishedTransaction(transactionMeta);
      },
    );
  }

  getTransactionMetricsRequest() {
    const controllerActions = {
      // Metametrics Actions
      createEventFragment: this.metaMetricsController.createEventFragment.bind(
        this.metaMetricsController,
      ),
      finalizeEventFragment:
        this.metaMetricsController.finalizeEventFragment.bind(
          this.metaMetricsController,
        ),
      getEventFragmentById:
        this.metaMetricsController.getEventFragmentById.bind(
          this.metaMetricsController,
        ),
      getParticipateInMetrics: () =>
        this.metaMetricsController.state.participateInMetaMetrics,
      trackEvent: this.metaMetricsController.trackEvent.bind(
        this.metaMetricsController,
      ),
      updateEventFragment: this.metaMetricsController.updateEventFragment.bind(
        this.metaMetricsController,
      ),
      // Other dependencies
      getAccountType: this.getAccountType.bind(this),
      getDeviceModel: this.getDeviceModel.bind(this),
      getEIP1559GasFeeEstimates:
        this.gasFeeController.fetchGasFeeEstimates.bind(this.gasFeeController),
      getSelectedAddress: () =>
        this.preferencesController.store.getState().selectedAddress,
      getTokenStandardAndDetails: this.getTokenStandardAndDetails.bind(this),
      getTransaction: (id) =>
        this.txController.state.transactions.find((tx) => tx.id === id),
    };
    return {
      ...controllerActions,
      snapAndHardwareMessenger: this.controllerMessenger.getRestricted({
        name: 'SnapAndHardwareMessenger',
        allowedActions: [
          'KeyringController:getKeyringForAccount',
          'SnapController:get',
          'AccountsController:getSelectedAccount',
        ],
      }),
      provider: this.provider,
    };
  }

  //=============================================================================
  // CONFIG
  //=============================================================================

  /**
   * Returns the first network configuration object that matches at least one field of the
   * provided search criteria. Returns null if no match is found
   *
   * @param {object} rpcInfo - The RPC endpoint properties and values to check.
   * @returns {object} rpcInfo found in the network configurations list
   */
  findNetworkConfigurationBy(rpcInfo) {
    const { networkConfigurations } = this.networkController.state;
    const networkConfiguration = Object.values(networkConfigurations).find(
      (configuration) => {
        return Object.keys(rpcInfo).some((key) => {
          return configuration[key] === rpcInfo[key];
        });
      },
    );

    return networkConfiguration || null;
  }

  /**
   * Sets the Ledger Live preference to use for Ledger hardware wallet support
   *
   * @deprecated This method is deprecated and will be removed in the future.
   * Only webhid connections are supported in chrome and u2f in firefox.
   */
  async setLedgerTransportPreference() {
    const transportType = window.navigator.hid
      ? LedgerTransportTypes.webhid
      : LedgerTransportTypes.u2f;
    const keyring = await this.getKeyringForDevice(HardwareDeviceNames.ledger);
    if (keyring?.updateTransportMethod) {
      return keyring.updateTransportMethod(transportType).catch((e) => {
        throw e;
      });
    }

    return undefined;
  }

  /**
   * A method for initializing storage the first time.
   *
   * @param {object} initState - The default state to initialize with.
   * @private
   */
  recordFirstTimeInfo(initState) {
    if (!('firstTimeInfo' in initState)) {
      const version = this.platform.getVersion();
      initState.firstTimeInfo = {
        version,
        date: Date.now(),
      };
    }
  }

  // TODO: Replace isClientOpen methods with `controllerConnectionChanged` events.
  /* eslint-disable accessor-pairs */
  /**
   * A method for recording whether the MetaMask user interface is open or not.
   *
   * @param {boolean} open
   */
  set isClientOpen(open) {
    this._isClientOpen = open;
    if (open) {
      this.tokenDetectionController.enable();
    } else {
      this.tokenDetectionController.disable();
    }
  }
  /* eslint-enable accessor-pairs */

  /**
   * A method that is called by the background when all instances of metamask are closed.
   * Currently used to stop polling in the gasFeeController.
   */
  onClientClosed() {
    try {
      this.gasFeeController.stopPolling();
      this.gasFeeController.stopAllPolling();
      this.appStateController.clearPollingTokens();
    } catch (error) {
      console.error(error);
    }
  }

  /**
   * A method that is called by the background when a particular environment type is closed (fullscreen, popup, notification).
   * Currently used to stop polling in the gasFeeController for only that environement type
   *
   * @param environmentType
   */
  onEnvironmentTypeClosed(environmentType) {
    const appStatePollingTokenType =
      POLLING_TOKEN_ENVIRONMENT_TYPES[environmentType];
    const pollingTokensToDisconnect =
      this.appStateController.store.getState()[appStatePollingTokenType];
    pollingTokensToDisconnect.forEach((pollingToken) => {
      this.gasFeeController.disconnectPoller(pollingToken);
      this.gasFeeController.stopPollingByPollingToken(pollingToken);
      this.appStateController.removePollingToken(
        pollingToken,
        appStatePollingTokenType,
      );
    });
  }

  /**
   * Adds a domain to the PhishingController safelist
   *
   * @param {string} hostname - the domain to safelist
   */
  safelistPhishingDomain(hostname) {
    return this.phishingController.bypass(hostname);
  }

  async backToSafetyPhishingWarning() {
    const extensionURL = this.platform.getExtensionURL();
    await this.platform.switchToAnotherURL(undefined, extensionURL);
  }

  /**
   * Locks MetaMask
   */
  setLocked() {
    return this.keyringController.setLocked();
  }

  removePermissionsFor = (subjects) => {
    try {
      this.permissionController.revokePermissions(subjects);
    } catch (exp) {
      if (!(exp instanceof PermissionsRequestNotFoundError)) {
        throw exp;
      }
    }
  };

  ///: BEGIN:ONLY_INCLUDE_IF(snaps)
  updateCaveat = (origin, target, caveatType, caveatValue) => {
    try {
      this.controllerMessenger.call(
        'PermissionController:updateCaveat',
        origin,
        target,
        caveatType,
        caveatValue,
      );
    } catch (exp) {
      if (!(exp instanceof PermissionsRequestNotFoundError)) {
        throw exp;
      }
    }
  };
  ///: END:ONLY_INCLUDE_IF

  updateNetworksList = (sortedNetworkList) => {
    try {
      this.networkOrderController.updateNetworksList(sortedNetworkList);
    } catch (err) {
      log.error(err.message);
      throw err;
    }
  };

  updateAccountsList = (pinnedAccountList) => {
    try {
      this.accountOrderController.updateAccountsList(pinnedAccountList);
    } catch (err) {
      log.error(err.message);
      throw err;
    }
  };

  updateHiddenAccountsList = (hiddenAccountList) => {
    try {
      this.accountOrderController.updateHiddenAccountsList(hiddenAccountList);
    } catch (err) {
      log.error(err.message);
      throw err;
    }
  };

  rejectPermissionsRequest = (requestId) => {
    try {
      this.permissionController.rejectPermissionsRequest(requestId);
    } catch (exp) {
      if (!(exp instanceof PermissionsRequestNotFoundError)) {
        throw exp;
      }
    }
  };

  acceptPermissionsRequest = (request) => {
    try {
      this.permissionController.acceptPermissionsRequest(request);
    } catch (exp) {
      if (!(exp instanceof PermissionsRequestNotFoundError)) {
        throw exp;
      }
    }
  };

  resolvePendingApproval = async (id, value, options) => {
    try {
      await this.approvalController.accept(id, value, options);
    } catch (exp) {
      if (!(exp instanceof ApprovalRequestNotFoundError)) {
        throw exp;
      }
    }
  };

  rejectPendingApproval = (id, error) => {
    try {
      this.approvalController.reject(
        id,
        new EthereumRpcError(error.code, error.message, error.data),
      );
    } catch (exp) {
      if (!(exp instanceof ApprovalRequestNotFoundError)) {
        throw exp;
      }
    }
  };

  async _onAccountChange(newAddress) {
    const permittedAccountsMap = getPermittedAccountsByOrigin(
      this.permissionController.state,
    );

    for (const [origin, accounts] of permittedAccountsMap.entries()) {
      if (accounts.includes(newAddress)) {
        this._notifyAccountsChange(origin, accounts);
      }
    }

    await this.txController.updateIncomingTransactions();
  }

  async _notifyAccountsChange(origin, newAccounts) {
    if (this.isUnlocked()) {
      this.notifyConnections(origin, {
        method: NOTIFICATION_NAMES.accountsChanged,
        // This should be the same as the return value of `eth_accounts`,
        // namely an array of the current / most recently selected Ethereum
        // account.
        params:
          newAccounts.length < 2
            ? // If the length is 1 or 0, the accounts are sorted by definition.
              newAccounts
            : // If the length is 2 or greater, we have to execute
              // `eth_accounts` vi this method.
              await this.getPermittedAccounts(origin),
      });
    }

    this.permissionLogController.updateAccountsHistory(origin, newAccounts);
  }

  async _notifyChainChange() {
    if (this.preferencesController.getUseRequestQueue()) {
      this.notifyAllConnections(async (origin) => ({
        method: NOTIFICATION_NAMES.chainChanged,
        params: await this.getProviderNetworkState(origin),
      }));
    } else {
      this.notifyAllConnections({
        method: NOTIFICATION_NAMES.chainChanged,
        params: await this.getProviderNetworkState(),
      });
    }
  }

  async _onFinishedTransaction(transactionMeta) {
    if (
      ![TransactionStatus.confirmed, TransactionStatus.failed].includes(
        transactionMeta.status,
      )
    ) {
      return;
    }

    await this._createTransactionNotifcation(transactionMeta);
    this._updateNFTOwnership(transactionMeta);
    this._trackTransactionFailure(transactionMeta);
  }

  async _createTransactionNotifcation(transactionMeta) {
    const { chainId } = transactionMeta;
    let rpcPrefs = {};

    if (chainId) {
      const { networkConfigurations } = this.networkController.state;

      const matchingNetworkConfig = Object.values(networkConfigurations).find(
        (networkConfiguration) => networkConfiguration.chainId === chainId,
      );

      rpcPrefs = matchingNetworkConfig?.rpcPrefs ?? {};
    }

    try {
      await this.platform.showTransactionNotification(
        transactionMeta,
        rpcPrefs,
      );
    } catch (error) {
      log.error('Failed to create transaction notification', error);
    }
  }

  _updateNFTOwnership(transactionMeta) {
    // if this is a transferFrom method generated from within the app it may be an NFT transfer transaction
    // in which case we will want to check and update ownership status of the transferred NFT.

    const { type, txParams, chainId } = transactionMeta;

    if (
      type !== TransactionType.tokenMethodTransferFrom ||
      txParams === undefined
    ) {
      return;
    }

    const { data, to: contractAddress, from: userAddress } = txParams;
    const transactionData = parseStandardTokenTransactionData(data);

    // Sometimes the tokenId value is parsed as "_value" param. Not seeing this often any more, but still occasionally:
    // i.e. call approve() on BAYC contract - https://etherscan.io/token/0xbc4ca0eda7647a8ab7c2061c2e118a18a936f13d#writeContract, and tokenId shows up as _value,
    // not sure why since it doesn't match the ERC721 ABI spec we use to parse these transactions - https://github.com/MetaMask/metamask-eth-abis/blob/d0474308a288f9252597b7c93a3a8deaad19e1b2/src/abis/abiERC721.ts#L62.
    const transactionDataTokenId =
      getTokenIdParam(transactionData) ?? getTokenValueParam(transactionData);

    const { allNfts } = this.nftController.state;

    // check if its a known NFT
    const knownNft = allNfts?.[userAddress]?.[chainId]?.find(
      ({ address, tokenId }) =>
        isEqualCaseInsensitive(address, contractAddress) &&
        tokenId === transactionDataTokenId,
    );

    // if it is we check and update ownership status.
    if (knownNft) {
      this.nftController.checkAndUpdateSingleNftOwnershipStatus(
        knownNft,
        false,
        // TODO add networkClientId once it is available in the transactionMeta
        // the chainId previously passed here didn't actually allow us to check for ownership on a non globally selected network
        // because the check would use the provider for the globally selected network, not the chainId passed here.
        { userAddress },
      );
    }
  }

  _trackTransactionFailure(transactionMeta) {
    const { txReceipt } = transactionMeta;
    const metamaskState = this.getState();

    if (!txReceipt || txReceipt.status !== '0x0') {
      return;
    }

    this.metaMetricsController.trackEvent(
      {
        event: 'Tx Status Update: On-Chain Failure',
        category: MetaMetricsEventCategory.Background,
        properties: {
          action: 'Transactions',
          errorMessage: transactionMeta.simulationFails?.reason,
          numberOfTokens: metamaskState.tokens.length,
          numberOfAccounts: Object.keys(metamaskState.accounts).length,
        },
      },
      {
        matomoEvent: true,
      },
    );
  }

  _onUserOperationAdded(userOperationMeta) {
    const transactionMeta = this.txController.state.transactions.find(
      (tx) => tx.id === userOperationMeta.id,
    );

    if (!transactionMeta) {
      return;
    }

    if (transactionMeta.type === TransactionType.swap) {
      this.controllerMessenger.publish(
        'TransactionController:transactionNewSwap',
        { transactionMeta },
      );
    } else if (transactionMeta.type === TransactionType.swapApproval) {
      this.controllerMessenger.publish(
        'TransactionController:transactionNewSwapApproval',
        { transactionMeta },
      );
    }
  }

  _onUserOperationTransactionUpdated(transactionMeta) {
    const updatedTransactionMeta = {
      ...transactionMeta,
      txParams: {
        ...transactionMeta.txParams,
        from: this.preferencesController.getSelectedAddress(),
      },
    };

    const transactionExists = this.txController.state.transactions.some(
      (tx) => tx.id === updatedTransactionMeta.id,
    );

    if (!transactionExists) {
      this.txController.update((state) => {
        state.transactions.push(updatedTransactionMeta);
      });
    }

    this.txController.updateTransaction(
      updatedTransactionMeta,
      'Generated from user operation',
    );

    this.controllerMessenger.publish(
      'TransactionController:transactionStatusUpdated',
      { updatedTransactionMeta },
    );
  }
}<|MERGE_RESOLUTION|>--- conflicted
+++ resolved
@@ -304,14 +304,11 @@
 import { encryptorFactory } from './lib/encryptor-factory';
 import { addDappTransaction, addTransaction } from './lib/transaction/util';
 import { LatticeKeyringOffscreen } from './lib/offscreen-bridge/lattice-offscreen-keyring';
-<<<<<<< HEAD
-import UserStorageController from './controllers/user-storage/user-storage-controller';
-=======
 ///: BEGIN:ONLY_INCLUDE_IF(snaps)
 import PREINSTALLED_SNAPS from './snaps/preinstalled-snaps';
 ///: END:ONLY_INCLUDE_IF
 import AuthenticationController from './controllers/authentication/authentication-controller';
->>>>>>> d143cbfd
+import UserStorageController from './controllers/user-storage/user-storage-controller';
 
 export const METAMASK_CONTROLLER_EVENTS = {
   // Fired after state changes that impact the extension badge (unapproved msg count)
@@ -1395,33 +1392,25 @@
     ///: END:ONLY_INCLUDE_IF
 
     // Notification Controllers
-<<<<<<< HEAD
-    // This controller relies on work from another PR.
-    // https://github.com/MetaMask/metamask-extension/pull/23286
-    // For now the methods have been stubbed out.
-    // NOTE - this controller is not connected to anything live yet & will only be functioning once the full feature is merged.
-    const stubbedAuthMethod = () => {
-      throw new Error('Unimplemented Method');
-    };
+    this.authenticationController = new AuthenticationController({
+      state: initState.AuthenticationController,
+      messenger: this.controllerMessenger.getRestricted({
+        name: 'AuthenticationController',
+        allowedActions: [`${this.snapController.name}:handleRequest`],
+      }),
+    });
     this.userStorageController = new UserStorageController({
       messenger: this.controllerMessenger.getRestricted({
         name: 'UserStorageController',
         allowedActions: [`${this.snapController.name}:handleRequest`],
       }),
       auth: {
-        getBearerToken: stubbedAuthMethod,
-        getSessionIdentifier: stubbedAuthMethod,
-        isAuthEnabled: stubbedAuthMethod,
-        signIn: stubbedAuthMethod,
+        getBearerToken: () => this.authenticationController.getBearerToken(),
+        getSessionIdentifier: async () =>
+          (await this.authenticationController.getSessionProfile())?.profileId,
+        isAuthEnabled: () => this.authenticationController.state.isSignedIn,
+        signIn: () => this.authenticationController.performSignIn(),
       },
-=======
-    this.authenticationController = new AuthenticationController({
-      state: initState.AuthenticationController,
-      messenger: this.controllerMessenger.getRestricted({
-        name: 'AuthenticationController',
-        allowedActions: [`${this.snapController.name}:handleRequest`],
-      }),
->>>>>>> d143cbfd
     });
 
     // account tracker watches balances, nonces, and any code at their address
