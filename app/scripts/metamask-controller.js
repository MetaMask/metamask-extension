import EventEmitter from 'events';
import { finished, pipeline } from 'readable-stream';
import {
  AssetsContractController,
  CurrencyRateController,
  NftController,
  NftDetectionController,
  TokenDetectionController,
  TokenListController,
  TokenRatesController,
  TokensController,
  CodefiTokenPricesServiceV2,
  RatesController,
  fetchMultiExchangeRate,
  TokenBalancesController,
} from '@metamask/assets-controllers';
import { JsonRpcEngine } from '@metamask/json-rpc-engine';
import { createEngineStream } from '@metamask/json-rpc-middleware-stream';
import { ObservableStore } from '@metamask/obs-store';
import { storeAsStream } from '@metamask/obs-store/dist/asStream';
import { providerAsMiddleware } from '@metamask/eth-json-rpc-middleware';
import { debounce, throttle, memoize, wrap } from 'lodash';
import {
  KeyringController,
  keyringBuilderFactory,
} from '@metamask/keyring-controller';
import createFilterMiddleware from '@metamask/eth-json-rpc-filters';
import createSubscriptionManager from '@metamask/eth-json-rpc-filters/subscriptionManager';
import { JsonRpcError, providerErrors } from '@metamask/rpc-errors';

import { Mutex } from 'await-semaphore';
import log from 'loglevel';
import {
  TrezorConnectBridge,
  TrezorKeyring,
} from '@metamask/eth-trezor-keyring';
import {
  LedgerKeyring,
  LedgerIframeBridge,
} from '@metamask/eth-ledger-bridge-keyring';
import LatticeKeyring from 'eth-lattice-keyring';
import { rawChainData } from 'eth-chainlist';
import { MetaMaskKeyring as QRHardwareKeyring } from '@keystonehq/metamask-airgapped-keyring';
import EthQuery from '@metamask/eth-query';
import EthJSQuery from '@metamask/ethjs-query';
import nanoid from 'nanoid';
import { captureException } from '@sentry/browser';
import { AddressBookController } from '@metamask/address-book-controller';
import {
  ApprovalController,
  ApprovalRequestNotFoundError,
} from '@metamask/approval-controller';
import { ControllerMessenger } from '@metamask/base-controller';
import { EnsController } from '@metamask/ens-controller';
import { PhishingController } from '@metamask/phishing-controller';
import { AnnouncementController } from '@metamask/announcement-controller';
import {
  NetworkController,
  getDefaultNetworkControllerState,
} from '@metamask/network-controller';
import { GasFeeController } from '@metamask/gas-fee-controller';
import {
  MethodNames,
  PermissionController,
  PermissionDoesNotExistError,
  PermissionsRequestNotFoundError,
  SubjectMetadataController,
  SubjectType,
} from '@metamask/permission-controller';
import SmartTransactionsController from '@metamask/smart-transactions-controller';
import { ClientId } from '@metamask/smart-transactions-controller/dist/types';
import {
  METAMASK_DOMAIN,
  SelectedNetworkController,
  createSelectedNetworkMiddleware,
} from '@metamask/selected-network-controller';
import { LoggingController, LogType } from '@metamask/logging-controller';
import { PermissionLogController } from '@metamask/permission-log-controller';

import { RateLimitController } from '@metamask/rate-limit-controller';
import {
  CronjobController,
  JsonSnapsRegistry,
  SnapController,
  IframeExecutionService,
  SnapInterfaceController,
  SnapInsightsController,
  OffscreenExecutionService,
} from '@metamask/snaps-controllers';
import {
  createSnapsMethodMiddleware,
  buildSnapEndowmentSpecifications,
  buildSnapRestrictedMethodSpecifications,
} from '@metamask/snaps-rpc-methods';
import {
  ApprovalType,
  ERC1155,
  ERC20,
  ERC721,
  BlockExplorerUrl,
} from '@metamask/controller-utils';

import { AccountsController } from '@metamask/accounts-controller';

///: BEGIN:ONLY_INCLUDE_IF(build-mmi)
import {
  CUSTODIAN_TYPES,
  MmiConfigurationController,
} from '@metamask-institutional/custody-keyring';
import { InstitutionalFeaturesController } from '@metamask-institutional/institutional-features';
import { CustodyController } from '@metamask-institutional/custody-controller';
import { TransactionUpdateController } from '@metamask-institutional/transaction-update';
///: END:ONLY_INCLUDE_IF
import { SignatureController } from '@metamask/signature-controller';
import { PPOMController } from '@metamask/ppom-validator';
import { wordlist } from '@metamask/scure-bip39/dist/wordlists/english';

import {
  NameController,
  ENSNameProvider,
  EtherscanNameProvider,
  TokenNameProvider,
  LensNameProvider,
} from '@metamask/name-controller';

import {
  QueuedRequestController,
  createQueuedRequestMiddleware,
} from '@metamask/queued-request-controller';

import { UserOperationController } from '@metamask/user-operation-controller';

import {
  TransactionController,
  TransactionStatus,
  TransactionType,
} from '@metamask/transaction-controller';

///: BEGIN:ONLY_INCLUDE_IF(keyring-snaps)
import {
  getLocalizedSnapManifest,
  stripSnapPrefix,
} from '@metamask/snaps-utils';
///: END:ONLY_INCLUDE_IF

import { Interface } from '@ethersproject/abi';
import { abiERC1155, abiERC721 } from '@metamask/metamask-eth-abis';
import { isEvmAccountType } from '@metamask/keyring-api';
import { isValidHexAddress, toCaipChainId } from '@metamask/utils';
import {
  AuthenticationController,
  UserStorageController,
} from '@metamask/profile-sync-controller';
import {
  NotificationServicesPushController,
  NotificationServicesController,
} from '@metamask/notification-services-controller';
import {
  Caip25CaveatMutators,
  Caip25CaveatType,
  Caip25EndowmentPermissionName,
  getEthAccounts,
} from '@metamask/multichain';
import {
  methodsRequiringNetworkSwitch,
  methodsThatCanSwitchNetworkWithoutApproval,
  methodsThatShouldBeEnqueued,
} from '../../shared/constants/methods-tags';

///: BEGIN:ONLY_INCLUDE_IF(build-mmi)
import { toChecksumHexAddress } from '../../shared/modules/hexstring-utils';
///: END:ONLY_INCLUDE_IF

import { AssetType, TokenStandard } from '../../shared/constants/transaction';
import {
  GAS_API_BASE_URL,
  GAS_DEV_API_BASE_URL,
  SWAPS_CLIENT_ID,
} from '../../shared/constants/swaps';
import {
  CHAIN_IDS,
  CHAIN_SPEC_URL,
  NETWORK_TYPES,
  NetworkStatus,
  MAINNET_DISPLAY_NAME,
} from '../../shared/constants/network';
import { getAllowedSmartTransactionsChainIds } from '../../shared/constants/smartTransactions';

import {
  HardwareDeviceNames,
  LedgerTransportTypes,
} from '../../shared/constants/hardware-wallets';
import { KeyringType } from '../../shared/constants/keyring';
import {
  RestrictedMethods,
  EndowmentPermissions,
  ExcludedSnapPermissions,
  ExcludedSnapEndowments,
} from '../../shared/constants/permissions';
import { UI_NOTIFICATIONS } from '../../shared/notifications';
import { MILLISECOND, MINUTE, SECOND } from '../../shared/constants/time';
import {
  ORIGIN_METAMASK,
  POLLING_TOKEN_ENVIRONMENT_TYPES,
} from '../../shared/constants/app';
import {
  MetaMetricsEventCategory,
  MetaMetricsEventName,
  MetaMetricsUserTrait,
} from '../../shared/constants/metametrics';
import { LOG_EVENT } from '../../shared/constants/logs';

import {
  getStorageItem,
  setStorageItem,
} from '../../shared/lib/storage-helpers';
import {
  getTokenIdParam,
  fetchTokenBalance,
  fetchERC1155Balance,
} from '../../shared/lib/token-util';
import { isEqualCaseInsensitive } from '../../shared/modules/string-utils';
import { parseStandardTokenTransactionData } from '../../shared/modules/transaction.utils';
import { STATIC_MAINNET_TOKEN_LIST } from '../../shared/constants/tokens';
import { getTokenValueParam } from '../../shared/lib/metamask-controller-utils';
import { isManifestV3 } from '../../shared/modules/mv3.utils';
import { convertNetworkId } from '../../shared/modules/network.utils';
import {
  getIsSmartTransaction,
  isHardwareWallet,
  getFeatureFlagsByChainId,
  getCurrentChainSupportsSmartTransactions,
  getHardwareWalletType,
  getSmartTransactionsPreferenceEnabled,
} from '../../shared/modules/selectors';
import { createCaipStream } from '../../shared/modules/caip-stream';
import { BaseUrl } from '../../shared/constants/urls';
import {
  TOKEN_TRANSFER_LOG_TOPIC_HASH,
  TRANSFER_SINFLE_LOG_TOPIC_HASH,
} from '../../shared/lib/transactions-controller-utils';
import { getProviderConfig } from '../../shared/modules/selectors/networks';
import { endTrace, trace } from '../../shared/lib/trace';
// eslint-disable-next-line import/no-restricted-paths
import { isSnapId } from '../../ui/helpers/utils/snaps';
import { BridgeStatusAction } from '../../shared/types/bridge-status';
import fetchWithCache from '../../shared/lib/fetch-with-cache';
import { BalancesController as MultichainBalancesController } from './lib/accounts/BalancesController';
import {
  ///: BEGIN:ONLY_INCLUDE_IF(build-mmi)
  handleMMITransactionUpdate,
  ///: END:ONLY_INCLUDE_IF
  handleTransactionAdded,
  handleTransactionApproved,
  handleTransactionFailed,
  handleTransactionConfirmed,
  handleTransactionDropped,
  handleTransactionRejected,
  handleTransactionSubmitted,
  handlePostTransactionBalanceUpdate,
  createTransactionEventFragmentWithTxId,
} from './lib/transaction/metrics';
///: BEGIN:ONLY_INCLUDE_IF(build-mmi)
import {
  afterTransactionSign as afterTransactionSignMMI,
  beforeCheckPendingTransaction as beforeCheckPendingTransactionMMI,
  beforeTransactionPublish as beforeTransactionPublishMMI,
  getAdditionalSignArguments as getAdditionalSignArgumentsMMI,
} from './lib/transaction/mmi-hooks';
///: END:ONLY_INCLUDE_IF
import { submitSmartTransactionHook } from './lib/transaction/smart-transactions';
///: BEGIN:ONLY_INCLUDE_IF(keyring-snaps)
import { keyringSnapPermissionsBuilder } from './lib/snap-keyring/keyring-snaps-permissions';
///: END:ONLY_INCLUDE_IF

import { SnapsNameProvider } from './lib/SnapsNameProvider';
import { AddressBookPetnamesBridge } from './lib/AddressBookPetnamesBridge';
import { AccountIdentitiesPetnamesBridge } from './lib/AccountIdentitiesPetnamesBridge';
import { createPPOMMiddleware } from './lib/ppom/ppom-middleware';
import * as PPOMModule from './lib/ppom/ppom';
import {
  onMessageReceived,
  checkForMultipleVersionsRunning,
} from './detect-multiple-instances';
///: BEGIN:ONLY_INCLUDE_IF(build-mmi)
import { MMIController } from './controllers/mmi-controller';
import { mmiKeyringBuilderFactory } from './mmi-keyring-builder-factory';
///: END:ONLY_INCLUDE_IF
import ComposableObservableStore from './lib/ComposableObservableStore';
import AccountTrackerController from './controllers/account-tracker-controller';
import createDupeReqFilterStream from './lib/createDupeReqFilterStream';
import createLoggerMiddleware from './lib/createLoggerMiddleware';
import {
  createEthAccountsMethodMiddleware,
  createEip1193MethodMiddleware,
  createUnsupportedMethodMiddleware,
} from './lib/rpc-method-middleware';
import createOriginMiddleware from './lib/createOriginMiddleware';
import createTabIdMiddleware from './lib/createTabIdMiddleware';
import { NetworkOrderController } from './controllers/network-order';
import { AccountOrderController } from './controllers/account-order';
import createOnboardingMiddleware from './lib/createOnboardingMiddleware';
import { isStreamWritable, setupMultiplex } from './lib/stream-utils';
import { PreferencesController } from './controllers/preferences-controller';
import { AppStateController } from './controllers/app-state-controller';
import { AlertController } from './controllers/alert-controller';
import OnboardingController from './controllers/onboarding';
import Backup from './lib/backup';
import DecryptMessageController from './controllers/decrypt-message';
import SwapsController from './controllers/swaps';
import MetaMetricsController from './controllers/metametrics-controller';
import { segment } from './lib/segment';
import createMetaRPCHandler from './lib/createMetaRPCHandler';
import {
  addHexPrefix,
  getMethodDataName,
  previousValueComparator,
} from './lib/util';
import createMetamaskMiddleware from './lib/createMetamaskMiddleware';
import { hardwareKeyringBuilderFactory } from './lib/hardware-keyring-builder-factory';
import EncryptionPublicKeyController from './controllers/encryption-public-key';
import AppMetadataController from './controllers/app-metadata';

import {
  getCaveatSpecifications,
  diffMap,
  getPermissionBackgroundApiMethods,
  getPermissionSpecifications,
  getPermittedAccountsByOrigin,
  getPermittedChainsByOrigin,
  NOTIFICATION_NAMES,
  unrestrictedMethods,
  PermissionNames,
} from './controllers/permissions';
import { MetaMetricsDataDeletionController } from './controllers/metametrics-data-deletion/metametrics-data-deletion';
import { DataDeletionService } from './services/data-deletion-service';
import createRPCMethodTrackingMiddleware from './lib/createRPCMethodTrackingMiddleware';
import { IndexedDBPPOMStorage } from './lib/ppom/indexed-db-backend';
import { updateCurrentLocale } from './translate';
import { TrezorOffscreenBridge } from './lib/offscreen-bridge/trezor-offscreen-bridge';
import { LedgerOffscreenBridge } from './lib/offscreen-bridge/ledger-offscreen-bridge';
///: BEGIN:ONLY_INCLUDE_IF(keyring-snaps)
import { snapKeyringBuilder, getAccountsBySnapId } from './lib/snap-keyring';
///: END:ONLY_INCLUDE_IF
import { encryptorFactory } from './lib/encryptor-factory';
import { addDappTransaction, addTransaction } from './lib/transaction/util';
///: BEGIN:ONLY_INCLUDE_IF(build-main,build-beta,build-flask)
import { addTypedMessage, addPersonalMessage } from './lib/signature/util';
///: END:ONLY_INCLUDE_IF
import { LatticeKeyringOffscreen } from './lib/offscreen-bridge/lattice-offscreen-keyring';
import PREINSTALLED_SNAPS from './snaps/preinstalled-snaps';
import { WeakRefObjectMap } from './lib/WeakRefObjectMap';
import { METAMASK_COOKIE_HANDLER } from './constants/stream';

// Notification controllers
import { createTxVerificationMiddleware } from './lib/tx-verification/tx-verification-middleware';
import { updateSecurityAlertResponse } from './lib/ppom/ppom-util';
import createEvmMethodsToNonEvmAccountReqFilterMiddleware from './lib/createEvmMethodsToNonEvmAccountReqFilterMiddleware';
import { isEthAddress } from './lib/multichain/address';
import { decodeTransactionData } from './lib/transaction/decode/util';
import {
  BridgeUserAction,
  BridgeBackgroundAction,
} from './controllers/bridge/types';
import BridgeController from './controllers/bridge/bridge-controller';
import { BRIDGE_CONTROLLER_NAME } from './controllers/bridge/constants';
import {
  onPushNotificationClicked,
  onPushNotificationReceived,
} from './controllers/push-notifications';
import createTracingMiddleware from './lib/createTracingMiddleware';
import { PatchStore } from './lib/PatchStore';
import { sanitizeUIState } from './lib/state-utils';
import BridgeStatusController from './controllers/bridge-status/bridge-status-controller';
import { BRIDGE_STATUS_CONTROLLER_NAME } from './controllers/bridge-status/constants';

const { TRIGGER_TYPES } = NotificationServicesController.Constants;
export const METAMASK_CONTROLLER_EVENTS = {
  // Fired after state changes that impact the extension badge (unapproved msg count)
  // The process of updating the badge happens in app/scripts/background.js.
  UPDATE_BADGE: 'updateBadge',
  // TODO: Add this and similar enums to the `controllers` repo and export them
  APPROVAL_STATE_CHANGE: 'ApprovalController:stateChange',
  QUEUED_REQUEST_STATE_CHANGE: 'QueuedRequestController:stateChange',
  METAMASK_NOTIFICATIONS_LIST_UPDATED:
    'NotificationServicesController:notificationsListUpdated',
  METAMASK_NOTIFICATIONS_MARK_AS_READ:
    'NotificationServicesController:markNotificationsAsRead',
};

// stream channels
const PHISHING_SAFELIST = 'metamask-phishing-safelist';

// OneKey devices can connect to Metamask using Trezor USB transport. They use a specific device minor version (99) to differentiate between genuine Trezor and OneKey devices.
export const ONE_KEY_VIA_TREZOR_MINOR_VERSION = 99;

export default class MetamaskController extends EventEmitter {
  /**
   * @param {object} opts
   */
  constructor(opts) {
    super();

    const { isFirstMetaMaskControllerSetup } = opts;

    this.defaultMaxListeners = 20;

    this.sendUpdate = debounce(
      this.privateSendUpdate.bind(this),
      MILLISECOND * 200,
    );
    this.opts = opts;
    this.extension = opts.browser;
    this.platform = opts.platform;
    this.notificationManager = opts.notificationManager;
    const initState = opts.initState || {};
    const version = process.env.METAMASK_VERSION;
    this.recordFirstTimeInfo(initState);
    this.featureFlags = opts.featureFlags;

    // this keeps track of how many "controllerStream" connections are open
    // the only thing that uses controller connections are open metamask UI instances
    this.activeControllerConnections = 0;

    this.offscreenPromise = opts.offscreenPromise ?? Promise.resolve();

    this.getRequestAccountTabIds = opts.getRequestAccountTabIds;
    this.getOpenMetamaskTabsIds = opts.getOpenMetamaskTabsIds;

    this.initializeChainlist();

    this.controllerMessenger = new ControllerMessenger();

    this.loggingController = new LoggingController({
      messenger: this.controllerMessenger.getRestricted({
        name: 'LoggingController',
        allowedActions: [],
        allowedEvents: [],
      }),
      state: initState.LoggingController,
    });

    // instance of a class that wraps the extension's storage local API.
    this.localStoreApiWrapper = opts.localStore;

    this.currentMigrationVersion = opts.currentMigrationVersion;

    // observable state store
    this.store = new ComposableObservableStore({
      state: initState,
      controllerMessenger: this.controllerMessenger,
      persist: true,
    });

    // external connections by origin
    // Do not modify directly. Use the associated methods.
    this.connections = {};

    // lock to ensure only one vault created at once
    this.createVaultMutex = new Mutex();

    this.extension.runtime.onInstalled.addListener((details) => {
      if (details.reason === 'update') {
        if (version === '8.1.0') {
          this.platform.openExtensionInBrowser();
        }
        this.loggingController.add({
          type: LogType.GenericLog,
          data: {
            event: LOG_EVENT.VERSION_UPDATE,
            previousVersion: details.previousVersion,
            version,
          },
        });
      }
    });

    this.appMetadataController = new AppMetadataController({
      state: initState.AppMetadataController,
      messenger: this.controllerMessenger.getRestricted({
        name: 'AppMetadataController',
        allowedActions: [],
        allowedEvents: [],
      }),
      currentMigrationVersion: this.currentMigrationVersion,
      currentAppVersion: version,
    });

    // next, we will initialize the controllers
    // controller initialization order matters
    const clearPendingConfirmations = () => {
      this.encryptionPublicKeyController.clearUnapproved();
      this.decryptMessageController.clearUnapproved();
      this.signatureController.clearUnapproved();
      this.approvalController.clear(providerErrors.userRejectedRequest());
    };

    this.approvalController = new ApprovalController({
      messenger: this.controllerMessenger.getRestricted({
        name: 'ApprovalController',
      }),
      showApprovalRequest: opts.showUserConfirmation,
      typesExcludedFromRateLimiting: [
        ApprovalType.PersonalSign,
        ApprovalType.EthSignTypedData,
        ApprovalType.Transaction,
        ApprovalType.WatchAsset,
        ApprovalType.EthGetEncryptionPublicKey,
        ApprovalType.EthDecrypt,
      ],
    });

    this.queuedRequestController = new QueuedRequestController({
      messenger: this.controllerMessenger.getRestricted({
        name: 'QueuedRequestController',
        allowedActions: [
          'NetworkController:getState',
          'NetworkController:setActiveNetwork',
          'SelectedNetworkController:getNetworkClientIdForDomain',
        ],
        allowedEvents: ['SelectedNetworkController:stateChange'],
      }),
      shouldRequestSwitchNetwork: ({ method }) =>
        methodsRequiringNetworkSwitch.includes(method),
      canRequestSwitchNetworkWithoutApproval: ({ method }) =>
        methodsThatCanSwitchNetworkWithoutApproval.includes(method),
      clearPendingConfirmations,
      showApprovalRequest: () => {
        if (this.approvalController.getTotalApprovalCount() > 0) {
          opts.showUserConfirmation();
        }
      },
    });

    ///: BEGIN:ONLY_INCLUDE_IF(build-mmi)
    this.mmiConfigurationController = new MmiConfigurationController({
      initState: initState.MmiConfigurationController,
      mmiConfigurationServiceUrl: process.env.MMI_CONFIGURATION_SERVICE_URL,
    });
    ///: END:ONLY_INCLUDE_IF

    const networkControllerMessenger = this.controllerMessenger.getRestricted({
      name: 'NetworkController',
    });

    let initialNetworkControllerState = initState.NetworkController;
    if (!initialNetworkControllerState) {
      initialNetworkControllerState = getDefaultNetworkControllerState();

      const networks =
        initialNetworkControllerState.networkConfigurationsByChainId;

      // Note: Consider changing `getDefaultNetworkControllerState`
      // on the controller side to include some of these tweaks.
      networks[CHAIN_IDS.MAINNET].name = MAINNET_DISPLAY_NAME;
      delete networks[CHAIN_IDS.GOERLI];
      delete networks[CHAIN_IDS.LINEA_GOERLI];

      Object.values(networks).forEach((network) => {
        const id = network.rpcEndpoints[0].networkClientId;
        network.blockExplorerUrls = [BlockExplorerUrl[id]];
        network.defaultBlockExplorerUrlIndex = 0;
      });

      let network;
      if (process.env.IN_TEST) {
        network = {
          chainId: CHAIN_IDS.LOCALHOST,
          name: 'Localhost 8545',
          nativeCurrency: 'ETH',
          blockExplorerUrls: [],
          defaultRpcEndpointIndex: 0,
          rpcEndpoints: [
            {
              networkClientId: 'networkConfigurationId',
              url: 'http://localhost:8545',
              type: 'custom',
            },
          ],
        };
        networks[CHAIN_IDS.LOCALHOST] = network;
      } else if (
        process.env.METAMASK_DEBUG ||
        process.env.METAMASK_ENVIRONMENT === 'test'
      ) {
        network = networks[CHAIN_IDS.SEPOLIA];
      } else {
        network = networks[CHAIN_IDS.MAINNET];
      }

      initialNetworkControllerState.selectedNetworkClientId =
        network.rpcEndpoints[network.defaultRpcEndpointIndex].networkClientId;
    }

    this.networkController = new NetworkController({
      messenger: networkControllerMessenger,
      state: initialNetworkControllerState,
      infuraProjectId: opts.infuraProjectId,
    });
    this.networkController.initializeProvider();
    this.provider =
      this.networkController.getProviderAndBlockTracker().provider;
    this.blockTracker =
      this.networkController.getProviderAndBlockTracker().blockTracker;
    this.deprecatedNetworkVersions = {};

    const accountsControllerMessenger = this.controllerMessenger.getRestricted({
      name: 'AccountsController',
      allowedEvents: [
        'SnapController:stateChange',
        'KeyringController:accountRemoved',
        'KeyringController:stateChange',
      ],
      allowedActions: [
        'KeyringController:getAccounts',
        'KeyringController:getKeyringsByType',
        'KeyringController:getKeyringForAccount',
      ],
    });

    this.accountsController = new AccountsController({
      messenger: accountsControllerMessenger,
      state: initState.AccountsController,
    });

    const preferencesMessenger = this.controllerMessenger.getRestricted({
      name: 'PreferencesController',
      allowedActions: [
        'AccountsController:setSelectedAccount',
        'AccountsController:getSelectedAccount',
        'AccountsController:getAccountByAddress',
        'AccountsController:setAccountName',
        'NetworkController:getState',
      ],
      allowedEvents: ['AccountsController:stateChange'],
    });

    this.preferencesController = new PreferencesController({
      state: {
        currentLocale: opts.initLangCode ?? '',
        ...initState.PreferencesController,
      },
      messenger: preferencesMessenger,
    });

    const tokenListMessenger = this.controllerMessenger.getRestricted({
      name: 'TokenListController',
      allowedActions: ['NetworkController:getNetworkClientById'],
      allowedEvents: ['NetworkController:stateChange'],
    });

    this.tokenListController = new TokenListController({
      chainId: this.#getGlobalChainId({
        metamask: this.networkController.state,
      }),
      preventPollingOnNetworkRestart: !this.#isTokenListPollingRequired(
        this.preferencesController.state,
      ),
      messenger: tokenListMessenger,
      state: initState.TokenListController,
    });

    const assetsContractControllerMessenger =
      this.controllerMessenger.getRestricted({
        name: 'AssetsContractController',
        allowedActions: [
          'NetworkController:getNetworkClientById',
          'NetworkController:getNetworkConfigurationByNetworkClientId',
          'NetworkController:getSelectedNetworkClient',
          'NetworkController:getState',
        ],
        allowedEvents: [
          'PreferencesController:stateChange',
          'NetworkController:networkDidChange',
        ],
      });
    this.assetsContractController = new AssetsContractController({
      messenger: assetsContractControllerMessenger,
      chainId: this.#getGlobalChainId(),
    });

    const tokensControllerMessenger = this.controllerMessenger.getRestricted({
      name: 'TokensController',
      allowedActions: [
        'ApprovalController:addRequest',
        'NetworkController:getNetworkClientById',
        'AccountsController:getSelectedAccount',
        'AccountsController:getAccount',
      ],
      allowedEvents: [
        'NetworkController:networkDidChange',
        'AccountsController:selectedEvmAccountChange',
        'PreferencesController:stateChange',
        'TokenListController:stateChange',
        'NetworkController:stateChange',
      ],
    });
    this.tokensController = new TokensController({
      state: initState.TokensController,
      provider: this.provider,
      messenger: tokensControllerMessenger,
      chainId: this.#getGlobalChainId(),
    });

    const nftControllerMessenger = this.controllerMessenger.getRestricted({
      name: 'NftController',
      allowedEvents: [
        'PreferencesController:stateChange',
        'NetworkController:networkDidChange',
        'AccountsController:selectedEvmAccountChange',
      ],
      allowedActions: [
        `${this.approvalController.name}:addRequest`,
        `${this.networkController.name}:getNetworkClientById`,
        'AccountsController:getSelectedAccount',
        'AccountsController:getAccount',
        'AssetsContractController:getERC721AssetName',
        'AssetsContractController:getERC721AssetSymbol',
        'AssetsContractController:getERC721TokenURI',
        'AssetsContractController:getERC721OwnerOf',
        'AssetsContractController:getERC1155BalanceOf',
        'AssetsContractController:getERC1155TokenURI',
      ],
    });
    this.nftController = new NftController({
      state: initState.NftController,
      messenger: nftControllerMessenger,
      chainId: this.#getGlobalChainId(),
      onNftAdded: ({ address, symbol, tokenId, standard, source }) =>
        this.metaMetricsController.trackEvent({
          event: MetaMetricsEventName.NftAdded,
          category: MetaMetricsEventCategory.Wallet,
          sensitiveProperties: {
            token_contract_address: address,
            token_symbol: symbol,
            token_id: tokenId,
            token_standard: standard,
            asset_type: AssetType.NFT,
            source,
          },
        }),
    });

    this.nftController.setApiKey(process.env.OPENSEA_KEY);

    const nftDetectionControllerMessenger =
      this.controllerMessenger.getRestricted({
        name: 'NftDetectionController',
        allowedEvents: [
          'NetworkController:stateChange',
          'PreferencesController:stateChange',
        ],
        allowedActions: [
          'ApprovalController:addRequest',
          'NetworkController:getState',
          'NetworkController:getNetworkClientById',
          'AccountsController:getSelectedAccount',
        ],
      });

    this.nftDetectionController = new NftDetectionController({
      messenger: nftDetectionControllerMessenger,
      chainId: this.#getGlobalChainId(),
      getOpenSeaApiKey: () => this.nftController.openSeaApiKey,
      getBalancesInSingleCall:
        this.assetsContractController.getBalancesInSingleCall.bind(
          this.assetsContractController,
        ),
      addNft: this.nftController.addNft.bind(this.nftController),
      getNftState: () => this.nftController.state,
      // added this to track previous value of useNftDetection, should be true on very first initializing of controller[]
      disabled: !this.preferencesController.state.useNftDetection,
    });

    const metaMetricsControllerMessenger =
      this.controllerMessenger.getRestricted({
        name: 'MetaMetricsController',
        allowedActions: [
          'PreferencesController:getState',
          'NetworkController:getState',
          'NetworkController:getNetworkClientById',
        ],
        allowedEvents: [
          'PreferencesController:stateChange',
          'NetworkController:networkDidChange',
        ],
      });
    this.metaMetricsController = new MetaMetricsController({
      state: initState.MetaMetricsController,
      messenger: metaMetricsControllerMessenger,
      segment,
      version: process.env.METAMASK_VERSION,
      environment: process.env.METAMASK_ENVIRONMENT,
      extension: this.extension,
      captureException,
    });

    this.on('update', (update) => {
      this.metaMetricsController.handleMetaMaskStateUpdate(update);
    });

    const dataDeletionService = new DataDeletionService();
    const metaMetricsDataDeletionMessenger =
      this.controllerMessenger.getRestricted({
        name: 'MetaMetricsDataDeletionController',
        allowedActions: ['MetaMetricsController:getState'],
        allowedEvents: [],
      });
    this.metaMetricsDataDeletionController =
      new MetaMetricsDataDeletionController({
        dataDeletionService,
        messenger: metaMetricsDataDeletionMessenger,
        state: initState.metaMetricsDataDeletionController,
      });

    const gasFeeMessenger = this.controllerMessenger.getRestricted({
      name: 'GasFeeController',
      allowedActions: [
        'NetworkController:getEIP1559Compatibility',
        'NetworkController:getNetworkClientById',
        'NetworkController:getState',
      ],
      allowedEvents: ['NetworkController:stateChange'],
    });

    const gasApiBaseUrl = process.env.SWAPS_USE_DEV_APIS
      ? GAS_DEV_API_BASE_URL
      : GAS_API_BASE_URL;

    this.gasFeeController = new GasFeeController({
      state: initState.GasFeeController,
      interval: 10000,
      messenger: gasFeeMessenger,
      clientId: SWAPS_CLIENT_ID,
      getProvider: () =>
        this.networkController.getProviderAndBlockTracker().provider,
      onNetworkDidChange: (eventHandler) => {
        networkControllerMessenger.subscribe(
          'NetworkController:networkDidChange',
          () => eventHandler(this.networkController.state),
        );
      },
      getCurrentNetworkEIP1559Compatibility:
        this.networkController.getEIP1559Compatibility.bind(
          this.networkController,
        ),
      getCurrentAccountEIP1559Compatibility:
        this.getCurrentAccountEIP1559Compatibility.bind(this),
      legacyAPIEndpoint: `${gasApiBaseUrl}/networks/<chain_id>/gasPrices`,
      EIP1559APIEndpoint: `${gasApiBaseUrl}/networks/<chain_id>/suggestedGasFees`,
      getCurrentNetworkLegacyGasAPICompatibility: () => {
        const chainId = this.#getGlobalChainId();
        return chainId === CHAIN_IDS.BSC;
      },
      getChainId: () => this.#getGlobalChainId(),
    });

    this.appStateController = new AppStateController({
      addUnlockListener: this.on.bind(this, 'unlock'),
      isUnlocked: this.isUnlocked.bind(this),
      initState: initState.AppStateController,
      onInactiveTimeout: () => this.setLocked(),
      messenger: this.controllerMessenger.getRestricted({
        name: 'AppStateController',
        allowedActions: [
          `${this.approvalController.name}:addRequest`,
          `${this.approvalController.name}:acceptRequest`,
          `PreferencesController:getState`,
        ],
        allowedEvents: [
          `KeyringController:qrKeyringStateChange`,
          'PreferencesController:stateChange',
        ],
      }),
      extension: this.extension,
    });

    const currencyRateMessenger = this.controllerMessenger.getRestricted({
      name: 'CurrencyRateController',
      allowedActions: [`${this.networkController.name}:getNetworkClientById`],
    });
    this.currencyRateController = new CurrencyRateController({
      includeUsdRate: true,
      messenger: currencyRateMessenger,
      state: initState.CurrencyController,
    });
    const initialFetchMultiExchangeRate =
      this.currencyRateController.fetchMultiExchangeRate.bind(
        this.currencyRateController,
      );
    this.currencyRateController.fetchMultiExchangeRate = (...args) => {
      if (this.preferencesController.state.useCurrencyRateCheck) {
        return initialFetchMultiExchangeRate(...args);
      }
      return {
        conversionRate: null,
        usdConversionRate: null,
      };
    };

    const tokenBalancesMessenger = this.controllerMessenger.getRestricted({
      name: 'TokenBalancesController',
      allowedActions: [
        'NetworkController:getState',
        'NetworkController:getNetworkClientById',
        'TokensController:getState',
        'PreferencesController:getState',
        'AccountsController:getSelectedAccount',
      ],
      allowedEvents: [
        'PreferencesController:stateChange',
        'TokensController:stateChange',
        'NetworkController:stateChange',
      ],
    });

    this.tokenBalancesController = new TokenBalancesController({
      messenger: tokenBalancesMessenger,
      state: initState.TokenBalancesController,
      interval: 30000,
    });

    const phishingControllerMessenger = this.controllerMessenger.getRestricted({
      name: 'PhishingController',
    });

    this.phishingController = new PhishingController({
      messenger: phishingControllerMessenger,
      state: initState.PhishingController,
      hotlistRefreshInterval: process.env.IN_TEST ? 5 * SECOND : undefined,
      stalelistRefreshInterval: process.env.IN_TEST ? 30 * SECOND : undefined,
    });

    this.ppomController = new PPOMController({
      messenger: this.controllerMessenger.getRestricted({
        name: 'PPOMController',
        allowedEvents: [
          'NetworkController:stateChange',
          'NetworkController:networkDidChange',
        ],
        allowedActions: ['NetworkController:getNetworkClientById'],
      }),
      storageBackend: new IndexedDBPPOMStorage('PPOMDB', 1),
      provider: this.provider,
      ppomProvider: {
        PPOM: PPOMModule.PPOM,
        ppomInit: () => PPOMModule.default(process.env.PPOM_URI),
      },
      state: initState.PPOMController,
      chainId: this.#getGlobalChainId(),
      securityAlertsEnabled:
        this.preferencesController.state.securityAlertsEnabled,
      onPreferencesChange: preferencesMessenger.subscribe.bind(
        preferencesMessenger,
        'PreferencesController:stateChange',
      ),
      cdnBaseUrl: process.env.BLOCKAID_FILE_CDN,
      blockaidPublicKey: process.env.BLOCKAID_PUBLIC_KEY,
    });

    const announcementMessenger = this.controllerMessenger.getRestricted({
      name: 'AnnouncementController',
    });

    this.announcementController = new AnnouncementController({
      messenger: announcementMessenger,
      allAnnouncements: UI_NOTIFICATIONS,
      state: initState.AnnouncementController,
    });

    const networkOrderMessenger = this.controllerMessenger.getRestricted({
      name: 'NetworkOrderController',
      allowedEvents: ['NetworkController:stateChange'],
    });
    this.networkOrderController = new NetworkOrderController({
      messenger: networkOrderMessenger,
      state: initState.NetworkOrderController,
    });

    const accountOrderMessenger = this.controllerMessenger.getRestricted({
      name: 'AccountOrderController',
    });
    this.accountOrderController = new AccountOrderController({
      messenger: accountOrderMessenger,
      state: initState.AccountOrderController,
    });

    const multichainBalancesControllerMessenger =
      this.controllerMessenger.getRestricted({
        name: 'BalancesController',
        allowedEvents: [
          'AccountsController:accountAdded',
          'AccountsController:accountRemoved',
        ],
        allowedActions: [
          'AccountsController:listMultichainAccounts',
          'SnapController:handleRequest',
        ],
      });

    this.multichainBalancesController = new MultichainBalancesController({
      messenger: multichainBalancesControllerMessenger,
      state: initState.MultichainBalancesController,
    });

    const multichainRatesControllerMessenger =
      this.controllerMessenger.getRestricted({
        name: 'RatesController',
      });
    this.multichainRatesController = new RatesController({
      state: initState.MultichainRatesController,
      messenger: multichainRatesControllerMessenger,
      includeUsdRate: true,
      fetchMultiExchangeRate,
    });

    const tokenRatesMessenger = this.controllerMessenger.getRestricted({
      name: 'TokenRatesController',
      allowedActions: [
        'TokensController:getState',
        'NetworkController:getNetworkClientById',
        'NetworkController:getState',
        'AccountsController:getAccount',
        'AccountsController:getSelectedAccount',
      ],
      allowedEvents: [
        'NetworkController:stateChange',
        'AccountsController:selectedEvmAccountChange',
        'PreferencesController:stateChange',
        'TokensController:stateChange',
      ],
    });

    // token exchange rate tracker
    this.tokenRatesController = new TokenRatesController({
      state: initState.TokenRatesController,
      messenger: tokenRatesMessenger,
      tokenPricesService: new CodefiTokenPricesServiceV2(),
      disabled: !this.preferencesController.state.useCurrencyRateCheck,
    });

    this.controllerMessenger.subscribe(
      'PreferencesController:stateChange',
      previousValueComparator((prevState, currState) => {
        const { useCurrencyRateCheck: prevUseCurrencyRateCheck } = prevState;
        const { useCurrencyRateCheck: currUseCurrencyRateCheck } = currState;
        if (currUseCurrencyRateCheck && !prevUseCurrencyRateCheck) {
          this.tokenRatesController.enable();
        } else if (!currUseCurrencyRateCheck && prevUseCurrencyRateCheck) {
          this.tokenRatesController.disable();
        }
      }, this.preferencesController.state),
    );

    this.ensController = new EnsController({
      messenger: this.controllerMessenger.getRestricted({
        name: 'EnsController',
        allowedActions: [
          'NetworkController:getNetworkClientById',
          'NetworkController:getState',
        ],
        allowedEvents: [],
      }),
      onNetworkDidChange: networkControllerMessenger.subscribe.bind(
        networkControllerMessenger,
        'NetworkController:networkDidChange',
      ),
    });

    const onboardingControllerMessenger =
      this.controllerMessenger.getRestricted({
        name: 'OnboardingController',
        allowedActions: [],
        allowedEvents: [],
      });
    this.onboardingController = new OnboardingController({
      messenger: onboardingControllerMessenger,
      state: initState.OnboardingController,
    });

    let additionalKeyrings = [keyringBuilderFactory(QRHardwareKeyring)];

    const keyringOverrides = this.opts.overrides?.keyrings;

    if (isManifestV3 === false) {
      const additionalKeyringTypes = [
        keyringOverrides?.lattice || LatticeKeyring,
        QRHardwareKeyring,
      ];

      const additionalBridgedKeyringTypes = [
        {
          keyring: keyringOverrides?.trezor || TrezorKeyring,
          bridge: keyringOverrides?.trezorBridge || TrezorConnectBridge,
        },
        {
          keyring: keyringOverrides?.ledger || LedgerKeyring,
          bridge: keyringOverrides?.ledgerBridge || LedgerIframeBridge,
        },
      ];

      additionalKeyrings = additionalKeyringTypes.map((keyringType) =>
        keyringBuilderFactory(keyringType),
      );

      additionalBridgedKeyringTypes.forEach((keyringType) =>
        additionalKeyrings.push(
          hardwareKeyringBuilderFactory(
            keyringType.keyring,
            keyringType.bridge,
          ),
        ),
      );
    } else {
      additionalKeyrings.push(
        hardwareKeyringBuilderFactory(
          TrezorKeyring,
          keyringOverrides?.trezorBridge || TrezorOffscreenBridge,
        ),
        hardwareKeyringBuilderFactory(
          LedgerKeyring,
          keyringOverrides?.ledgerBridge || LedgerOffscreenBridge,
        ),
        keyringBuilderFactory(LatticeKeyringOffscreen),
      );
    }

    ///: BEGIN:ONLY_INCLUDE_IF(build-mmi)
    for (const custodianType of Object.keys(CUSTODIAN_TYPES)) {
      additionalKeyrings.push(
        mmiKeyringBuilderFactory(CUSTODIAN_TYPES[custodianType].keyringClass, {
          mmiConfigurationController: this.mmiConfigurationController,
          captureException,
        }),
      );
    }
    ///: END:ONLY_INCLUDE_IF

    ///: BEGIN:ONLY_INCLUDE_IF(keyring-snaps)
    const snapKeyringBuildMessenger = this.controllerMessenger.getRestricted({
      name: 'SnapKeyringBuilder',
      allowedActions: [
        'ApprovalController:addRequest',
        'ApprovalController:acceptRequest',
        'ApprovalController:rejectRequest',
        'ApprovalController:startFlow',
        'ApprovalController:endFlow',
        'ApprovalController:showSuccess',
        'ApprovalController:showError',
        'PhishingController:test',
        'PhishingController:maybeUpdateState',
        'KeyringController:getAccounts',
        'AccountsController:setSelectedAccount',
        'AccountsController:getAccountByAddress',
        'AccountsController:setAccountName',
      ],
    });

    const getSnapController = () => this.snapController;

    // Necessary to persist the keyrings and update the accounts both within the keyring controller and accounts controller
    const persistAndUpdateAccounts = async () => {
      await this.keyringController.persistAllKeyrings();
      await this.accountsController.updateAccounts();
    };

    const getSnapName = (id) => {
      if (!id) {
        return null;
      }

      const currentLocale = this.getLocale();
      const { snaps } = this.snapController.state;
      const snap = snaps[id];

      if (!snap) {
        return stripSnapPrefix(id);
      }

      if (snap.localizationFiles) {
        const localizedManifest = getLocalizedSnapManifest(
          snap.manifest,
          currentLocale,
          snap.localizationFiles,
        );
        return localizedManifest.proposedName;
      }

      return snap.manifest.proposedName;
    };

    const isSnapPreinstalled = (id) => {
      return PREINSTALLED_SNAPS.some((snap) => snap.snapId === id);
    };

    additionalKeyrings.push(
      snapKeyringBuilder(
        snapKeyringBuildMessenger,
        getSnapController,
        persistAndUpdateAccounts,
        (address) => this.removeAccount(address),
        this.metaMetricsController.trackEvent.bind(this.metaMetricsController),
        getSnapName,
        isSnapPreinstalled,
      ),
    );

    ///: END:ONLY_INCLUDE_IF

    const keyringControllerMessenger = this.controllerMessenger.getRestricted({
      name: 'KeyringController',
    });

    this.keyringController = new KeyringController({
      cacheEncryptionKey: true,
      keyringBuilders: additionalKeyrings,
      state: initState.KeyringController,
      encryptor: opts.encryptor || encryptorFactory(600_000),
      messenger: keyringControllerMessenger,
    });

    this.controllerMessenger.subscribe('KeyringController:unlock', () =>
      this._onUnlock(),
    );
    this.controllerMessenger.subscribe('KeyringController:lock', () =>
      this._onLock(),
    );

    this.controllerMessenger.subscribe(
      'KeyringController:stateChange',
      (state) => {
        this._onKeyringControllerUpdate(state);
      },
    );

    this.permissionController = new PermissionController({
      messenger: this.controllerMessenger.getRestricted({
        name: 'PermissionController',
        allowedActions: [
          `${this.approvalController.name}:addRequest`,
          `${this.approvalController.name}:hasRequest`,
          `${this.approvalController.name}:acceptRequest`,
          `${this.approvalController.name}:rejectRequest`,
          `SnapController:getPermitted`,
          `SnapController:install`,
          `SubjectMetadataController:getSubjectMetadata`,
        ],
      }),
      state: initState.PermissionController,
      caveatSpecifications: getCaveatSpecifications(),
      permissionSpecifications: {
        ...getPermissionSpecifications({
          listAccounts: this.accountsController.listAccounts.bind(
            this.accountsController,
          ),
          findNetworkClientIdByChainId:
            this.networkController.findNetworkClientIdByChainId.bind(
              this.networkController,
            ),
        }),
        ...this.getSnapPermissionSpecifications(),
      },
      unrestrictedMethods,
    });

    this.selectedNetworkController = new SelectedNetworkController({
      messenger: this.controllerMessenger.getRestricted({
        name: 'SelectedNetworkController',
        allowedActions: [
          'NetworkController:getNetworkClientById',
          'NetworkController:getState',
          'NetworkController:getSelectedNetworkClient',
          'PermissionController:hasPermissions',
          'PermissionController:getSubjectNames',
        ],
        allowedEvents: [
          'NetworkController:stateChange',
          'PermissionController:stateChange',
        ],
      }),
      state: initState.SelectedNetworkController,
      useRequestQueuePreference:
        this.preferencesController.state.useRequestQueue,
      onPreferencesStateChange: (listener) => {
        preferencesMessenger.subscribe(
          'PreferencesController:stateChange',
          listener,
        );
      },
      domainProxyMap: new WeakRefObjectMap(),
    });

    this.permissionLogController = new PermissionLogController({
      messenger: this.controllerMessenger.getRestricted({
        name: 'PermissionLogController',
      }),
      restrictedMethods: new Set(Object.keys(RestrictedMethods)),
      state: initState.PermissionLogController,
    });

    this.subjectMetadataController = new SubjectMetadataController({
      messenger: this.controllerMessenger.getRestricted({
        name: 'SubjectMetadataController',
        allowedActions: [`${this.permissionController.name}:hasPermissions`],
      }),
      state: initState.SubjectMetadataController,
      subjectCacheLimit: 100,
    });

    const shouldUseOffscreenExecutionService =
      isManifestV3 &&
      typeof chrome !== 'undefined' &&
      // eslint-disable-next-line no-undef
      typeof chrome.offscreen !== 'undefined';

    const snapExecutionServiceArgs = {
      messenger: this.controllerMessenger.getRestricted({
        name: 'ExecutionService',
      }),
      setupSnapProvider: this.setupSnapProvider.bind(this),
    };

    this.snapExecutionService =
      shouldUseOffscreenExecutionService === false
        ? new IframeExecutionService({
            ...snapExecutionServiceArgs,
            iframeUrl: new URL(process.env.IFRAME_EXECUTION_ENVIRONMENT_URL),
          })
        : new OffscreenExecutionService({
            ...snapExecutionServiceArgs,
            offscreenPromise: this.offscreenPromise,
          });

    const snapControllerMessenger = this.controllerMessenger.getRestricted({
      name: 'SnapController',
      allowedEvents: [
        'ExecutionService:unhandledError',
        'ExecutionService:outboundRequest',
        'ExecutionService:outboundResponse',
      ],
      allowedActions: [
        `${this.permissionController.name}:getEndowments`,
        `${this.permissionController.name}:getPermissions`,
        `${this.permissionController.name}:hasPermission`,
        `${this.permissionController.name}:hasPermissions`,
        `${this.permissionController.name}:requestPermissions`,
        `${this.permissionController.name}:revokeAllPermissions`,
        `${this.permissionController.name}:revokePermissions`,
        `${this.permissionController.name}:revokePermissionForAllSubjects`,
        `${this.permissionController.name}:getSubjectNames`,
        `${this.permissionController.name}:updateCaveat`,
        `${this.approvalController.name}:addRequest`,
        `${this.approvalController.name}:updateRequestState`,
        `${this.permissionController.name}:grantPermissions`,
        `${this.subjectMetadataController.name}:getSubjectMetadata`,
        `${this.subjectMetadataController.name}:addSubjectMetadata`,
        'ExecutionService:executeSnap',
        'ExecutionService:getRpcRequestHandler',
        'ExecutionService:terminateSnap',
        'ExecutionService:terminateAllSnaps',
        'ExecutionService:handleRpcRequest',
        'SnapsRegistry:get',
        'SnapsRegistry:getMetadata',
        'SnapsRegistry:update',
        'SnapsRegistry:resolveVersion',
        `SnapInterfaceController:createInterface`,
        `SnapInterfaceController:getInterface`,
      ],
    });

    const allowLocalSnaps = process.env.ALLOW_LOCAL_SNAPS;
    const requireAllowlist = process.env.REQUIRE_SNAPS_ALLOWLIST;
    const rejectInvalidPlatformVersion =
      process.env.REJECT_INVALID_SNAPS_PLATFORM_VERSION;

    this.snapController = new SnapController({
      dynamicPermissions: ['endowment:caip25'],
      environmentEndowmentPermissions: Object.values(EndowmentPermissions),
      excludedPermissions: {
        ...ExcludedSnapPermissions,
        ...ExcludedSnapEndowments,
      },
      closeAllConnections: this.removeAllConnections.bind(this),
      state: initState.SnapController,
      messenger: snapControllerMessenger,
      featureFlags: {
        dappsCanUpdateSnaps: true,
        allowLocalSnaps,
        requireAllowlist,
        rejectInvalidPlatformVersion,
      },
      encryptor: encryptorFactory(600_000),
      getMnemonic: this.getPrimaryKeyringMnemonic.bind(this),
      preinstalledSnaps: PREINSTALLED_SNAPS,
      getFeatureFlags: () => {
        return {
          disableSnaps:
            this.preferencesController.state.useExternalServices === false,
        };
      },
    });

    this.rateLimitController = new RateLimitController({
      state: initState.RateLimitController,
      messenger: this.controllerMessenger.getRestricted({
        name: 'RateLimitController',
      }),
      implementations: {
        showNativeNotification: {
          method: (origin, message) => {
            const subjectMetadataState = this.controllerMessenger.call(
              'SubjectMetadataController:getState',
            );

            const originMetadata = subjectMetadataState.subjectMetadata[origin];

            this.platform
              ._showNotification(originMetadata?.name ?? origin, message)
              .catch((error) => {
                log.error('Failed to create notification', error);
              });

            return null;
          },
          // 2 calls per 5 minutes
          rateLimitCount: 2,
          rateLimitTimeout: 300000,
        },
        showInAppNotification: {
          method: (origin, args) => {
            const { message } = args;

            const notification = {
              data: {
                message,
                origin,
              },
              type: TRIGGER_TYPES.SNAP,
              readDate: null,
            };

            this.controllerMessenger.call(
              'NotificationServicesController:updateMetamaskNotificationsList',
              notification,
            );

            return null;
          },
          // 5 calls per minute
          rateLimitCount: 5,
          rateLimitTimeout: 60000,
        },
      },
    });
    const cronjobControllerMessenger = this.controllerMessenger.getRestricted({
      name: 'CronjobController',
      allowedEvents: [
        'SnapController:snapInstalled',
        'SnapController:snapUpdated',
        'SnapController:snapUninstalled',
        'SnapController:snapEnabled',
        'SnapController:snapDisabled',
      ],
      allowedActions: [
        `${this.permissionController.name}:getPermissions`,
        'SnapController:handleRequest',
        'SnapController:getAll',
      ],
    });
    this.cronjobController = new CronjobController({
      state: initState.CronjobController,
      messenger: cronjobControllerMessenger,
    });

    const snapsRegistryMessenger = this.controllerMessenger.getRestricted({
      name: 'SnapsRegistry',
      allowedEvents: [],
      allowedActions: [],
    });

    this.snapsRegistry = new JsonSnapsRegistry({
      state: initState.SnapsRegistry,
      messenger: snapsRegistryMessenger,
      refetchOnAllowlistMiss: requireAllowlist,
      url: {
        registry: 'https://acl.execution.metamask.io/latest/registry.json',
        signature: 'https://acl.execution.metamask.io/latest/signature.json',
      },
      publicKey:
        '0x025b65308f0f0fb8bc7f7ff87bfc296e0330eee5d3c1d1ee4a048b2fd6a86fa0a6',
    });

    const snapInterfaceControllerMessenger =
      this.controllerMessenger.getRestricted({
        name: 'SnapInterfaceController',
        allowedActions: [
          `${this.phishingController.name}:maybeUpdateState`,
          `${this.phishingController.name}:testOrigin`,
          `${this.approvalController.name}:hasRequest`,
          `${this.approvalController.name}:acceptRequest`,
          `${this.snapController.name}:get`,
        ],
        allowedEvents: [
          'NotificationServicesController:notificationsListUpdated',
        ],
      });

    this.snapInterfaceController = new SnapInterfaceController({
      state: initState.SnapInterfaceController,
      messenger: snapInterfaceControllerMessenger,
    });

    const snapInsightsControllerMessenger =
      this.controllerMessenger.getRestricted({
        name: 'SnapInsightsController',
        allowedActions: [
          `${this.snapController.name}:handleRequest`,
          `${this.snapController.name}:getAll`,
          `${this.permissionController.name}:getPermissions`,
          `${this.snapInterfaceController.name}:deleteInterface`,
        ],
        allowedEvents: [
          `TransactionController:unapprovedTransactionAdded`,
          `TransactionController:transactionStatusUpdated`,
          `SignatureController:stateChange`,
        ],
      });

    this.snapInsightsController = new SnapInsightsController({
      state: initState.SnapInsightsController,
      messenger: snapInsightsControllerMessenger,
    });

    // Notification Controllers
    this.authenticationController = new AuthenticationController.Controller({
      state: initState.AuthenticationController,
      messenger: this.controllerMessenger.getRestricted({
        name: 'AuthenticationController',
        allowedActions: [
          'KeyringController:getState',
          'SnapController:handleRequest',
        ],
        allowedEvents: ['KeyringController:lock', 'KeyringController:unlock'],
      }),
      metametrics: {
        getMetaMetricsId: () => this.metaMetricsController.getMetaMetricsId(),
        agent: 'extension',
      },
    });

    this.userStorageController = new UserStorageController.Controller({
      getMetaMetricsState: () =>
        this.metaMetricsController.state.participateInMetaMetrics ?? false,
      state: initState.UserStorageController,
      config: {
        accountSyncing: {
          onAccountAdded: (profileId) => {
            this.metaMetricsController.trackEvent({
              category: MetaMetricsEventCategory.ProfileSyncing,
              event: MetaMetricsEventName.AccountsSyncAdded,
              properties: {
                profile_id: profileId,
              },
            });
          },
          onAccountNameUpdated: (profileId) => {
            this.metaMetricsController.trackEvent({
              category: MetaMetricsEventCategory.ProfileSyncing,
              event: MetaMetricsEventName.AccountsSyncNameUpdated,
              properties: {
                profile_id: profileId,
              },
            });
          },
          onAccountSyncErroneousSituation: (profileId, situationMessage) => {
            this.metaMetricsController.trackEvent({
              category: MetaMetricsEventCategory.ProfileSyncing,
              event: MetaMetricsEventName.AccountsSyncErroneousSituation,
              properties: {
                profile_id: profileId,
                situation_message: situationMessage,
              },
            });
          },
        },
      },
      env: {
        isAccountSyncingEnabled: isManifestV3,
      },
      messenger: this.controllerMessenger.getRestricted({
        name: 'UserStorageController',
        allowedActions: [
          'KeyringController:getState',
          'KeyringController:addNewAccount',
          'SnapController:handleRequest',
          'AuthenticationController:getBearerToken',
          'AuthenticationController:getSessionProfile',
          'AuthenticationController:isSignedIn',
          'AuthenticationController:performSignOut',
          'AuthenticationController:performSignIn',
          'NotificationServicesController:disableNotificationServices',
          'NotificationServicesController:selectIsNotificationServicesEnabled',
          'AccountsController:listAccounts',
          'AccountsController:updateAccountMetadata',
        ],
        allowedEvents: [
          'KeyringController:lock',
          'KeyringController:unlock',
          'AccountsController:accountAdded',
          'AccountsController:accountRenamed',
        ],
      }),
    });

    const notificationServicesPushControllerMessenger =
      this.controllerMessenger.getRestricted({
        name: 'NotificationServicesPushController',
        allowedActions: ['AuthenticationController:getBearerToken'],
        allowedEvents: [],
      });
    this.notificationServicesPushController =
      new NotificationServicesPushController.Controller({
        messenger: notificationServicesPushControllerMessenger,
        state: initState.NotificationServicesPushController,
        env: {
          apiKey: process.env.FIREBASE_API_KEY ?? '',
          authDomain: process.env.FIREBASE_AUTH_DOMAIN ?? '',
          storageBucket: process.env.FIREBASE_STORAGE_BUCKET ?? '',
          projectId: process.env.FIREBASE_PROJECT_ID ?? '',
          messagingSenderId: process.env.FIREBASE_MESSAGING_SENDER_ID ?? '',
          appId: process.env.FIREBASE_APP_ID ?? '',
          measurementId: process.env.FIREBASE_MEASUREMENT_ID ?? '',
          vapidKey: process.env.VAPID_KEY ?? '',
        },
        config: {
          isPushEnabled: isManifestV3,
          platform: 'extension',
          onPushNotificationReceived,
          onPushNotificationClicked,
        },
      });
    notificationServicesPushControllerMessenger.subscribe(
      'NotificationServicesPushController:onNewNotifications',
      (notification) => {
        this.metaMetricsController.trackEvent({
          category: MetaMetricsEventCategory.PushNotifications,
          event: MetaMetricsEventName.PushNotificationReceived,
          properties: {
            notification_id: notification.id,
            notification_type: notification.type,
            chain_id: notification?.chain_id,
          },
        });
      },
    );
    notificationServicesPushControllerMessenger.subscribe(
      'NotificationServicesPushController:pushNotificationClicked',
      (notification) => {
        this.metaMetricsController.trackEvent({
          category: MetaMetricsEventCategory.PushNotifications,
          event: MetaMetricsEventName.PushNotificationClicked,
          properties: {
            notification_id: notification.id,
            notification_type: notification.type,
            chain_id: notification?.chain_id,
          },
        });
      },
    );

    this.notificationServicesController =
      new NotificationServicesController.Controller({
        messenger: this.controllerMessenger.getRestricted({
          name: 'NotificationServicesController',
          allowedActions: [
            'KeyringController:getAccounts',
            'KeyringController:getState',
            'AuthenticationController:getBearerToken',
            'AuthenticationController:isSignedIn',
            'UserStorageController:enableProfileSyncing',
            'UserStorageController:getStorageKey',
            'UserStorageController:performGetStorage',
            'UserStorageController:performSetStorage',
            'NotificationServicesPushController:enablePushNotifications',
            'NotificationServicesPushController:disablePushNotifications',
            'NotificationServicesPushController:subscribeToPushNotifications',
            'NotificationServicesPushController:updateTriggerPushNotifications',
          ],
          allowedEvents: [
            'KeyringController:stateChange',
            'KeyringController:lock',
            'KeyringController:unlock',
            'NotificationServicesPushController:onNewNotifications',
          ],
        }),
        state: initState.NotificationServicesController,
        env: {
          isPushIntegrated: isManifestV3,
          featureAnnouncements: {
            platform: 'extension',
            spaceId: process.env.CONTENTFUL_ACCESS_SPACE_ID ?? '',
            accessToken: process.env.CONTENTFUL_ACCESS_TOKEN ?? '',
          },
        },
      });

    // account tracker watches balances, nonces, and any code at their address
    this.accountTrackerController = new AccountTrackerController({
      state: { accounts: {} },
      messenger: this.controllerMessenger.getRestricted({
        name: 'AccountTrackerController',
        allowedActions: [
          'AccountsController:getSelectedAccount',
          'NetworkController:getState',
          'NetworkController:getNetworkClientById',
          'OnboardingController:getState',
          'PreferencesController:getState',
        ],
        allowedEvents: [
          'AccountsController:selectedEvmAccountChange',
          'OnboardingController:stateChange',
          'KeyringController:accountRemoved',
        ],
      }),
      provider: this.provider,
      blockTracker: this.blockTracker,
      getNetworkIdentifier: (providerConfig) => {
        const { type, rpcUrl } =
          providerConfig ??
          getProviderConfig({
            metamask: this.networkController.state,
          });
        return type === NETWORK_TYPES.RPC ? rpcUrl : type;
      },
    });

    // start and stop polling for balances based on activeControllerConnections
    this.on('controllerConnectionChanged', (activeControllerConnections) => {
      const { completedOnboarding } = this.onboardingController.state;
      if (activeControllerConnections > 0 && completedOnboarding) {
        this.triggerNetworkrequests();
      } else {
        this.stopNetworkRequests();
      }
    });

    this.controllerMessenger.subscribe(
      `${this.onboardingController.name}:stateChange`,
      previousValueComparator(async (prevState, currState) => {
        const { completedOnboarding: prevCompletedOnboarding } = prevState;
        const { completedOnboarding: currCompletedOnboarding } = currState;
        if (!prevCompletedOnboarding && currCompletedOnboarding) {
          const { address } = this.accountsController.getSelectedAccount();

          await this._addAccountsWithBalance();

          this.postOnboardingInitialization();
          this.triggerNetworkrequests();

          // execute once the token detection on the post-onboarding
          await this.tokenDetectionController.detectTokens({
            selectedAddress: address,
          });
        }
      }, this.onboardingController.state),
    );

    const tokenDetectionControllerMessenger =
      this.controllerMessenger.getRestricted({
        name: 'TokenDetectionController',
        allowedActions: [
          'AccountsController:getAccount',
          'AccountsController:getSelectedAccount',
          'KeyringController:getState',
          'NetworkController:getNetworkClientById',
          'NetworkController:getNetworkConfigurationByNetworkClientId',
          'NetworkController:getState',
          'PreferencesController:getState',
          'TokenListController:getState',
          'TokensController:getState',
          'TokensController:addDetectedTokens',
        ],
        allowedEvents: [
          'AccountsController:selectedEvmAccountChange',
          'KeyringController:lock',
          'KeyringController:unlock',
          'NetworkController:networkDidChange',
          'PreferencesController:stateChange',
          'TokenListController:stateChange',
        ],
      });

    this.tokenDetectionController = new TokenDetectionController({
      messenger: tokenDetectionControllerMessenger,
      getBalancesInSingleCall:
        this.assetsContractController.getBalancesInSingleCall.bind(
          this.assetsContractController,
        ),
      trackMetaMetricsEvent: this.metaMetricsController.trackEvent.bind(
        this.metaMetricsController,
      ),
      useAccountsAPI: true,
      platform: 'extension',
    });

    const addressBookControllerMessenger =
      this.controllerMessenger.getRestricted({
        name: 'AddressBookController',
        allowedActions: [],
        allowedEvents: [],
      });

    this.addressBookController = new AddressBookController({
      messenger: addressBookControllerMessenger,
      state: initState.AddressBookController,
    });

    this.alertController = new AlertController({
      state: initState.AlertController,
      messenger: this.controllerMessenger.getRestricted({
        name: 'AlertController',
        allowedEvents: ['AccountsController:selectedAccountChange'],
        allowedActions: ['AccountsController:getSelectedAccount'],
      }),
    });

    ///: BEGIN:ONLY_INCLUDE_IF(build-mmi)
    this.custodyController = new CustodyController({
      initState: initState.CustodyController,
      captureException,
    });
    this.institutionalFeaturesController = new InstitutionalFeaturesController({
      initState: initState.InstitutionalFeaturesController,
      showConfirmRequest: opts.showUserConfirmation,
    });
    this.transactionUpdateController = new TransactionUpdateController({
      initState: initState.TransactionUpdateController,
      getCustodyKeyring: this.getCustodyKeyringIfExists.bind(this),
      mmiConfigurationController: this.mmiConfigurationController,
      captureException,
    });
    ///: END:ONLY_INCLUDE_IF

    this.backup = new Backup({
      preferencesController: this.preferencesController,
      addressBookController: this.addressBookController,
      accountsController: this.accountsController,
      networkController: this.networkController,
      trackMetaMetricsEvent: this.metaMetricsController.trackEvent.bind(
        this.metaMetricsController,
      ),
    });

    // This gets used as a ...spread parameter in two places: new TransactionController() and createRPCMethodTrackingMiddleware()
    this.snapAndHardwareMetricsParams = {
      getSelectedAccount: this.accountsController.getSelectedAccount.bind(
        this.accountsController,
      ),
      getAccountType: this.getAccountType.bind(this),
      getDeviceModel: this.getDeviceModel.bind(this),
      snapAndHardwareMessenger: this.controllerMessenger.getRestricted({
        name: 'SnapAndHardwareMessenger',
        allowedActions: [
          'KeyringController:getKeyringForAccount',
          'SnapController:get',
          'AccountsController:getSelectedAccount',
        ],
      }),
    };

    const transactionControllerMessenger =
      this.controllerMessenger.getRestricted({
        name: 'TransactionController',
        allowedActions: [
          `${this.approvalController.name}:addRequest`,
          'NetworkController:findNetworkClientIdByChainId',
          'NetworkController:getNetworkClientById',
          'AccountsController:getSelectedAccount',
        ],
        allowedEvents: [`NetworkController:stateChange`],
      });

    this.txController = new TransactionController({
      getCurrentNetworkEIP1559Compatibility:
        this.networkController.getEIP1559Compatibility.bind(
          this.networkController,
        ),
      getCurrentAccountEIP1559Compatibility:
        this.getCurrentAccountEIP1559Compatibility.bind(this),
      getExternalPendingTransactions:
        this.getExternalPendingTransactions.bind(this),
      getGasFeeEstimates: this.gasFeeController.fetchGasFeeEstimates.bind(
        this.gasFeeController,
      ),
      getNetworkClientRegistry:
        this.networkController.getNetworkClientRegistry.bind(
          this.networkController,
        ),
      getNetworkState: () => this.networkController.state,
<<<<<<< HEAD
      getPermittedAccounts: this.getPermittedAccountsSorted.bind(this),
      getSavedGasFees: () =>
        this.preferencesController.state.advancedGasFee[
          getCurrentChainId({ metamask: this.networkController.state })
        ],
=======
      getPermittedAccounts: this.getPermittedAccounts.bind(this),
      getSavedGasFees: () => {
        const globalChainId = this.#getGlobalChainId();
        return this.preferencesController.state.advancedGasFee[globalChainId];
      },
>>>>>>> 93e480c1
      incomingTransactions: {
        etherscanApiKeysByChainId: {
          [CHAIN_IDS.MAINNET]: process.env.ETHERSCAN_API_KEY,
          [CHAIN_IDS.SEPOLIA]: process.env.ETHERSCAN_API_KEY,
        },
        includeTokenTransfers: false,
        isEnabled: () =>
          this.preferencesController.state.incomingTransactionsPreferences?.[
            this.#getGlobalChainId()
          ] && this.onboardingController.state.completedOnboarding,
        queryEntireHistory: false,
        updateTransactions: false,
      },
      isFirstTimeInteractionEnabled: () =>
        this.preferencesController.state.securityAlertsEnabled,
      isSimulationEnabled: () =>
        this.preferencesController.state.useTransactionSimulations,
      messenger: transactionControllerMessenger,
      pendingTransactions: {
        isResubmitEnabled: () => {
          const state = this._getMetaMaskState();
          return !(
            getSmartTransactionsPreferenceEnabled(state) &&
            getCurrentChainSupportsSmartTransactions(state)
          );
        },
      },
      testGasFeeFlows: process.env.TEST_GAS_FEE_FLOWS,
      trace,
      hooks: {
        ///: BEGIN:ONLY_INCLUDE_IF(build-mmi)
        afterSign: (txMeta, signedEthTx) =>
          afterTransactionSignMMI(
            txMeta,
            signedEthTx,
            this.transactionUpdateController.addTransactionToWatchList.bind(
              this.transactionUpdateController,
            ),
          ),
        beforeCheckPendingTransaction:
          beforeCheckPendingTransactionMMI.bind(this),
        beforePublish: beforeTransactionPublishMMI.bind(this),
        getAdditionalSignArguments: getAdditionalSignArgumentsMMI.bind(this),
        ///: END:ONLY_INCLUDE_IF
        publish: this._publishSmartTransactionHook.bind(this),
      },
      sign: (...args) => this.keyringController.signTransaction(...args),
      state: initState.TransactionController,
    });

    this._addTransactionControllerListeners();

    this.decryptMessageController = new DecryptMessageController({
      getState: this.getState.bind(this),
      messenger: this.controllerMessenger.getRestricted({
        name: 'DecryptMessageController',
        allowedActions: [
          `${this.approvalController.name}:addRequest`,
          `${this.approvalController.name}:acceptRequest`,
          `${this.approvalController.name}:rejectRequest`,
          `${this.keyringController.name}:decryptMessage`,
        ],
      }),
      metricsEvent: this.metaMetricsController.trackEvent.bind(
        this.metaMetricsController,
      ),
    });

    this.encryptionPublicKeyController = new EncryptionPublicKeyController({
      messenger: this.controllerMessenger.getRestricted({
        name: 'EncryptionPublicKeyController',
        allowedActions: [
          `${this.approvalController.name}:addRequest`,
          `${this.approvalController.name}:acceptRequest`,
          `${this.approvalController.name}:rejectRequest`,
        ],
      }),
      getEncryptionPublicKey:
        this.keyringController.getEncryptionPublicKey.bind(
          this.keyringController,
        ),
      getAccountKeyringType: this.keyringController.getAccountKeyringType.bind(
        this.keyringController,
      ),
      getState: this.getState.bind(this),
      metricsEvent: this.metaMetricsController.trackEvent.bind(
        this.metaMetricsController,
      ),
    });

    this.signatureController = new SignatureController({
      messenger: this.controllerMessenger.getRestricted({
        name: 'SignatureController',
        allowedActions: [
          `${this.approvalController.name}:addRequest`,
          `${this.keyringController.name}:signMessage`,
          `${this.keyringController.name}:signPersonalMessage`,
          `${this.keyringController.name}:signTypedMessage`,
          `${this.loggingController.name}:add`,
          `${this.networkController.name}:getNetworkClientById`,
        ],
      }),
      trace,
      decodingApiUrl: process.env.DECODING_API_URL,
      isDecodeSignatureRequestEnabled: () =>
        this.preferencesController.state.useExternalServices === true &&
        this.preferencesController.state.useTransactionSimulations,
    });

    this.signatureController.hub.on(
      'cancelWithReason',
      ({ message, reason }) => {
        this.metaMetricsController.trackEvent({
          event: reason,
          category: MetaMetricsEventCategory.Transactions,
          properties: {
            action: 'Sign Request',
            type: message.type,
          },
        });
      },
    );

    ///: BEGIN:ONLY_INCLUDE_IF(build-mmi)
    const transactionMetricsRequest = this.getTransactionMetricsRequest();

    const mmiControllerMessenger = this.controllerMessenger.getRestricted({
      name: 'MMIController',
      allowedActions: [
        'AccountsController:getAccountByAddress',
        'AccountsController:setAccountName',
        'AccountsController:listAccounts',
        'AccountsController:getSelectedAccount',
        'AccountsController:setSelectedAccount',
        'MetaMetricsController:getState',
        'NetworkController:getState',
        'NetworkController:setActiveNetwork',
      ],
    });

    this.mmiController = new MMIController({
      messenger: mmiControllerMessenger,
      mmiConfigurationController: this.mmiConfigurationController,
      keyringController: this.keyringController,
      appStateController: this.appStateController,
      transactionUpdateController: this.transactionUpdateController,
      custodyController: this.custodyController,
      getState: this.getState.bind(this),
      getPendingNonce: this.getPendingNonce.bind(this),
      accountTrackerController: this.accountTrackerController,
      networkController: this.networkController,
      metaMetricsController: this.metaMetricsController,
      permissionController: this.permissionController,
      signatureController: this.signatureController,
      platform: this.platform,
      extension: this.extension,
      getTransactions: this.txController.getTransactions.bind(
        this.txController,
      ),
      setTxStatusSigned: (id) =>
        this.txController.updateCustodialTransaction(id, {
          status: TransactionStatus.signed,
        }),
      setTxStatusSubmitted: (id) =>
        this.txController.updateCustodialTransaction(id, {
          status: TransactionStatus.submitted,
        }),
      setTxStatusFailed: (id, reason) =>
        this.txController.updateCustodialTransaction(id, {
          status: TransactionStatus.failed,
          errorMessage: reason,
        }),
      trackTransactionEvents: handleMMITransactionUpdate.bind(
        null,
        transactionMetricsRequest,
      ),
      updateTransaction: (txMeta, note) =>
        this.txController.updateTransaction(txMeta, note),
      updateTransactionHash: (id, hash) =>
        this.txController.updateCustodialTransaction(id, { hash }),
      setChannelId: (channelId) =>
        this.institutionalFeaturesController.setChannelId(channelId),
      setConnectionRequest: (payload) =>
        this.institutionalFeaturesController.setConnectionRequest(payload),
    });
    ///: END:ONLY_INCLUDE_IF

    const swapsControllerMessenger = this.controllerMessenger.getRestricted({
      name: 'SwapsController',
      // TODO: allow these internal calls once GasFeeController and TransactionController
      // export these action types and register its action handlers
      // allowedActions: [
      //   'GasFeeController:getEIP1559GasFeeEstimates',
      //   'TransactionController:getLayer1GasFee',
      // ],
      allowedActions: [
        'NetworkController:getState',
        'NetworkController:getNetworkClientById',
        'TokenRatesController:getState',
      ],
      allowedEvents: [],
    });

    this.swapsController = new SwapsController(
      {
        messenger: swapsControllerMessenger,
        getBufferedGasLimit: async (txMeta, multiplier) => {
          const { gas: gasLimit, simulationFails } =
            await this.txController.estimateGasBuffered(
              txMeta.txParams,
              multiplier,
              this.#getGlobalNetworkClientId(),
            );

          return { gasLimit, simulationFails };
        },
        // TODO: Remove once GasFeeController exports this action type
        getEIP1559GasFeeEstimates:
          this.gasFeeController.fetchGasFeeEstimates.bind(
            this.gasFeeController,
          ),
        // TODO: Remove once TransactionController exports this action type
        getLayer1GasFee: this.txController.getLayer1GasFee.bind(
          this.txController,
        ),
        trackMetaMetricsEvent: this.metaMetricsController.trackEvent.bind(
          this.metaMetricsController,
        ),
      },
      initState.SwapsController,
    );

    const bridgeControllerMessenger = this.controllerMessenger.getRestricted({
      name: BRIDGE_CONTROLLER_NAME,
      allowedActions: [
        'AccountsController:getSelectedAccount',
        'NetworkController:getSelectedNetworkClient',
        'NetworkController:findNetworkClientIdByChainId',
      ],
      allowedEvents: [],
    });
    this.bridgeController = new BridgeController({
      messenger: bridgeControllerMessenger,
      // TODO: Remove once TransactionController exports this action type
      getLayer1GasFee: this.txController.getLayer1GasFee.bind(
        this.txController,
      ),
    });

    const bridgeStatusControllerMessenger =
      this.controllerMessenger.getRestricted({
        name: BRIDGE_STATUS_CONTROLLER_NAME,
        allowedActions: [
          'AccountsController:getSelectedAccount',
          'NetworkController:getNetworkClientById',
          'NetworkController:findNetworkClientIdByChainId',
          'NetworkController:getState',
        ],
        allowedEvents: [],
      });
    this.bridgeStatusController = new BridgeStatusController({
      messenger: bridgeStatusControllerMessenger,
      state: initState.BridgeStatusController,
    });

    const smartTransactionsControllerMessenger =
      this.controllerMessenger.getRestricted({
        name: 'SmartTransactionsController',
        allowedActions: ['NetworkController:getNetworkClientById'],
        allowedEvents: ['NetworkController:stateChange'],
      });
    this.smartTransactionsController = new SmartTransactionsController({
      supportedChainIds: getAllowedSmartTransactionsChainIds(),
      clientId: ClientId.Extension,
      getNonceLock: (address) =>
        this.txController.getNonceLock(
          address,
          this.#getGlobalNetworkClientId(),
        ),
      confirmExternalTransaction:
        this.txController.confirmExternalTransaction.bind(this.txController),
      trackMetaMetricsEvent: this.metaMetricsController.trackEvent.bind(
        this.metaMetricsController,
      ),
      state: initState.SmartTransactionsController,
      messenger: smartTransactionsControllerMessenger,
      getTransactions: this.txController.getTransactions.bind(
        this.txController,
      ),
      updateTransaction: this.txController.updateTransaction.bind(
        this.txController,
      ),
      getFeatureFlags: () => {
        const state = this._getMetaMaskState();
        return getFeatureFlagsByChainId(state);
      },
      getMetaMetricsProps: async () => {
        const selectedAddress =
          this.accountsController.getSelectedAccount().address;
        const accountHardwareType = await getHardwareWalletType(
          this._getMetaMaskState(),
        );
        const accountType = await this.getAccountType(selectedAddress);
        const deviceModel = await this.getDeviceModel(selectedAddress);
        return {
          accountHardwareType,
          accountType,
          deviceModel,
        };
      },
    });

    const isExternalNameSourcesEnabled = () =>
      this.preferencesController.state.useExternalNameSources;

    this.nameController = new NameController({
      messenger: this.controllerMessenger.getRestricted({
        name: 'NameController',
        allowedActions: [],
      }),
      providers: [
        new ENSNameProvider({
          reverseLookup: this.ensController.reverseResolveAddress.bind(
            this.ensController,
          ),
        }),
        new EtherscanNameProvider({ isEnabled: isExternalNameSourcesEnabled }),
        new TokenNameProvider({ isEnabled: isExternalNameSourcesEnabled }),
        new LensNameProvider({ isEnabled: isExternalNameSourcesEnabled }),
        new SnapsNameProvider({
          messenger: this.controllerMessenger.getRestricted({
            name: 'SnapsNameProvider',
            allowedActions: [
              'SnapController:getAll',
              'SnapController:get',
              'SnapController:handleRequest',
              'PermissionController:getState',
            ],
          }),
        }),
      ],
      state: initState.NameController,
    });

    const petnamesBridgeMessenger = this.controllerMessenger.getRestricted({
      name: 'PetnamesBridge',
      allowedEvents: [
        'NameController:stateChange',
        'AccountsController:stateChange',
        'AddressBookController:stateChange',
      ],
      allowedActions: ['AccountsController:listAccounts'],
    });

    new AddressBookPetnamesBridge({
      addressBookController: this.addressBookController,
      nameController: this.nameController,
      messenger: petnamesBridgeMessenger,
    }).init();

    new AccountIdentitiesPetnamesBridge({
      nameController: this.nameController,
      messenger: petnamesBridgeMessenger,
    }).init();

    this.userOperationController = new UserOperationController({
      entrypoint: process.env.EIP_4337_ENTRYPOINT,
      getGasFeeEstimates: this.gasFeeController.fetchGasFeeEstimates.bind(
        this.gasFeeController,
      ),
      messenger: this.controllerMessenger.getRestricted({
        name: 'UserOperationController',
        allowedActions: [
          'ApprovalController:addRequest',
          'NetworkController:getNetworkClientById',
          'KeyringController:prepareUserOperation',
          'KeyringController:patchUserOperation',
          'KeyringController:signUserOperation',
        ],
      }),
      state: initState.UserOperationController,
    });

    this.userOperationController.hub.on(
      'user-operation-added',
      this._onUserOperationAdded.bind(this),
    );

    this.userOperationController.hub.on(
      'transaction-updated',
      this._onUserOperationTransactionUpdated.bind(this),
    );

    // ensure AccountTrackerController updates balances after network change
    networkControllerMessenger.subscribe(
      'NetworkController:networkDidChange',
      () => {
        this.accountTrackerController.updateAccounts();
      },
    );

    // clear unapproved transactions and messages when the network will change
    networkControllerMessenger.subscribe(
      'NetworkController:networkWillChange',
      clearPendingConfirmations.bind(this),
    );

    this.metamaskMiddleware = createMetamaskMiddleware({
      static: {
        eth_syncing: false,
        web3_clientVersion: `MetaMask/v${version}`,
      },
      version,
      // account mgmt
      getAccounts: async ({ origin: innerOrigin }) => {
        if (innerOrigin === ORIGIN_METAMASK) {
          const selectedAddress =
            this.accountsController.getSelectedAccount().address;
          return selectedAddress ? [selectedAddress] : [];
        } else if (this.isUnlocked()) {
          return await this.getPermittedAccounts(innerOrigin);
        }
        return []; // changing this is a breaking change
      },
      // tx signing
      processTransaction: (transactionParams, dappRequest) =>
        addDappTransaction(
          this.getAddTransactionRequest({ transactionParams, dappRequest }),
        ),
      // msg signing
      ///: BEGIN:ONLY_INCLUDE_IF(build-main,build-beta,build-flask)

      processTypedMessage: (...args) =>
        addTypedMessage({
          signatureController: this.signatureController,
          signatureParams: args,
        }),
      processTypedMessageV3: (...args) =>
        addTypedMessage({
          signatureController: this.signatureController,
          signatureParams: args,
        }),
      processTypedMessageV4: (...args) =>
        addTypedMessage({
          signatureController: this.signatureController,
          signatureParams: args,
        }),
      processPersonalMessage: (...args) =>
        addPersonalMessage({
          signatureController: this.signatureController,
          signatureParams: args,
        }),
      ///: END:ONLY_INCLUDE_IF

      ///: BEGIN:ONLY_INCLUDE_IF(build-mmi)
      /* eslint-disable no-dupe-keys */
      processTypedMessage: this.mmiController.newUnsignedMessage.bind(
        this.mmiController,
      ),
      processTypedMessageV3: this.mmiController.newUnsignedMessage.bind(
        this.mmiController,
      ),
      processTypedMessageV4: this.mmiController.newUnsignedMessage.bind(
        this.mmiController,
      ),
      processPersonalMessage: this.mmiController.newUnsignedMessage.bind(
        this.mmiController,
      ),
      setTypedMessageInProgress:
        this.signatureController.setTypedMessageInProgress.bind(
          this.signatureController,
        ),
      setPersonalMessageInProgress:
        this.signatureController.setPersonalMessageInProgress.bind(
          this.signatureController,
        ),
      /* eslint-enable no-dupe-keys */
      ///: END:ONLY_INCLUDE_IF

      processEncryptionPublicKey:
        this.encryptionPublicKeyController.newRequestEncryptionPublicKey.bind(
          this.encryptionPublicKeyController,
        ),

      processDecryptMessage:
        this.decryptMessageController.newRequestDecryptMessage.bind(
          this.decryptMessageController,
        ),
      getPendingNonce: this.getPendingNonce.bind(this),
      getPendingTransactionByHash: (hash) =>
        this.txController.state.transactions.find(
          (meta) =>
            meta.hash === hash && meta.status === TransactionStatus.submitted,
        ),
    });

    // ensure isClientOpenAndUnlocked is updated when memState updates
    this.on('update', (memState) => this._onStateUpdate(memState));

    /**
     * All controllers in Memstore but not in store. They are not persisted.
     * On chrome profile re-start, they will be re-initialized.
     */
    const resetOnRestartStore = {
      AccountTracker: this.accountTrackerController,
      TokenRatesController: this.tokenRatesController,
      DecryptMessageController: this.decryptMessageController,
      EncryptionPublicKeyController: this.encryptionPublicKeyController,
      SignatureController: this.signatureController,
      SwapsController: this.swapsController,
      BridgeController: this.bridgeController,
      BridgeStatusController: this.bridgeStatusController,
      EnsController: this.ensController,
      ApprovalController: this.approvalController,
      PPOMController: this.ppomController,
    };

    this.store.updateStructure({
      AccountsController: this.accountsController,
      AppStateController: this.appStateController.store,
      AppMetadataController: this.appMetadataController,
      MultichainBalancesController: this.multichainBalancesController,
      TransactionController: this.txController,
      KeyringController: this.keyringController,
      PreferencesController: this.preferencesController,
      MetaMetricsController: this.metaMetricsController,
      MetaMetricsDataDeletionController: this.metaMetricsDataDeletionController,
      AddressBookController: this.addressBookController,
      CurrencyController: this.currencyRateController,
      NetworkController: this.networkController,
      AlertController: this.alertController,
      OnboardingController: this.onboardingController,
      PermissionController: this.permissionController,
      PermissionLogController: this.permissionLogController,
      SubjectMetadataController: this.subjectMetadataController,
      AnnouncementController: this.announcementController,
      NetworkOrderController: this.networkOrderController,
      AccountOrderController: this.accountOrderController,
      GasFeeController: this.gasFeeController,
      TokenListController: this.tokenListController,
      TokensController: this.tokensController,
      TokenBalancesController: this.tokenBalancesController,
      SmartTransactionsController: this.smartTransactionsController,
      NftController: this.nftController,
      PhishingController: this.phishingController,
      SelectedNetworkController: this.selectedNetworkController,
      LoggingController: this.loggingController,
      MultichainRatesController: this.multichainRatesController,
      SnapController: this.snapController,
      CronjobController: this.cronjobController,
      SnapsRegistry: this.snapsRegistry,
      SnapInterfaceController: this.snapInterfaceController,
      SnapInsightsController: this.snapInsightsController,
      ///: BEGIN:ONLY_INCLUDE_IF(build-mmi)
      CustodyController: this.custodyController.store,
      InstitutionalFeaturesController:
        this.institutionalFeaturesController.store,
      MmiConfigurationController: this.mmiConfigurationController.store,
      ///: END:ONLY_INCLUDE_IF
      PPOMController: this.ppomController,
      NameController: this.nameController,
      UserOperationController: this.userOperationController,
      // Notification Controllers
      AuthenticationController: this.authenticationController,
      UserStorageController: this.userStorageController,
      NotificationServicesController: this.notificationServicesController,
      NotificationServicesPushController:
        this.notificationServicesPushController,
      ...resetOnRestartStore,
    });

    this.memStore = new ComposableObservableStore({
      config: {
        AccountsController: this.accountsController,
        AppStateController: this.appStateController.store,
        AppMetadataController: this.appMetadataController,
        MultichainBalancesController: this.multichainBalancesController,
        NetworkController: this.networkController,
        KeyringController: this.keyringController,
        PreferencesController: this.preferencesController,
        MetaMetricsController: this.metaMetricsController,
        MetaMetricsDataDeletionController:
          this.metaMetricsDataDeletionController,
        AddressBookController: this.addressBookController,
        CurrencyController: this.currencyRateController,
        AlertController: this.alertController,
        OnboardingController: this.onboardingController,
        PermissionController: this.permissionController,
        PermissionLogController: this.permissionLogController,
        SubjectMetadataController: this.subjectMetadataController,
        AnnouncementController: this.announcementController,
        NetworkOrderController: this.networkOrderController,
        AccountOrderController: this.accountOrderController,
        GasFeeController: this.gasFeeController,
        TokenListController: this.tokenListController,
        TokensController: this.tokensController,
        TokenBalancesController: this.tokenBalancesController,
        SmartTransactionsController: this.smartTransactionsController,
        NftController: this.nftController,
        SelectedNetworkController: this.selectedNetworkController,
        LoggingController: this.loggingController,
        TxController: this.txController,
        MultichainRatesController: this.multichainRatesController,
        SnapController: this.snapController,
        CronjobController: this.cronjobController,
        SnapsRegistry: this.snapsRegistry,
        SnapInterfaceController: this.snapInterfaceController,
        SnapInsightsController: this.snapInsightsController,
        ///: BEGIN:ONLY_INCLUDE_IF(build-mmi)
        CustodyController: this.custodyController.store,
        InstitutionalFeaturesController:
          this.institutionalFeaturesController.store,
        MmiConfigurationController: this.mmiConfigurationController.store,
        ///: END:ONLY_INCLUDE_IF
        NameController: this.nameController,
        UserOperationController: this.userOperationController,
        // Notification Controllers
        AuthenticationController: this.authenticationController,
        UserStorageController: this.userStorageController,
        NotificationServicesController: this.notificationServicesController,
        QueuedRequestController: this.queuedRequestController,
        NotificationServicesPushController:
          this.notificationServicesPushController,
        ...resetOnRestartStore,
      },
      controllerMessenger: this.controllerMessenger,
    });

    // if this is the first time, clear the state of by calling these methods
    const resetMethods = [
      this.accountTrackerController.resetState.bind(
        this.accountTrackerController,
      ),
      this.decryptMessageController.resetState.bind(
        this.decryptMessageController,
      ),
      this.encryptionPublicKeyController.resetState.bind(
        this.encryptionPublicKeyController,
      ),
      this.signatureController.resetState.bind(this.signatureController),
      this.swapsController.resetState.bind(this.swapsController),
      this.bridgeController.resetState.bind(this.bridgeController),
      this.ensController.resetState.bind(this.ensController),
      this.approvalController.clear.bind(this.approvalController),
      // WE SHOULD ADD TokenListController.resetState here too. But it's not implemented yet.
    ];

    if (isManifestV3) {
      if (isFirstMetaMaskControllerSetup === true) {
        this.resetStates(resetMethods);
        this.extension.storage.session.set({
          isFirstMetaMaskControllerSetup: false,
        });
      }
    } else {
      // it's always the first time in MV2
      this.resetStates(resetMethods);
    }

    // Automatic login via config password
    const password = process.env.PASSWORD;
    if (
      !this.isUnlocked() &&
      this.onboardingController.state.completedOnboarding &&
      password &&
      !process.env.IN_TEST
    ) {
      this._loginUser(password);
    } else {
      this._startUISync();
    }

    // Lazily update the store with the current extension environment
    this.extension.runtime.getPlatformInfo().then(({ os }) => {
      this.appStateController.setBrowserEnvironment(
        os,
        // This method is presently only supported by Firefox
        this.extension.runtime.getBrowserInfo === undefined
          ? 'chrome'
          : 'firefox',
      );
    });

    this.setupControllerEventSubscriptions();
    this.setupMultichainDataAndSubscriptions();

    // For more information about these legacy streams, see here:
    // https://github.com/MetaMask/metamask-extension/issues/15491
    // TODO:LegacyProvider: Delete
    this.publicConfigStore = this.createPublicConfigStore();

    // Multiple MetaMask instances launched warning
    this.extension.runtime.onMessageExternal.addListener(onMessageReceived);
    // Fire a ping message to check if other extensions are running
    checkForMultipleVersionsRunning();

    if (this.onboardingController.state.completedOnboarding) {
      this.postOnboardingInitialization();
    }
  }

  // Provides a method for getting feature flags for the multichain
  // initial rollout, such that we can remotely modify polling interval
  getInfuraFeatureFlags() {
    fetchWithCache({
      url: 'https://swap.api.cx.metamask.io/featureFlags',
      cacheRefreshTime: MINUTE * 20,
    })
      .then(this.onFeatureFlagResponseReceived)
      .catch((e) => {
        // API unreachable (?)
        log.warn('Feature flag endpoint is unreachable', e);
      });
  }

  onFeatureFlagResponseReceived(response) {
    const { multiChainAssets = {} } = response;
    const { pollInterval } = multiChainAssets;
    // Polling interval is provided in seconds
    if (pollInterval > 0) {
      this.tokenBalancesController.setIntervalLength(pollInterval * SECOND);
    }
  }

  postOnboardingInitialization() {
    const { usePhishDetect } = this.preferencesController.state;

    this.networkController.lookupNetwork();

    if (usePhishDetect) {
      this.phishingController.maybeUpdateState();
    }

    // post onboarding emit detectTokens event
    const preferencesControllerState = this.preferencesController.state;
    const { useTokenDetection, useNftDetection } =
      preferencesControllerState ?? {};
    this.metaMetricsController.trackEvent({
      category: MetaMetricsEventCategory.Onboarding,
      event: MetaMetricsUserTrait.TokenDetectionEnabled,
      properties: {
        [MetaMetricsUserTrait.TokenDetectionEnabled]: useTokenDetection,
      },
    });
    this.metaMetricsController.trackEvent({
      category: MetaMetricsEventCategory.Onboarding,
      event: MetaMetricsUserTrait.NftAutodetectionEnabled,
      properties: {
        [MetaMetricsUserTrait.NftAutodetectionEnabled]: useNftDetection,
      },
    });
  }

  triggerNetworkrequests() {
    this.txController.startIncomingTransactionPolling([
      this.#getGlobalNetworkClientId(),
    ]);

    this.tokenDetectionController.enable();
    this.getInfuraFeatureFlags();
  }

  stopNetworkRequests() {
    this.txController.stopIncomingTransactionPolling();
    this.tokenDetectionController.disable();
  }

  resetStates(resetMethods) {
    resetMethods.forEach((resetMethod) => {
      try {
        resetMethod();
      } catch (err) {
        console.error(err);
      }
    });
  }

  ///: BEGIN:ONLY_INCLUDE_IF(keyring-snaps)
  /**
   * Initialize the snap keyring if it is not present.
   *
   * @returns {SnapKeyring}
   */
  async getSnapKeyring() {
    let [snapKeyring] = this.keyringController.getKeyringsByType(
      KeyringType.snap,
    );
    if (!snapKeyring) {
      snapKeyring = await this.keyringController.addNewKeyring(
        KeyringType.snap,
      );
    }
    return snapKeyring;
  }
  ///: END:ONLY_INCLUDE_IF

  trackInsightSnapView(snapId) {
    this.metaMetricsController.trackEvent({
      event: MetaMetricsEventName.InsightSnapViewed,
      category: MetaMetricsEventCategory.Snaps,
      properties: {
        snap_id: snapId,
      },
    });
  }

  /**
   * Get snap metadata from the current state without refreshing the registry database.
   *
   * @param {string} snapId - A snap id.
   * @returns The available metadata for the snap, if any.
   */
  _getSnapMetadata(snapId) {
    return this.snapsRegistry.state.database?.verifiedSnaps?.[snapId]?.metadata;
  }

  /**
   * Tracks snaps export usage.
   * Note: This function is throttled to 1 call per 60 seconds per snap id + handler combination.
   *
   * @param {string} snapId - The ID of the snap the handler is being triggered on.
   * @param {string} handler - The handler to trigger on the snap for the request.
   * @param {boolean} success - Whether the invocation was successful or not.
   * @param {string} origin - The origin of the request.
   */
  _trackSnapExportUsage = wrap(
    memoize(
      () =>
        throttle(
          (snapId, handler, success, origin) =>
            this.metaMetricsController.trackEvent({
              event: MetaMetricsEventName.SnapExportUsed,
              category: MetaMetricsEventCategory.Snaps,
              properties: {
                snap_id: snapId,
                export: handler,
                snap_category: this._getSnapMetadata(snapId)?.category,
                success,
                origin,
              },
            }),
          SECOND * 60,
        ),
      (snapId, handler, _, origin) => `${snapId}${handler}${origin}`,
    ),
    (getFunc, ...args) => getFunc(...args)(...args),
  );

  /**
   * Passes a JSON-RPC request object to the SnapController for execution.
   *
   * @param {object} args - A bag of options.
   * @param {string} args.snapId - The ID of the recipient snap.
   * @param {string} args.origin - The origin of the RPC request.
   * @param {string} args.handler - The handler to trigger on the snap for the request.
   * @param {object} args.request - The JSON-RPC request object.
   * @returns The result of the JSON-RPC request.
   */
  async handleSnapRequest(args) {
    try {
      const response = await this.controllerMessenger.call(
        'SnapController:handleRequest',
        args,
      );
      this._trackSnapExportUsage(args.snapId, args.handler, true, args.origin);
      return response;
    } catch (error) {
      this._trackSnapExportUsage(args.snapId, args.handler, false, args.origin);
      throw error;
    }
  }

  /**
   * Gets the currently selected locale from the PreferencesController.
   *
   * @returns The currently selected locale.
   */
  getLocale() {
    const { currentLocale } = this.preferencesController.state;

    return currentLocale;
  }

  /**
   * Constructor helper for getting Snap permission specifications.
   */
  getSnapPermissionSpecifications() {
    return {
      ...buildSnapEndowmentSpecifications(Object.keys(ExcludedSnapEndowments)),
      ...buildSnapRestrictedMethodSpecifications(
        Object.keys(ExcludedSnapPermissions),
        {
          getPreferences: () => {
            const locale = this.getLocale();
            const currency = this.currencyRateController.state.currentCurrency;
            return { locale, currency };
          },
          clearSnapState: this.controllerMessenger.call.bind(
            this.controllerMessenger,
            'SnapController:clearSnapState',
          ),
          getMnemonic: this.getPrimaryKeyringMnemonic.bind(this),
          getUnlockPromise: this.appStateController.getUnlockPromise.bind(
            this.appStateController,
          ),
          getSnap: this.controllerMessenger.call.bind(
            this.controllerMessenger,
            'SnapController:get',
          ),
          handleSnapRpcRequest: this.handleSnapRequest.bind(this),
          getSnapState: this.controllerMessenger.call.bind(
            this.controllerMessenger,
            'SnapController:getSnapState',
          ),
          requestUserApproval:
            this.approvalController.addAndShowApprovalRequest.bind(
              this.approvalController,
            ),
          showNativeNotification: (origin, args) =>
            this.controllerMessenger.call(
              'RateLimitController:call',
              origin,
              'showNativeNotification',
              origin,
              args.message,
            ),
          showInAppNotification: (origin, args) =>
            this.controllerMessenger.call(
              'RateLimitController:call',
              origin,
              'showInAppNotification',
              origin,
              args,
            ),
          updateSnapState: this.controllerMessenger.call.bind(
            this.controllerMessenger,
            'SnapController:updateSnapState',
          ),
          maybeUpdatePhishingList: () => {
            const { usePhishDetect } = this.preferencesController.state;

            if (!usePhishDetect) {
              return;
            }

            this.controllerMessenger.call(
              'PhishingController:maybeUpdateState',
            );
          },
          isOnPhishingList: (url) => {
            const { usePhishDetect } = this.preferencesController.state;

            if (!usePhishDetect) {
              return false;
            }

            return this.controllerMessenger.call(
              'PhishingController:testOrigin',
              url,
            ).result;
          },
          createInterface: this.controllerMessenger.call.bind(
            this.controllerMessenger,
            'SnapInterfaceController:createInterface',
          ),
          getInterface: this.controllerMessenger.call.bind(
            this.controllerMessenger,
            'SnapInterfaceController:getInterface',
          ),
          ///: BEGIN:ONLY_INCLUDE_IF(keyring-snaps)
          getSnapKeyring: this.getSnapKeyring.bind(this),
          ///: END:ONLY_INCLUDE_IF
        },
      ),
    };
  }

  /**
   * Sets up BaseController V2 event subscriptions. Currently, this includes
   * the subscriptions necessary to notify permission subjects of account
   * changes.
   *
   * Some of the subscriptions in this method are ControllerMessenger selector
   * event subscriptions. See the relevant documentation for
   * `@metamask/base-controller` for more information.
   *
   * Note that account-related notifications emitted when the extension
   * becomes unlocked are handled in MetaMaskController._onUnlock.
   */
  setupControllerEventSubscriptions() {
    let lastSelectedAddress;
    this.controllerMessenger.subscribe(
      'PreferencesController:stateChange',
      previousValueComparator(async (prevState, currState) => {
        const { currentLocale } = currState;
        const chainId = this.#getGlobalChainId();

        await updateCurrentLocale(currentLocale);
        if (currState.incomingTransactionsPreferences?.[chainId]) {
          this.txController.startIncomingTransactionPolling([
            this.#getGlobalNetworkClientId(),
          ]);
        } else {
          this.txController.stopIncomingTransactionPolling();
        }

        this.#checkTokenListPolling(currState, prevState);
      }, this.preferencesController.state),
    );

    this.controllerMessenger.subscribe(
      `${this.accountsController.name}:selectedAccountChange`,
      async (account) => {
        if (account.address && account.address !== lastSelectedAddress) {
          lastSelectedAddress = account.address;
          await this._onAccountChange(account.address);
        }
      },
    );

    // This handles account changes every time relevant permission state
    // changes, for any reason.
    this.controllerMessenger.subscribe(
      `${this.permissionController.name}:stateChange`,
      async (currentValue, previousValue) => {
        const changedAccounts = diffMap(currentValue, previousValue);

        for (const [origin, accounts] of changedAccounts.entries()) {
          this._notifyAccountsChange(origin, accounts);
        }
      },
      getPermittedAccountsByOrigin,
    );

    this.controllerMessenger.subscribe(
      `${this.permissionController.name}:stateChange`,
      async (currentValue, previousValue) => {
        const changedChains = diffMap(currentValue, previousValue);

        // This operates under the assumption that there will be at maximum
        // one origin permittedChains value change per event handler call
        for (const [origin, chains] of changedChains.entries()) {
          const currentNetworkClientIdForOrigin =
            this.selectedNetworkController.getNetworkClientIdForDomain(origin);
          const { chainId: currentChainIdForOrigin } =
            this.networkController.getNetworkConfigurationByNetworkClientId(
              currentNetworkClientIdForOrigin,
            );
          // if(chains.length === 0) {
          // TODO: This particular case should also occur at the same time
          // that eth_accounts is revoked. When eth_accounts is revoked,
          // the networkClientId for that origin should be reset to track
          // the globally selected network.
          // }
          if (chains.length > 0 && !chains.includes(currentChainIdForOrigin)) {
            const networkClientId =
              this.networkController.findNetworkClientIdByChainId(chains[0]);
            this.selectedNetworkController.setNetworkClientIdForDomain(
              origin,
              networkClientId,
            );
            this.networkController.setActiveNetwork(networkClientId);
          }
        }
      },
      getPermittedChainsByOrigin,
    );

    this.controllerMessenger.subscribe(
      'NetworkController:networkDidChange',
      async () => {
        await this.txController.updateIncomingTransactions([
          this.#getGlobalNetworkClientId(),
        ]);

        await this.txController.stopIncomingTransactionPolling();

        await this.txController.startIncomingTransactionPolling([
          this.#getGlobalNetworkClientId(),
        ]);
      },
    );

    this.controllerMessenger.subscribe(
      `${this.snapController.name}:snapInstallStarted`,
      (snapId, origin, isUpdate) => {
        const snapCategory = this._getSnapMetadata(snapId)?.category;
        this.metaMetricsController.trackEvent({
          event: isUpdate
            ? MetaMetricsEventName.SnapUpdateStarted
            : MetaMetricsEventName.SnapInstallStarted,
          category: MetaMetricsEventCategory.Snaps,
          properties: {
            snap_id: snapId,
            origin,
            snap_category: snapCategory,
          },
        });
      },
    );

    this.controllerMessenger.subscribe(
      `${this.snapController.name}:snapInstallFailed`,
      (snapId, origin, isUpdate, error) => {
        const isRejected = error.includes('User rejected the request.');
        const failedEvent = isUpdate
          ? MetaMetricsEventName.SnapUpdateFailed
          : MetaMetricsEventName.SnapInstallFailed;
        const rejectedEvent = isUpdate
          ? MetaMetricsEventName.SnapUpdateRejected
          : MetaMetricsEventName.SnapInstallRejected;

        const snapCategory = this._getSnapMetadata(snapId)?.category;
        this.metaMetricsController.trackEvent({
          event: isRejected ? rejectedEvent : failedEvent,
          category: MetaMetricsEventCategory.Snaps,
          properties: {
            snap_id: snapId,
            origin,
            snap_category: snapCategory,
          },
        });
      },
    );

    this.controllerMessenger.subscribe(
      `${this.snapController.name}:snapInstalled`,
      (truncatedSnap, origin, preinstalled) => {
        if (preinstalled) {
          return;
        }

        const snapId = truncatedSnap.id;
        const snapCategory = this._getSnapMetadata(snapId)?.category;
        this.metaMetricsController.trackEvent({
          event: MetaMetricsEventName.SnapInstalled,
          category: MetaMetricsEventCategory.Snaps,
          properties: {
            snap_id: snapId,
            version: truncatedSnap.version,
            origin,
            snap_category: snapCategory,
          },
        });
      },
    );

    this.controllerMessenger.subscribe(
      `${this.snapController.name}:snapUpdated`,
      (newSnap, oldVersion, origin, preinstalled) => {
        if (preinstalled) {
          return;
        }

        const snapId = newSnap.id;
        const snapCategory = this._getSnapMetadata(snapId)?.category;
        this.metaMetricsController.trackEvent({
          event: MetaMetricsEventName.SnapUpdated,
          category: MetaMetricsEventCategory.Snaps,
          properties: {
            snap_id: snapId,
            old_version: oldVersion,
            new_version: newSnap.version,
            origin,
            snap_category: snapCategory,
          },
        });
      },
    );

    this.controllerMessenger.subscribe(
      `${this.snapController.name}:snapTerminated`,
      (truncatedSnap) => {
        const approvals = Object.values(
          this.approvalController.state.pendingApprovals,
        ).filter(
          (approval) =>
            approval.origin === truncatedSnap.id &&
            approval.type.startsWith(RestrictedMethods.snap_dialog),
        );
        for (const approval of approvals) {
          this.approvalController.reject(
            approval.id,
            new Error('Snap was terminated.'),
          );
        }
      },
    );

    this.controllerMessenger.subscribe(
      `${this.snapController.name}:snapUninstalled`,
      (truncatedSnap) => {
        const notificationIds = this.notificationServicesController
          .getNotificationsByType(TRIGGER_TYPES.SNAP)
          .filter(
            (notification) => notification.data.origin === truncatedSnap.id,
          )
          .map((notification) => notification.id);

        this.notificationServicesController.deleteNotificationsById(
          notificationIds,
        );

        const snapId = truncatedSnap.id;
        const snapCategory = this._getSnapMetadata(snapId)?.category;
        this.metaMetricsController.trackEvent({
          event: MetaMetricsEventName.SnapUninstalled,
          category: MetaMetricsEventCategory.Snaps,
          properties: {
            snap_id: snapId,
            version: truncatedSnap.version,
            snap_category: snapCategory,
          },
        });
      },
    );
  }

  /**
   * Sets up multichain data and subscriptions.
   * This method is called during the MetaMaskController constructor.
   * It starts the MultichainRatesController if selected account is non-EVM
   * and subscribes to account changes.
   */
  setupMultichainDataAndSubscriptions() {
    if (
      !isEvmAccountType(
        this.accountsController.getSelectedMultichainAccount().type,
      )
    ) {
      this.multichainRatesController.start();
    }

    this.controllerMessenger.subscribe(
      'AccountsController:selectedAccountChange',
      (selectedAccount) => {
        if (isEvmAccountType(selectedAccount.type)) {
          this.multichainRatesController.stop();
          return;
        }
        this.multichainRatesController.start();
      },
    );
    this.multichainBalancesController.start();
    this.multichainBalancesController.updateBalances();
  }

  /**
   * TODO:LegacyProvider: Delete
   * Constructor helper: initialize a public config store.
   * This store is used to make some config info available to Dapps synchronously.
   */
  createPublicConfigStore() {
    // subset of state for metamask inpage provider
    const publicConfigStore = new ObservableStore();

    const selectPublicState = async ({ isUnlocked }) => {
      const { chainId, networkVersion } = await this.getProviderNetworkState();

      return {
        isUnlocked,
        chainId,
        networkVersion: networkVersion ?? 'loading',
      };
    };

    const updatePublicConfigStore = async (memState) => {
      const networkStatus =
        memState.networksMetadata[memState.selectedNetworkClientId]?.status;
      if (networkStatus === NetworkStatus.Available) {
        publicConfigStore.putState(await selectPublicState(memState));
      }
    };

    // setup memStore subscription hooks
    this.on('update', updatePublicConfigStore);
    updatePublicConfigStore(this.getState());

    return publicConfigStore;
  }

  /**
   * Gets relevant state for the provider of an external origin.
   *
   * @param {string} origin - The origin to get the provider state for.
   * @returns {Promise<{ isUnlocked: boolean, networkVersion: string, chainId: string, accounts: string[] }>} An object with relevant state properties.
   */
  async getProviderState(origin) {
    const providerNetworkState = await this.getProviderNetworkState(
      this.preferencesController.getUseRequestQueue() ? origin : undefined,
    );

    return {
      isUnlocked: this.isUnlocked(),
      accounts: await this.getPermittedAccounts(origin),
      ...providerNetworkState,
    };
  }

  /**
   * Retrieves network state information relevant for external providers.
   *
   * @param {string} origin - The origin identifier for which network state is requested (default: 'metamask').
   * @returns {object} An object containing important network state properties, including chainId and networkVersion.
   */
  async getProviderNetworkState(origin = METAMASK_DOMAIN) {
    const networkClientId = this.controllerMessenger.call(
      'SelectedNetworkController:getNetworkClientIdForDomain',
      origin,
    );

    const networkClient = this.controllerMessenger.call(
      'NetworkController:getNetworkClientById',
      networkClientId,
    );

    const { chainId } = networkClient.configuration;

    const { completedOnboarding } = this.onboardingController.state;

    let networkVersion = this.deprecatedNetworkVersions[networkClientId];
    if (networkVersion === undefined && completedOnboarding) {
      const ethQuery = new EthQuery(networkClient.provider);
      networkVersion = await new Promise((resolve) => {
        ethQuery.sendAsync({ method: 'net_version' }, (error, result) => {
          if (error) {
            console.error(error);
            resolve(null);
          } else {
            resolve(convertNetworkId(result));
          }
        });
      });
      this.deprecatedNetworkVersions[networkClientId] = networkVersion;
    }

    return {
      chainId,
      networkVersion: networkVersion ?? 'loading',
    };
  }

  //=============================================================================
  // EXPOSED TO THE UI SUBSYSTEM
  //=============================================================================

  /**
   * The metamask-state of the various controllers, made available to the UI
   *
   * @returns {object} status
   */
  getState() {
    const { vault } = this.keyringController.state;
    const isInitialized = Boolean(vault);
    const flatState = this.memStore.getFlatState();

    return {
      isInitialized,
      ...sanitizeUIState(flatState),
    };
  }

  /**
   * Returns an Object containing API Callback Functions.
   * These functions are the interface for the UI.
   * The API object can be transmitted over a stream via JSON-RPC.
   *
   * @returns {object} Object containing API functions.
   */
  getApi() {
    const {
      accountsController,
      addressBookController,
      alertController,
      appStateController,
      keyringController,
      nftController,
      nftDetectionController,
      currencyRateController,
      tokenBalancesController,
      tokenDetectionController,
      ensController,
      tokenListController,
      gasFeeController,
      metaMetricsController,
      networkController,
      announcementController,
      onboardingController,
      permissionController,
      preferencesController,
      tokensController,
      smartTransactionsController,
      txController,
      assetsContractController,
      backup,
      approvalController,
      phishingController,
      tokenRatesController,
      accountTrackerController,
      // Notification Controllers
      authenticationController,
      userStorageController,
      notificationServicesController,
      notificationServicesPushController,
    } = this;

    return {
      // etc
      getState: this.getState.bind(this),
      setCurrentCurrency: currencyRateController.setCurrentCurrency.bind(
        currencyRateController,
      ),
      setUseBlockie: preferencesController.setUseBlockie.bind(
        preferencesController,
      ),
      setUseNonceField: preferencesController.setUseNonceField.bind(
        preferencesController,
      ),
      setUsePhishDetect: preferencesController.setUsePhishDetect.bind(
        preferencesController,
      ),
      setUseMultiAccountBalanceChecker:
        preferencesController.setUseMultiAccountBalanceChecker.bind(
          preferencesController,
        ),
      setUseSafeChainsListValidation:
        preferencesController.setUseSafeChainsListValidation.bind(
          preferencesController,
        ),
      setUseTokenDetection: preferencesController.setUseTokenDetection.bind(
        preferencesController,
      ),
      setUseNftDetection: preferencesController.setUseNftDetection.bind(
        preferencesController,
      ),
      setUse4ByteResolution: preferencesController.setUse4ByteResolution.bind(
        preferencesController,
      ),
      setUseCurrencyRateCheck:
        preferencesController.setUseCurrencyRateCheck.bind(
          preferencesController,
        ),
      setOpenSeaEnabled: preferencesController.setOpenSeaEnabled.bind(
        preferencesController,
      ),
      getUseRequestQueue: this.preferencesController.getUseRequestQueue.bind(
        this.preferencesController,
      ),
      getProviderConfig: () =>
        getProviderConfig({
          metamask: this.networkController.state,
        }),
      grantPermissionsIncremental:
        this.permissionController.grantPermissionsIncremental.bind(
          this.permissionController,
        ),
      grantPermissions: this.permissionController.grantPermissions.bind(
        this.permissionController,
      ),
      setSecurityAlertsEnabled:
        preferencesController.setSecurityAlertsEnabled.bind(
          preferencesController,
        ),
      ///: BEGIN:ONLY_INCLUDE_IF(keyring-snaps)
      setAddSnapAccountEnabled:
        preferencesController.setAddSnapAccountEnabled.bind(
          preferencesController,
        ),
      ///: END:ONLY_INCLUDE_IF
      ///: BEGIN:ONLY_INCLUDE_IF(build-flask)
      setWatchEthereumAccountEnabled:
        preferencesController.setWatchEthereumAccountEnabled.bind(
          preferencesController,
        ),
      ///: END:ONLY_INCLUDE_IF
      ///: BEGIN:ONLY_INCLUDE_IF(solana)
      setSolanaSupportEnabled:
        preferencesController.setSolanaSupportEnabled.bind(
          preferencesController,
        ),
      ///: END:ONLY_INCLUDE_IF
      setBitcoinSupportEnabled:
        preferencesController.setBitcoinSupportEnabled.bind(
          preferencesController,
        ),
      setBitcoinTestnetSupportEnabled:
        preferencesController.setBitcoinTestnetSupportEnabled.bind(
          preferencesController,
        ),
      setUseExternalNameSources:
        preferencesController.setUseExternalNameSources.bind(
          preferencesController,
        ),
      setUseTransactionSimulations:
        preferencesController.setUseTransactionSimulations.bind(
          preferencesController,
        ),
      setUseRequestQueue: this.setUseRequestQueue.bind(this),
      setIpfsGateway: preferencesController.setIpfsGateway.bind(
        preferencesController,
      ),
      setIsIpfsGatewayEnabled:
        preferencesController.setIsIpfsGatewayEnabled.bind(
          preferencesController,
        ),
      setUseAddressBarEnsResolution:
        preferencesController.setUseAddressBarEnsResolution.bind(
          preferencesController,
        ),
      setParticipateInMetaMetrics:
        metaMetricsController.setParticipateInMetaMetrics.bind(
          metaMetricsController,
        ),
      setDataCollectionForMarketing:
        metaMetricsController.setDataCollectionForMarketing.bind(
          metaMetricsController,
        ),
      setMarketingCampaignCookieId:
        metaMetricsController.setMarketingCampaignCookieId.bind(
          metaMetricsController,
        ),
      setCurrentLocale: preferencesController.setCurrentLocale.bind(
        preferencesController,
      ),
      setIncomingTransactionsPreferences:
        preferencesController.setIncomingTransactionsPreferences.bind(
          preferencesController,
        ),
      setServiceWorkerKeepAlivePreference:
        preferencesController.setServiceWorkerKeepAlivePreference.bind(
          preferencesController,
        ),
      markPasswordForgotten: this.markPasswordForgotten.bind(this),
      unMarkPasswordForgotten: this.unMarkPasswordForgotten.bind(this),
      getRequestAccountTabIds: this.getRequestAccountTabIds,
      getOpenMetamaskTabsIds: this.getOpenMetamaskTabsIds,
      markNotificationPopupAsAutomaticallyClosed: () =>
        this.notificationManager.markAsAutomaticallyClosed(),

      // approval
      requestUserApproval:
        approvalController.addAndShowApprovalRequest.bind(approvalController),

      // primary keyring management
      addNewAccount: this.addNewAccount.bind(this),
      getSeedPhrase: this.getSeedPhrase.bind(this),
      resetAccount: this.resetAccount.bind(this),
      removeAccount: this.removeAccount.bind(this),
      importAccountWithStrategy: this.importAccountWithStrategy.bind(this),
      getNextAvailableAccountName:
        accountsController.getNextAvailableAccountName.bind(accountsController),
      ///: BEGIN:ONLY_INCLUDE_IF(keyring-snaps)
      getAccountsBySnapId: (snapId) => getAccountsBySnapId(this, snapId),
      ///: END:ONLY_INCLUDE_IF

      // hardware wallets
      connectHardware: this.connectHardware.bind(this),
      forgetDevice: this.forgetDevice.bind(this),
      checkHardwareStatus: this.checkHardwareStatus.bind(this),
      getDeviceNameForMetric: this.getDeviceNameForMetric.bind(this),
      unlockHardwareWalletAccount: this.unlockHardwareWalletAccount.bind(this),
      attemptLedgerTransportCreation:
        this.attemptLedgerTransportCreation.bind(this),

      // qr hardware devices
      submitQRHardwareCryptoHDKey:
        keyringController.submitQRCryptoHDKey.bind(keyringController),
      submitQRHardwareCryptoAccount:
        keyringController.submitQRCryptoAccount.bind(keyringController),
      cancelSyncQRHardware:
        keyringController.cancelQRSynchronization.bind(keyringController),
      submitQRHardwareSignature:
        keyringController.submitQRSignature.bind(keyringController),
      cancelQRHardwareSignRequest:
        keyringController.cancelQRSignRequest.bind(keyringController),

      // vault management
      submitPassword: this.submitPassword.bind(this),
      verifyPassword: this.verifyPassword.bind(this),

      // network management
      setActiveNetwork: (networkConfigurationId) => {
        return this.networkController.setActiveNetwork(networkConfigurationId);
      },
      // Avoids returning the promise so that initial call to switch network
      // doesn't block on the network lookup step
      setActiveNetworkConfigurationId: (networkConfigurationId) => {
        this.networkController.setActiveNetwork(networkConfigurationId);
      },
      setNetworkClientIdForDomain: (origin, networkClientId) => {
        return this.selectedNetworkController.setNetworkClientIdForDomain(
          origin,
          networkClientId,
        );
      },
      rollbackToPreviousProvider:
        networkController.rollbackToPreviousProvider.bind(networkController),
      addNetwork: this.networkController.addNetwork.bind(
        this.networkController,
      ),
      updateNetwork: this.networkController.updateNetwork.bind(
        this.networkController,
      ),
      removeNetwork: this.removeNetwork.bind(this),
      getCurrentNetworkEIP1559Compatibility:
        this.networkController.getEIP1559Compatibility.bind(
          this.networkController,
        ),
      getNetworkConfigurationByNetworkClientId:
        this.networkController.getNetworkConfigurationByNetworkClientId.bind(
          this.networkController,
        ),
      // PreferencesController
      setSelectedAddress: (address) => {
        const account = this.accountsController.getAccountByAddress(address);
        if (account) {
          this.accountsController.setSelectedAccount(account.id);
        } else {
          throw new Error(`No account found for address: ${address}`);
        }
      },
      toggleExternalServices: this.toggleExternalServices.bind(this),
      addToken: tokensController.addToken.bind(tokensController),
      updateTokenType: tokensController.updateTokenType.bind(tokensController),
      setFeatureFlag: preferencesController.setFeatureFlag.bind(
        preferencesController,
      ),
      setPreference: preferencesController.setPreference.bind(
        preferencesController,
      ),

      addKnownMethodData: preferencesController.addKnownMethodData.bind(
        preferencesController,
      ),
      setDismissSeedBackUpReminder:
        preferencesController.setDismissSeedBackUpReminder.bind(
          preferencesController,
        ),
      setOverrideContentSecurityPolicyHeader:
        preferencesController.setOverrideContentSecurityPolicyHeader.bind(
          preferencesController,
        ),
      setAdvancedGasFee: preferencesController.setAdvancedGasFee.bind(
        preferencesController,
      ),
      setTheme: preferencesController.setTheme.bind(preferencesController),
      ///: BEGIN:ONLY_INCLUDE_IF(keyring-snaps)
      setSnapsAddSnapAccountModalDismissed:
        preferencesController.setSnapsAddSnapAccountModalDismissed.bind(
          preferencesController,
        ),
      ///: END:ONLY_INCLUDE_IF

      // AccountsController
      setSelectedInternalAccount: (id) => {
        const account = this.accountsController.getAccount(id);
        if (account) {
          this.accountsController.setSelectedAccount(id);
        }
      },

      setAccountName:
        accountsController.setAccountName.bind(accountsController),

      setAccountLabel: (address, label) => {
        const account = this.accountsController.getAccountByAddress(address);
        if (account === undefined) {
          throw new Error(`No account found for address: ${address}`);
        }
        this.accountsController.setAccountName(account.id, label);
      },

      // AssetsContractController
      getTokenStandardAndDetails: this.getTokenStandardAndDetails.bind(this),
      getTokenSymbol: this.getTokenSymbol.bind(this),

      // NftController
      addNft: nftController.addNft.bind(nftController),

      addNftVerifyOwnership:
        nftController.addNftVerifyOwnership.bind(nftController),

      removeAndIgnoreNft: nftController.removeAndIgnoreNft.bind(nftController),

      removeNft: nftController.removeNft.bind(nftController),

      checkAndUpdateAllNftsOwnershipStatus:
        nftController.checkAndUpdateAllNftsOwnershipStatus.bind(nftController),

      checkAndUpdateSingleNftOwnershipStatus:
        nftController.checkAndUpdateSingleNftOwnershipStatus.bind(
          nftController,
        ),

      getNFTContractInfo: nftController.getNFTContractInfo.bind(nftController),

      isNftOwner: nftController.isNftOwner.bind(nftController),

      // AddressController
      setAddressBook: addressBookController.set.bind(addressBookController),
      removeFromAddressBook: addressBookController.delete.bind(
        addressBookController,
      ),

      // AppStateController
      setLastActiveTime:
        appStateController.setLastActiveTime.bind(appStateController),
      setCurrentExtensionPopupId:
        appStateController.setCurrentExtensionPopupId.bind(appStateController),
      setDefaultHomeActiveTabName:
        appStateController.setDefaultHomeActiveTabName.bind(appStateController),
      setConnectedStatusPopoverHasBeenShown:
        appStateController.setConnectedStatusPopoverHasBeenShown.bind(
          appStateController,
        ),
      setRecoveryPhraseReminderHasBeenShown:
        appStateController.setRecoveryPhraseReminderHasBeenShown.bind(
          appStateController,
        ),
      setRecoveryPhraseReminderLastShown:
        appStateController.setRecoveryPhraseReminderLastShown.bind(
          appStateController,
        ),
      setTermsOfUseLastAgreed:
        appStateController.setTermsOfUseLastAgreed.bind(appStateController),
      setSurveyLinkLastClickedOrClosed:
        appStateController.setSurveyLinkLastClickedOrClosed.bind(
          appStateController,
        ),
      setOnboardingDate:
        appStateController.setOnboardingDate.bind(appStateController),
      setLastViewedUserSurvey:
        appStateController.setLastViewedUserSurvey.bind(appStateController),
      setNewPrivacyPolicyToastClickedOrClosed:
        appStateController.setNewPrivacyPolicyToastClickedOrClosed.bind(
          appStateController,
        ),
      setNewPrivacyPolicyToastShownDate:
        appStateController.setNewPrivacyPolicyToastShownDate.bind(
          appStateController,
        ),
      setSnapsInstallPrivacyWarningShownStatus:
        appStateController.setSnapsInstallPrivacyWarningShownStatus.bind(
          appStateController,
        ),
      setOutdatedBrowserWarningLastShown:
        appStateController.setOutdatedBrowserWarningLastShown.bind(
          appStateController,
        ),
      setShowTestnetMessageInDropdown:
        appStateController.setShowTestnetMessageInDropdown.bind(
          appStateController,
        ),
      setShowBetaHeader:
        appStateController.setShowBetaHeader.bind(appStateController),
      setShowPermissionsTour:
        appStateController.setShowPermissionsTour.bind(appStateController),
      setShowAccountBanner:
        appStateController.setShowAccountBanner.bind(appStateController),
      setShowNetworkBanner:
        appStateController.setShowNetworkBanner.bind(appStateController),
      updateNftDropDownState:
        appStateController.updateNftDropDownState.bind(appStateController),
      setSwitchedNetworkDetails:
        appStateController.setSwitchedNetworkDetails.bind(appStateController),
      clearSwitchedNetworkDetails:
        appStateController.clearSwitchedNetworkDetails.bind(appStateController),
      setSwitchedNetworkNeverShowMessage:
        appStateController.setSwitchedNetworkNeverShowMessage.bind(
          appStateController,
        ),
      getLastInteractedConfirmationInfo:
        appStateController.getLastInteractedConfirmationInfo.bind(
          appStateController,
        ),
      setLastInteractedConfirmationInfo:
        appStateController.setLastInteractedConfirmationInfo.bind(
          appStateController,
        ),

      // EnsController
      tryReverseResolveAddress:
        ensController.reverseResolveAddress.bind(ensController),

      // KeyringController
      setLocked: this.setLocked.bind(this),
      createNewVaultAndKeychain: this.createNewVaultAndKeychain.bind(this),
      createNewVaultAndRestore: this.createNewVaultAndRestore.bind(this),
      exportAccount: this.exportAccount.bind(this),

      // txController
      updateTransaction: txController.updateTransaction.bind(txController),
      approveTransactionsWithSameNonce:
        txController.approveTransactionsWithSameNonce.bind(txController),
      createCancelTransaction: this.createCancelTransaction.bind(this),
      createSpeedUpTransaction: this.createSpeedUpTransaction.bind(this),
      estimateGas: this.estimateGas.bind(this),
      estimateGasFee: txController.estimateGasFee.bind(txController),
      getNextNonce: this.getNextNonce.bind(this),
      addTransaction: (transactionParams, transactionOptions) =>
        addTransaction(
          this.getAddTransactionRequest({
            transactionParams,
            transactionOptions,
            waitForSubmit: false,
          }),
        ),
      addTransactionAndWaitForPublish: (
        transactionParams,
        transactionOptions,
      ) =>
        addTransaction(
          this.getAddTransactionRequest({
            transactionParams,
            transactionOptions,
            waitForSubmit: true,
          }),
        ),
      createTransactionEventFragment:
        createTransactionEventFragmentWithTxId.bind(
          null,
          this.getTransactionMetricsRequest(),
        ),
      getTransactions: this.txController.getTransactions.bind(
        this.txController,
      ),
      updateEditableParams: this.txController.updateEditableParams.bind(
        this.txController,
      ),
      updateTransactionGasFees:
        txController.updateTransactionGasFees.bind(txController),
      updateTransactionSendFlowHistory:
        txController.updateTransactionSendFlowHistory.bind(txController),
      updatePreviousGasParams:
        txController.updatePreviousGasParams.bind(txController),
      abortTransactionSigning:
        txController.abortTransactionSigning.bind(txController),
      getLayer1GasFee: txController.getLayer1GasFee.bind(txController),

      // decryptMessageController
      decryptMessage: this.decryptMessageController.decryptMessage.bind(
        this.decryptMessageController,
      ),
      decryptMessageInline:
        this.decryptMessageController.decryptMessageInline.bind(
          this.decryptMessageController,
        ),
      cancelDecryptMessage:
        this.decryptMessageController.cancelDecryptMessage.bind(
          this.decryptMessageController,
        ),

      // EncryptionPublicKeyController
      encryptionPublicKey:
        this.encryptionPublicKeyController.encryptionPublicKey.bind(
          this.encryptionPublicKeyController,
        ),
      cancelEncryptionPublicKey:
        this.encryptionPublicKeyController.cancelEncryptionPublicKey.bind(
          this.encryptionPublicKeyController,
        ),

      // onboarding controller
      setSeedPhraseBackedUp:
        onboardingController.setSeedPhraseBackedUp.bind(onboardingController),
      completeOnboarding:
        onboardingController.completeOnboarding.bind(onboardingController),
      setFirstTimeFlowType:
        onboardingController.setFirstTimeFlowType.bind(onboardingController),

      // alert controller
      setAlertEnabledness:
        alertController.setAlertEnabledness.bind(alertController),
      setUnconnectedAccountAlertShown:
        alertController.setUnconnectedAccountAlertShown.bind(alertController),
      setWeb3ShimUsageAlertDismissed:
        alertController.setWeb3ShimUsageAlertDismissed.bind(alertController),

      // permissions
      removePermissionsFor: this.removePermissionsFor,
      approvePermissionsRequest: this.acceptPermissionsRequest,
      rejectPermissionsRequest: this.rejectPermissionsRequest,
      ...getPermissionBackgroundApiMethods({
        permissionController,
        approvalController,
      }),

      ///: BEGIN:ONLY_INCLUDE_IF(build-mmi)
      connectCustodyAddresses: this.mmiController.connectCustodyAddresses.bind(
        this.mmiController,
      ),
      getCustodianAccounts: this.mmiController.getCustodianAccounts.bind(
        this.mmiController,
      ),
      getCustodianTransactionDeepLink:
        this.mmiController.getCustodianTransactionDeepLink.bind(
          this.mmiController,
        ),
      getCustodianConfirmDeepLink:
        this.mmiController.getCustodianConfirmDeepLink.bind(this.mmiController),
      getCustodianSignMessageDeepLink:
        this.mmiController.getCustodianSignMessageDeepLink.bind(
          this.mmiController,
        ),
      getCustodianToken: this.mmiController.getCustodianToken.bind(
        this.mmiController,
      ),
      getCustodianJWTList: this.mmiController.getCustodianJWTList.bind(
        this.mmiController,
      ),
      getAllCustodianAccountsWithToken:
        this.mmiController.getAllCustodianAccountsWithToken.bind(
          this.mmiController,
        ),
      setCustodianNewRefreshToken:
        this.mmiController.setCustodianNewRefreshToken.bind(this.mmiController),
      setWaitForConfirmDeepLinkDialog:
        this.custodyController.setWaitForConfirmDeepLinkDialog.bind(
          this.custodyController,
        ),
      getMmiConfiguration:
        this.mmiConfigurationController.getConfiguration.bind(
          this.mmiConfigurationController,
        ),
      removeAddTokenConnectRequest:
        this.institutionalFeaturesController.removeAddTokenConnectRequest.bind(
          this.institutionalFeaturesController,
        ),
      setConnectionRequest:
        this.institutionalFeaturesController.setConnectionRequest.bind(
          this.institutionalFeaturesController,
        ),
      showInteractiveReplacementTokenBanner:
        appStateController.showInteractiveReplacementTokenBanner.bind(
          appStateController,
        ),
      setCustodianDeepLink:
        appStateController.setCustodianDeepLink.bind(appStateController),
      setNoteToTraderMessage:
        appStateController.setNoteToTraderMessage.bind(appStateController),
      logAndStoreApiRequest: this.mmiController.logAndStoreApiRequest.bind(
        this.mmiController,
      ),
      ///: END:ONLY_INCLUDE_IF

      // snaps
      disableSnap: this.controllerMessenger.call.bind(
        this.controllerMessenger,
        'SnapController:disable',
      ),
      enableSnap: this.controllerMessenger.call.bind(
        this.controllerMessenger,
        'SnapController:enable',
      ),
      updateSnap: (origin, requestedSnaps) => {
        // We deliberately do not await this promise as that would mean waiting for the update to complete
        // Instead we return null to signal to the UI that it is safe to redirect to the update flow
        this.controllerMessenger.call(
          'SnapController:install',
          origin,
          requestedSnaps,
        );
        return null;
      },
      removeSnap: this.controllerMessenger.call.bind(
        this.controllerMessenger,
        'SnapController:remove',
      ),
      handleSnapRequest: this.handleSnapRequest.bind(this),
      revokeDynamicSnapPermissions: this.controllerMessenger.call.bind(
        this.controllerMessenger,
        'SnapController:revokeDynamicPermissions',
      ),
      disconnectOriginFromSnap: this.controllerMessenger.call.bind(
        this.controllerMessenger,
        'SnapController:disconnectOrigin',
      ),
      updateNetworksList: this.updateNetworksList.bind(this),
      updateAccountsList: this.updateAccountsList.bind(this),
      updateHiddenAccountsList: this.updateHiddenAccountsList.bind(this),
      getPhishingResult: async (website) => {
        await phishingController.maybeUpdateState();

        return phishingController.test(website);
      },
      deleteInterface: this.controllerMessenger.call.bind(
        this.controllerMessenger,
        'SnapInterfaceController:deleteInterface',
      ),
      updateInterfaceState: this.controllerMessenger.call.bind(
        this.controllerMessenger,
        'SnapInterfaceController:updateInterfaceState',
      ),

      // swaps
      fetchAndSetQuotes: this.controllerMessenger.call.bind(
        this.controllerMessenger,
        'SwapsController:fetchAndSetQuotes',
      ),
      setSelectedQuoteAggId: this.controllerMessenger.call.bind(
        this.controllerMessenger,
        'SwapsController:setSelectedQuoteAggId',
      ),
      resetSwapsState: this.controllerMessenger.call.bind(
        this.controllerMessenger,
        'SwapsController:resetSwapsState',
      ),
      setSwapsTokens: this.controllerMessenger.call.bind(
        this.controllerMessenger,
        'SwapsController:setSwapsTokens',
      ),
      clearSwapsQuotes: this.controllerMessenger.call.bind(
        this.controllerMessenger,
        'SwapsController:clearSwapsQuotes',
      ),
      setApproveTxId: this.controllerMessenger.call.bind(
        this.controllerMessenger,
        'SwapsController:setApproveTxId',
      ),
      setTradeTxId: this.controllerMessenger.call.bind(
        this.controllerMessenger,
        'SwapsController:setTradeTxId',
      ),
      setSwapsTxGasPrice: this.controllerMessenger.call.bind(
        this.controllerMessenger,
        'SwapsController:setSwapsTxGasPrice',
      ),
      setSwapsTxGasLimit: this.controllerMessenger.call.bind(
        this.controllerMessenger,
        'SwapsController:setSwapsTxGasLimit',
      ),
      setSwapsTxMaxFeePerGas: this.controllerMessenger.call.bind(
        this.controllerMessenger,
        'SwapsController:setSwapsTxMaxFeePerGas',
      ),
      setSwapsTxMaxFeePriorityPerGas: this.controllerMessenger.call.bind(
        this.controllerMessenger,
        'SwapsController:setSwapsTxMaxFeePriorityPerGas',
      ),
      safeRefetchQuotes: this.controllerMessenger.call.bind(
        this.controllerMessenger,
        'SwapsController:safeRefetchQuotes',
      ),
      stopPollingForQuotes: this.controllerMessenger.call.bind(
        this.controllerMessenger,
        'SwapsController:stopPollingForQuotes',
      ),
      setBackgroundSwapRouteState: this.controllerMessenger.call.bind(
        this.controllerMessenger,
        'SwapsController:setBackgroundSwapRouteState',
      ),
      resetPostFetchState: this.controllerMessenger.call.bind(
        this.controllerMessenger,
        'SwapsController:resetPostFetchState',
      ),
      setSwapsErrorKey: this.controllerMessenger.call.bind(
        this.controllerMessenger,
        'SwapsController:setSwapsErrorKey',
      ),
      setInitialGasEstimate: this.controllerMessenger.call.bind(
        this.controllerMessenger,
        'SwapsController:setInitialGasEstimate',
      ),
      setCustomApproveTxData: this.controllerMessenger.call.bind(
        this.controllerMessenger,
        'SwapsController:setCustomApproveTxData',
      ),
      setSwapsLiveness: this.controllerMessenger.call.bind(
        this.controllerMessenger,
        'SwapsController:setSwapsLiveness',
      ),
      setSwapsFeatureFlags: this.controllerMessenger.call.bind(
        this.controllerMessenger,
        'SwapsController:setSwapsFeatureFlags',
      ),
      setSwapsUserFeeLevel: this.controllerMessenger.call.bind(
        this.controllerMessenger,
        'SwapsController:setSwapsUserFeeLevel',
      ),
      setSwapsQuotesPollingLimitEnabled: this.controllerMessenger.call.bind(
        this.controllerMessenger,
        'SwapsController:setSwapsQuotesPollingLimitEnabled',
      ),

      // Bridge
      [BridgeBackgroundAction.SET_FEATURE_FLAGS]:
        this.controllerMessenger.call.bind(
          this.controllerMessenger,
          `${BRIDGE_CONTROLLER_NAME}:${BridgeBackgroundAction.SET_FEATURE_FLAGS}`,
        ),
      [BridgeBackgroundAction.RESET_STATE]: this.controllerMessenger.call.bind(
        this.controllerMessenger,
        `${BRIDGE_CONTROLLER_NAME}:${BridgeBackgroundAction.RESET_STATE}`,
      ),
      [BridgeBackgroundAction.GET_BRIDGE_ERC20_ALLOWANCE]:
        this.controllerMessenger.call.bind(
          this.controllerMessenger,
          `${BRIDGE_CONTROLLER_NAME}:${BridgeBackgroundAction.GET_BRIDGE_ERC20_ALLOWANCE}`,
        ),
      [BridgeUserAction.SELECT_SRC_NETWORK]: this.controllerMessenger.call.bind(
        this.controllerMessenger,
        `${BRIDGE_CONTROLLER_NAME}:${BridgeUserAction.SELECT_SRC_NETWORK}`,
      ),
      [BridgeUserAction.SELECT_DEST_NETWORK]:
        this.controllerMessenger.call.bind(
          this.controllerMessenger,
          `${BRIDGE_CONTROLLER_NAME}:${BridgeUserAction.SELECT_DEST_NETWORK}`,
        ),
      [BridgeUserAction.UPDATE_QUOTE_PARAMS]:
        this.controllerMessenger.call.bind(
          this.controllerMessenger,
          `${BRIDGE_CONTROLLER_NAME}:${BridgeUserAction.UPDATE_QUOTE_PARAMS}`,
        ),

      // Bridge Status
      [BridgeStatusAction.START_POLLING_FOR_BRIDGE_TX_STATUS]:
        this.controllerMessenger.call.bind(
          this.controllerMessenger,
          `${BRIDGE_STATUS_CONTROLLER_NAME}:${BridgeStatusAction.START_POLLING_FOR_BRIDGE_TX_STATUS}`,
        ),

      // Smart Transactions
      fetchSmartTransactionFees: smartTransactionsController.getFees.bind(
        smartTransactionsController,
      ),
      clearSmartTransactionFees: smartTransactionsController.clearFees.bind(
        smartTransactionsController,
      ),
      submitSignedTransactions:
        smartTransactionsController.submitSignedTransactions.bind(
          smartTransactionsController,
        ),
      cancelSmartTransaction:
        smartTransactionsController.cancelSmartTransaction.bind(
          smartTransactionsController,
        ),
      fetchSmartTransactionsLiveness:
        smartTransactionsController.fetchLiveness.bind(
          smartTransactionsController,
        ),
      updateSmartTransaction:
        smartTransactionsController.updateSmartTransaction.bind(
          smartTransactionsController,
        ),
      setStatusRefreshInterval:
        smartTransactionsController.setStatusRefreshInterval.bind(
          smartTransactionsController,
        ),

      // MetaMetrics
      trackMetaMetricsEvent: metaMetricsController.trackEvent.bind(
        metaMetricsController,
      ),
      trackMetaMetricsPage: metaMetricsController.trackPage.bind(
        metaMetricsController,
      ),
      createEventFragment: metaMetricsController.createEventFragment.bind(
        metaMetricsController,
      ),
      updateEventFragment: metaMetricsController.updateEventFragment.bind(
        metaMetricsController,
      ),
      finalizeEventFragment: metaMetricsController.finalizeEventFragment.bind(
        metaMetricsController,
      ),
      trackInsightSnapView: this.trackInsightSnapView.bind(this),

      // approval controller
      resolvePendingApproval: this.resolvePendingApproval,
      rejectPendingApproval: this.rejectPendingApproval,

      // Notifications
      resetViewedNotifications: announcementController.resetViewed.bind(
        announcementController,
      ),
      updateViewedNotifications: announcementController.updateViewed.bind(
        announcementController,
      ),

      // CurrencyRateController
      currencyRateStartPolling: currencyRateController.startPolling.bind(
        currencyRateController,
      ),
      currencyRateStopPollingByPollingToken:
        currencyRateController.stopPollingByPollingToken.bind(
          currencyRateController,
        ),

      tokenRatesStartPolling:
        tokenRatesController.startPolling.bind(tokenRatesController),
      tokenRatesStopPollingByPollingToken:
        tokenRatesController.stopPollingByPollingToken.bind(
          tokenRatesController,
        ),
      accountTrackerStartPolling:
        accountTrackerController.startPollingByNetworkClientId.bind(
          accountTrackerController,
        ),
      accountTrackerStopPollingByPollingToken:
        accountTrackerController.stopPollingByPollingToken.bind(
          accountTrackerController,
        ),

      tokenDetectionStartPolling: tokenDetectionController.startPolling.bind(
        tokenDetectionController,
      ),
      tokenDetectionStopPollingByPollingToken:
        tokenDetectionController.stopPollingByPollingToken.bind(
          tokenDetectionController,
        ),

      tokenListStartPolling:
        tokenListController.startPolling.bind(tokenListController),
      tokenListStopPollingByPollingToken:
        tokenListController.stopPollingByPollingToken.bind(tokenListController),

      tokenBalancesStartPolling: tokenBalancesController.startPolling.bind(
        tokenBalancesController,
      ),
      tokenBalancesStopPollingByPollingToken:
        tokenBalancesController.stopPollingByPollingToken.bind(
          tokenBalancesController,
        ),

      // GasFeeController
      gasFeeStartPolling: gasFeeController.startPolling.bind(gasFeeController),
      gasFeeStopPollingByPollingToken:
        gasFeeController.stopPollingByPollingToken.bind(gasFeeController),

      getGasFeeTimeEstimate:
        gasFeeController.getTimeEstimate.bind(gasFeeController),

      addPollingTokenToAppState:
        appStateController.addPollingToken.bind(appStateController),

      removePollingTokenFromAppState:
        appStateController.removePollingToken.bind(appStateController),

      // Backup
      backupUserData: backup.backupUserData.bind(backup),
      restoreUserData: backup.restoreUserData.bind(backup),

      // TokenDetectionController
      detectTokens: tokenDetectionController.detectTokens.bind(
        tokenDetectionController,
      ),

      // DetectCollectibleController
      detectNfts: nftDetectionController.detectNfts.bind(
        nftDetectionController,
      ),

      /** Token Detection V2 */
      addDetectedTokens:
        tokensController.addDetectedTokens.bind(tokensController),
      addImportedTokens: tokensController.addTokens.bind(tokensController),
      ignoreTokens: tokensController.ignoreTokens.bind(tokensController),
      getBalancesInSingleCall:
        assetsContractController.getBalancesInSingleCall.bind(
          assetsContractController,
        ),

      // Authentication Controller
      performSignIn: authenticationController.performSignIn.bind(
        authenticationController,
      ),
      performSignOut: authenticationController.performSignOut.bind(
        authenticationController,
      ),

      // UserStorageController
      enableProfileSyncing: userStorageController.enableProfileSyncing.bind(
        userStorageController,
      ),
      disableProfileSyncing: userStorageController.disableProfileSyncing.bind(
        userStorageController,
      ),
      setIsProfileSyncingEnabled:
        userStorageController.setIsProfileSyncingEnabled.bind(
          userStorageController,
        ),
      syncInternalAccountsWithUserStorage:
        userStorageController.syncInternalAccountsWithUserStorage.bind(
          userStorageController,
        ),
      deleteAccountSyncingDataFromUserStorage:
        userStorageController.performDeleteStorageAllFeatureEntries.bind(
          userStorageController,
        ),

      // NotificationServicesController
      checkAccountsPresence:
        notificationServicesController.checkAccountsPresence.bind(
          notificationServicesController,
        ),
      createOnChainTriggers:
        notificationServicesController.createOnChainTriggers.bind(
          notificationServicesController,
        ),
      deleteOnChainTriggersByAccount:
        notificationServicesController.deleteOnChainTriggersByAccount.bind(
          notificationServicesController,
        ),
      updateOnChainTriggersByAccount:
        notificationServicesController.updateOnChainTriggersByAccount.bind(
          notificationServicesController,
        ),
      fetchAndUpdateMetamaskNotifications:
        notificationServicesController.fetchAndUpdateMetamaskNotifications.bind(
          notificationServicesController,
        ),
      deleteNotificationsById:
        notificationServicesController.deleteNotificationsById.bind(
          notificationServicesController,
        ),
      getNotificationsByType:
        notificationServicesController.getNotificationsByType.bind(
          notificationServicesController,
        ),
      markMetamaskNotificationsAsRead:
        notificationServicesController.markMetamaskNotificationsAsRead.bind(
          notificationServicesController,
        ),
      setFeatureAnnouncementsEnabled:
        notificationServicesController.setFeatureAnnouncementsEnabled.bind(
          notificationServicesController,
        ),
      enablePushNotifications:
        notificationServicesPushController.enablePushNotifications.bind(
          notificationServicesPushController,
        ),
      disablePushNotifications:
        notificationServicesPushController.disablePushNotifications.bind(
          notificationServicesPushController,
        ),
      updateTriggerPushNotifications:
        notificationServicesPushController.updateTriggerPushNotifications.bind(
          notificationServicesPushController,
        ),
      enableMetamaskNotifications:
        notificationServicesController.enableMetamaskNotifications.bind(
          notificationServicesController,
        ),
      disableMetamaskNotifications:
        notificationServicesController.disableNotificationServices.bind(
          notificationServicesController,
        ),

      // E2E testing
      throwTestError: this.throwTestError.bind(this),

      // NameController
      updateProposedNames: this.nameController.updateProposedNames.bind(
        this.nameController,
      ),
      setName: this.nameController.setName.bind(this.nameController),

      // MultichainBalancesController
      multichainUpdateBalance: (accountId) =>
        this.multichainBalancesController.updateBalance(accountId),

      multichainUpdateBalances: () =>
        this.multichainBalancesController.updateBalances(),

      // Transaction Decode
      decodeTransactionData: (request) =>
        decodeTransactionData({
          ...request,
          ethQuery: new EthQuery(this.provider),
        }),
      // metrics data deleteion
      createMetaMetricsDataDeletionTask:
        this.metaMetricsDataDeletionController.createMetaMetricsDataDeletionTask.bind(
          this.metaMetricsDataDeletionController,
        ),
      updateDataDeletionTaskStatus:
        this.metaMetricsDataDeletionController.updateDataDeletionTaskStatus.bind(
          this.metaMetricsDataDeletionController,
        ),
      // Trace
      endTrace,
    };
  }

  async exportAccount(address, password) {
    await this.verifyPassword(password);
    return this.keyringController.exportAccount(password, address);
  }

  async getTokenStandardAndDetails(address, userAddress, tokenId) {
    const { tokenList } = this.tokenListController.state;
    const { tokens } = this.tokensController.state;

    const staticTokenListDetails =
      STATIC_MAINNET_TOKEN_LIST[address?.toLowerCase()] || {};
    const tokenListDetails = tokenList[address.toLowerCase()] || {};
    const userDefinedTokenDetails =
      tokens.find(({ address: _address }) =>
        isEqualCaseInsensitive(_address, address),
      ) || {};

    const tokenDetails = {
      ...staticTokenListDetails,
      ...tokenListDetails,
      ...userDefinedTokenDetails,
    };

    const tokenDetailsStandardIsERC20 =
      isEqualCaseInsensitive(tokenDetails.standard, TokenStandard.ERC20) ||
      tokenDetails.erc20 === true;

    const noEvidenceThatTokenIsAnNFT =
      !tokenId &&
      !isEqualCaseInsensitive(tokenDetails.standard, TokenStandard.ERC1155) &&
      !isEqualCaseInsensitive(tokenDetails.standard, TokenStandard.ERC721) &&
      !tokenDetails.erc721;

    const otherDetailsAreERC20Like =
      tokenDetails.decimals !== undefined && tokenDetails.symbol;

    const tokenCanBeTreatedAsAnERC20 =
      tokenDetailsStandardIsERC20 ||
      (noEvidenceThatTokenIsAnNFT && otherDetailsAreERC20Like);

    let details;
    if (tokenCanBeTreatedAsAnERC20) {
      try {
        const balance = userAddress
          ? await fetchTokenBalance(address, userAddress, this.provider)
          : undefined;

        details = {
          address,
          balance,
          standard: TokenStandard.ERC20,
          decimals: tokenDetails.decimals,
          symbol: tokenDetails.symbol,
        };
      } catch (e) {
        // If the `fetchTokenBalance` call failed, `details` remains undefined, and we
        // fall back to the below `assetsContractController.getTokenStandardAndDetails` call
        log.warn(`Failed to get token balance. Error: ${e}`);
      }
    }

    // `details`` will be undefined if `tokenCanBeTreatedAsAnERC20`` is false,
    // or if it is true but the `fetchTokenBalance`` call failed. In either case, we should
    // attempt to retrieve details from `assetsContractController.getTokenStandardAndDetails`
    if (details === undefined) {
      details = await this.assetsContractController.getTokenStandardAndDetails(
        address,
        userAddress,
        tokenId,
      );
    }

    const tokenDetailsStandardIsERC1155 = isEqualCaseInsensitive(
      details.standard,
      TokenStandard.ERC1155,
    );

    if (tokenDetailsStandardIsERC1155) {
      try {
        const balance = await fetchERC1155Balance(
          address,
          userAddress,
          tokenId,
          this.provider,
        );

        const balanceToUse = balance?._hex
          ? parseInt(balance._hex, 16).toString()
          : null;

        details = {
          ...details,
          balance: balanceToUse,
        };
      } catch (e) {
        // If the `fetchTokenBalance` call failed, `details` remains undefined, and we
        // fall back to the below `assetsContractController.getTokenStandardAndDetails` call
        log.warn('Failed to get token balance. Error:', e);
      }
    }

    return {
      ...details,
      decimals: details?.decimals?.toString(10),
      balance: details?.balance?.toString(10),
    };
  }

  async getTokenSymbol(address) {
    try {
      const details =
        await this.assetsContractController.getTokenStandardAndDetails(address);
      return details?.symbol;
    } catch (e) {
      return null;
    }
  }

  //=============================================================================
  // VAULT / KEYRING RELATED METHODS
  //=============================================================================

  /**
   * Creates a new Vault and create a new keychain.
   *
   * A vault, or KeyringController, is a controller that contains
   * many different account strategies, currently called Keyrings.
   * Creating it new means wiping all previous keyrings.
   *
   * A keychain, or keyring, controls many accounts with a single backup and signing strategy.
   * For example, a mnemonic phrase can generate many accounts, and is a keyring.
   *
   * @param {string} password
   * @returns {object} vault
   */
  async createNewVaultAndKeychain(password) {
    const releaseLock = await this.createVaultMutex.acquire();
    try {
      return await this.keyringController.createNewVaultAndKeychain(password);
    } finally {
      releaseLock();
    }
  }

  /**
   * Create a new Vault and restore an existent keyring.
   *
   * @param {string} password
   * @param {number[]} encodedSeedPhrase - The seed phrase, encoded as an array
   * of UTF-8 bytes.
   */
  async createNewVaultAndRestore(password, encodedSeedPhrase) {
    const releaseLock = await this.createVaultMutex.acquire();
    try {
      const { completedOnboarding } = this.onboardingController.state;

      const seedPhraseAsBuffer = Buffer.from(encodedSeedPhrase);

      // clear permissions
      this.permissionController.clearState();

      // Clear snap state
      this.snapController.clearState();

      // clear accounts in AccountTrackerController
      this.accountTrackerController.clearAccounts();

      this.txController.clearUnapprovedTransactions();

      if (completedOnboarding) {
        this.tokenDetectionController.enable();
      }

      // create new vault
      await this.keyringController.createNewVaultAndRestore(
        password,
        this._convertMnemonicToWordlistIndices(seedPhraseAsBuffer),
      );

      if (completedOnboarding) {
        await this._addAccountsWithBalance();

        // This must be set as soon as possible to communicate to the
        // keyring's iframe and have the setting initialized properly
        // Optimistically called to not block MetaMask login due to
        // Ledger Keyring GitHub downtime
        this.setLedgerTransportPreference();
      }
    } finally {
      releaseLock();
    }
  }

  async _addAccountsWithBalance() {
    try {
      // Scan accounts until we find an empty one
      const chainId = this.#getGlobalChainId();
      const ethQuery = new EthQuery(this.provider);
      const accounts = await this.keyringController.getAccounts();
      let address = accounts[accounts.length - 1];

      for (let count = accounts.length; ; count++) {
        const balance = await this.getBalance(address, ethQuery);

        if (balance === '0x0') {
          // This account has no balance, so check for tokens
          await this.tokenDetectionController.detectTokens({
            chainIds: [chainId],
            selectedAddress: address,
          });

          const tokens =
            this.tokensController.state.allTokens?.[chainId]?.[address];
          const detectedTokens =
            this.tokensController.state.allDetectedTokens?.[chainId]?.[address];

          if (
            (tokens?.length ?? 0) === 0 &&
            (detectedTokens?.length ?? 0) === 0
          ) {
            // This account has no balance or tokens
            if (count !== 1) {
              await this.removeAccount(address);
            }
            break;
          }
        }

        // This account has assets, so check the next one
        address = await this.keyringController.addNewAccount(count);
      }
    } catch (e) {
      log.warn(`Failed to add accounts with balance. Error: ${e}`);
    } finally {
      await this.userStorageController.setIsAccountSyncingReadyToBeDispatched(
        true,
      );
    }
  }

  /**
   * Encodes a BIP-39 mnemonic as the indices of words in the English BIP-39 wordlist.
   *
   * @param {Buffer} mnemonic - The BIP-39 mnemonic.
   * @returns {Buffer} The Unicode code points for the seed phrase formed from the words in the wordlist.
   */
  _convertMnemonicToWordlistIndices(mnemonic) {
    const indices = mnemonic
      .toString()
      .split(' ')
      .map((word) => wordlist.indexOf(word));
    return new Uint8Array(new Uint16Array(indices).buffer);
  }

  /**
   * Converts a BIP-39 mnemonic stored as indices of words in the English wordlist to a buffer of Unicode code points.
   *
   * @param {Uint8Array} wordlistIndices - Indices to specific words in the BIP-39 English wordlist.
   * @returns {Buffer} The BIP-39 mnemonic formed from the words in the English wordlist, encoded as a list of Unicode code points.
   */
  _convertEnglishWordlistIndicesToCodepoints(wordlistIndices) {
    return Buffer.from(
      Array.from(new Uint16Array(wordlistIndices.buffer))
        .map((i) => wordlist[i])
        .join(' '),
    );
  }

  /**
   * Get an account balance from the AccountTrackerController or request it directly from the network.
   *
   * @param {string} address - The account address
   * @param {EthQuery} ethQuery - The EthQuery instance to use when asking the network
   */
  getBalance(address, ethQuery) {
    return new Promise((resolve, reject) => {
      const cached = this.accountTrackerController.state.accounts[address];

      if (cached && cached.balance) {
        resolve(cached.balance);
      } else {
        ethQuery.getBalance(address, (error, balance) => {
          if (error) {
            reject(error);
            log.error(error);
          } else {
            resolve(balance || '0x0');
          }
        });
      }
    });
  }

  /**
   * Submits the user's password and attempts to unlock the vault.
   * Also synchronizes the preferencesController, to ensure its schema
   * is up to date with known accounts once the vault is decrypted.
   *
   * @param {string} password - The user's password
   */
  async submitPassword(password) {
    const { completedOnboarding } = this.onboardingController.state;

    // Before attempting to unlock the keyrings, we need the offscreen to have loaded.
    await this.offscreenPromise;

    await this.keyringController.submitPassword(password);

    ///: BEGIN:ONLY_INCLUDE_IF(build-mmi)
    this.mmiController.onSubmitPassword();
    ///: END:ONLY_INCLUDE_IF

    try {
      await this.blockTracker.checkForLatestBlock();
    } catch (error) {
      log.error('Error while unlocking extension.', error);
    }

    await this.accountsController.updateAccounts();

    // This must be set as soon as possible to communicate to the
    // keyring's iframe and have the setting initialized properly
    // Optimistically called to not block MetaMask login due to
    // Ledger Keyring GitHub downtime
    if (completedOnboarding) {
      this.setLedgerTransportPreference();
    }
  }

  async _loginUser(password) {
    try {
      // Automatic login via config password
      await this.submitPassword(password);

      // Updating accounts in this.accountTrackerController before starting UI syncing ensure that
      // state has account balance before it is synced with UI
      await this.accountTrackerController.updateAccountsAllActiveNetworks();
    } finally {
      this._startUISync();
    }
  }

  _startUISync() {
    // Message startUISync is used to start syncing state with UI
    // Sending this message after login is completed helps to ensure that incomplete state without
    // account details are not flushed to UI.
    this.emit('startUISync');
    this.startUISync = true;
    this.memStore.subscribe(this.sendUpdate.bind(this));
  }

  /**
   * Submits a user's encryption key to log the user in via login token
   */
  async submitEncryptionKey() {
    try {
      const { loginToken, loginSalt } =
        await this.extension.storage.session.get(['loginToken', 'loginSalt']);
      if (loginToken && loginSalt) {
        const { vault } = this.keyringController.state;

        const jsonVault = JSON.parse(vault);

        if (jsonVault.salt !== loginSalt) {
          console.warn(
            'submitEncryptionKey: Stored salt and vault salt do not match',
          );
          await this.clearLoginArtifacts();
          return;
        }

        await this.keyringController.submitEncryptionKey(loginToken, loginSalt);
      }
    } catch (e) {
      // If somehow this login token doesn't work properly,
      // remove it and the user will get shown back to the unlock screen
      await this.clearLoginArtifacts();
      throw e;
    }
  }

  async clearLoginArtifacts() {
    await this.extension.storage.session.remove(['loginToken', 'loginSalt']);
  }

  /**
   * Submits a user's password to check its validity.
   *
   * @param {string} password - The user's password
   */
  async verifyPassword(password) {
    await this.keyringController.verifyPassword(password);
  }

  /**
   * @type Identity
   * @property {string} name - The account nickname.
   * @property {string} address - The account's ethereum address, in lower case.
   * receiving funds from our automatic Ropsten faucet.
   */

  /**
   * Gets the mnemonic of the user's primary keyring.
   */
  getPrimaryKeyringMnemonic() {
    const [keyring] = this.keyringController.getKeyringsByType(
      KeyringType.hdKeyTree,
    );
    if (!keyring.mnemonic) {
      throw new Error('Primary keyring mnemonic unavailable.');
    }

    return keyring.mnemonic;
  }

  ///: BEGIN:ONLY_INCLUDE_IF(build-mmi)
  async getCustodyKeyringIfExists(address) {
    const custodyType = this.custodyController.getCustodyTypeByAddress(
      toChecksumHexAddress(address),
    );
    const keyring = this.keyringController.getKeyringsByType(custodyType)[0];
    return keyring?.getAccountDetails(address) ? keyring : undefined;
  }
  ///: END:ONLY_INCLUDE_IF

  //
  // Hardware
  //

  async getKeyringForDevice(deviceName, hdPath = null) {
    const keyringOverrides = this.opts.overrides?.keyrings;
    let keyringName = null;
    switch (deviceName) {
      case HardwareDeviceNames.trezor:
        keyringName = keyringOverrides?.trezor?.type || TrezorKeyring.type;
        break;
      case HardwareDeviceNames.ledger:
        keyringName = keyringOverrides?.ledger?.type || LedgerKeyring.type;
        break;
      case HardwareDeviceNames.qr:
        keyringName = QRHardwareKeyring.type;
        break;
      case HardwareDeviceNames.lattice:
        keyringName = keyringOverrides?.lattice?.type || LatticeKeyring.type;
        break;
      default:
        throw new Error(
          'MetamaskController:getKeyringForDevice - Unknown device',
        );
    }
    let [keyring] = await this.keyringController.getKeyringsByType(keyringName);
    if (!keyring) {
      keyring = await this.keyringController.addNewKeyring(keyringName);
    }
    if (hdPath && keyring.setHdPath) {
      keyring.setHdPath(hdPath);
    }
    if (deviceName === HardwareDeviceNames.lattice) {
      keyring.appName = 'MetaMask';
    }
    if (deviceName === HardwareDeviceNames.trezor) {
      const model = keyring.getModel();
      this.appStateController.setTrezorModel(model);
    }

    keyring.network = getProviderConfig({
      metamask: this.networkController.state,
    }).type;

    return keyring;
  }

  async attemptLedgerTransportCreation() {
    const keyring = await this.getKeyringForDevice(HardwareDeviceNames.ledger);
    return await keyring.attemptMakeApp();
  }

  /**
   * Fetch account list from a hardware device.
   *
   * @param deviceName
   * @param page
   * @param hdPath
   * @returns [] accounts
   */
  async connectHardware(deviceName, page, hdPath) {
    const keyring = await this.getKeyringForDevice(deviceName, hdPath);

    if (deviceName === HardwareDeviceNames.ledger) {
      await this.setLedgerTransportPreference(keyring);
    }

    let accounts = [];
    switch (page) {
      case -1:
        accounts = await keyring.getPreviousPage();
        break;
      case 1:
        accounts = await keyring.getNextPage();
        break;
      default:
        accounts = await keyring.getFirstPage();
    }

    // Merge with existing accounts
    // and make sure addresses are not repeated
    const oldAccounts = await this.keyringController.getAccounts();

    const accountsToTrack = [
      ...new Set(
        oldAccounts.concat(accounts.map((a) => a.address.toLowerCase())),
      ),
    ];
    this.accountTrackerController.syncWithAddresses(accountsToTrack);
    return accounts;
  }

  /**
   * Check if the device is unlocked
   *
   * @param deviceName
   * @param hdPath
   * @returns {Promise<boolean>}
   */
  async checkHardwareStatus(deviceName, hdPath) {
    const keyring = await this.getKeyringForDevice(deviceName, hdPath);
    return keyring.isUnlocked();
  }

  /**
   * Get hardware device name for metric logging.
   *
   * @param deviceName - HardwareDeviceNames
   * @param hdPath - string
   * @returns {Promise<string>}
   */
  async getDeviceNameForMetric(deviceName, hdPath) {
    if (deviceName === HardwareDeviceNames.trezor) {
      const keyring = await this.getKeyringForDevice(deviceName, hdPath);
      const { minorVersion } = keyring.bridge;
      // Specific case for OneKey devices, see `ONE_KEY_VIA_TREZOR_MINOR_VERSION` for further details.
      if (minorVersion && minorVersion === ONE_KEY_VIA_TREZOR_MINOR_VERSION) {
        return HardwareDeviceNames.oneKeyViaTrezor;
      }
    }

    return deviceName;
  }

  /**
   * Clear
   *
   * @param deviceName
   * @returns {Promise<boolean>}
   */
  async forgetDevice(deviceName) {
    const keyring = await this.getKeyringForDevice(deviceName);

    for (const address of keyring.accounts) {
      await this.removeAccount(address);
    }

    keyring.forgetDevice();
    return true;
  }

  /**
   * Retrieves the keyring for the selected address and using the .type returns
   * a subtype for the account. Either 'hardware', 'imported', 'snap', or 'MetaMask'.
   *
   * @param {string} address - Address to retrieve keyring for
   * @returns {'hardware' | 'imported' | 'snap' | 'MetaMask'}
   */
  async getAccountType(address) {
    const keyringType = await this.keyringController.getAccountKeyringType(
      address,
    );
    switch (keyringType) {
      case KeyringType.trezor:
      case KeyringType.lattice:
      case KeyringType.qr:
      case KeyringType.ledger:
        return 'hardware';
      case KeyringType.imported:
        return 'imported';
      case KeyringType.snap:
        return 'snap';
      default:
        return 'MetaMask';
    }
  }

  /**
   * Retrieves the keyring for the selected address and using the .type
   * determines if a more specific name for the device is available. Returns
   * undefined for non hardware wallets.
   *
   * @param {string} address - Address to retrieve keyring for
   * @returns {'ledger' | 'lattice' | string | undefined}
   */
  async getDeviceModel(address) {
    const keyring = await this.keyringController.getKeyringForAccount(address);
    switch (keyring.type) {
      case KeyringType.trezor:
        return keyring.getModel();
      case KeyringType.qr:
        return keyring.getName();
      case KeyringType.ledger:
        // TODO: get model after ledger keyring exposes method
        return HardwareDeviceNames.ledger;
      case KeyringType.lattice:
        // TODO: get model after lattice keyring exposes method
        return HardwareDeviceNames.lattice;
      default:
        return undefined;
    }
  }

  /**
   * get hardware account label
   *
   * @param name
   * @param index
   * @param hdPathDescription
   * @returns string label
   */
  getAccountLabel(name, index, hdPathDescription) {
    return `${name[0].toUpperCase()}${name.slice(1)} ${
      parseInt(index, 10) + 1
    } ${hdPathDescription || ''}`.trim();
  }

  /**
   * Imports an account from a Trezor or Ledger device.
   *
   * @param index
   * @param deviceName
   * @param hdPath
   * @param hdPathDescription
   * @returns {} keyState
   */
  async unlockHardwareWalletAccount(
    index,
    deviceName,
    hdPath,
    hdPathDescription,
  ) {
    const keyring = await this.getKeyringForDevice(deviceName, hdPath);

    keyring.setAccountToUnlock(index);
    const unlockedAccount =
      await this.keyringController.addNewAccountForKeyring(keyring);
    const label = this.getAccountLabel(
      deviceName === HardwareDeviceNames.qr ? keyring.getName() : deviceName,
      index,
      hdPathDescription,
    );
    // Set the account label to Trezor 1 / Ledger 1 / QR Hardware 1, etc
    this.preferencesController.setAccountLabel(unlockedAccount, label);
    // Select the account
    this.preferencesController.setSelectedAddress(unlockedAccount);

    // It is expected that the account also exist in the accounts-controller
    // in other case, an error shall be thrown
    const account =
      this.accountsController.getAccountByAddress(unlockedAccount);
    this.accountsController.setAccountName(account.id, label);

    const accounts = this.accountsController.listAccounts();

    const { identities } = this.preferencesController.state;
    return { unlockedAccount, identities, accounts };
  }

  //
  // Account Management
  //

  /**
   * Adds a new account to the default (first) HD seed phrase Keyring.
   *
   * @param accountCount
   * @returns {Promise<string>} The address of the newly-created account.
   */
  async addNewAccount(accountCount) {
    const oldAccounts = await this.keyringController.getAccounts();

    const addedAccountAddress = await this.keyringController.addNewAccount(
      accountCount,
    );

    if (!oldAccounts.includes(addedAccountAddress)) {
      this.preferencesController.setSelectedAddress(addedAccountAddress);
    }

    return addedAccountAddress;
  }

  /**
   * Verifies the validity of the current vault's seed phrase.
   *
   * Validity: seed phrase restores the accounts belonging to the current vault.
   *
   * Called when the first account is created and on unlocking the vault.
   *
   * @param password
   * @returns {Promise<number[]>} The seed phrase to be confirmed by the user,
   * encoded as an array of UTF-8 bytes.
   */
  async getSeedPhrase(password) {
    return this._convertEnglishWordlistIndicesToCodepoints(
      await this.keyringController.exportSeedPhrase(password),
    );
  }

  /**
   * Clears the transaction history, to allow users to force-reset their nonces.
   * Mostly used in development environments, when networks are restarted with
   * the same network ID.
   *
   * @returns {Promise<string>} The current selected address.
   */
  async resetAccount() {
    const selectedAddress =
      this.accountsController.getSelectedAccount().address;

    const globalChainId = this.#getGlobalChainId();

    this.txController.wipeTransactions({
      address: selectedAddress,
      chainId: globalChainId,
    });

    this.smartTransactionsController.wipeSmartTransactions({
      address: selectedAddress,
      ignoreNetwork: false,
    });

    this.bridgeStatusController.wipeBridgeStatus({
      address: selectedAddress,
      ignoreNetwork: false,
    });

    this.networkController.resetConnection();

    return selectedAddress;
  }

  captureKeyringTypesWithMissingIdentities(
    internalAccounts = [],
    accounts = [],
  ) {
    const accountsMissingIdentities = accounts.filter(
      (address) =>
        !internalAccounts.some(
          (account) => account.address.toLowerCase() === address.toLowerCase(),
        ),
    );
    const keyringTypesWithMissingIdentities = accountsMissingIdentities.map(
      (address) => this.keyringController.getAccountKeyringType(address),
    );

    const internalAccountCount = internalAccounts.length;

    const accountTrackerCount = Object.keys(
      this.accountTrackerController.state.accounts || {},
    ).length;

    captureException(
      new Error(
        `Attempt to get permission specifications failed because their were ${accounts.length} accounts, but ${internalAccountCount} identities, and the ${keyringTypesWithMissingIdentities} keyrings included accounts with missing identities. Meanwhile, there are ${accountTrackerCount} accounts in the account tracker.`,
      ),
    );
  }

  async getAllEvmAccountsSorted() {
    // We only consider EVM addresses here, hence the filtering:
    const accounts = (await this.keyringController.getAccounts()).filter(
      isValidHexAddress,
    );
    const internalAccounts = this.accountsController.listAccounts();

    return accounts.sort((firstAddress, secondAddress) => {
      const firstAccount = internalAccounts.find(
        (internalAccount) =>
          internalAccount.address.toLowerCase() === firstAddress.toLowerCase(),
      );

      const secondAccount = internalAccounts.find(
        (internalAccount) =>
          internalAccount.address.toLowerCase() === secondAddress.toLowerCase(),
      );

      if (!firstAccount) {
        this.captureKeyringTypesWithMissingIdentities(
          internalAccounts,
          accounts,
        );
        throw new Error(`Missing identity for address: "${firstAddress}".`);
      } else if (!secondAccount) {
        this.captureKeyringTypesWithMissingIdentities(
          internalAccounts,
          accounts,
        );
        throw new Error(`Missing identity for address: "${secondAddress}".`);
      } else if (
        firstAccount.metadata.lastSelected ===
        secondAccount.metadata.lastSelected
      ) {
        return 0;
      } else if (firstAccount.metadata.lastSelected === undefined) {
        return 1;
      } else if (secondAccount.metadata.lastSelected === undefined) {
        return -1;
      }

      return (
        secondAccount.metadata.lastSelected - firstAccount.metadata.lastSelected
      );
    });
  }

  /**
   * Gets the permitted accounts for the specified origin. Returns an empty
   * array if no accounts are permitted.
   *
   * @param {string} origin - The origin whose exposed accounts to retrieve.
   * @returns {Promise<string[]>} The origin's permitted accounts, or an empty
   * array.
   */
  getPermittedAccounts(origin) {
    let caveat;
    try {
      caveat = this.permissionController.getCaveat(
        origin,
        Caip25EndowmentPermissionName,
        Caip25CaveatType,
      );
    } catch (err) {
      // noop
    }
    if (!caveat) {
      return [];
    }

    return getEthAccounts(caveat.value);
  }

  async getPermittedAccountsSorted(origin) {
    const permittedAccounts = this.getPermittedAccounts(origin);
    const allEvmAccounts = await this.getAllEvmAccountsSorted();
    return allEvmAccounts.filter((account) =>
      permittedAccounts.includes(account),
    );
  }

  /**
   * Stops exposing the specified chain ID to all third parties.
   *
   * @param {string} targetChainId - The chain ID to stop exposing
   * to third parties.
   */
  removeAllChainIdPermissions(targetChainId) {
    this.permissionController.updatePermissionsByCaveat(
      Caip25CaveatType,
      (existingScopes) =>
        Caip25CaveatMutators[Caip25CaveatType].removeScope(
          existingScopes,
          toCaipChainId('eip155', parseInt(targetChainId, 16).toString()),
        ),
    );
  }

  removeNetwork(chainId) {
    this.removeAllChainIdPermissions(chainId);

    this.networkController.removeNetwork(chainId);
  }

  /**
   * Stops exposing the account with the specified address to all third parties.
   * Exposed accounts are stored in caveats of the eth_accounts permission. This
   * method uses `PermissionController.updatePermissionsByCaveat` to
   * remove the specified address from every eth_accounts permission. If a
   * permission only included this address, the permission is revoked entirely.
   *
   * @param {string} targetAccount - The address of the account to stop exposing
   * to third parties.
   */
  removeAllAccountPermissions(targetAccount) {
    this.permissionController.updatePermissionsByCaveat(
      Caip25CaveatType,
      (existingScopes) =>
        Caip25CaveatMutators[Caip25CaveatType].removeAccount(
          existingScopes,
          targetAccount,
        ),
    );
  }

  /**
   * Removes an account from state / storage.
   *
   * @param {string[]} address - A hex address
   */
  async removeAccount(address) {
    // Remove all associated permissions
    this.removeAllAccountPermissions(address);

    ///: BEGIN:ONLY_INCLUDE_IF(build-mmi)
    this.custodyController.removeAccount(address);
    ///: END:ONLY_INCLUDE_IF(build-mmi)

    const keyring = await this.keyringController.getKeyringForAccount(address);
    // Remove account from the keyring
    await this.keyringController.removeAccount(address);
    const updatedKeyringAccounts = keyring ? await keyring.getAccounts() : {};
    if (updatedKeyringAccounts?.length === 0) {
      keyring.destroy?.();
    }

    return address;
  }

  /**
   * Imports an account with the specified import strategy.
   * These are defined in @metamask/keyring-controller
   * Each strategy represents a different way of serializing an Ethereum key pair.
   *
   * @param {'privateKey' | 'json'} strategy - A unique identifier for an account import strategy.
   * @param {any} args - The data required by that strategy to import an account.
   */
  async importAccountWithStrategy(strategy, args) {
    const importedAccountAddress =
      await this.keyringController.importAccountWithStrategy(strategy, args);
    // set new account as selected
    this.preferencesController.setSelectedAddress(importedAccountAddress);
  }

  /**
   * Requests approval for permissions for the specified origin
   *
   * @param origin - The origin to request approval for.
   * @param permissions - The permissions to request approval for.
   */
  async requestPermissionApprovalForOrigin(origin, permissions) {
    const id = nanoid();
    return this.approvalController.addAndShowApprovalRequest({
      id,
      origin,
      requestData: {
        metadata: {
          id,
          origin,
        },
        permissions,
      },
      type: MethodNames.RequestPermissions,
    });
  }

  // ---------------------------------------------------------------------------
  // Identity Management (signature operations)

  getAddTransactionRequest({
    transactionParams,
    transactionOptions,
    dappRequest,
    ...otherParams
  }) {
    return {
      internalAccounts: this.accountsController.listAccounts(),
      dappRequest,
      networkClientId:
        dappRequest?.networkClientId ?? this.#getGlobalNetworkClientId(),
      selectedAccount: this.accountsController.getAccountByAddress(
        transactionParams.from,
      ),
      transactionController: this.txController,
      transactionOptions,
      transactionParams,
      userOperationController: this.userOperationController,
      chainId: this.#getGlobalChainId(),
      ppomController: this.ppomController,
      securityAlertsEnabled:
        this.preferencesController.state?.securityAlertsEnabled,
      updateSecurityAlertResponse: this.updateSecurityAlertResponse.bind(this),
      ...otherParams,
    };
  }

  /**
   * @returns {boolean} true if the keyring type supports EIP-1559
   */
  async getCurrentAccountEIP1559Compatibility() {
    return true;
  }

  //=============================================================================
  // END (VAULT / KEYRING RELATED METHODS)
  //=============================================================================

  /**
   * Allows a user to attempt to cancel a previously submitted transaction
   * by creating a new transaction.
   *
   * @param {number} originalTxId - the id of the txMeta that you want to
   * attempt to cancel
   * @param {import(
   *  './controllers/transactions'
   * ).CustomGasSettings} [customGasSettings] - overrides to use for gas params
   * instead of allowing this method to generate them
   * @param options
   * @returns {object} MetaMask state
   */
  async createCancelTransaction(originalTxId, customGasSettings, options) {
    await this.txController.stopTransaction(
      originalTxId,
      customGasSettings,
      options,
    );
    const state = this.getState();
    return state;
  }

  /**
   * Allows a user to attempt to speed up a previously submitted transaction
   * by creating a new transaction.
   *
   * @param {number} originalTxId - the id of the txMeta that you want to
   * attempt to speed up
   * @param {import(
   *  './controllers/transactions'
   * ).CustomGasSettings} [customGasSettings] - overrides to use for gas params
   * instead of allowing this method to generate them
   * @param options
   * @returns {object} MetaMask state
   */
  async createSpeedUpTransaction(originalTxId, customGasSettings, options) {
    await this.txController.speedUpTransaction(
      originalTxId,
      customGasSettings,
      options,
    );
    const state = this.getState();
    return state;
  }

  async estimateGas(estimateGasParams) {
    return new Promise((resolve, reject) => {
      return new EthJSQuery(this.provider).estimateGas(
        estimateGasParams,
        (err, res) => {
          if (err) {
            return reject(err);
          }

          return resolve(res.toString(16));
        },
      );
    });
  }

  handleWatchAssetRequest = ({ asset, type, origin, networkClientId }) => {
    switch (type) {
      case ERC20:
        return this.tokensController.watchAsset({
          asset,
          type,
          networkClientId,
        });
      case ERC721:
      case ERC1155:
        return this.nftController.watchNft(asset, type, origin);
      default:
        throw new Error(`Asset type ${type} not supported`);
    }
  };

  async updateSecurityAlertResponse(
    method,
    securityAlertId,
    securityAlertResponse,
  ) {
    await updateSecurityAlertResponse({
      appStateController: this.appStateController,
      method,
      securityAlertId,
      securityAlertResponse,
      signatureController: this.signatureController,
      transactionController: this.txController,
    });
  }

  //=============================================================================
  // PASSWORD MANAGEMENT
  //=============================================================================

  /**
   * Allows a user to begin the seed phrase recovery process.
   */
  markPasswordForgotten() {
    this.preferencesController.setPasswordForgotten(true);
    this.sendUpdate();
  }

  /**
   * Allows a user to end the seed phrase recovery process.
   */
  unMarkPasswordForgotten() {
    this.preferencesController.setPasswordForgotten(false);
    this.sendUpdate();
  }

  //=============================================================================
  // REQUEST QUEUE
  //=============================================================================

  setUseRequestQueue(value) {
    this.preferencesController.setUseRequestQueue(value);
  }

  //=============================================================================
  // SETUP
  //=============================================================================

  /**
   * A runtime.MessageSender object, as provided by the browser:
   *
   * @see https://developer.mozilla.org/en-US/docs/Mozilla/Add-ons/WebExtensions/API/runtime/MessageSender
   * @typedef {object} MessageSender
   * @property {string} - The URL of the page or frame hosting the script that sent the message.
   */

  /**
   * A Snap sender object.
   *
   * @typedef {object} SnapSender
   * @property {string} snapId - The ID of the snap.
   */

  /**
   * Used to create a multiplexed stream for connecting to an untrusted context
   * like a Dapp or other extension.
   *
   * @param options - Options bag.
   * @param {ReadableStream} options.connectionStream - The Duplex stream to connect to.
   * @param {MessageSender | SnapSender} options.sender - The sender of the messages on this stream.
   * @param {string} [options.subjectType] - The type of the sender, i.e. subject.
   */
  setupUntrustedCommunicationEip1193({
    connectionStream,
    sender,
    subjectType,
  }) {
    if (sender.url) {
      if (this.onboardingController.state.completedOnboarding) {
        if (this.preferencesController.state.usePhishDetect) {
          const { hostname } = new URL(sender.url);
          this.phishingController.maybeUpdateState();
          // Check if new connection is blocked if phishing detection is on
          const phishingTestResponse = this.phishingController.test(sender.url);
          if (phishingTestResponse?.result) {
            this.sendPhishingWarning(connectionStream, hostname);
            this.metaMetricsController.trackEvent({
              event: MetaMetricsEventName.PhishingPageDisplayed,
              category: MetaMetricsEventCategory.Phishing,
              properties: {
                url: hostname,
              },
            });
            return;
          }
        }
      }
    }

    let inputSubjectType;
    if (subjectType) {
      inputSubjectType = subjectType;
    } else if (sender.id && sender.id !== this.extension.runtime.id) {
      inputSubjectType = SubjectType.Extension;
    } else {
      inputSubjectType = SubjectType.Website;
    }

    // setup multiplexing
    const mux = setupMultiplex(connectionStream);

    // messages between inpage and background
    this.setupProviderConnectionEip1193(
      mux.createStream('metamask-provider'),
      sender,
      inputSubjectType,
    );

    // TODO:LegacyProvider: Delete
    if (sender.url) {
      // legacy streams
      this.setupPublicConfig(mux.createStream('publicConfig'));
    }
  }

  /**
   * Used to create a CAIP stream for connecting to an untrusted context.
   *
   * @param options - Options bag.
   * @param {ReadableStream} options.connectionStream - The Duplex stream to connect to.
   * @param {MessageSender | SnapSender} options.sender - The sender of the messages on this stream.
   * @param {string} [options.subjectType] - The type of the sender, i.e. subject.
   */

  setupUntrustedCommunicationCaip({ connectionStream, sender, subjectType }) {
    let inputSubjectType;
    if (subjectType) {
      inputSubjectType = subjectType;
    } else if (sender.id && sender.id !== this.extension.runtime.id) {
      inputSubjectType = SubjectType.Extension;
    } else {
      inputSubjectType = SubjectType.Website;
    }

    const caipStream = createCaipStream(connectionStream);

    // messages between subject and background
    this.setupProviderConnectionCaip(caipStream, sender, inputSubjectType);
  }

  /**
   * Used to create a multiplexed stream for connecting to a trusted context,
   * like our own user interfaces, which have the provider APIs, but also
   * receive the exported API from this controller, which includes trusted
   * functions, like the ability to approve transactions or sign messages.
   *
   * @param {*} connectionStream - The duplex stream to connect to.
   * @param {MessageSender} sender - The sender of the messages on this stream
   */
  setupTrustedCommunication(connectionStream, sender) {
    // setup multiplexing
    const mux = setupMultiplex(connectionStream);
    // connect features
    this.setupControllerConnection(mux.createStream('controller'));
    this.setupProviderConnectionEip1193(
      mux.createStream('provider'),
      sender,
      SubjectType.Internal,
    );
  }

  /**
   * Used to create a multiplexed stream for connecting to the phishing warning page.
   *
   * @param options - Options bag.
   * @param {ReadableStream} options.connectionStream - The Duplex stream to connect to.
   */
  setupPhishingCommunication({ connectionStream }) {
    const { usePhishDetect } = this.preferencesController.state;

    if (!usePhishDetect) {
      return;
    }

    // setup multiplexing
    const mux = setupMultiplex(connectionStream);
    const phishingStream = mux.createStream(PHISHING_SAFELIST);

    // set up postStream transport
    phishingStream.on(
      'data',
      createMetaRPCHandler(
        {
          safelistPhishingDomain: this.safelistPhishingDomain.bind(this),
          backToSafetyPhishingWarning:
            this.backToSafetyPhishingWarning.bind(this),
        },
        phishingStream,
      ),
    );
  }

  setUpCookieHandlerCommunication({ connectionStream }) {
    const {
      metaMetricsId,
      dataCollectionForMarketing,
      participateInMetaMetrics,
    } = this.metaMetricsController.state;

    if (
      metaMetricsId &&
      dataCollectionForMarketing &&
      participateInMetaMetrics
    ) {
      // setup multiplexing
      const mux = setupMultiplex(connectionStream);
      const metamaskCookieHandlerStream = mux.createStream(
        METAMASK_COOKIE_HANDLER,
      );
      // set up postStream transport
      metamaskCookieHandlerStream.on(
        'data',
        createMetaRPCHandler(
          {
            getCookieFromMarketingPage:
              this.getCookieFromMarketingPage.bind(this),
          },
          metamaskCookieHandlerStream,
        ),
      );
    }
  }

  getCookieFromMarketingPage(data) {
    const { ga_client_id: cookieId } = data;
    this.metaMetricsController.setMarketingCampaignCookieId(cookieId);
  }

  /**
   * Called when we detect a suspicious domain. Requests the browser redirects
   * to our anti-phishing page.
   *
   * @private
   * @param {*} connectionStream - The duplex stream to the per-page script,
   * for sending the reload attempt to.
   * @param {string} hostname - The hostname that triggered the suspicion.
   */
  sendPhishingWarning(connectionStream, hostname) {
    const mux = setupMultiplex(connectionStream);
    const phishingStream = mux.createStream('phishing');
    phishingStream.write({ hostname });
  }

  /**
   * A method for providing our API over a stream using JSON-RPC.
   *
   * @param {*} outStream - The stream to provide our API over.
   */
  setupControllerConnection(outStream) {
    const patchStore = new PatchStore(this.memStore);
    let uiReady = false;

    const handleUpdate = () => {
      if (!isStreamWritable(outStream) || !uiReady) {
        return;
      }

      const patches = patchStore.flushPendingPatches();

      outStream.write({
        jsonrpc: '2.0',
        method: 'sendUpdate',
        params: [patches],
      });
    };

    const api = {
      ...this.getApi(),
      startPatches: () => {
        uiReady = true;
        handleUpdate();
      },
      getStatePatches: () => patchStore.flushPendingPatches(),
    };

    this.on('update', handleUpdate);

    // report new active controller connection
    this.activeControllerConnections += 1;
    this.emit('controllerConnectionChanged', this.activeControllerConnections);

    // set up postStream transport
    outStream.on('data', createMetaRPCHandler(api, outStream));

    const startUISync = () => {
      if (!isStreamWritable(outStream)) {
        return;
      }
      // send notification to client-side
      outStream.write({
        jsonrpc: '2.0',
        method: 'startUISync',
      });
    };

    if (this.startUISync) {
      startUISync();
    } else {
      this.once('startUISync', startUISync);
    }

    const outstreamEndHandler = () => {
      if (!outStream.mmFinished) {
        this.activeControllerConnections -= 1;
        this.emit(
          'controllerConnectionChanged',
          this.activeControllerConnections,
        );
        outStream.mmFinished = true;
        this.removeListener('update', handleUpdate);
        patchStore.destroy();
      }
    };

    // The presence of both of the below handlers may be redundant.
    // After upgrading metamask/object-multiples to v2.0.0, which included
    // an upgrade of readable-streams from v2 to v3, we saw that the
    // `outStream.on('end'` handler was almost never being called. This seems to
    // related to how v3 handles errors vs how v2 handles errors; there
    // are "premature close" errors in both cases, although in the case
    // of v2 they don't prevent `outStream.on('end'` from being called.
    // At the time that this comment was committed, it was known that we
    // need to investigate and resolve the underlying error, however,
    // for expediency, we are not addressing them at this time. Instead, we
    // can observe that `readableStream.finished` preserves the same
    // functionality as we had when we relied on readable-stream v2. Meanwhile,
    // the `outStream.on('end')` handler was observed to have been called at least once.
    // In an abundance of caution to prevent against unexpected future behavioral changes in
    // streams implementations, we redundantly use multiple paths to attach the same event handler.
    // The outstreamEndHandler therefore needs to be idempotent, which introduces the `mmFinished` property.

    outStream.mmFinished = false;
    finished(outStream, outstreamEndHandler);
    outStream.once('close', outstreamEndHandler);
    outStream.once('end', outstreamEndHandler);
  }

  /**
   * A method for serving our ethereum provider over a given stream.
   *
   * @param {*} outStream - The stream to provide over.
   * @param {MessageSender | SnapSender} sender - The sender of the messages on this stream
   * @param {SubjectType} subjectType - The type of the sender, i.e. subject.
   */
  setupProviderConnectionEip1193(outStream, sender, subjectType) {
    let origin;
    if (subjectType === SubjectType.Internal) {
      origin = ORIGIN_METAMASK;
    } else if (subjectType === SubjectType.Snap) {
      origin = sender.snapId;
    } else {
      origin = new URL(sender.url).origin;
    }

    if (sender.id && sender.id !== this.extension.runtime.id) {
      this.subjectMetadataController.addSubjectMetadata({
        origin,
        extensionId: sender.id,
        subjectType: SubjectType.Extension,
      });
    }

    let tabId;
    if (sender.tab && sender.tab.id) {
      tabId = sender.tab.id;
    }

    const engine = this.setupProviderEngineEip1193({
      origin,
      sender,
      subjectType,
      tabId,
    });

    const dupeReqFilterStream = createDupeReqFilterStream();

    // setup connection
    const providerStream = createEngineStream({ engine });

    const connectionId = this.addConnection(origin, { engine });

    pipeline(
      outStream,
      dupeReqFilterStream,
      providerStream,
      outStream,
      (err) => {
        // handle any middleware cleanup
        engine.destroy();
        connectionId && this.removeConnection(origin, connectionId);
        // For context and todos related to the error message match, see https://github.com/MetaMask/metamask-extension/issues/26337
        if (err && !err.message?.match('Premature close')) {
          log.error(err);
        }
      },
    );

    // Used to show wallet liveliness to the provider
    if (subjectType !== SubjectType.Internal) {
      this._notifyChainChangeForConnection({ engine }, origin);
    }
  }

  /**
   * A method for serving our CAIP provider over a given stream.
   *
   * @param {*} outStream - The stream to provide over.
   * @param {MessageSender | SnapSender} sender - The sender of the messages on this stream
   * @param {SubjectType} subjectType - The type of the sender, i.e. subject.
   */
  setupProviderConnectionCaip(outStream, sender, subjectType) {
    let origin;
    if (subjectType === SubjectType.Internal) {
      origin = ORIGIN_METAMASK;
    } else if (subjectType === SubjectType.Snap) {
      origin = sender.snapId;
    } else {
      origin = new URL(sender.url).origin;
    }

    if (sender.id && sender.id !== this.extension.runtime.id) {
      this.subjectMetadataController.addSubjectMetadata({
        origin,
        extensionId: sender.id,
        subjectType: SubjectType.Extension,
      });
    }

    let tabId;
    if (sender.tab && sender.tab.id) {
      tabId = sender.tab.id;
    }

    const engine = this.setupProviderEngineCaip({
      origin,
      tabId,
    });

    const dupeReqFilterStream = createDupeReqFilterStream();

    // setup connection
    const providerStream = createEngineStream({ engine });

    const connectionId = this.addConnection(origin, { engine });

    pipeline(
      outStream,
      dupeReqFilterStream,
      providerStream,
      outStream,
      (err) => {
        // handle any middleware cleanup
        engine._middleware.forEach((mid) => {
          if (mid.destroy && typeof mid.destroy === 'function') {
            mid.destroy();
          }
        });
        connectionId && this.removeConnection(origin, connectionId);
        if (err) {
          log.error(err);
        }
      },
    );

    // Used to show wallet liveliness to the provider
    if (subjectType !== SubjectType.Internal) {
      this._notifyChainChangeForConnection({ engine }, origin);
    }
  }

  /**
   * For snaps running in workers.
   *
   * @param snapId
   * @param connectionStream
   */
  setupSnapProvider(snapId, connectionStream) {
    this.setupUntrustedCommunicationEip1193({
      connectionStream,
      sender: { snapId },
      subjectType: SubjectType.Snap,
    });
  }

  /**
   * A method for creating an ethereum provider that is safely restricted for the requesting subject.
   *
   * @param {object} options - Provider engine options
   * @param {string} options.origin - The origin of the sender
   * @param {MessageSender | SnapSender} options.sender - The sender object.
   * @param {string} options.subjectType - The type of the sender subject.
   * @param {tabId} [options.tabId] - The tab ID of the sender - if the sender is within a tab
   */
  setupProviderEngineEip1193({ origin, subjectType, sender, tabId }) {
    const engine = new JsonRpcEngine();

    // Append origin to each request
    engine.push(createOriginMiddleware({ origin }));

    // Append selectedNetworkClientId to each request
    engine.push(createSelectedNetworkMiddleware(this.controllerMessenger));

    // Add a middleware that will switch chain on each request (as needed)
    const requestQueueMiddleware = createQueuedRequestMiddleware({
      enqueueRequest: this.queuedRequestController.enqueueRequest.bind(
        this.queuedRequestController,
      ),
      useRequestQueue: this.preferencesController.getUseRequestQueue.bind(
        this.preferencesController,
      ),
      shouldEnqueueRequest: (request) => {
        return methodsThatShouldBeEnqueued.includes(request.method);
      },
    });
    engine.push(requestQueueMiddleware);

    // If the origin is not in the selectedNetworkController's `domains` state
    // when the provider engine is created, the selectedNetworkController will
    // fetch the globally selected networkClient from the networkController and wrap
    // it in a proxy which can be switched to use its own state if/when the origin
    // is added to the `domains` state
    const proxyClient =
      this.selectedNetworkController.getProviderAndBlockTracker(origin);

    // We create the filter and subscription manager middleware now, but they will
    // be inserted into the engine later.
    const filterMiddleware = createFilterMiddleware(proxyClient);
    const subscriptionManager = createSubscriptionManager(proxyClient);
    subscriptionManager.events.on('notification', (message) =>
      engine.emit('notification', message),
    );

    // Append tabId to each request if it exists
    if (tabId) {
      engine.push(createTabIdMiddleware({ tabId }));
    }

    engine.push(createLoggerMiddleware({ origin }));
    engine.push(this.permissionLogController.createMiddleware());

    if (origin === BaseUrl.Portfolio) {
      engine.push(createTxVerificationMiddleware(this.networkController));
    }

    engine.push(createTracingMiddleware());

    engine.push(
      createPPOMMiddleware(
        this.ppomController,
        this.preferencesController,
        this.networkController,
        this.appStateController,
        this.accountsController,
        this.updateSecurityAlertResponse.bind(this),
      ),
    );

    engine.push(
      createRPCMethodTrackingMiddleware({
        getAccountType: this.getAccountType.bind(this),
        getDeviceModel: this.getDeviceModel.bind(this),
        isConfirmationRedesignEnabled:
          this.isConfirmationRedesignEnabled.bind(this),
        isRedesignedConfirmationsDeveloperEnabled:
          this.isConfirmationRedesignDeveloperEnabled.bind(this),
        snapAndHardwareMessenger: this.controllerMessenger.getRestricted({
          name: 'SnapAndHardwareMessenger',
          allowedActions: [
            'KeyringController:getKeyringForAccount',
            'SnapController:get',
            'AccountsController:getSelectedAccount',
          ],
        }),
        appStateController: this.appStateController,
        metaMetricsController: this.metaMetricsController,
      }),
    );

    engine.push(createUnsupportedMethodMiddleware());

    // Legacy RPC methods that need to be implemented _ahead of_ the permission
    // middleware.
    engine.push(
      createEthAccountsMethodMiddleware({
        getAccounts: this.getPermittedAccountsSorted.bind(this, origin),
      }),
    );

    if (subjectType !== SubjectType.Internal) {
      engine.push(
        this.permissionController.createPermissionMiddleware({
          origin,
        }),
      );
    }

    if (subjectType === SubjectType.Website) {
      engine.push(
        createOnboardingMiddleware({
          location: sender.url,
          registerOnboarding: this.onboardingController.registerOnboarding,
        }),
      );
    }

    // EVM requests and eth permissions should not be passed to non-EVM accounts
    // this middleware intercepts these requests and returns an error.
    engine.push(
      createEvmMethodsToNonEvmAccountReqFilterMiddleware({
        messenger: this.controllerMessenger.getRestricted({
          name: 'EvmMethodsToNonEvmAccountFilterMessenger',
          allowedActions: ['AccountsController:getSelectedAccount'],
        }),
      }),
    );

    // Unrestricted/permissionless RPC method implementations.
    // They must nevertheless be placed _behind_ the permission middleware.
    engine.push(
      createEip1193MethodMiddleware({
        subjectType,

        // Miscellaneous
        addSubjectMetadata:
          this.subjectMetadataController.addSubjectMetadata.bind(
            this.subjectMetadataController,
          ),
        metamaskState: this.getState(),
        getProviderState: this.getProviderState.bind(this),
        getUnlockPromise: this.appStateController.getUnlockPromise.bind(
          this.appStateController,
        ),
        handleWatchAssetRequest: this.handleWatchAssetRequest.bind(this),
        requestUserApproval:
          this.approvalController.addAndShowApprovalRequest.bind(
            this.approvalController,
          ),
        startApprovalFlow: this.approvalController.startFlow.bind(
          this.approvalController,
        ),
        endApprovalFlow: this.approvalController.endFlow.bind(
          this.approvalController,
        ),
        sendMetrics: this.metaMetricsController.trackEvent.bind(
          this.metaMetricsController,
        ),
        // Permission-related
        getAccounts: this.getPermittedAccountsSorted.bind(this, origin),
        getPermissionsForOrigin: this.permissionController.getPermissions.bind(
          this.permissionController,
          origin,
        ),
        requestPermissionApprovalForOrigin:
          this.requestPermissionApprovalForOrigin.bind(this, origin),
        requestPermissionsForOrigin: (requestedPermissions) =>
          this.permissionController.requestPermissions(
            { origin },
            {
              ...(requestedPermissions[PermissionNames.eth_accounts] &&
                !isSnapId(origin) && {
                  [PermissionNames.permittedChains]: {},
                }),
              ...(requestedPermissions[PermissionNames.permittedChains] && {
                [PermissionNames.eth_accounts]: {},
              }),
              ...requestedPermissions,
            },
          ),
        revokePermissionsForOrigin: (permissionKeys) => {
          try {
            this.permissionController.revokePermissions({
              [origin]: permissionKeys,
            });
          } catch (e) {
            // we dont want to handle errors here because
            // the revokePermissions api method should just
            // return `null` if the permissions were not
            // successfully revoked or if the permissions
            // for the origin do not exist
            console.log(e);
          }
        },
        getCaveat: ({ target, caveatType }) => {
          try {
            return this.permissionController.getCaveat(
              origin,
              target,
              caveatType,
            );
          } catch (e) {
            if (e instanceof PermissionDoesNotExistError) {
              // suppress expected error in case that the origin
              // does not have the target permission yet
            } else {
              throw e;
            }
          }

          return undefined;
        },
        // network configuration-related
        setActiveNetwork: async (networkClientId) => {
          await this.networkController.setActiveNetwork(networkClientId);
          // if the origin has the CAIP-25 permission
          // we set per dapp network selection state
          if (
            this.permissionController.hasPermission(
              origin,
              Caip25EndowmentPermissionName,
            )
          ) {
            this.selectedNetworkController.setNetworkClientIdForDomain(
              origin,
              networkClientId,
            );
          }
        },
        addNetwork: this.networkController.addNetwork.bind(
          this.networkController,
        ),
        updateNetwork: this.networkController.updateNetwork.bind(
          this.networkController,
        ),
        getNetworkConfigurationByChainId:
          this.networkController.getNetworkConfigurationByChainId.bind(
            this.networkController,
          ),
        getCurrentChainIdForDomain: (domain) => {
          const networkClientId =
            this.selectedNetworkController.getNetworkClientIdForDomain(domain);
          const { chainId } =
            this.networkController.getNetworkConfigurationByNetworkClientId(
              networkClientId,
            );
          return chainId;
        },

        // Web3 shim-related
        getWeb3ShimUsageState: this.alertController.getWeb3ShimUsageState.bind(
          this.alertController,
        ),
        setWeb3ShimUsageRecorded:
          this.alertController.setWeb3ShimUsageRecorded.bind(
            this.alertController,
          ),

        grantPermissions: this.permissionController.grantPermissions.bind(
          this.permissionController,
        ),
        updateCaveat: this.permissionController.updateCaveat.bind(
          this.permissionController,
        ),

        ///: BEGIN:ONLY_INCLUDE_IF(build-mmi)
        handleMmiAuthenticate:
          this.institutionalFeaturesController.handleMmiAuthenticate.bind(
            this.institutionalFeaturesController,
          ),
        handleMmiCheckIfTokenIsPresent:
          this.mmiController.handleMmiCheckIfTokenIsPresent.bind(
            this.mmiController,
          ),
        handleMmiDashboardData: this.mmiController.handleMmiDashboardData.bind(
          this.mmiController,
        ),
        handleMmiSetAccountAndNetwork:
          this.mmiController.setAccountAndNetwork.bind(this.mmiController),
        handleMmiOpenAddHardwareWallet:
          this.mmiController.handleMmiOpenAddHardwareWallet.bind(
            this.mmiController,
          ),
        ///: END:ONLY_INCLUDE_IF
      }),
    );

    engine.push(
      createSnapsMethodMiddleware(subjectType === SubjectType.Snap, {
        getUnlockPromise: this.appStateController.getUnlockPromise.bind(
          this.appStateController,
        ),
        getSnaps: this.controllerMessenger.call.bind(
          this.controllerMessenger,
          'SnapController:getPermitted',
          origin,
        ),
        requestPermissions: async (requestedPermissions) =>
          await this.permissionController.requestPermissions(
            { origin },
            requestedPermissions,
          ),
        getPermissions: this.permissionController.getPermissions.bind(
          this.permissionController,
          origin,
        ),
        getSnapFile: this.controllerMessenger.call.bind(
          this.controllerMessenger,
          'SnapController:getFile',
          origin,
        ),
        installSnaps: this.controllerMessenger.call.bind(
          this.controllerMessenger,
          'SnapController:install',
          origin,
        ),
        invokeSnap: this.permissionController.executeRestrictedMethod.bind(
          this.permissionController,
          origin,
          RestrictedMethods.wallet_snap,
        ),
        getIsLocked: () => {
          return !this.appStateController.isUnlocked();
        },
        getInterfaceState: (...args) =>
          this.controllerMessenger.call(
            'SnapInterfaceController:getInterface',
            origin,
            ...args,
          ).state,
        getInterfaceContext: (...args) =>
          this.controllerMessenger.call(
            'SnapInterfaceController:getInterface',
            origin,
            ...args,
          ).context,
        createInterface: this.controllerMessenger.call.bind(
          this.controllerMessenger,
          'SnapInterfaceController:createInterface',
          origin,
        ),
        updateInterface: this.controllerMessenger.call.bind(
          this.controllerMessenger,
          'SnapInterfaceController:updateInterface',
          origin,
        ),
        resolveInterface: this.controllerMessenger.call.bind(
          this.controllerMessenger,
          'SnapInterfaceController:resolveInterface',
          origin,
        ),
        getSnap: this.controllerMessenger.call.bind(
          this.controllerMessenger,
          'SnapController:get',
        ),
        getAllSnaps: this.controllerMessenger.call.bind(
          this.controllerMessenger,
          'SnapController:getAll',
        ),
        getCurrencyRate: (currency) => {
          const rate = this.multichainRatesController.state.rates[currency];
          const { fiatCurrency } = this.multichainRatesController.state;

          if (!rate) {
            return undefined;
          }

          return {
            ...rate,
            currency: fiatCurrency,
          };
        },
        ///: BEGIN:ONLY_INCLUDE_IF(keyring-snaps)
        hasPermission: this.permissionController.hasPermission.bind(
          this.permissionController,
          origin,
        ),
        handleSnapRpcRequest: (args) =>
          this.handleSnapRequest({ ...args, origin }),
        getAllowedKeyringMethods: keyringSnapPermissionsBuilder(
          this.subjectMetadataController,
          origin,
        ),
        ///: END:ONLY_INCLUDE_IF
      }),
    );

    engine.push(filterMiddleware);
    engine.push(subscriptionManager.middleware);

    engine.push(this.metamaskMiddleware);

    engine.push(providerAsMiddleware(proxyClient.provider));

    return engine;
  }

  /**
   * A method for creating a CAIP provider that is safely restricted for the requesting subject.
   *
   * @param {object} options - Provider engine options
   * @param {string} options.origin - The origin of the sender
   * @param {tabId} [options.tabId] - The tab ID of the sender - if the sender is within a tab
   */
  setupProviderEngineCaip({ origin, tabId }) {
    const engine = new JsonRpcEngine();

    engine.push((request, _res, _next, end) => {
      console.log('CAIP request received', { origin, tabId, request });
      return end(new Error('CAIP RPC Pipeline not yet implemented.'));
    });

    return engine;
  }

  /**
   * TODO:LegacyProvider: Delete
   * A method for providing our public config info over a stream.
   * This includes info we like to be synchronous if possible, like
   * the current selected account, and network ID.
   *
   * Since synchronous methods have been deprecated in web3,
   * this is a good candidate for deprecation.
   *
   * @param {*} outStream - The stream to provide public config over.
   */
  setupPublicConfig(outStream) {
    const configStream = storeAsStream(this.publicConfigStore);

    pipeline(configStream, outStream, (err) => {
      configStream.destroy();
      // For context and todos related to the error message match, see https://github.com/MetaMask/metamask-extension/issues/26337
      if (err && !err.message?.match('Premature close')) {
        log.error(err);
      }
    });
  }

  /**
   * Adds a reference to a connection by origin. Ignores the 'metamask' origin.
   * Caller must ensure that the returned id is stored such that the reference
   * can be deleted later.
   *
   * @param {string} origin - The connection's origin string.
   * @param {object} options - Data associated with the connection
   * @param {object} options.engine - The connection's JSON Rpc Engine
   * @returns {string} The connection's id (so that it can be deleted later)
   */
  addConnection(origin, { engine }) {
    if (origin === ORIGIN_METAMASK) {
      return null;
    }

    if (!this.connections[origin]) {
      this.connections[origin] = {};
    }

    const id = nanoid();
    this.connections[origin][id] = {
      engine,
    };

    return id;
  }

  /**
   * Deletes a reference to a connection, by origin and id.
   * Ignores unknown origins.
   *
   * @param {string} origin - The connection's origin string.
   * @param {string} id - The connection's id, as returned from addConnection.
   */
  removeConnection(origin, id) {
    const connections = this.connections[origin];
    if (!connections) {
      return;
    }

    delete connections[id];

    if (Object.keys(connections).length === 0) {
      delete this.connections[origin];
    }
  }

  /**
   * Closes all connections for the given origin, and removes the references
   * to them.
   * Ignores unknown origins.
   *
   * @param {string} origin - The origin string.
   */
  removeAllConnections(origin) {
    const connections = this.connections[origin];
    if (!connections) {
      return;
    }

    Object.keys(connections).forEach((id) => {
      this.removeConnection(origin, id);
    });
  }

  /**
   * Causes the RPC engines associated with the connections to the given origin
   * to emit a notification event with the given payload.
   *
   * The caller is responsible for ensuring that only permitted notifications
   * are sent.
   *
   * Ignores unknown origins.
   *
   * @param {string} origin - The connection's origin string.
   * @param {unknown} payload - The event payload.
   */
  notifyConnections(origin, payload) {
    const connections = this.connections[origin];

    if (connections) {
      Object.values(connections).forEach((conn) => {
        if (conn.engine) {
          conn.engine.emit('notification', payload);
        }
      });
    }
  }

  /**
   * Causes the RPC engines associated with all connections to emit a
   * notification event with the given payload.
   *
   * If the "payload" parameter is a function, the payload for each connection
   * will be the return value of that function called with the connection's
   * origin.
   *
   * The caller is responsible for ensuring that only permitted notifications
   * are sent.
   *
   * @param {unknown} payload - The event payload, or payload getter function.
   */
  notifyAllConnections(payload) {
    const getPayload =
      typeof payload === 'function'
        ? (origin) => payload(origin)
        : () => payload;

    Object.keys(this.connections).forEach((origin) => {
      Object.values(this.connections[origin]).forEach(async (conn) => {
        try {
          this.notifyConnection(conn, await getPayload(origin));
        } catch (err) {
          console.error(err);
        }
      });
    });
  }

  /**
   * Causes the RPC engine for passed connection to emit a
   * notification event with the given payload.
   *
   * The caller is responsible for ensuring that only permitted notifications
   * are sent.
   *
   * @param {object} connection - Data associated with the connection
   * @param {object} connection.engine - The connection's JSON Rpc Engine
   * @param {unknown} payload - The event payload
   */
  notifyConnection(connection, payload) {
    try {
      if (connection.engine) {
        connection.engine.emit('notification', payload);
      }
    } catch (err) {
      console.error(err);
    }
  }

  // handlers

  /**
   * Handle a KeyringController update
   *
   * @param {object} state - the KC state
   * @returns {Promise<void>}
   * @private
   */
  async _onKeyringControllerUpdate(state) {
    const { keyrings } = state;

    // The accounts tracker only supports EVM addresses and the keyring
    // controller may pass non-EVM addresses, so we filter them out
    const addresses = keyrings
      .reduce((acc, { accounts }) => acc.concat(accounts), [])
      .filter(isEthAddress);

    if (!addresses.length) {
      return;
    }

    this.accountTrackerController.syncWithAddresses(addresses);
  }

  /**
   * Handle global application unlock.
   * Notifies all connections that the extension is unlocked, and which
   * account(s) are currently accessible, if any.
   */
  _onUnlock() {
    this.notifyAllConnections(async (origin) => {
      return {
        method: NOTIFICATION_NAMES.unlockStateChanged,
        params: {
          isUnlocked: true,
          accounts: await this.getPermittedAccountsSorted(origin),
        },
      };
    });

    this.unMarkPasswordForgotten();

    // In the current implementation, this handler is triggered by a
    // KeyringController event. Other controllers subscribe to the 'unlock'
    // event of the MetaMaskController itself.
    this.emit('unlock');
  }

  /**
   * Handle global application lock.
   * Notifies all connections that the extension is locked.
   */
  _onLock() {
    this.notifyAllConnections({
      method: NOTIFICATION_NAMES.unlockStateChanged,
      params: {
        isUnlocked: false,
      },
    });

    // In the current implementation, this handler is triggered by a
    // KeyringController event. Other controllers subscribe to the 'lock'
    // event of the MetaMaskController itself.
    this.emit('lock');
  }

  /**
   * Handle memory state updates.
   * - Ensure isClientOpenAndUnlocked is updated
   * - Notifies all connections with the new provider network state
   *   - The external providers handle diffing the state
   *
   * @param newState
   */
  _onStateUpdate(newState) {
    this.isClientOpenAndUnlocked = newState.isUnlocked && this._isClientOpen;
    this._notifyChainChange();
  }

  // misc

  /**
   * A method for emitting the full MetaMask state to all registered listeners.
   *
   * @private
   */
  privateSendUpdate() {
    this.emit('update', this.getState());
  }

  /**
   * @returns {boolean} Whether the extension is unlocked.
   */
  isUnlocked() {
    return this.keyringController.state.isUnlocked;
  }

  //=============================================================================
  // MISCELLANEOUS
  //=============================================================================

  getExternalPendingTransactions(address) {
    return this.smartTransactionsController.getTransactions({
      addressFrom: address,
      status: 'pending',
    });
  }

  isConfirmationRedesignEnabled() {
    return this.preferencesController.state.preferences
      .redesignedConfirmationsEnabled;
  }

  isTransactionsRedesignEnabled() {
    return this.preferencesController.state.preferences
      .redesignedTransactionsEnabled;
  }

  isConfirmationRedesignDeveloperEnabled() {
    return this.preferencesController.state.preferences
      .isRedesignedConfirmationsDeveloperEnabled;
  }

  /**
   * The chain list is fetched live at runtime, falling back to a cache.
   * This preseeds the cache at startup with a static list provided at build.
   */
  async initializeChainlist() {
    const cacheKey = `cachedFetch:${CHAIN_SPEC_URL}`;
    const { cachedResponse } = (await getStorageItem(cacheKey)) || {};
    if (cachedResponse) {
      return;
    }
    await setStorageItem(cacheKey, {
      cachedResponse: rawChainData(),
      // Cached value is immediately invalidated
      cachedTime: 0,
    });
  }

  /**
   * Returns the nonce that will be associated with a transaction once approved
   *
   * @param {string} address - The hex string address for the transaction
   * @param networkClientId - The networkClientId to get the nonce lock with
   * @returns {Promise<number>}
   */
  async getPendingNonce(address, networkClientId) {
    const { nonceDetails, releaseLock } = await this.txController.getNonceLock(
      address,
      networkClientId,
    );

    const pendingNonce = nonceDetails.params.highestSuggested;

    releaseLock();
    return pendingNonce;
  }

  /**
   * Returns the next nonce according to the nonce-tracker
   *
   * @param {string} address - The hex string address for the transaction
   * @param networkClientId - The networkClientId to get the nonce lock with
   * @returns {Promise<number>}
   */
  async getNextNonce(address, networkClientId) {
    const nonceLock = await this.txController.getNonceLock(
      address,
      networkClientId,
    );
    nonceLock.releaseLock();
    return nonceLock.nextNonce;
  }

  /**
   * Throw an artificial error in a timeout handler for testing purposes.
   *
   * @param message - The error message.
   * @deprecated This is only mean to facilitiate E2E testing. We should not
   * use this for handling errors.
   */
  throwTestError(message) {
    setTimeout(() => {
      const error = new Error(message);
      error.name = 'TestError';
      throw error;
    });
  }

  /**
   * A method for setting TransactionController event listeners
   */
  _addTransactionControllerListeners() {
    const transactionMetricsRequest = this.getTransactionMetricsRequest();

    this.controllerMessenger.subscribe(
      'TransactionController:postTransactionBalanceUpdated',
      handlePostTransactionBalanceUpdate.bind(null, transactionMetricsRequest),
    );

    this.controllerMessenger.subscribe(
      'TransactionController:unapprovedTransactionAdded',
      (transactionMeta) =>
        handleTransactionAdded(transactionMetricsRequest, { transactionMeta }),
    );

    this.controllerMessenger.subscribe(
      'TransactionController:transactionApproved',
      handleTransactionApproved.bind(null, transactionMetricsRequest),
    );

    this.controllerMessenger.subscribe(
      'TransactionController:transactionDropped',
      handleTransactionDropped.bind(null, transactionMetricsRequest),
    );

    this.controllerMessenger.subscribe(
      'TransactionController:transactionConfirmed',
      handleTransactionConfirmed.bind(null, transactionMetricsRequest),
    );

    this.controllerMessenger.subscribe(
      'TransactionController:transactionFailed',
      handleTransactionFailed.bind(null, transactionMetricsRequest),
    );

    this.controllerMessenger.subscribe(
      'TransactionController:transactionNewSwap',
      ({ transactionMeta }) =>
        // TODO: This can be called internally by the TransactionController
        // since Swaps Controller registers this action handler
        this.controllerMessenger.call(
          'SwapsController:setTradeTxId',
          transactionMeta.id,
        ),
    );

    this.controllerMessenger.subscribe(
      'TransactionController:transactionNewSwapApproval',
      ({ transactionMeta }) =>
        // TODO: This can be called internally by the TransactionController
        // since Swaps Controller registers this action handler
        this.controllerMessenger.call(
          'SwapsController:setApproveTxId',
          transactionMeta.id,
        ),
    );

    this.controllerMessenger.subscribe(
      'TransactionController:transactionRejected',
      handleTransactionRejected.bind(null, transactionMetricsRequest),
    );

    this.controllerMessenger.subscribe(
      'TransactionController:transactionSubmitted',
      handleTransactionSubmitted.bind(null, transactionMetricsRequest),
    );

    this.controllerMessenger.subscribe(
      'TransactionController:transactionStatusUpdated',
      ({ transactionMeta }) => {
        this._onFinishedTransaction(transactionMeta);
      },
    );
  }

  getTransactionMetricsRequest() {
    const controllerActions = {
      // Metametrics Actions
      createEventFragment: this.metaMetricsController.createEventFragment.bind(
        this.metaMetricsController,
      ),
      finalizeEventFragment:
        this.metaMetricsController.finalizeEventFragment.bind(
          this.metaMetricsController,
        ),
      getEventFragmentById:
        this.metaMetricsController.getEventFragmentById.bind(
          this.metaMetricsController,
        ),
      getParticipateInMetrics: () =>
        this.metaMetricsController.state.participateInMetaMetrics,
      trackEvent: this.metaMetricsController.trackEvent.bind(
        this.metaMetricsController,
      ),
      updateEventFragment: this.metaMetricsController.updateEventFragment.bind(
        this.metaMetricsController,
      ),
      // Other dependencies
      getAccountType: this.getAccountType.bind(this),
      getDeviceModel: this.getDeviceModel.bind(this),
      getEIP1559GasFeeEstimates:
        this.gasFeeController.fetchGasFeeEstimates.bind(this.gasFeeController),
      getSelectedAddress: () =>
        this.accountsController.getSelectedAccount().address,
      getTokenStandardAndDetails: this.getTokenStandardAndDetails.bind(this),
      getTransaction: (id) =>
        this.txController.state.transactions.find((tx) => tx.id === id),
      getIsSmartTransaction: () => {
        return getIsSmartTransaction(this._getMetaMaskState());
      },
      getSmartTransactionByMinedTxHash: (txHash) => {
        return this.smartTransactionsController.getSmartTransactionByMinedTxHash(
          txHash,
        );
      },
      getRedesignedConfirmationsEnabled:
        this.isConfirmationRedesignEnabled.bind(this),
      getRedesignedTransactionsEnabled:
        this.isTransactionsRedesignEnabled.bind(this),
      getMethodData: (data) => {
        if (!data) {
          return null;
        }
        const { knownMethodData, use4ByteResolution } =
          this.preferencesController.state;
        const prefixedData = addHexPrefix(data);
        return getMethodDataName(
          knownMethodData,
          use4ByteResolution,
          prefixedData,
          this.preferencesController.addKnownMethodData.bind(
            this.preferencesController,
          ),
          this.provider,
        );
      },
      getIsRedesignedConfirmationsDeveloperEnabled:
        this.isConfirmationRedesignDeveloperEnabled.bind(this),
      getIsConfirmationAdvancedDetailsOpen: () => {
        return this.preferencesController.state.preferences
          .showConfirmationAdvancedDetails;
      },
    };
    return {
      ...controllerActions,
      snapAndHardwareMessenger: this.controllerMessenger.getRestricted({
        name: 'SnapAndHardwareMessenger',
        allowedActions: [
          'KeyringController:getKeyringForAccount',
          'SnapController:get',
          'AccountsController:getSelectedAccount',
        ],
      }),
      provider: this.provider,
    };
  }

  toggleExternalServices(useExternal) {
    this.preferencesController.toggleExternalServices(useExternal);
    this.tokenListController.updatePreventPollingOnNetworkRestart(!useExternal);
    if (useExternal) {
      this.tokenDetectionController.enable();
      this.gasFeeController.enableNonRPCGasFeeApis();
    } else {
      this.tokenDetectionController.disable();
      this.gasFeeController.disableNonRPCGasFeeApis();
    }
  }

  //=============================================================================
  // CONFIG
  //=============================================================================

  /**
   * Sets the Ledger Live preference to use for Ledger hardware wallet support
   *
   * @param _keyring
   * @deprecated This method is deprecated and will be removed in the future.
   * Only webhid connections are supported in chrome and u2f in firefox.
   */
  async setLedgerTransportPreference(_keyring) {
    const transportType = window.navigator.hid
      ? LedgerTransportTypes.webhid
      : LedgerTransportTypes.u2f;
    const keyring =
      _keyring || (await this.getKeyringForDevice(HardwareDeviceNames.ledger));
    if (keyring?.updateTransportMethod) {
      return keyring.updateTransportMethod(transportType).catch((e) => {
        throw e;
      });
    }

    return undefined;
  }

  /**
   * A method for initializing storage the first time.
   *
   * @param {object} initState - The default state to initialize with.
   * @private
   */
  recordFirstTimeInfo(initState) {
    if (!('firstTimeInfo' in initState)) {
      const version = process.env.METAMASK_VERSION;
      initState.firstTimeInfo = {
        version,
        date: Date.now(),
      };
    }
  }

  // TODO: Replace isClientOpen methods with `controllerConnectionChanged` events.
  /* eslint-disable accessor-pairs */
  /**
   * A method for recording whether the MetaMask user interface is open or not.
   *
   * @param {boolean} open
   */
  set isClientOpen(open) {
    this._isClientOpen = open;
  }
  /* eslint-enable accessor-pairs */

  /**
   * A method that is called by the background when all instances of metamask are closed.
   * Currently used to stop controller polling.
   */
  onClientClosed() {
    try {
      this.gasFeeController.stopAllPolling();
      this.currencyRateController.stopAllPolling();
      this.tokenRatesController.stopAllPolling();
      this.tokenDetectionController.stopAllPolling();
      this.tokenListController.stopAllPolling();
      this.tokenBalancesController.stopAllPolling();
      this.appStateController.clearPollingTokens();
      this.accountTrackerController.stopAllPolling();
    } catch (error) {
      console.error(error);
    }
  }

  /**
   * A method that is called by the background when a particular environment type is closed (fullscreen, popup, notification).
   * Currently used to stop polling in the gasFeeController for only that environement type
   *
   * @param environmentType
   */
  onEnvironmentTypeClosed(environmentType) {
    const appStatePollingTokenType =
      POLLING_TOKEN_ENVIRONMENT_TYPES[environmentType];
    const pollingTokensToDisconnect =
      this.appStateController.store.getState()[appStatePollingTokenType];
    pollingTokensToDisconnect.forEach((pollingToken) => {
      this.gasFeeController.stopPollingByPollingToken(pollingToken);
      this.currencyRateController.stopPollingByPollingToken(pollingToken);
      this.appStateController.removePollingToken(
        pollingToken,
        appStatePollingTokenType,
      );
    });
  }

  /**
   * Adds a domain to the PhishingController safelist
   *
   * @param {string} origin - the domain to safelist
   */
  safelistPhishingDomain(origin) {
    this.metaMetricsController.trackEvent({
      category: MetaMetricsEventCategory.Phishing,
      event: MetaMetricsEventName.ProceedAnywayClicked,
      properties: {
        url: origin,
        referrer: {
          url: origin,
        },
      },
    });

    return this.phishingController.bypass(origin);
  }

  async backToSafetyPhishingWarning() {
    const portfolioBaseURL = process.env.PORTFOLIO_URL;
    const portfolioURL = `${portfolioBaseURL}/?metamaskEntry=phishing_page_portfolio_button`;

    this.metaMetricsController.trackEvent({
      category: MetaMetricsEventCategory.Navigation,
      event: MetaMetricsEventName.PortfolioLinkClicked,
      properties: {
        location: 'phishing_page',
        text: 'Back to safety',
      },
    });

    await this.platform.switchToAnotherURL(undefined, portfolioURL);
  }

  /**
   * Locks MetaMask
   */
  setLocked() {
    return this.keyringController.setLocked();
  }

  removePermissionsFor = (subjects) => {
    try {
      this.permissionController.revokePermissions(subjects);
    } catch (exp) {
      if (!(exp instanceof PermissionsRequestNotFoundError)) {
        throw exp;
      }
    }
  };

  updateCaveat = (origin, target, caveatType, caveatValue) => {
    try {
      this.controllerMessenger.call(
        'PermissionController:updateCaveat',
        origin,
        target,
        caveatType,
        caveatValue,
      );
    } catch (exp) {
      if (!(exp instanceof PermissionsRequestNotFoundError)) {
        throw exp;
      }
    }
  };

  updateNetworksList = (chainIds) => {
    try {
      this.networkOrderController.updateNetworksList(chainIds);
    } catch (err) {
      log.error(err.message);
      throw err;
    }
  };

  updateAccountsList = (pinnedAccountList) => {
    try {
      this.accountOrderController.updateAccountsList(pinnedAccountList);
    } catch (err) {
      log.error(err.message);
      throw err;
    }
  };

  updateHiddenAccountsList = (hiddenAccountList) => {
    try {
      this.accountOrderController.updateHiddenAccountsList(hiddenAccountList);
    } catch (err) {
      log.error(err.message);
      throw err;
    }
  };

  rejectPermissionsRequest = (requestId) => {
    try {
      this.permissionController.rejectPermissionsRequest(requestId);
    } catch (exp) {
      if (!(exp instanceof PermissionsRequestNotFoundError)) {
        throw exp;
      }
    }
  };

  acceptPermissionsRequest = (request) => {
    try {
      this.permissionController.acceptPermissionsRequest(request);
    } catch (exp) {
      if (!(exp instanceof PermissionsRequestNotFoundError)) {
        throw exp;
      }
    }
  };

  resolvePendingApproval = async (id, value, options) => {
    try {
      await this.approvalController.accept(id, value, options);
    } catch (exp) {
      if (!(exp instanceof ApprovalRequestNotFoundError)) {
        throw exp;
      }
    }
  };

  rejectPendingApproval = (id, error) => {
    try {
      this.approvalController.reject(
        id,
        new JsonRpcError(error.code, error.message, error.data),
      );
    } catch (exp) {
      if (!(exp instanceof ApprovalRequestNotFoundError)) {
        throw exp;
      }
    }
  };

  async _onAccountChange(newAddress) {
    const permittedAccountsMap = getPermittedAccountsByOrigin(
      this.permissionController.state,
    );

    for (const [origin, accounts] of permittedAccountsMap.entries()) {
      if (accounts.includes(newAddress)) {
        this._notifyAccountsChange(origin, accounts);
      }
    }

    await this.txController.updateIncomingTransactions();
  }

  async _notifyAccountsChange(origin, newAccounts) {
    if (this.isUnlocked()) {
      this.notifyConnections(origin, {
        method: NOTIFICATION_NAMES.accountsChanged,
        // This should be the same as the return value of `eth_accounts`,
        // namely an array of the current / most recently selected Ethereum
        // account.
        params:
          newAccounts.length < 2
            ? // If the length is 1 or 0, the accounts are sorted by definition.
              newAccounts
            : // If the length is 2 or greater, we have to execute
              // `eth_accounts` vi this method.
              await this.getPermittedAccountsSorted(origin),
      });
    }

    this.permissionLogController.updateAccountsHistory(origin, newAccounts);
  }

  async _notifyChainChange() {
    if (this.preferencesController.getUseRequestQueue()) {
      this.notifyAllConnections(async (origin) => ({
        method: NOTIFICATION_NAMES.chainChanged,
        params: await this.getProviderNetworkState(origin),
      }));
    } else {
      this.notifyAllConnections({
        method: NOTIFICATION_NAMES.chainChanged,
        params: await this.getProviderNetworkState(),
      });
    }
  }

  async _notifyChainChangeForConnection(connection, origin) {
    if (this.preferencesController.getUseRequestQueue()) {
      this.notifyConnection(connection, {
        method: NOTIFICATION_NAMES.chainChanged,
        params: await this.getProviderNetworkState(origin),
      });
    } else {
      this.notifyConnection(connection, {
        method: NOTIFICATION_NAMES.chainChanged,
        params: await this.getProviderNetworkState(),
      });
    }
  }

  async _onFinishedTransaction(transactionMeta) {
    if (
      ![TransactionStatus.confirmed, TransactionStatus.failed].includes(
        transactionMeta.status,
      )
    ) {
      return;
    }

    await this._createTransactionNotifcation(transactionMeta);
    await this._updateNFTOwnership(transactionMeta);
    this._trackTransactionFailure(transactionMeta);
    await this.tokenBalancesController.updateBalancesByChainId({
      chainId: transactionMeta.chainId,
    });
  }

  async _createTransactionNotifcation(transactionMeta) {
    const { chainId } = transactionMeta;
    let rpcPrefs = {};

    if (chainId) {
      const networkConfiguration =
        this.networkController.state.networkConfigurationsByChainId?.[chainId];

      const blockExplorerUrl =
        networkConfiguration?.blockExplorerUrls?.[
          networkConfiguration?.defaultBlockExplorerUrlIndex
        ];

      rpcPrefs = { blockExplorerUrl };
    }

    try {
      await this.platform.showTransactionNotification(
        transactionMeta,
        rpcPrefs,
      );
    } catch (error) {
      log.error('Failed to create transaction notification', error);
    }
  }

  async _updateNFTOwnership(transactionMeta) {
    // if this is a transferFrom method generated from within the app it may be an NFT transfer transaction
    // in which case we will want to check and update ownership status of the transferred NFT.

    const { type, txParams, chainId, txReceipt } = transactionMeta;
    const selectedAddress =
      this.accountsController.getSelectedAccount().address;

    const { allNfts } = this.nftController.state;
    const txReceiptLogs = txReceipt?.logs;

    const isContractInteractionTx =
      type === TransactionType.contractInteraction && txReceiptLogs;
    const isTransferFromTx =
      (type === TransactionType.tokenMethodTransferFrom ||
        type === TransactionType.tokenMethodSafeTransferFrom) &&
      txParams !== undefined;

    if (!isContractInteractionTx && !isTransferFromTx) {
      return;
    }

    if (isTransferFromTx) {
      const { data, to: contractAddress, from: userAddress } = txParams;
      const transactionData = parseStandardTokenTransactionData(data);
      // Sometimes the tokenId value is parsed as "_value" param. Not seeing this often any more, but still occasionally:
      // i.e. call approve() on BAYC contract - https://etherscan.io/token/0xbc4ca0eda7647a8ab7c2061c2e118a18a936f13d#writeContract, and tokenId shows up as _value,
      // not sure why since it doesn't match the ERC721 ABI spec we use to parse these transactions - https://github.com/MetaMask/metamask-eth-abis/blob/d0474308a288f9252597b7c93a3a8deaad19e1b2/src/abis/abiERC721.ts#L62.
      const transactionDataTokenId =
        getTokenIdParam(transactionData) ?? getTokenValueParam(transactionData);

      // check if its a known NFT
      const knownNft = allNfts?.[userAddress]?.[chainId]?.find(
        ({ address, tokenId }) =>
          isEqualCaseInsensitive(address, contractAddress) &&
          tokenId === transactionDataTokenId,
      );

      // if it is we check and update ownership status.
      if (knownNft) {
        this.nftController.checkAndUpdateSingleNftOwnershipStatus(
          knownNft,
          false,
          // TODO add networkClientId once it is available in the transactionMeta
          // the chainId previously passed here didn't actually allow us to check for ownership on a non globally selected network
          // because the check would use the provider for the globally selected network, not the chainId passed here.
          { userAddress },
        );
      }
    } else {
      // Else if contract interaction we will parse the logs

      const allNftTransferLog = txReceiptLogs.map((txReceiptLog) => {
        const isERC1155NftTransfer =
          txReceiptLog.topics &&
          txReceiptLog.topics[0] === TRANSFER_SINFLE_LOG_TOPIC_HASH;
        const isERC721NftTransfer =
          txReceiptLog.topics &&
          txReceiptLog.topics[0] === TOKEN_TRANSFER_LOG_TOPIC_HASH;
        let isTransferToSelectedAddress;

        if (isERC1155NftTransfer) {
          isTransferToSelectedAddress =
            txReceiptLog.topics &&
            txReceiptLog.topics[3] &&
            txReceiptLog.topics[3].match(selectedAddress?.slice(2));
        }

        if (isERC721NftTransfer) {
          isTransferToSelectedAddress =
            txReceiptLog.topics &&
            txReceiptLog.topics[2] &&
            txReceiptLog.topics[2].match(selectedAddress?.slice(2));
        }

        return {
          isERC1155NftTransfer,
          isERC721NftTransfer,
          isTransferToSelectedAddress,
          ...txReceiptLog,
        };
      });
      if (allNftTransferLog.length !== 0) {
        const allNftParsedLog = [];
        allNftTransferLog.forEach((singleLog) => {
          if (
            singleLog.isTransferToSelectedAddress &&
            (singleLog.isERC1155NftTransfer || singleLog.isERC721NftTransfer)
          ) {
            let iface;
            if (singleLog.isERC1155NftTransfer) {
              iface = new Interface(abiERC1155);
            } else {
              iface = new Interface(abiERC721);
            }
            try {
              const parsedLog = iface.parseLog({
                data: singleLog.data,
                topics: singleLog.topics,
              });
              allNftParsedLog.push({
                contract: singleLog.address,
                ...parsedLog,
              });
            } catch (err) {
              // ignore
            }
          }
        });
        // Filter known nfts and new Nfts
        const knownNFTs = [];
        const newNFTs = [];
        allNftParsedLog.forEach((single) => {
          const tokenIdFromLog = getTokenIdParam(single);
          const existingNft = allNfts?.[selectedAddress]?.[chainId]?.find(
            ({ address, tokenId }) => {
              return (
                isEqualCaseInsensitive(address, single.contract) &&
                tokenId === tokenIdFromLog
              );
            },
          );
          if (existingNft) {
            knownNFTs.push(existingNft);
          } else {
            newNFTs.push({
              tokenId: tokenIdFromLog,
              ...single,
            });
          }
        });
        // For known nfts only refresh ownership
        const refreshOwnershipNFts = knownNFTs.map(async (singleNft) => {
          return this.nftController.checkAndUpdateSingleNftOwnershipStatus(
            singleNft,
            false,
            // TODO add networkClientId once it is available in the transactionMeta
            // the chainId previously passed here didn't actually allow us to check for ownership on a non globally selected network
            // because the check would use the provider for the globally selected network, not the chainId passed here.
            { selectedAddress },
          );
        });
        await Promise.allSettled(refreshOwnershipNFts);
        // For new nfts, add them to state
        const addNftPromises = newNFTs.map(async (singleNft) => {
          return this.nftController.addNft(
            singleNft.contract,
            singleNft.tokenId,
          );
        });
        await Promise.allSettled(addNftPromises);
      }
    }
  }

  _trackTransactionFailure(transactionMeta) {
    const { txReceipt } = transactionMeta;
    const metamaskState = this.getState();

    if (!txReceipt || txReceipt.status !== '0x0') {
      return;
    }

    this.metaMetricsController.trackEvent(
      {
        event: 'Tx Status Update: On-Chain Failure',
        category: MetaMetricsEventCategory.Background,
        properties: {
          action: 'Transactions',
          errorMessage: transactionMeta.simulationFails?.reason,
          numberOfTokens: metamaskState.tokens.length,
          numberOfAccounts: Object.keys(metamaskState.accounts).length,
        },
      },
      {
        matomoEvent: true,
      },
    );
  }

  _onUserOperationAdded(userOperationMeta) {
    const transactionMeta = this.txController.state.transactions.find(
      (tx) => tx.id === userOperationMeta.id,
    );

    if (!transactionMeta) {
      return;
    }

    if (transactionMeta.type === TransactionType.swap) {
      this.controllerMessenger.publish(
        'TransactionController:transactionNewSwap',
        { transactionMeta },
      );
    } else if (transactionMeta.type === TransactionType.swapApproval) {
      this.controllerMessenger.publish(
        'TransactionController:transactionNewSwapApproval',
        { transactionMeta },
      );
    }
  }

  _onUserOperationTransactionUpdated(transactionMeta) {
    const updatedTransactionMeta = {
      ...transactionMeta,
      txParams: {
        ...transactionMeta.txParams,
        from: this.accountsController.getSelectedAccount().address,
      },
    };

    const transactionExists = this.txController.state.transactions.some(
      (tx) => tx.id === updatedTransactionMeta.id,
    );

    if (!transactionExists) {
      this.txController.update((state) => {
        state.transactions.push(updatedTransactionMeta);
      });
    }

    this.txController.updateTransaction(
      updatedTransactionMeta,
      'Generated from user operation',
    );

    this.controllerMessenger.publish(
      'TransactionController:transactionStatusUpdated',
      { transactionMeta: updatedTransactionMeta },
    );
  }

  _publishSmartTransactionHook(transactionMeta, signedTransactionInHex) {
    const state = this._getMetaMaskState();
    const isSmartTransaction = getIsSmartTransaction(state);
    if (!isSmartTransaction) {
      // Will cause TransactionController to publish to the RPC provider as normal.
      return { transactionHash: undefined };
    }
    const featureFlags = getFeatureFlagsByChainId(state);
    return submitSmartTransactionHook({
      transactionMeta,
      signedTransactionInHex,
      transactionController: this.txController,
      smartTransactionsController: this.smartTransactionsController,
      controllerMessenger: this.controllerMessenger,
      isSmartTransaction,
      isHardwareWallet: isHardwareWallet(state),
      featureFlags,
    });
  }

  _getMetaMaskState() {
    return {
      metamask: this.getState(),
    };
  }

  #checkTokenListPolling(currentState, previousState) {
    const previousEnabled = this.#isTokenListPollingRequired(previousState);
    const newEnabled = this.#isTokenListPollingRequired(currentState);

    if (previousEnabled === newEnabled) {
      return;
    }

    this.tokenListController.updatePreventPollingOnNetworkRestart(!newEnabled);
  }

  #isTokenListPollingRequired(preferencesControllerState) {
    const { useTokenDetection, useTransactionSimulations, preferences } =
      preferencesControllerState ?? {};

    const { petnamesEnabled } = preferences ?? {};

    return useTokenDetection || petnamesEnabled || useTransactionSimulations;
  }

  /**
   * @deprecated Avoid new references to the global network.
   * Will be removed once multi-chain support is fully implemented.
   * @returns {string} The chain ID of the currently selected network.
   */
  #getGlobalChainId() {
    const globalNetworkClientId = this.#getGlobalNetworkClientId();

    const globalNetworkClient = this.networkController.getNetworkClientById(
      globalNetworkClientId,
    );

    return globalNetworkClient.configuration.chainId;
  }

  /**
   * @deprecated Avoid new references to the global network.
   * Will be removed once multi-chain support is fully implemented.
   * @returns {string} The network client ID of the currently selected network client.
   */
  #getGlobalNetworkClientId() {
    return this.networkController.state.selectedNetworkClientId;
  }
}<|MERGE_RESOLUTION|>--- conflicted
+++ resolved
@@ -1897,19 +1897,11 @@
           this.networkController,
         ),
       getNetworkState: () => this.networkController.state,
-<<<<<<< HEAD
-      getPermittedAccounts: this.getPermittedAccountsSorted.bind(this),
-      getSavedGasFees: () =>
-        this.preferencesController.state.advancedGasFee[
-          getCurrentChainId({ metamask: this.networkController.state })
-        ],
-=======
       getPermittedAccounts: this.getPermittedAccounts.bind(this),
       getSavedGasFees: () => {
         const globalChainId = this.#getGlobalChainId();
         return this.preferencesController.state.advancedGasFee[globalChainId];
       },
->>>>>>> 93e480c1
       incomingTransactions: {
         etherscanApiKeysByChainId: {
           [CHAIN_IDS.MAINNET]: process.env.ETHERSCAN_API_KEY,
