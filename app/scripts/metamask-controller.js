import EventEmitter from 'events';
import { finished, pipeline } from 'readable-stream';
import browser from 'webextension-polyfill';
import {
<<<<<<< HEAD
  CurrencyRateController,
  RatesController,
  fetchMultiExchangeRate,
} from '@metamask/assets-controllers';
import { JsonRpcEngine } from '@metamask/json-rpc-engine';
=======
  createAsyncMiddleware,
  createScaffoldMiddleware,
  JsonRpcEngine,
} from '@metamask/json-rpc-engine';
>>>>>>> 17d008f4
import { createEngineStream } from '@metamask/json-rpc-middleware-stream';
import { ObservableStore } from '@metamask/obs-store';
import { storeAsStream } from '@metamask/obs-store/dist/asStream';
import { providerAsMiddleware } from '@metamask/eth-json-rpc-middleware';
import { debounce, uniq } from 'lodash';
import { KeyringTypes } from '@metamask/keyring-controller';
import createFilterMiddleware from '@metamask/eth-json-rpc-filters';
import createSubscriptionManager from '@metamask/eth-json-rpc-filters/subscriptionManager';
import { errorCodes, JsonRpcError, rpcErrors } from '@metamask/rpc-errors';
import { Mutex } from 'await-semaphore';
import log from 'loglevel';
import { OneKeyKeyring, TrezorKeyring } from '@metamask/eth-trezor-keyring';
import { LedgerKeyring } from '@metamask/eth-ledger-bridge-keyring';
import LatticeKeyring from 'eth-lattice-keyring';
import { rawChainData } from 'eth-chainlist';
<<<<<<< HEAD
import { QrKeyring, QrKeyringScannerBridge } from '@metamask/eth-qr-keyring';
=======
import { QrKeyring } from '@metamask/eth-qr-keyring';
>>>>>>> 17d008f4
import { nanoid } from 'nanoid';
import { AddressBookController } from '@metamask/address-book-controller';
import {
  ApprovalController,
  ApprovalRequestNotFoundError,
} from '@metamask/approval-controller';
import { Messenger } from '@metamask/base-controller';
import { PhishingController } from '@metamask/phishing-controller';
import { AnnouncementController } from '@metamask/announcement-controller';
import {
  MethodNames,
  PermissionDoesNotExistError,
  PermissionsRequestNotFoundError,
  SubjectType,
} from '@metamask/permission-controller';
import {
  METAMASK_DOMAIN,
  createSelectedNetworkMiddleware,
} from '@metamask/selected-network-controller';
import { LoggingController, LogType } from '@metamask/logging-controller';

import { MultichainRouter } from '@metamask/snaps-controllers';
import {
  createPreinstalledSnapsMiddleware,
  createSnapsMethodMiddleware,
} from '@metamask/snaps-rpc-methods';
import {
  ApprovalType,
  ERC1155,
  ERC20,
  ERC721,
} from '@metamask/controller-utils';

import { AccountsController } from '@metamask/accounts-controller';
import { SignatureController } from '@metamask/signature-controller';
import { wordlist } from '@metamask/scure-bip39/dist/wordlists/english';

import { UserOperationController } from '@metamask/user-operation-controller';
import {
  BRIDGE_CONTROLLER_NAME,
  BridgeUserAction,
  BridgeBackgroundAction,
} from '@metamask/bridge-controller';

import {
  TransactionStatus,
  TransactionType,
} from '@metamask/transaction-controller';

import { Interface } from '@ethersproject/abi';
import { abiERC1155, abiERC721 } from '@metamask/metamask-eth-abis';
import {
  isEvmAccountType,
  SolAccountType,
  ///: BEGIN:ONLY_INCLUDE_IF(bitcoin)
  BtcScope,
  ///: END:ONLY_INCLUDE_IF
  SolScope,
} from '@metamask/keyring-api';
import {
  hexToBigInt,
  toCaipChainId,
  parseCaipAccountId,
  add0x,
  hexToBytes,
  bytesToHex,
  KnownCaipNamespace,
} from '@metamask/utils';
import { normalize } from '@metamask/eth-sig-util';

import { TRIGGER_TYPES } from '@metamask/notification-services-controller/notification-services';

import {
  multichainMethodCallValidatorMiddleware,
  MultichainSubscriptionManager,
  MultichainMiddlewareManager,
  walletGetSession,
  walletRevokeSession,
  walletInvokeMethod,
  MultichainApiNotifications,
  walletCreateSession,
} from '@metamask/multichain-api-middleware';

import {
  getCallsStatus,
  getCapabilities,
  processSendCalls,
<<<<<<< HEAD
=======
  walletGetCallsStatus,
  walletGetCapabilities,
  walletSendCalls,
>>>>>>> 17d008f4
} from '@metamask/eip-5792-middleware';

import {
  Caip25CaveatMutators,
  Caip25CaveatType,
  Caip25EndowmentPermissionName,
  getEthAccounts,
  getSessionScopes,
  setPermittedEthChainIds,
  getPermittedAccountsForScopes,
  KnownSessionProperties,
  getAllScopesFromCaip25CaveatValue,
  requestPermittedChainsPermissionIncremental,
  getCaip25PermissionFromLegacyPermissions,
} from '@metamask/chain-agnostic-permission';
import {
  BRIDGE_STATUS_CONTROLLER_NAME,
  BridgeStatusAction,
} from '@metamask/bridge-status-controller';

import { ErrorReportingService } from '@metamask/error-reporting-service';
import {
  SeedlessOnboardingControllerErrorMessage,
  SecretType,
  RecoveryError,
} from '@metamask/seedless-onboarding-controller';
import {
  FEATURE_VERSION_2,
  isMultichainAccountsFeatureEnabled,
} from '../../shared/lib/multichain-accounts/remote-feature-flag';
import { captureException } from '../../shared/lib/sentry';
import { TokenStandard } from '../../shared/constants/transaction';
import {
  CHAIN_IDS,
  CHAIN_SPEC_URL,
  NetworkStatus,
  UNSUPPORTED_RPC_METHODS,
} from '../../shared/constants/network';

import {
  HardwareDeviceNames,
  HardwareKeyringType,
  LedgerTransportTypes,
} from '../../shared/constants/hardware-wallets';
import { KeyringType } from '../../shared/constants/keyring';
import { RestrictedMethods } from '../../shared/constants/permissions';
import { UI_NOTIFICATIONS } from '../../shared/notifications';
import { MILLISECOND, MINUTE, SECOND } from '../../shared/constants/time';
import {
  HYPERLIQUID_APPROVAL_TYPE,
  ORIGIN_METAMASK,
  POLLING_TOKEN_ENVIRONMENT_TYPES,
  MESSAGE_TYPE,
  SMART_TRANSACTION_CONFIRMATION_TYPES,
  PLATFORM_FIREFOX,
} from '../../shared/constants/app';
import {
  MetaMetricsEventCategory,
  MetaMetricsEventName,
  MetaMetricsRequestedThrough,
} from '../../shared/constants/metametrics';
import { LOG_EVENT } from '../../shared/constants/logs';

import {
  getStorageItem,
  setStorageItem,
} from '../../shared/lib/storage-helpers';
import {
  getTokenIdParam,
  fetchTokenBalance,
  fetchERC1155Balance,
} from '../../shared/lib/token-util';
import { isEqualCaseInsensitive } from '../../shared/modules/string-utils';
import { parseStandardTokenTransactionData } from '../../shared/modules/transaction.utils';
import { STATIC_MAINNET_TOKEN_LIST } from '../../shared/constants/tokens';
import { getTokenValueParam } from '../../shared/lib/metamask-controller-utils';
import { isManifestV3 } from '../../shared/modules/mv3.utils';
import { convertNetworkId } from '../../shared/modules/network.utils';
import { getIsSmartTransaction } from '../../shared/modules/selectors';
import {
  TOKEN_TRANSFER_LOG_TOPIC_HASH,
  TRANSFER_SINFLE_LOG_TOPIC_HASH,
} from '../../shared/lib/transactions-controller-utils';
import { getProviderConfig } from '../../shared/modules/selectors/networks';
import {
  trace,
  endTrace,
  TraceName,
  TraceOperation,
} from '../../shared/lib/trace';
import fetchWithCache from '../../shared/lib/fetch-with-cache';
import { MultichainNetworks } from '../../shared/constants/multichain/networks';
///: BEGIN:ONLY_INCLUDE_IF(multichain)
import { MultichainWalletSnapClient } from '../../shared/lib/accounts';
///: END:ONLY_INCLUDE_IF
///: BEGIN:ONLY_INCLUDE_IF(bitcoin)
import { BITCOIN_WALLET_SNAP_ID } from '../../shared/lib/accounts/bitcoin-wallet-snap';
///: END:ONLY_INCLUDE_IF
import { SOLANA_WALLET_SNAP_ID } from '../../shared/lib/accounts/solana-wallet-snap';
import { FirstTimeFlowType } from '../../shared/constants/onboarding';
import { updateCurrentLocale } from '../../shared/lib/translate';
import {
  getIsSeedlessOnboardingFeatureEnabled,
  isGatorPermissionsFeatureEnabled,
} from '../../shared/modules/environment';
import { isSnapPreinstalled } from '../../shared/lib/snaps/snaps';
import { getShieldGatewayConfig } from '../../shared/modules/shield';
import {
  HYPERLIQUID_ORIGIN,
  METAMASK_REFERRAL_CODE,
} from '../../shared/constants/referrals';
import { createTransactionEventFragmentWithTxId } from './lib/transaction/metrics';
///: BEGIN:ONLY_INCLUDE_IF(keyring-snaps)
import { keyringSnapPermissionsBuilder } from './lib/snap-keyring/keyring-snaps-permissions';
///: END:ONLY_INCLUDE_IF

import { AddressBookPetnamesBridge } from './lib/AddressBookPetnamesBridge';
import { AccountIdentitiesPetnamesBridge } from './lib/AccountIdentitiesPetnamesBridge';
import { createPPOMMiddleware } from './lib/ppom/ppom-middleware';
import { createTrustSignalsMiddleware } from './lib/trust-signals/trust-signals-middleware';
import {
  onMessageReceived,
  checkForMultipleVersionsRunning,
} from './detect-multiple-instances';
import ComposableObservableStore from './lib/ComposableObservableStore';
import createDupeReqFilterStream from './lib/createDupeReqFilterStream';
import createLoggerMiddleware from './lib/createLoggerMiddleware';
import {
  createEthAccountsMethodMiddleware,
  createEip1193MethodMiddleware,
  createUnsupportedMethodMiddleware,
  createMultichainMethodMiddleware,
  makeMethodMiddlewareMaker,
} from './lib/rpc-method-middleware';
import createOriginMiddleware from './lib/createOriginMiddleware';
import createMainFrameOriginMiddleware from './lib/createMainFrameOriginMiddleware';
import createTabIdMiddleware from './lib/createTabIdMiddleware';
import { AccountOrderController } from './controllers/account-order';
import createOnboardingMiddleware from './lib/createOnboardingMiddleware';
import { isStreamWritable, setupMultiplex } from './lib/stream-utils';
import { ReferralStatus } from './controllers/preferences-controller';
import { AlertController } from './controllers/alert-controller';
import Backup from './lib/backup';
import DecryptMessageController from './controllers/decrypt-message';
<<<<<<< HEAD
import SwapsController from './controllers/swaps';
=======
>>>>>>> 17d008f4
import createMetaRPCHandler from './lib/createMetaRPCHandler';
import {
  addHexPrefix,
  getMethodDataName,
  previousValueComparator,
  initializeRpcProviderDomains,
  getPlatform,
} from './lib/util';
import createMetamaskMiddleware from './lib/createMetamaskMiddleware';
import EncryptionPublicKeyController from './controllers/encryption-public-key';
import AppMetadataController from './controllers/app-metadata';
import {
  createHyperliquidReferralMiddleware,
  HyperliquidPermissionTriggerType,
} from './lib/createHyperliquidReferralMiddleware';

import {
  diffMap,
  getPermissionBackgroundApiMethods,
  getPermittedAccountsByOrigin,
  getPermittedChainsByOrigin,
  NOTIFICATION_NAMES,
  getRemovedAuthorizations,
  getChangedAuthorizations,
  getAuthorizedScopesByOrigin,
  getPermittedAccountsForScopesByOrigin,
  getOriginsWithSessionProperty,
} from './controllers/permissions';
import { MetaMetricsDataDeletionController } from './controllers/metametrics-data-deletion/metametrics-data-deletion';
import { DataDeletionService } from './services/data-deletion-service';
import createRPCMethodTrackingMiddleware from './lib/createRPCMethodTrackingMiddleware';
///: BEGIN:ONLY_INCLUDE_IF(keyring-snaps)
import { getAccountsBySnapId } from './lib/snap-keyring';
///: END:ONLY_INCLUDE_IF
import { addDappTransaction, addTransaction } from './lib/transaction/util';
import { addTypedMessage, addPersonalMessage } from './lib/signature/util';
import {
  METAMASK_CAIP_MULTICHAIN_PROVIDER,
  METAMASK_COOKIE_HANDLER,
  METAMASK_EIP_1193_PROVIDER,
} from './constants/stream';

// Notification controllers
import {
  updateSecurityAlertResponse,
  validateRequestWithPPOM,
} from './lib/ppom/ppom-util';
import createEvmMethodsToNonEvmAccountReqFilterMiddleware from './lib/createEvmMethodsToNonEvmAccountReqFilterMiddleware';
import { isEthAddress } from './lib/multichain/address';

import { decodeTransactionData } from './lib/transaction/decode/util';
import createTracingMiddleware from './lib/createTracingMiddleware';
import createOriginThrottlingMiddleware from './lib/createOriginThrottlingMiddleware';
import { PatchStore } from './lib/PatchStore';
import { sanitizeUIState } from './lib/state-utils';
import {
  rejectAllApprovals,
  rejectOriginApprovals,
} from './lib/approval/utils';
import { InstitutionalSnapControllerInit } from './controller-init/institutional-snap/institutional-snap-controller-init';
import {
  ///: BEGIN:ONLY_INCLUDE_IF(multichain)
  MultichainAssetsControllerInit,
  MultichainTransactionsControllerInit,
  MultichainBalancesControllerInit,
  MultichainAssetsRatesControllerInit,
  ///: END:ONLY_INCLUDE_IF
  MultichainNetworkControllerInit,
} from './controller-init/multichain';
import {
  AssetsContractControllerInit,
  NetworkOrderControllerInit,
  NftControllerInit,
  NftDetectionControllerInit,
  TokenRatesControllerInit,
} from './controller-init/assets';
import { TransactionControllerInit } from './controller-init/confirmations/transaction-controller-init';
import { PPOMControllerInit } from './controller-init/confirmations/ppom-controller-init';
import { SmartTransactionsControllerInit } from './controller-init/smart-transactions/smart-transactions-controller-init';
import { initControllers } from './controller-init/utils';
import {
  CronjobControllerInit,
  ExecutionServiceInit,
  RateLimitControllerInit,
  SnapControllerInit,
  SnapInsightsControllerInit,
  SnapInterfaceControllerInit,
  SnapsNameProviderInit,
  SnapsRegistryInit,
  WebSocketServiceInit,
} from './controller-init/snaps';
import { AuthenticationControllerInit } from './controller-init/identity/authentication-controller-init';
import { UserStorageControllerInit } from './controller-init/identity/user-storage-controller-init';
import { DeFiPositionsControllerInit } from './controller-init/defi-positions/defi-positions-controller-init';
import { NotificationServicesControllerInit } from './controller-init/notifications/notification-services-controller-init';
import { NotificationServicesPushControllerInit } from './controller-init/notifications/notification-services-push-controller-init';
import { DelegationControllerInit } from './controller-init/delegation/delegation-controller-init';
import { isRelaySupported } from './lib/transaction/transaction-relay';
import { openUpdateTabAndReload } from './lib/open-update-tab-and-reload';
import { AccountTreeControllerInit } from './controller-init/accounts/account-tree-controller-init';
import { qrKeyringBuilderFactory } from './lib/qr-keyring-builder-factory';
import { MultichainAccountServiceInit } from './controller-init/multichain/multichain-account-service-init';
import {
  OAuthServiceInit,
  SeedlessOnboardingControllerInit,
} from './controller-init/seedless-onboarding';
import { applyTransactionContainersExisting } from './lib/transaction/containers/util';
import {
  getSendBundleSupportedChains,
  isSendBundleSupported,
} from './lib/transaction/sentinel-api';
import { ShieldControllerInit } from './controller-init/shield/shield-controller-init';
import { GatorPermissionsControllerInit } from './controller-init/gator-permissions/gator-permissions-controller-init';

import { forwardRequestToSnap } from './lib/forwardRequestToSnap';
import { MetaMetricsControllerInit } from './controller-init/metametrics-controller-init';
import { TokenListControllerInit } from './controller-init/token-list-controller-init';
import { TokenDetectionControllerInit } from './controller-init/token-detection-controller-init';
import { TokensControllerInit } from './controller-init/tokens-controller-init';
import { TokenBalancesControllerInit } from './controller-init/token-balances-controller-init';
<<<<<<< HEAD
=======
import { RatesControllerInit } from './controller-init/rates-controller-init';
import { CurrencyRateControllerInit } from './controller-init/currency-rate-controller-init';
import { EnsControllerInit } from './controller-init/confirmations/ens-controller-init';
import { NameControllerInit } from './controller-init/confirmations/name-controller-init';
import { GasFeeControllerInit } from './controller-init/confirmations/gas-fee-controller-init';
import { SelectedNetworkControllerInit } from './controller-init/selected-network-controller-init';
import { SubscriptionControllerInit } from './controller-init/subscription';
import { getIdentityAPI } from './services/oauth/web-authenticator-factory';
import { AccountTrackerControllerInit } from './controller-init/account-tracker-controller-init';
import { OnboardingControllerInit } from './controller-init/onboarding-controller-init';
import { RemoteFeatureFlagControllerInit } from './controller-init/remote-feature-flag-controller-init';
import { SwapsControllerInit } from './controller-init/swaps-controller-init';
import { BridgeControllerInit } from './controller-init/bridge-controller-init';
import { BridgeStatusControllerInit } from './controller-init/bridge-status-controller-init';
import { PreferencesControllerInit } from './controller-init/preferences-controller-init';
import { AppStateControllerInit } from './controller-init/app-state-controller-init';
import { PermissionControllerInit } from './controller-init/permission-controller-init';
import { SubjectMetadataControllerInit } from './controller-init/subject-metadata-controller-init';
import { KeyringControllerInit } from './controller-init/keyring-controller-init';
import { SnapKeyringBuilderInit } from './controller-init/accounts/snap-keyring-builder-init';
import { PermissionLogControllerInit } from './controller-init/permission-log-controller-init';
import { NetworkControllerInit } from './controller-init/network-controller-init';
>>>>>>> 17d008f4

export const METAMASK_CONTROLLER_EVENTS = {
  // Fired after state changes that impact the extension badge (unapproved msg count)
  // The process of updating the badge happens in app/scripts/background.js.
  UPDATE_BADGE: 'updateBadge',
  DECRYPT_MESSAGE_MANAGER_UPDATE_BADGE: 'DecryptMessageManager:updateBadge',
  ENCRYPTION_PUBLIC_KEY_MANAGER_UPDATE_BADGE:
    'EncryptionPublicKeyManager:updateBadge',
  // TODO: Add this and similar enums to the `controllers` repo and export them
  APPROVAL_STATE_CHANGE: 'ApprovalController:stateChange',
  APP_STATE_UNLOCK_CHANGE: 'AppStateController:unlockChange',
  METAMASK_NOTIFICATIONS_LIST_UPDATED:
    'NotificationServicesController:notificationsListUpdated',
  METAMASK_NOTIFICATIONS_MARK_AS_READ:
    'NotificationServicesController:markNotificationsAsRead',
};

/**
 * @typedef {import('../../ui/store/store').MetaMaskReduxState} MetaMaskReduxState
 */

// Types of APIs
const API_TYPE = {
  EIP1193: 'eip-1193',
  CAIP_MULTICHAIN: 'caip-multichain',
};

// stream channels
const PHISHING_SAFELIST = 'metamask-phishing-safelist';

export default class MetamaskController extends EventEmitter {
  /**
   * @param {object} opts
   */
  constructor(opts) {
    super();

    const { isFirstMetaMaskControllerSetup } = opts;

    this.defaultMaxListeners = 20;

    this.sendUpdate = debounce(
      this.privateSendUpdate.bind(this),
      MILLISECOND * 200,
    );
    this.opts = opts;
    this.requestSafeReload =
      opts.requestSafeReload ?? (() => Promise.resolve());
    this.extension = opts.browser;
    this.platform = opts.platform;
    this.notificationManager = opts.notificationManager;
    const initState = opts.initState || {};
    const version = process.env.METAMASK_VERSION;
    this.recordFirstTimeInfo(initState);
    this.featureFlags = opts.featureFlags;

    // this keeps track of how many "controllerStream" connections are open
    // the only thing that uses controller connections are open metamask UI instances
    this.activeControllerConnections = 0;

    this.offscreenPromise = opts.offscreenPromise ?? Promise.resolve();

    this.getRequestAccountTabIds = opts.getRequestAccountTabIds;
    this.getOpenMetamaskTabsIds = opts.getOpenMetamaskTabsIds;

    this.initializeChainlist();

    this.controllerMessenger = new Messenger();

    this.loggingController = new LoggingController({
      messenger: this.controllerMessenger.getRestricted({
        name: 'LoggingController',
        allowedActions: [],
        allowedEvents: [],
      }),
      state: initState.LoggingController,
    });

    this.currentMigrationVersion = opts.currentMigrationVersion;

    // observable state store
    this.store = new ComposableObservableStore({
      state: initState,
      controllerMessenger: this.controllerMessenger,
      persist: true,
    });

    // external connections by origin
    // Do not modify directly. Use the associated methods.
    this.connections = {};

    // lock to ensure only one vault created at once
    this.createVaultMutex = new Mutex();

    // lock to ensure only one seedless onboarding operation is running at once
    this.seedlessOperationMutex = new Mutex();

    this.extension.runtime.onInstalled.addListener((details) => {
      if (details.reason === 'update') {
        if (version === '8.1.0') {
          this.platform.openExtensionInBrowser();
        }
        this.loggingController.add({
          type: LogType.GenericLog,
          data: {
            event: LOG_EVENT.VERSION_UPDATE,
            previousVersion: details.previousVersion,
            version,
          },
        });
      }
    });

    this.appMetadataController = new AppMetadataController({
      state: initState.AppMetadataController,
      messenger: this.controllerMessenger.getRestricted({
        name: 'AppMetadataController',
        allowedActions: [],
        allowedEvents: [],
      }),
      currentMigrationVersion: this.currentMigrationVersion,
      currentAppVersion: version,
    });

    this.approvalController = new ApprovalController({
      messenger: this.controllerMessenger.getRestricted({
        name: 'ApprovalController',
      }),
      showApprovalRequest: opts.showUserConfirmation,
      typesExcludedFromRateLimiting: [
        ApprovalType.PersonalSign,
        ApprovalType.EthSignTypedData,
        ApprovalType.Transaction,
        ApprovalType.WatchAsset,
        ApprovalType.EthGetEncryptionPublicKey,
        ApprovalType.EthDecrypt,
        // Exclude Smart TX Status Page from rate limiting to allow sequential transactions
        SMART_TRANSACTION_CONFIRMATION_TYPES.showSmartTransactionStatusPage,
      ],
    });

    const errorReportingServiceMessenger =
      this.controllerMessenger.getRestricted({
        name: 'ErrorReportingService',
        allowedActions: [],
        allowedEvents: [],
      });
    // Initializing the ErrorReportingService populates the
    // ErrorReportingServiceMessenger.
    // eslint-disable-next-line no-new
    new ErrorReportingService({
      messenger: errorReportingServiceMessenger,
      captureException,
    });

<<<<<<< HEAD
    const networkControllerMessenger = this.controllerMessenger.getRestricted({
      name: 'NetworkController',
      allowedEvents: [],
      allowedActions: ['ErrorReportingService:captureException'],
    });

    let initialNetworkControllerState = initState.NetworkController;
    const additionalDefaultNetworks = [
      ChainId['megaeth-testnet'],
      ChainId['monad-testnet'],
    ];

    if (!initialNetworkControllerState) {
      initialNetworkControllerState = getDefaultNetworkControllerState(
        additionalDefaultNetworks,
      );

      /** @type {import('@metamask/network-controller').NetworkState['networkConfigurationsByChainId']} */
      const networks =
        initialNetworkControllerState.networkConfigurationsByChainId;

      // TODO: Consider changing `getDefaultNetworkControllerState` on the
      // controller side to include some of these tweaks.

      Object.values(networks).forEach((network) => {
        const id = network.rpcEndpoints[0].networkClientId;
        // Process only if the default network has a corresponding networkClientId in BlockExplorerUrl.
        if (hasProperty(BlockExplorerUrl, id)) {
          network.blockExplorerUrls = [BlockExplorerUrl[id]];
        }
        network.defaultBlockExplorerUrlIndex = 0;
      });

      // Add failovers for default Infura RPC endpoints
      networks[CHAIN_IDS.MAINNET].rpcEndpoints[0].failoverUrls =
        getFailoverUrlsForInfuraNetwork('ethereum-mainnet');
      networks[CHAIN_IDS.LINEA_MAINNET].rpcEndpoints[0].failoverUrls =
        getFailoverUrlsForInfuraNetwork('linea-mainnet');
      networks[CHAIN_IDS.BASE].rpcEndpoints[0].failoverUrls =
        getFailoverUrlsForInfuraNetwork('base-mainnet');

      let network;
      if (process.env.IN_TEST) {
        network = {
          chainId: CHAIN_IDS.LOCALHOST,
          name: 'Localhost 8545',
          nativeCurrency: 'ETH',
          blockExplorerUrls: [],
          defaultRpcEndpointIndex: 0,
          rpcEndpoints: [
            {
              networkClientId: 'networkConfigurationId',
              url: 'http://localhost:8545',
              type: 'custom',
              failoverUrls: [],
            },
          ],
        };
        networks[CHAIN_IDS.LOCALHOST] = network;
      } else if (
        process.env.METAMASK_DEBUG ||
        process.env.METAMASK_ENVIRONMENT === 'test'
      ) {
        network = networks[CHAIN_IDS.SEPOLIA];
      } else {
        network = networks[CHAIN_IDS.MAINNET];
      }

      initialNetworkControllerState.selectedNetworkClientId =
        network.rpcEndpoints[network.defaultRpcEndpointIndex].networkClientId;
    }

    // Fix the network controller state (selectedNetworkClientId) if it is invalid and report the error
    if (
      initialNetworkControllerState.networkConfigurationsByChainId &&
      !Object.values(
        initialNetworkControllerState.networkConfigurationsByChainId,
      )
        .flatMap((networkConfiguration) =>
          networkConfiguration.rpcEndpoints.map(
            (rpcEndpoint) => rpcEndpoint.networkClientId,
          ),
        )
        .includes(initialNetworkControllerState.selectedNetworkClientId)
    ) {
      captureException(
        new Error(
          `NetworkController state is invalid: \`selectedNetworkClientId\` '${initialNetworkControllerState.selectedNetworkClientId}' does not refer to an RPC endpoint within a network configuration`,
        ),
      );

      initialNetworkControllerState.selectedNetworkClientId =
        initialNetworkControllerState.networkConfigurationsByChainId[
          CHAIN_IDS.MAINNET
        ].rpcEndpoints[0].networkClientId;
    }

    this.networkController = new NetworkController({
      messenger: networkControllerMessenger,
      state: initialNetworkControllerState,
      infuraProjectId: opts.infuraProjectId,
      getBlockTrackerOptions: () => {
        return process.env.IN_TEST
          ? {}
          : {
              pollingInterval: 20 * SECOND,
              // The retry timeout is pretty short by default, and if the endpoint is
              // down, it will end up exhausting the max number of consecutive
              // failures quickly.
              retryTimeout: 20 * SECOND,
            };
      },
      getRpcServiceOptions: (rpcEndpointUrl) => {
        const maxRetries = 4;
        const commonOptions = {
          fetch: globalThis.fetch.bind(globalThis),
          btoa: globalThis.btoa.bind(globalThis),
        };

        if (getIsQuicknodeEndpointUrl(rpcEndpointUrl)) {
          return {
            ...commonOptions,
            policyOptions: {
              maxRetries,
              // When we fail over to Quicknode, we expect it to be down at
              // first while it is being automatically activated. If an endpoint
              // is down, the failover logic enters a "cooldown period" of 30
              // minutes. We'd really rather not enter that for Quicknode, so
              // keep retrying longer.
              maxConsecutiveFailures: (maxRetries + 1) * 14,
            },
          };
        }

        return {
          ...commonOptions,
          policyOptions: {
            maxRetries,
            // Ensure that the circuit does not break too quickly.
            maxConsecutiveFailures: (maxRetries + 1) * 7,
          },
        };
      },
      additionalDefaultNetworks,
    });
    networkControllerMessenger.subscribe(
      'NetworkController:rpcEndpointUnavailable',
      async ({ chainId, endpointUrl, error }) => {
        onRpcEndpointUnavailable({
          chainId,
          endpointUrl,
          error,
          infuraProjectId: opts.infuraProjectId,
          trackEvent: this.controllerMessenger.call.bind(
            this.controllerMessenger,
            'MetaMetricsController:trackEvent',
          ),
          metaMetricsId: this.controllerMessenger.call(
            'MetaMetricsController:getMetaMetricsId',
          ),
        });
      },
    );
    networkControllerMessenger.subscribe(
      'NetworkController:rpcEndpointDegraded',
      async ({ chainId, endpointUrl, error }) => {
        onRpcEndpointDegraded({
          chainId,
          endpointUrl,
          error,
          infuraProjectId: opts.infuraProjectId,
          trackEvent: this.controllerMessenger.call.bind(
            this.controllerMessenger,
            'MetaMetricsController:trackEvent',
          ),
          metaMetricsId: this.controllerMessenger.call(
            'MetaMetricsController:getMetaMetricsId',
          ),
        });
      },
    );
    this.networkController.initializeProvider();

=======
>>>>>>> 17d008f4
    this.multichainSubscriptionManager = new MultichainSubscriptionManager({
      getNetworkClientById: this.controllerMessenger.call.bind(
        this.controllerMessenger,
        'NetworkController:getNetworkClientById',
      ),
      findNetworkClientIdByChainId: this.controllerMessenger.call.bind(
        this.controllerMessenger,
        'NetworkController:findNetworkClientIdByChainId',
      ),
    });
    this.multichainMiddlewareManager = new MultichainMiddlewareManager();
    this.deprecatedNetworkVersions = {};

    const accountsControllerMessenger = this.controllerMessenger.getRestricted({
      name: 'AccountsController',
      allowedEvents: [
        'SnapController:stateChange',
        'KeyringController:accountRemoved',
        'KeyringController:stateChange',
        'SnapKeyring:accountAssetListUpdated',
        'SnapKeyring:accountBalancesUpdated',
        'SnapKeyring:accountTransactionsUpdated',
        'MultichainNetworkController:networkDidChange',
      ],
      allowedActions: [
        'KeyringController:getState',
        'KeyringController:getKeyringsByType',
      ],
    });

    this.accountsController = new AccountsController({
      messenger: accountsControllerMessenger,
      state: initState.AccountsController,
    });

<<<<<<< HEAD
    const preferencesMessenger = this.controllerMessenger.getRestricted({
      name: 'PreferencesController',
      allowedActions: [
        'AccountsController:setSelectedAccount',
        'AccountsController:getSelectedAccount',
        'AccountsController:getAccountByAddress',
        'AccountsController:setAccountName',
        'NetworkController:getState',
      ],
      allowedEvents: ['AccountsController:stateChange'],
    });

    this.preferencesController = new PreferencesController({
      state: {
        currentLocale: opts.initLangCode ?? '',
        ...initState.PreferencesController,
      },
      messenger: preferencesMessenger,
    });

=======
>>>>>>> 17d008f4
    const dataDeletionService = new DataDeletionService();
    const metaMetricsDataDeletionMessenger =
      this.controllerMessenger.getRestricted({
        name: 'MetaMetricsDataDeletionController',
        allowedActions: ['MetaMetricsController:getState'],
        allowedEvents: [],
      });
    this.metaMetricsDataDeletionController =
      new MetaMetricsDataDeletionController({
        dataDeletionService,
        messenger: metaMetricsDataDeletionMessenger,
        state: initState.metaMetricsDataDeletionController,
      });

<<<<<<< HEAD
    const gasFeeMessenger = this.controllerMessenger.getRestricted({
      name: 'GasFeeController',
      allowedActions: [
        'NetworkController:getEIP1559Compatibility',
        'NetworkController:getNetworkClientById',
        'NetworkController:getState',
      ],
      allowedEvents: ['NetworkController:stateChange'],
    });

    const gasApiBaseUrl = process.env.SWAPS_USE_DEV_APIS
      ? GAS_DEV_API_BASE_URL
      : GAS_API_BASE_URL;

    this.gasFeeController = new GasFeeController({
      state: initState.GasFeeController,
      interval: 10000,
      messenger: gasFeeMessenger,
      clientId: SWAPS_CLIENT_ID,
      getProvider: () =>
        this.networkController.getProviderAndBlockTracker().provider,
      onNetworkDidChange: (eventHandler) => {
        networkControllerMessenger.subscribe(
          'NetworkController:networkDidChange',
          () => eventHandler(this.networkController.state),
        );
      },
      getCurrentNetworkEIP1559Compatibility:
        this.networkController.getEIP1559Compatibility.bind(
          this.networkController,
        ),
      getCurrentAccountEIP1559Compatibility:
        this.getCurrentAccountEIP1559Compatibility.bind(this),
      legacyAPIEndpoint: `${gasApiBaseUrl}/networks/<chain_id>/gasPrices`,
      EIP1559APIEndpoint: `${gasApiBaseUrl}/networks/<chain_id>/suggestedGasFees`,
      getCurrentNetworkLegacyGasAPICompatibility: () => {
        const chainId = this.#getGlobalChainId();
        return chainId === CHAIN_IDS.BSC;
      },
      getChainId: () => this.#getGlobalChainId(),
    });

    const appStateControllerMessenger = this.controllerMessenger.getRestricted({
      name: 'AppStateController',
      allowedActions: [
        `${this.approvalController.name}:addRequest`,
        `${this.approvalController.name}:acceptRequest`,
        `PreferencesController:getState`,
      ],
      allowedEvents: ['PreferencesController:stateChange'],
    });
    this.appStateController = new AppStateController({
      addUnlockListener: this.on.bind(this, 'unlock'),
      isUnlocked: this.isUnlocked.bind(this),
      state: initState.AppStateController,
      onInactiveTimeout: () => this.setLocked(),
      messenger: appStateControllerMessenger,
      extension: this.extension,
    });

    const currencyRateMessenger = this.controllerMessenger.getRestricted({
      name: 'CurrencyRateController',
      allowedActions: [`${this.networkController.name}:getNetworkClientById`],
    });
    this.currencyRateController = new CurrencyRateController({
      includeUsdRate: true,
      messenger: currencyRateMessenger,
      state: initState.CurrencyController,
      useExternalServices: () =>
        this.preferencesController.state.useExternalServices,
    });
    const initialFetchMultiExchangeRate =
      this.currencyRateController.fetchMultiExchangeRate.bind(
        this.currencyRateController,
      );
    this.currencyRateController.fetchMultiExchangeRate = (...args) => {
      if (this.preferencesController.state.useCurrencyRateCheck) {
        return initialFetchMultiExchangeRate(...args);
      }
      return {
        conversionRate: null,
        usdConversionRate: null,
      };
    };

=======
>>>>>>> 17d008f4
    const phishingControllerMessenger = this.controllerMessenger.getRestricted({
      name: 'PhishingController',
    });

    this.phishingController = new PhishingController({
      messenger: phishingControllerMessenger,
      state: initState.PhishingController,
      hotlistRefreshInterval: process.env.IN_TEST ? 5 * SECOND : undefined,
      stalelistRefreshInterval: process.env.IN_TEST ? 30 * SECOND : undefined,
    });

    const announcementMessenger = this.controllerMessenger.getRestricted({
      name: 'AnnouncementController',
    });

    this.announcementController = new AnnouncementController({
      messenger: announcementMessenger,
      allAnnouncements: UI_NOTIFICATIONS,
      state: initState.AnnouncementController,
    });

    const accountOrderMessenger = this.controllerMessenger.getRestricted({
      name: 'AccountOrderController',
    });
    this.accountOrderController = new AccountOrderController({
      messenger: accountOrderMessenger,
      state: initState.AccountOrderController,
    });

    // @TODO(snaps): This fixes an issue where `withKeyring` would lock the `KeyringController` mutex.
    // That meant that if a snap requested a keyring operation (like requesting entropy) while the `KeyringController` was locked,
    // it would cause a deadlock.
    // This is a temporary fix until we can refactor how we handle requests to the Snaps Keyring.
    const withSnapKeyring = async (operation) => {
      const keyring = await this.getSnapKeyring();

      return operation({ keyring });
    };

    const multichainRouterMessenger = this.controllerMessenger.getRestricted({
      name: 'MultichainRouter',
      allowedActions: [
        'SnapController:getAll',
        'SnapController:handleRequest',
        'PermissionController:getPermissions',
        'AccountsController:listMultichainAccounts',
      ],
      allowedEvents: [],
    });

    this.multichainRouter = new MultichainRouter({
      messenger: multichainRouterMessenger,
      withSnapKeyring,
    });

    // start and stop polling for balances based on activeControllerConnections
    this.on('controllerConnectionChanged', (activeControllerConnections) => {
      const { completedOnboarding } = this.onboardingController.state;
      if (activeControllerConnections > 0 && completedOnboarding) {
        this.triggerNetworkrequests();
      } else {
        this.stopNetworkRequests();
      }
    });

    const addressBookControllerMessenger =
      this.controllerMessenger.getRestricted({
        name: 'AddressBookController',
        allowedActions: [],
        allowedEvents: [],
      });

    this.addressBookController = new AddressBookController({
      messenger: addressBookControllerMessenger,
      state: initState.AddressBookController,
    });

<<<<<<< HEAD
    const keyringOverrides = this.opts.overrides?.keyrings;

    const additionalKeyrings = [
      qrKeyringBuilderFactory(
        keyringOverrides?.qr || QrKeyring,
        keyringOverrides?.qrBridge || QrKeyringScannerBridge,
        {
          requestScan: async (request) =>
            appStateControllerMessenger.call(
              'AppStateController:requestQrCodeScan',
              request,
            ),
        },
      ),
    ];

    if (isManifestV3 === false) {
      additionalKeyrings.push(
        keyringBuilderFactory(keyringOverrides?.lattice || LatticeKeyring),
        hardwareKeyringBuilderFactory(
          TrezorKeyring,
          keyringOverrides?.trezorBridge || TrezorConnectBridge,
        ),
        hardwareKeyringBuilderFactory(
          OneKeyKeyring,
          keyringOverrides?.oneKey || TrezorConnectBridge,
        ),
        hardwareKeyringBuilderFactory(
          LedgerKeyring,
          keyringOverrides?.ledgerBridge || LedgerIframeBridge,
        ),
      );
    } else {
      additionalKeyrings.push(
        hardwareKeyringBuilderFactory(
          TrezorKeyring,
          keyringOverrides?.trezorBridge || TrezorOffscreenBridge,
        ),
        hardwareKeyringBuilderFactory(
          OneKeyKeyring,
          keyringOverrides?.oneKey || TrezorOffscreenBridge,
        ),
        hardwareKeyringBuilderFactory(
          LedgerKeyring,
          keyringOverrides?.ledgerBridge || LedgerOffscreenBridge,
        ),
        keyringBuilderFactory(LatticeKeyringOffscreen),
      );
    }

    ///: BEGIN:ONLY_INCLUDE_IF(keyring-snaps)
    const snapKeyringBuildMessenger = this.controllerMessenger.getRestricted({
      name: 'SnapKeyring',
      allowedActions: [
        'ApprovalController:addRequest',
        'ApprovalController:acceptRequest',
        'ApprovalController:rejectRequest',
        'ApprovalController:startFlow',
        'ApprovalController:endFlow',
        'ApprovalController:showSuccess',
        'ApprovalController:showError',
        'PhishingController:test',
        'PhishingController:maybeUpdateState',
        'KeyringController:getAccounts',
        'AccountsController:setSelectedAccount',
        'AccountsController:getAccountByAddress',
        'AccountsController:setAccountName',
        'AccountsController:listMultichainAccounts',
        'SnapController:handleRequest',
        'SnapController:get',
        'SnapController:isMinimumPlatformVersion',
        'PreferencesController:getState',
      ],
    });

    // Necessary to persist the keyrings and update the accounts both within the keyring controller and accounts controller
    const persistAndUpdateAccounts = async () => {
      await this.keyringController.persistAllKeyrings();
      await this.accountsController.updateAccounts();
    };

    additionalKeyrings.push(
      snapKeyringBuilder(snapKeyringBuildMessenger, {
        persistKeyringHelper: () => persistAndUpdateAccounts(),
        removeAccountHelper: (address) => this.removeAccount(address),
        trackEvent: this.controllerMessenger.call.bind(
          this.controllerMessenger,
          'MetaMetricsController:trackEvent',
        ),
      }),
    );

    ///: END:ONLY_INCLUDE_IF

    const keyringControllerMessenger = this.controllerMessenger.getRestricted({
      name: 'KeyringController',
    });

    this.keyringController = new KeyringController({
      cacheEncryptionKey: true,
      keyringBuilders: additionalKeyrings,
      state: initState.KeyringController,
      encryptor: opts.encryptor || encryptorFactory(600_000),
      messenger: keyringControllerMessenger,
    });

    this.controllerMessenger.subscribe('KeyringController:unlock', () =>
      this._onUnlock(),
    );
    this.controllerMessenger.subscribe('KeyringController:lock', () =>
      this._onLock(),
    );

    this.controllerMessenger.subscribe(
      'KeyringController:stateChange',
      (state) => {
        this._onKeyringControllerUpdate(state);
      },
    );

    this.permissionController = new PermissionController({
      messenger: this.controllerMessenger.getRestricted({
        name: 'PermissionController',
        allowedActions: [
          `${this.approvalController.name}:addRequest`,
          `${this.approvalController.name}:hasRequest`,
          `${this.approvalController.name}:acceptRequest`,
          `${this.approvalController.name}:rejectRequest`,
          `SnapController:getPermitted`,
          `SnapController:install`,
          `SubjectMetadataController:getSubjectMetadata`,
        ],
      }),
      state: initState.PermissionController,
      caveatSpecifications: getCaveatSpecifications({
        listAccounts: this.accountsController.listAccounts.bind(
          this.accountsController,
        ),
        findNetworkClientIdByChainId:
          this.networkController.findNetworkClientIdByChainId.bind(
            this.networkController,
          ),
        isNonEvmScopeSupported: this.controllerMessenger.call.bind(
          this.controllerMessenger,
          'MultichainRouter:isSupportedScope',
        ),
        getNonEvmAccountAddresses: this.controllerMessenger.call.bind(
          this.controllerMessenger,
          'MultichainRouter:getSupportedAccounts',
        ),
      }),
      permissionSpecifications: {
        ...getPermissionSpecifications(),
        ...this.getSnapPermissionSpecifications(),
      },
      unrestrictedMethods,
    });

    this.selectedNetworkController = new SelectedNetworkController({
      messenger: this.controllerMessenger.getRestricted({
        name: 'SelectedNetworkController',
        allowedActions: [
          'NetworkController:getNetworkClientById',
          'NetworkController:getState',
          'NetworkController:getSelectedNetworkClient',
          'PermissionController:hasPermissions',
          'PermissionController:getSubjectNames',
        ],
        allowedEvents: [
          'NetworkController:stateChange',
          'PermissionController:stateChange',
        ],
      }),
      state: initState.SelectedNetworkController,
      useRequestQueuePreference: true,
      onPreferencesStateChange: () => {
        // noop
        // we have removed the ability to toggle the useRequestQueue preference
        // both useRequestQueue and onPreferencesStateChange will be removed
        // once mobile supports per dapp network selection
        // see https://github.com/MetaMask/core/pull/5065#issue-2736965186
      },
      domainProxyMap: new WeakRefObjectMap(),
    });

    this.permissionLogController = new PermissionLogController({
      messenger: this.controllerMessenger.getRestricted({
        name: 'PermissionLogController',
      }),
      restrictedMethods: new Set(Object.keys(RestrictedMethods)),
      state: initState.PermissionLogController,
    });

    this.subjectMetadataController = new SubjectMetadataController({
      messenger: this.controllerMessenger.getRestricted({
        name: 'SubjectMetadataController',
        allowedActions: [`${this.permissionController.name}:hasPermissions`],
      }),
      state: initState.SubjectMetadataController,
      subjectCacheLimit: 100,
    });

    // @TODO(snaps): This fixes an issue where `withKeyring` would lock the `KeyringController` mutex.
    // That meant that if a snap requested a keyring operation (like requesting entropy) while the `KeyringController` was locked,
    // it would cause a deadlock.
    // This is a temporary fix until we can refactor how we handle requests to the Snaps Keyring.
    const withSnapKeyring = async (operation) => {
      const keyring = await this.getSnapKeyring();

      return operation({ keyring });
    };

    const multichainRouterMessenger = this.controllerMessenger.getRestricted({
      name: 'MultichainRouter',
      allowedActions: [
        `SnapController:getAll`,
        `SnapController:handleRequest`,
        `${this.permissionController.name}:getPermissions`,
        `AccountsController:listMultichainAccounts`,
      ],
      allowedEvents: [],
    });

    this.multichainRouter = new MultichainRouter({
      messenger: multichainRouterMessenger,
      withSnapKeyring,
    });

    // account tracker watches balances, nonces, and any code at their address
    this.accountTrackerController = new AccountTrackerController({
      state: { accounts: {} },
      messenger: this.controllerMessenger.getRestricted({
        name: 'AccountTrackerController',
        allowedActions: [
          'AccountsController:getSelectedAccount',
          'NetworkController:getState',
          'NetworkController:getNetworkClientById',
          'OnboardingController:getState',
          'PreferencesController:getState',
        ],
        allowedEvents: [
          'AccountsController:selectedEvmAccountChange',
          'OnboardingController:stateChange',
          'KeyringController:accountRemoved',
        ],
      }),
      provider: this.provider,
      blockTracker: this.blockTracker,
      getNetworkIdentifier: (providerConfig) => {
        const { type, rpcUrl } =
          providerConfig ??
          getProviderConfig({
            metamask: this.networkController.state,
          });
        return type === NETWORK_TYPES.RPC ? rpcUrl : type;
      },
    });

    // start and stop polling for balances based on activeControllerConnections
    this.on('controllerConnectionChanged', (activeControllerConnections) => {
      const { completedOnboarding } = this.onboardingController.state;
      if (activeControllerConnections > 0 && completedOnboarding) {
        this.triggerNetworkrequests();
      } else {
        this.stopNetworkRequests();
      }
    });

    this.controllerMessenger.subscribe(
      `${this.onboardingController.name}:stateChange`,
      previousValueComparator(async (prevState, currState) => {
        const { completedOnboarding: prevCompletedOnboarding } = prevState;
        const {
          completedOnboarding: currCompletedOnboarding,
          firstTimeFlowType,
        } = currState;
        if (!prevCompletedOnboarding && currCompletedOnboarding) {
          const { address } = this.accountsController.getSelectedAccount();

          if (firstTimeFlowType === FirstTimeFlowType.socialImport) {
            // importing multiple SRPs on social login rehydration
            await this._importAccountsWithBalances();
          } else {
            await this._addAccountsWithBalance();
          }

          this.postOnboardingInitialization();
          this.triggerNetworkrequests();

          // execute once the token detection on the post-onboarding
          await this.tokenDetectionController.detectTokens({
            selectedAddress: address,
          });
        }
      }, this.onboardingController.state),
    );

    const addressBookControllerMessenger =
      this.controllerMessenger.getRestricted({
        name: 'AddressBookController',
        allowedActions: [],
        allowedEvents: [],
      });

    this.addressBookController = new AddressBookController({
      messenger: addressBookControllerMessenger,
      state: initState.AddressBookController,
    });

=======
>>>>>>> 17d008f4
    this.alertController = new AlertController({
      state: initState.AlertController,
      messenger: this.controllerMessenger.getRestricted({
        name: 'AlertController',
        allowedEvents: ['AccountsController:selectedAccountChange'],
        allowedActions: ['AccountsController:getSelectedAccount'],
      }),
    });

<<<<<<< HEAD
    this.backup = new Backup({
      preferencesController: this.preferencesController,
      addressBookController: this.addressBookController,
      accountsController: this.accountsController,
      networkController: this.networkController,
      trackMetaMetricsEvent: this.controllerMessenger.call.bind(
        this.controllerMessenger,
        'MetaMetricsController:trackEvent',
      ),
    });

=======
>>>>>>> 17d008f4
    // This gets used as a ...spread parameter in two places: new TransactionController() and createRPCMethodTrackingMiddleware()
    this.snapAndHardwareMetricsParams = {
      getSelectedAccount: this.accountsController.getSelectedAccount.bind(
        this.accountsController,
      ),
      getAccountType: this.getAccountType.bind(this),
      getDeviceModel: this.getDeviceModel.bind(this),
      getHardwareTypeForMetric: this.getHardwareTypeForMetric.bind(this),
      snapAndHardwareMessenger: this.controllerMessenger.getRestricted({
        name: 'SnapAndHardwareMessenger',
        allowedActions: [
          'KeyringController:getKeyringForAccount',
          'SnapController:get',
          'AccountsController:getSelectedAccount',
        ],
      }),
    };

    this.decryptMessageController = new DecryptMessageController({
      getState: this.getState.bind(this),
      messenger: this.controllerMessenger.getRestricted({
        name: 'DecryptMessageController',
        allowedActions: [
          `${this.approvalController.name}:addRequest`,
          `${this.approvalController.name}:acceptRequest`,
          `${this.approvalController.name}:rejectRequest`,
          'KeyringController:decryptMessage',
        ],
        allowedEvents: [
          'DecryptMessageManager:stateChange',
          'DecryptMessageManager:unapprovedMessage',
        ],
      }),
      managerMessenger: this.controllerMessenger.getRestricted({
        name: 'DecryptMessageManager',
      }),
      metricsEvent: this.controllerMessenger.call.bind(
        this.controllerMessenger,
        'MetaMetricsController:trackEvent',
      ),
    });

    this.encryptionPublicKeyController = new EncryptionPublicKeyController({
      messenger: this.controllerMessenger.getRestricted({
        name: 'EncryptionPublicKeyController',
        allowedActions: [
          `${this.approvalController.name}:addRequest`,
          `${this.approvalController.name}:acceptRequest`,
          `${this.approvalController.name}:rejectRequest`,
        ],
        allowedEvents: [
          'EncryptionPublicKeyManager:stateChange',
          'EncryptionPublicKeyManager:unapprovedMessage',
        ],
      }),
      managerMessenger: this.controllerMessenger.getRestricted({
        name: 'EncryptionPublicKeyManager',
      }),
      getEncryptionPublicKey: this.controllerMessenger.call.bind(
        this.controllerMessenger,
        'KeyringController:getEncryptionPublicKey',
      ),
      getAccountKeyringType: (...args) => {
        return this.keyringController.getAccountKeyringType(...args);
      },
      getState: this.getState.bind(this),
      metricsEvent: this.controllerMessenger.call.bind(
        this.controllerMessenger,
        'MetaMetricsController:trackEvent',
      ),
    });

    this.signatureController = new SignatureController({
      messenger: this.controllerMessenger.getRestricted({
        name: 'SignatureController',
        allowedActions: [
          `${this.accountsController.name}:getState`,
          `${this.approvalController.name}:addRequest`,
          'KeyringController:signMessage',
          'KeyringController:signPersonalMessage',
          'KeyringController:signTypedMessage',
          `${this.loggingController.name}:add`,
          `NetworkController:getNetworkClientById`,
          `GatorPermissionsController:decodePermissionFromPermissionContextForOrigin`,
        ],
      }),
      trace,
      decodingApiUrl: process.env.DECODING_API_URL,
      isDecodeSignatureRequestEnabled: () =>
        this.preferencesController.state.useTransactionSimulations,
    });

    this.signatureController.hub.on(
      'cancelWithReason',
      ({ metadata: message, reason }) => {
        this.controllerMessenger.call('MetaMetricsController:trackEvent', {
          event: reason,
          category: MetaMetricsEventCategory.Transactions,
          properties: {
            action: 'Sign Request',
            type: message.type,
          },
        });
      },
    );

<<<<<<< HEAD
    const swapsControllerMessenger = this.controllerMessenger.getRestricted({
      name: 'SwapsController',
      // TODO: allow these internal calls once GasFeeController and TransactionController
      // export these action types and register its action handlers
      // allowedActions: [
      //   'GasFeeController:getEIP1559GasFeeEstimates',
      //   'TransactionController:getLayer1GasFee',
      // ],
      allowedActions: [
        'NetworkController:getState',
        'NetworkController:getNetworkClientById',
        'TokenRatesController:getState',
      ],
      allowedEvents: [],
    });

    this.swapsController = new SwapsController(
      {
        messenger: swapsControllerMessenger,
        getBufferedGasLimit: async (txMeta, multiplier) => {
          const { gas: gasLimit, simulationFails } =
            await this.txController.estimateGasBuffered(
              txMeta.txParams,
              multiplier,
              this.#getGlobalNetworkClientId(),
            );

          return { gasLimit, simulationFails };
        },
        // TODO: Remove once GasFeeController exports this action type
        getEIP1559GasFeeEstimates:
          this.gasFeeController.fetchGasFeeEstimates.bind(
            this.gasFeeController,
          ),
        // TODO: Remove once TransactionController exports this action type
        getLayer1GasFee: (...args) =>
          this.txController.getLayer1GasFee(...args),
        trackMetaMetricsEvent: this.controllerMessenger.call.bind(
          this.controllerMessenger,
          'MetaMetricsController:trackEvent',
        ),
      },
      initState.SwapsController,
    );

    const bridgeControllerMessenger = this.controllerMessenger.getRestricted({
      name: BRIDGE_CONTROLLER_NAME,
      allowedActions: [
        'AccountsController:getSelectedMultichainAccount',
        'SnapController:handleRequest',
        'NetworkController:getState',
        'NetworkController:getNetworkClientById',
        'NetworkController:findNetworkClientIdByChainId',
        'TokenRatesController:getState',
        'MultichainAssetsRatesController:getState',
        'RemoteFeatureFlagController:getState',
        'CurrencyRateController:getState',
      ],
      allowedEvents: [],
    });
    this.bridgeController = new BridgeController({
      messenger: bridgeControllerMessenger,
      clientId: BridgeClientId.EXTENSION,
      // TODO: Remove once TransactionController exports this action type
      getLayer1GasFee: (...args) => this.txController.getLayer1GasFee(...args),
      fetchFn: async (
        url,
        { cacheOptions, functionName, ...requestOptions },
      ) => {
        if (functionName === 'fetchBridgeTokens') {
          return await fetchWithCache({
            url,
            fetchOptions: { method: 'GET', ...requestOptions },
            cacheOptions,
            functionName,
          });
        }
        return await handleFetch(url, {
          method: 'GET',
          ...requestOptions,
        });
      },
      trackMetaMetricsFn: (event, properties) => {
        const actionId = (Date.now() + Math.random()).toString();
        const trackEvent = this.controllerMessenger.call.bind(
          this.controllerMessenger,
          'MetaMetricsController:trackEvent',
        );
        trackEvent({
          category: UNIFIED_SWAP_BRIDGE_EVENT_CATEGORY,
          event,
          properties: {
            ...(properties ?? {}),
            environmentType: getEnvironmentType(),
            actionId,
          },
        });
      },
      traceFn: (...args) => trace(...args),
      config: {
        customBridgeApiBaseUrl: BRIDGE_API_BASE_URL,
      },
    });

    const bridgeStatusControllerMessenger =
      this.controllerMessenger.getRestricted({
        name: BRIDGE_STATUS_CONTROLLER_NAME,
        allowedActions: [
          'AccountsController:getSelectedMultichainAccount',
          'NetworkController:getNetworkClientById',
          'NetworkController:findNetworkClientIdByChainId',
          'NetworkController:getState',
          'BridgeController:getBridgeERC20Allowance',
          'BridgeController:trackUnifiedSwapBridgeEvent',
          'BridgeController:stopPollingForQuotes',
          'GasFeeController:getState',
          'AccountsController:getAccountByAddress',
          'SnapController:handleRequest',
          'TransactionController:getState',
          'RemoteFeatureFlagController:getState',
        ],
        allowedEvents: [
          'MultichainTransactionsController:transactionConfirmed',
          'TransactionController:transactionFailed',
          'TransactionController:transactionConfirmed',
        ],
      });
    this.bridgeStatusController = new BridgeStatusController({
      messenger: bridgeStatusControllerMessenger,
      state: initState.BridgeStatusController,
      fetchFn: async (url, requestOptions) => {
        return await handleFetch(url, {
          method: 'GET',
          ...requestOptions,
        });
      },
      addTransactionFn: (...args) => this.txController.addTransaction(...args),
      addTransactionBatchFn: (...args) =>
        this.txController.addTransactionBatch(...args),
      estimateGasFeeFn: (...args) => this.txController.estimateGasFee(...args),
      updateTransactionFn: (...args) =>
        this.txController.updateTransaction(...args),
      config: {
        customBridgeApiBaseUrl: BRIDGE_API_BASE_URL,
      },
      traceFn: (...args) => trace(...args),
    });

    const isExternalNameSourcesEnabled = () =>
      this.preferencesController.state.useExternalNameSources;

    this.nameController = new NameController({
      messenger: this.controllerMessenger.getRestricted({
        name: 'NameController',
        allowedActions: [],
      }),
      providers: [
        new ENSNameProvider({
          reverseLookup: this.ensController.reverseResolveAddress.bind(
            this.ensController,
          ),
        }),
        new EtherscanNameProvider({ isEnabled: isExternalNameSourcesEnabled }),
        new TokenNameProvider({ isEnabled: isExternalNameSourcesEnabled }),
        new LensNameProvider({ isEnabled: isExternalNameSourcesEnabled }),
        new SnapsNameProvider({
          messenger: this.controllerMessenger.getRestricted({
            name: 'SnapsNameProvider',
            allowedActions: [
              'SnapController:getAll',
              'SnapController:get',
              'SnapController:handleRequest',
              'PermissionController:getState',
            ],
          }),
        }),
      ],
      state: initState.NameController,
    });

    const petnamesBridgeMessenger = this.controllerMessenger.getRestricted({
      name: 'PetnamesBridge',
      allowedEvents: [
        'NameController:stateChange',
        'AccountsController:stateChange',
        'AddressBookController:stateChange',
      ],
      allowedActions: ['AccountsController:listAccounts'],
    });

    new AddressBookPetnamesBridge({
      addressBookController: this.addressBookController,
      nameController: this.nameController,
      messenger: petnamesBridgeMessenger,
    }).init();

    new AccountIdentitiesPetnamesBridge({
      nameController: this.nameController,
      messenger: petnamesBridgeMessenger,
    }).init();

=======
>>>>>>> 17d008f4
    this.userOperationController = new UserOperationController({
      entrypoint: process.env.EIP_4337_ENTRYPOINT,
      getGasFeeEstimates: (...args) => {
        return this.gasFeeController.fetchGasFeeEstimates(...args);
      },
      messenger: this.controllerMessenger.getRestricted({
        name: 'UserOperationController',
        allowedActions: [
          'ApprovalController:addRequest',
          'NetworkController:getNetworkClientById',
          'KeyringController:prepareUserOperation',
          'KeyringController:patchUserOperation',
          'KeyringController:signUserOperation',
        ],
      }),
      state: initState.UserOperationController,
    });

    this.userOperationController.hub.on(
      'user-operation-added',
      this._onUserOperationAdded.bind(this),
    );

    this.userOperationController.hub.on(
      'transaction-updated',
      this._onUserOperationTransactionUpdated.bind(this),
    );

    // ensure AccountTrackerController updates balances after network change
    this.controllerMessenger.subscribe(
      'NetworkController:networkDidChange',
      () => {
        this.accountTrackerController.updateAccounts();
      },
    );

<<<<<<< HEAD
    // RemoteFeatureFlagController has subscription for preferences changes
    this.controllerMessenger.subscribe(
      'PreferencesController:stateChange',
      previousValueComparator((prevState, currState) => {
        const { useExternalServices: prevUseExternalServices } = prevState;
        const { useExternalServices: currUseExternalServices } = currState;
        if (currUseExternalServices && !prevUseExternalServices) {
          this.remoteFeatureFlagController.enable();
          this.remoteFeatureFlagController
            .updateRemoteFeatureFlags()
            .catch((error) => {
              console.error('Failed to update remote feature flags:', error);
            });
        } else if (!currUseExternalServices && prevUseExternalServices) {
          this.remoteFeatureFlagController.disable();
        }
      }, this.preferencesController.state),
    );

    // NOTE: This code has diverged on main, and it should have been feature flag. For now we
    // just comment it, since it MUST NOT be executed at all until BIP-44 (state 2) is out.
    // MultichainAccountService has subscription for preferences changes
    // this.controllerMessenger.subscribe(
    //   'PreferencesController:stateChange',
    //   previousValueComparator((prevState, currState) => {
    //     const { useExternalServices: prevUseExternalServices } = prevState;
    //     const { useExternalServices: currUseExternalServices } = currState;
    //     if (prevUseExternalServices !== currUseExternalServices) {
    //       // Set basic functionality and trigger alignment when enabled
    //       // This single call handles both provider disable/enable and alignment
    //       // Only call if MultichainAccountService is available (multichain builds)
    //       if (this.multichainAccountService) {
    //         this.controllerMessenger
    //           .call(
    //             'MultichainAccountService:setBasicFunctionality',
    //             currUseExternalServices,
    //           )
    //           .catch((error) => {
    //             console.error(
    //               'Failed to set basic functionality on MultichainAccountService:',
    //               error,
    //             );
    //           });
    //       }
    //     }
    //   }, this.preferencesController.state),
    // );

    // Initialize RemoteFeatureFlagController
    const remoteFeatureFlagControllerMessenger =
      this.controllerMessenger.getRestricted({
        name: 'RemoteFeatureFlagController',
        allowedActions: [],
        allowedEvents: [],
      });
    remoteFeatureFlagControllerMessenger.subscribe(
      'RemoteFeatureFlagController:stateChange',
      (isRpcFailoverEnabled) => {
        if (isRpcFailoverEnabled) {
          console.log(
            'isRpcFailoverEnabled = ',
            isRpcFailoverEnabled,
            ', enabling RPC failover',
          );
          this.networkController.enableRpcFailover();
        } else {
          console.log(
            'isRpcFailoverEnabled = ',
            isRpcFailoverEnabled,
            ', disabling RPC failover',
          );
          this.networkController.disableRpcFailover();
        }
      },
      (state) => state.remoteFeatureFlags.walletFrameworkRpcFailoverEnabled,
    );
    this.remoteFeatureFlagController = new RemoteFeatureFlagController({
      messenger: remoteFeatureFlagControllerMessenger,
      fetchInterval: 15 * 60 * 1000, // 15 minutes in milliseconds
      disabled: !this.preferencesController.state.useExternalServices,
      getMetaMetricsId: this.controllerMessenger.call.bind(
        this.controllerMessenger,
        'MetaMetricsController:getMetaMetricsId',
      ),
      clientConfigApiService: new ClientConfigApiService({
        fetch: globalThis.fetch.bind(globalThis),
        config: {
          client: ClientType.Extension,
          distribution:
            this._getConfigForRemoteFeatureFlagRequest().distribution,
          environment: this._getConfigForRemoteFeatureFlagRequest().environment,
        },
      }),
    });

    const existingControllers = [
      this.networkController,
      this.preferencesController,
      this.gasFeeController,
      this.onboardingController,
      this.keyringController,
=======
    const existingControllers = [
      this.approvalController,
>>>>>>> 17d008f4
      this.accountsController,
    ];

    /** @type {import('./controller-init/utils').InitFunctions} */
    const controllerInitFunctions = {
<<<<<<< HEAD
      MetaMetricsController: MetaMetricsControllerInit,
=======
      PreferencesController: PreferencesControllerInit,
      SnapKeyringBuilder: SnapKeyringBuilderInit,
      KeyringController: KeyringControllerInit,
      PermissionController: PermissionControllerInit,
      PermissionLogController: PermissionLogControllerInit,
      SubjectMetadataController: SubjectMetadataControllerInit,
      AppStateController: AppStateControllerInit,
      NetworkController: NetworkControllerInit,
      MetaMetricsController: MetaMetricsControllerInit,
      RemoteFeatureFlagController: RemoteFeatureFlagControllerInit,
      GasFeeController: GasFeeControllerInit,
>>>>>>> 17d008f4
      ExecutionService: ExecutionServiceInit,
      InstitutionalSnapController: InstitutionalSnapControllerInit,
      RateLimitController: RateLimitControllerInit,
      SnapsRegistry: SnapsRegistryInit,
      CronjobController: CronjobControllerInit,
      SelectedNetworkController: SelectedNetworkControllerInit,
      SnapController: SnapControllerInit,
      SnapInsightsController: SnapInsightsControllerInit,
      SnapInterfaceController: SnapInterfaceControllerInit,
      WebSocketService: WebSocketServiceInit,
      PPOMController: PPOMControllerInit,
      OnboardingController: OnboardingControllerInit,
      AccountTrackerController: AccountTrackerControllerInit,
      TransactionController: TransactionControllerInit,
      SmartTransactionsController: SmartTransactionsControllerInit,
      SwapsController: SwapsControllerInit,
      BridgeController: BridgeControllerInit,
      BridgeStatusController: BridgeStatusControllerInit,
      NftController: NftControllerInit,
      AssetsContractController: AssetsContractControllerInit,
      NftDetectionController: NftDetectionControllerInit,
<<<<<<< HEAD
=======
      CurrencyRateController: CurrencyRateControllerInit,
      RatesController: RatesControllerInit,
>>>>>>> 17d008f4
      TokenListController: TokenListControllerInit,
      TokenDetectionController: TokenDetectionControllerInit,
      TokensController: TokensControllerInit,
      TokenBalancesController: TokenBalancesControllerInit,
      TokenRatesController: TokenRatesControllerInit,
      ///: BEGIN:ONLY_INCLUDE_IF(multichain)
      MultichainAssetsController: MultichainAssetsControllerInit,
      MultichainAssetsRatesController: MultichainAssetsRatesControllerInit,
      MultichainBalancesController: MultichainBalancesControllerInit,
      MultichainTransactionsController: MultichainTransactionsControllerInit,
      MultichainAccountService: MultichainAccountServiceInit,
      ///: END:ONLY_INCLUDE_IF
      MultichainNetworkController: MultichainNetworkControllerInit,
      AuthenticationController: AuthenticationControllerInit,
      UserStorageController: UserStorageControllerInit,
      NotificationServicesController: NotificationServicesControllerInit,
      NotificationServicesPushController:
        NotificationServicesPushControllerInit,
      DeFiPositionsController: DeFiPositionsControllerInit,
      DelegationController: DelegationControllerInit,
      AccountTreeController: AccountTreeControllerInit,
      OAuthService: OAuthServiceInit,
      SeedlessOnboardingController: SeedlessOnboardingControllerInit,
      SubscriptionController: SubscriptionControllerInit,
      NetworkOrderController: NetworkOrderControllerInit,
      ShieldController: ShieldControllerInit,
      GatorPermissionsController: GatorPermissionsControllerInit,
<<<<<<< HEAD
=======
      SnapsNameProvider: SnapsNameProviderInit,
      EnsController: EnsControllerInit,
      NameController: NameControllerInit,
>>>>>>> 17d008f4
    };

    const {
      controllerApi,
      controllerMemState,
      controllerPersistedState,
      controllersByName,
    } = this.#initControllers({
      existingControllers,
      initFunctions: controllerInitFunctions,
      initState,
    });

    this.controllerApi = controllerApi;
    this.controllerMemState = controllerMemState;
    this.controllerPersistedState = controllerPersistedState;
    this.controllersByName = controllersByName;

    // Backwards compatibility for existing references
<<<<<<< HEAD
    this.metaMetricsController = controllersByName.MetaMetricsController;
=======
    this.preferencesController = controllersByName.PreferencesController;
    this.keyringController = controllersByName.KeyringController;
    this.permissionController = controllersByName.PermissionController;
    this.permissionLogController = controllersByName.PermissionLogController;
    this.subjectMetadataController =
      controllersByName.SubjectMetadataController;
    this.appStateController = controllersByName.AppStateController;
    this.networkController = controllersByName.NetworkController;
    this.metaMetricsController = controllersByName.MetaMetricsController;
    this.remoteFeatureFlagController =
      controllersByName.RemoteFeatureFlagController;
    this.gasFeeController = controllersByName.GasFeeController;
>>>>>>> 17d008f4
    this.cronjobController = controllersByName.CronjobController;
    this.rateLimitController = controllersByName.RateLimitController;
    this.selectedNetworkController =
      controllersByName.SelectedNetworkController;
    this.snapController = controllersByName.SnapController;
    this.snapInsightsController = controllersByName.SnapInsightsController;
    this.snapInterfaceController = controllersByName.SnapInterfaceController;
    this.snapsRegistry = controllersByName.SnapsRegistry;
    this.ppomController = controllersByName.PPOMController;
    this.onboardingController = controllersByName.OnboardingController;
    this.accountTrackerController = controllersByName.AccountTrackerController;
    this.txController = controllersByName.TransactionController;
    this.smartTransactionsController =
      controllersByName.SmartTransactionsController;
    this.swapsController = controllersByName.SwapsController;
    this.bridgeController = controllersByName.BridgeController;
    this.bridgeStatusController = controllersByName.BridgeStatusController;
    this.nftController = controllersByName.NftController;
    this.nftDetectionController = controllersByName.NftDetectionController;
    this.assetsContractController = controllersByName.AssetsContractController;
    ///: BEGIN:ONLY_INCLUDE_IF(multichain)
    this.multichainAssetsController =
      controllersByName.MultichainAssetsController;
    this.multichainBalancesController =
      controllersByName.MultichainBalancesController;
    this.multichainTransactionsController =
      controllersByName.MultichainTransactionsController;
    this.multichainAssetsRatesController =
      controllersByName.MultichainAssetsRatesController;
    this.multichainAccountService = controllersByName.MultichainAccountService;
    ///: END:ONLY_INCLUDE_IF
    this.tokenBalancesController = controllersByName.TokenBalancesController;
    this.tokenListController = controllersByName.TokenListController;
    this.tokenDetectionController = controllersByName.TokenDetectionController;
    this.tokensController = controllersByName.TokensController;
    this.tokenRatesController = controllersByName.TokenRatesController;
    this.currencyRateController = controllersByName.CurrencyRateController;
    this.multichainNetworkController =
      controllersByName.MultichainNetworkController;
    this.multichainRatesController = controllersByName.RatesController;
    this.authenticationController = controllersByName.AuthenticationController;
    this.userStorageController = controllersByName.UserStorageController;
    this.delegationController = controllersByName.DelegationController;
    this.notificationServicesController =
      controllersByName.NotificationServicesController;
    this.notificationServicesPushController =
      controllersByName.NotificationServicesPushController;
    this.deFiPositionsController = controllersByName.DeFiPositionsController;
    this.accountTreeController = controllersByName.AccountTreeController;
    this.oauthService = controllersByName.OAuthService;
    this.seedlessOnboardingController =
      controllersByName.SeedlessOnboardingController;
    this.subscriptionController = controllersByName.SubscriptionController;
    this.networkOrderController = controllersByName.NetworkOrderController;
    this.shieldController = controllersByName.ShieldController;
    this.gatorPermissionsController =
      controllersByName.GatorPermissionsController;
<<<<<<< HEAD
=======
    this.ensController = controllersByName.EnsController;
    this.nameController = controllersByName.NameController;

    this.backup = new Backup({
      preferencesController: this.preferencesController,
      addressBookController: this.addressBookController,
      accountsController: this.accountsController,
      networkController: this.networkController,
      trackMetaMetricsEvent: this.controllerMessenger.call.bind(
        this.controllerMessenger,
        'MetaMetricsController:trackEvent',
      ),
    });

    this.provider =
      this.networkController.getProviderAndBlockTracker().provider;
    this.blockTracker =
      this.networkController.getProviderAndBlockTracker().blockTracker;
>>>>>>> 17d008f4

    this.on('update', (update) => {
      this.metaMetricsController.handleMetaMaskStateUpdate(update);
    });
<<<<<<< HEAD
=======

    this.controllerMessenger.subscribe(
      'RemoteFeatureFlagController:stateChange',
      (isRpcFailoverEnabled) => {
        if (isRpcFailoverEnabled) {
          console.log(
            'isRpcFailoverEnabled = ',
            isRpcFailoverEnabled,
            ', enabling RPC failover',
          );
          this.networkController.enableRpcFailover();
        } else {
          console.log(
            'isRpcFailoverEnabled = ',
            isRpcFailoverEnabled,
            ', disabling RPC failover',
          );
          this.networkController.disableRpcFailover();
        }
      },
      (state) => state.remoteFeatureFlags.walletFrameworkRpcFailoverEnabled,
    );

    this.controllerMessenger.subscribe('KeyringController:unlock', () =>
      this._onUnlock(),
    );

    this.controllerMessenger.subscribe('KeyringController:lock', () =>
      this._onLock(),
    );

    this.controllerMessenger.subscribe(
      'KeyringController:stateChange',
      (state) => {
        this._onKeyringControllerUpdate(state);
      },
    );

    const petnamesBridgeMessenger = this.controllerMessenger.getRestricted({
      name: 'PetnamesBridge',
      allowedEvents: [
        'NameController:stateChange',
        'AccountsController:stateChange',
        'AddressBookController:stateChange',
      ],
      allowedActions: ['AccountsController:listAccounts'],
    });

    new AddressBookPetnamesBridge({
      addressBookController: this.addressBookController,
      nameController: this.nameController,
      messenger: petnamesBridgeMessenger,
    }).init();

    new AccountIdentitiesPetnamesBridge({
      nameController: this.nameController,
      messenger: petnamesBridgeMessenger,
    }).init();
>>>>>>> 17d008f4

    this.getSecurityAlertsConfig = async (url) => {
      const getToken = () =>
        this.controllerMessenger.call(
          'AuthenticationController:getBearerToken',
        );
      return getShieldGatewayConfig(getToken, url);
    };

    this.notificationServicesController.init();
    this.snapController.init();
    this.cronjobController.init();

    this.controllerMessenger.subscribe(
      'TransactionController:transactionStatusUpdated',
      ({ transactionMeta }) => {
        this._onFinishedTransaction(transactionMeta);
      },
    );

    this.controllerMessenger.subscribe(
      'NotificationServicesPushController:onNewNotifications',
      (notification) => {
        this.metaMetricsController.trackEvent({
          category: MetaMetricsEventCategory.PushNotifications,
          event: MetaMetricsEventName.PushNotificationReceived,
          properties: {
            notification_id: notification.id,
            notification_type: notification.type,
            chain_id: notification?.chain_id,
          },
        });
      },
    );

    this.controllerMessenger.subscribe(
      'NotificationServicesPushController:pushNotificationClicked',
      (notification) => {
        this.metaMetricsController.trackEvent({
          category: MetaMetricsEventCategory.PushNotifications,
          event: MetaMetricsEventName.PushNotificationClicked,
          properties: {
            notification_id: notification.id,
            notification_type: notification.type,
            chain_id: notification?.chain_id,
          },
        });
      },
    );

    this.controllerMessenger.subscribe(
      'AccountTreeController:selectedAccountGroupChange',
      () => {
        const solAccounts =
          this.accountTreeController.getAccountsFromSelectedAccountGroup({
            scopes: [SolScope.Mainnet],
          });

        // eslint-disable-next-line no-unused-vars
        let btcAccounts = [];
        ///: BEGIN:ONLY_INCLUDE_IF(bitcoin)
        btcAccounts =
          this.accountTreeController.getAccountsFromSelectedAccountGroup({
            scopes: [BtcScope.Mainnet],
          });
        ///: END:ONLY_INCLUDE_IF(bitcoin)

        const allEnabledNetworks = Object.values(
          this.networkOrderController.state.enabledNetworkMap,
        ).reduce((acc, curr) => {
          return { ...acc, ...curr };
        }, {});

        if (Object.keys(allEnabledNetworks).length === 1) {
          const chainId = Object.keys(allEnabledNetworks)[0];

          let shouldEnableMainetNetworks = false;
          if (chainId === SolScope.Mainnet && solAccounts.length === 0) {
            shouldEnableMainetNetworks = true;
          }
          ///: BEGIN:ONLY_INCLUDE_IF(bitcoin)
          if (chainId === BtcScope.Mainnet && btcAccounts.length === 0) {
            shouldEnableMainetNetworks = true;
          }
          ///: END:ONLY_INCLUDE_IF(bitcoin)

          if (shouldEnableMainetNetworks) {
            this.networkOrderController.setEnabledNetworksMultichain(
              ['0x1'],
              KnownCaipNamespace.Eip155,
            );
          }
        }
      },
    );

    this.controllerMessenger.subscribe(
      `OnboardingController:stateChange`,
      previousValueComparator(async (prevState, currState) => {
        const { completedOnboarding: prevCompletedOnboarding } = prevState;
        const {
          completedOnboarding: currCompletedOnboarding,
          firstTimeFlowType,
        } = currState;
        if (!prevCompletedOnboarding && currCompletedOnboarding) {
          const { address } = this.accountsController.getSelectedAccount();

          if (this.isMultichainAccountsFeatureState2Enabled()) {
            ///: BEGIN:ONLY_INCLUDE_IF(keyring-snaps)
            await this.getSnapKeyring();
            ///: END:ONLY_INCLUDE_IF

            await this.accountTreeController.syncWithUserStorageAtLeastOnce();
          }

          if (firstTimeFlowType === FirstTimeFlowType.socialImport) {
            // importing multiple SRPs on social login rehydration
            await this._importAccountsWithBalances();
          } else if (this.isMultichainAccountsFeatureState2Enabled()) {
            await this.discoverAndCreateAccounts();
          } else {
            await this._addAccountsWithBalance();
          }

          this.postOnboardingInitialization();
          this.triggerNetworkrequests();

          // execute once the token detection on the post-onboarding
          await this.tokenDetectionController.detectTokens({
            selectedAddress: address,
          });
        }
      }, this.onboardingController.state),
    );

    const getAccounts = ({ origin: innerOrigin }) => {
      if (innerOrigin === ORIGIN_METAMASK) {
        const selectedAddress =
          this.accountsController.getSelectedAccount().address;
        return selectedAddress ? [selectedAddress] : [];
      }
      return this.getPermittedAccounts(innerOrigin);
    };

    this.eip5792Middleware = createScaffoldMiddleware({
      wallet_getCapabilities: createAsyncMiddleware(async (req, res) =>
        walletGetCapabilities(req, res, {
          getAccounts,
          getCapabilities: getCapabilities.bind(
            null,
            {
              getDismissSmartAccountSuggestionEnabled: () =>
                this.preferencesController.state.preferences
                  .dismissSmartAccountSuggestionEnabled,
              getIsSmartTransaction: (chainId) =>
                getIsSmartTransaction(this._getMetaMaskState(), chainId),
              isAtomicBatchSupported:
                this.txController.isAtomicBatchSupported.bind(
                  this.txController,
                ),
              isRelaySupported,
              getSendBundleSupportedChains,
            },
            this.controllerMessenger,
          ),
        }),
      ),
      wallet_sendCalls: createAsyncMiddleware(async (req, res) =>
        walletSendCalls(req, res, {
          getAccounts,
          processSendCalls: processSendCalls.bind(
            null,
            {
              addTransaction: this.txController.addTransaction.bind(
                this.txController,
              ),
              addTransactionBatch: this.txController.addTransactionBatch.bind(
                this.txController,
              ),
              getDismissSmartAccountSuggestionEnabled: () =>
                this.preferencesController.state.preferences
                  .dismissSmartAccountSuggestionEnabled,
              isAtomicBatchSupported:
                this.txController.isAtomicBatchSupported.bind(
                  this.txController,
                ),
              validateSecurity: (securityAlertId, request, chainId) =>
                validateRequestWithPPOM({
                  chainId,
                  ppomController: this.ppomController,
                  request,
                  securityAlertId,
                  updateSecurityAlertResponse:
                    this.updateSecurityAlertResponse.bind(this),
                  getSecurityAlertsConfig:
                    this.getSecurityAlertsConfig.bind(this),
                }),
            },
            this.controllerMessenger,
          ),
        }),
      ),
      wallet_getCallsStatus: createAsyncMiddleware(async (req, res) =>
        walletGetCallsStatus(req, res, {
          getCallsStatus: getCallsStatus.bind(null, this.controllerMessenger),
        }),
      ),
    });

    this.metamaskMiddleware = createMetamaskMiddleware({
      static: {
        eth_syncing: false,
        web3_clientVersion: `MetaMask/v${version}`,
      },
      version,
      // account mgmt
      getAccounts,
      // tx signing
      processTransaction: (transactionParams, dappRequest) =>
        addDappTransaction(
          this.getAddTransactionRequest({ transactionParams, dappRequest }),
        ),
      // msg signing

      processTypedMessage: (...args) =>
        addTypedMessage({
          signatureController: this.signatureController,
          signatureParams: args,
        }),
      processTypedMessageV3: (...args) =>
        addTypedMessage({
          signatureController: this.signatureController,
          signatureParams: args,
        }),
      processTypedMessageV4: (...args) =>
        addTypedMessage({
          signatureController: this.signatureController,
          signatureParams: args,
        }),
      processPersonalMessage: (...args) =>
        addPersonalMessage({
          signatureController: this.signatureController,
          signatureParams: args,
        }),

      processEncryptionPublicKey:
        this.encryptionPublicKeyController.newRequestEncryptionPublicKey.bind(
          this.encryptionPublicKeyController,
        ),

      processDecryptMessage:
        this.decryptMessageController.newRequestDecryptMessage.bind(
          this.decryptMessageController,
        ),
      getPendingNonce: this.getPendingNonce.bind(this),
      getPendingTransactionByHash: (hash) =>
        this.txController.state.transactions.find(
          (meta) =>
            meta.hash === hash && meta.status === TransactionStatus.submitted,
        ),
<<<<<<< HEAD

      // EIP-5792
      processSendCalls: processSendCalls.bind(
        null,
        {
          addTransaction: this.txController.addTransaction.bind(
            this.txController,
          ),
          addTransactionBatch: this.txController.addTransactionBatch.bind(
            this.txController,
          ),
          getDismissSmartAccountSuggestionEnabled: () =>
            this.preferencesController.state.preferences
              .dismissSmartAccountSuggestionEnabled,
          isAtomicBatchSupported: this.txController.isAtomicBatchSupported.bind(
            this.txController,
          ),
          validateSecurity: (securityAlertId, request, chainId) =>
            validateRequestWithPPOM({
              chainId,
              ppomController: this.ppomController,
              request,
              securityAlertId,
              updateSecurityAlertResponse:
                this.updateSecurityAlertResponse.bind(this),
            }),
        },
        this.controllerMessenger,
      ),
      getCallsStatus: getCallsStatus.bind(null, this.controllerMessenger),
      getCapabilities: getCapabilities.bind(
        null,
        {
          getDismissSmartAccountSuggestionEnabled: () =>
            this.preferencesController.state.preferences
              .dismissSmartAccountSuggestionEnabled,
          getIsSmartTransaction: (chainId) =>
            getIsSmartTransaction(this._getMetaMaskState(), chainId),
          isAtomicBatchSupported: this.txController.isAtomicBatchSupported.bind(
            this.txController,
          ),
          isRelaySupported,
          getSendBundleSupportedChains,
        },
        this.controllerMessenger,
      ),
=======
>>>>>>> 17d008f4
      processRequestExecutionPermissions: isGatorPermissionsFeatureEnabled()
        ? forwardRequestToSnap.bind(null, {
            snapId: process.env.PERMISSIONS_KERNEL_SNAP_ID,
            handleRequest: this.handleSnapRequest.bind(this),
          })
        : undefined,
    });

    // ensure isClientOpenAndUnlocked is updated when memState updates
    this.on('update', (memState) => this._onStateUpdate(memState));

    /**
     * All controllers in Memstore but not in store. They are not persisted.
     * On chrome profile re-start, they will be re-initialized.
     */
    const resetOnRestartStore = {
      AccountTracker: this.accountTrackerController,
      TokenRatesController: this.tokenRatesController,
      DecryptMessageController: this.decryptMessageController,
      EncryptionPublicKeyController: this.encryptionPublicKeyController,
      SignatureController: this.signatureController,
      SwapsController: this.swapsController,
      BridgeController: this.bridgeController,
      BridgeStatusController: this.bridgeStatusController,
      EnsController: this.ensController,
      ApprovalController: this.approvalController,
    };

    this.store.updateStructure({
      AccountsController: this.accountsController,
      AppStateController: this.appStateController,
      AppMetadataController: this.appMetadataController,
      KeyringController: this.keyringController,
      PreferencesController: this.preferencesController,
      MetaMetricsController: this.metaMetricsController,
      MetaMetricsDataDeletionController: this.metaMetricsDataDeletionController,
      AddressBookController: this.addressBookController,
      CurrencyController: this.currencyRateController,
      MultichainNetworkController: this.multichainNetworkController,
      NetworkController: this.networkController,
      AlertController: this.alertController,
      OnboardingController: this.onboardingController,
      SeedlessOnboardingController: this.seedlessOnboardingController,
      PermissionController: this.permissionController,
      PermissionLogController: this.permissionLogController,
      SubjectMetadataController: this.subjectMetadataController,
      AnnouncementController: this.announcementController,
      NetworkOrderController: this.networkOrderController,
      AccountOrderController: this.accountOrderController,
      GasFeeController: this.gasFeeController,
      GatorPermissionsController: this.gatorPermissionsController,
      TokenListController: this.tokenListController,
      TokensController: this.tokensController,
      TokenBalancesController: this.tokenBalancesController,
      SmartTransactionsController: this.smartTransactionsController,
      NftController: this.nftController,
      PhishingController: this.phishingController,
      SelectedNetworkController: this.selectedNetworkController,
      LoggingController: this.loggingController,
      MultichainRatesController: this.multichainRatesController,
      NameController: this.nameController,
      UserOperationController: this.userOperationController,
      // Notification Controllers
      AuthenticationController: this.authenticationController,
      UserStorageController: this.userStorageController,
      NotificationServicesController: this.notificationServicesController,
      NotificationServicesPushController:
        this.notificationServicesPushController,
      RemoteFeatureFlagController: this.remoteFeatureFlagController,
      DeFiPositionsController: this.deFiPositionsController,
      ...resetOnRestartStore,
      ...controllerPersistedState,
    });

    this.memStore = new ComposableObservableStore({
      config: {
        AccountsController: this.accountsController,
        AppStateController: this.appStateController,
        AppMetadataController: this.appMetadataController,
        ///: BEGIN:ONLY_INCLUDE_IF(multichain)
        MultichainAssetsController: this.multichainAssetsController,
        MultichainBalancesController: this.multichainBalancesController,
        MultichainTransactionsController: this.multichainTransactionsController,
        MultichainAssetsRatesController: this.multichainAssetsRatesController,
        ///: END:ONLY_INCLUDE_IF
        TokenRatesController: this.tokenRatesController,
        MultichainNetworkController: this.multichainNetworkController,
        NetworkController: this.networkController,
        KeyringController: this.keyringController,
        PreferencesController: this.preferencesController,
        MetaMetricsController: this.metaMetricsController,
        MetaMetricsDataDeletionController:
          this.metaMetricsDataDeletionController,
        AddressBookController: this.addressBookController,
        CurrencyController: this.currencyRateController,
        AlertController: this.alertController,
        OnboardingController: this.onboardingController,
        SeedlessOnboardingController: this.seedlessOnboardingController,
        SubscriptionController: this.subscriptionController,
        PermissionController: this.permissionController,
        PermissionLogController: this.permissionLogController,
        SubjectMetadataController: this.subjectMetadataController,
        AnnouncementController: this.announcementController,
        NetworkOrderController: this.networkOrderController,
        AccountOrderController: this.accountOrderController,
        GasFeeController: this.gasFeeController,
        TokenListController: this.tokenListController,
        TokensController: this.tokensController,
        TokenBalancesController: this.tokenBalancesController,
        SmartTransactionsController: this.smartTransactionsController,
        NftController: this.nftController,
        SelectedNetworkController: this.selectedNetworkController,
        LoggingController: this.loggingController,
        MultichainRatesController: this.multichainRatesController,
        SnapController: this.snapController,
        CronjobController: this.cronjobController,
        SnapsRegistry: this.snapsRegistry,
        SnapInterfaceController: this.snapInterfaceController,
        SnapInsightsController: this.snapInsightsController,
        NameController: this.nameController,
        UserOperationController: this.userOperationController,
        // Notification Controllers
        AuthenticationController: this.authenticationController,
        UserStorageController: this.userStorageController,
        NotificationServicesController: this.notificationServicesController,
        NotificationServicesPushController:
          this.notificationServicesPushController,
        RemoteFeatureFlagController: this.remoteFeatureFlagController,
        DeFiPositionsController: this.deFiPositionsController,
        PhishingController: this.phishingController,
        ShieldController: this.shieldController,
        ...resetOnRestartStore,
        ...controllerMemState,
      },
      controllerMessenger: this.controllerMessenger,
    });

    // if this is the first time, clear the state of by calling these methods
    const resetMethods = [
      this.accountTrackerController.resetState.bind(
        this.accountTrackerController,
      ),
      this.decryptMessageController.resetState.bind(
        this.decryptMessageController,
      ),
      this.encryptionPublicKeyController.resetState.bind(
        this.encryptionPublicKeyController,
      ),
      this.signatureController.resetState.bind(this.signatureController),
      this.swapsController.resetState.bind(this.swapsController),
      this.bridgeController.resetState.bind(this.bridgeController),
      this.ensController.resetState.bind(this.ensController),
      this.approvalController.clear.bind(this.approvalController),
      // WE SHOULD ADD TokenListController.resetState here too. But it's not implemented yet.
    ];

    if (isManifestV3) {
      if (isFirstMetaMaskControllerSetup === true) {
        this.resetStates(resetMethods);
        this.extension.storage.session.set({
          isFirstMetaMaskControllerSetup: false,
        });
      }
    } else {
      // it's always the first time in MV2
      this.resetStates(resetMethods);
    }

    // Automatic login via config password
    const password = process.env.PASSWORD;
    if (
      !this.isUnlocked() &&
      this.onboardingController.state.completedOnboarding &&
      password &&
      !process.env.IN_TEST
    ) {
      this._loginUser(password);
    } else {
      this._startUISync();
    }

    // Lazily update the store with the current extension environment
    this.extension.runtime.getPlatformInfo().then(({ os }) => {
      this.appStateController.setBrowserEnvironment(
        os,
        // This method is presently only supported by Firefox
        this.extension.runtime.getBrowserInfo === undefined
          ? 'chrome'
          : 'firefox',
      );
    });

    this.setupControllerEventSubscriptions();
    this.setupMultichainDataAndSubscriptions();

    // For more information about these legacy streams, see here:
    // https://github.com/MetaMask/metamask-extension/issues/15491
    // TODO:LegacyProvider: Delete
    this.publicConfigStore = this.createPublicConfigStore();

    // Multiple MetaMask instances launched warning
    this.extension.runtime.onMessageExternal.addListener(onMessageReceived);
    // Fire a ping message to check if other extensions are running
    checkForMultipleVersionsRunning();

    if (this.onboardingController.state.completedOnboarding) {
      this.postOnboardingInitialization();
    }
  }

  // Provides a method for getting feature flags for the multichain
  // initial rollout, such that we can remotely modify polling interval
  getInfuraFeatureFlags() {
    fetchWithCache({
      url: 'https://bridge.api.cx.metamask.io/featureFlags',
      cacheRefreshTime: MINUTE * 20,
    })
      .then(this.onFeatureFlagResponseReceived)
      .catch((e) => {
        // API unreachable (?)
        log.warn('Feature flag endpoint is unreachable', e);
      });
  }

  onFeatureFlagResponseReceived(response) {
    const { multiChainAssets = {} } = response;
    const { pollInterval } = multiChainAssets;
    // Polling interval is provided in seconds
    if (pollInterval > 0) {
      this.tokenBalancesController.setIntervalLength(pollInterval * SECOND);
    }
  }

  isMultichainAccountsFeatureState2Enabled() {
    const featureFlag =
      this.remoteFeatureFlagController?.state?.remoteFeatureFlags
        ?.enableMultichainAccountsState2;
    return isMultichainAccountsFeatureEnabled(featureFlag, FEATURE_VERSION_2);
  }

  postOnboardingInitialization() {
    const { usePhishDetect } = this.preferencesController.state;

    this.networkController.lookupNetwork();

    if (usePhishDetect) {
      this.phishingController.maybeUpdateState();
    }
  }

  triggerNetworkrequests() {
    this.tokenDetectionController.enable();
    this.getInfuraFeatureFlags();
    if (
      !isEvmAccountType(
        this.accountsController.getSelectedMultichainAccount().type,
      )
    ) {
      this.multichainRatesController.start();
    }
  }

  stopNetworkRequests() {
    this.txController.stopIncomingTransactionPolling();
    this.tokenDetectionController.disable();
    this.multichainRatesController.stop();
  }

  resetStates(resetMethods) {
    resetMethods.forEach((resetMethod) => {
      try {
        resetMethod();
      } catch (err) {
        console.error(err);
      }
    });
  }

  ///: BEGIN:ONLY_INCLUDE_IF(keyring-snaps)
  /**
   * Initialize the snap keyring if it is not present.
   *
   * @returns {SnapKeyring}
   */
  async getSnapKeyring() {
    // TODO: Use `withKeyring` instead
    let [snapKeyring] = this.keyringController.getKeyringsByType(
      KeyringType.snap,
    );
    if (!snapKeyring) {
      await this.keyringController.addNewKeyring(KeyringType.snap);
      // TODO: Use `withKeyring` instead
      [snapKeyring] = this.keyringController.getKeyringsByType(
        KeyringType.snap,
      );
    }
    return snapKeyring;
  }
  ///: END:ONLY_INCLUDE_IF

  trackInsightSnapView(snapId) {
    this.metaMetricsController.trackEvent({
      event: MetaMetricsEventName.InsightSnapViewed,
      category: MetaMetricsEventCategory.Snaps,
      properties: {
        snap_id: snapId,
      },
    });
  }

  /**
   * Get snap metadata from the current state without refreshing the registry database.
   *
   * @param {string} snapId - A snap id.
   * @returns The available metadata for the snap, if any.
   */
  _getSnapMetadata(snapId) {
    return this.snapsRegistry.state.database?.verifiedSnaps?.[snapId]?.metadata;
  }

  /**
   * Passes a JSON-RPC request object to the SnapController for execution.
   *
   * @param {object} args - A bag of options.
   * @param {string} args.snapId - The ID of the recipient snap.
   * @param {string} args.origin - The origin of the RPC request.
   * @param {string} args.handler - The handler to trigger on the snap for the request.
   * @param {object} args.request - The JSON-RPC request object.
   * @returns The result of the JSON-RPC request.
   */
  async handleSnapRequest(args) {
    return await this.controllerMessenger.call(
      'SnapController:handleRequest',
      args,
    );
  }

  /**
   * Sets up BaseController V2 event subscriptions. Currently, this includes
   * the subscriptions necessary to notify permission subjects of account
   * changes.
   *
   * Some of the subscriptions in this method are Messenger selector
   * event subscriptions. See the relevant documentation for
   * `@metamask/base-controller` for more information.
   *
   * Note that account-related notifications emitted when the extension
   * becomes unlocked are handled in MetaMaskController._onUnlock.
   */
  setupControllerEventSubscriptions() {
    let lastSelectedAddress;
    let lastSelectedSolanaAccountAddress;

    // this throws if there is no solana account... perhaps we should handle this better at the controller level
    try {
      lastSelectedSolanaAccountAddress =
        this.accountsController.getSelectedMultichainAccount(
          MultichainNetworks.SOLANA,
        )?.address;
    } catch {
      // noop
    }

    this.controllerMessenger.subscribe(
      'PreferencesController:stateChange',
      previousValueComparator(async (_, currState) => {
        const { currentLocale } = currState;

        await updateCurrentLocale(currentLocale);
      }, this.preferencesController.state),
    );

    this.controllerMessenger.subscribe(
      `${this.accountsController.name}:selectedAccountChange`,
      async (account) => {
        if (account.address && account.address !== lastSelectedAddress) {
          lastSelectedAddress = account.address;
          await this._onAccountChange(account.address);
        }
      },
    );

    // This handles account changes every time relevant permission state
    // changes, for any reason.
    this.controllerMessenger.subscribe(
      `${this.permissionController.name}:stateChange`,
      async (currentValue, previousValue) => {
        const changedAccounts = diffMap(currentValue, previousValue);

        for (const [origin, accounts] of changedAccounts.entries()) {
          this._notifyAccountsChange(origin, accounts);
        }
      },
      getPermittedAccountsByOrigin,
    );

    // This handles CAIP-25 authorization changes every time relevant permission state
    // changes, for any reason.
    // wallet_sessionChanged and eth_subscription setup/teardown
    this.controllerMessenger.subscribe(
      `${this.permissionController.name}:stateChange`,
      async (currentValue, previousValue) => {
        const changedAuthorizations = getChangedAuthorizations(
          currentValue,
          previousValue,
        );

        const removedAuthorizations = getRemovedAuthorizations(
          currentValue,
          previousValue,
        );

        // remove any existing notification subscriptions for removed authorizations
        for (const [origin, authorization] of removedAuthorizations.entries()) {
          const sessionScopes = getSessionScopes(authorization, {
            getNonEvmSupportedMethods:
              this.getNonEvmSupportedMethods.bind(this),
          });
          // if the eth_subscription notification is in the scope and eth_subscribe is in the methods
          // then remove middleware and unsubscribe
          Object.entries(sessionScopes).forEach(([scope, scopeObject]) => {
            if (
              scopeObject.notifications.includes('eth_subscription') &&
              scopeObject.methods.includes('eth_subscribe')
            ) {
              this.removeMultichainApiEthSubscriptionMiddleware({
                scope,
                origin,
              });
            }
          });
        }

        // add new notification subscriptions for added/changed authorizations
        for (const [origin, authorization] of changedAuthorizations.entries()) {
          const sessionScopes = getSessionScopes(authorization, {
            getNonEvmSupportedMethods:
              this.getNonEvmSupportedMethods.bind(this),
          });

          // if the eth_subscription notification is in the scope and eth_subscribe is in the methods
          // then get the subscriptionManager going for that scope
          Object.entries(sessionScopes).forEach(([scope, scopeObject]) => {
            if (
              scopeObject.notifications.includes('eth_subscription') &&
              scopeObject.methods.includes('eth_subscribe')
            ) {
              // for each tabId
              Object.values(this.connections[origin] ?? {}).forEach(
                ({ tabId }) => {
                  this.addMultichainApiEthSubscriptionMiddleware({
                    scope,
                    origin,
                    tabId,
                  });
                },
              );
            } else {
              this.removeMultichainApiEthSubscriptionMiddleware({
                scope,
                origin,
              });
            }
          });
          this._notifyAuthorizationChange(origin, authorization);
        }
      },
      getAuthorizedScopesByOrigin,
    );

    // wallet_notify for solana accountChanged when permission changes
    this.controllerMessenger.subscribe(
      `${this.permissionController.name}:stateChange`,
      async (currentValue, previousValue) => {
        const origins = uniq([...previousValue.keys(), ...currentValue.keys()]);
        origins.forEach((origin) => {
          const previousCaveatValue = previousValue.get(origin);
          const currentCaveatValue = currentValue.get(origin);

          const previousSolanaAccountChangedNotificationsEnabled = Boolean(
            previousCaveatValue?.sessionProperties?.[
              KnownSessionProperties.SolanaAccountChangedNotifications
            ],
          );
          const currentSolanaAccountChangedNotificationsEnabled = Boolean(
            currentCaveatValue?.sessionProperties?.[
              KnownSessionProperties.SolanaAccountChangedNotifications
            ],
          );

          if (
            !previousSolanaAccountChangedNotificationsEnabled &&
            !currentSolanaAccountChangedNotificationsEnabled
          ) {
            return;
          }

          const previousSolanaCaipAccountIds = previousCaveatValue
            ? getPermittedAccountsForScopes(previousCaveatValue, [
                MultichainNetworks.SOLANA,
                MultichainNetworks.SOLANA_DEVNET,
                MultichainNetworks.SOLANA_TESTNET,
              ])
            : [];
          const previousNonUniqueSolanaHexAccountAddresses =
            previousSolanaCaipAccountIds.map((caipAccountId) => {
              const { address } = parseCaipAccountId(caipAccountId);
              return address;
            });
          const previousSolanaHexAccountAddresses = uniq(
            previousNonUniqueSolanaHexAccountAddresses,
          );
          const [previousSelectedSolanaAccountAddress] =
            this.sortMultichainAccountsByLastSelected(
              previousSolanaHexAccountAddresses,
            );

          const currentSolanaCaipAccountIds = currentCaveatValue
            ? getPermittedAccountsForScopes(currentCaveatValue, [
                MultichainNetworks.SOLANA,
                MultichainNetworks.SOLANA_DEVNET,
                MultichainNetworks.SOLANA_TESTNET,
              ])
            : [];
          const currentNonUniqueSolanaHexAccountAddresses =
            currentSolanaCaipAccountIds.map((caipAccountId) => {
              const { address } = parseCaipAccountId(caipAccountId);
              return address;
            });
          const currentSolanaHexAccountAddresses = uniq(
            currentNonUniqueSolanaHexAccountAddresses,
          );
          const [currentSelectedSolanaAccountAddress] =
            this.sortMultichainAccountsByLastSelected(
              currentSolanaHexAccountAddresses,
            );

          if (
            previousSelectedSolanaAccountAddress !==
            currentSelectedSolanaAccountAddress
          ) {
            this._notifySolanaAccountChange(
              origin,
              currentSelectedSolanaAccountAddress
                ? [currentSelectedSolanaAccountAddress]
                : [],
            );
          }
        });
      },
      getAuthorizedScopesByOrigin,
    );

    // TODO: To be removed when state 2 is fully transitioned.
    // wallet_notify for solana accountChanged when selected account changes
    this.controllerMessenger.subscribe(
      `${this.accountsController.name}:selectedAccountChange`,
      async (account) => {
        if (
          account.type === SolAccountType.DataAccount &&
          account.address !== lastSelectedSolanaAccountAddress
        ) {
          lastSelectedSolanaAccountAddress = account.address;

          const originsWithSolanaAccountChangedNotifications =
            getOriginsWithSessionProperty(
              this.permissionController.state,
              KnownSessionProperties.SolanaAccountChangedNotifications,
            );

          // returns a map of origins to permitted solana accounts
          const solanaAccounts = getPermittedAccountsForScopesByOrigin(
            this.permissionController.state,
            [
              MultichainNetworks.SOLANA,
              MultichainNetworks.SOLANA_DEVNET,
              MultichainNetworks.SOLANA_TESTNET,
            ],
          );

          if (solanaAccounts.size > 0) {
            for (const [origin, accounts] of solanaAccounts.entries()) {
              const parsedSolanaAddresses = accounts.map((caipAccountId) => {
                const { address } = parseCaipAccountId(caipAccountId);
                return address;
              });

              if (
                parsedSolanaAddresses.includes(account.address) &&
                originsWithSolanaAccountChangedNotifications[origin]
              ) {
                this._notifySolanaAccountChange(origin, [account.address]);
              }
            }
          }
        }
      },
    );

    // wallet_notify for solana accountChanged when selected account group changes
    this.controllerMessenger.subscribe(
      `${this.accountTreeController.name}:selectedAccountGroupChange`,
      () => {
        const [account] =
          this.accountTreeController.getAccountsFromSelectedAccountGroup({
            scopes: [SolScope.Mainnet],
          });
        if (
          account &&
          account.type === SolAccountType.DataAccount &&
          account.address !== lastSelectedSolanaAccountAddress
        ) {
          lastSelectedSolanaAccountAddress = account.address;

          const originsWithSolanaAccountChangedNotifications =
            getOriginsWithSessionProperty(
              this.permissionController.state,
              KnownSessionProperties.SolanaAccountChangedNotifications,
            );

          // returns a map of origins to permitted solana accounts
          const solanaAccounts = getPermittedAccountsForScopesByOrigin(
            this.permissionController.state,
            [
              MultichainNetworks.SOLANA,
              MultichainNetworks.SOLANA_DEVNET,
              MultichainNetworks.SOLANA_TESTNET,
            ],
          );

          if (solanaAccounts.size > 0) {
            for (const [origin, accounts] of solanaAccounts.entries()) {
              const parsedSolanaAddresses = accounts.map((caipAccountId) => {
                const { address } = parseCaipAccountId(caipAccountId);
                return address;
              });

              if (
                parsedSolanaAddresses.includes(account.address) &&
                originsWithSolanaAccountChangedNotifications[origin]
              ) {
                this._notifySolanaAccountChange(origin, [account.address]);
              }
            }
          }
        }
      },
    );

    this.controllerMessenger.subscribe(
      `${this.permissionController.name}:stateChange`,
      async (currentValue, previousValue) => {
        const changedChains = diffMap(currentValue, previousValue);

        // This operates under the assumption that there will be at maximum
        // one origin permittedChains value change per event handler call
        for (const [origin, chains] of changedChains.entries()) {
          const currentNetworkClientIdForOrigin =
            this.selectedNetworkController.getNetworkClientIdForDomain(origin);

          const networkConfig =
            this.networkController.getNetworkConfigurationByNetworkClientId(
              currentNetworkClientIdForOrigin,
            );

          // Guard clause: skip this iteration or handle the case if networkConfig is undefined.
          if (!networkConfig) {
            log.warn(
              `No network configuration found for clientId: ${currentNetworkClientIdForOrigin}`,
            );
            continue;
          }

          const { chainId: currentChainIdForOrigin } = networkConfig;

          if (chains.length > 0 && !chains.includes(currentChainIdForOrigin)) {
            const networkClientId =
              this.networkController.findNetworkClientIdByChainId(chains[0]);
            // setActiveNetwork should be called before setNetworkClientIdForDomain
            // to ensure that the isConnected value can be accurately inferred from
            // NetworkController.state.networksMetadata in return value of
            // `metamask_getProviderState` requests and `metamask_chainChanged` events.
            this.networkController.setActiveNetwork(networkClientId);
            this.selectedNetworkController.setNetworkClientIdForDomain(
              origin,
              networkClientId,
            );
          }
        }
      },
      getPermittedChainsByOrigin,
    );

    this.controllerMessenger.subscribe(
      'NetworkController:networkRemoved',
      ({ chainId }) => {
        const scopeString = toCaipChainId(
          'eip155',
          hexToBigInt(chainId).toString(10),
        );
        this.removeAllScopePermissions(scopeString);
      },
    );

    this.controllerMessenger.subscribe(
      `${this.snapController.name}:snapInstallStarted`,
      (snapId, origin, isUpdate) => {
        const snapCategory = this._getSnapMetadata(snapId)?.category;
        this.metaMetricsController.trackEvent({
          event: isUpdate
            ? MetaMetricsEventName.SnapUpdateStarted
            : MetaMetricsEventName.SnapInstallStarted,
          category: MetaMetricsEventCategory.Snaps,
          properties: {
            snap_id: snapId,
            origin,
            snap_category: snapCategory,
          },
        });
      },
    );

    this.controllerMessenger.subscribe(
      `${this.snapController.name}:snapInstallFailed`,
      (snapId, origin, isUpdate, error) => {
        const isRejected = error.includes('User rejected the request.');
        const failedEvent = isUpdate
          ? MetaMetricsEventName.SnapUpdateFailed
          : MetaMetricsEventName.SnapInstallFailed;
        const rejectedEvent = isUpdate
          ? MetaMetricsEventName.SnapUpdateRejected
          : MetaMetricsEventName.SnapInstallRejected;

        const snapCategory = this._getSnapMetadata(snapId)?.category;
        this.metaMetricsController.trackEvent({
          event: isRejected ? rejectedEvent : failedEvent,
          category: MetaMetricsEventCategory.Snaps,
          properties: {
            snap_id: snapId,
            origin,
            snap_category: snapCategory,
          },
        });
      },
    );

    this.controllerMessenger.subscribe(
      `${this.snapController.name}:snapInstalled`,
      (truncatedSnap, origin, preinstalled) => {
        if (preinstalled) {
          return;
        }

        const snapId = truncatedSnap.id;
        const snapCategory = this._getSnapMetadata(snapId)?.category;
        this.metaMetricsController.trackEvent({
          event: MetaMetricsEventName.SnapInstalled,
          category: MetaMetricsEventCategory.Snaps,
          properties: {
            snap_id: snapId,
            version: truncatedSnap.version,
            origin,
            snap_category: snapCategory,
          },
        });
      },
    );

    this.controllerMessenger.subscribe(
      `${this.snapController.name}:snapUpdated`,
      (newSnap, oldVersion, origin, preinstalled) => {
        if (preinstalled) {
          return;
        }

        const snapId = newSnap.id;
        const snapCategory = this._getSnapMetadata(snapId)?.category;
        this.metaMetricsController.trackEvent({
          event: MetaMetricsEventName.SnapUpdated,
          category: MetaMetricsEventCategory.Snaps,
          properties: {
            snap_id: snapId,
            old_version: oldVersion,
            new_version: newSnap.version,
            origin,
            snap_category: snapCategory,
          },
        });
      },
    );

    this.controllerMessenger.subscribe(
      `${this.snapController.name}:snapTerminated`,
      (truncatedSnap) => {
        const approvals = Object.values(
          this.approvalController.state.pendingApprovals,
        ).filter(
          (approval) =>
            approval.origin === truncatedSnap.id &&
            approval.type.startsWith(RestrictedMethods.snap_dialog),
        );
        for (const approval of approvals) {
          this.approvalController.reject(
            approval.id,
            new Error('Snap was terminated.'),
          );
        }
      },
    );

    this.controllerMessenger.subscribe(
      `${this.snapController.name}:snapUninstalled`,
      (truncatedSnap) => {
        const notificationIds = this.notificationServicesController
          .getNotificationsByType(TRIGGER_TYPES.SNAP)
          .filter(
            (notification) => notification.data.origin === truncatedSnap.id,
          )
          .map((notification) => notification.id);

        this.notificationServicesController.deleteNotificationsById(
          notificationIds,
        );

        const snapId = truncatedSnap.id;
        const snapCategory = this._getSnapMetadata(snapId)?.category;
        this.metaMetricsController.trackEvent({
          event: MetaMetricsEventName.SnapUninstalled,
          category: MetaMetricsEventCategory.Snaps,
          properties: {
            snap_id: snapId,
            version: truncatedSnap.version,
            snap_category: snapCategory,
          },
        });
      },
    );
  }

  /**
   * Sets up multichain data and subscriptions.
   * This method is called during the MetaMaskController constructor.
   * It starts the MultichainRatesController if selected account is non-EVM
   * and subscribes to account changes.
   */
  setupMultichainDataAndSubscriptions() {
    this.controllerMessenger.subscribe(
      'AccountsController:selectedAccountChange',
      (selectedAccount) => {
        if (
          this.activeControllerConnections === 0 ||
          isEvmAccountType(selectedAccount.type)
        ) {
          this.multichainRatesController.stop();
          return;
        }
        this.multichainRatesController.start();
      },
    );

    this.controllerMessenger.subscribe(
      'CurrencyRateController:stateChange',
      ({ currentCurrency }) => {
        if (
          currentCurrency !== this.multichainRatesController.state.fiatCurrency
        ) {
          this.multichainRatesController.setFiatCurrency(currentCurrency);
        }
      },
    );
  }

  /**
   * If it does not already exist, creates and inserts middleware to handle eth
   * subscriptions for a particular evm scope on a specific Multichain API
   * JSON-RPC pipeline by origin and tabId.
   *
   * @param {object} options - The options object.
   * @param {string} options.scope - The evm scope to handle eth susbcriptions for.
   * @param {string} options.origin - The origin to handle eth subscriptions for.
   * @param {string} options.tabId - The tabId to handle eth subscriptions for.
   */
  addMultichainApiEthSubscriptionMiddleware({ scope, origin, tabId }) {
    const subscriptionManager = this.multichainSubscriptionManager.subscribe({
      scope,
      origin,
      tabId,
    });
    this.multichainMiddlewareManager.addMiddleware({
      scope,
      origin,
      tabId,
      middleware: subscriptionManager.middleware,
    });
  }

  /**
   * If it does exist, removes all middleware that were handling eth
   * subscriptions for a particular evm scope for all Multichain API
   * JSON-RPC pipelines for an origin.
   *
   * @param {object} options - The options object.
   * @param {string} options.scope - The evm scope to handle eth susbcriptions for.
   * @param {string} options.origin - The origin to handle eth subscriptions for.
   */

  removeMultichainApiEthSubscriptionMiddleware({ scope, origin }) {
    this.multichainMiddlewareManager.removeMiddlewareByScopeAndOrigin(
      scope,
      origin,
    );
    this.multichainSubscriptionManager.unsubscribeByScopeAndOrigin(
      scope,
      origin,
    );
  }

  /**
   * TODO:LegacyProvider: Delete
   * Constructor helper: initialize a public config store.
   * This store is used to make some config info available to Dapps synchronously.
   */
  createPublicConfigStore() {
    // subset of state for metamask inpage provider
    const publicConfigStore = new ObservableStore();

    const selectPublicState = async ({ isUnlocked }) => {
      const { chainId, networkVersion, isConnected } =
        await this.getProviderNetworkState();

      return {
        isUnlocked,
        chainId,
        networkVersion: isConnected ? networkVersion : 'loading',
      };
    };

    const updatePublicConfigStore = async (memState) => {
      const networkStatus =
        memState.networksMetadata[memState.selectedNetworkClientId]?.status;
      if (networkStatus === NetworkStatus.Available) {
        publicConfigStore.putState(await selectPublicState(memState));
      }
    };

    // setup memStore subscription hooks
    this.on('update', updatePublicConfigStore);
    // Update the store asynchronously, out-of-band
    updatePublicConfigStore(this.getState());
<<<<<<< HEAD
=======

    return publicConfigStore;
  }

  async startSubscriptionWithCard(
    params,
    /* current tab can be undefined if open from non tab context (e.g. popup, background) */
    currentTabId,
  ) {
    const identityAPI = getIdentityAPI();
    const redirectUrl = identityAPI.getRedirectURL();

    const { checkoutSessionUrl } =
      await this.subscriptionController.startShieldSubscriptionWithCard({
        ...params,
        successUrl: redirectUrl,
      });

    const checkoutTab = await this.platform.openTab({
      url: checkoutSessionUrl,
    });

    // --- We will define our listeners here so we can reference them for cleanup ---
    // eslint-disable-next-line prefer-const
    let onTabUpdatedListener;
    // eslint-disable-next-line prefer-const
    let onTabRemovedListener;

    await new Promise((resolve, reject) => {
      let checkoutSucceeded = false;
      const cleanupListeners = () => {
        // Important: Remove both listeners to prevent memory leaks
        if (onTabUpdatedListener) {
          this.platform.removeTabUpdatedListener(onTabUpdatedListener);
        }
        if (onTabRemovedListener) {
          this.platform.removeTabRemovedListener(onTabRemovedListener);
        }
      };

      // Set up a listener to watch for navigation on that specific tab
      onTabUpdatedListener = (tabId, changeInfo, _tab) => {
        // We only care about updates to our specific checkout tab
        if (tabId === checkoutTab.id && changeInfo.url) {
          if (changeInfo.url.startsWith(redirectUrl)) {
            // Payment was successful!
            checkoutSucceeded = true;

            // Clean up: close the tab
            this.platform.closeTab(tabId);
          }
          // TODO: handle cancel url ?
        }
      };
      this.platform.addTabUpdatedListener(onTabUpdatedListener);

      // Set up a listener to watch for tab removal
      onTabRemovedListener = (tabId) => {
        if (tabId === checkoutTab.id) {
          cleanupListeners();
          if (checkoutSucceeded) {
            resolve();
          } else {
            reject(new Error('Checkout failed'));
          }
        }
      };
      this.platform.addTabRemovedListener(onTabRemovedListener);
    });

    if (!currentTabId) {
      // open extension browser shield settings if open from pop up (no current tab)
      this.platform.openExtensionInBrowser('/settings/transaction-shield');
    }
>>>>>>> 17d008f4

    // fetch latest user subscriptions after checkout
    const subscriptions = await this.subscriptionController.getSubscriptions();
    return subscriptions;
  }

  /**
   * Gets relevant state for the provider of an external origin.
   *
   * @param {string} origin - The origin to get the provider state for.
   * @param {object} [options] - Options.
   * @param {boolean} [options.isInitializingStreamProvider] - Whether this method is being used to initialize the StreamProvider (default: false).
   * @returns {Promise<{ isUnlocked: boolean, networkVersion: string, chainId: string, accounts: string[], extensionId: string | undefined }>} An object with relevant state properties.
   */
  async getProviderState(
    origin,
    { isInitializingStreamProvider = false } = {},
  ) {
    const providerNetworkState = await this.getProviderNetworkState({
      origin,
      isInitializingStreamProvider,
    });
    const metadata = {};
    if (isManifestV3) {
      const { chrome } = globalThis;
      metadata.extensionId = chrome?.runtime?.id;
    }
    return {
      /**
       * We default `isUnlocked` to `true` because even though we no longer emit events depending on this,
       * embedded dapp providers might listen directly to our streams, and therefore depend on it, so we leave it here.
       */
      isUnlocked: true,
      accounts: this.getPermittedAccounts(origin),
      ...metadata,
      ...providerNetworkState,
    };
  }

  /**
   * Retrieves network state information relevant for external providers.
   *
   * @param {object} [args] - The arguments to this function.
   * @param {string} [args.origin] - The origin identifier for which network state is requested (default: 'metamask').
   * @param {boolean} [args.isInitializingStreamProvider] - Whether this method is being used to initialize the StreamProvider (default: false).
   * @returns {object} An object containing important network state properties, including chainId and networkVersion.
   */
  async getProviderNetworkState({
    origin = METAMASK_DOMAIN,
    isInitializingStreamProvider = false,
  } = {}) {
    const networkClientId = this.controllerMessenger.call(
      'SelectedNetworkController:getNetworkClientIdForDomain',
      origin,
    );

    const networkClient = this.controllerMessenger.call(
      'NetworkController:getNetworkClientById',
      networkClientId,
    );

    const { chainId } = networkClient.configuration;

    const { completedOnboarding } = this.onboardingController.state;

    let networkVersion = this.deprecatedNetworkVersions[networkClientId];
    // We use `metamask_getProviderState` to set the initial state of the
    // StreamProvider. The StreamProvider allows the UI to make network requests
    // through the background connection, and it must be initialized before we
    // can show the UI. However, this creates a problem if the selected network
    // is slow or unresponsive, because then the network request will hang and
    // thus we will be unable to show the UI. To get around this, we prevent a
    // request from occurring during initialization
    // (`isInitializingStreamProvider` = true). `metamask_getProviderState` is
    // called each time the memState is updated, so eventually we _will_ make
    // this request (`isInitializingStreamProvider` = false), and if the network
    // recovers, the network version will be properly retrieved at that time.
    if (
      networkVersion === undefined &&
      completedOnboarding &&
      !isInitializingStreamProvider
    ) {
      try {
        const result = await networkClient.provider.request({
          method: 'net_version',
        });
        networkVersion = convertNetworkId(result);
      } catch (error) {
        console.error(error);
        networkVersion = null;
      }

      this.deprecatedNetworkVersions[networkClientId] = networkVersion;
    }

    const metadata =
      this.networkController.state.networksMetadata[networkClientId];

    return {
      chainId,
      networkVersion: networkVersion ?? 'loading',
      isConnected: metadata?.status === NetworkStatus.Available,
    };
  }

  //=============================================================================
  // EXPOSED TO THE UI SUBSYSTEM
  //=============================================================================

  /**
   * The metamask-state of the various controllers, made available to the UI
   *
   * @returns {MetaMaskReduxState["metamask"]} status
   */
  getState() {
    const { vault } = this.keyringController.state;
    const isInitialized = Boolean(vault);
    const flatState = this.memStore.getFlatState();

    return {
      isInitialized,
      ...sanitizeUIState(flatState),
    };
  }

  /**
   * Returns an Object containing API Callback Functions.
   * These functions are the interface for the UI.
   * The API object can be transmitted over a stream via JSON-RPC.
   *
   * @returns {object} Object containing API functions.
   */
  getApi() {
    const {
      accountsController,
      addressBookController,
      alertController,
      appStateController,
      nftController,
      nftDetectionController,
      currencyRateController,
      tokenBalancesController,
      tokenDetectionController,
      ensController,
      tokenListController,
      gasFeeController,
      gatorPermissionsController,
      metaMetricsController,
      networkController,
      multichainNetworkController,
      announcementController,
      onboardingController,
      permissionController,
      preferencesController,
      tokensController,
      smartTransactionsController,
      txController,
      backup,
      approvalController,
      phishingController,
      tokenRatesController,
      accountTrackerController,
      // Notification Controllers
      authenticationController,
      userStorageController,
      notificationServicesController,
      notificationServicesPushController,
      deFiPositionsController,
      ///: BEGIN:ONLY_INCLUDE_IF(multichain)
      multichainAssetsRatesController,
      ///: END:ONLY_INCLUDE_IF
    } = this;

    return {
      // etc
      getState: this.getState.bind(this),
      setCurrentCurrency: currencyRateController.setCurrentCurrency.bind(
        currencyRateController,
      ),
      // @deprecated Use setAvatarType instead
      setUseBlockie: preferencesController.setUseBlockie.bind(
        preferencesController,
      ),
      setAvatarType: (avatarType) =>
        preferencesController.setPreference('avatarType', avatarType),
      setUsePhishDetect: preferencesController.setUsePhishDetect.bind(
        preferencesController,
      ),
      setUseMultiAccountBalanceChecker:
        preferencesController.setUseMultiAccountBalanceChecker.bind(
          preferencesController,
        ),
      setUseSafeChainsListValidation:
        preferencesController.setUseSafeChainsListValidation.bind(
          preferencesController,
        ),
      setUseTokenDetection: preferencesController.setUseTokenDetection.bind(
        preferencesController,
      ),
      setUseNftDetection: preferencesController.setUseNftDetection.bind(
        preferencesController,
      ),
      setUse4ByteResolution: preferencesController.setUse4ByteResolution.bind(
        preferencesController,
      ),
      setUseCurrencyRateCheck:
        preferencesController.setUseCurrencyRateCheck.bind(
          preferencesController,
        ),
      setOpenSeaEnabled: preferencesController.setOpenSeaEnabled.bind(
        preferencesController,
      ),
      getProviderConfig: () =>
        getProviderConfig({
          metamask: this.networkController.state,
        }),
      grantPermissionsIncremental:
        this.permissionController.grantPermissionsIncremental.bind(
          this.permissionController,
        ),
      grantPermissions: this.permissionController.grantPermissions.bind(
        this.permissionController,
      ),
      setSecurityAlertsEnabled:
        preferencesController.setSecurityAlertsEnabled.bind(
          preferencesController,
        ),
      ///: BEGIN:ONLY_INCLUDE_IF(keyring-snaps)
      setAddSnapAccountEnabled:
        preferencesController.setAddSnapAccountEnabled.bind(
          preferencesController,
        ),
      ///: END:ONLY_INCLUDE_IF
      ///: BEGIN:ONLY_INCLUDE_IF(build-flask)
      setWatchEthereumAccountEnabled:
        preferencesController.setWatchEthereumAccountEnabled.bind(
          preferencesController,
        ),
      ///: END:ONLY_INCLUDE_IF
      setUseExternalNameSources:
        preferencesController.setUseExternalNameSources.bind(
          preferencesController,
        ),
      setUseTransactionSimulations:
        preferencesController.setUseTransactionSimulations.bind(
          preferencesController,
        ),
      setIpfsGateway: preferencesController.setIpfsGateway.bind(
        preferencesController,
      ),
      setIsIpfsGatewayEnabled:
        preferencesController.setIsIpfsGatewayEnabled.bind(
          preferencesController,
        ),
      setUseAddressBarEnsResolution:
        preferencesController.setUseAddressBarEnsResolution.bind(
          preferencesController,
        ),
      setParticipateInMetaMetrics:
        metaMetricsController.setParticipateInMetaMetrics.bind(
          metaMetricsController,
        ),
      setDataCollectionForMarketing:
        metaMetricsController.setDataCollectionForMarketing.bind(
          metaMetricsController,
        ),
      setMarketingCampaignCookieId:
        metaMetricsController.setMarketingCampaignCookieId.bind(
          metaMetricsController,
        ),
      setCurrentLocale: preferencesController.setCurrentLocale.bind(
        preferencesController,
      ),
      setServiceWorkerKeepAlivePreference:
        preferencesController.setServiceWorkerKeepAlivePreference.bind(
          preferencesController,
        ),
      markPasswordForgotten: this.markPasswordForgotten.bind(this),
      unMarkPasswordForgotten: this.unMarkPasswordForgotten.bind(this),
      getRequestAccountTabIds: this.getRequestAccountTabIds,
      getOpenMetamaskTabsIds: this.getOpenMetamaskTabsIds,
      markNotificationPopupAsAutomaticallyClosed: () =>
        this.notificationManager.markAsAutomaticallyClosed(),
      getCode: this.getCode.bind(this),

      // primary keyring management
      addNewAccount: this.addNewAccount.bind(this),
      getSeedPhrase: this.getSeedPhrase.bind(this),
      resetAccount: this.resetAccount.bind(this),
      removeAccount: this.removeAccount.bind(this),
      importAccountWithStrategy: this.importAccountWithStrategy.bind(this),
      getNextAvailableAccountName:
        accountsController.getNextAvailableAccountName.bind(accountsController),
      ///: BEGIN:ONLY_INCLUDE_IF(keyring-snaps)
      getAccountsBySnapId: (snapId) =>
        getAccountsBySnapId(this.getSnapKeyring.bind(this), snapId),
      ///: END:ONLY_INCLUDE_IF
      checkIsSeedlessPasswordOutdated:
        this.checkIsSeedlessPasswordOutdated.bind(this),
      syncPasswordAndUnlockWallet: this.syncPasswordAndUnlockWallet.bind(this),

      // subscription
      getSubscriptions: this.subscriptionController.getSubscriptions.bind(
        this.subscriptionController,
      ),
      getSubscriptionPricing: this.subscriptionController.getPricing.bind(
        this.subscriptionController,
      ),
      getSubscriptionCryptoApprovalAmount:
        this.subscriptionController.getCryptoApproveTransactionParams.bind(
          this.subscriptionController,
        ),
      cancelSubscription: this.subscriptionController.cancelSubscription.bind(
        this.subscriptionController,
      ),
      unCancelSubscription:
        this.subscriptionController.unCancelSubscription.bind(
          this.subscriptionController,
        ),
      getSubscriptionBillingPortalUrl:
        this.subscriptionController.getBillingPortalUrl.bind(
          this.subscriptionController,
        ),
      startSubscriptionWithCard: this.startSubscriptionWithCard.bind(this),

      // hardware wallets
      connectHardware: this.connectHardware.bind(this),
      forgetDevice: this.forgetDevice.bind(this),
      checkHardwareStatus: this.checkHardwareStatus.bind(this),
      unlockHardwareWalletAccount: this.unlockHardwareWalletAccount.bind(this),
      attemptLedgerTransportCreation:
        this.attemptLedgerTransportCreation.bind(this),

      // qr hardware devices
      completeQrCodeScan:
        appStateController.completeQrCodeScan.bind(appStateController),
      cancelQrCodeScan:
        appStateController.cancelQrCodeScan.bind(appStateController),

      // vault management
      submitPassword: this.submitPassword.bind(this),
      verifyPassword: this.verifyPassword.bind(this),

      // network management
      setActiveNetwork: async (id) => {
        // The multichain network controller will proxy the call to the network controller
        // in the case that the ID is an EVM network client ID.
        return await this.multichainNetworkController.setActiveNetwork(id);
      },
      findNetworkClientIdByChainId:
        this.networkController.findNetworkClientIdByChainId.bind(
          this.networkController,
        ),

      // active networks by accounts
      getNetworksWithTransactionActivityByAccounts:
        this.multichainNetworkController.getNetworksWithTransactionActivityByAccounts.bind(
          this.multichainNetworkController,
        ),
      // Avoids returning the promise so that initial call to switch network
      // doesn't block on the network lookup step
      setActiveNetworkConfigurationId: (networkConfigurationId) => {
        this.networkController.setActiveNetwork(networkConfigurationId);
      },
      setNetworkClientIdForDomain: (origin, networkClientId) => {
        return this.selectedNetworkController.setNetworkClientIdForDomain(
          origin,
          networkClientId,
        );
      },
      rollbackToPreviousProvider:
        networkController.rollbackToPreviousProvider.bind(networkController),
      addNetwork: this.networkController.addNetwork.bind(
        this.networkController,
      ),
      updateNetwork: this.networkController.updateNetwork.bind(
        this.networkController,
      ),
      removeNetwork: this.multichainNetworkController.removeNetwork.bind(
        this.multichainNetworkController,
      ),
      getCurrentNetworkEIP1559Compatibility:
        this.networkController.getEIP1559Compatibility.bind(
          this.networkController,
        ),
      getNetworkConfigurationByNetworkClientId:
        this.networkController.getNetworkConfigurationByNetworkClientId.bind(
          this.networkController,
        ),
      // PreferencesController
      setSelectedAddress: (address) => {
        const account = this.accountsController.getAccountByAddress(address);
        if (account) {
          this.accountsController.setSelectedAccount(account.id);
        } else {
          throw new Error(`No account found for address: ${address}`);
        }
      },
      toggleExternalServices: this.toggleExternalServices.bind(this),
      addToken: tokensController.addToken.bind(tokensController),
      updateTokenType: tokensController.updateTokenType.bind(tokensController),
      setFeatureFlag: preferencesController.setFeatureFlag.bind(
        preferencesController,
      ),
      setPreference: preferencesController.setPreference.bind(
        preferencesController,
      ),

      addKnownMethodData: preferencesController.addKnownMethodData.bind(
        preferencesController,
      ),
      setDismissSeedBackUpReminder:
        preferencesController.setDismissSeedBackUpReminder.bind(
          preferencesController,
        ),
      setOverrideContentSecurityPolicyHeader:
        preferencesController.setOverrideContentSecurityPolicyHeader.bind(
          preferencesController,
        ),
      setAdvancedGasFee: preferencesController.setAdvancedGasFee.bind(
        preferencesController,
      ),
      setTheme: preferencesController.setTheme.bind(preferencesController),
      ///: BEGIN:ONLY_INCLUDE_IF(keyring-snaps)
      setSnapsAddSnapAccountModalDismissed:
        preferencesController.setSnapsAddSnapAccountModalDismissed.bind(
          preferencesController,
        ),
      ///: END:ONLY_INCLUDE_IF

      setManageInstitutionalWallets:
        preferencesController.setManageInstitutionalWallets.bind(
          preferencesController,
        ),

      // AccountsController
      setSelectedInternalAccount: (id) => {
        const account = this.accountsController.getAccount(id);
        if (account) {
          this.accountsController.setSelectedAccount(id);
        }
      },

      setAccountName:
        accountsController.setAccountName.bind(accountsController),

      setAccountLabel: (address, label) => {
        const account = this.accountsController.getAccountByAddress(address);
        if (account === undefined) {
          throw new Error(`No account found for address: ${address}`);
        }
        this.accountsController.setAccountName(account.id, label);
      },

      // AccountTreeController
      setSelectedMultichainAccount: (accountGroupId) => {
        this.accountTreeController.setSelectedAccountGroup(accountGroupId);
      },
      setAccountGroupName: (accountGroupId, accountGroupName) => {
        this.accountTreeController.setAccountGroupName(
          accountGroupId,
          accountGroupName,
        );
      },
      syncAccountTreeWithUserStorage: async () => {
        ///: BEGIN:ONLY_INCLUDE_IF(keyring-snaps)
        await this.getSnapKeyring();
        ///: END:ONLY_INCLUDE_IF
        await this.accountTreeController.syncWithUserStorage();
      },

      setAccountGroupName: (accountGroupId, accountGroupName) => {
        this.accountTreeController.setAccountGroupName(
          accountGroupId,
          accountGroupName,
        );
      },

      // MultichainAccountService
      createNextMultichainAccountGroup: async (walletId) => {
        await this.multichainAccountService.createNextMultichainAccountGroup({
          entropySource: walletId,
        });
      },

      alignMultichainWallets: async () => {
        if (this.multichainAccountService) {
          await this.multichainAccountService.alignWallets();
        }
      },

      // AssetsContractController
      getTokenStandardAndDetails: this.getTokenStandardAndDetails.bind(this),
      getTokenSymbol: this.getTokenSymbol.bind(this),
      getTokenStandardAndDetailsByChain:
        this.getTokenStandardAndDetailsByChain.bind(this),
      getERC1155BalanceOf:
        this.assetsContractController.getERC1155BalanceOf.bind(
          this.assetsContractController,
        ),
      getERC721AssetSymbol:
        this.assetsContractController.getERC721AssetSymbol.bind(
          this.assetsContractController,
        ),

      // NftController
      addNft: nftController.addNft.bind(nftController),

      addNftVerifyOwnership:
        nftController.addNftVerifyOwnership.bind(nftController),

      removeAndIgnoreNft: nftController.removeAndIgnoreNft.bind(nftController),

      removeNft: nftController.removeNft.bind(nftController),

      checkAndUpdateAllNftsOwnershipStatus:
        nftController.checkAndUpdateAllNftsOwnershipStatus.bind(nftController),

      checkAndUpdateSingleNftOwnershipStatus:
        nftController.checkAndUpdateSingleNftOwnershipStatus.bind(
          nftController,
        ),

      getNFTContractInfo: nftController.getNFTContractInfo.bind(nftController),

      isNftOwner: nftController.isNftOwner.bind(nftController),

      // TransactionController
      updateIncomingTransactions:
        txController.updateIncomingTransactions.bind(txController),

      // AddressController
      setAddressBook: addressBookController.set.bind(addressBookController),
      removeFromAddressBook: addressBookController.delete.bind(
        addressBookController,
      ),

      // AppStateController
      setLastActiveTime:
        appStateController.setLastActiveTime.bind(appStateController),
      setCurrentExtensionPopupId:
        appStateController.setCurrentExtensionPopupId.bind(appStateController),
      setDefaultHomeActiveTabName:
        appStateController.setDefaultHomeActiveTabName.bind(appStateController),
      setConnectedStatusPopoverHasBeenShown:
        appStateController.setConnectedStatusPopoverHasBeenShown.bind(
          appStateController,
        ),
      setRecoveryPhraseReminderHasBeenShown:
        appStateController.setRecoveryPhraseReminderHasBeenShown.bind(
          appStateController,
        ),
      setRecoveryPhraseReminderLastShown:
        appStateController.setRecoveryPhraseReminderLastShown.bind(
          appStateController,
        ),
      setTermsOfUseLastAgreed:
        appStateController.setTermsOfUseLastAgreed.bind(appStateController),
      setSurveyLinkLastClickedOrClosed:
        appStateController.setSurveyLinkLastClickedOrClosed.bind(
          appStateController,
        ),
      setOnboardingDate:
        appStateController.setOnboardingDate.bind(appStateController),
      setLastViewedUserSurvey:
        appStateController.setLastViewedUserSurvey.bind(appStateController),
      setRampCardClosed:
        appStateController.setRampCardClosed.bind(appStateController),
      setNewPrivacyPolicyToastClickedOrClosed:
        appStateController.setNewPrivacyPolicyToastClickedOrClosed.bind(
          appStateController,
        ),
      setNewPrivacyPolicyToastShownDate:
        appStateController.setNewPrivacyPolicyToastShownDate.bind(
          appStateController,
        ),
      setSnapsInstallPrivacyWarningShownStatus:
        appStateController.setSnapsInstallPrivacyWarningShownStatus.bind(
          appStateController,
        ),
      setOutdatedBrowserWarningLastShown:
        appStateController.setOutdatedBrowserWarningLastShown.bind(
          appStateController,
        ),
      setIsUpdateAvailable:
        appStateController.setIsUpdateAvailable.bind(appStateController),
      setUpdateModalLastDismissedAt:
        appStateController.setUpdateModalLastDismissedAt.bind(
          appStateController,
        ),
      setLastUpdatedAt:
        appStateController.setLastUpdatedAt.bind(appStateController),
      setShowTestnetMessageInDropdown:
        appStateController.setShowTestnetMessageInDropdown.bind(
          appStateController,
        ),
      setShowBetaHeader:
        appStateController.setShowBetaHeader.bind(appStateController),
      setShowPermissionsTour:
        appStateController.setShowPermissionsTour.bind(appStateController),
      setShowAccountBanner:
        appStateController.setShowAccountBanner.bind(appStateController),
      setProductTour:
        appStateController.setProductTour.bind(appStateController),
      setShowNetworkBanner:
        appStateController.setShowNetworkBanner.bind(appStateController),
      updateNftDropDownState:
        appStateController.updateNftDropDownState.bind(appStateController),
      getLastInteractedConfirmationInfo:
        appStateController.getLastInteractedConfirmationInfo.bind(
          appStateController,
        ),
      setLastInteractedConfirmationInfo:
        appStateController.setLastInteractedConfirmationInfo.bind(
          appStateController,
        ),
      updateSlides: appStateController.updateSlides.bind(appStateController),
      removeSlide: appStateController.removeSlide.bind(appStateController),
      setEnableEnforcedSimulations:
        appStateController.setEnableEnforcedSimulations.bind(
          appStateController,
        ),
      setEnableEnforcedSimulationsForTransaction:
        appStateController.setEnableEnforcedSimulationsForTransaction.bind(
          appStateController,
        ),
      setEnforcedSimulationsSlippageForTransaction:
        appStateController.setEnforcedSimulationsSlippageForTransaction.bind(
          appStateController,
        ),
      setHasShownMultichainAccountsIntroModal:
        appStateController.setHasShownMultichainAccountsIntroModal.bind(
          appStateController,
        ),
      // EnsController
      tryReverseResolveAddress:
        ensController.reverseResolveAddress.bind(ensController),

      // OAuthService
      startOAuthLogin: this.oauthService.startOAuthLogin.bind(
        this.oauthService,
      ),
      setMarketingConsent: this.oauthService.setMarketingConsent.bind(
        this.oauthService,
      ),
      getMarketingConsent: this.oauthService.getMarketingConsent.bind(
        this.oauthService,
      ),

      // SeedlessOnboardingController
      authenticate: this.seedlessOnboardingController.authenticate.bind(
        this.seedlessOnboardingController,
      ),
      resetOAuthLoginState: this.seedlessOnboardingController.clearState.bind(
        this.seedlessOnboardingController,
      ),
      createSeedPhraseBackup: this.createSeedPhraseBackup.bind(this),
      storeKeyringEncryptionKey:
        this.seedlessOnboardingController.storeKeyringEncryptionKey.bind(
          this.seedlessOnboardingController,
        ),
      restoreSocialBackupAndGetSeedPhrase:
        this.restoreSocialBackupAndGetSeedPhrase.bind(this),
      syncSeedPhrases: this.syncSeedPhrases.bind(this),
      changePassword: this.changePassword.bind(this),

      // GatorPermissionsController
      fetchAndUpdateGatorPermissions:
        gatorPermissionsController.fetchAndUpdateGatorPermissions.bind(
          gatorPermissionsController,
        ),

      // KeyringController
      setLocked: this.setLocked.bind(this),
      createNewVaultAndKeychain: this.createNewVaultAndKeychain.bind(this),
      createNewVaultAndRestore: this.createNewVaultAndRestore.bind(this),
      generateNewMnemonicAndAddToVault:
        this.generateNewMnemonicAndAddToVault.bind(this),
      importMnemonicToVault: this.importMnemonicToVault.bind(this),
      exportAccount: this.exportAccount.bind(this),

      // txController
      updateTransaction: txController.updateTransaction.bind(txController),
      approveTransactionsWithSameNonce:
        txController.approveTransactionsWithSameNonce.bind(txController),
      createCancelTransaction: this.createCancelTransaction.bind(this),
      createSpeedUpTransaction: this.createSpeedUpTransaction.bind(this),
      estimateGas: this.estimateGas.bind(this),
      estimateGasFee: txController.estimateGasFee.bind(txController),
      getNextNonce: this.getNextNonce.bind(this),
      addTransaction: (transactionParams, transactionOptions) =>
        addTransaction(
          this.getAddTransactionRequest({
            transactionParams,
            transactionOptions,
            waitForSubmit: false,
          }),
        ),
      addTransactionAndWaitForPublish: (
        transactionParams,
        transactionOptions,
      ) =>
        addTransaction(
          this.getAddTransactionRequest({
            transactionParams,
            transactionOptions,
            waitForSubmit: true,
          }),
        ),
      createTransactionEventFragment:
        createTransactionEventFragmentWithTxId.bind(
          null,
          this.getTransactionMetricsRequest(),
        ),
      setTransactionActive:
        txController.setTransactionActive.bind(txController),
      // decryptMessageController
      decryptMessage: this.decryptMessageController.decryptMessage.bind(
        this.decryptMessageController,
      ),
      decryptMessageInline:
        this.decryptMessageController.decryptMessageInline.bind(
          this.decryptMessageController,
        ),
      cancelDecryptMessage:
        this.decryptMessageController.cancelDecryptMessage.bind(
          this.decryptMessageController,
        ),

      // EncryptionPublicKeyController
      encryptionPublicKey:
        this.encryptionPublicKeyController.encryptionPublicKey.bind(
          this.encryptionPublicKeyController,
        ),
      cancelEncryptionPublicKey:
        this.encryptionPublicKeyController.cancelEncryptionPublicKey.bind(
          this.encryptionPublicKeyController,
        ),

      // onboarding controller
      setSeedPhraseBackedUp:
        onboardingController.setSeedPhraseBackedUp.bind(onboardingController),
      completeOnboarding:
        onboardingController.completeOnboarding.bind(onboardingController),
      setFirstTimeFlowType:
        onboardingController.setFirstTimeFlowType.bind(onboardingController),

      // alert controller
      setAlertEnabledness:
        alertController.setAlertEnabledness.bind(alertController),
      setUnconnectedAccountAlertShown:
        alertController.setUnconnectedAccountAlertShown.bind(alertController),
      setWeb3ShimUsageAlertDismissed:
        alertController.setWeb3ShimUsageAlertDismissed.bind(alertController),

      // permissions
      removePermissionsFor: this.removePermissionsFor,
      approvePermissionsRequest: this.acceptPermissionsRequest,
      rejectPermissionsRequest: this.rejectPermissionsRequest,
      ...getPermissionBackgroundApiMethods({
        permissionController,
        approvalController,
        accountsController,
        networkController,
        multichainNetworkController,
      }),

      // snaps
      disableSnap: this.controllerMessenger.call.bind(
        this.controllerMessenger,
        'SnapController:disable',
      ),
      enableSnap: this.controllerMessenger.call.bind(
        this.controllerMessenger,
        'SnapController:enable',
      ),
      updateSnap: (origin, requestedSnaps) => {
        // We deliberately do not await this promise as that would mean waiting for the update to complete
        // Instead we return null to signal to the UI that it is safe to redirect to the update flow
        this.controllerMessenger.call(
          'SnapController:install',
          origin,
          requestedSnaps,
        );
        return null;
      },
      removeSnap: this.controllerMessenger.call.bind(
        this.controllerMessenger,
        'SnapController:remove',
      ),
      handleSnapRequest: this.handleSnapRequest.bind(this),
      revokeDynamicSnapPermissions: this.controllerMessenger.call.bind(
        this.controllerMessenger,
        'SnapController:revokeDynamicPermissions',
      ),
      disconnectOriginFromSnap: this.controllerMessenger.call.bind(
        this.controllerMessenger,
        'SnapController:disconnectOrigin',
      ),
      updateNetworksList: this.updateNetworksList.bind(this),
      updateAccountsList: this.updateAccountsList.bind(this),
      setEnabledNetworks: this.setEnabledNetworks.bind(this),
      setEnabledNetworksMultichain:
        this.setEnabledNetworksMultichain.bind(this),
      updateHiddenAccountsList: this.updateHiddenAccountsList.bind(this),
      getPhishingResult: async (website) => {
        await phishingController.maybeUpdateState();

        return phishingController.test(website);
      },
      deleteInterface: this.controllerMessenger.call.bind(
        this.controllerMessenger,
        'SnapInterfaceController:deleteInterface',
      ),
      updateInterfaceState: this.controllerMessenger.call.bind(
        this.controllerMessenger,
        'SnapInterfaceController:updateInterfaceState',
      ),

      // swaps
      fetchAndSetQuotes: this.controllerMessenger.call.bind(
        this.controllerMessenger,
        'SwapsController:fetchAndSetQuotes',
      ),
      setSelectedQuoteAggId: this.controllerMessenger.call.bind(
        this.controllerMessenger,
        'SwapsController:setSelectedQuoteAggId',
      ),
      resetSwapsState: this.controllerMessenger.call.bind(
        this.controllerMessenger,
        'SwapsController:resetSwapsState',
      ),
      setSwapsTokens: this.controllerMessenger.call.bind(
        this.controllerMessenger,
        'SwapsController:setSwapsTokens',
      ),
      clearSwapsQuotes: this.controllerMessenger.call.bind(
        this.controllerMessenger,
        'SwapsController:clearSwapsQuotes',
      ),
      setApproveTxId: this.controllerMessenger.call.bind(
        this.controllerMessenger,
        'SwapsController:setApproveTxId',
      ),
      setTradeTxId: this.controllerMessenger.call.bind(
        this.controllerMessenger,
        'SwapsController:setTradeTxId',
      ),
      setSwapsTxGasPrice: this.controllerMessenger.call.bind(
        this.controllerMessenger,
        'SwapsController:setSwapsTxGasPrice',
      ),
      setSwapsTxGasLimit: this.controllerMessenger.call.bind(
        this.controllerMessenger,
        'SwapsController:setSwapsTxGasLimit',
      ),
      setSwapsTxMaxFeePerGas: this.controllerMessenger.call.bind(
        this.controllerMessenger,
        'SwapsController:setSwapsTxMaxFeePerGas',
      ),
      setSwapsTxMaxFeePriorityPerGas: this.controllerMessenger.call.bind(
        this.controllerMessenger,
        'SwapsController:setSwapsTxMaxFeePriorityPerGas',
      ),
      safeRefetchQuotes: this.controllerMessenger.call.bind(
        this.controllerMessenger,
        'SwapsController:safeRefetchQuotes',
      ),
      stopPollingForQuotes: this.controllerMessenger.call.bind(
        this.controllerMessenger,
        'SwapsController:stopPollingForQuotes',
      ),
      setBackgroundSwapRouteState: this.controllerMessenger.call.bind(
        this.controllerMessenger,
        'SwapsController:setBackgroundSwapRouteState',
      ),
      resetPostFetchState: this.controllerMessenger.call.bind(
        this.controllerMessenger,
        'SwapsController:resetPostFetchState',
      ),
      setSwapsErrorKey: this.controllerMessenger.call.bind(
        this.controllerMessenger,
        'SwapsController:setSwapsErrorKey',
      ),
      setInitialGasEstimate: this.controllerMessenger.call.bind(
        this.controllerMessenger,
        'SwapsController:setInitialGasEstimate',
      ),
      setCustomApproveTxData: this.controllerMessenger.call.bind(
        this.controllerMessenger,
        'SwapsController:setCustomApproveTxData',
      ),
      setSwapsLiveness: this.controllerMessenger.call.bind(
        this.controllerMessenger,
        'SwapsController:setSwapsLiveness',
      ),
      setSwapsFeatureFlags: this.controllerMessenger.call.bind(
        this.controllerMessenger,
        'SwapsController:setSwapsFeatureFlags',
      ),
      setSwapsUserFeeLevel: this.controllerMessenger.call.bind(
        this.controllerMessenger,
        'SwapsController:setSwapsUserFeeLevel',
      ),
      setSwapsQuotesPollingLimitEnabled: this.controllerMessenger.call.bind(
        this.controllerMessenger,
        'SwapsController:setSwapsQuotesPollingLimitEnabled',
      ),

      // Bridge
      [BridgeBackgroundAction.RESET_STATE]: this.controllerMessenger.call.bind(
        this.controllerMessenger,
        `${BRIDGE_CONTROLLER_NAME}:${BridgeBackgroundAction.RESET_STATE}`,
      ),
      [BridgeUserAction.UPDATE_QUOTE_PARAMS]:
        this.controllerMessenger.call.bind(
          this.controllerMessenger,
          `${BRIDGE_CONTROLLER_NAME}:${BridgeUserAction.UPDATE_QUOTE_PARAMS}`,
        ),
      [BridgeBackgroundAction.TRACK_METAMETRICS_EVENT]:
        this.controllerMessenger.call.bind(
          this.controllerMessenger,
          `${BRIDGE_CONTROLLER_NAME}:${BridgeBackgroundAction.TRACK_METAMETRICS_EVENT}`,
        ),

      // Bridge Tx submission
      [BridgeStatusAction.SUBMIT_TX]: this.controllerMessenger.call.bind(
        this.controllerMessenger,
        `${BRIDGE_STATUS_CONTROLLER_NAME}:${BridgeStatusAction.SUBMIT_TX}`,
      ),

      // Smart Transactions
      fetchSmartTransactionFees: smartTransactionsController.getFees.bind(
        smartTransactionsController,
      ),
      clearSmartTransactionFees: smartTransactionsController.clearFees.bind(
        smartTransactionsController,
      ),
      submitSignedTransactions:
        smartTransactionsController.submitSignedTransactions.bind(
          smartTransactionsController,
        ),
      cancelSmartTransaction:
        smartTransactionsController.cancelSmartTransaction.bind(
          smartTransactionsController,
        ),
      fetchSmartTransactionsLiveness:
        smartTransactionsController.fetchLiveness.bind(
          smartTransactionsController,
        ),
      updateSmartTransaction:
        smartTransactionsController.updateSmartTransaction.bind(
          smartTransactionsController,
        ),
      setStatusRefreshInterval:
        smartTransactionsController.setStatusRefreshInterval.bind(
          smartTransactionsController,
        ),

      // MetaMetrics
      trackMetaMetricsEvent: metaMetricsController.trackEvent.bind(
        metaMetricsController,
      ),
      trackMetaMetricsPage: metaMetricsController.trackPage.bind(
        metaMetricsController,
      ),
      createEventFragment: metaMetricsController.createEventFragment.bind(
        metaMetricsController,
      ),
      updateEventFragment: metaMetricsController.updateEventFragment.bind(
        metaMetricsController,
      ),
      finalizeEventFragment: metaMetricsController.finalizeEventFragment.bind(
        metaMetricsController,
      ),
      trackInsightSnapView: this.trackInsightSnapView.bind(this),

      // MetaMetrics buffering for onboarding
      addEventBeforeMetricsOptIn:
        metaMetricsController.addEventBeforeMetricsOptIn.bind(
          metaMetricsController,
        ),

      // Buffered Trace API that checks consent and handles buffering/immediate execution
      bufferedTrace: metaMetricsController.bufferedTrace.bind(
        metaMetricsController,
      ),
      bufferedEndTrace: metaMetricsController.bufferedEndTrace.bind(
        metaMetricsController,
      ),

      // ApprovalController
      rejectAllPendingApprovals: this.rejectAllPendingApprovals.bind(this),
      rejectPendingApproval: this.rejectPendingApproval,
      requestUserApproval:
        approvalController.addAndShowApprovalRequest.bind(approvalController),
      resolvePendingApproval: this.resolvePendingApproval,

      // Notifications
      resetViewedNotifications: announcementController.resetViewed.bind(
        announcementController,
      ),
      updateViewedNotifications: announcementController.updateViewed.bind(
        announcementController,
      ),

      // CurrencyRateController
      currencyRateStartPolling: currencyRateController.startPolling.bind(
        currencyRateController,
      ),
      currencyRateStopPollingByPollingToken:
        currencyRateController.stopPollingByPollingToken.bind(
          currencyRateController,
        ),
      ///: BEGIN:ONLY_INCLUDE_IF(multichain)
      multichainAssetsRatesStartPolling:
        multichainAssetsRatesController.startPolling.bind(
          multichainAssetsRatesController,
        ),
      multichainAssetsRatesStopPollingByPollingToken:
        multichainAssetsRatesController.stopPollingByPollingToken.bind(
          multichainAssetsRatesController,
        ),
      ///: END:ONLY_INCLUDE_IF

      tokenRatesStartPolling:
        tokenRatesController.startPolling.bind(tokenRatesController),
      tokenRatesStopPollingByPollingToken:
        tokenRatesController.stopPollingByPollingToken.bind(
          tokenRatesController,
        ),
      accountTrackerStartPolling:
        accountTrackerController.startPollingByNetworkClientId.bind(
          accountTrackerController,
        ),
      accountTrackerStopPollingByPollingToken:
        accountTrackerController.stopPollingByPollingToken.bind(
          accountTrackerController,
        ),

      tokenDetectionStartPolling: tokenDetectionController.startPolling.bind(
        tokenDetectionController,
      ),
      tokenDetectionStopPollingByPollingToken:
        tokenDetectionController.stopPollingByPollingToken.bind(
          tokenDetectionController,
        ),

      tokenListStartPolling:
        tokenListController.startPolling.bind(tokenListController),
      tokenListStopPollingByPollingToken:
        tokenListController.stopPollingByPollingToken.bind(tokenListController),

      tokenBalancesStartPolling: tokenBalancesController.startPolling.bind(
        tokenBalancesController,
      ),
      tokenBalancesStopPollingByPollingToken:
        tokenBalancesController.stopPollingByPollingToken.bind(
          tokenBalancesController,
        ),
      deFiStartPolling: deFiPositionsController.startPolling.bind(
        deFiPositionsController,
      ),
      deFiStopPolling: deFiPositionsController.stopPollingByPollingToken.bind(
        deFiPositionsController,
      ),

      // GasFeeController
      gasFeeStartPolling: gasFeeController.startPolling.bind(gasFeeController),
      gasFeeStopPollingByPollingToken:
        gasFeeController.stopPollingByPollingToken.bind(gasFeeController),

      getGasFeeTimeEstimate:
        gasFeeController.getTimeEstimate.bind(gasFeeController),

      addPollingTokenToAppState:
        appStateController.addPollingToken.bind(appStateController),

      removePollingTokenFromAppState:
        appStateController.removePollingToken.bind(appStateController),

      updateThrottledOriginState:
        appStateController.updateThrottledOriginState.bind(appStateController),

      // Backup
      backupUserData: backup.backupUserData.bind(backup),
      restoreUserData: backup.restoreUserData.bind(backup),

      // TokenDetectionController
      detectTokens: tokenDetectionController.detectTokens.bind(
        tokenDetectionController,
      ),

      // MultichainAssetsRatesController
      fetchHistoricalPricesForAsset: (...args) =>
        this.multichainAssetsRatesController.fetchHistoricalPricesForAsset(
          ...args,
        ),

      // DetectCollectibleController
      detectNfts: nftDetectionController.detectNfts.bind(
        nftDetectionController,
      ),

      /** Token Detection V2 */
      addDetectedTokens:
        tokensController.addDetectedTokens.bind(tokensController),
      addImportedTokens: tokensController.addTokens.bind(tokensController),
      ignoreTokens: tokensController.ignoreTokens.bind(tokensController),
      getBalancesInSingleCall: (...args) =>
        this.assetsContractController.getBalancesInSingleCall(...args),

      // Authentication Controller
      performSignIn: authenticationController.performSignIn.bind(
        authenticationController,
      ),
      performSignOut: authenticationController.performSignOut.bind(
        authenticationController,
      ),
      getUserProfileLineage:
        authenticationController.getUserProfileLineage.bind(
          authenticationController,
        ),

      // UserStorageController
      setIsBackupAndSyncFeatureEnabled:
        userStorageController.setIsBackupAndSyncFeatureEnabled.bind(
          userStorageController,
        ),
      deleteAccountSyncingDataFromUserStorage:
        userStorageController.performDeleteStorageAllFeatureEntries.bind(
          userStorageController,
        ),
      syncContactsWithUserStorage:
        userStorageController.syncContactsWithUserStorage.bind(
          userStorageController,
        ),
      // NotificationServicesController
      checkAccountsPresence:
        notificationServicesController.checkAccountsPresence.bind(
          notificationServicesController,
        ),
      createOnChainTriggers:
        notificationServicesController.createOnChainTriggers.bind(
          notificationServicesController,
        ),
      disableAccounts: notificationServicesController.disableAccounts.bind(
        notificationServicesController,
      ),
      enableAccounts: notificationServicesController.enableAccounts.bind(
        notificationServicesController,
      ),
      fetchAndUpdateMetamaskNotifications:
        notificationServicesController.fetchAndUpdateMetamaskNotifications.bind(
          notificationServicesController,
        ),
      deleteNotificationsById:
        notificationServicesController.deleteNotificationsById.bind(
          notificationServicesController,
        ),
      getNotificationsByType:
        notificationServicesController.getNotificationsByType.bind(
          notificationServicesController,
        ),
      markMetamaskNotificationsAsRead:
        notificationServicesController.markMetamaskNotificationsAsRead.bind(
          notificationServicesController,
        ),
      setFeatureAnnouncementsEnabled:
        notificationServicesController.setFeatureAnnouncementsEnabled.bind(
          notificationServicesController,
        ),
      enablePushNotifications:
        notificationServicesPushController.enablePushNotifications.bind(
          notificationServicesPushController,
        ),
      disablePushNotifications:
        notificationServicesPushController.disablePushNotifications.bind(
          notificationServicesPushController,
        ),
      enableMetamaskNotifications:
        notificationServicesController.enableMetamaskNotifications.bind(
          notificationServicesController,
        ),
      disableMetamaskNotifications:
        notificationServicesController.disableNotificationServices.bind(
          notificationServicesController,
        ),

      // Testing
      throwTestError: this.throwTestError.bind(this),
      captureTestError: this.captureTestError.bind(this),

      // NameController
      updateProposedNames: this.nameController.updateProposedNames.bind(
        this.nameController,
      ),
      setName: this.nameController.setName.bind(this.nameController),

      ///: BEGIN:ONLY_INCLUDE_IF(keyring-snaps)
      // SnapKeyring
      createSnapAccount: async (snapId, options, internalOptions) => {
        // NOTE: We should probably start using `withKeyring` with `createIfMissing: true`
        // in this case.
        const keyring = await this.getSnapKeyring();

        return await keyring.createAccount(snapId, options, internalOptions);
      },
      ///: END:ONLY_INCLUDE_IF

      ///: BEGIN:ONLY_INCLUDE_IF(multichain)
      // MultichainBalancesController
      multichainUpdateBalance: (accountId) =>
        this.multichainBalancesController.updateBalance(accountId),

      // MultichainTransactionsController
      multichainUpdateTransactions: (accountId) =>
        this.multichainTransactionsController.updateTransactionsForAccount(
          accountId,
        ),
      ///: END:ONLY_INCLUDE_IF
      // Transaction Decode
      decodeTransactionData: (request) =>
        decodeTransactionData({
          ...request,
          provider: this.provider,
        }),
      // metrics data deleteion
      createMetaMetricsDataDeletionTask:
        this.metaMetricsDataDeletionController.createMetaMetricsDataDeletionTask.bind(
          this.metaMetricsDataDeletionController,
        ),
      updateDataDeletionTaskStatus:
        this.metaMetricsDataDeletionController.updateDataDeletionTaskStatus.bind(
          this.metaMetricsDataDeletionController,
        ),

      // Other
      endTrace,
      isRelaySupported,
      isSendBundleSupported,
      openUpdateTabAndReload: () =>
        openUpdateTabAndReload(this.requestSafeReload.bind(this)),
      requestSafeReload: this.requestSafeReload.bind(this),
      applyTransactionContainersExisting: (transactionId, containerTypes) =>
        applyTransactionContainersExisting({
          containerTypes,
          messenger: this.controllerMessenger,
          transactionId,
          updateEditableParams: this.txController.updateEditableParams.bind(
            this.txController,
          ),
        }),
    };
  }

  rejectOriginPendingApprovals(origin) {
    const deleteInterface = (id) =>
      this.controllerMessenger.call(
        'SnapInterfaceController:deleteInterface',
        id,
      );

    rejectOriginApprovals({
      approvalController: this.approvalController,
      deleteInterface,
      origin,
    });
  }

  async exportAccount(address, password) {
    await this.verifyPassword(password);
    return this.keyringController.exportAccount(password, address);
  }

  async getTokenStandardAndDetails(address, userAddress, tokenId) {
    const currentChainId = this.#getGlobalChainId();

    const { tokensChainsCache } = this.tokenListController.state;
    const tokenList = tokensChainsCache?.[currentChainId]?.data || {};
    const { allTokens } = this.tokensController.state;

    const tokens = allTokens?.[currentChainId]?.[userAddress] || [];

    const staticTokenListDetails =
      STATIC_MAINNET_TOKEN_LIST[address?.toLowerCase()] || {};
    const tokenListDetails = tokenList[address?.toLowerCase()] || {};
    const userDefinedTokenDetails =
      tokens.find(({ address: _address }) =>
        isEqualCaseInsensitive(_address, address),
      ) || {};

    const tokenDetails = {
      ...staticTokenListDetails,
      ...tokenListDetails,
      ...userDefinedTokenDetails,
    };

    // boolean to check if the token is an ERC20
    const tokenDetailsStandardIsERC20 =
      isEqualCaseInsensitive(tokenDetails.standard, TokenStandard.ERC20) ||
      tokenDetails.erc20 === true;

    // boolean to check if the token is an NFT
    const noEvidenceThatTokenIsAnNFT =
      !tokenId &&
      !isEqualCaseInsensitive(tokenDetails.standard, TokenStandard.ERC1155) &&
      !isEqualCaseInsensitive(tokenDetails.standard, TokenStandard.ERC721) &&
      !tokenDetails.erc721;

    // boolean to check if the token is an ERC20 like
    const otherDetailsAreERC20Like =
      tokenDetails.decimals !== undefined && tokenDetails.symbol;

    // boolean to check if the token can be treated as an ERC20
    const tokenCanBeTreatedAsAnERC20 =
      tokenDetailsStandardIsERC20 ||
      (noEvidenceThatTokenIsAnNFT && otherDetailsAreERC20Like);

    let details;
    if (tokenCanBeTreatedAsAnERC20) {
      try {
        const balance = userAddress
          ? await fetchTokenBalance(address, userAddress, this.provider)
          : undefined;

        details = {
          address,
          balance,
          standard: TokenStandard.ERC20,
          decimals: tokenDetails.decimals,
          symbol: tokenDetails.symbol,
        };
      } catch (e) {
        // If the `fetchTokenBalance` call failed, `details` remains undefined, and we
        // fall back to the below `assetsContractController.getTokenStandardAndDetails` call
        log.warn(`Failed to get token balance. Error: ${e}`);
      }
    }

    // `details`` will be undefined if `tokenCanBeTreatedAsAnERC20`` is false,
    // or if it is true but the `fetchTokenBalance`` call failed. In either case, we should
    // attempt to retrieve details from `assetsContractController.getTokenStandardAndDetails`
    if (details === undefined) {
      try {
        details =
          await this.assetsContractController.getTokenStandardAndDetails(
            address,
            userAddress,
            tokenId,
          );
      } catch (e) {
        log.warn(`Failed to get token standard and details. Error: ${e}`);
      }
    }

    if (details) {
      const tokenDetailsStandardIsERC1155 = isEqualCaseInsensitive(
        details.standard,
        TokenStandard.ERC1155,
      );

      if (tokenDetailsStandardIsERC1155) {
        try {
          const balance = await fetchERC1155Balance(
            address,
            userAddress,
            tokenId,
            this.provider,
          );

          const balanceToUse = balance?._hex
            ? parseInt(balance._hex, 16).toString()
            : null;

          details = {
            ...details,
            balance: balanceToUse,
          };
        } catch (e) {
          // If the `fetchTokenBalance` call failed, `details` remains undefined, and we
          // fall back to the below `assetsContractController.getTokenStandardAndDetails` call
          log.warn('Failed to get token balance. Error:', e);
        }
      }
    }

    return {
      ...details,
      decimals: details?.decimals?.toString(10),
      balance: details?.balance?.toString(10),
    };
  }

  async getTokenStandardAndDetailsByChain(
    address,
    userAddress,
    tokenId,
    chainId,
  ) {
    const { tokensChainsCache } = this.tokenListController.state;
    const tokenList = tokensChainsCache?.[chainId]?.data || {};

    const { allTokens } = this.tokensController.state;
    const selectedAccount = this.accountsController.getSelectedAccount();
    const tokens = allTokens?.[chainId]?.[selectedAccount.address] || [];

    let staticTokenListDetails = {};
    if (chainId === CHAIN_IDS.MAINNET) {
      staticTokenListDetails =
        STATIC_MAINNET_TOKEN_LIST[address?.toLowerCase()] || {};
    }

    const tokenListDetails = tokenList[address?.toLowerCase()] || {};
    const userDefinedTokenDetails =
      tokens.find(({ address: _address }) =>
        isEqualCaseInsensitive(_address, address),
      ) || {};
    const tokenDetails = {
      ...staticTokenListDetails,
      ...tokenListDetails,
      ...userDefinedTokenDetails,
    };

    const tokenDetailsStandardIsERC20 =
      isEqualCaseInsensitive(tokenDetails.standard, TokenStandard.ERC20) ||
      tokenDetails.erc20 === true;

    const noEvidenceThatTokenIsAnNFT =
      !tokenId &&
      !isEqualCaseInsensitive(tokenDetails.standard, TokenStandard.ERC1155) &&
      !isEqualCaseInsensitive(tokenDetails.standard, TokenStandard.ERC721) &&
      !tokenDetails.erc721;

    const otherDetailsAreERC20Like =
      tokenDetails.decimals !== undefined && tokenDetails.symbol;

    // boolean to check if the token can be treated as an ERC20
    const tokenCanBeTreatedAsAnERC20 =
      tokenDetailsStandardIsERC20 ||
      (noEvidenceThatTokenIsAnNFT && otherDetailsAreERC20Like);

    let details;
    if (tokenCanBeTreatedAsAnERC20) {
      try {
        let balance = 0;
        if (this.#getGlobalChainId() === chainId) {
          balance = await fetchTokenBalance(
            address,
            userAddress,
            this.provider,
          );
        }

        details = {
          address,
          balance,
          standard: TokenStandard.ERC20,
          decimals: tokenDetails.decimals,
          symbol: tokenDetails.symbol,
        };
      } catch (e) {
        // If the `fetchTokenBalance` call failed, `details` remains undefined, and we
        // fall back to the below `assetsContractController.getTokenStandardAndDetails` call
        log.warn(`Failed to get token balance. Error: ${e}`);
      }
    }

    // `details`` will be undefined if `tokenCanBeTreatedAsAnERC20`` is false,
    // or if it is true but the `fetchTokenBalance`` call failed. In either case, we should
    // attempt to retrieve details from `assetsContractController.getTokenStandardAndDetails`
    if (details === undefined) {
      try {
        const networkClientId =
          this.networkController?.state?.networkConfigurationsByChainId?.[
            chainId
          ]?.rpcEndpoints[
            this.networkController?.state?.networkConfigurationsByChainId?.[
              chainId
            ]?.defaultRpcEndpointIndex
          ]?.networkClientId;

        details =
          await this.assetsContractController.getTokenStandardAndDetails(
            address,
            userAddress,
            tokenId,
            networkClientId,
          );
      } catch (e) {
        log.warn(`Failed to get token standard and details. Error: ${e}`);
      }
    }

    if (details) {
      const tokenDetailsStandardIsERC1155 = isEqualCaseInsensitive(
        details.standard,
        TokenStandard.ERC1155,
      );

      if (tokenDetailsStandardIsERC1155) {
        try {
          const balance = await fetchERC1155Balance(
            address,
            userAddress,
            tokenId,
            this.provider,
          );

          const balanceToUse = balance?._hex
            ? parseInt(balance._hex, 16).toString()
            : null;

          details = {
            ...details,
            balance: balanceToUse,
          };
        } catch (e) {
          // If the `fetchTokenBalance` call failed, `details` remains undefined, and we
          // fall back to the below `assetsContractController.getTokenStandardAndDetails` call
          log.warn('Failed to get token balance. Error:', e);
        }
      }
    }

    return {
      ...details,
      decimals: details?.decimals?.toString(10),
      balance: details?.balance?.toString(10),
    };
  }

  async getTokenSymbol(address) {
    try {
      const details =
        await this.assetsContractController.getTokenStandardAndDetails(address);
      return details?.symbol;
    } catch (e) {
      return null;
    }
  }

  /**
   * Creates a PRIMARY seed phrase backup for the user.
   *
   * Generate Encryption Key from the password using the Threshold OPRF and encrypt the seed phrase with the key.
   * Save the encrypted seed phrase in the metadata store.
   *
   * @param {string} password - The user's password.
   * @param {number[]} encodedSeedPhrase - The seed phrase to backup.
   * @param {string} keyringId - The keyring id of the backup seed phrase.
   */
  async createSeedPhraseBackup(password, encodedSeedPhrase, keyringId) {
    let createSeedPhraseBackupSuccess = false;
    try {
      this.metaMetricsController.bufferedTrace?.({
        name: TraceName.OnboardingCreateKeyAndBackupSrp,
        op: TraceOperation.OnboardingSecurityOp,
      });
      const seedPhraseAsBuffer = Buffer.from(encodedSeedPhrase);

      const seedPhrase =
        this._convertMnemonicToWordlistIndices(seedPhraseAsBuffer);

      await this.seedlessOnboardingController.createToprfKeyAndBackupSeedPhrase(
        password,
        seedPhrase,
        keyringId,
      );
      createSeedPhraseBackupSuccess = true;

      await this.syncKeyringEncryptionKey();
    } catch (error) {
      const errorMessage =
        error instanceof Error ? error.message : 'Unknown error';

      this.metaMetricsController.bufferedTrace?.({
        name: TraceName.OnboardingCreateKeyAndBackupSrpError,
        op: TraceOperation.OnboardingError,
        tags: { errorMessage },
      });
      this.metaMetricsController.bufferedEndTrace?.({
        name: TraceName.OnboardingCreateKeyAndBackupSrpError,
      });

      log.error('[createSeedPhraseBackup] error', error);
      throw error;
    } finally {
      this.metaMetricsController.bufferedEndTrace?.({
        name: TraceName.OnboardingCreateKeyAndBackupSrp,
        data: { success: createSeedPhraseBackupSuccess },
      });
    }
  }

  /**
   * Fetches and restores all the backed-up Secret Data (SRPs and Private keys)
   *
   * @param {string} password - The user's password.
   * @returns {Promise<Buffer[]>} The seed phrase.
   */
  async fetchAllSecretData(password) {
    let fetchAllSeedPhrasesSuccess = false;
    try {
      this.metaMetricsController.bufferedTrace?.({
        name: TraceName.OnboardingFetchSrps,
        op: TraceOperation.OnboardingSecurityOp,
      });
      const allSeedPhrases =
        await this.seedlessOnboardingController.fetchAllSecretData(password);
      fetchAllSeedPhrasesSuccess = true;

      return allSeedPhrases;
    } catch (error) {
      const errorMessage =
        error instanceof Error ? error.message : 'Unknown error';

      this.metaMetricsController.bufferedTrace?.({
        name: TraceName.OnboardingFetchSrpsError,
        op: TraceOperation.OnboardingError,
        tags: { errorMessage },
      });
      this.metaMetricsController.bufferedEndTrace?.({
        name: TraceName.OnboardingFetchSrpsError,
      });

      throw error;
    } finally {
      this.metaMetricsController.bufferedEndTrace?.({
        name: TraceName.OnboardingFetchSrps,
        data: { success: fetchAllSeedPhrasesSuccess },
      });
    }
  }

  /**
   * Sync latest global seedless password and override the current device password with latest global password.
   * Unlock the vault with the latest global password.
   *
   * @param {string} password - latest global seedless password
   * @returns {boolean} true if the sync was successful, false otherwise. Sync can fail if user is on a very old device
   * and user has changed password more than 20 times since the last time they used the app on this device.
   */
  async syncPasswordAndUnlockWallet(password) {
    let isPasswordSynced = false;
    const isSocialLoginFlow = this.onboardingController.getIsSocialLoginFlow();
    // check if the password is outdated
    let isPasswordOutdated = false;
    if (isSocialLoginFlow) {
      try {
        isPasswordOutdated =
          await this.seedlessOnboardingController.checkIsPasswordOutdated({
            skipCache: false,
          });
      } catch (error) {
        // we don't want to block the unlock flow if the password outdated check fails
        log.error('error while checking if password is outdated', error);
      }
    }

    // if the flow is not social login or the password is not outdated,
    // we will proceed with the normal flow and use the password to unlock the vault
    if (!isSocialLoginFlow || !isPasswordOutdated) {
      await this.submitPassword(password);
      if (isSocialLoginFlow) {
        // renew seedless refresh token asynchronously
        this.seedlessOnboardingController
          .renewRefreshToken(password)
          .catch((err) => {
            log.error('error while revoking seedless refresh token', err);
          })
          .finally(() => {
            // try to revoke pending refresh tokens asynchronously
            this.seedlessOnboardingController
              .revokePendingRefreshTokens()
              .catch((err) => {
                log.error('error while revoking pending refresh tokens', err);
              });
          });
      }
      isPasswordSynced = true;
      return isPasswordSynced;
    }
    const releaseLock = await this.seedlessOperationMutex.acquire();

    try {
      const isKeyringPasswordValid = await this.keyringController
        .verifyPassword(password)
        .then(() => true)
        .catch((err) => {
          if (err.message.includes('Incorrect password')) {
            return false;
          }
          log.error('error while verifying keyring password', err.message);
          throw err;
        });

      // here e could be invalid password or outdated password error, which can result in following cases:
      // 1. Seedless controller password verification succeeded.
      // 2. Seedless controller failed but Keyring controller password verification succeeded.
      // 3. Both keyring and seedless controller password verification failed.
      await this.seedlessOnboardingController
        .submitGlobalPassword({
          globalPassword: password,
          maxKeyChainLength: 20,
        })
        .then(() => {
          // Case 1.
          isPasswordSynced = true;
        })
        .catch((err) => {
          log.error(
            `error while submitting global password: ${err.message} , isKeyringPasswordValid: ${isKeyringPasswordValid}`,
          );
          if (err instanceof RecoveryError) {
            // Keyring controller password verification succeeds and seedless controller failed.
            if (
              err?.message ===
                SeedlessOnboardingControllerErrorMessage.IncorrectPassword &&
              isKeyringPasswordValid
            ) {
              throw new Error(
                SeedlessOnboardingControllerErrorMessage.OutdatedPassword,
              );
            }
            throw new JsonRpcError(-32603, err.message, err.data);
          } else if (
            err.message ===
            SeedlessOnboardingControllerErrorMessage.MaxKeyChainLengthExceeded
          ) {
            isPasswordSynced = false;
          } else {
            throw err;
          }
        });

      // we are unable to recover the old pwd enc key as user is on a very old device.
      // create a new vault and encrypt the new vault with the latest global password.
      // also show a info popup to user.
      if (!isPasswordSynced) {
        // refresh the current auth tokens to get the latest auth tokens
        await this.seedlessOnboardingController.refreshAuthTokens();
        // create a new vault and encrypt the new vault with the latest global password
        await this.restoreSocialBackupAndGetSeedPhrase(password);
        // display info popup to user based on the password sync status
        return isPasswordSynced;
      }

      // re-encrypt the old vault data with the latest global password
      const keyringEncryptionKey =
        await this.seedlessOnboardingController.loadKeyringEncryptionKey();
      // use encryption key to unlock the keyring vault
      await this.submitEncryptionKey(keyringEncryptionKey);

      let changePasswordSuccess = false;
      try {
        // update seedlessOnboardingController to use latest global password
        await this.seedlessOnboardingController.syncLatestGlobalPassword({
          globalPassword: password,
        });

        this.metaMetricsController.bufferedTrace?.({
          name: TraceName.OnboardingResetPassword,
          op: TraceOperation.OnboardingSecurityOp,
        });
        // update vault password to global password
        await this.keyringController.changePassword(password);
        changePasswordSuccess = true;
        // sync the new keyring encryption key after keyring changePassword to the seedless onboarding controller
        await this.syncKeyringEncryptionKey();

        // check password outdated again skip cache to reset the cache after successful syncing
        await this.seedlessOnboardingController.checkIsPasswordOutdated({
          skipCache: true,
        });

        // revoke seedless refresh token asynchronously
        this.seedlessOnboardingController
          .renewRefreshToken(password)
          .catch((err) => {
            log.error('error while revoking seedless refresh token', err);
          })
          .finally(() => {
            // try to revoke pending refresh tokens asynchronously
            this.seedlessOnboardingController
              .revokePendingRefreshTokens()
              .catch((err) => {
                log.error('error while revoking pending refresh tokens', err);
              });
          });
      } catch (err) {
        const errorMessage =
          err instanceof Error ? err.message : 'Unknown error';

        this.metaMetricsController.bufferedTrace?.({
          name: TraceName.OnboardingResetPasswordError,
          op: TraceOperation.OnboardingError,
          tags: { errorMessage },
        });
        this.metaMetricsController.bufferedEndTrace?.({
          name: TraceName.OnboardingResetPasswordError,
        });

        // lock app again on error after submitPassword succeeded
        // here we skip the seedless operation lock as we are already in the seedless operation lock
        await this.setLocked({ skipSeedlessOperationLock: true });
        throw err;
      } finally {
        this.metaMetricsController.bufferedEndTrace?.({
          name: TraceName.OnboardingResetPassword,
          data: { success: changePasswordSuccess },
        });
      }
      return isPasswordSynced;
    } finally {
      releaseLock();
    }
  }

  /**
   * Syncs the keyring encryption key with the seedless onboarding controller.
   *
   * @returns {Promise<void>}
   */
  async syncKeyringEncryptionKey() {
    // store the keyring encryption key in the seedless onboarding controller
    const keyringEncryptionKey =
      await this.keyringController.exportEncryptionKey();
    await this.seedlessOnboardingController.storeKeyringEncryptionKey(
      keyringEncryptionKey,
    );
  }

  /**
   * Checks if the seedless password is outdated.
   *
   * @param {boolean} skipCache - whether to skip the cache
   * @returns {Promise<boolean | undefined>} true if the password is outdated, false otherwise, undefined if the flow is not seedless
   */
  async checkIsSeedlessPasswordOutdated(skipCache = false) {
    const isSocialLoginFlow = this.onboardingController.getIsSocialLoginFlow();
    const { completedOnboarding } = this.onboardingController.state;

    if (!isSocialLoginFlow || !completedOnboarding) {
      // this is only available for seedless onboarding flow and completed onboarding
      return false;
    }

    const isPasswordOutdated =
      await this.seedlessOnboardingController.checkIsPasswordOutdated({
        skipCache,
      });
    return isPasswordOutdated;
  }

  /**
   * Syncs the seed phrases with the social login flow.
   *
   * @returns {Promise<void>}
   */
  async syncSeedPhrases() {
    const isSocialLoginFlow = this.onboardingController.getIsSocialLoginFlow();

    if (!isSocialLoginFlow) {
      throw new Error(
        'Syncing seed phrases is only available for social login flow',
      );
    }

    // 1. fetch all seed phrases
    const [rootSecret, ...otherSecrets] = await this.fetchAllSecretData();
    if (!rootSecret) {
      throw new Error('No root SRP found');
    }

    for (const secret of otherSecrets) {
      // import SRP secret
      // Get the SRP hash, and find the hash in the local state
      const srpHash =
        this.seedlessOnboardingController.getSecretDataBackupState(
          secret.data,
          secret.type,
        );

      if (!srpHash) {
        // import private key secret
        if (secret.type === SecretType.PrivateKey) {
          await this.importAccountWithStrategy(
            'privateKey',
            [bytesToHex(secret.data)],
            {
              shouldCreateSocialBackup: false,
              shouldSelectAccount: false,
            },
          );
          continue;
        }

        // If SRP is not in the local state, import it to the vault
        // convert the seed phrase to a mnemonic (string)
        const encodedSrp = this._convertEnglishWordlistIndicesToCodepoints(
          secret.data,
        );
        const mnemonicToRestore = Buffer.from(encodedSrp).toString('utf8');

        // import the new mnemonic to the current vault
        await this.importMnemonicToVault(mnemonicToRestore, {
          shouldCreateSocialBackup: false,
          shouldSelectAccount: false,
          shouldImportSolanaAccount: true,
        });
      }
    }
  }

  /**
   * Adds a new seed phrase backup for the user.
   *
   * If `syncWithSocial` is false, it will only update the local state,
   * and not sync the seed phrase to the server.
   *
   * @param {string} mnemonic - The mnemonic to derive the seed phrase from.
   * @param {string} keyringId - The keyring id of the backup seed phrase.
   * @param {boolean} syncWithSocial - whether to skip syncing with social login
   */
  async addNewSeedPhraseBackup(mnemonic, keyringId, syncWithSocial = true) {
    const seedPhraseAsBuffer = Buffer.from(mnemonic, 'utf8');

    const seedPhraseAsUint8Array =
      this._convertMnemonicToWordlistIndices(seedPhraseAsBuffer);

    if (syncWithSocial) {
      const releaseLock = await this.seedlessOperationMutex.acquire();
      let addNewSeedPhraseBackupSuccess = false;
      try {
        this.metaMetricsController.bufferedTrace?.({
          name: TraceName.OnboardingAddSrp,
          op: TraceOperation.OnboardingSecurityOp,
        });
        await this.seedlessOnboardingController.addNewSecretData(
          seedPhraseAsUint8Array,
          SecretType.Mnemonic,
          {
            keyringId,
          },
        );
        addNewSeedPhraseBackupSuccess = true;
      } catch (err) {
        const errorMessage =
          err instanceof Error ? err.message : 'Unknown error';

        this.metaMetricsController.bufferedTrace?.({
          name: TraceName.OnboardingAddSrpError,
          op: TraceOperation.OnboardingError,
          tags: { errorMessage },
        });
        this.metaMetricsController.bufferedEndTrace?.({
          name: TraceName.OnboardingAddSrpError,
        });

        throw err;
      } finally {
        this.metaMetricsController.bufferedEndTrace?.({
          name: TraceName.OnboardingAddSrp,
          data: { success: addNewSeedPhraseBackupSuccess },
        });
        releaseLock();
      }
    } else {
      // Do not sync the seed phrase to the server, only update the local state
      this.seedlessOnboardingController.updateBackupMetadataState({
        keyringId,
        data: seedPhraseAsUint8Array,
        type: SecretType.Mnemonic,
      });
    }
  }

  /**
   * Changes the password for the wallet.
   *
   * If the flow is social login flow, it will also change the password for the seedless onboarding controller.
   *
   * @param {string} newPassword - The new password.
   * @param {string} oldPassword - The old password.
   */
  async changePassword(newPassword, oldPassword) {
    const releaseLock = await this.seedlessOperationMutex.acquire();
    const isSocialLoginFlow = this.onboardingController.getIsSocialLoginFlow();
    try {
      await this.keyringController.changePassword(newPassword);

      if (isSocialLoginFlow) {
        try {
          await this.seedlessOnboardingController.changePassword(
            newPassword,
            oldPassword,
          );
          // store the new keyring encryption key in the seedless onboarding controller
          const keyringEncKey =
            await this.keyringController.exportEncryptionKey();
          await this.seedlessOnboardingController.storeKeyringEncryptionKey(
            keyringEncKey,
          );
        } catch (err) {
          log.error('error while changing seedless-onboarding password', err);
          log.error('reverting keyring password change');
          // revert the keyring password change by changing the password back to the old password
          await this.keyringController.changePassword(oldPassword);
          // store the old keyring encryption key in the seedless onboarding controller
          const revertedKeyringEncKey =
            await this.keyringController.exportEncryptionKey();
          await this.seedlessOnboardingController.storeKeyringEncryptionKey(
            revertedKeyringEncKey,
          );
          throw err;
        }
      }
    } catch (error) {
      log.error('error while changing password', error);
      throw error;
    } finally {
      releaseLock();
    }
  }

  //=============================================================================
  // VAULT / KEYRING RELATED METHODS
  //=============================================================================

  /**
   * Creates a new Vault and create a new keychain.
   *
   * A vault, or KeyringController, is a controller that contains
   * many different account strategies, currently called Keyrings.
   * Creating it new means wiping all previous keyrings.
   *
   * A keychain, or keyring, controls many accounts with a single backup and signing strategy.
   * For example, a mnemonic phrase can generate many accounts, and is a keyring.
   *
   * @param {string} password
   * @returns {object} created keyring object
   */
  async createNewVaultAndKeychain(password) {
    const releaseLock = await this.createVaultMutex.acquire();
    try {
      await this.keyringController.createNewVaultAndKeychain(password);
      const primaryKeyring = this.keyringController.state.keyrings[0];

      // Once we have our first HD keyring available, we re-create the internal list of
      // accounts (they should be up-to-date already, but we still run `updateAccounts` as
      // there are some account migration happening in that function).
      this.accountsController.updateAccounts();
      // Then we can build the initial tree.
      this.accountTreeController.init();

      return primaryKeyring;
    } finally {
      releaseLock();
    }
  }

  /**
   * Counts the number of accounts discovered by provider.
   *
   * @param {Array} accounts - The discovered accounts to count by provider.
   */
  getDiscoveryCountByProvider(accounts) {
    // count includes Bitcoin to maintain return type for the ImportSRP component
    const counts = {
      Bitcoin: 0,
      Solana: 0,
    };

    const solanaAccountTypes = Object.values(SolAccountType);

    for (const account of accounts) {
      // Newly supported account types should be added here
      // No BTC discovery/account creation until the provider is added to the MultichainAccountsService
      if (solanaAccountTypes.includes(account.type)) {
        counts.Solana += 1;
      }
    }

    return counts;
  }

  /**
   * Discovers and creates accounts for the given keyring id.
   *
   * @param {string} id - The keyring id to discover and create accounts for.
   * @returns {Promise<Record<string, number>>} Discovered account counts by chain.
   */
  async discoverAndCreateAccounts(id) {
    try {
      // If no keyring id is provided, we assume one keyring was added to the vault
      const keyringIdToDiscover =
        id || this.keyringController.state.keyrings[0]?.metadata.id;

      if (!keyringIdToDiscover) {
        throw new Error('No keyring id to discover accounts for');
      }

      // Ensure the snap keyring is initialized
      await this.getSnapKeyring();

      const wallet = this.controllerMessenger.call(
        'MultichainAccountService:getMultichainAccountWallet',
        { entropySource: keyringIdToDiscover },
      );

      const result = await wallet.discoverAccounts();

      const counts = this.getDiscoveryCountByProvider(result);

      return counts;
    } catch (error) {
      log.warn(`Failed to add accounts with balance. ${error}`);
      return {
        Bitcoin: 0,
        Solana: 0,
      };
    }
  }

  /**
   * Imports a new mnemonic to the vault.
   *
   * @param {string} mnemonic - The mnemonic to import.
   * @param {object} options - The options for the import.
   * @param {boolean} options.shouldCreateSocialBackup - whether to create a backup for the seedless onboarding flow
   * @param {boolean} options.shouldSelectAccount - whether to select the new account in the wallet
   * @param {boolean} options.shouldImportSolanaAccount - whether to import a Solana account
   * @returns {Promise<string>} new account address
   */
  async importMnemonicToVault(
    mnemonic,
    options = {
      shouldCreateSocialBackup: true,
      shouldSelectAccount: true,
      shouldImportSolanaAccount: true,
    },
  ) {
    const {
      shouldCreateSocialBackup,
      shouldSelectAccount,
      shouldImportSolanaAccount,
    } = options;
    const releaseLock = await this.createVaultMutex.acquire();
    try {
      // TODO: `getKeyringsByType` is deprecated, this logic should probably be moved to the `KeyringController`.
      // FIXME: The `KeyringController` does not check yet for duplicated accounts with HD keyrings, see: https://github.com/MetaMask/core/issues/5411
      const alreadyImportedSrp = this.keyringController
        .getKeyringsByType(KeyringTypes.hd)
        .some((keyring) => {
          return (
            Buffer.from(
              this._convertEnglishWordlistIndicesToCodepoints(keyring.mnemonic),
            ).toString('utf8') === mnemonic
          );
        });

      if (alreadyImportedSrp) {
        throw new Error(
          'This Secret Recovery Phrase has already been imported.',
        );
      }

      const { id } = await this.keyringController.addNewKeyring(
        KeyringTypes.hd,
        {
          mnemonic,
          numberOfAccounts: 1,
        },
      );

      const [newAccountAddress] = await this.keyringController.withKeyring(
        { id },
        async ({ keyring }) => keyring.getAccounts(),
      );

      if (this.onboardingController.getIsSocialLoginFlow()) {
        try {
          // if social backup is requested, add the seed phrase backup
          await this.addNewSeedPhraseBackup(
            mnemonic,
            id,
            shouldCreateSocialBackup,
          );
        } catch (err) {
          // handle seedless controller import error by reverting keyring controller mnemonic import
          // KeyringController.removeAccount will remove keyring when it's emptied, currently there are no other method in keyring controller to remove keyring
          await this.keyringController.removeAccount(newAccountAddress);
          throw err;
        }
      }

      if (shouldSelectAccount) {
        const account =
          this.accountsController.getAccountByAddress(newAccountAddress);
        this.accountsController.setSelectedAccount(account.id);
      }

      if (this.isMultichainAccountsFeatureState2Enabled()) {
        // We want to trigger a full sync of the account tree after importing a new SRP
        // because `hasAccountTreeSyncingSyncedAtLeastOnce` is already true
        await this.accountTreeController.syncWithUserStorage();
      }

      let discoveredAccounts;

      if (
        this.isMultichainAccountsFeatureState2Enabled() &&
        shouldImportSolanaAccount
      ) {
        // We check if shouldImportSolanaAccount is true, because if it's false, we are in the middle of the onboarding flow.
        // We just create the accounts at the end of the onboarding flow (including EVM).
        discoveredAccounts = await this.discoverAndCreateAccounts(id);
      } else {
        discoveredAccounts = await this._addAccountsWithBalance(
          id,
          shouldImportSolanaAccount,
        );
      }

      return {
        newAccountAddress,
        discoveredAccounts,
      };
    } finally {
      releaseLock();
    }
  }

  /**
   * Restores an array of seed phrases to the vault and updates the SocialBackupMetadataState if import is successful.
   *
   * This method is used to restore seed phrases from the Social Backup.
   *
   * @param {{data: Uint8Array, type: SecretType, timestamp: number, version: number}[]} secretDatas - The seed phrases to restore.
   * @returns {Promise<void>}
   */
  async restoreSeedPhrasesToVault(secretDatas) {
    const isSocialLoginFlow = this.onboardingController.getIsSocialLoginFlow();

    if (!isSocialLoginFlow) {
      // import the restored seed phrase (mnemonics) to the vault
      // this is only available for social login flow
      return; // or throw error here?
    }

    // These mnemonics are restored from the Social Backup, so we don't need to do it again
    const shouldCreateSocialBackup = false;
    // This is used to select the new account in the wallet.
    // During the restore seed phrases, we just do the import, but don't change the selected account.
    // Just let the user select the account manually after the restore.
    const shouldSetSelectedAccount = false;

    // This method is called during the social login rehydration.
    // At that point, we won't import the Solana account yet, since the wallet onboarding is not completed yet.
    // Solana accounts will be imported after the wallet onboarding is completed.
    const shouldImportSolanaAccount = false;

    for (const secret of secretDatas) {
      // import SRP secret
      // Get the SRP hash, and find the hash in the local state
      const srpHash =
        this.seedlessOnboardingController.getSecretDataBackupState(
          secret.data,
          secret.type,
        );
      if (srpHash) {
        // If SRP is in the local state, skip it
        continue;
      }

      if (secret.type === SecretType.PrivateKey) {
        await this.importAccountWithStrategy(
          'privateKey',
          [bytesToHex(secret.data)],
          {
            shouldCreateSocialBackup,
            shouldSelectAccount: shouldSetSelectedAccount,
          },
        );
        continue;
      }

      // If SRP is not in the local state, import it to the vault
      // convert the seed phrase to a mnemonic (string)
      const encodedSrp = this._convertEnglishWordlistIndicesToCodepoints(
        secret.data,
      );
      const mnemonicToRestore = Buffer.from(encodedSrp).toString('utf8');

      // import the new mnemonic to the vault
      await this.importMnemonicToVault(mnemonicToRestore, {
        shouldCreateSocialBackup,
        shouldSelectAccount: shouldSetSelectedAccount,
        shouldImportSolanaAccount,
      });
    }
  }

  /**
   * Fetches and restores the seed phrase from the metadata store using the social login and restore the vault using the seed phrase.
   *
   * @param {string} password - The password.
   * @returns The seed phrase.
   */
  async restoreSocialBackupAndGetSeedPhrase(password) {
    try {
      // get the first seed phrase from the array, this is the oldest seed phrase
      // and we will use it to create the initial vault
      const [firstSecretData, ...remainingSecretData] =
        await this.fetchAllSecretData(password);

      const firstSeedPhrase = this._convertEnglishWordlistIndicesToCodepoints(
        firstSecretData.data,
      );
      const mnemonic = Buffer.from(firstSeedPhrase).toString('utf8');
      const encodedSeedPhrase = Array.from(
        Buffer.from(mnemonic, 'utf8').values(),
      );
      // restore the vault using the root seed phrase
      await this.createNewVaultAndRestore(password, encodedSeedPhrase);

      // restore the remaining Mnemonics/SeedPhrases/PrivateKeys to the vault
      if (remainingSecretData.length > 0) {
        await this.restoreSeedPhrasesToVault(remainingSecretData);
      }

      return mnemonic;
    } catch (error) {
      log.error('Error restoring social backup and getting seed phrase', error);
      if (error instanceof RecoveryError) {
        throw new JsonRpcError(-32603, error.message, error.data);
      }
      throw error;
    }
  }

  /**
   * Generates a new mnemonic phrase and adds it to the vault, creating a new HD keyring.
   * This method automatically creates one account associated with the new keyring.
   * The method is protected by a mutex to prevent concurrent vault modifications.
   *
   * @async
   * @returns {Promise<string>} The address of the newly created account
   * @throws Will throw an error if keyring creation fails
   */
  async generateNewMnemonicAndAddToVault() {
    const releaseLock = await this.createVaultMutex.acquire();
    try {
      // addNewKeyring auto creates 1 account.
      const { id } = await this.keyringController.addNewKeyring(
        KeyringTypes.hd,
      );
      const [newAccount] = await this.keyringController.withKeyring(
        { id },
        async ({ keyring }) => keyring.getAccounts(),
      );
      const account = this.accountsController.getAccountByAddress(newAccount);
      this.accountsController.setSelectedAccount(account.id);

      // NOTE: No need to update balances here since we're generating a fresh seed.

      return newAccount;
    } finally {
      releaseLock();
    }
  }

  /**
   * Create a new Vault and restore an existent keyring.
   *
   * @param {string} password
   * @param {number[]} encodedSeedPhrase - The seed phrase, encoded as an array
   * of UTF-8 bytes.
   */
  async createNewVaultAndRestore(password, encodedSeedPhrase) {
    const releaseLock = await this.createVaultMutex.acquire();
    try {
      const { completedOnboarding } = this.onboardingController.state;

      const seedPhraseAsBuffer = Buffer.from(encodedSeedPhrase);

      // clear permissions
      this.permissionController.clearState();

      // Clear snap state
      await this.snapController.clearState();

      // Clear account tree state
      this.accountTreeController.clearState();

      // Currently, the account-order-controller is not in sync with
      // the accounts-controller. To properly persist the hidden state
      // of accounts, we should add a new flag to the account struct
      // to indicate if it is hidden or not.
      // TODO: Update @metamask/accounts-controller to support this.
      this.accountOrderController.updateHiddenAccountsList([]);

      // clear accounts in AccountTrackerController
      this.accountTrackerController.clearAccounts();

      this.txController.clearUnapprovedTransactions();

      if (completedOnboarding) {
        this.tokenDetectionController.enable();
      }

      // create new vault
      const seedPhraseAsUint8Array =
        this._convertMnemonicToWordlistIndices(seedPhraseAsBuffer);
      await this.keyringController.createNewVaultAndRestore(
        password,
        seedPhraseAsUint8Array,
      );

      // We re-created the vault, meaning we only have 1 new HD keyring
      // now. We re-create the internal list of accounts (which is
      // not an expensive operation, since we should only have 1 HD
      // keyring that has one default account.
      // TODO: Remove this once the `accounts-controller` once only
      // depends only on keyrings `:stateChange`.
      await this.accountsController.updateAccounts();

      ///: BEGIN:ONLY_INCLUDE_IF(multichain)
      // Init multichain accounts after creating internal accounts.
      this.multichainAccountService.init();
      ///: END:ONLY_INCLUDE_IF

      // And we re-init the account tree controller too, to use the
      // newly created accounts.
      // TODO: Remove this once the `accounts-controller` once only
      // depends only on keyrings `:stateChange`.
      this.accountTreeController.reinit();

      if (completedOnboarding) {
        if (this.isMultichainAccountsFeatureState2Enabled()) {
          ///: BEGIN:ONLY_INCLUDE_IF(keyring-snaps)
          await this.getSnapKeyring();
          ///: END:ONLY_INCLUDE_IF
          await this.accountTreeController.syncWithUserStorageAtLeastOnce();
          await this.discoverAndCreateAccounts();
        } else {
          await this._addAccountsWithBalance();
        }
      }

      if (getIsSeedlessOnboardingFeatureEnabled()) {
        const isSocialLoginFlow =
          this.onboardingController.getIsSocialLoginFlow();
        if (isSocialLoginFlow) {
          // if it's social login flow, update the local backup metadata state of SeedlessOnboarding Controller
          const primaryKeyringId =
            this.keyringController.state.keyrings[0].metadata.id;
          this.seedlessOnboardingController.updateBackupMetadataState({
            keyringId: primaryKeyringId,
            data: seedPhraseAsUint8Array,
            type: SecretType.Mnemonic,
          });

          await this.syncKeyringEncryptionKey();
        }
      }
    } finally {
      releaseLock();
    }
  }

  ///: BEGIN:ONLY_INCLUDE_IF(multichain)
  async _getMultichainWalletSnapClient(snapId) {
    const keyring = await this.getSnapKeyring();
    const messenger = this.controllerMessenger;

    return new MultichainWalletSnapClient(snapId, keyring, messenger);
  }
  ///: END:ONLY_INCLUDE_IF

  /**
   * Adds accounts with balances to the keyring.
   *
   * @param {string} keyringId - The Optional ID of the keyring to add the accounts to.
   * @param {boolean} shouldImportSolanaAccount - Whether to import Solana accounts.
   * For the context, we do not need to import the Solana account if the onboarding flow has not completed yet during the social login import flow.
   */
  async _addAccountsWithBalance(keyringId, shouldImportSolanaAccount = true) {
    try {
      // Scan accounts until we find an empty one
      const chainId = this.#getGlobalChainId();

      const keyringSelector = keyringId
        ? { id: keyringId }
        : { type: KeyringTypes.hd };

      const { accounts, entropySource } =
        await this.keyringController.withKeyring(
          keyringSelector,
          async ({ keyring, metadata }) => {
            const keyringAccounts = await keyring.getAccounts();
            return {
              accounts: keyringAccounts,
              entropySource: metadata.id,
            };
          },
        );
      let address = accounts[accounts.length - 1];

      for (let count = accounts.length; ; count++) {
        const balance = await this.getBalance(address, this.provider);

        if (balance === '0x0') {
          // This account has no balance, so check for tokens
          await this.tokenDetectionController.detectTokens({
            chainIds: [chainId],
            selectedAddress: address,
          });

          const tokens =
            this.tokensController.state.allTokens?.[chainId]?.[address];
          const detectedTokens =
            this.tokensController.state.allDetectedTokens?.[chainId]?.[address];

          if (
            (tokens?.length ?? 0) === 0 &&
            (detectedTokens?.length ?? 0) === 0
          ) {
            // This account has no balance or tokens
            if (count !== 1) {
              await this.removeAccount(address);
            }
            break;
          }
        }

        // This account has assets, so check the next one
        address = await this.keyringController.withKeyring(
          keyringSelector,
          async ({ keyring }) => {
            const [newAddress] = await keyring.addAccounts(1);
            return newAddress;
          },
        );
      }

      const discoveredAccounts = {
        Bitcoin: 0,
        Solana: 0,
      };

      ///: BEGIN:ONLY_INCLUDE_IF(bitcoin)
      const btcClient = await this._getMultichainWalletSnapClient(
        BITCOIN_WALLET_SNAP_ID,
      );
      const btcScope = BtcScope.Mainnet;
      const btcAccounts = await btcClient.discoverAccounts(
        entropySource,
        btcScope,
      );

      discoveredAccounts.Bitcoin = btcAccounts.length;

      // If none accounts got discovered, we still create the first (default) one.
      if (btcAccounts.length === 0) {
        await this._addSnapAccount(entropySource, btcClient, {
          scope: btcScope,
          synchronize: false,
        });
      }
      ///: END:ONLY_INCLUDE_IF

      if (shouldImportSolanaAccount) {
        const solanaClient = await this._getMultichainWalletSnapClient(
          SOLANA_WALLET_SNAP_ID,
        );
        const solScope = SolScope.Mainnet;
        const solanaAccounts = await solanaClient.discoverAccounts(
          entropySource,
          solScope,
        );

        discoveredAccounts.Solana = solanaAccounts.length;

        // If none accounts got discovered, we still create the first (default) one.
        if (solanaAccounts.length === 0) {
          await this._addSnapAccount(entropySource, solanaClient, {
            scope: solScope,
          });
        }
      }

      return discoveredAccounts;
    } catch (e) {
      log.warn(`Failed to add accounts with balance. Error: ${e}`);
      return {
        Bitcoin: 0,
        Solana: 0,
      };
    }
  }

  /**
   * Imports accounts with balances to the keyring.
   */
  async _importAccountsWithBalances() {
    const shouldImportSolanaAccount = true;
    const { keyrings } = this.keyringController.state;

    // walk through all the keyrings and import the solana accounts for the HD keyrings
    for (const { metadata } of keyrings) {
      // check if the keyring is an HD keyring
      const isHdKeyring = await this.keyringController.withKeyring(
        { id: metadata.id },
        async ({ keyring }) => {
          return keyring.type === KeyringTypes.hd;
        },
      );
      if (isHdKeyring) {
        if (this.isMultichainAccountsFeatureState2Enabled()) {
          ///: BEGIN:ONLY_INCLUDE_IF(keyring-snaps)
          await this.getSnapKeyring();
          ///: END:ONLY_INCLUDE_IF
          await this.accountTreeController.syncWithUserStorageAtLeastOnce();
          await this.discoverAndCreateAccounts(metadata.id);
        } else {
          await this._addAccountsWithBalance(
            metadata.id,
            shouldImportSolanaAccount,
          );
        }
      }
    }
  }

  /**
   * Adds Snap account to the keyring.
   *
   * @param {string} keyringId - The ID of the keyring to add the account to.
   * @param {object} client - The Snap client instance.
   * @param {object} options - The options to pass to the createAccount method.
   */
  ///: BEGIN:ONLY_INCLUDE_IF(multichain)
  async _addSnapAccount(keyringId, client, options = {}) {
    let entropySource = keyringId;
    try {
      if (!entropySource) {
        // Get the entropy source from the first HD keyring
        const id = await this.keyringController.withKeyring(
          { type: KeyringTypes.hd },
          async ({ metadata }) => {
            return metadata.id;
          },
        );
        entropySource = id;
      }

      return await client.createAccount(
        { ...options, entropySource },
        {
          displayConfirmation: false,
          displayAccountNameSuggestion: false,
          setSelectedAccount: false,
        },
      );
    } catch (e) {
      // Do not block the onboarding flow if this fails
      log.warn(`Failed to add Snap account. Error: ${e}`);
      captureException(e);
      return null;
    }
  }
  ///: END:ONLY_INCLUDE_IF

  /**
   * Encodes a BIP-39 mnemonic as the indices of words in the English BIP-39 wordlist.
   *
   * @param {Buffer} mnemonic - The BIP-39 mnemonic.
   * @returns {Buffer} The Unicode code points for the seed phrase formed from the words in the wordlist.
   */
  _convertMnemonicToWordlistIndices(mnemonic) {
    const indices = mnemonic
      .toString()
      .split(' ')
      .map((word) => wordlist.indexOf(word));
    return new Uint8Array(new Uint16Array(indices).buffer);
  }

  /**
   * Converts a BIP-39 mnemonic stored as indices of words in the English wordlist to a buffer of Unicode code points.
   *
   * @param {Uint8Array} wordlistIndices - Indices to specific words in the BIP-39 English wordlist.
   * @returns {Buffer} The BIP-39 mnemonic formed from the words in the English wordlist, encoded as a list of Unicode code points.
   */
  _convertEnglishWordlistIndicesToCodepoints(wordlistIndices) {
    return Buffer.from(
      Array.from(new Uint16Array(wordlistIndices.buffer))
        .map((i) => wordlist[i])
        .join(' '),
    );
  }

  /**
   * Get an account balance from the AccountTrackerController or request it directly from the network.
   *
   * @param {string} address - The account address
   * @param {Provider} provider - The provider instance to use when asking the network
   */
  async getBalance(address, provider) {
    const accounts =
      this.accountTrackerController.state.accountsByChainId[
        this.#getGlobalChainId()
      ];
    const cached = accounts?.[address];

    if (cached && cached.balance) {
      return cached.balance;
    }

    try {
      const balance = await provider.request({
        method: 'eth_getBalance',
        params: [address, 'latest'],
      });
      return balance || '0x0';
    } catch (error) {
      log.error(error);
      throw error;
    }
  }

  /**
   * Submits the user's password and attempts to unlock the vault.
   * Also synchronizes the preferencesController, to ensure its schema
   * is up to date with known accounts once the vault is decrypted.
   *
   * @param {string} password - The user's password
   */
  async submitPassword(password) {
    await this.submitPasswordOrEncryptionKey({ password });
  }

  /**
   * Submits the user's encryption key and attempts to unlock the vault.
   * Also synchronizes the preferencesController, to ensure its schema
   * is up to date with known accounts once the vault is decrypted.
   *
   * @param {string} encryptionKey - The user's encryption key
   */
  async submitEncryptionKey(encryptionKey) {
    await this.submitPasswordOrEncryptionKey({ encryptionKey });
  }

  /**
   * Attempts to unlock the vault using either the user's password or encryption
   * key. Also synchronizes the preferencesController, to ensure its schema is
   * up to date with known accounts once the vault is decrypted.
   *
   * @param {object} params - The function parameters.
   * @param {string} params.password - The user's password.
   * @param {string} params.encryptionKey - The user's encryption key.
   */
  async submitPasswordOrEncryptionKey({ password, encryptionKey }) {
    const isSocialLoginFlow = this.onboardingController.getIsSocialLoginFlow();

    // Before attempting to unlock the keyrings, we need the offscreen to have loaded.
    await this.offscreenPromise;

    if (encryptionKey) {
      await this.keyringController.submitEncryptionKey(encryptionKey);
    } else {
      await this.keyringController.submitPassword(password);
      if (isSocialLoginFlow) {
        // unlock the seedless onboarding vault
        await this.seedlessOnboardingController.submitPassword(password);
      }
    }

    try {
      await this.blockTracker.checkForLatestBlock();
    } catch (error) {
      log.error('Error while unlocking extension.', error);
    }

    await this.accountsController.updateAccounts();
    ///: BEGIN:ONLY_INCLUDE_IF(multichain)
    // Init multichain accounts after creating internal accounts.
    this.multichainAccountService.init();
    ///: END:ONLY_INCLUDE_IF
    // Force account-tree refresh after all accounts have been updated.
    this.accountTreeController.init();
  }

  async _loginUser(password) {
    try {
      // Automatic login via config password
      await this.submitPassword(password);

      // Updating accounts in this.accountTrackerController before starting UI syncing ensure that
      // state has account balance before it is synced with UI
      await this.accountTrackerController.updateAccountsAllActiveNetworks();
    } finally {
      this._startUISync();
    }
  }

  _startUISync() {
    // Message startUISync is used to start syncing state with UI
    // Sending this message after login is completed helps to ensure that incomplete state without
    // account details are not flushed to UI.
    this.emit('startUISync');
    this.startUISync = true;
    this.memStore.subscribe(this.sendUpdate.bind(this));
  }

  /**
   * Submits a user's encryption key to log the user in via login token
   */
  async submitEncryptionKeyFromSessionStorage() {
    try {
      const { loginToken, loginSalt } =
        await this.extension.storage.session.get(['loginToken', 'loginSalt']);
      if (loginToken && loginSalt) {
        const { vault } = this.keyringController.state;

        const jsonVault = JSON.parse(vault);

        if (jsonVault.salt !== loginSalt) {
          console.warn(
            'submitEncryptionKey: Stored salt and vault salt do not match',
          );
          await this.clearLoginArtifacts();
          return;
        }

        await this.keyringController.submitEncryptionKey(loginToken, loginSalt);
      }
    } catch (e) {
      // If somehow this login token doesn't work properly,
      // remove it and the user will get shown back to the unlock screen
      await this.clearLoginArtifacts();
      throw e;
    }
  }

  async clearLoginArtifacts() {
    await this.extension.storage.session.remove(['loginToken', 'loginSalt']);
  }

  /**
   * Submits a user's password to check its validity.
   *
   * @param {string} password - The user's password
   */
  async verifyPassword(password) {
    await this.keyringController.verifyPassword(password);
  }

  /**
   * @type Identity
   * @property {string} name - The account nickname.
   * @property {string} address - The account's ethereum address, in lower case.
   * receiving funds from our automatic Ropsten faucet.
   */

  /**
   * Gets the mnemonic of the user's primary keyring.
   */
  getPrimaryKeyringMnemonic() {
    const [keyring] = this.keyringController.getKeyringsByType(
      KeyringType.hdKeyTree,
    );
    if (!keyring.mnemonic) {
      throw new Error('Primary keyring mnemonic unavailable.');
    }

    return keyring.mnemonic;
  }

  /**
   * Gets the mnemonic seed of the user's primary keyring.
   */
  getPrimaryKeyringMnemonicSeed() {
    const [keyring] = this.keyringController.getKeyringsByType(
      KeyringType.hdKeyTree,
    );
    if (!keyring.seed) {
      throw new Error('Primary keyring mnemonic unavailable.');
    }

    return keyring.seed;
  }

  //
  // Hardware
  //

  async attemptLedgerTransportCreation() {
    return await this.#withKeyringForDevice(
      { name: HardwareDeviceNames.ledger },
      async (keyring) => keyring.attemptMakeApp(),
    );
  }

  /**
   * Fetch account list from a hardware device.
   *
   * @param deviceName
   * @param page
   * @param hdPath
   * @returns [] accounts
   */
  async connectHardware(deviceName, page, hdPath) {
    return this.#withKeyringForDevice(
      { name: deviceName, hdPath },
      async (keyring) => {
        let accounts = [];
        switch (page) {
          case -1:
            accounts = await keyring.getPreviousPage();
            break;
          case 1:
            accounts = await keyring.getNextPage();
            break;
          default:
            accounts = await keyring.getFirstPage();
        }

        // Merge with existing accounts
        // and make sure addresses are not repeated
        const oldAccounts = await this.keyringController.getAccounts();

        const accountsToTrack = [
          ...new Set(
            oldAccounts.concat(accounts.map((a) => a.address.toLowerCase())),
          ),
        ];
        this.accountTrackerController.syncWithAddresses(accountsToTrack);
        return accounts;
      },
    );
  }

  /**
   * Check if the device is unlocked
   *
   * @param deviceName
   * @param hdPath
   * @returns {Promise<boolean>}
   */
  async checkHardwareStatus(deviceName, hdPath) {
    return this.#withKeyringForDevice(
      { name: deviceName, hdPath },
      async (keyring) => {
        return keyring.isUnlocked();
      },
    );
  }

  /**
   * Get hardware type that will be sent for metrics logging.
   *
   * @param {string} address - Address to retrieve the keyring from
   * @returns {HardwareKeyringType} Keyring hardware type
   */
  async getHardwareTypeForMetric(address) {
    return await this.keyringController.withKeyring(
      { address },
      ({ keyring }) => HardwareKeyringType[keyring.type],
    );
  }

  /**
   * Clear
   *
   * @param deviceName
   * @returns {Promise<boolean>}
   */
  async forgetDevice(deviceName) {
    return this.#withKeyringForDevice({ name: deviceName }, async (keyring) => {
      for (const address of await keyring.getAccounts()) {
        this._onAccountRemoved(address);
      }

      keyring.forgetDevice();

      return true;
    });
  }

  /**
   * Retrieves the keyring for the selected address and using the .type returns
   * a subtype for the account. Either 'hardware', 'imported', 'snap', or 'MetaMask'.
   *
   * @param {string} address - Address to retrieve keyring for
   * @returns {'hardware' | 'imported' | 'snap' | 'MetaMask'}
   */
  async getAccountType(address) {
    const keyringType =
      await this.keyringController.getAccountKeyringType(address);
    switch (keyringType) {
      case KeyringType.trezor:
      case KeyringType.oneKey:
      case KeyringType.lattice:
      case KeyringType.qr:
      case KeyringType.ledger:
        return 'hardware';
      case KeyringType.imported:
        return 'imported';
      case KeyringType.snap:
        return 'snap';
      default:
        return 'MetaMask';
    }
  }

  /**
   * Retrieves the keyring for the selected address and using the .type
   * determines if a more specific name for the device is available. Returns
   * undefined for non hardware wallets.
   *
   * @param {string} address - Address to retrieve keyring for
   * @returns {'ledger' | 'lattice' | string | undefined}
   */
  async getDeviceModel(address) {
    return this.keyringController.withKeyring(
      { address },
      async ({ keyring }) => {
        switch (keyring.type) {
          case KeyringType.trezor:
          case KeyringType.oneKey:
            return keyring.getModel();
          case KeyringType.qr:
            return keyring.getName();
          case KeyringType.ledger:
            // TODO: get model after ledger keyring exposes method
            return HardwareDeviceNames.ledger;
          case KeyringType.lattice:
            // TODO: get model after lattice keyring exposes method
            return HardwareDeviceNames.lattice;
          default:
            return undefined;
        }
      },
    );
  }

  /**
   * get hardware account label
   *
   * @param name
   * @param index
   * @param hdPathDescription
   * @returns string label
   */
  getAccountLabel(name, index, hdPathDescription) {
    return `${name[0].toUpperCase()}${name.slice(1)} ${
      parseInt(index, 10) + 1
    } ${hdPathDescription || ''}`.trim();
  }

  /**
   * Imports an account from a Trezor or Ledger device.
   *
   * @param index
   * @param deviceName
   * @param hdPath
   * @param hdPathDescription
   * @returns {} keyState
   */
  async unlockHardwareWalletAccount(
    index,
    deviceName,
    hdPath,
    hdPathDescription,
  ) {
    const { address: unlockedAccount } = await this.#withKeyringForDevice(
      { name: deviceName, hdPath },
      async (keyring) => {
        keyring.setAccountToUnlock(index);
        const [address] = await keyring.addAccounts(1);
        return {
          address: normalize(address),
          label: this.getAccountLabel(
            deviceName === HardwareDeviceNames.qr
              ? keyring.getName()
              : deviceName,
            index,
            hdPathDescription,
          ),
        };
      },
    );
    // Select the account
    this.preferencesController.setSelectedAddress(unlockedAccount);

    const accounts = this.accountsController.listAccounts();

    const { identities } = this.preferencesController.state;
    return { unlockedAccount, identities, accounts };
  }

  //
  // Account Management
  //

  /**
   * Adds a new account to the keyring corresponding to the given `keyringId`,
   * or to the default (first) HD keyring if no `keyringId` is provided.
   *
   * @param {number} accountCount - The number of accounts to create
   * @param {string} _keyringId - The keyring identifier.
   * @returns {Promise<string>} The address of the newly-created account.
   */
  async addNewAccount(accountCount, _keyringId) {
    const oldAccounts = await this.keyringController.getAccounts();
    const keyringSelector = _keyringId
      ? { id: _keyringId }
      : { type: KeyringTypes.hd };

    const addedAccountAddress = await this.keyringController.withKeyring(
      keyringSelector,
      async ({ keyring }) => {
        if (keyring.type !== KeyringTypes.hd) {
          throw new Error('Cannot add account to non-HD keyring');
        }
        const accountsInKeyring = await keyring.getAccounts();

        // Only add an account if the accountCount matches the accounts in the keyring.
        if (accountCount && accountCount !== accountsInKeyring.length) {
          if (accountCount > accountsInKeyring.length) {
            throw new Error('Account out of sequence');
          }

          const existingAccount = accountsInKeyring[accountCount];

          if (!existingAccount) {
            throw new Error(`Can't find account at index ${accountCount}`);
          }

          return existingAccount;
        }

        const [newAddress] = await keyring.addAccounts(1);
        if (oldAccounts.includes(newAddress)) {
          await keyring.removeAccount(newAddress);
          throw new Error(`Cannot add duplicate ${newAddress} account`);
        }
        return newAddress;
      },
    );

    if (!oldAccounts.includes(addedAccountAddress)) {
      this.preferencesController.setSelectedAddress(addedAccountAddress);
    }

    return addedAccountAddress;
  }

  /**
   * Verifies the validity of the current vault's seed phrase.
   *
   * Validity: seed phrase restores the accounts belonging to the current vault.
   *
   * Called when the first account is created and on unlocking the vault.
   *
   * @param {string} password
   * @param {string} _keyringId - This is the identifier for the hd keyring.
   * @returns {Promise<number[]>} The seed phrase to be confirmed by the user,
   * encoded as an array of UTF-8 bytes.
   */
  async getSeedPhrase(password, _keyringId) {
    return this._convertEnglishWordlistIndicesToCodepoints(
      await this.keyringController.exportSeedPhrase(password, _keyringId),
    );
  }

  /**
   * Clears the transaction history, to allow users to force-reset their nonces.
   * Mostly used in development environments, when networks are restarted with
   * the same network ID.
   *
   * @returns {Promise<string>} The current selected address.
   */
  async resetAccount() {
    const selectedAddress =
      this.accountsController.getSelectedAccount().address;

    const globalChainId = this.#getGlobalChainId();

    this.txController.wipeTransactions({
      address: selectedAddress,
      chainId: globalChainId,
    });

    this.smartTransactionsController.wipeSmartTransactions({
      address: selectedAddress,
      ignoreNetwork: false,
    });

    this.bridgeStatusController.wipeBridgeStatus({
      address: selectedAddress,
      ignoreNetwork: false,
    });

    this.networkController.resetConnection();

    return selectedAddress;
  }

  /**
   * Checks that all accounts referenced have a matching InternalAccount. Sends
   * an error to sentry for any accounts that were expected but are missing from the wallet.
   *
   * @param {InternalAccount[]} [internalAccounts] - The list of evm accounts the wallet knows about.
   * @param {Hex[]} [accounts] - The list of evm accounts addresses that should exist.
   */
  captureKeyringTypesWithMissingIdentities(
    internalAccounts = [],
    accounts = [],
  ) {
    const accountsMissingIdentities = accounts.filter(
      (address) =>
        !internalAccounts.some(
          (account) => account.address.toLowerCase() === address.toLowerCase(),
        ),
    );
    const keyringTypesWithMissingIdentities = accountsMissingIdentities.map(
      (address) => this.keyringController.getAccountKeyringType(address),
    );

    const internalAccountCount = internalAccounts.length;

    const accountsForCurrentChain =
      this.accountTrackerController.state.accountsByChainId[
        this.#getGlobalChainId()
      ];

    const accountTrackerCount = Object.keys(
      accountsForCurrentChain || {},
    ).length;

    captureException(
      new Error(
        `Attempt to get permission specifications failed because their were ${accounts.length} accounts, but ${internalAccountCount} identities, and the ${keyringTypesWithMissingIdentities} keyrings included accounts with missing identities. Meanwhile, there are ${accountTrackerCount} accounts in the account tracker.`,
      ),
    );
  }

  /**
   * Sorts a list of evm account addresses by most recently selected by using
   * the lastSelected value for the matching InternalAccount object stored in state.
   *
   * @param {Hex[]} [addresses] - The list of evm accounts addresses to sort.
   * @returns {Hex[]} The sorted evm accounts addresses.
   */
  sortEvmAccountsByLastSelected(addresses) {
    const internalAccounts = this.accountsController.listAccounts();
    return this.sortAddressesWithInternalAccounts(addresses, internalAccounts);
  }

  /**
   * Sorts a list of multichain account addresses by most recently selected by using
   * the lastSelected value for the matching InternalAccount object stored in state.
   *
   * @param {string[]} [addresses] - The list of addresses (not full CAIP-10 Account IDs) to sort.
   * @returns {string[]} The sorted accounts addresses.
   */
  sortMultichainAccountsByLastSelected(addresses) {
    const internalAccounts = this.accountsController.listMultichainAccounts();
    return this.sortAddressesWithInternalAccounts(addresses, internalAccounts);
  }

  /**
   * Sorts a list of addresses by most recently selected by using the lastSelected value for
   * the matching InternalAccount object from the list of internalAccounts provided.
   *
   * @param {string[]} [addresses] - The list of caip accounts addresses to sort.
   * @param {InternalAccount[]} [internalAccounts] - The list of InternalAccounts to determine lastSelected from.
   * @returns {string[]} The sorted accounts addresses.
   */
  sortAddressesWithInternalAccounts(addresses, internalAccounts) {
    return addresses.sort((firstAddress, secondAddress) => {
      const firstAccount = internalAccounts.find(
        (internalAccount) =>
          internalAccount.address.toLowerCase() === firstAddress.toLowerCase(),
      );

      const secondAccount = internalAccounts.find(
        (internalAccount) =>
          internalAccount.address.toLowerCase() === secondAddress.toLowerCase(),
      );

      if (!firstAccount) {
        this.captureKeyringTypesWithMissingIdentities(
          internalAccounts,
          addresses,
        );
        throw new Error(`Missing identity for address: "${firstAddress}".`);
      } else if (!secondAccount) {
        this.captureKeyringTypesWithMissingIdentities(
          internalAccounts,
          addresses,
        );
        throw new Error(`Missing identity for address: "${secondAddress}".`);
      } else if (
        firstAccount.metadata.lastSelected ===
        secondAccount.metadata.lastSelected
      ) {
        return 0;
      } else if (firstAccount.metadata.lastSelected === undefined) {
        return 1;
      } else if (secondAccount.metadata.lastSelected === undefined) {
        return -1;
      }

      return (
        secondAccount.metadata.lastSelected - firstAccount.metadata.lastSelected
      );
    });
  }

  /**
   * Gets the sorted permitted accounts for the specified origin. Returns an empty
   * array if no accounts are permitted.
   *
   * @param {string} origin - The origin whose exposed accounts to retrieve.
   * @returns {string[]} The origin's permitted accounts, or an empty
   * array.
   */
  getPermittedAccounts(origin) {
    let caveat;
    try {
      caveat = this.permissionController.getCaveat(
        origin,
        Caip25EndowmentPermissionName,
        Caip25CaveatType,
      );
    } catch (err) {
      if (err instanceof PermissionDoesNotExistError) {
        // suppress expected error in case that the origin
        // does not have the target permission yet
        return [];
      }
      throw err;
    }

    const ethAccounts = getEthAccounts(caveat.value);
    return this.sortEvmAccountsByLastSelected(ethAccounts);
  }

  /**
   * Handles Hyperliquid referral approval flow.
   * Shows approval confirmation screen if needed and manages referral URL redirection.
   * This can be triggered by connection permission grants or existing connections.
   *
   * @param {number} tabId - The browser tab ID to update.
   * @param {HyperliquidPermissionTriggerType} triggerType - The trigger type.
   */
  async handleHyperliquidReferral(tabId, triggerType) {
    const isHyperliquidReferralEnabled =
      this.remoteFeatureFlagController?.state?.remoteFeatureFlags
        ?.extensionUxDefiReferral;

    if (!isHyperliquidReferralEnabled) {
      return;
    }

    // Only continue if Hyperliquid has permitted accounts
    const permittedAccounts = this.getPermittedAccounts(HYPERLIQUID_ORIGIN);
    if (permittedAccounts.length === 0) {
      return;
    }

    // Only continue if there is no pending approval
    const hasPendingApproval = this.approvalController.has({
      origin: HYPERLIQUID_ORIGIN,
      type: HYPERLIQUID_APPROVAL_TYPE,
    });

    if (hasPendingApproval) {
      return;
    }

    // First account is the active Hyperliquid account
    const activePermittedAccount = permittedAccounts[0];

    const referralStatusByAccount =
      this.preferencesController.state.referrals.hyperliquid;
    const permittedAccountStatus =
      referralStatusByAccount[activePermittedAccount];
    const declinedAccounts = Object.keys(referralStatusByAccount).filter(
      (account) => referralStatusByAccount[account] === ReferralStatus.Declined,
    );

    // We should show approval screen if the account does not have a status
    const shouldShowApproval = permittedAccountStatus === undefined;

    // We should redirect to the referral url if the account is approved
    const shouldRedirect = permittedAccountStatus === ReferralStatus.Approved;

    if (shouldShowApproval) {
      try {
        const approvalResponse = await this.approvalController.add({
          origin: HYPERLIQUID_ORIGIN,
          type: HYPERLIQUID_APPROVAL_TYPE,
          requestData: { selectedAddress: activePermittedAccount },
          shouldShowRequest:
            triggerType === HyperliquidPermissionTriggerType.NewConnection,
        });

        if (approvalResponse?.approved) {
          this._handleHyperliquidApprovedAccount(
            activePermittedAccount,
            permittedAccounts,
            declinedAccounts,
          );
          await this._handleHyperliquidReferralRedirect(
            tabId,
            activePermittedAccount,
          );
        } else {
          this.preferencesController.addReferralDeclinedAccount(
            activePermittedAccount,
          );
        }
      } catch (error) {
        // Do nothing if the user rejects the request
        if (error.code === errorCodes.provider.userRejectedRequest) {
          return;
        }
        throw error;
      }
    }

    if (shouldRedirect) {
      await this._handleHyperliquidReferralRedirect(
        tabId,
        activePermittedAccount,
      );
    }
  }

  /**
   * Handles redirection to the Hyperliquid referral page.
   *
   * @param {number} tabId - The browser tab ID to update.
   * @param {string} permittedAccount - The permitted account.
   */
  async _handleHyperliquidReferralRedirect(tabId, permittedAccount) {
    await this._updateHyperliquidReferralUrl(tabId);
    // Mark this account as having been shown the Hyperliquid referral page
    this.preferencesController.addReferralPassedAccount(permittedAccount);
  }

  /**
   * Handles referral states for permitted accounts after user approval.
   *
   * @param {string} activePermittedAccount - The active permitted account.
   * @param {string[]} permittedAccounts - The permitted accounts.
   * @param {string[]} declinedAccounts - The previously declined permitted accounts.
   */
  _handleHyperliquidApprovedAccount(
    activePermittedAccount,
    permittedAccounts,
    declinedAccounts,
  ) {
    if (declinedAccounts.length === 0) {
      // If there are no previously declined permitted accounts then
      // we approve all permitted accounts so that the user is not
      // shown the approval screen unnecessarily when switching
      this.preferencesController.setAccountsReferralApproved(permittedAccounts);
    } else {
      this.preferencesController.addReferralApprovedAccount(
        activePermittedAccount,
      );
      // If there are any previously declined accounts then
      // we do not approve them, but instead remove them from the declined list
      // so they have the option to participate again in future
      permittedAccounts.forEach((account) => {
        if (declinedAccounts.includes(account)) {
          this.preferencesController.removeReferralDeclinedAccount(account);
        }
      });
    }
  }

  /**
   * Updates the browser tab URL to the Hyperliquid referral page.
   *
   * @param {number} tabId - The browser tab ID to update.
   */
  async _updateHyperliquidReferralUrl(tabId) {
    try {
      const { url } = await browser.tabs.get(tabId);
      const { search } = new URL(url || '');
      const newUrl = `${HYPERLIQUID_ORIGIN}/join/${METAMASK_REFERRAL_CODE}${search}`;
      await browser.tabs.update(tabId, { url: newUrl });
    } catch (error) {
      log.error('Failed to update URL to Hyperliquid referral page: ', error);
    }
  }

  /**
   * Stops exposing the specified scope to all third parties.
   *
   * @param {string} scopeString - The scope to stop exposing
   * to third parties.
   */
  removeAllScopePermissions(scopeString) {
    this.permissionController.updatePermissionsByCaveat(
      Caip25CaveatType,
      (existingScopes) =>
        Caip25CaveatMutators[Caip25CaveatType].removeScope(
          existingScopes,
          scopeString,
        ),
    );
  }

  /**
   * Stops exposing the account with the specified address to all third parties.
   * Exposed accounts are stored in caveats of the eth_accounts permission. This
   * method uses `PermissionController.updatePermissionsByCaveat` to
   * remove the specified address from every eth_accounts permission. If a
   * permission only included this address, the permission is revoked entirely.
   *
   * @param {string} targetAccount - The address of the account to stop exposing
   * to third parties.
   */
  removeAllAccountPermissions(targetAccount) {
    this.permissionController.updatePermissionsByCaveat(
      Caip25CaveatType,
      (existingScopes) =>
        Caip25CaveatMutators[Caip25CaveatType].removeAccount(
          existingScopes,
          targetAccount,
        ),
    );
  }

  /**
   * Removes an account from state / storage.
   *
   * @param {string} address - A hex address
   */
  async removeAccount(address) {
    this._onAccountRemoved(address);
    await this.keyringController.removeAccount(address);

    return address;
  }

  /**
   * Imports an account with the specified import strategy.
   * These are defined in @metamask/keyring-controller
   * Each strategy represents a different way of serializing an Ethereum key pair.
   *
   * @param {'privateKey' | 'json'} strategy - A unique identifier for an account import strategy.
   * @param {any} args - The data required by that strategy to import an account.
   * @param {object} options - The options for the import.
   * @param {boolean} options.shouldCreateSocialBackup - whether to create a backup for the seedless onboarding flow
   * @param {boolean} options.shouldSelectAccount - whether to select the new account in the wallet
   */
  async importAccountWithStrategy(
    strategy,
    args,
    options = {
      shouldCreateSocialBackup: true,
      shouldSelectAccount: true,
    },
  ) {
    const { shouldCreateSocialBackup, shouldSelectAccount } = options;

    const importedAccountAddress =
      await this.keyringController.importAccountWithStrategy(strategy, args);

    if (this.onboardingController.getIsSocialLoginFlow()) {
      // Use withKeyring to get keyring metadata for an address
      const { id: keyringId, privateKey: privateKeyFromKeyring } =
        await this.keyringController.withKeyring(
          { address: importedAccountAddress },
          async ({ keyring, metadata }) => {
            const privateKey = await keyring.exportAccount(
              importedAccountAddress,
            );
            return { id: metadata.id, privateKey };
          },
        );

      try {
        // if social backup is requested, add the seed phrase backup
        await this.addNewPrivateKeyBackup(
          privateKeyFromKeyring,
          keyringId,
          shouldCreateSocialBackup,
        );
      } catch (err) {
        // handle seedless controller import error by reverting keyring controller mnemonic import
        // KeyringController.removeAccount will remove keyring when it's emptied, currently there are no other method in keyring controller to remove keyring
        await this.keyringController.removeAccount(importedAccountAddress);
        throw err;
      }
    }

    if (shouldSelectAccount) {
      // set new account as selected
      this.preferencesController.setSelectedAddress(importedAccountAddress);
    }
  }

  /**
   * Adds a new private key backup for the user
   *
   * If `syncWithSocial` is false, it will only update the local state,
   * and not sync the private key to the server.
   *
   * @param {string} privateKey - The privateKey from keyring.
   * @param {string} keyringId - The keyring id to add the private key backup to.
   * @param {boolean} syncWithSocial - whether to skip syncing with social login
   */
  async addNewPrivateKeyBackup(privateKey, keyringId, syncWithSocial = true) {
    const bufferedPrivateKey = hexToBytes(add0x(privateKey));

    if (syncWithSocial) {
      const releaseLock = await this.seedlessOperationMutex.acquire();
      try {
        await this.seedlessOnboardingController.addNewSecretData(
          bufferedPrivateKey,
          SecretType.PrivateKey,
          { keyringId },
        );
      } catch (error) {
        log.error('Error adding new private key backup', error);
        throw error;
      } finally {
        releaseLock();
      }
    } else {
      // Do not sync the seed phrase to the server, only update the local state
      this.seedlessOnboardingController.updateBackupMetadataState({
        keyringId,
        data: bufferedPrivateKey,
        type: SecretType.PrivateKey,
      });
    }
  }

  /**
   * Requests approval for permissions for the specified origin
   *
   * @param origin - The origin to request approval for.
   * @param permissions - The permissions to request approval for.
   * @param [options] - Optional. Additional properties to define on the requestData object
   */
  async requestPermissionApproval(origin, permissions, options = {}) {
    const id = nanoid();
    return this.approvalController.addAndShowApprovalRequest({
      id,
      origin,
      requestData: {
        metadata: {
          id,
          origin,
        },
        permissions,
        ...options,
      },
      type: MethodNames.RequestPermissions,
    });
  }

  /**
   * Prompts the user with permittedChains approval for given chainId.
   *
   * @param {string} origin - The origin to request approval for.
   * @param {Hex} chainId - The chainId to add incrementally.
   */
  async requestApprovalPermittedChainsPermission(origin, chainId) {
    const caveatValueWithChains = setPermittedEthChainIds(
      {
        requiredScopes: {},
        optionalScopes: {},
        sessionProperties: {},
        isMultichainOrigin: false,
      },
      [chainId],
    );

    await this.permissionController.requestPermissionsIncremental(
      { origin },
      {
        [Caip25EndowmentPermissionName]: {
          caveats: [
            {
              type: Caip25CaveatType,
              value: caveatValueWithChains,
            },
          ],
        },
      },
    );
  }

  getNonEvmSupportedMethods(scope) {
    return this.controllerMessenger.call(
      'MultichainRouter:getSupportedMethods',
      scope,
    );
  }

  /**
   * For origins with a solana scope permitted, sends a wallet_notify -> metamask_accountChanged
   * event to fire for the solana scope with the currently selected solana account if any are
   * permitted or empty array otherwise.
   *
   * @param {string} origin - The origin to notify with the current solana account
   */
  notifySolanaAccountChangedForCurrentAccount(origin) {
    let caip25Caveat;
    try {
      caip25Caveat = this.permissionController.getCaveat(
        origin,
        Caip25EndowmentPermissionName,
        Caip25CaveatType,
      );
    } catch {
      // noop
    }
    if (!caip25Caveat) {
      return;
    }

    // The optional chain operator below shouldn't be needed as
    // the existence of sessionProperties is enforced by the caveat
    // validator, but we are still seeing some instances where it
    // isn't defined in production:
    // https://github.com/MetaMask/metamask-extension/issues/33412
    // This suggests state corruption, but we can't find definitive proof that.
    // For now we are using this patch which is harmless and silences the error in Sentry.
    const solanaAccountsChangedNotifications =
      caip25Caveat.value.sessionProperties?.[
        KnownSessionProperties.SolanaAccountChangedNotifications
      ];

    const sessionScopes = getSessionScopes(caip25Caveat.value, {
      getNonEvmSupportedMethods: this.getNonEvmSupportedMethods.bind(this),
    });

    const solanaScope =
      sessionScopes[MultichainNetworks.SOLANA] ||
      sessionScopes[MultichainNetworks.SOLANA_DEVNET] ||
      sessionScopes[MultichainNetworks.SOLANA_TESTNET];

    if (solanaAccountsChangedNotifications && solanaScope) {
      const { accounts } = solanaScope;
      const parsedPermittedSolanaAddresses = accounts.map((caipAccountId) => {
        const { address } = parseCaipAccountId(caipAccountId);
        return address;
      });

      const [accountAddressToEmit] = this.sortMultichainAccountsByLastSelected(
        parsedPermittedSolanaAddresses,
      );

      if (accountAddressToEmit) {
        this._notifySolanaAccountChange(origin, [accountAddressToEmit]);
      }
    }
  }

  // ---------------------------------------------------------------------------
  // Identity Management (signature operations)

  getAddTransactionRequest({
    transactionParams,
    transactionOptions,
    dappRequest,
    ...otherParams
  }) {
    const networkClientId =
      dappRequest?.networkClientId ?? transactionOptions?.networkClientId;
    const { chainId } =
      this.networkController.getNetworkConfigurationByNetworkClientId(
        networkClientId,
      );
    return {
      internalAccounts: this.accountsController.listAccounts(),
      dappRequest,
      networkClientId,
      selectedAccount: this.accountsController.getAccountByAddress(
        transactionParams.from,
      ),
      transactionController: this.txController,
      transactionOptions,
      transactionParams,
      userOperationController: this.userOperationController,
      chainId,
      ppomController: this.ppomController,
      securityAlertsEnabled:
        this.preferencesController.state?.securityAlertsEnabled,
      updateSecurityAlertResponse: this.updateSecurityAlertResponse.bind(this),
      getSecurityAlertResponse:
        this.appStateController.getAddressSecurityAlertResponse.bind(
          this.appStateController,
        ),
      addSecurityAlertResponse:
        this.appStateController.addAddressSecurityAlertResponse.bind(
          this.appStateController,
        ),
      getSecurityAlertsConfig: this.getSecurityAlertsConfig.bind(this),
      ...otherParams,
    };
  }

  //=============================================================================
  // END (VAULT / KEYRING RELATED METHODS)
  //=============================================================================

  /**
   * Allows a user to attempt to cancel a previously submitted transaction
   * by creating a new transaction.
   *
   * @param {number} originalTxId - the id of the txMeta that you want to
   * attempt to cancel
   * @param {import(
   *  './controllers/transactions'
   * ).CustomGasSettings} [customGasSettings] - overrides to use for gas params
   * instead of allowing this method to generate them
   * @param options
   * @returns {object} MetaMask state
   */
  async createCancelTransaction(originalTxId, customGasSettings, options) {
    await this.txController.stopTransaction(
      originalTxId,
      customGasSettings,
      options,
    );
    const state = this.getState();
    return state;
  }

  /**
   * Allows a user to attempt to speed up a previously submitted transaction
   * by creating a new transaction.
   *
   * @param {number} originalTxId - the id of the txMeta that you want to
   * attempt to speed up
   * @param {import(
   *  './controllers/transactions'
   * ).CustomGasSettings} [customGasSettings] - overrides to use for gas params
   * instead of allowing this method to generate them
   * @param options
   * @returns {object} MetaMask state
   */
  async createSpeedUpTransaction(originalTxId, customGasSettings, options) {
    await this.txController.speedUpTransaction(
      originalTxId,
      customGasSettings,
      options,
    );
    const state = this.getState();
    return state;
  }

  async estimateGas(estimateGasParams) {
    return new Promise((resolve, reject) => {
      this.provider
        .request({
          method: 'eth_estimateGas',
          params: [estimateGasParams],
        })
        .then((result) => resolve(result.toString(16)))
        .catch((err) => reject(err));
    });
  }

  handleWatchAssetRequest = ({ asset, type, origin, networkClientId }) => {
    switch (type) {
      case ERC20:
        return this.tokensController.watchAsset({
          asset,
          type,
          networkClientId,
        });
      case ERC721:
      case ERC1155:
        return this.nftController.watchNft(
          asset,
          type,
          origin,
          networkClientId,
        );
      default:
        throw new Error(`Asset type ${type} not supported`);
    }
  };

  async updateSecurityAlertResponse(
    method,
    securityAlertId,
    securityAlertResponse,
  ) {
    return await updateSecurityAlertResponse({
      appStateController: this.appStateController,
      messenger: this.controllerMessenger,
      method,
      securityAlertId,
      securityAlertResponse,
      signatureController: this.signatureController,
      transactionController: this.txController,
    });
  }

  /**
   * Returns the index of the HD keyring containing the selected account.
   *
   * @returns {number | undefined} The index of the HD keyring containing the selected account.
   */
  getHDEntropyIndex() {
    const selectedAccount = this.accountsController.getSelectedAccount();
    const hdKeyrings = this.keyringController.state.keyrings.filter(
      (keyring) => keyring.type === KeyringTypes.hd,
    );
    const index = hdKeyrings.findIndex((keyring) =>
      keyring.accounts.includes(selectedAccount.address),
    );

    return index === -1 ? undefined : index;
  }

  //=============================================================================
  // PASSWORD MANAGEMENT
  //=============================================================================

  /**
   * Allows a user to begin the seed phrase recovery process.
   */
  markPasswordForgotten() {
    this.preferencesController.setPasswordForgotten(true);
    this.sendUpdate();
  }

  /**
   * Allows a user to end the seed phrase recovery process.
   */
  unMarkPasswordForgotten() {
    this.preferencesController.setPasswordForgotten(false);
    this.sendUpdate();
  }

  //=============================================================================
  // SETUP
  //=============================================================================

  /**
   * A runtime.MessageSender object, as provided by the browser:
   *
   * @see https://developer.mozilla.org/en-US/docs/Mozilla/Add-ons/WebExtensions/API/runtime/MessageSender
   * @typedef {object} MessageSender
   * @property {string} - The URL of the page or frame hosting the script that sent the message.
   */

  /**
   * A Snap sender object.
   *
   * @typedef {object} SnapSender
   * @property {string} snapId - The ID of the snap.
   */

  /**
   * Used to create a multiplexed stream for connecting to an untrusted context
   * like a Dapp or other extension.
   *
   * @param options - Options bag.
   * @param {ReadableStream} options.connectionStream - The Duplex stream to connect to.
   * @param {MessageSender | SnapSender} options.sender - The sender of the messages on this stream.
   * @param {string} [options.subjectType] - The type of the sender, i.e. subject.
   */
  setupUntrustedCommunicationEip1193({
    connectionStream,
    sender,
    subjectType,
  }) {
    if (sender.url) {
      if (this.onboardingController.state.completedOnboarding) {
        if (this.preferencesController.state.usePhishDetect) {
          const { hostname } = new URL(sender.url);
          this.phishingController.maybeUpdateState();
          // Check if new connection is blocked if phishing detection is on
          const phishingTestResponse = this.phishingController.test(sender.url);
          if (phishingTestResponse?.result) {
            this.sendPhishingWarning(connectionStream, hostname);
            this.metaMetricsController.trackEvent({
              event: MetaMetricsEventName.PhishingPageDisplayed,
              category: MetaMetricsEventCategory.Phishing,
              properties: {
                url: hostname,
              },
            });
            return;
          }
        }
      }
    }

    let inputSubjectType;
    if (subjectType) {
      inputSubjectType = subjectType;
    } else if (sender.id && sender.id !== this.extension.runtime.id) {
      inputSubjectType = SubjectType.Extension;
    } else {
      inputSubjectType = SubjectType.Website;
    }

    // setup multiplexing
    const mux = setupMultiplex(connectionStream);
    mux.ignoreStream(METAMASK_CAIP_MULTICHAIN_PROVIDER);

    // messages between inpage and background
    this.setupProviderConnectionEip1193(
      mux.createStream(METAMASK_EIP_1193_PROVIDER),
      sender,
      inputSubjectType,
    );

    // TODO:LegacyProvider: Delete
    if (sender.url) {
      // legacy streams
      this.setupPublicConfig(mux.createStream('publicConfig'));
    }
  }

  /**
   * Used to create a CAIP stream for connecting to an untrusted context.
   *
   * @param options - Options bag.
   * @param {ReadableStream} options.connectionStream - The Duplex stream to connect to.
   * @param {MessageSender | SnapSender} options.sender - The sender of the messages on this stream.
   * @param {string} [options.subjectType] - The type of the sender, i.e. subject.
   */
  setupUntrustedCommunicationCaip({ connectionStream, sender, subjectType }) {
    let inputSubjectType;
    if (subjectType) {
      inputSubjectType = subjectType;
    } else if (sender.id && sender.id !== this.extension.runtime.id) {
      inputSubjectType = SubjectType.Extension;
    } else {
      inputSubjectType = SubjectType.Website;
    }

    // messages between subject and background
    this.setupProviderConnectionCaip(
      connectionStream,
      sender,
      inputSubjectType,
    );
  }

  /**
   * Used to create a multiplexed stream for connecting to a trusted context,
   * like our own user interfaces, which have the provider APIs, but also
   * receive the exported API from this controller, which includes trusted
   * functions, like the ability to approve transactions or sign messages.
   *
   * @param {*} connectionStream - The duplex stream to connect to.
   * @param {MessageSender} sender - The sender of the messages on this stream
   */
  setupTrustedCommunication(connectionStream, sender) {
    // setup multiplexing
    const mux = setupMultiplex(connectionStream);
    // connect features
    this.setupControllerConnection(mux.createStream('controller'));
    this.setupProviderConnectionEip1193(
      mux.createStream('provider'),
      sender,
      SubjectType.Internal,
    );
  }

  /**
   * Used to create a multiplexed stream for connecting to the phishing warning page.
   *
   * @param options - Options bag.
   * @param {ReadableStream} options.connectionStream - The Duplex stream to connect to.
   */
  setupPhishingCommunication({ connectionStream }) {
    const { usePhishDetect } = this.preferencesController.state;

    if (!usePhishDetect) {
      return;
    }

    // setup multiplexing
    const mux = setupMultiplex(connectionStream);
    const phishingStream = mux.createStream(PHISHING_SAFELIST);

    // set up postStream transport
    phishingStream.on(
      'data',
      createMetaRPCHandler(
        {
          safelistPhishingDomain: this.safelistPhishingDomain.bind(this),
          backToSafetyPhishingWarning:
            this.backToSafetyPhishingWarning.bind(this),
        },
        phishingStream,
      ),
    );
  }

  setUpCookieHandlerCommunication({ connectionStream }) {
    const {
      metaMetricsId,
      dataCollectionForMarketing,
      participateInMetaMetrics,
    } = this.metaMetricsController.state;

    if (
      metaMetricsId &&
      dataCollectionForMarketing &&
      participateInMetaMetrics
    ) {
      // setup multiplexing
      const mux = setupMultiplex(connectionStream);
      const metamaskCookieHandlerStream = mux.createStream(
        METAMASK_COOKIE_HANDLER,
      );
      // set up postStream transport
      metamaskCookieHandlerStream.on(
        'data',
        createMetaRPCHandler(
          {
            getCookieFromMarketingPage:
              this.getCookieFromMarketingPage.bind(this),
          },
          metamaskCookieHandlerStream,
        ),
      );
    }
  }

  getCookieFromMarketingPage(data) {
    const { ga_client_id: cookieId } = data;
    this.metaMetricsController.setMarketingCampaignCookieId(cookieId);
  }

  /**
   * Called when we detect a suspicious domain. Requests the browser redirects
   * to our anti-phishing page.
   *
   * @private
   * @param {*} connectionStream - The duplex stream to the per-page script,
   * for sending the reload attempt to.
   * @param {string} hostname - The hostname that triggered the suspicion.
   */
  sendPhishingWarning(connectionStream, hostname) {
    const mux = setupMultiplex(connectionStream);
    const phishingStream = mux.createStream('phishing');
    phishingStream.write({ hostname });
  }

  /**
   * A method for providing our API over a stream using JSON-RPC.
   *
   * @param {*} outStream - The stream to provide our API over.
   */
  setupControllerConnection(outStream) {
    const patchStore = new PatchStore(this.memStore);
    let uiReady = false;

    const handleUpdate = () => {
      if (!isStreamWritable(outStream) || !uiReady) {
        return;
      }

      const patches = patchStore.flushPendingPatches();

      outStream.write({
        jsonrpc: '2.0',
        method: 'sendUpdate',
        params: [patches],
      });
    };

    const api = {
      ...this.getApi(),
      ...this.controllerApi,
      startPatches: () => {
        uiReady = true;
        handleUpdate();
      },
      getStatePatches: () => patchStore.flushPendingPatches(),
    };

    this.on('update', handleUpdate);

    // report new active controller connection
    this.activeControllerConnections += 1;
    this.emit('controllerConnectionChanged', this.activeControllerConnections);

    // set up postStream transport
    outStream.on('data', createMetaRPCHandler(api, outStream));

    const startUISync = () => {
      if (!isStreamWritable(outStream)) {
        return;
      }
      // send notification to client-side
      outStream.write({
        jsonrpc: '2.0',
        method: 'startUISync',
      });
    };

    if (this.startUISync) {
      startUISync();
    } else {
      this.once('startUISync', startUISync);
    }

    const outstreamEndHandler = () => {
      if (!outStream.mmFinished) {
        this.activeControllerConnections -= 1;
        this.emit(
          'controllerConnectionChanged',
          this.activeControllerConnections,
        );
        outStream.mmFinished = true;
        this.removeListener('update', handleUpdate);
        patchStore.destroy();
      }
    };

    // The presence of both of the below handlers may be redundant.
    // After upgrading metamask/object-multiples to v2.0.0, which included
    // an upgrade of readable-streams from v2 to v3, we saw that the
    // `outStream.on('end'` handler was almost never being called. This seems to
    // related to how v3 handles errors vs how v2 handles errors; there
    // are "premature close" errors in both cases, although in the case
    // of v2 they don't prevent `outStream.on('end'` from being called.
    // At the time that this comment was committed, it was known that we
    // need to investigate and resolve the underlying error, however,
    // for expediency, we are not addressing them at this time. Instead, we
    // can observe that `readableStream.finished` preserves the same
    // functionality as we had when we relied on readable-stream v2. Meanwhile,
    // the `outStream.on('end')` handler was observed to have been called at least once.
    // In an abundance of caution to prevent against unexpected future behavioral changes in
    // streams implementations, we redundantly use multiple paths to attach the same event handler.
    // The outstreamEndHandler therefore needs to be idempotent, which introduces the `mmFinished` property.

    outStream.mmFinished = false;
    finished(outStream, outstreamEndHandler);
    outStream.once('close', outstreamEndHandler);
    outStream.once('end', outstreamEndHandler);
  }

  /**
   * A method for serving our ethereum provider over a given stream.
   *
   * @param {*} outStream - The stream to provide over.
   * @param {MessageSender | SnapSender} sender - The sender of the messages on this stream
   * @param {SubjectType} subjectType - The type of the sender, i.e. subject.
   */
  setupProviderConnectionEip1193(outStream, sender, subjectType) {
    let origin;
    if (subjectType === SubjectType.Internal) {
      origin = ORIGIN_METAMASK;
    } else if (subjectType === SubjectType.Snap) {
      origin = sender.snapId;
    } else {
      origin = new URL(sender.url).origin;
    }

    if (sender.id && sender.id !== this.extension.runtime.id) {
      this.subjectMetadataController.addSubjectMetadata({
        origin,
        extensionId: sender.id,
        subjectType: SubjectType.Extension,
      });
    }

    let tabId;
    if (sender.tab && sender.tab.id) {
      tabId = sender.tab.id;
    }

    let mainFrameOrigin = origin;
    if (sender.tab && sender.tab.url) {
      // If sender origin is an iframe, then get the top-level frame's origin
      mainFrameOrigin = new URL(sender.tab.url).origin;
    }

    const engine = this.setupProviderEngineEip1193({
      origin,
      sender,
      subjectType,
      tabId,
      mainFrameOrigin,
    });

    const dupeReqFilterStream = createDupeReqFilterStream();

    // setup connection
    const providerStream = createEngineStream({ engine });

    const connectionId = this.addConnection(origin, {
      tabId,
      apiType: API_TYPE.EIP1193,
      engine,
    });

    pipeline(
      outStream,
      dupeReqFilterStream,
      providerStream,
      outStream,
      (err) => {
        // handle any middleware cleanup
        engine.destroy();
        connectionId && this.removeConnection(origin, connectionId);
        // For context and todos related to the error message match, see https://github.com/MetaMask/metamask-extension/issues/26337
        if (err && !err.message?.match('Premature close')) {
          log.error(err);
        }
      },
    );

    // Used to show wallet liveliness to the provider
    if (subjectType !== SubjectType.Internal) {
      this._notifyChainChangeForConnection({ engine }, origin);
    }
  }

  /**
   * A method for serving our CAIP provider over a given stream.
   *
   * @param {*} outStream - The stream to provide over.
   * @param {MessageSender | SnapSender} sender - The sender of the messages on this stream
   * @param {SubjectType} subjectType - The type of the sender, i.e. subject.
   */
  setupProviderConnectionCaip(outStream, sender, subjectType) {
    let origin;
    if (subjectType === SubjectType.Internal) {
      origin = ORIGIN_METAMASK;
    } else if (subjectType === SubjectType.Snap) {
      origin = sender.snapId;
    } else {
      origin = new URL(sender.url).origin;
    }

    if (sender.id && sender.id !== this.extension.runtime.id) {
      this.subjectMetadataController.addSubjectMetadata({
        origin,
        extensionId: sender.id,
        subjectType: SubjectType.Extension,
      });
    }

    let tabId;
    if (sender.tab && sender.tab.id) {
      tabId = sender.tab.id;
    }

    const engine = this.setupProviderEngineCaip({
      origin,
      sender,
      subjectType,
      tabId,
    });

    const dupeReqFilterStream = createDupeReqFilterStream();

    // setup connection
    const providerStream = createEngineStream({ engine });

    const connectionId = this.addConnection(origin, {
      tabId,
      apiType: API_TYPE.CAIP_MULTICHAIN,
      engine,
    });

    // solana account changed notifications
    // This delay is needed because it's possible for a dapp to not have listeners
    // setup in time right after a connection is established.
    // This can be resolved if we amend the caip standards to include a liveliness
    // handshake as part of the initial connection.
    setTimeout(
      () => this.notifySolanaAccountChangedForCurrentAccount(origin),
      500,
    );

    pipeline(
      outStream,
      dupeReqFilterStream,
      providerStream,
      outStream,
      (err) => {
        // handle any middleware cleanup
        engine.destroy();
        connectionId && this.removeConnection(origin, connectionId);
        // For context and todos related to the error message match, see https://github.com/MetaMask/metamask-extension/issues/26337
        if (err && !err.message?.match('Premature close')) {
          log.error(err);
        }
      },
    );
  }

  /**
   * Creates middleware hooks that are shared between the Eip1193 and Multichain engines.
   *
   * @private
   * @param {string} origin - The connection's origin string.
   * @returns {object} The shared hooks.
   */
  setupCommonMiddlewareHooks(origin) {
    return {
      // Miscellaneous
      addSubjectMetadata:
        this.subjectMetadataController.addSubjectMetadata.bind(
          this.subjectMetadataController,
        ),
      getProviderState: this.getProviderState.bind(this),
      handleWatchAssetRequest: this.handleWatchAssetRequest.bind(this),
      requestUserApproval:
        this.approvalController.addAndShowApprovalRequest.bind(
          this.approvalController,
        ),
      getCaveat: ({ target, caveatType }) => {
        try {
          return this.permissionController.getCaveat(
            origin,
            target,
            caveatType,
          );
        } catch (e) {
          if (e instanceof PermissionDoesNotExistError) {
            // suppress expected error in case that the origin
            // does not have the target permission yet
          } else {
            throw e;
          }
        }

        return undefined;
      },
      requestPermittedChainsPermissionIncrementalForOrigin: (options) =>
        requestPermittedChainsPermissionIncremental({
          ...options,
          origin,
          hooks: {
            requestPermissionsIncremental:
              this.permissionController.requestPermissionsIncremental.bind(
                this.permissionController,
              ),
            grantPermissionsIncremental:
              this.permissionController.grantPermissionsIncremental.bind(
                this.permissionController,
              ),
          },
        }),

      // Network configuration-related
      addNetwork: this.networkController.addNetwork.bind(
        this.networkController,
      ),
      updateNetwork: this.networkController.updateNetwork.bind(
        this.networkController,
      ),
      setActiveNetwork: async (networkClientId) => {
        // if the origin has the CAIP-25 permission
        // we set per dapp network selection state
        if (
          this.permissionController.hasPermission(
            origin,
            Caip25EndowmentPermissionName,
          )
        ) {
          this.selectedNetworkController.setNetworkClientIdForDomain(
            origin,
            networkClientId,
          );
        } else {
          await this.networkController.setActiveNetwork(networkClientId);
        }
      },
      getNetworkConfigurationByChainId:
        this.networkController.getNetworkConfigurationByChainId.bind(
          this.networkController,
        ),
      setTokenNetworkFilter: (chainId) => {
        const { tokenNetworkFilter } =
          this.preferencesController.getPreferences();
        if (chainId && Object.keys(tokenNetworkFilter).length === 1) {
          this.preferencesController.setPreference('tokenNetworkFilter', {
            [chainId]: true,
          });
        }
      },
      setEnabledNetworks: (chainIds, namespace) => {
        this.networkOrderController.setEnabledNetworks(chainIds, namespace);
      },
      setEnabledNetworksMultichain: (chainIds, namespace) => {
        this.networkOrderController.setEnabledNetworksMultichain(
          chainIds,
          namespace,
        );
      },
      getEnabledNetworks: (namespace) => {
        return (
          this.networkOrderController.state.enabledNetworkMap[namespace] || {}
        );
      },
      getCurrentChainIdForDomain: (domain) => {
        const networkClientId =
          this.selectedNetworkController.getNetworkClientIdForDomain(domain);
        const { chainId } =
          this.networkController.getNetworkConfigurationByNetworkClientId(
            networkClientId,
          );
        return chainId;
      },

      // Web3 shim-related
      getWeb3ShimUsageState: this.alertController.getWeb3ShimUsageState.bind(
        this.alertController,
      ),
      setWeb3ShimUsageRecorded:
        this.alertController.setWeb3ShimUsageRecorded.bind(
          this.alertController,
        ),
      rejectApprovalRequestsForOrigin: () =>
        this.rejectOriginPendingApprovals(origin),
    };
  }

  /**
   * A method for creating an ethereum provider that is safely restricted for the requesting subject.
   *
   * @param {object} options - Provider engine options
   * @param {string} options.origin - The origin of the sender
   * @param {MessageSender | SnapSender} options.sender - The sender object.
   * @param {string} options.subjectType - The type of the sender subject.
   * @param {tabId} [options.tabId] - The tab ID of the sender - if the sender is within a tab
   * @param {mainFrameOrigin} [options.mainFrameOrigin] - The origin of the main frame if the sender is an iframe
   */
  setupProviderEngineEip1193({
    origin,
    subjectType,
    sender,
    tabId,
    mainFrameOrigin,
  }) {
    const engine = new JsonRpcEngine();

    // Append origin to each request
    engine.push(createOriginMiddleware({ origin }));

    // Append mainFrameOrigin to each request if present
    if (mainFrameOrigin) {
      engine.push(createMainFrameOriginMiddleware({ mainFrameOrigin }));
    }

    // Append selectedNetworkClientId to each request
    engine.push(createSelectedNetworkMiddleware(this.controllerMessenger));

    // If the origin is not in the selectedNetworkController's `domains` state
    // when the provider engine is created, the selectedNetworkController will
    // fetch the globally selected networkClient from the networkController and wrap
    // it in a proxy which can be switched to use its own state if/when the origin
    // is added to the `domains` state
    const proxyClient =
      this.selectedNetworkController.getProviderAndBlockTracker(origin);

    // We create the filter and subscription manager middleware now, but they will
    // be inserted into the engine later.
    const filterMiddleware = createFilterMiddleware(proxyClient);
    const subscriptionManager = createSubscriptionManager(proxyClient);
    subscriptionManager.events.on('notification', (message) =>
      engine.emit('notification', message),
    );

    // Append tabId to each request if it exists
    if (tabId) {
      engine.push(createTabIdMiddleware({ tabId }));
    }

    engine.push(createLoggerMiddleware({ origin }));
    engine.push(this.permissionLogController.createMiddleware());

    engine.push(createTracingMiddleware());

    engine.push(
      createOriginThrottlingMiddleware({
        getThrottledOriginState:
          this.appStateController.getThrottledOriginState.bind(
            this.appStateController,
          ),
        updateThrottledOriginState:
          this.appStateController.updateThrottledOriginState.bind(
            this.appStateController,
          ),
      }),
    );

    engine.push(
      createPPOMMiddleware(
        this.ppomController,
        this.preferencesController,
        this.networkController,
        this.appStateController,
        this.accountsController,
        this.updateSecurityAlertResponse.bind(this),
        this.getSecurityAlertsConfig.bind(this),
      ),
    );

    engine.push(
      createTrustSignalsMiddleware(
        this.networkController,
        this.appStateController,
        this.phishingController,
        this.preferencesController,
        this.getPermittedAccounts.bind(this),
      ),
    );

    engine.push(
      createRPCMethodTrackingMiddleware({
        getAccountType: this.getAccountType.bind(this),
        getDeviceModel: this.getDeviceModel.bind(this),
        getHDEntropyIndex: this.getHDEntropyIndex.bind(this),
        getHardwareTypeForMetric: this.getHardwareTypeForMetric.bind(this),
        snapAndHardwareMessenger: this.controllerMessenger.getRestricted({
          name: 'SnapAndHardwareMessenger',
          allowedActions: [
            'KeyringController:getKeyringForAccount',
            'SnapController:get',
            'AccountsController:getSelectedAccount',
          ],
        }),
        appStateController: this.appStateController,
        metaMetricsController: this.metaMetricsController,
      }),
    );

    engine.push(createUnsupportedMethodMiddleware());

    if (subjectType === SubjectType.Snap && isSnapPreinstalled(origin)) {
      engine.push(
        createPreinstalledSnapsMiddleware({
          getPermissions: this.permissionController.getPermissions.bind(
            this.permissionController,
            origin,
          ),
          getAllEvmAccounts: () =>
            this.controllerMessenger
              .call('AccountsController:listAccounts')
              .map((account) => account.address),
          grantPermissions: (approvedPermissions) =>
            this.controllerMessenger.call(
              'PermissionController:grantPermissions',
              { approvedPermissions, subject: { origin } },
            ),
        }),
      );
    }

    // Legacy RPC method that needs to be implemented _ahead of_ the permission
    // middleware.
    engine.push(
      createEthAccountsMethodMiddleware({
        getAccounts: this.getPermittedAccounts.bind(this, origin),
      }),
    );

    if (subjectType !== SubjectType.Internal) {
      engine.push(
        this.permissionController.createPermissionMiddleware({
          origin,
        }),
      );

      // Add Hyperliquid permission monitoring middleware
      engine.push(
        createHyperliquidReferralMiddleware(
          this.handleHyperliquidReferral.bind(this),
        ),
      );
    }

    if (subjectType === SubjectType.Website) {
      engine.push(
        createOnboardingMiddleware({
          location: sender.url,
          registerOnboarding: this.onboardingController.registerOnboarding,
        }),
      );
    }

    // EVM requests and eth permissions should not be passed to non-EVM accounts
    // this middleware intercepts these requests and returns an error.
    engine.push(
      createEvmMethodsToNonEvmAccountReqFilterMiddleware({
        messenger: this.controllerMessenger.getRestricted({
          name: 'EvmMethodsToNonEvmAccountFilterMessenger',
          allowedActions: ['AccountsController:getSelectedAccount'],
        }),
      }),
    );

    // Unrestricted/permissionless RPC method implementations.
    // They must nevertheless be placed _behind_ the permission middleware.
    engine.push(
      createEip1193MethodMiddleware({
        subjectType,
        ...this.setupCommonMiddlewareHooks(origin),

        // Miscellaneous
        metamaskState: this.getState(),
        sendMetrics: this.metaMetricsController.trackEvent.bind(
          this.metaMetricsController,
        ),

        // Permission-related
        getAccounts: this.getPermittedAccounts.bind(this, origin),
        getCaip25PermissionFromLegacyPermissionsForOrigin: (
          requestedPermissions,
        ) => getCaip25PermissionFromLegacyPermissions(requestedPermissions),
        getPermissionsForOrigin: this.permissionController.getPermissions.bind(
          this.permissionController,
          origin,
        ),

        requestPermissionsForOrigin: (requestedPermissions) =>
          this.permissionController.requestPermissions(
            { origin },
            requestedPermissions,
            {
              metadata: {
                isEip1193Request: true,
              },
            },
          ),
        revokePermissionsForOrigin: (permissionKeys) => {
          try {
            this.permissionController.revokePermissions({
              [origin]: permissionKeys,
            });
          } catch (e) {
            // we dont want to handle errors here because
            // the revokePermissions api method should just
            // return `null` if the permissions were not
            // successfully revoked or if the permissions
            // for the origin do not exist
            console.log(e);
          }
        },

        updateCaveat: this.permissionController.updateCaveat.bind(
          this.permissionController,
          origin,
        ),
        hasApprovalRequestsForOrigin: () =>
          this.approvalController.has({ origin }),
      }),
    );

    engine.push(
      createSnapsMethodMiddleware(subjectType === SubjectType.Snap, {
        clearSnapState: this.controllerMessenger.call.bind(
          this.controllerMessenger,
          'SnapController:clearSnapState',
          origin,
        ),
        getUnlockPromise: this.controllerMessenger.call.bind(
          this.controllerMessenger,
          'AppStateController:getUnlockPromise',
        ),
        getSnaps: this.controllerMessenger.call.bind(
          this.controllerMessenger,
          'SnapController:getPermitted',
          origin,
        ),
        requestPermissions: async (requestedPermissions) =>
          await this.permissionController.requestPermissions(
            { origin },
            requestedPermissions,
          ),
        getPermissions: this.permissionController.getPermissions.bind(
          this.permissionController,
          origin,
        ),
        getSnapFile: this.controllerMessenger.call.bind(
          this.controllerMessenger,
          'SnapController:getFile',
          origin,
        ),
        getSnapState: this.controllerMessenger.call.bind(
          this.controllerMessenger,
          'SnapController:getSnapState',
          origin,
        ),
        updateSnapState: this.controllerMessenger.call.bind(
          this.controllerMessenger,
          'SnapController:updateSnapState',
          origin,
        ),
        installSnaps: this.controllerMessenger.call.bind(
          this.controllerMessenger,
          'SnapController:install',
          origin,
        ),
        invokeSnap: this.permissionController.executeRestrictedMethod.bind(
          this.permissionController,
          origin,
          RestrictedMethods.wallet_snap,
        ),
        getIsLocked: () => {
          const { isUnlocked } = this.controllerMessenger.call(
            'KeyringController:getState',
          );

          return !isUnlocked;
        },
        getIsActive: () => {
          return this._isClientOpen;
        },
        getInterfaceState: (...args) =>
          this.controllerMessenger.call(
            'SnapInterfaceController:getInterface',
            origin,
            ...args,
          ).state,
        getInterfaceContext: (...args) =>
          this.controllerMessenger.call(
            'SnapInterfaceController:getInterface',
            origin,
            ...args,
          ).context,
        createInterface: this.controllerMessenger.call.bind(
          this.controllerMessenger,
          'SnapInterfaceController:createInterface',
          origin,
        ),
        updateInterface: this.controllerMessenger.call.bind(
          this.controllerMessenger,
          'SnapInterfaceController:updateInterface',
          origin,
        ),
        resolveInterface: this.controllerMessenger.call.bind(
          this.controllerMessenger,
          'SnapInterfaceController:resolveInterface',
          origin,
        ),
        getSnap: this.controllerMessenger.call.bind(
          this.controllerMessenger,
          'SnapController:get',
        ),
        trackError: (error) => {
          // `captureException` imported from `@sentry/browser` does not seem to
          // work in E2E tests. This is a workaround which works in both E2E
          // tests and production.
          return global.sentry?.captureException?.(error);
        },
        trackEvent: this.metaMetricsController.trackEvent.bind(
          this.metaMetricsController,
        ),
        getAllSnaps: this.controllerMessenger.call.bind(
          this.controllerMessenger,
          'SnapController:getAll',
        ),
        openWebSocket: this.controllerMessenger.call.bind(
          this.controllerMessenger,
          'WebSocketService:open',
          origin,
        ),
        closeWebSocket: this.controllerMessenger.call.bind(
          this.controllerMessenger,
          'WebSocketService:close',
          origin,
        ),
        getWebSockets: this.controllerMessenger.call.bind(
          this.controllerMessenger,
          'WebSocketService:getAll',
          origin,
        ),
        sendWebSocketMessage: this.controllerMessenger.call.bind(
          this.controllerMessenger,
          'WebSocketService:sendMessage',
          origin,
        ),
        getCurrencyRate: (currency) => {
          const rate = this.multichainRatesController.state.rates[currency];
          const { fiatCurrency } = this.multichainRatesController.state;

          if (!rate) {
            return undefined;
          }

          return {
            ...rate,
            currency: fiatCurrency,
          };
        },
        getEntropySources: () => {
          /**
           * @type {KeyringController['state']}
           */
          const state = this.controllerMessenger.call(
            'KeyringController:getState',
          );

          return state.keyrings
            .map((keyring, index) => {
              if (keyring.type === KeyringTypes.hd) {
                return {
                  id: keyring.metadata.id,
                  name: keyring.metadata.name,
                  type: 'mnemonic',
                  primary: index === 0,
                };
              }

              return null;
            })
            .filter(Boolean);
        },
        hasPermission: this.permissionController.hasPermission.bind(
          this.permissionController,
          origin,
        ),
        scheduleBackgroundEvent: (event) =>
          this.controllerMessenger.call('CronjobController:schedule', {
            ...event,
            snapId: origin,
          }),
        cancelBackgroundEvent: this.controllerMessenger.call.bind(
          this.controllerMessenger,
          'CronjobController:cancel',
          origin,
        ),
        getBackgroundEvents: this.controllerMessenger.call.bind(
          this.controllerMessenger,
          'CronjobController:get',
          origin,
        ),
        getNetworkConfigurationByChainId: this.controllerMessenger.call.bind(
          this.controllerMessenger,
          'NetworkController:getNetworkConfigurationByChainId',
        ),
        getNetworkClientById: this.controllerMessenger.call.bind(
          this.controllerMessenger,
          'NetworkController:getNetworkClientById',
        ),
        startTrace: (options) => {
          // We intentionally strip out `_isStandaloneSpan` since it can be undefined
          // eslint-disable-next-line no-unused-vars
          const { _isStandaloneSpan, ...result } = trace(options);
          return result;
        },
        endTrace,
        ///: BEGIN:ONLY_INCLUDE_IF(keyring-snaps)
        handleSnapRpcRequest: (args) =>
          this.handleSnapRequest({ ...args, origin }),
        getAllowedKeyringMethods: keyringSnapPermissionsBuilder(
          this.subjectMetadataController,
          origin,
        ),
        ///: END:ONLY_INCLUDE_IF
      }),
    );

    engine.push(filterMiddleware);
    engine.push(subscriptionManager.middleware);

    engine.push(this.metamaskMiddleware);

    engine.push(this.eip5792Middleware);

    engine.push(providerAsMiddleware(proxyClient.provider));

    return engine;
  }

  /**
   * A method for creating a CAIP Multichain provider that is safely restricted for the requesting subject.
   *
   * @param {object} options - Provider engine options
   * @param {string} options.origin - The origin of the sender
   * @param {MessageSender | SnapSender} options.sender - The sender object.
   * @param {string} options.subjectType - The type of the sender subject.
   * @param {tabId} [options.tabId] - The tab ID of the sender - if the sender is within a tab
   */
  setupProviderEngineCaip({ origin, sender, subjectType, tabId }) {
    const engine = new JsonRpcEngine();

    // Append origin to each request
    engine.push(createOriginMiddleware({ origin }));

    // Append tabId to each request if it exists
    if (tabId) {
      engine.push(createTabIdMiddleware({ tabId }));
    }

    engine.push(createLoggerMiddleware({ origin }));

    engine.push((req, _res, next, end) => {
      if (
        ![
          MESSAGE_TYPE.WALLET_CREATE_SESSION,
          MESSAGE_TYPE.WALLET_INVOKE_METHOD,
          MESSAGE_TYPE.WALLET_GET_SESSION,
          MESSAGE_TYPE.WALLET_REVOKE_SESSION,
        ].includes(req.method)
      ) {
        return end(rpcErrors.methodNotFound({ data: { method: req.method } }));
      }
      return next();
    });

    engine.push(
      createRPCMethodTrackingMiddleware({
        getAccountType: this.getAccountType.bind(this),
        getDeviceModel: this.getDeviceModel.bind(this),
        getHDEntropyIndex: this.getHDEntropyIndex.bind(this),
        getHardwareTypeForMetric: this.getHardwareTypeForMetric.bind(this),
        snapAndHardwareMessenger: this.controllerMessenger.getRestricted({
          name: 'SnapAndHardwareMessenger',
          allowedActions: [
            'KeyringController:getKeyringForAccount',
            'SnapController:get',
            'AccountsController:getSelectedAccount',
          ],
        }),
        appStateController: this.appStateController,
        metaMetricsController: this.metaMetricsController,
      }),
    );

    engine.push(multichainMethodCallValidatorMiddleware);
    const middlewareMaker = makeMethodMiddlewareMaker([
      walletRevokeSession,
      walletGetSession,
      walletInvokeMethod,
      walletCreateSession,
    ]);

    engine.push(
      middlewareMaker({
        findNetworkClientIdByChainId:
          this.networkController.findNetworkClientIdByChainId.bind(
            this.networkController,
          ),
        listAccounts: this.accountsController.listAccounts.bind(
          this.accountsController,
        ),
        requestPermissionsForOrigin: (requestedPermissions, options = {}) =>
          this.permissionController.requestPermissions(
            { origin },
            requestedPermissions,
            options,
          ),
        getCaveatForOrigin: this.permissionController.getCaveat.bind(
          this.permissionController,
          origin,
        ),
        updateCaveat: this.permissionController.updateCaveat.bind(
          this.permissionController,
          origin,
        ),
        getSelectedNetworkClientId: () =>
          this.networkController.state.selectedNetworkClientId,
        revokePermissionForOrigin:
          this.permissionController.revokePermission.bind(
            this.permissionController,
            origin,
          ),
        getNonEvmSupportedMethods: this.getNonEvmSupportedMethods.bind(this),
        isNonEvmScopeSupported: this.controllerMessenger.call.bind(
          this.controllerMessenger,
          'MultichainRouter:isSupportedScope',
        ),
        handleNonEvmRequestForOrigin: (params) =>
          this.controllerMessenger.call('MultichainRouter:handleRequest', {
            ...params,
            origin,
          }),
        getNonEvmAccountAddresses: this.controllerMessenger.call.bind(
          this.controllerMessenger,
          'MultichainRouter:getSupportedAccounts',
        ),
        trackSessionCreatedEvent: (approvedCaip25CaveatValue) =>
          this.metaMetricsController.trackEvent({
            event: MetaMetricsEventName.PermissionsRequested,
            properties: {
              api_source: MetaMetricsRequestedThrough.MultichainApi,
              method: MESSAGE_TYPE.WALLET_CREATE_SESSION,
              chain_id_list: getAllScopesFromCaip25CaveatValue(
                approvedCaip25CaveatValue,
              ),
            },
          }),
      }),
    );

    engine.push(
      createUnsupportedMethodMiddleware(
        new Set([
          ...UNSUPPORTED_RPC_METHODS,
          'eth_requestAccounts',
          'eth_accounts',
        ]),
      ),
    );

    if (subjectType === SubjectType.Website) {
      engine.push(
        createOnboardingMiddleware({
          location: sender.url,
          registerOnboarding: this.onboardingController.registerOnboarding,
        }),
      );
    }

    engine.push(
      createMultichainMethodMiddleware({
        subjectType,
        ...this.setupCommonMiddlewareHooks(origin),
      }),
    );
    engine.push(this.metamaskMiddleware);

    engine.push(this.eip5792Middleware);

    try {
      const caip25Caveat = this.permissionController.getCaveat(
        origin,
        Caip25EndowmentPermissionName,
        Caip25CaveatType,
      );

      // add new notification subscriptions for changed authorizations
      const sessionScopes = getSessionScopes(caip25Caveat.value, {
        getNonEvmSupportedMethods: this.getNonEvmSupportedMethods.bind(this),
      });

      // if the eth_subscription notification is in the scope and eth_subscribe is in the methods
      // then get the subscriptionManager going for that scope
      Object.entries(sessionScopes).forEach(([scope, scopeObject]) => {
        if (
          scopeObject.notifications.includes('eth_subscription') &&
          scopeObject.methods.includes('eth_subscribe')
        ) {
          this.addMultichainApiEthSubscriptionMiddleware({
            scope,
            origin,
            tabId,
          });
        }
      });
    } catch (err) {
      // noop
    }

    this.multichainSubscriptionManager.on(
      'notification',
      (targetOrigin, targetTabId, message) => {
        if (origin === targetOrigin && tabId === targetTabId) {
          engine.emit('notification', message);
        }
      },
    );

    engine.push(
      this.multichainMiddlewareManager.generateMultichainMiddlewareForOriginAndTabId(
        origin,
        tabId,
      ),
    );

    engine.push(async (req, res, _next, end) => {
      const { provider } = this.networkController.getNetworkClientById(
        req.networkClientId,
      );
      res.result = await provider.request(req);
      return end();
    });

    return engine;
  }

  /**
   * TODO:LegacyProvider: Delete
   * A method for providing our public config info over a stream.
   * This includes info we like to be synchronous if possible, like
   * the current selected account, and network ID.
   *
   * Since synchronous methods have been deprecated in web3,
   * this is a good candidate for deprecation.
   *
   * @param {*} outStream - The stream to provide public config over.
   */
  setupPublicConfig(outStream) {
    const configStream = storeAsStream(this.publicConfigStore);

    pipeline(configStream, outStream, (err) => {
      configStream.destroy();
      // For context and todos related to the error message match, see https://github.com/MetaMask/metamask-extension/issues/26337
      if (err && !err.message?.match('Premature close')) {
        log.error(err);
      }
    });
  }

  /**
   * Adds a reference to a connection by origin. Ignores the 'metamask' origin.
   * Caller must ensure that the returned id is stored such that the reference
   * can be deleted later.
   *
   * @param {string} origin - The connection's origin string.
   * @param {object} options - Data associated with the connection
   * @param {object} options.engine - The connection's JSON Rpc Engine
   * @param {number} options.tabId - The tabId for the connection
   * @param {API_TYPE} options.apiType - The API type for the connection
   * @returns {string} The connection's id (so that it can be deleted later)
   */
  addConnection(origin, { tabId, apiType, engine }) {
    if (origin === ORIGIN_METAMASK) {
      return null;
    }

    if (!this.connections[origin]) {
      this.connections[origin] = {};
    }

    const id = nanoid();
    this.connections[origin][id] = {
      tabId,
      apiType,
      engine,
    };

    return id;
  }

  /**
   * Deletes a reference to a connection, by origin and id.
   * Ignores unknown origins.
   *
   * @param {string} origin - The connection's origin string.
   * @param {string} id - The connection's id, as returned from addConnection.
   */
  removeConnection(origin, id) {
    const connections = this.connections[origin];
    if (!connections) {
      return;
    }

    delete connections[id];

    if (Object.keys(connections).length === 0) {
      delete this.connections[origin];
    }
  }

  /**
   * Closes all connections for the given origin, and removes the references
   * to them.
   * Ignores unknown origins.
   *
   * @param {string} origin - The origin string.
   */
  removeAllConnections(origin) {
    const connections = this.connections[origin];
    if (!connections) {
      return;
    }

    Object.keys(connections).forEach((id) => {
      this.removeConnection(origin, id);
    });
  }

  /**
   * Causes the RPC engines associated with the connections to the given origin
   * to emit a notification event with the given payload.
   *
   * The caller is responsible for ensuring that only permitted notifications
   * are sent.
   *
   * Ignores unknown origins.
   *
   * @param {string} origin - The connection's origin string.
   * @param {unknown} payload - The event payload.
   * @param apiType
   */
  notifyConnections(origin, payload, apiType) {
    const connections = this.connections[origin];
    if (connections) {
      Object.values(connections).forEach((conn) => {
        if (apiType && conn.apiType !== apiType) {
          return;
        }
        if (conn.engine) {
          conn.engine.emit('notification', payload);
        }
      });
    }
  }

  /**
   * Causes the RPC engines associated with all connections to emit a
   * notification event with the given payload.
   *
   * If the "payload" parameter is a function, the payload for each connection
   * will be the return value of that function called with the connection's
   * origin.
   *
   * The caller is responsible for ensuring that only permitted notifications
   * are sent.
   *
   * @param {unknown} payload - The event payload, or payload getter function.
   * @param apiType
   */
  notifyAllConnections(payload, apiType) {
    const getPayload =
      typeof payload === 'function'
        ? (origin) => payload(origin)
        : () => payload;

    Object.keys(this.connections).forEach((origin) => {
      Object.values(this.connections[origin]).forEach(async (conn) => {
        if (apiType && conn.apiType !== apiType) {
          return;
        }
        try {
          this.notifyConnection(conn, await getPayload(origin));
        } catch (err) {
          console.error(err);
        }
      });
    });
  }

  /**
   * Causes the RPC engine for passed connection to emit a
   * notification event with the given payload.
   *
   * The caller is responsible for ensuring that only permitted notifications
   * are sent.
   *
   * @param {object} connection - Data associated with the connection
   * @param {object} connection.engine - The connection's JSON Rpc Engine
   * @param {unknown} payload - The event payload
   */
  notifyConnection(connection, payload) {
    try {
      if (connection.engine) {
        connection.engine.emit('notification', payload);
      }
    } catch (err) {
      console.error(err);
    }
  }

  // handlers

  /**
   * Handle a KeyringController update
   *
   * @param {object} state - the KC state
   * @returns {Promise<void>}
   * @private
   */
  async _onKeyringControllerUpdate(state) {
    const { keyrings } = state;

    // The accounts tracker only supports EVM addresses and the keyring
    // controller may pass non-EVM addresses, so we filter them out
    const addresses = keyrings
      .reduce((acc, { accounts }) => acc.concat(accounts), [])
      .filter(isEthAddress);

    if (!addresses.length) {
      return;
    }

    this.accountTrackerController.syncWithAddresses(addresses);
  }

  /**
   * Handle global application unlock.
   */
  _onUnlock() {
    this.unMarkPasswordForgotten();

    // In the current implementation, this handler is triggered by a
    // KeyringController event. Other controllers subscribe to the 'unlock'
    // event of the MetaMaskController itself.
    this.emit('unlock');
  }

  /**
   * Handle global application lock.
   */
  _onLock() {
    // In the current implementation, this handler is triggered by a
    // KeyringController event. Other controllers subscribe to the 'lock'
    // event of the MetaMaskController itself.
    this.emit('lock');
  }

  /**
   * Handle memory state updates.
   * - Ensure isClientOpenAndUnlocked is updated
   * - Notifies all connections with the new provider network state
   *   - The external providers handle diffing the state
   *
   * @param newState
   */
  _onStateUpdate(newState) {
    this.isClientOpenAndUnlocked = newState.isUnlocked && this._isClientOpen;
    this._notifyChainChange();
  }

  /**
   * Execute side effects of a removed account.
   *
   * @param {string} address - The address of the account to remove.
   */
  _onAccountRemoved(address) {
    // Remove all associated permissions
    this.removeAllAccountPermissions(address);
  }

  // misc

  /**
   * A method for emitting the full MetaMask state to all registered listeners.
   *
   * @private
   */
  privateSendUpdate() {
    this.emit('update', this.getState());
  }

  /**
   * @returns {boolean} Whether the extension is unlocked.
   */
  isUnlocked() {
    return this.keyringController.state.isUnlocked;
  }

  //=============================================================================
  // MISCELLANEOUS
  //=============================================================================

  getExternalPendingTransactions(address) {
    return this.smartTransactionsController.getTransactions({
      addressFrom: address,
      status: 'pending',
    });
  }

  /**
   * The chain list is fetched live at runtime, falling back to a cache.
   * This preseeds the cache at startup with a static list provided at build.
   */
  async initializeChainlist() {
    const cacheKey = `cachedFetch:${CHAIN_SPEC_URL}`;
    const { cachedResponse } = (await getStorageItem(cacheKey)) || {};
    if (cachedResponse) {
      // Also initialize the known domains when we have chain data cached
      await initializeRpcProviderDomains();
      return;
    }
    await setStorageItem(cacheKey, {
      cachedResponse: rawChainData(),
      // Cached value is immediately invalidated
      cachedTime: 0,
    });
    // Initialize domains after setting the chainlist cache
    await initializeRpcProviderDomains();
  }

  /**
   * Returns the nonce that will be associated with a transaction once approved
   *
   * @param {string} address - The hex string address for the transaction
   * @param networkClientId - The networkClientId to get the nonce lock with
   * @returns {Promise<number>}
   */
  async getPendingNonce(address, networkClientId) {
    const { nonceDetails, releaseLock } = await this.txController.getNonceLock(
      address,
      networkClientId,
    );

    const pendingNonce = nonceDetails.params.highestSuggested;

    releaseLock();
    return pendingNonce;
  }

  /**
   * Returns the next nonce according to the nonce-tracker
   *
   * @param {string} address - The hex string address for the transaction
   * @param networkClientId - The networkClientId to get the nonce lock with
   * @returns {Promise<number>}
   */
  async getNextNonce(address, networkClientId) {
    const nonceLock = await this.txController.getNonceLock(
      address,
      networkClientId,
    );
    nonceLock.releaseLock();
    return nonceLock.nextNonce;
  }

  /**
   * Throw an artificial error in a timeout handler for testing purposes.
   *
   * @param message - The error message.
   * @deprecated This is only meant to facilitate manual and E2E testing. We should not
   * use this for handling errors.
   */
  throwTestError(message) {
    setTimeout(() => {
      const error = new Error(message);
      error.name = 'TestError';
      throw error;
    });
  }

  /**
   * Capture an artificial error in a timeout handler for testing purposes.
   *
   * @param message - The error message.
   * @deprecated This is only meant to facilitate manual and E2E tests testing. We should not
   * use this for handling errors.
   */
  captureTestError(message) {
    setTimeout(() => {
      const error = new Error(message);
      error.name = 'TestError';
      captureException(error);
    });
  }

  getTransactionMetricsRequest() {
    const controllerActions = {
      // Metametrics Actions
      createEventFragment: this.controllerMessenger.call.bind(
        this.controllerMessenger,
        'MetaMetricsController:createEventFragment',
      ),
      finalizeEventFragment: this.controllerMessenger.call.bind(
        this.controllerMessenger,
        'MetaMetricsController:finalizeEventFragment',
      ),
      getEventFragmentById: this.controllerMessenger.call.bind(
        this.controllerMessenger,
        'MetaMetricsController:getEventFragmentById',
      ),
      getParticipateInMetrics: () =>
        this.controllerMessenger.call('MetaMetricsController:getState')
          .participateInMetaMetrics,
      trackEvent: this.controllerMessenger.call.bind(
        this.controllerMessenger,
        'MetaMetricsController:trackEvent',
      ),
      updateEventFragment: this.controllerMessenger.call.bind(
        this.controllerMessenger,
        'MetaMetricsController:updateEventFragment',
      ),
      // Other dependencies
      getAccountBalance: (account, chainId) =>
        this.accountTrackerController.state.accountsByChainId?.[chainId]?.[
          account
        ]?.balance,
      getAccountType: this.getAccountType.bind(this),
      getDeviceModel: this.getDeviceModel.bind(this),
      getHardwareTypeForMetric: this.getHardwareTypeForMetric.bind(this),
      getEIP1559GasFeeEstimates: (...args) =>
        this.gasFeeController.fetchGasFeeEstimates(...args),
      getSelectedAddress: () =>
        this.accountsController.getSelectedAccount().address,
      getTokenStandardAndDetails: this.getTokenStandardAndDetails.bind(this),
      getTransaction: (id) =>
        this.txController.state.transactions.find((tx) => tx.id === id),
      getIsSmartTransaction: (chainId) => {
        return getIsSmartTransaction(this._getMetaMaskState(), chainId);
      },
      getSmartTransactionByMinedTxHash: (txHash) => {
        return this.smartTransactionsController.getSmartTransactionByMinedTxHash(
          txHash,
        );
      },
      getMethodData: (data) => {
        if (!data) {
          return null;
        }
        const { knownMethodData, use4ByteResolution } =
          this.preferencesController.state;
        const prefixedData = addHexPrefix(data);
        return getMethodDataName(
          knownMethodData,
          use4ByteResolution,
          prefixedData,
          this.preferencesController.addKnownMethodData.bind(
            this.preferencesController,
          ),
          this.provider,
        );
      },
      getIsConfirmationAdvancedDetailsOpen: () => {
        return this.preferencesController.state.preferences
          .showConfirmationAdvancedDetails;
      },
      getHDEntropyIndex: this.getHDEntropyIndex.bind(this),
      getNetworkRpcUrl: (chainId) => {
        // TODO: Move to @metamask/network-controller
        try {
          const networkClientId =
            this.networkController.findNetworkClientIdByChainId(chainId);
          const networkConfig =
            this.networkController.getNetworkConfigurationByNetworkClientId(
              networkClientId,
            );

          // Try direct rpcUrl property first
          if (networkConfig.rpcUrl) {
            return networkConfig.rpcUrl;
          }

          // Try rpcEndpoints array
          if (networkConfig.rpcEndpoints?.length > 0) {
            const defaultEndpointIndex =
              networkConfig.defaultRpcEndpointIndex || 0;
            return (
              networkConfig.rpcEndpoints[defaultEndpointIndex]?.url ||
              networkConfig.rpcEndpoints[0].url
            );
          }

          return 'unknown';
        } catch (error) {
          console.error('Error getting RPC URL:', error);
          return 'unknown';
        }
      },
    };

    return {
      ...controllerActions,
      snapAndHardwareMessenger: this.controllerMessenger.getRestricted({
        name: 'SnapAndHardwareMessenger',
        allowedActions: [
          'KeyringController:getKeyringForAccount',
          'SnapController:get',
          'AccountsController:getSelectedAccount',
        ],
      }),
      provider: this.controllerMessenger.call(
        'NetworkController:getSelectedNetworkClient',
      )?.provider,
    };
  }

  updateAccountBalanceForTransactionNetwork(transactionMeta) {
    const {
      networkClientId,
      txParams: { from },
    } = transactionMeta;
    this.accountTrackerController.updateAccountByAddress({
      address: from,
      networkClientId,
    });
  }

  toggleExternalServices(useExternal) {
    this.preferencesController.toggleExternalServices(useExternal);
    this.tokenListController.updatePreventPollingOnNetworkRestart(!useExternal);
    if (useExternal) {
      this.tokenDetectionController.enable();
      this.gasFeeController.enableNonRPCGasFeeApis();
    } else {
      this.tokenDetectionController.disable();
      this.gasFeeController.disableNonRPCGasFeeApis();
    }
  }

  //=============================================================================
  // CONFIG
  //=============================================================================

  /**
   * Sets the Ledger Live preference to use for Ledger hardware wallet support
   *
   * @param keyring
   * @deprecated This method is deprecated and will be removed in the future.
   * Only webhid connections are supported in chrome and u2f in firefox.
   */
  async setLedgerTransportPreference(keyring) {
    const transportType = window.navigator.hid
      ? LedgerTransportTypes.webhid
      : LedgerTransportTypes.u2f;

    if (keyring?.updateTransportMethod) {
      return keyring.updateTransportMethod(transportType).catch((e) => {
        throw e;
      });
    }

    return undefined;
  }

  /**
   * A method for initializing storage the first time.
   *
   * @param {object} initState - The default state to initialize with.
   * @private
   */
  recordFirstTimeInfo(initState) {
    if (!('firstTimeInfo' in initState)) {
      const version = process.env.METAMASK_VERSION;
      initState.firstTimeInfo = {
        version,
        date: Date.now(),
      };
    }
  }

  // TODO: Replace isClientOpen methods with `controllerConnectionChanged` events.
  /* eslint-disable accessor-pairs */
  /**
   * A method for recording whether the MetaMask user interface is open or not.
   *
   * @param {boolean} open
   */
  set isClientOpen(open) {
    this._isClientOpen = open;

    // Notify Snaps that the client is open or closed.
    this.controllerMessenger.call('SnapController:setClientActive', open);
  }
  /* eslint-enable accessor-pairs */

  /**
   * A method that is called by the background when all instances of metamask are closed.
   * Currently used to stop controller polling.
   */
  onClientClosed() {
    try {
      this.gasFeeController.stopAllPolling();
      this.currencyRateController.stopAllPolling();
      this.tokenRatesController.stopAllPolling();
      this.tokenDetectionController.stopAllPolling();
      this.tokenListController.stopAllPolling();
      this.tokenBalancesController.stopAllPolling();
      this.appStateController.clearPollingTokens();
      this.accountTrackerController.stopAllPolling();
      this.deFiPositionsController.stopAllPolling();
    } catch (error) {
      console.error(error);
    }
  }

  /**
   * A method that is called by the background when a particular environment type is closed (fullscreen, popup, notification).
   * Currently used to stop polling controllers for only that environement type
   *
   * @param environmentType
   */
  onEnvironmentTypeClosed(environmentType) {
    const appStatePollingTokenType =
      POLLING_TOKEN_ENVIRONMENT_TYPES[environmentType];
    const pollingTokensToDisconnect =
      this.appStateController.state[appStatePollingTokenType];
    pollingTokensToDisconnect.forEach((pollingToken) => {
      // We don't know which controller the token is associated with, so try them all.
      // Consider storing the tokens per controller in state instead.
      this.gasFeeController.stopPollingByPollingToken(pollingToken);
      this.currencyRateController.stopPollingByPollingToken(pollingToken);
      this.tokenRatesController.stopPollingByPollingToken(pollingToken);
      this.tokenDetectionController.stopPollingByPollingToken(pollingToken);
      this.tokenListController.stopPollingByPollingToken(pollingToken);
      this.tokenBalancesController.stopPollingByPollingToken(pollingToken);
      this.accountTrackerController.stopPollingByPollingToken(pollingToken);
      this.appStateController.removePollingToken(
        pollingToken,
        appStatePollingTokenType,
      );
    });
  }

  /**
   * Adds a domain to the PhishingController safelist
   *
   * @param {string} origin - the domain to safelist
   */
  safelistPhishingDomain(origin) {
    const isFirefox = getPlatform() === PLATFORM_FIREFOX;
    if (!isFirefox) {
      this.metaMetricsController.trackEvent(
        {
          category: MetaMetricsEventCategory.Phishing,
          event: MetaMetricsEventName.ProceedAnywayClicked,
          properties: {
            url: origin,
            referrer: {
              url: origin,
            },
          },
        },
        {
          excludeMetaMetricsId: true,
        },
      );
    }

    return this.phishingController.bypass(origin);
  }

  async backToSafetyPhishingWarning() {
    const portfolioBaseURL = process.env.PORTFOLIO_URL;
    const portfolioURL = `${portfolioBaseURL}/?metamaskEntry=phishing_page_portfolio_button`;

    this.metaMetricsController.trackEvent({
      category: MetaMetricsEventCategory.Navigation,
      event: MetaMetricsEventName.PortfolioLinkClicked,
      properties: {
        location: 'phishing_page',
        text: 'Back to safety',
      },
    });

    await this.platform.switchToAnotherURL(undefined, portfolioURL);
  }

  /**
   * Locks MetaMask
   *
   * @param {object} options - The options for setting the locked state.
   * @param {boolean} options.skipSeedlessOperationLock - If true, the seedless operation mutex will not be locked.
   */
  async setLocked(options = { skipSeedlessOperationLock: false }) {
    const { skipSeedlessOperationLock } = options;
    const isSocialLoginFlow = this.onboardingController.getIsSocialLoginFlow();

    let releaseLock;
    if (isSocialLoginFlow && !skipSeedlessOperationLock) {
      releaseLock = await this.seedlessOperationMutex.acquire();
    }

    try {
      if (isSocialLoginFlow) {
        await this.seedlessOnboardingController.setLocked();
      }
      await this.keyringController.setLocked();
    } catch (error) {
      log.error('Error setting locked state', error);
      throw error;
    } finally {
      if (releaseLock) {
        releaseLock();
      }
    }
  }

  removePermissionsFor = (subjects) => {
    try {
      this.permissionController.revokePermissions(subjects);
    } catch (exp) {
      if (!(exp instanceof PermissionsRequestNotFoundError)) {
        throw exp;
      }
    }
  };

  updateCaveat = (origin, target, caveatType, caveatValue) => {
    try {
      this.controllerMessenger.call(
        'PermissionController:updateCaveat',
        origin,
        target,
        caveatType,
        caveatValue,
      );
    } catch (exp) {
      if (!(exp instanceof PermissionsRequestNotFoundError)) {
        throw exp;
      }
    }
  };

  updateNetworksList = (chainIds) => {
    try {
      this.networkOrderController.updateNetworksList(chainIds);
    } catch (err) {
      log.error(err.message);
      throw err;
    }
  };

  updateAccountsList = (pinnedAccountList) => {
    try {
      this.accountOrderController.updateAccountsList(pinnedAccountList);
    } catch (err) {
      log.error(err.message);
      throw err;
    }
  };

  setEnabledNetworks = (chainIds, networkId) => {
    try {
      this.networkOrderController.setEnabledNetworks(chainIds, networkId);
    } catch (err) {
      log.error(err.message);
      throw err;
    }
  };

  setEnabledNetworksMultichain = (chainIds, namespace) => {
    try {
      this.networkOrderController.setEnabledNetworksMultichain(
        chainIds,
        namespace,
      );
    } catch (err) {
      log.error(err.message);
      throw err;
    }
  };

  updateHiddenAccountsList = (hiddenAccountList) => {
    try {
      this.accountOrderController.updateHiddenAccountsList(hiddenAccountList);
    } catch (err) {
      log.error(err.message);
      throw err;
    }
  };

  rejectPermissionsRequest = (requestId) => {
    try {
      this.permissionController.rejectPermissionsRequest(requestId);
    } catch (exp) {
      if (!(exp instanceof PermissionsRequestNotFoundError)) {
        throw exp;
      }
    }
  };

  acceptPermissionsRequest = (request) => {
    try {
      this.permissionController.acceptPermissionsRequest(request);
    } catch (exp) {
      if (!(exp instanceof PermissionsRequestNotFoundError)) {
        throw exp;
      }
    }
  };

  resolvePendingApproval = async (id, value, options) => {
    try {
      await this.approvalController.accept(id, value, options);
    } catch (exp) {
      if (!(exp instanceof ApprovalRequestNotFoundError)) {
        throw exp;
      }
    }
  };

  rejectPendingApproval = (id, error) => {
    try {
      this.approvalController.reject(
        id,
        new JsonRpcError(error.code, error.message, error.data),
      );
    } catch (exp) {
      if (!(exp instanceof ApprovalRequestNotFoundError)) {
        throw exp;
      }
    }
  };

  rejectAllPendingApprovals() {
    const deleteInterface = (id) =>
      this.controllerMessenger.call(
        'SnapInterfaceController:deleteInterface',
        id,
      );

    rejectAllApprovals({
      approvalController: this.approvalController,
      deleteInterface,
    });
  }

  async getCode(address, networkClientId) {
    const { provider } =
      this.networkController.getNetworkClientById(networkClientId);

    return await provider.request({
      method: 'eth_getCode',
      params: [address],
    });
  }

  async _onAccountChange(newAddress) {
    const permittedAccountsMap = getPermittedAccountsByOrigin(
      this.permissionController.state,
    );

    for (const [origin, accounts] of permittedAccountsMap.entries()) {
      if (accounts.includes(newAddress)) {
        this._notifyAccountsChange(origin, accounts);
      }
    }
  }

  _notifyAccountsChange(origin, newAccounts) {
    this.notifyConnections(
      origin,
      {
        method: NOTIFICATION_NAMES.accountsChanged,
        // This should be the same as the return value of `eth_accounts`,
        // namely an array of the current / most recently selected Ethereum
        // account.
        params:
          newAccounts.length < 2
            ? // If the length is 1 or 0, the accounts are sorted by definition.
              newAccounts
            : // If the length is 2 or greater, we have to execute
              // `eth_accounts` vi this method.
              this.getPermittedAccounts(origin),
      },
      API_TYPE.EIP1193,
    );

    this.permissionLogController.updateAccountsHistory(origin, newAccounts);
  }

  async _notifyAuthorizationChange(origin, newAuthorization) {
    this.notifyConnections(
      origin,
      {
        method: MultichainApiNotifications.sessionChanged,
        params: {
          sessionScopes: getSessionScopes(newAuthorization, {
            getNonEvmSupportedMethods:
              this.getNonEvmSupportedMethods.bind(this),
          }),
        },
      },
      API_TYPE.CAIP_MULTICHAIN,
    );
  }

  async _notifySolanaAccountChange(origin, accountAddressArray) {
    this.notifyConnections(
      origin,
      {
        method: MultichainApiNotifications.walletNotify,
        params: {
          scope: MultichainNetworks.SOLANA,
          notification: {
            method: NOTIFICATION_NAMES.accountsChanged,
            params: accountAddressArray,
          },
        },
      },
      API_TYPE.CAIP_MULTICHAIN,
    );
  }

  async _notifyChainChange() {
    this.notifyAllConnections(
      async (origin) => ({
        method: NOTIFICATION_NAMES.chainChanged,
        params: await this.getProviderNetworkState({ origin }),
      }),
      API_TYPE.EIP1193,
    );
  }

  async _notifyChainChangeForConnection(connection, origin) {
    this.notifyConnection(connection, {
      method: NOTIFICATION_NAMES.chainChanged,
      params: await this.getProviderNetworkState({ origin }),
    });
  }

  /**
   * @deprecated
   * Controllers should subscribe to messenger events internally rather than relying on the client.
   * @param transactionMeta - Metadata for the transaction.
   */
  async _onFinishedTransaction(transactionMeta) {
    if (
      ![TransactionStatus.confirmed, TransactionStatus.failed].includes(
        transactionMeta.status,
      )
    ) {
      return;
    }
    const startTime = performance.now();

    const traceContext = trace({
      name: TraceName.OnFinishedTransaction,
      startTime: performance.timeOrigin,
    });

    trace({
      name: TraceName.OnFinishedTransaction,
      startTime: performance.timeOrigin,
      parentContext: traceContext,
      data: {
        transactionMeta,
      },
    });

    await this._createTransactionNotifcation(transactionMeta);
    await this._updateNFTOwnership(transactionMeta);
    this._trackTransactionFailure(transactionMeta);
    await this.tokenBalancesController.updateBalances({
      chainIds: [transactionMeta.chainId],
    });
    endTrace({
      name: TraceName.OnFinishedTransaction,
      timestamp: performance.timeOrigin + startTime,
    });
  }

  async _createTransactionNotifcation(transactionMeta) {
    const { chainId } = transactionMeta;
    let rpcPrefs = {};

    if (chainId) {
      const networkConfiguration =
        this.networkController.state.networkConfigurationsByChainId?.[chainId];

      const blockExplorerUrl =
        networkConfiguration?.blockExplorerUrls?.[
          networkConfiguration?.defaultBlockExplorerUrlIndex
        ];

      rpcPrefs = { blockExplorerUrl };
    }

    try {
      await this.platform.showTransactionNotification(
        transactionMeta,
        rpcPrefs,
      );
    } catch (error) {
      log.error('Failed to create transaction notification', error);
    }
  }

  async _updateNFTOwnership(transactionMeta) {
    // if this is a transferFrom method generated from within the app it may be an NFT transfer transaction
    // in which case we will want to check and update ownership status of the transferred NFT.

    const { type, txParams, chainId, txReceipt } = transactionMeta;
    const selectedAddress =
      this.accountsController.getSelectedAccount().address;

    const { allNfts } = this.nftController.state;
    const txReceiptLogs = txReceipt?.logs;

    const isContractInteractionTx =
      type === TransactionType.contractInteraction && txReceiptLogs;
    const isTransferFromTx =
      (type === TransactionType.tokenMethodTransferFrom ||
        type === TransactionType.tokenMethodSafeTransferFrom) &&
      txParams !== undefined;

    if (!isContractInteractionTx && !isTransferFromTx) {
      return;
    }

    const networkClientId =
      this.networkController?.state?.networkConfigurationsByChainId?.[chainId]
        ?.rpcEndpoints[
        this.networkController?.state?.networkConfigurationsByChainId?.[chainId]
          ?.defaultRpcEndpointIndex
      ]?.networkClientId;

    if (isTransferFromTx) {
      const { data, to: contractAddress, from: userAddress } = txParams;
      const transactionData = parseStandardTokenTransactionData(data);
      // Sometimes the tokenId value is parsed as "_value" param. Not seeing this often any more, but still occasionally:
      // i.e. call approve() on BAYC contract - https://etherscan.io/token/0xbc4ca0eda7647a8ab7c2061c2e118a18a936f13d#writeContract, and tokenId shows up as _value,
      // not sure why since it doesn't match the ERC721 ABI spec we use to parse these transactions - https://github.com/MetaMask/metamask-eth-abis/blob/d0474308a288f9252597b7c93a3a8deaad19e1b2/src/abis/abiERC721.ts#L62.
      const transactionDataTokenId =
        getTokenIdParam(transactionData) ?? getTokenValueParam(transactionData);

      // check if its a known NFT
      const knownNft = allNfts?.[userAddress]?.[chainId]?.find(
        ({ address, tokenId }) =>
          isEqualCaseInsensitive(address, contractAddress) &&
          tokenId === transactionDataTokenId,
      );

      // if it is we check and update ownership status.
      if (knownNft) {
        this.nftController.checkAndUpdateSingleNftOwnershipStatus(
          knownNft,
          false,
          networkClientId,
          // TODO add networkClientId once it is available in the transactionMeta
          // the chainId previously passed here didn't actually allow us to check for ownership on a non globally selected network
          // because the check would use the provider for the globally selected network, not the chainId passed here.
          { userAddress },
        );
      }
    } else {
      // Else if contract interaction we will parse the logs

      const allNftTransferLog = txReceiptLogs.map((txReceiptLog) => {
        const isERC1155NftTransfer =
          txReceiptLog.topics &&
          txReceiptLog.topics[0] === TRANSFER_SINFLE_LOG_TOPIC_HASH;
        const isERC721NftTransfer =
          txReceiptLog.topics &&
          txReceiptLog.topics[0] === TOKEN_TRANSFER_LOG_TOPIC_HASH;
        let isTransferToSelectedAddress;

        if (isERC1155NftTransfer) {
          isTransferToSelectedAddress =
            txReceiptLog.topics &&
            txReceiptLog.topics[3] &&
            txReceiptLog.topics[3].match(selectedAddress?.slice(2));
        }

        if (isERC721NftTransfer) {
          isTransferToSelectedAddress =
            txReceiptLog.topics &&
            txReceiptLog.topics[2] &&
            txReceiptLog.topics[2].match(selectedAddress?.slice(2));
        }

        return {
          isERC1155NftTransfer,
          isERC721NftTransfer,
          isTransferToSelectedAddress,
          ...txReceiptLog,
        };
      });
      if (allNftTransferLog.length !== 0) {
        const allNftParsedLog = [];
        allNftTransferLog.forEach((singleLog) => {
          if (
            singleLog.isTransferToSelectedAddress &&
            (singleLog.isERC1155NftTransfer || singleLog.isERC721NftTransfer)
          ) {
            let iface;
            if (singleLog.isERC1155NftTransfer) {
              iface = new Interface(abiERC1155);
            } else {
              iface = new Interface(abiERC721);
            }
            try {
              const parsedLog = iface.parseLog({
                data: singleLog.data,
                topics: singleLog.topics,
              });
              allNftParsedLog.push({
                contract: singleLog.address,
                ...parsedLog,
              });
            } catch (err) {
              // ignore
            }
          }
        });
        // Filter known nfts and new Nfts
        const knownNFTs = [];
        const newNFTs = [];
        allNftParsedLog.forEach((single) => {
          const tokenIdFromLog = getTokenIdParam(single);
          const existingNft = allNfts?.[selectedAddress]?.[chainId]?.find(
            ({ address, tokenId }) => {
              return (
                isEqualCaseInsensitive(address, single.contract) &&
                tokenId === tokenIdFromLog
              );
            },
          );
          if (existingNft) {
            knownNFTs.push(existingNft);
          } else {
            newNFTs.push({
              tokenId: tokenIdFromLog,
              ...single,
            });
          }
        });
        // For known nfts only refresh ownership
        const refreshOwnershipNFts = knownNFTs.map(async (singleNft) => {
          return this.nftController.checkAndUpdateSingleNftOwnershipStatus(
            singleNft,
            false,
            networkClientId,
            // TODO add networkClientId once it is available in the transactionMeta
            // the chainId previously passed here didn't actually allow us to check for ownership on a non globally selected network
            // because the check would use the provider for the globally selected network, not the chainId passed here.
            { selectedAddress },
          );
        });
        await Promise.allSettled(refreshOwnershipNFts);
        // For new nfts, add them to state
        const addNftPromises = newNFTs.map(async (singleNft) => {
          return this.nftController.addNft(
            singleNft.contract,
            singleNft.tokenId,
            networkClientId,
          );
        });
        await Promise.allSettled(addNftPromises);
      }
    }
  }

  _trackTransactionFailure(transactionMeta) {
    const { txReceipt } = transactionMeta;
    const metamaskState = this.getState();
    const { allTokens } = this.tokensController.state;
    const selectedAccount = this.accountsController.getSelectedAccount();
    const tokens =
      allTokens?.[transactionMeta.chainId]?.[selectedAccount.address] || [];

    if (!txReceipt || txReceipt.status !== '0x0') {
      return;
    }

    this.metaMetricsController.trackEvent(
      {
        event: 'Tx Status Update: On-Chain Failure',
        category: MetaMetricsEventCategory.Background,
        properties: {
          action: 'Transactions',
          errorMessage: transactionMeta.simulationFails?.reason,
          numberOfTokens: tokens.length,
          // TODO: remove this once we have migrated to the new account balances state
          numberOfAccounts: Object.keys(metamaskState.accounts).length,
        },
      },
      {
        matomoEvent: true,
      },
    );
  }

  _onUserOperationAdded(userOperationMeta) {
    const transactionMeta = this.txController.state.transactions.find(
      (tx) => tx.id === userOperationMeta.id,
    );

    if (!transactionMeta) {
      return;
    }

    if (transactionMeta.type === TransactionType.swap) {
      this.controllerMessenger.publish(
        'TransactionController:transactionNewSwap',
        { transactionMeta },
      );
    } else if (transactionMeta.type === TransactionType.swapApproval) {
      this.controllerMessenger.publish(
        'TransactionController:transactionNewSwapApproval',
        { transactionMeta },
      );
    }
  }

  _onUserOperationTransactionUpdated(transactionMeta) {
    const updatedTransactionMeta = {
      ...transactionMeta,
      txParams: {
        ...transactionMeta.txParams,
        from: this.accountsController.getSelectedAccount().address,
      },
    };

    const transactionExists = this.txController.state.transactions.some(
      (tx) => tx.id === updatedTransactionMeta.id,
    );

    if (!transactionExists) {
      this.txController.update((state) => {
        state.transactions.push(updatedTransactionMeta);
      });
    }

    this.txController.updateTransaction(
      updatedTransactionMeta,
      'Generated from user operation',
    );

    this.controllerMessenger.publish(
      'TransactionController:transactionStatusUpdated',
      { transactionMeta: updatedTransactionMeta },
    );
  }

  _getMetaMaskState() {
    return {
      metamask: this.getState(),
    };
  }

  /**
   * Select a hardware wallet device and execute a
   * callback with the keyring for that device.
   *
   * Note that KeyringController state is not updated before
   * the end of the callback execution, and calls to KeyringController
   * methods within the callback can lead to deadlocks.
   *
   * @param {object} options - The options for the device
   * @param {string} options.name - The device name to select
   * @param {string} options.hdPath - An optional hd path to be set on the device
   * keyring
   * @param {*} callback - The callback to execute with the keyring
   * @returns {*} The result of the callback
   */
  async #withKeyringForDevice(options, callback) {
    const keyringOverrides = this.opts.overrides?.keyrings;
    let keyringType = null;
    switch (options.name) {
      case HardwareDeviceNames.trezor:
        keyringType = keyringOverrides?.trezor?.type || TrezorKeyring.type;
        break;
      case HardwareDeviceNames.oneKey:
        keyringType = keyringOverrides?.oneKey?.type || OneKeyKeyring?.type;
        break;
      case HardwareDeviceNames.ledger:
        keyringType = keyringOverrides?.ledger?.type || LedgerKeyring.type;
        break;
      case HardwareDeviceNames.qr:
        keyringType = QrKeyring.type;
        break;
      case HardwareDeviceNames.lattice:
        keyringType = keyringOverrides?.lattice?.type || LatticeKeyring.type;
        break;
      default:
        throw new Error(
          'MetamaskController:#withKeyringForDevice - Unknown device',
        );
    }

    return this.keyringController.withKeyring(
      { type: keyringType },
      async ({ keyring }) => {
        if (options.hdPath && keyring.setHdPath) {
          keyring.setHdPath(options.hdPath);
        }

        if (options.name === HardwareDeviceNames.lattice) {
          keyring.appName = 'MetaMask';
        }

        if (options.name === HardwareDeviceNames.ledger) {
          await this.setLedgerTransportPreference(keyring);
        }

        if (
          options.name === HardwareDeviceNames.trezor ||
          options.name === HardwareDeviceNames.oneKey
        ) {
          const model = keyring.getModel();
          this.appStateController.setTrezorModel(model);
        }

        keyring.network = getProviderConfig({
          metamask: this.networkController.state,
        }).type;

        return await callback(keyring);
      },
      {
        createIfMissing: true,
      },
    );
  }

  /**
   * @deprecated Avoid new references to the global network.
   * Will be removed once multi-chain support is fully implemented.
   * @returns {string} The chain ID of the currently selected network.
   */
  #getGlobalChainId() {
    const globalNetworkClientId = this.#getGlobalNetworkClientId();

    const globalNetworkClient = this.networkController.getNetworkClientById(
      globalNetworkClientId,
    );

    return globalNetworkClient.configuration.chainId;
  }

  /**
   * @deprecated Avoid new references to the global network.
   * Will be removed once multi-chain support is fully implemented.
   * @returns {string} The network client ID of the currently selected network client.
   */
  #getGlobalNetworkClientId() {
    return this.networkController.state.selectedNetworkClientId;
  }

  #initControllers({ existingControllers, initFunctions, initState }) {
    const initRequest = {
<<<<<<< HEAD
=======
      encryptor: this.opts.encryptor,
>>>>>>> 17d008f4
      extension: this.extension,
      getCronjobControllerStorageManager: () =>
        this.opts.cronjobControllerStorageManager,
      getFlatState: this.getState.bind(this),
      getPermittedAccounts: this.getPermittedAccounts.bind(this),
      getStateUI: this._getMetaMaskState.bind(this),
      getTransactionMetricsRequest:
        this.getTransactionMetricsRequest.bind(this),
      infuraProjectId: this.opts.infuraProjectId,
      initLangCode: this.opts.initLangCode,
      keyringOverrides: this.opts.overrides?.keyrings,
      updateAccountBalanceForTransactionNetwork:
        this.updateAccountBalanceForTransactionNetwork.bind(this),
      offscreenPromise: this.offscreenPromise,
      preinstalledSnaps: this.opts.preinstalledSnaps,
      persistedState: initState,
      removeAccount: this.removeAccount.bind(this),
      removeAllConnections: this.removeAllConnections.bind(this),
      setupUntrustedCommunicationEip1193:
        this.setupUntrustedCommunicationEip1193.bind(this),
      setLocked: this.setLocked.bind(this),
      showNotification: this.platform._showNotification,
      getAccountType: this.getAccountType.bind(this),
      getDeviceModel: this.getDeviceModel.bind(this),
      getHardwareTypeForMetric: this.getHardwareTypeForMetric.bind(this),
      trace,
    };

    return initControllers({
      baseControllerMessenger: this.controllerMessenger,
      existingControllers,
      initFunctions,
      initRequest,
    });
  }
}<|MERGE_RESOLUTION|>--- conflicted
+++ resolved
@@ -2,18 +2,10 @@
 import { finished, pipeline } from 'readable-stream';
 import browser from 'webextension-polyfill';
 import {
-<<<<<<< HEAD
-  CurrencyRateController,
-  RatesController,
-  fetchMultiExchangeRate,
-} from '@metamask/assets-controllers';
-import { JsonRpcEngine } from '@metamask/json-rpc-engine';
-=======
   createAsyncMiddleware,
   createScaffoldMiddleware,
   JsonRpcEngine,
 } from '@metamask/json-rpc-engine';
->>>>>>> 17d008f4
 import { createEngineStream } from '@metamask/json-rpc-middleware-stream';
 import { ObservableStore } from '@metamask/obs-store';
 import { storeAsStream } from '@metamask/obs-store/dist/asStream';
@@ -29,11 +21,7 @@
 import { LedgerKeyring } from '@metamask/eth-ledger-bridge-keyring';
 import LatticeKeyring from 'eth-lattice-keyring';
 import { rawChainData } from 'eth-chainlist';
-<<<<<<< HEAD
-import { QrKeyring, QrKeyringScannerBridge } from '@metamask/eth-qr-keyring';
-=======
 import { QrKeyring } from '@metamask/eth-qr-keyring';
->>>>>>> 17d008f4
 import { nanoid } from 'nanoid';
 import { AddressBookController } from '@metamask/address-book-controller';
 import {
@@ -121,12 +109,9 @@
   getCallsStatus,
   getCapabilities,
   processSendCalls,
-<<<<<<< HEAD
-=======
   walletGetCallsStatus,
   walletGetCapabilities,
   walletSendCalls,
->>>>>>> 17d008f4
 } from '@metamask/eip-5792-middleware';
 
 import {
@@ -271,10 +256,6 @@
 import { AlertController } from './controllers/alert-controller';
 import Backup from './lib/backup';
 import DecryptMessageController from './controllers/decrypt-message';
-<<<<<<< HEAD
-import SwapsController from './controllers/swaps';
-=======
->>>>>>> 17d008f4
 import createMetaRPCHandler from './lib/createMetaRPCHandler';
 import {
   addHexPrefix,
@@ -375,7 +356,6 @@
 import { isRelaySupported } from './lib/transaction/transaction-relay';
 import { openUpdateTabAndReload } from './lib/open-update-tab-and-reload';
 import { AccountTreeControllerInit } from './controller-init/accounts/account-tree-controller-init';
-import { qrKeyringBuilderFactory } from './lib/qr-keyring-builder-factory';
 import { MultichainAccountServiceInit } from './controller-init/multichain/multichain-account-service-init';
 import {
   OAuthServiceInit,
@@ -395,8 +375,6 @@
 import { TokenDetectionControllerInit } from './controller-init/token-detection-controller-init';
 import { TokensControllerInit } from './controller-init/tokens-controller-init';
 import { TokenBalancesControllerInit } from './controller-init/token-balances-controller-init';
-<<<<<<< HEAD
-=======
 import { RatesControllerInit } from './controller-init/rates-controller-init';
 import { CurrencyRateControllerInit } from './controller-init/currency-rate-controller-init';
 import { EnsControllerInit } from './controller-init/confirmations/ens-controller-init';
@@ -419,7 +397,6 @@
 import { SnapKeyringBuilderInit } from './controller-init/accounts/snap-keyring-builder-init';
 import { PermissionLogControllerInit } from './controller-init/permission-log-controller-init';
 import { NetworkControllerInit } from './controller-init/network-controller-init';
->>>>>>> 17d008f4
 
 export const METAMASK_CONTROLLER_EVENTS = {
   // Fired after state changes that impact the extension badge (unapproved msg count)
@@ -575,192 +552,6 @@
       captureException,
     });
 
-<<<<<<< HEAD
-    const networkControllerMessenger = this.controllerMessenger.getRestricted({
-      name: 'NetworkController',
-      allowedEvents: [],
-      allowedActions: ['ErrorReportingService:captureException'],
-    });
-
-    let initialNetworkControllerState = initState.NetworkController;
-    const additionalDefaultNetworks = [
-      ChainId['megaeth-testnet'],
-      ChainId['monad-testnet'],
-    ];
-
-    if (!initialNetworkControllerState) {
-      initialNetworkControllerState = getDefaultNetworkControllerState(
-        additionalDefaultNetworks,
-      );
-
-      /** @type {import('@metamask/network-controller').NetworkState['networkConfigurationsByChainId']} */
-      const networks =
-        initialNetworkControllerState.networkConfigurationsByChainId;
-
-      // TODO: Consider changing `getDefaultNetworkControllerState` on the
-      // controller side to include some of these tweaks.
-
-      Object.values(networks).forEach((network) => {
-        const id = network.rpcEndpoints[0].networkClientId;
-        // Process only if the default network has a corresponding networkClientId in BlockExplorerUrl.
-        if (hasProperty(BlockExplorerUrl, id)) {
-          network.blockExplorerUrls = [BlockExplorerUrl[id]];
-        }
-        network.defaultBlockExplorerUrlIndex = 0;
-      });
-
-      // Add failovers for default Infura RPC endpoints
-      networks[CHAIN_IDS.MAINNET].rpcEndpoints[0].failoverUrls =
-        getFailoverUrlsForInfuraNetwork('ethereum-mainnet');
-      networks[CHAIN_IDS.LINEA_MAINNET].rpcEndpoints[0].failoverUrls =
-        getFailoverUrlsForInfuraNetwork('linea-mainnet');
-      networks[CHAIN_IDS.BASE].rpcEndpoints[0].failoverUrls =
-        getFailoverUrlsForInfuraNetwork('base-mainnet');
-
-      let network;
-      if (process.env.IN_TEST) {
-        network = {
-          chainId: CHAIN_IDS.LOCALHOST,
-          name: 'Localhost 8545',
-          nativeCurrency: 'ETH',
-          blockExplorerUrls: [],
-          defaultRpcEndpointIndex: 0,
-          rpcEndpoints: [
-            {
-              networkClientId: 'networkConfigurationId',
-              url: 'http://localhost:8545',
-              type: 'custom',
-              failoverUrls: [],
-            },
-          ],
-        };
-        networks[CHAIN_IDS.LOCALHOST] = network;
-      } else if (
-        process.env.METAMASK_DEBUG ||
-        process.env.METAMASK_ENVIRONMENT === 'test'
-      ) {
-        network = networks[CHAIN_IDS.SEPOLIA];
-      } else {
-        network = networks[CHAIN_IDS.MAINNET];
-      }
-
-      initialNetworkControllerState.selectedNetworkClientId =
-        network.rpcEndpoints[network.defaultRpcEndpointIndex].networkClientId;
-    }
-
-    // Fix the network controller state (selectedNetworkClientId) if it is invalid and report the error
-    if (
-      initialNetworkControllerState.networkConfigurationsByChainId &&
-      !Object.values(
-        initialNetworkControllerState.networkConfigurationsByChainId,
-      )
-        .flatMap((networkConfiguration) =>
-          networkConfiguration.rpcEndpoints.map(
-            (rpcEndpoint) => rpcEndpoint.networkClientId,
-          ),
-        )
-        .includes(initialNetworkControllerState.selectedNetworkClientId)
-    ) {
-      captureException(
-        new Error(
-          `NetworkController state is invalid: \`selectedNetworkClientId\` '${initialNetworkControllerState.selectedNetworkClientId}' does not refer to an RPC endpoint within a network configuration`,
-        ),
-      );
-
-      initialNetworkControllerState.selectedNetworkClientId =
-        initialNetworkControllerState.networkConfigurationsByChainId[
-          CHAIN_IDS.MAINNET
-        ].rpcEndpoints[0].networkClientId;
-    }
-
-    this.networkController = new NetworkController({
-      messenger: networkControllerMessenger,
-      state: initialNetworkControllerState,
-      infuraProjectId: opts.infuraProjectId,
-      getBlockTrackerOptions: () => {
-        return process.env.IN_TEST
-          ? {}
-          : {
-              pollingInterval: 20 * SECOND,
-              // The retry timeout is pretty short by default, and if the endpoint is
-              // down, it will end up exhausting the max number of consecutive
-              // failures quickly.
-              retryTimeout: 20 * SECOND,
-            };
-      },
-      getRpcServiceOptions: (rpcEndpointUrl) => {
-        const maxRetries = 4;
-        const commonOptions = {
-          fetch: globalThis.fetch.bind(globalThis),
-          btoa: globalThis.btoa.bind(globalThis),
-        };
-
-        if (getIsQuicknodeEndpointUrl(rpcEndpointUrl)) {
-          return {
-            ...commonOptions,
-            policyOptions: {
-              maxRetries,
-              // When we fail over to Quicknode, we expect it to be down at
-              // first while it is being automatically activated. If an endpoint
-              // is down, the failover logic enters a "cooldown period" of 30
-              // minutes. We'd really rather not enter that for Quicknode, so
-              // keep retrying longer.
-              maxConsecutiveFailures: (maxRetries + 1) * 14,
-            },
-          };
-        }
-
-        return {
-          ...commonOptions,
-          policyOptions: {
-            maxRetries,
-            // Ensure that the circuit does not break too quickly.
-            maxConsecutiveFailures: (maxRetries + 1) * 7,
-          },
-        };
-      },
-      additionalDefaultNetworks,
-    });
-    networkControllerMessenger.subscribe(
-      'NetworkController:rpcEndpointUnavailable',
-      async ({ chainId, endpointUrl, error }) => {
-        onRpcEndpointUnavailable({
-          chainId,
-          endpointUrl,
-          error,
-          infuraProjectId: opts.infuraProjectId,
-          trackEvent: this.controllerMessenger.call.bind(
-            this.controllerMessenger,
-            'MetaMetricsController:trackEvent',
-          ),
-          metaMetricsId: this.controllerMessenger.call(
-            'MetaMetricsController:getMetaMetricsId',
-          ),
-        });
-      },
-    );
-    networkControllerMessenger.subscribe(
-      'NetworkController:rpcEndpointDegraded',
-      async ({ chainId, endpointUrl, error }) => {
-        onRpcEndpointDegraded({
-          chainId,
-          endpointUrl,
-          error,
-          infuraProjectId: opts.infuraProjectId,
-          trackEvent: this.controllerMessenger.call.bind(
-            this.controllerMessenger,
-            'MetaMetricsController:trackEvent',
-          ),
-          metaMetricsId: this.controllerMessenger.call(
-            'MetaMetricsController:getMetaMetricsId',
-          ),
-        });
-      },
-    );
-    this.networkController.initializeProvider();
-
-=======
->>>>>>> 17d008f4
     this.multichainSubscriptionManager = new MultichainSubscriptionManager({
       getNetworkClientById: this.controllerMessenger.call.bind(
         this.controllerMessenger,
@@ -796,29 +587,6 @@
       state: initState.AccountsController,
     });
 
-<<<<<<< HEAD
-    const preferencesMessenger = this.controllerMessenger.getRestricted({
-      name: 'PreferencesController',
-      allowedActions: [
-        'AccountsController:setSelectedAccount',
-        'AccountsController:getSelectedAccount',
-        'AccountsController:getAccountByAddress',
-        'AccountsController:setAccountName',
-        'NetworkController:getState',
-      ],
-      allowedEvents: ['AccountsController:stateChange'],
-    });
-
-    this.preferencesController = new PreferencesController({
-      state: {
-        currentLocale: opts.initLangCode ?? '',
-        ...initState.PreferencesController,
-      },
-      messenger: preferencesMessenger,
-    });
-
-=======
->>>>>>> 17d008f4
     const dataDeletionService = new DataDeletionService();
     const metaMetricsDataDeletionMessenger =
       this.controllerMessenger.getRestricted({
@@ -833,94 +601,6 @@
         state: initState.metaMetricsDataDeletionController,
       });
 
-<<<<<<< HEAD
-    const gasFeeMessenger = this.controllerMessenger.getRestricted({
-      name: 'GasFeeController',
-      allowedActions: [
-        'NetworkController:getEIP1559Compatibility',
-        'NetworkController:getNetworkClientById',
-        'NetworkController:getState',
-      ],
-      allowedEvents: ['NetworkController:stateChange'],
-    });
-
-    const gasApiBaseUrl = process.env.SWAPS_USE_DEV_APIS
-      ? GAS_DEV_API_BASE_URL
-      : GAS_API_BASE_URL;
-
-    this.gasFeeController = new GasFeeController({
-      state: initState.GasFeeController,
-      interval: 10000,
-      messenger: gasFeeMessenger,
-      clientId: SWAPS_CLIENT_ID,
-      getProvider: () =>
-        this.networkController.getProviderAndBlockTracker().provider,
-      onNetworkDidChange: (eventHandler) => {
-        networkControllerMessenger.subscribe(
-          'NetworkController:networkDidChange',
-          () => eventHandler(this.networkController.state),
-        );
-      },
-      getCurrentNetworkEIP1559Compatibility:
-        this.networkController.getEIP1559Compatibility.bind(
-          this.networkController,
-        ),
-      getCurrentAccountEIP1559Compatibility:
-        this.getCurrentAccountEIP1559Compatibility.bind(this),
-      legacyAPIEndpoint: `${gasApiBaseUrl}/networks/<chain_id>/gasPrices`,
-      EIP1559APIEndpoint: `${gasApiBaseUrl}/networks/<chain_id>/suggestedGasFees`,
-      getCurrentNetworkLegacyGasAPICompatibility: () => {
-        const chainId = this.#getGlobalChainId();
-        return chainId === CHAIN_IDS.BSC;
-      },
-      getChainId: () => this.#getGlobalChainId(),
-    });
-
-    const appStateControllerMessenger = this.controllerMessenger.getRestricted({
-      name: 'AppStateController',
-      allowedActions: [
-        `${this.approvalController.name}:addRequest`,
-        `${this.approvalController.name}:acceptRequest`,
-        `PreferencesController:getState`,
-      ],
-      allowedEvents: ['PreferencesController:stateChange'],
-    });
-    this.appStateController = new AppStateController({
-      addUnlockListener: this.on.bind(this, 'unlock'),
-      isUnlocked: this.isUnlocked.bind(this),
-      state: initState.AppStateController,
-      onInactiveTimeout: () => this.setLocked(),
-      messenger: appStateControllerMessenger,
-      extension: this.extension,
-    });
-
-    const currencyRateMessenger = this.controllerMessenger.getRestricted({
-      name: 'CurrencyRateController',
-      allowedActions: [`${this.networkController.name}:getNetworkClientById`],
-    });
-    this.currencyRateController = new CurrencyRateController({
-      includeUsdRate: true,
-      messenger: currencyRateMessenger,
-      state: initState.CurrencyController,
-      useExternalServices: () =>
-        this.preferencesController.state.useExternalServices,
-    });
-    const initialFetchMultiExchangeRate =
-      this.currencyRateController.fetchMultiExchangeRate.bind(
-        this.currencyRateController,
-      );
-    this.currencyRateController.fetchMultiExchangeRate = (...args) => {
-      if (this.preferencesController.state.useCurrencyRateCheck) {
-        return initialFetchMultiExchangeRate(...args);
-      }
-      return {
-        conversionRate: null,
-        usdConversionRate: null,
-      };
-    };
-
-=======
->>>>>>> 17d008f4
     const phishingControllerMessenger = this.controllerMessenger.getRestricted({
       name: 'PhishingController',
     });
@@ -998,318 +678,6 @@
       state: initState.AddressBookController,
     });
 
-<<<<<<< HEAD
-    const keyringOverrides = this.opts.overrides?.keyrings;
-
-    const additionalKeyrings = [
-      qrKeyringBuilderFactory(
-        keyringOverrides?.qr || QrKeyring,
-        keyringOverrides?.qrBridge || QrKeyringScannerBridge,
-        {
-          requestScan: async (request) =>
-            appStateControllerMessenger.call(
-              'AppStateController:requestQrCodeScan',
-              request,
-            ),
-        },
-      ),
-    ];
-
-    if (isManifestV3 === false) {
-      additionalKeyrings.push(
-        keyringBuilderFactory(keyringOverrides?.lattice || LatticeKeyring),
-        hardwareKeyringBuilderFactory(
-          TrezorKeyring,
-          keyringOverrides?.trezorBridge || TrezorConnectBridge,
-        ),
-        hardwareKeyringBuilderFactory(
-          OneKeyKeyring,
-          keyringOverrides?.oneKey || TrezorConnectBridge,
-        ),
-        hardwareKeyringBuilderFactory(
-          LedgerKeyring,
-          keyringOverrides?.ledgerBridge || LedgerIframeBridge,
-        ),
-      );
-    } else {
-      additionalKeyrings.push(
-        hardwareKeyringBuilderFactory(
-          TrezorKeyring,
-          keyringOverrides?.trezorBridge || TrezorOffscreenBridge,
-        ),
-        hardwareKeyringBuilderFactory(
-          OneKeyKeyring,
-          keyringOverrides?.oneKey || TrezorOffscreenBridge,
-        ),
-        hardwareKeyringBuilderFactory(
-          LedgerKeyring,
-          keyringOverrides?.ledgerBridge || LedgerOffscreenBridge,
-        ),
-        keyringBuilderFactory(LatticeKeyringOffscreen),
-      );
-    }
-
-    ///: BEGIN:ONLY_INCLUDE_IF(keyring-snaps)
-    const snapKeyringBuildMessenger = this.controllerMessenger.getRestricted({
-      name: 'SnapKeyring',
-      allowedActions: [
-        'ApprovalController:addRequest',
-        'ApprovalController:acceptRequest',
-        'ApprovalController:rejectRequest',
-        'ApprovalController:startFlow',
-        'ApprovalController:endFlow',
-        'ApprovalController:showSuccess',
-        'ApprovalController:showError',
-        'PhishingController:test',
-        'PhishingController:maybeUpdateState',
-        'KeyringController:getAccounts',
-        'AccountsController:setSelectedAccount',
-        'AccountsController:getAccountByAddress',
-        'AccountsController:setAccountName',
-        'AccountsController:listMultichainAccounts',
-        'SnapController:handleRequest',
-        'SnapController:get',
-        'SnapController:isMinimumPlatformVersion',
-        'PreferencesController:getState',
-      ],
-    });
-
-    // Necessary to persist the keyrings and update the accounts both within the keyring controller and accounts controller
-    const persistAndUpdateAccounts = async () => {
-      await this.keyringController.persistAllKeyrings();
-      await this.accountsController.updateAccounts();
-    };
-
-    additionalKeyrings.push(
-      snapKeyringBuilder(snapKeyringBuildMessenger, {
-        persistKeyringHelper: () => persistAndUpdateAccounts(),
-        removeAccountHelper: (address) => this.removeAccount(address),
-        trackEvent: this.controllerMessenger.call.bind(
-          this.controllerMessenger,
-          'MetaMetricsController:trackEvent',
-        ),
-      }),
-    );
-
-    ///: END:ONLY_INCLUDE_IF
-
-    const keyringControllerMessenger = this.controllerMessenger.getRestricted({
-      name: 'KeyringController',
-    });
-
-    this.keyringController = new KeyringController({
-      cacheEncryptionKey: true,
-      keyringBuilders: additionalKeyrings,
-      state: initState.KeyringController,
-      encryptor: opts.encryptor || encryptorFactory(600_000),
-      messenger: keyringControllerMessenger,
-    });
-
-    this.controllerMessenger.subscribe('KeyringController:unlock', () =>
-      this._onUnlock(),
-    );
-    this.controllerMessenger.subscribe('KeyringController:lock', () =>
-      this._onLock(),
-    );
-
-    this.controllerMessenger.subscribe(
-      'KeyringController:stateChange',
-      (state) => {
-        this._onKeyringControllerUpdate(state);
-      },
-    );
-
-    this.permissionController = new PermissionController({
-      messenger: this.controllerMessenger.getRestricted({
-        name: 'PermissionController',
-        allowedActions: [
-          `${this.approvalController.name}:addRequest`,
-          `${this.approvalController.name}:hasRequest`,
-          `${this.approvalController.name}:acceptRequest`,
-          `${this.approvalController.name}:rejectRequest`,
-          `SnapController:getPermitted`,
-          `SnapController:install`,
-          `SubjectMetadataController:getSubjectMetadata`,
-        ],
-      }),
-      state: initState.PermissionController,
-      caveatSpecifications: getCaveatSpecifications({
-        listAccounts: this.accountsController.listAccounts.bind(
-          this.accountsController,
-        ),
-        findNetworkClientIdByChainId:
-          this.networkController.findNetworkClientIdByChainId.bind(
-            this.networkController,
-          ),
-        isNonEvmScopeSupported: this.controllerMessenger.call.bind(
-          this.controllerMessenger,
-          'MultichainRouter:isSupportedScope',
-        ),
-        getNonEvmAccountAddresses: this.controllerMessenger.call.bind(
-          this.controllerMessenger,
-          'MultichainRouter:getSupportedAccounts',
-        ),
-      }),
-      permissionSpecifications: {
-        ...getPermissionSpecifications(),
-        ...this.getSnapPermissionSpecifications(),
-      },
-      unrestrictedMethods,
-    });
-
-    this.selectedNetworkController = new SelectedNetworkController({
-      messenger: this.controllerMessenger.getRestricted({
-        name: 'SelectedNetworkController',
-        allowedActions: [
-          'NetworkController:getNetworkClientById',
-          'NetworkController:getState',
-          'NetworkController:getSelectedNetworkClient',
-          'PermissionController:hasPermissions',
-          'PermissionController:getSubjectNames',
-        ],
-        allowedEvents: [
-          'NetworkController:stateChange',
-          'PermissionController:stateChange',
-        ],
-      }),
-      state: initState.SelectedNetworkController,
-      useRequestQueuePreference: true,
-      onPreferencesStateChange: () => {
-        // noop
-        // we have removed the ability to toggle the useRequestQueue preference
-        // both useRequestQueue and onPreferencesStateChange will be removed
-        // once mobile supports per dapp network selection
-        // see https://github.com/MetaMask/core/pull/5065#issue-2736965186
-      },
-      domainProxyMap: new WeakRefObjectMap(),
-    });
-
-    this.permissionLogController = new PermissionLogController({
-      messenger: this.controllerMessenger.getRestricted({
-        name: 'PermissionLogController',
-      }),
-      restrictedMethods: new Set(Object.keys(RestrictedMethods)),
-      state: initState.PermissionLogController,
-    });
-
-    this.subjectMetadataController = new SubjectMetadataController({
-      messenger: this.controllerMessenger.getRestricted({
-        name: 'SubjectMetadataController',
-        allowedActions: [`${this.permissionController.name}:hasPermissions`],
-      }),
-      state: initState.SubjectMetadataController,
-      subjectCacheLimit: 100,
-    });
-
-    // @TODO(snaps): This fixes an issue where `withKeyring` would lock the `KeyringController` mutex.
-    // That meant that if a snap requested a keyring operation (like requesting entropy) while the `KeyringController` was locked,
-    // it would cause a deadlock.
-    // This is a temporary fix until we can refactor how we handle requests to the Snaps Keyring.
-    const withSnapKeyring = async (operation) => {
-      const keyring = await this.getSnapKeyring();
-
-      return operation({ keyring });
-    };
-
-    const multichainRouterMessenger = this.controllerMessenger.getRestricted({
-      name: 'MultichainRouter',
-      allowedActions: [
-        `SnapController:getAll`,
-        `SnapController:handleRequest`,
-        `${this.permissionController.name}:getPermissions`,
-        `AccountsController:listMultichainAccounts`,
-      ],
-      allowedEvents: [],
-    });
-
-    this.multichainRouter = new MultichainRouter({
-      messenger: multichainRouterMessenger,
-      withSnapKeyring,
-    });
-
-    // account tracker watches balances, nonces, and any code at their address
-    this.accountTrackerController = new AccountTrackerController({
-      state: { accounts: {} },
-      messenger: this.controllerMessenger.getRestricted({
-        name: 'AccountTrackerController',
-        allowedActions: [
-          'AccountsController:getSelectedAccount',
-          'NetworkController:getState',
-          'NetworkController:getNetworkClientById',
-          'OnboardingController:getState',
-          'PreferencesController:getState',
-        ],
-        allowedEvents: [
-          'AccountsController:selectedEvmAccountChange',
-          'OnboardingController:stateChange',
-          'KeyringController:accountRemoved',
-        ],
-      }),
-      provider: this.provider,
-      blockTracker: this.blockTracker,
-      getNetworkIdentifier: (providerConfig) => {
-        const { type, rpcUrl } =
-          providerConfig ??
-          getProviderConfig({
-            metamask: this.networkController.state,
-          });
-        return type === NETWORK_TYPES.RPC ? rpcUrl : type;
-      },
-    });
-
-    // start and stop polling for balances based on activeControllerConnections
-    this.on('controllerConnectionChanged', (activeControllerConnections) => {
-      const { completedOnboarding } = this.onboardingController.state;
-      if (activeControllerConnections > 0 && completedOnboarding) {
-        this.triggerNetworkrequests();
-      } else {
-        this.stopNetworkRequests();
-      }
-    });
-
-    this.controllerMessenger.subscribe(
-      `${this.onboardingController.name}:stateChange`,
-      previousValueComparator(async (prevState, currState) => {
-        const { completedOnboarding: prevCompletedOnboarding } = prevState;
-        const {
-          completedOnboarding: currCompletedOnboarding,
-          firstTimeFlowType,
-        } = currState;
-        if (!prevCompletedOnboarding && currCompletedOnboarding) {
-          const { address } = this.accountsController.getSelectedAccount();
-
-          if (firstTimeFlowType === FirstTimeFlowType.socialImport) {
-            // importing multiple SRPs on social login rehydration
-            await this._importAccountsWithBalances();
-          } else {
-            await this._addAccountsWithBalance();
-          }
-
-          this.postOnboardingInitialization();
-          this.triggerNetworkrequests();
-
-          // execute once the token detection on the post-onboarding
-          await this.tokenDetectionController.detectTokens({
-            selectedAddress: address,
-          });
-        }
-      }, this.onboardingController.state),
-    );
-
-    const addressBookControllerMessenger =
-      this.controllerMessenger.getRestricted({
-        name: 'AddressBookController',
-        allowedActions: [],
-        allowedEvents: [],
-      });
-
-    this.addressBookController = new AddressBookController({
-      messenger: addressBookControllerMessenger,
-      state: initState.AddressBookController,
-    });
-
-=======
->>>>>>> 17d008f4
     this.alertController = new AlertController({
       state: initState.AlertController,
       messenger: this.controllerMessenger.getRestricted({
@@ -1319,20 +687,6 @@
       }),
     });
 
-<<<<<<< HEAD
-    this.backup = new Backup({
-      preferencesController: this.preferencesController,
-      addressBookController: this.addressBookController,
-      accountsController: this.accountsController,
-      networkController: this.networkController,
-      trackMetaMetricsEvent: this.controllerMessenger.call.bind(
-        this.controllerMessenger,
-        'MetaMetricsController:trackEvent',
-      ),
-    });
-
-=======
->>>>>>> 17d008f4
     // This gets used as a ...spread parameter in two places: new TransactionController() and createRPCMethodTrackingMiddleware()
     this.snapAndHardwareMetricsParams = {
       getSelectedAccount: this.accountsController.getSelectedAccount.bind(
@@ -1439,210 +793,6 @@
       },
     );
 
-<<<<<<< HEAD
-    const swapsControllerMessenger = this.controllerMessenger.getRestricted({
-      name: 'SwapsController',
-      // TODO: allow these internal calls once GasFeeController and TransactionController
-      // export these action types and register its action handlers
-      // allowedActions: [
-      //   'GasFeeController:getEIP1559GasFeeEstimates',
-      //   'TransactionController:getLayer1GasFee',
-      // ],
-      allowedActions: [
-        'NetworkController:getState',
-        'NetworkController:getNetworkClientById',
-        'TokenRatesController:getState',
-      ],
-      allowedEvents: [],
-    });
-
-    this.swapsController = new SwapsController(
-      {
-        messenger: swapsControllerMessenger,
-        getBufferedGasLimit: async (txMeta, multiplier) => {
-          const { gas: gasLimit, simulationFails } =
-            await this.txController.estimateGasBuffered(
-              txMeta.txParams,
-              multiplier,
-              this.#getGlobalNetworkClientId(),
-            );
-
-          return { gasLimit, simulationFails };
-        },
-        // TODO: Remove once GasFeeController exports this action type
-        getEIP1559GasFeeEstimates:
-          this.gasFeeController.fetchGasFeeEstimates.bind(
-            this.gasFeeController,
-          ),
-        // TODO: Remove once TransactionController exports this action type
-        getLayer1GasFee: (...args) =>
-          this.txController.getLayer1GasFee(...args),
-        trackMetaMetricsEvent: this.controllerMessenger.call.bind(
-          this.controllerMessenger,
-          'MetaMetricsController:trackEvent',
-        ),
-      },
-      initState.SwapsController,
-    );
-
-    const bridgeControllerMessenger = this.controllerMessenger.getRestricted({
-      name: BRIDGE_CONTROLLER_NAME,
-      allowedActions: [
-        'AccountsController:getSelectedMultichainAccount',
-        'SnapController:handleRequest',
-        'NetworkController:getState',
-        'NetworkController:getNetworkClientById',
-        'NetworkController:findNetworkClientIdByChainId',
-        'TokenRatesController:getState',
-        'MultichainAssetsRatesController:getState',
-        'RemoteFeatureFlagController:getState',
-        'CurrencyRateController:getState',
-      ],
-      allowedEvents: [],
-    });
-    this.bridgeController = new BridgeController({
-      messenger: bridgeControllerMessenger,
-      clientId: BridgeClientId.EXTENSION,
-      // TODO: Remove once TransactionController exports this action type
-      getLayer1GasFee: (...args) => this.txController.getLayer1GasFee(...args),
-      fetchFn: async (
-        url,
-        { cacheOptions, functionName, ...requestOptions },
-      ) => {
-        if (functionName === 'fetchBridgeTokens') {
-          return await fetchWithCache({
-            url,
-            fetchOptions: { method: 'GET', ...requestOptions },
-            cacheOptions,
-            functionName,
-          });
-        }
-        return await handleFetch(url, {
-          method: 'GET',
-          ...requestOptions,
-        });
-      },
-      trackMetaMetricsFn: (event, properties) => {
-        const actionId = (Date.now() + Math.random()).toString();
-        const trackEvent = this.controllerMessenger.call.bind(
-          this.controllerMessenger,
-          'MetaMetricsController:trackEvent',
-        );
-        trackEvent({
-          category: UNIFIED_SWAP_BRIDGE_EVENT_CATEGORY,
-          event,
-          properties: {
-            ...(properties ?? {}),
-            environmentType: getEnvironmentType(),
-            actionId,
-          },
-        });
-      },
-      traceFn: (...args) => trace(...args),
-      config: {
-        customBridgeApiBaseUrl: BRIDGE_API_BASE_URL,
-      },
-    });
-
-    const bridgeStatusControllerMessenger =
-      this.controllerMessenger.getRestricted({
-        name: BRIDGE_STATUS_CONTROLLER_NAME,
-        allowedActions: [
-          'AccountsController:getSelectedMultichainAccount',
-          'NetworkController:getNetworkClientById',
-          'NetworkController:findNetworkClientIdByChainId',
-          'NetworkController:getState',
-          'BridgeController:getBridgeERC20Allowance',
-          'BridgeController:trackUnifiedSwapBridgeEvent',
-          'BridgeController:stopPollingForQuotes',
-          'GasFeeController:getState',
-          'AccountsController:getAccountByAddress',
-          'SnapController:handleRequest',
-          'TransactionController:getState',
-          'RemoteFeatureFlagController:getState',
-        ],
-        allowedEvents: [
-          'MultichainTransactionsController:transactionConfirmed',
-          'TransactionController:transactionFailed',
-          'TransactionController:transactionConfirmed',
-        ],
-      });
-    this.bridgeStatusController = new BridgeStatusController({
-      messenger: bridgeStatusControllerMessenger,
-      state: initState.BridgeStatusController,
-      fetchFn: async (url, requestOptions) => {
-        return await handleFetch(url, {
-          method: 'GET',
-          ...requestOptions,
-        });
-      },
-      addTransactionFn: (...args) => this.txController.addTransaction(...args),
-      addTransactionBatchFn: (...args) =>
-        this.txController.addTransactionBatch(...args),
-      estimateGasFeeFn: (...args) => this.txController.estimateGasFee(...args),
-      updateTransactionFn: (...args) =>
-        this.txController.updateTransaction(...args),
-      config: {
-        customBridgeApiBaseUrl: BRIDGE_API_BASE_URL,
-      },
-      traceFn: (...args) => trace(...args),
-    });
-
-    const isExternalNameSourcesEnabled = () =>
-      this.preferencesController.state.useExternalNameSources;
-
-    this.nameController = new NameController({
-      messenger: this.controllerMessenger.getRestricted({
-        name: 'NameController',
-        allowedActions: [],
-      }),
-      providers: [
-        new ENSNameProvider({
-          reverseLookup: this.ensController.reverseResolveAddress.bind(
-            this.ensController,
-          ),
-        }),
-        new EtherscanNameProvider({ isEnabled: isExternalNameSourcesEnabled }),
-        new TokenNameProvider({ isEnabled: isExternalNameSourcesEnabled }),
-        new LensNameProvider({ isEnabled: isExternalNameSourcesEnabled }),
-        new SnapsNameProvider({
-          messenger: this.controllerMessenger.getRestricted({
-            name: 'SnapsNameProvider',
-            allowedActions: [
-              'SnapController:getAll',
-              'SnapController:get',
-              'SnapController:handleRequest',
-              'PermissionController:getState',
-            ],
-          }),
-        }),
-      ],
-      state: initState.NameController,
-    });
-
-    const petnamesBridgeMessenger = this.controllerMessenger.getRestricted({
-      name: 'PetnamesBridge',
-      allowedEvents: [
-        'NameController:stateChange',
-        'AccountsController:stateChange',
-        'AddressBookController:stateChange',
-      ],
-      allowedActions: ['AccountsController:listAccounts'],
-    });
-
-    new AddressBookPetnamesBridge({
-      addressBookController: this.addressBookController,
-      nameController: this.nameController,
-      messenger: petnamesBridgeMessenger,
-    }).init();
-
-    new AccountIdentitiesPetnamesBridge({
-      nameController: this.nameController,
-      messenger: petnamesBridgeMessenger,
-    }).init();
-
-=======
->>>>>>> 17d008f4
     this.userOperationController = new UserOperationController({
       entrypoint: process.env.EIP_4337_ENTRYPOINT,
       getGasFeeEstimates: (...args) => {
@@ -1679,120 +829,13 @@
       },
     );
 
-<<<<<<< HEAD
-    // RemoteFeatureFlagController has subscription for preferences changes
-    this.controllerMessenger.subscribe(
-      'PreferencesController:stateChange',
-      previousValueComparator((prevState, currState) => {
-        const { useExternalServices: prevUseExternalServices } = prevState;
-        const { useExternalServices: currUseExternalServices } = currState;
-        if (currUseExternalServices && !prevUseExternalServices) {
-          this.remoteFeatureFlagController.enable();
-          this.remoteFeatureFlagController
-            .updateRemoteFeatureFlags()
-            .catch((error) => {
-              console.error('Failed to update remote feature flags:', error);
-            });
-        } else if (!currUseExternalServices && prevUseExternalServices) {
-          this.remoteFeatureFlagController.disable();
-        }
-      }, this.preferencesController.state),
-    );
-
-    // NOTE: This code has diverged on main, and it should have been feature flag. For now we
-    // just comment it, since it MUST NOT be executed at all until BIP-44 (state 2) is out.
-    // MultichainAccountService has subscription for preferences changes
-    // this.controllerMessenger.subscribe(
-    //   'PreferencesController:stateChange',
-    //   previousValueComparator((prevState, currState) => {
-    //     const { useExternalServices: prevUseExternalServices } = prevState;
-    //     const { useExternalServices: currUseExternalServices } = currState;
-    //     if (prevUseExternalServices !== currUseExternalServices) {
-    //       // Set basic functionality and trigger alignment when enabled
-    //       // This single call handles both provider disable/enable and alignment
-    //       // Only call if MultichainAccountService is available (multichain builds)
-    //       if (this.multichainAccountService) {
-    //         this.controllerMessenger
-    //           .call(
-    //             'MultichainAccountService:setBasicFunctionality',
-    //             currUseExternalServices,
-    //           )
-    //           .catch((error) => {
-    //             console.error(
-    //               'Failed to set basic functionality on MultichainAccountService:',
-    //               error,
-    //             );
-    //           });
-    //       }
-    //     }
-    //   }, this.preferencesController.state),
-    // );
-
-    // Initialize RemoteFeatureFlagController
-    const remoteFeatureFlagControllerMessenger =
-      this.controllerMessenger.getRestricted({
-        name: 'RemoteFeatureFlagController',
-        allowedActions: [],
-        allowedEvents: [],
-      });
-    remoteFeatureFlagControllerMessenger.subscribe(
-      'RemoteFeatureFlagController:stateChange',
-      (isRpcFailoverEnabled) => {
-        if (isRpcFailoverEnabled) {
-          console.log(
-            'isRpcFailoverEnabled = ',
-            isRpcFailoverEnabled,
-            ', enabling RPC failover',
-          );
-          this.networkController.enableRpcFailover();
-        } else {
-          console.log(
-            'isRpcFailoverEnabled = ',
-            isRpcFailoverEnabled,
-            ', disabling RPC failover',
-          );
-          this.networkController.disableRpcFailover();
-        }
-      },
-      (state) => state.remoteFeatureFlags.walletFrameworkRpcFailoverEnabled,
-    );
-    this.remoteFeatureFlagController = new RemoteFeatureFlagController({
-      messenger: remoteFeatureFlagControllerMessenger,
-      fetchInterval: 15 * 60 * 1000, // 15 minutes in milliseconds
-      disabled: !this.preferencesController.state.useExternalServices,
-      getMetaMetricsId: this.controllerMessenger.call.bind(
-        this.controllerMessenger,
-        'MetaMetricsController:getMetaMetricsId',
-      ),
-      clientConfigApiService: new ClientConfigApiService({
-        fetch: globalThis.fetch.bind(globalThis),
-        config: {
-          client: ClientType.Extension,
-          distribution:
-            this._getConfigForRemoteFeatureFlagRequest().distribution,
-          environment: this._getConfigForRemoteFeatureFlagRequest().environment,
-        },
-      }),
-    });
-
-    const existingControllers = [
-      this.networkController,
-      this.preferencesController,
-      this.gasFeeController,
-      this.onboardingController,
-      this.keyringController,
-=======
     const existingControllers = [
       this.approvalController,
->>>>>>> 17d008f4
       this.accountsController,
     ];
 
     /** @type {import('./controller-init/utils').InitFunctions} */
     const controllerInitFunctions = {
-<<<<<<< HEAD
-      MetaMetricsController: MetaMetricsControllerInit,
-=======
       PreferencesController: PreferencesControllerInit,
       SnapKeyringBuilder: SnapKeyringBuilderInit,
       KeyringController: KeyringControllerInit,
@@ -1804,7 +847,6 @@
       MetaMetricsController: MetaMetricsControllerInit,
       RemoteFeatureFlagController: RemoteFeatureFlagControllerInit,
       GasFeeController: GasFeeControllerInit,
->>>>>>> 17d008f4
       ExecutionService: ExecutionServiceInit,
       InstitutionalSnapController: InstitutionalSnapControllerInit,
       RateLimitController: RateLimitControllerInit,
@@ -1826,11 +868,8 @@
       NftController: NftControllerInit,
       AssetsContractController: AssetsContractControllerInit,
       NftDetectionController: NftDetectionControllerInit,
-<<<<<<< HEAD
-=======
       CurrencyRateController: CurrencyRateControllerInit,
       RatesController: RatesControllerInit,
->>>>>>> 17d008f4
       TokenListController: TokenListControllerInit,
       TokenDetectionController: TokenDetectionControllerInit,
       TokensController: TokensControllerInit,
@@ -1858,12 +897,9 @@
       NetworkOrderController: NetworkOrderControllerInit,
       ShieldController: ShieldControllerInit,
       GatorPermissionsController: GatorPermissionsControllerInit,
-<<<<<<< HEAD
-=======
       SnapsNameProvider: SnapsNameProviderInit,
       EnsController: EnsControllerInit,
       NameController: NameControllerInit,
->>>>>>> 17d008f4
     };
 
     const {
@@ -1883,9 +919,6 @@
     this.controllersByName = controllersByName;
 
     // Backwards compatibility for existing references
-<<<<<<< HEAD
-    this.metaMetricsController = controllersByName.MetaMetricsController;
-=======
     this.preferencesController = controllersByName.PreferencesController;
     this.keyringController = controllersByName.KeyringController;
     this.permissionController = controllersByName.PermissionController;
@@ -1898,7 +931,6 @@
     this.remoteFeatureFlagController =
       controllersByName.RemoteFeatureFlagController;
     this.gasFeeController = controllersByName.GasFeeController;
->>>>>>> 17d008f4
     this.cronjobController = controllersByName.CronjobController;
     this.rateLimitController = controllersByName.RateLimitController;
     this.selectedNetworkController =
@@ -1956,8 +988,6 @@
     this.shieldController = controllersByName.ShieldController;
     this.gatorPermissionsController =
       controllersByName.GatorPermissionsController;
-<<<<<<< HEAD
-=======
     this.ensController = controllersByName.EnsController;
     this.nameController = controllersByName.NameController;
 
@@ -1976,13 +1006,10 @@
       this.networkController.getProviderAndBlockTracker().provider;
     this.blockTracker =
       this.networkController.getProviderAndBlockTracker().blockTracker;
->>>>>>> 17d008f4
 
     this.on('update', (update) => {
       this.metaMetricsController.handleMetaMaskStateUpdate(update);
     });
-<<<<<<< HEAD
-=======
 
     this.controllerMessenger.subscribe(
       'RemoteFeatureFlagController:stateChange',
@@ -2041,7 +1068,6 @@
       nameController: this.nameController,
       messenger: petnamesBridgeMessenger,
     }).init();
->>>>>>> 17d008f4
 
     this.getSecurityAlertsConfig = async (url) => {
       const getToken = () =>
@@ -2302,55 +1328,6 @@
           (meta) =>
             meta.hash === hash && meta.status === TransactionStatus.submitted,
         ),
-<<<<<<< HEAD
-
-      // EIP-5792
-      processSendCalls: processSendCalls.bind(
-        null,
-        {
-          addTransaction: this.txController.addTransaction.bind(
-            this.txController,
-          ),
-          addTransactionBatch: this.txController.addTransactionBatch.bind(
-            this.txController,
-          ),
-          getDismissSmartAccountSuggestionEnabled: () =>
-            this.preferencesController.state.preferences
-              .dismissSmartAccountSuggestionEnabled,
-          isAtomicBatchSupported: this.txController.isAtomicBatchSupported.bind(
-            this.txController,
-          ),
-          validateSecurity: (securityAlertId, request, chainId) =>
-            validateRequestWithPPOM({
-              chainId,
-              ppomController: this.ppomController,
-              request,
-              securityAlertId,
-              updateSecurityAlertResponse:
-                this.updateSecurityAlertResponse.bind(this),
-            }),
-        },
-        this.controllerMessenger,
-      ),
-      getCallsStatus: getCallsStatus.bind(null, this.controllerMessenger),
-      getCapabilities: getCapabilities.bind(
-        null,
-        {
-          getDismissSmartAccountSuggestionEnabled: () =>
-            this.preferencesController.state.preferences
-              .dismissSmartAccountSuggestionEnabled,
-          getIsSmartTransaction: (chainId) =>
-            getIsSmartTransaction(this._getMetaMaskState(), chainId),
-          isAtomicBatchSupported: this.txController.isAtomicBatchSupported.bind(
-            this.txController,
-          ),
-          isRelaySupported,
-          getSendBundleSupportedChains,
-        },
-        this.controllerMessenger,
-      ),
-=======
->>>>>>> 17d008f4
       processRequestExecutionPermissions: isGatorPermissionsFeatureEnabled()
         ? forwardRequestToSnap.bind(null, {
             snapId: process.env.PERMISSIONS_KERNEL_SNAP_ID,
@@ -3300,8 +2277,6 @@
     this.on('update', updatePublicConfigStore);
     // Update the store asynchronously, out-of-band
     updatePublicConfigStore(this.getState());
-<<<<<<< HEAD
-=======
 
     return publicConfigStore;
   }
@@ -3376,7 +2351,6 @@
       // open extension browser shield settings if open from pop up (no current tab)
       this.platform.openExtensionInBrowser('/settings/transaction-shield');
     }
->>>>>>> 17d008f4
 
     // fetch latest user subscriptions after checkout
     const subscriptions = await this.subscriptionController.getSubscriptions();
@@ -3846,13 +2820,6 @@
         await this.getSnapKeyring();
         ///: END:ONLY_INCLUDE_IF
         await this.accountTreeController.syncWithUserStorage();
-      },
-
-      setAccountGroupName: (accountGroupId, accountGroupName) => {
-        this.accountTreeController.setAccountGroupName(
-          accountGroupId,
-          accountGroupName,
-        );
       },
 
       // MultichainAccountService
@@ -9896,10 +8863,7 @@
 
   #initControllers({ existingControllers, initFunctions, initState }) {
     const initRequest = {
-<<<<<<< HEAD
-=======
       encryptor: this.opts.encryptor,
->>>>>>> 17d008f4
       extension: this.extension,
       getCronjobControllerStorageManager: () =>
         this.opts.cronjobControllerStorageManager,
