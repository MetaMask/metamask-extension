import EventEmitter from 'events';
import { finished, pipeline } from 'readable-stream';
import {
  CurrencyRateController,
  TokenDetectionController,
  TokenListController,
  TokensController,
  RatesController,
  fetchMultiExchangeRate,
  TokenBalancesController,
} from '@metamask/assets-controllers';
import { JsonRpcEngine } from '@metamask/json-rpc-engine';
import { createEngineStream } from '@metamask/json-rpc-middleware-stream';
import { ObservableStore } from '@metamask/obs-store';
import { storeAsStream } from '@metamask/obs-store/dist/asStream';
import { providerAsMiddleware } from '@metamask/eth-json-rpc-middleware';
<<<<<<< HEAD
import {
  debounce,
  throttle,
  memoize,
  wrap,
  pick,
  cloneDeep,
  ///: BEGIN:ONLY_INCLUDE_IF(multi-srp)
  isEqual,
  ///: END:ONLY_INCLUDE_IF
} from 'lodash';
=======
import { debounce, pick, uniq } from 'lodash';
>>>>>>> 942336c9
import {
  KeyringController,
  KeyringTypes,
  keyringBuilderFactory,
} from '@metamask/keyring-controller';
import createFilterMiddleware from '@metamask/eth-json-rpc-filters';
import createSubscriptionManager from '@metamask/eth-json-rpc-filters/subscriptionManager';
import { JsonRpcError, rpcErrors } from '@metamask/rpc-errors';
import { Mutex } from 'await-semaphore';
import log from 'loglevel';
import {
  OneKeyKeyring,
  TrezorConnectBridge,
  TrezorKeyring,
} from '@metamask/eth-trezor-keyring';
import {
  LedgerKeyring,
  LedgerIframeBridge,
} from '@metamask/eth-ledger-bridge-keyring';
import LatticeKeyring from 'eth-lattice-keyring';
import { rawChainData } from 'eth-chainlist';
import { MetaMaskKeyring as QRHardwareKeyring } from '@keystonehq/metamask-airgapped-keyring';
import { nanoid } from 'nanoid';
import { AddressBookController } from '@metamask/address-book-controller';
import {
  ApprovalController,
  ApprovalRequestNotFoundError,
} from '@metamask/approval-controller';
import { Messenger } from '@metamask/base-controller';
import { EnsController } from '@metamask/ens-controller';
import { PhishingController } from '@metamask/phishing-controller';
import { AnnouncementController } from '@metamask/announcement-controller';
import {
  NetworkController,
  getDefaultNetworkControllerState,
} from '@metamask/network-controller';
import { GasFeeController } from '@metamask/gas-fee-controller';
import {
  MethodNames,
  PermissionController,
  PermissionDoesNotExistError,
  PermissionsRequestNotFoundError,
  SubjectMetadataController,
  SubjectType,
} from '@metamask/permission-controller';

import {
  METAMASK_DOMAIN,
  SelectedNetworkController,
  createSelectedNetworkMiddleware,
} from '@metamask/selected-network-controller';
import { LoggingController, LogType } from '@metamask/logging-controller';
import { PermissionLogController } from '@metamask/permission-log-controller';

import { MultichainRouter } from '@metamask/snaps-controllers';
import {
  createPreinstalledSnapsMiddleware,
  createSnapsMethodMiddleware,
  buildSnapEndowmentSpecifications,
  buildSnapRestrictedMethodSpecifications,
} from '@metamask/snaps-rpc-methods';
import {
  ApprovalType,
  ERC1155,
  ERC20,
  ERC721,
  BlockExplorerUrl,
  ChainId,
  handleFetch,
} from '@metamask/controller-utils';

import { AccountsController } from '@metamask/accounts-controller';
import {
  RemoteFeatureFlagController,
  ClientConfigApiService,
  ClientType,
  DistributionType,
  EnvironmentType,
} from '@metamask/remote-feature-flag-controller';

import { SignatureController } from '@metamask/signature-controller';

import {
  NameController,
  ENSNameProvider,
  EtherscanNameProvider,
  TokenNameProvider,
  LensNameProvider,
} from '@metamask/name-controller';

import { UserOperationController } from '@metamask/user-operation-controller';
import {
  BridgeController,
  BRIDGE_CONTROLLER_NAME,
  BridgeUserAction,
  BridgeBackgroundAction,
  BridgeClientId,
  UNIFIED_SWAP_BRIDGE_EVENT_CATEGORY,
} from '@metamask/bridge-controller';

import {
  TransactionStatus,
  TransactionType,
} from '@metamask/transaction-controller';

import { Interface } from '@ethersproject/abi';
import { abiERC1155, abiERC721 } from '@metamask/metamask-eth-abis';
import {
  isEvmAccountType,
  SolAccountType,
  ///: BEGIN:ONLY_INCLUDE_IF(bitcoin)
  BtcScope,
  ///: END:ONLY_INCLUDE_IF
  ///: BEGIN:ONLY_INCLUDE_IF(solana)
  SolScope,
  ///: END:ONLY_INCLUDE_IF
} from '@metamask/keyring-api';
import {
  hasProperty,
  hexToBigInt,
  toCaipChainId,
  parseCaipAccountId,
  KnownCaipNamespace,
  add0x,
  hexToBytes,
  bytesToHex,
} from '@metamask/utils';
import { normalize } from '@metamask/eth-sig-util';

import { TRIGGER_TYPES } from '@metamask/notification-services-controller/notification-services';

import {
  multichainMethodCallValidatorMiddleware,
  MultichainSubscriptionManager,
  MultichainMiddlewareManager,
  walletGetSession,
  walletRevokeSession,
  walletInvokeMethod,
  MultichainApiNotifications,
  walletCreateSession,
} from '@metamask/multichain-api-middleware';

import {
  Caip25CaveatMutators,
  Caip25CaveatType,
  Caip25EndowmentPermissionName,
  getEthAccounts,
  getSessionScopes,
  setPermittedEthChainIds,
  setEthAccounts,
  getPermittedAccountsForScopes,
  KnownSessionProperties,
  getAllScopesFromCaip25CaveatValue,
} from '@metamask/chain-agnostic-permission';
import {
  BridgeStatusController,
  BRIDGE_STATUS_CONTROLLER_NAME,
  BridgeStatusAction,
} from '@metamask/bridge-status-controller';

import { ErrorReportingService } from '@metamask/error-reporting-service';
import {
  SeedlessOnboardingControllerErrorMessage,
  SecretType,
  RecoveryError,
} from '@metamask/seedless-onboarding-controller';
import { captureException } from '../../shared/lib/sentry';
import { TokenStandard } from '../../shared/constants/transaction';
import {
  GAS_API_BASE_URL,
  GAS_DEV_API_BASE_URL,
  SWAPS_CLIENT_ID,
} from '../../shared/constants/swaps';
import {
  CHAIN_IDS,
  CHAIN_SPEC_URL,
  NETWORK_TYPES,
  NetworkStatus,
  UNSUPPORTED_RPC_METHODS,
  getFailoverUrlsForInfuraNetwork,
} from '../../shared/constants/network';

import {
  HardwareDeviceNames,
  HardwareKeyringType,
  LedgerTransportTypes,
} from '../../shared/constants/hardware-wallets';
import { KeyringType } from '../../shared/constants/keyring';
import {
  RestrictedMethods,
  ExcludedSnapPermissions,
  ExcludedSnapEndowments,
  CaveatTypes,
} from '../../shared/constants/permissions';
import { UI_NOTIFICATIONS } from '../../shared/notifications';
import { MILLISECOND, MINUTE, SECOND } from '../../shared/constants/time';
import {
  ORIGIN_METAMASK,
  POLLING_TOKEN_ENVIRONMENT_TYPES,
  MESSAGE_TYPE,
  SMART_TRANSACTION_CONFIRMATION_TYPES,
  PLATFORM_FIREFOX,
} from '../../shared/constants/app';
import {
  MetaMetricsEventCategory,
  MetaMetricsEventName,
  MetaMetricsRequestedThrough,
} from '../../shared/constants/metametrics';
import { LOG_EVENT } from '../../shared/constants/logs';

import {
  getStorageItem,
  setStorageItem,
} from '../../shared/lib/storage-helpers';
import {
  getTokenIdParam,
  fetchTokenBalance,
  fetchERC1155Balance,
} from '../../shared/lib/token-util';
import { isEqualCaseInsensitive } from '../../shared/modules/string-utils';
import { parseStandardTokenTransactionData } from '../../shared/modules/transaction.utils';
import { STATIC_MAINNET_TOKEN_LIST } from '../../shared/constants/tokens';
import { getTokenValueParam } from '../../shared/lib/metamask-controller-utils';
import { isManifestV3 } from '../../shared/modules/mv3.utils';
import { convertNetworkId } from '../../shared/modules/network.utils';
import { getIsSmartTransaction } from '../../shared/modules/selectors';
import { BaseUrl } from '../../shared/constants/urls';
import {
  TOKEN_TRANSFER_LOG_TOPIC_HASH,
  TRANSFER_SINFLE_LOG_TOPIC_HASH,
} from '../../shared/lib/transactions-controller-utils';
import { getProviderConfig } from '../../shared/modules/selectors/networks';
import {
  trace,
  endTrace,
  TraceName,
  TraceOperation,
} from '../../shared/lib/trace';
import { ENVIRONMENT } from '../../development/build/constants';
import fetchWithCache from '../../shared/lib/fetch-with-cache';
<<<<<<< HEAD
import {
  BridgeUserAction,
  BridgeBackgroundAction,
} from '../../shared/types/bridge';
import { getMnemonicUtil } from './lib/mnemonic';
import {
  ///: BEGIN:ONLY_INCLUDE_IF(build-mmi)
  handleMMITransactionUpdate,
  ///: END:ONLY_INCLUDE_IF
  createTransactionEventFragmentWithTxId,
} from './lib/transaction/metrics';
=======
import { MultichainNetworks } from '../../shared/constants/multichain/networks';
import { BRIDGE_API_BASE_URL } from '../../shared/constants/bridge';
///: BEGIN:ONLY_INCLUDE_IF(multichain)
import { MultichainWalletSnapClient } from '../../shared/lib/accounts';
///: END:ONLY_INCLUDE_IF
///: BEGIN:ONLY_INCLUDE_IF(bitcoin)
import { BITCOIN_WALLET_SNAP_ID } from '../../shared/lib/accounts/bitcoin-wallet-snap';
///: END:ONLY_INCLUDE_IF
///: BEGIN:ONLY_INCLUDE_IF(solana)
import { SOLANA_WALLET_SNAP_ID } from '../../shared/lib/accounts/solana-wallet-snap';
///: END:ONLY_INCLUDE_IF
import { FirstTimeFlowType } from '../../shared/constants/onboarding';
import { updateCurrentLocale } from '../../shared/lib/translate';
import { getIsSeedlessOnboardingFeatureEnabled } from '../../shared/modules/environment';
import { isSnapPreinstalled } from '../../shared/lib/snaps/snaps';
import { createTransactionEventFragmentWithTxId } from './lib/transaction/metrics';
>>>>>>> 942336c9
///: BEGIN:ONLY_INCLUDE_IF(keyring-snaps)
import { keyringSnapPermissionsBuilder } from './lib/snap-keyring/keyring-snaps-permissions';
///: END:ONLY_INCLUDE_IF

import { SnapsNameProvider } from './lib/SnapsNameProvider';
import { AddressBookPetnamesBridge } from './lib/AddressBookPetnamesBridge';
import { AccountIdentitiesPetnamesBridge } from './lib/AccountIdentitiesPetnamesBridge';
import { createPPOMMiddleware } from './lib/ppom/ppom-middleware';
import { createTrustSignalsMiddleware } from './lib/trust-signals/trust-signals-middleware';
import {
  onMessageReceived,
  checkForMultipleVersionsRunning,
} from './detect-multiple-instances';
import ComposableObservableStore from './lib/ComposableObservableStore';
import AccountTrackerController from './controllers/account-tracker-controller';
import createDupeReqFilterStream from './lib/createDupeReqFilterStream';
import createLoggerMiddleware from './lib/createLoggerMiddleware';
import {
  createEthAccountsMethodMiddleware,
  createEip1193MethodMiddleware,
  createUnsupportedMethodMiddleware,
  createMultichainMethodMiddleware,
  makeMethodMiddlewareMaker,
} from './lib/rpc-method-middleware';
import createOriginMiddleware from './lib/createOriginMiddleware';
import createMainFrameOriginMiddleware from './lib/createMainFrameOriginMiddleware';
import createTabIdMiddleware from './lib/createTabIdMiddleware';
import { NetworkOrderController } from './controllers/network-order';
import { AccountOrderController } from './controllers/account-order';
import createOnboardingMiddleware from './lib/createOnboardingMiddleware';
import { isStreamWritable, setupMultiplex } from './lib/stream-utils';
import { PreferencesController } from './controllers/preferences-controller';
import { AppStateController } from './controllers/app-state-controller';
import { AlertController } from './controllers/alert-controller';
import OnboardingController from './controllers/onboarding';
import Backup from './lib/backup';
import DecryptMessageController from './controllers/decrypt-message';
import SwapsController from './controllers/swaps';
import MetaMetricsController from './controllers/metametrics-controller';
import { segment } from './lib/segment';
import createMetaRPCHandler from './lib/createMetaRPCHandler';
import {
  addHexPrefix,
  getEnvironmentType,
  getMethodDataName,
  previousValueComparator,
  initializeRpcProviderDomains,
  getPlatform,
} from './lib/util';
import createMetamaskMiddleware from './lib/createMetamaskMiddleware';
import { hardwareKeyringBuilderFactory } from './lib/hardware-keyring-builder-factory';
import EncryptionPublicKeyController from './controllers/encryption-public-key';
import AppMetadataController from './controllers/app-metadata';

import {
  getCaveatSpecifications,
  diffMap,
  getPermissionBackgroundApiMethods,
  getPermissionSpecifications,
  getPermittedAccountsByOrigin,
  getPermittedChainsByOrigin,
  NOTIFICATION_NAMES,
  unrestrictedMethods,
  PermissionNames,
  getRemovedAuthorizations,
  getChangedAuthorizations,
  getAuthorizedScopesByOrigin,
  getPermittedAccountsForScopesByOrigin,
  getOriginsWithSessionProperty,
} from './controllers/permissions';
import { MetaMetricsDataDeletionController } from './controllers/metametrics-data-deletion/metametrics-data-deletion';
import { DataDeletionService } from './services/data-deletion-service';
import createRPCMethodTrackingMiddleware from './lib/createRPCMethodTrackingMiddleware';
import { TrezorOffscreenBridge } from './lib/offscreen-bridge/trezor-offscreen-bridge';
import { LedgerOffscreenBridge } from './lib/offscreen-bridge/ledger-offscreen-bridge';
///: BEGIN:ONLY_INCLUDE_IF(keyring-snaps)
import { snapKeyringBuilder, getAccountsBySnapId } from './lib/snap-keyring';
///: END:ONLY_INCLUDE_IF
import { encryptorFactory } from './lib/encryptor-factory';
import { addDappTransaction, addTransaction } from './lib/transaction/util';
import { addTypedMessage, addPersonalMessage } from './lib/signature/util';
import { LatticeKeyringOffscreen } from './lib/offscreen-bridge/lattice-offscreen-keyring';
import { WeakRefObjectMap } from './lib/WeakRefObjectMap';
import {
  METAMASK_CAIP_MULTICHAIN_PROVIDER,
  METAMASK_COOKIE_HANDLER,
  METAMASK_EIP_1193_PROVIDER,
} from './constants/stream';

// Notification controllers
import { createTxVerificationMiddleware } from './lib/tx-verification/tx-verification-middleware';
import {
  updateSecurityAlertResponse,
  validateRequestWithPPOM,
} from './lib/ppom/ppom-util';
import createEvmMethodsToNonEvmAccountReqFilterMiddleware from './lib/createEvmMethodsToNonEvmAccountReqFilterMiddleware';
import { isEthAddress } from './lib/multichain/address';

import { decodeTransactionData } from './lib/transaction/decode/util';
import createTracingMiddleware from './lib/createTracingMiddleware';
import createOriginThrottlingMiddleware from './lib/createOriginThrottlingMiddleware';
import { PatchStore } from './lib/PatchStore';
import { sanitizeUIState } from './lib/state-utils';
import {
  rejectAllApprovals,
  rejectOriginApprovals,
} from './lib/approval/utils';
import { InstitutionalSnapControllerInit } from './controller-init/institutional-snap/institutional-snap-controller-init';
import {
  ///: BEGIN:ONLY_INCLUDE_IF(multichain)
  MultichainAssetsControllerInit,
  MultichainTransactionsControllerInit,
  MultichainBalancesControllerInit,
  MultichainAssetsRatesControllerInit,
  ///: END:ONLY_INCLUDE_IF
  MultichainNetworkControllerInit,
} from './controller-init/multichain';
import {
  AssetsContractControllerInit,
  NftControllerInit,
  NftDetectionControllerInit,
  TokenRatesControllerInit,
} from './controller-init/assets';
import { TransactionControllerInit } from './controller-init/confirmations/transaction-controller-init';
import { PPOMControllerInit } from './controller-init/confirmations/ppom-controller-init';
import { SmartTransactionsControllerInit } from './controller-init/smart-transactions/smart-transactions-controller-init';
import { initControllers } from './controller-init/utils';
import {
  CronjobControllerInit,
  ExecutionServiceInit,
  RateLimitControllerInit,
  SnapControllerInit,
  SnapInsightsControllerInit,
  SnapInterfaceControllerInit,
  SnapsRegistryInit,
  WebSocketServiceInit,
} from './controller-init/snaps';
import { AuthenticationControllerInit } from './controller-init/identity/authentication-controller-init';
import { UserStorageControllerInit } from './controller-init/identity/user-storage-controller-init';
import { DeFiPositionsControllerInit } from './controller-init/defi-positions/defi-positions-controller-init';
import {
  getCallsStatus,
  getCapabilities,
  processSendCalls,
} from './lib/transaction/eip5792';
import { NotificationServicesControllerInit } from './controller-init/notifications/notification-services-controller-init';
import { NotificationServicesPushControllerInit } from './controller-init/notifications/notification-services-push-controller-init';
import { DelegationControllerInit } from './controller-init/delegation/delegation-controller-init';
import {
  onRpcEndpointUnavailable,
  onRpcEndpointDegraded,
} from './lib/network-controller/messenger-action-handlers';
import { getIsQuicknodeEndpointUrl } from './lib/network-controller/utils';
import { isRelaySupported } from './lib/transaction/transaction-relay';
import { openUpdateTabAndReload } from './lib/open-update-tab-and-reload';
import { AccountTreeControllerInit } from './controller-init/accounts/account-tree-controller-init';
import { MultichainAccountServiceInit } from './controller-init/multichain/multichain-account-service-init';
import OAuthService from './services/oauth/oauth-service';
import { webAuthenticatorFactory } from './services/oauth/web-authenticator-factory';
import { SeedlessOnboardingControllerInit } from './controller-init/seedless-onboarding/seedless-onboarding-controller-init';
import { applyTransactionContainersExisting } from './lib/transaction/containers/util';
import {
  getSendBundleSupportedChains,
  isSendBundleSupported,
} from './lib/transaction/sentinel-api';

export const METAMASK_CONTROLLER_EVENTS = {
  // Fired after state changes that impact the extension badge (unapproved msg count)
  // The process of updating the badge happens in app/scripts/background.js.
  UPDATE_BADGE: 'updateBadge',
  DECRYPT_MESSAGE_MANAGER_UPDATE_BADGE: 'DecryptMessageManager:updateBadge',
  ENCRYPTION_PUBLIC_KEY_MANAGER_UPDATE_BADGE:
    'EncryptionPublicKeyManager:updateBadge',
  // TODO: Add this and similar enums to the `controllers` repo and export them
  APPROVAL_STATE_CHANGE: 'ApprovalController:stateChange',
  APP_STATE_UNLOCK_CHANGE: 'AppStateController:unlockChange',
  METAMASK_NOTIFICATIONS_LIST_UPDATED:
    'NotificationServicesController:notificationsListUpdated',
  METAMASK_NOTIFICATIONS_MARK_AS_READ:
    'NotificationServicesController:markNotificationsAsRead',
};

/**
 * @typedef {import('../../ui/store/store').MetaMaskReduxState} MetaMaskReduxState
 */

// Types of APIs
const API_TYPE = {
  EIP1193: 'eip-1193',
  CAIP_MULTICHAIN: 'caip-multichain',
};

// stream channels
const PHISHING_SAFELIST = 'metamask-phishing-safelist';

const environmentMappingForRemoteFeatureFlag = {
  [ENVIRONMENT.DEVELOPMENT]: EnvironmentType.Development,
  [ENVIRONMENT.RELEASE_CANDIDATE]: EnvironmentType.ReleaseCandidate,
  [ENVIRONMENT.PRODUCTION]: EnvironmentType.Production,
};

const buildTypeMappingForRemoteFeatureFlag = {
  flask: DistributionType.Flask,
  main: DistributionType.Main,
  beta: DistributionType.Beta,
  experimental: DistributionType.Main, // experimental builds use main distribution
};

export default class MetamaskController extends EventEmitter {
  /**
   * @param {object} opts
   */
  constructor(opts) {
    super();

    const { isFirstMetaMaskControllerSetup } = opts;

    this.mnemonicUtil = getMnemonicUtil();

    this.defaultMaxListeners = 20;

    this.sendUpdate = debounce(
      this.privateSendUpdate.bind(this),
      MILLISECOND * 200,
    );
    this.opts = opts;
    this.requestSafeReload =
      opts.requestSafeReload ?? (() => Promise.resolve());
    this.extension = opts.browser;
    this.platform = opts.platform;
    this.notificationManager = opts.notificationManager;
    const initState = opts.initState || {};
    const version = process.env.METAMASK_VERSION;
    this.recordFirstTimeInfo(initState);
    this.featureFlags = opts.featureFlags;

    // this keeps track of how many "controllerStream" connections are open
    // the only thing that uses controller connections are open metamask UI instances
    this.activeControllerConnections = 0;

    this.offscreenPromise = opts.offscreenPromise ?? Promise.resolve();

    this.getRequestAccountTabIds = opts.getRequestAccountTabIds;
    this.getOpenMetamaskTabsIds = opts.getOpenMetamaskTabsIds;

    this.initializeChainlist();

    this.controllerMessenger = new Messenger();

    this.loggingController = new LoggingController({
      messenger: this.controllerMessenger.getRestricted({
        name: 'LoggingController',
        allowedActions: [],
        allowedEvents: [],
      }),
      state: initState.LoggingController,
    });

    this.currentMigrationVersion = opts.currentMigrationVersion;

    // observable state store
    this.store = new ComposableObservableStore({
      state: initState,
      controllerMessenger: this.controllerMessenger,
      persist: true,
    });

    // external connections by origin
    // Do not modify directly. Use the associated methods.
    this.connections = {};

    // lock to ensure only one vault created at once
    this.createVaultMutex = new Mutex();

    // lock to ensure only one seedless password sync is running at once
    this.syncSeedlessGlobalPasswordMutex = new Mutex();

    this.extension.runtime.onInstalled.addListener((details) => {
      if (details.reason === 'update') {
        if (version === '8.1.0') {
          this.platform.openExtensionInBrowser();
        }
        this.loggingController.add({
          type: LogType.GenericLog,
          data: {
            event: LOG_EVENT.VERSION_UPDATE,
            previousVersion: details.previousVersion,
            version,
          },
        });
      }
    });

    this.appMetadataController = new AppMetadataController({
      state: initState.AppMetadataController,
      messenger: this.controllerMessenger.getRestricted({
        name: 'AppMetadataController',
        allowedActions: [],
        allowedEvents: [],
      }),
      currentMigrationVersion: this.currentMigrationVersion,
      currentAppVersion: version,
    });

    this.approvalController = new ApprovalController({
      messenger: this.controllerMessenger.getRestricted({
        name: 'ApprovalController',
      }),
      showApprovalRequest: opts.showUserConfirmation,
      typesExcludedFromRateLimiting: [
        ApprovalType.PersonalSign,
        ApprovalType.EthSignTypedData,
        ApprovalType.Transaction,
        ApprovalType.WatchAsset,
        ApprovalType.EthGetEncryptionPublicKey,
        ApprovalType.EthDecrypt,
        // Exclude Smart TX Status Page from rate limiting to allow sequential transactions
        SMART_TRANSACTION_CONFIRMATION_TYPES.showSmartTransactionStatusPage,
      ],
    });

    const errorReportingServiceMessenger =
      this.controllerMessenger.getRestricted({
        name: 'ErrorReportingService',
        allowedActions: [],
        allowedEvents: [],
      });
    // Initializing the ErrorReportingService populates the
    // ErrorReportingServiceMessenger.
    // eslint-disable-next-line no-new
    new ErrorReportingService({
      messenger: errorReportingServiceMessenger,
      captureException,
    });

    const networkControllerMessenger = this.controllerMessenger.getRestricted({
      name: 'NetworkController',
      allowedEvents: [],
      allowedActions: ['ErrorReportingService:captureException'],
    });

    let initialNetworkControllerState = initState.NetworkController;
    const additionalDefaultNetworks = [
      ChainId['megaeth-testnet'],
      ChainId['monad-testnet'],
    ];

    if (!initialNetworkControllerState) {
      initialNetworkControllerState = getDefaultNetworkControllerState(
        additionalDefaultNetworks,
      );

      /** @type {import('@metamask/network-controller').NetworkState['networkConfigurationsByChainId']} */
      const networks =
        initialNetworkControllerState.networkConfigurationsByChainId;

      // TODO: Consider changing `getDefaultNetworkControllerState` on the
      // controller side to include some of these tweaks.

      Object.values(networks).forEach((network) => {
        const id = network.rpcEndpoints[0].networkClientId;
        // Process only if the default network has a corresponding networkClientId in BlockExplorerUrl.
        if (hasProperty(BlockExplorerUrl, id)) {
          network.blockExplorerUrls = [BlockExplorerUrl[id]];
        }
        network.defaultBlockExplorerUrlIndex = 0;
      });

      // Add failovers for default Infura RPC endpoints
      networks[CHAIN_IDS.MAINNET].rpcEndpoints[0].failoverUrls =
        getFailoverUrlsForInfuraNetwork('ethereum-mainnet');
      networks[CHAIN_IDS.LINEA_MAINNET].rpcEndpoints[0].failoverUrls =
        getFailoverUrlsForInfuraNetwork('linea-mainnet');
      networks[CHAIN_IDS.BASE].rpcEndpoints[0].failoverUrls =
        getFailoverUrlsForInfuraNetwork('base-mainnet');

      let network;
      if (process.env.IN_TEST) {
        network = {
          chainId: CHAIN_IDS.LOCALHOST,
          name: 'Localhost 8545',
          nativeCurrency: 'ETH',
          blockExplorerUrls: [],
          defaultRpcEndpointIndex: 0,
          rpcEndpoints: [
            {
              networkClientId: 'networkConfigurationId',
              url: 'http://localhost:8545',
              type: 'custom',
              failoverUrls: [],
            },
          ],
        };
        networks[CHAIN_IDS.LOCALHOST] = network;
      } else if (
        process.env.METAMASK_DEBUG ||
        process.env.METAMASK_ENVIRONMENT === 'test'
      ) {
        network = networks[CHAIN_IDS.SEPOLIA];
      } else {
        network = networks[CHAIN_IDS.MAINNET];
      }

      initialNetworkControllerState.selectedNetworkClientId =
        network.rpcEndpoints[network.defaultRpcEndpointIndex].networkClientId;
    }

    // Fix the network controller state (selectedNetworkClientId) if it is invalid and report the error
    if (
      initialNetworkControllerState.networkConfigurationsByChainId &&
      !Object.values(
        initialNetworkControllerState.networkConfigurationsByChainId,
      )
        .flatMap((networkConfiguration) =>
          networkConfiguration.rpcEndpoints.map(
            (rpcEndpoint) => rpcEndpoint.networkClientId,
          ),
        )
        .includes(initialNetworkControllerState.selectedNetworkClientId)
    ) {
      captureException(
        new Error(
          `NetworkController state is invalid: \`selectedNetworkClientId\` '${initialNetworkControllerState.selectedNetworkClientId}' does not refer to an RPC endpoint within a network configuration`,
        ),
      );

      initialNetworkControllerState.selectedNetworkClientId =
        initialNetworkControllerState.networkConfigurationsByChainId[
          CHAIN_IDS.MAINNET
        ].rpcEndpoints[0].networkClientId;
    }

    this.networkController = new NetworkController({
      messenger: networkControllerMessenger,
      state: initialNetworkControllerState,
      infuraProjectId: opts.infuraProjectId,
      getBlockTrackerOptions: () => {
        return process.env.IN_TEST
          ? {}
          : {
              pollingInterval: 20 * SECOND,
              // The retry timeout is pretty short by default, and if the endpoint is
              // down, it will end up exhausting the max number of consecutive
              // failures quickly.
              retryTimeout: 20 * SECOND,
            };
      },
      getRpcServiceOptions: (rpcEndpointUrl) => {
        const maxRetries = 4;
        const commonOptions = {
          fetch: globalThis.fetch.bind(globalThis),
          btoa: globalThis.btoa.bind(globalThis),
        };

        if (getIsQuicknodeEndpointUrl(rpcEndpointUrl)) {
          return {
            ...commonOptions,
            policyOptions: {
              maxRetries,
              // When we fail over to Quicknode, we expect it to be down at
              // first while it is being automatically activated. If an endpoint
              // is down, the failover logic enters a "cooldown period" of 30
              // minutes. We'd really rather not enter that for Quicknode, so
              // keep retrying longer.
              maxConsecutiveFailures: (maxRetries + 1) * 14,
            },
          };
        }

        return {
          ...commonOptions,
          policyOptions: {
            maxRetries,
            // Ensure that the circuit does not break too quickly.
            maxConsecutiveFailures: (maxRetries + 1) * 7,
          },
        };
      },
      additionalDefaultNetworks,
    });
    networkControllerMessenger.subscribe(
      'NetworkController:rpcEndpointUnavailable',
      async ({ chainId, endpointUrl, error }) => {
        onRpcEndpointUnavailable({
          chainId,
          endpointUrl,
          error,
          infuraProjectId: opts.infuraProjectId,
          trackEvent: this.metaMetricsController.trackEvent.bind(
            this.metaMetricsController,
          ),
          metaMetricsId: this.metaMetricsController.state.metaMetricsId,
        });
      },
    );
    networkControllerMessenger.subscribe(
      'NetworkController:rpcEndpointDegraded',
      async ({ chainId, endpointUrl }) => {
        onRpcEndpointDegraded({
          chainId,
          endpointUrl,
          infuraProjectId: opts.infuraProjectId,
          trackEvent: this.metaMetricsController.trackEvent.bind(
            this.metaMetricsController,
          ),
          metaMetricsId: this.metaMetricsController.state.metaMetricsId,
        });
      },
    );
    this.networkController.initializeProvider();

    this.multichainSubscriptionManager = new MultichainSubscriptionManager({
      getNetworkClientById: this.networkController.getNetworkClientById.bind(
        this.networkController,
      ),
      findNetworkClientIdByChainId:
        this.networkController.findNetworkClientIdByChainId.bind(
          this.networkController,
        ),
    });
    this.multichainMiddlewareManager = new MultichainMiddlewareManager();
    this.provider =
      this.networkController.getProviderAndBlockTracker().provider;
    this.blockTracker =
      this.networkController.getProviderAndBlockTracker().blockTracker;
    this.deprecatedNetworkVersions = {};

    const accountsControllerMessenger = this.controllerMessenger.getRestricted({
      name: 'AccountsController',
      allowedEvents: [
        'SnapController:stateChange',
        'KeyringController:accountRemoved',
        'KeyringController:stateChange',
        'SnapKeyring:accountAssetListUpdated',
        'SnapKeyring:accountBalancesUpdated',
        'SnapKeyring:accountTransactionsUpdated',
        'MultichainNetworkController:networkDidChange',
      ],
      allowedActions: [
        'KeyringController:getState',
        'KeyringController:getKeyringsByType',
      ],
    });

    this.accountsController = new AccountsController({
      messenger: accountsControllerMessenger,
      state: initState.AccountsController,
    });

    const preferencesMessenger = this.controllerMessenger.getRestricted({
      name: 'PreferencesController',
      allowedActions: [
        'AccountsController:setSelectedAccount',
        'AccountsController:getSelectedAccount',
        'AccountsController:getAccountByAddress',
        'AccountsController:setAccountName',
        'NetworkController:getState',
      ],
      allowedEvents: ['AccountsController:stateChange'],
    });

    this.preferencesController = new PreferencesController({
      state: {
        currentLocale: opts.initLangCode ?? '',
        ...initState.PreferencesController,
      },
      messenger: preferencesMessenger,
    });

    const tokenListMessenger = this.controllerMessenger.getRestricted({
      name: 'TokenListController',
      allowedActions: ['NetworkController:getNetworkClientById'],
      allowedEvents: ['NetworkController:stateChange'],
    });

    this.tokenListController = new TokenListController({
      chainId: this.#getGlobalChainId({
        metamask: this.networkController.state,
      }),
      preventPollingOnNetworkRestart: !this.#isTokenListPollingRequired(
        this.preferencesController.state,
      ),
      messenger: tokenListMessenger,
      state: initState.TokenListController,
    });

    const tokensControllerMessenger = this.controllerMessenger.getRestricted({
      name: 'TokensController',
      allowedActions: [
        'ApprovalController:addRequest',
        'NetworkController:getNetworkClientById',
        'AccountsController:getSelectedAccount',
        'AccountsController:getAccount',
        'AccountsController:listAccounts',
      ],
      allowedEvents: [
        'NetworkController:networkDidChange',
        'AccountsController:selectedEvmAccountChange',
        'PreferencesController:stateChange',
        'TokenListController:stateChange',
        'NetworkController:stateChange',
        'KeyringController:accountRemoved',
      ],
    });
    this.tokensController = new TokensController({
      state: initState.TokensController,
      provider: this.provider,
      messenger: tokensControllerMessenger,
      chainId: this.#getGlobalChainId(),
    });

    const metaMetricsControllerMessenger =
      this.controllerMessenger.getRestricted({
        name: 'MetaMetricsController',
        allowedActions: [
          'PreferencesController:getState',
          'NetworkController:getState',
          'NetworkController:getNetworkClientById',
        ],
        allowedEvents: [
          'PreferencesController:stateChange',
          'NetworkController:networkDidChange',
        ],
      });
    this.metaMetricsController = new MetaMetricsController({
      state: initState.MetaMetricsController,
      messenger: metaMetricsControllerMessenger,
      segment,
      version: process.env.METAMASK_VERSION,
      environment: process.env.METAMASK_ENVIRONMENT,
      extension: this.extension,
      captureException,
    });

    this.on('update', (update) => {
      this.metaMetricsController.handleMetaMaskStateUpdate(update);
    });

    const dataDeletionService = new DataDeletionService();
    const metaMetricsDataDeletionMessenger =
      this.controllerMessenger.getRestricted({
        name: 'MetaMetricsDataDeletionController',
        allowedActions: ['MetaMetricsController:getState'],
        allowedEvents: [],
      });
    this.metaMetricsDataDeletionController =
      new MetaMetricsDataDeletionController({
        dataDeletionService,
        messenger: metaMetricsDataDeletionMessenger,
        state: initState.metaMetricsDataDeletionController,
      });

    const gasFeeMessenger = this.controllerMessenger.getRestricted({
      name: 'GasFeeController',
      allowedActions: [
        'NetworkController:getEIP1559Compatibility',
        'NetworkController:getNetworkClientById',
        'NetworkController:getState',
      ],
      allowedEvents: ['NetworkController:stateChange'],
    });

    const gasApiBaseUrl = process.env.SWAPS_USE_DEV_APIS
      ? GAS_DEV_API_BASE_URL
      : GAS_API_BASE_URL;

    this.gasFeeController = new GasFeeController({
      state: initState.GasFeeController,
      interval: 10000,
      messenger: gasFeeMessenger,
      clientId: SWAPS_CLIENT_ID,
      getProvider: () =>
        this.networkController.getProviderAndBlockTracker().provider,
      onNetworkDidChange: (eventHandler) => {
        networkControllerMessenger.subscribe(
          'NetworkController:networkDidChange',
          () => eventHandler(this.networkController.state),
        );
      },
      getCurrentNetworkEIP1559Compatibility:
        this.networkController.getEIP1559Compatibility.bind(
          this.networkController,
        ),
      getCurrentAccountEIP1559Compatibility:
        this.getCurrentAccountEIP1559Compatibility.bind(this),
      legacyAPIEndpoint: `${gasApiBaseUrl}/networks/<chain_id>/gasPrices`,
      EIP1559APIEndpoint: `${gasApiBaseUrl}/networks/<chain_id>/suggestedGasFees`,
      getCurrentNetworkLegacyGasAPICompatibility: () => {
        const chainId = this.#getGlobalChainId();
        return chainId === CHAIN_IDS.BSC;
      },
      getChainId: () => this.#getGlobalChainId(),
    });

    this.appStateController = new AppStateController({
      addUnlockListener: this.on.bind(this, 'unlock'),
      isUnlocked: this.isUnlocked.bind(this),
      state: initState.AppStateController,
      onInactiveTimeout: () => this.setLocked(),
      messenger: this.controllerMessenger.getRestricted({
        name: 'AppStateController',
        allowedActions: [
          `${this.approvalController.name}:addRequest`,
          `${this.approvalController.name}:acceptRequest`,
          `PreferencesController:getState`,
        ],
        allowedEvents: [
          `KeyringController:qrKeyringStateChange`,
          'PreferencesController:stateChange',
        ],
      }),
      extension: this.extension,
    });

    const currencyRateMessenger = this.controllerMessenger.getRestricted({
      name: 'CurrencyRateController',
      allowedActions: [`${this.networkController.name}:getNetworkClientById`],
    });
    this.currencyRateController = new CurrencyRateController({
      includeUsdRate: true,
      messenger: currencyRateMessenger,
      state: initState.CurrencyController,
      useExternalServices: () =>
        this.preferencesController.state.useExternalServices,
    });
    const initialFetchMultiExchangeRate =
      this.currencyRateController.fetchMultiExchangeRate.bind(
        this.currencyRateController,
      );
    this.currencyRateController.fetchMultiExchangeRate = (...args) => {
      if (this.preferencesController.state.useCurrencyRateCheck) {
        return initialFetchMultiExchangeRate(...args);
      }
      return {
        conversionRate: null,
        usdConversionRate: null,
      };
    };

    const tokenBalancesMessenger = this.controllerMessenger.getRestricted({
      name: 'TokenBalancesController',
      allowedActions: [
        'NetworkController:getState',
        'NetworkController:getNetworkClientById',
        'TokensController:getState',
        'PreferencesController:getState',
        'AccountsController:getSelectedAccount',
        'AccountsController:listAccounts',
      ],
      allowedEvents: [
        'PreferencesController:stateChange',
        'TokensController:stateChange',
        'NetworkController:stateChange',
        'KeyringController:accountRemoved',
      ],
    });

    this.tokenBalancesController = new TokenBalancesController({
      messenger: tokenBalancesMessenger,
      state: initState.TokenBalancesController,
      interval: 30000,
    });

    const phishingControllerMessenger = this.controllerMessenger.getRestricted({
      name: 'PhishingController',
    });

    this.phishingController = new PhishingController({
      messenger: phishingControllerMessenger,
      state: initState.PhishingController,
      hotlistRefreshInterval: process.env.IN_TEST ? 5 * SECOND : undefined,
      stalelistRefreshInterval: process.env.IN_TEST ? 30 * SECOND : undefined,
    });

    const announcementMessenger = this.controllerMessenger.getRestricted({
      name: 'AnnouncementController',
    });

    this.announcementController = new AnnouncementController({
      messenger: announcementMessenger,
      allAnnouncements: UI_NOTIFICATIONS,
      state: initState.AnnouncementController,
    });

    const networkOrderMessenger = this.controllerMessenger.getRestricted({
      name: 'NetworkOrderController',
      allowedEvents: [
        'NetworkController:stateChange',
        'NetworkController:networkRemoved',
      ],
      allowedActions: [
        'NetworkController:getState',
        'NetworkController:getNetworkClientById',
        'NetworkController:setActiveNetwork',
      ],
    });

    let initialNetworkOrderControllerState = initState.NetworkOrderController;
    if (
      !initialNetworkOrderControllerState &&
      process.env.METAMASK_DEBUG &&
      process.env.METAMASK_ENVIRONMENT === 'development' &&
      !process.env.IN_TEST
    ) {
      initialNetworkOrderControllerState = {
        orderedNetworkList: [],
        enabledNetworkMap: {
          [KnownCaipNamespace.Eip155]: {
            [CHAIN_IDS.SEPOLIA]: true,
          },
          [KnownCaipNamespace.Solana]: {
            [SolScope.Mainnet]: true,
          },
        },
      };
    }

    this.networkOrderController = new NetworkOrderController({
      messenger: networkOrderMessenger,
      state: initialNetworkOrderControllerState,
    });

    const accountOrderMessenger = this.controllerMessenger.getRestricted({
      name: 'AccountOrderController',
    });
    this.accountOrderController = new AccountOrderController({
      messenger: accountOrderMessenger,
      state: initState.AccountOrderController,
    });

    const multichainRatesControllerMessenger =
      this.controllerMessenger.getRestricted({
        name: 'RatesController',
      });
    this.multichainRatesController = new RatesController({
      state: initState.MultichainRatesController,
      messenger: multichainRatesControllerMessenger,
      includeUsdRate: true,
      fetchMultiExchangeRate,
    });

    this.controllerMessenger.subscribe(
      'PreferencesController:stateChange',
      previousValueComparator((prevState, currState) => {
        const { useCurrencyRateCheck: prevUseCurrencyRateCheck } = prevState;
        const { useCurrencyRateCheck: currUseCurrencyRateCheck } = currState;
        if (currUseCurrencyRateCheck && !prevUseCurrencyRateCheck) {
          this.tokenRatesController.enable();
        } else if (!currUseCurrencyRateCheck && prevUseCurrencyRateCheck) {
          this.tokenRatesController.disable();
        }
      }, this.preferencesController.state),
    );

    this.ensController = new EnsController({
      messenger: this.controllerMessenger.getRestricted({
        name: 'EnsController',
        allowedActions: [
          'NetworkController:getNetworkClientById',
          'NetworkController:getState',
        ],
        allowedEvents: [],
      }),
      onNetworkDidChange: networkControllerMessenger.subscribe.bind(
        networkControllerMessenger,
        'NetworkController:networkDidChange',
      ),
    });

    const onboardingControllerMessenger =
      this.controllerMessenger.getRestricted({
        name: 'OnboardingController',
        allowedActions: [],
        allowedEvents: [],
      });
    this.onboardingController = new OnboardingController({
      messenger: onboardingControllerMessenger,
      state: initState.OnboardingController,
    });

    this.oauthService = new OAuthService({
      env: {
        googleClientId: process.env.GOOGLE_CLIENT_ID,
        appleClientId: process.env.APPLE_CLIENT_ID,
      },
      webAuthenticator: webAuthenticatorFactory(),
      bufferedTrace: this.metaMetricsController.bufferedTrace.bind(
        this.metaMetricsController,
      ),
      bufferedEndTrace: this.metaMetricsController.bufferedEndTrace.bind(
        this.metaMetricsController,
      ),
    });

    let additionalKeyrings = [keyringBuilderFactory(QRHardwareKeyring)];

    const keyringOverrides = this.opts.overrides?.keyrings;

    if (isManifestV3 === false) {
      const additionalKeyringTypes = [
        keyringOverrides?.lattice || LatticeKeyring,
        QRHardwareKeyring,
      ];

      const additionalBridgedKeyringTypes = [
        {
          keyring: keyringOverrides?.trezor || TrezorKeyring,
          bridge: keyringOverrides?.trezorBridge || TrezorConnectBridge,
        },
        {
          keyring: keyringOverrides?.oneKey || OneKeyKeyring,
          bridge: keyringOverrides?.oneKeyBridge || TrezorConnectBridge,
        },
        {
          keyring: keyringOverrides?.ledger || LedgerKeyring,
          bridge: keyringOverrides?.ledgerBridge || LedgerIframeBridge,
        },
      ];

      additionalKeyrings = additionalKeyringTypes.map((keyringType) =>
        keyringBuilderFactory(keyringType),
      );

      additionalBridgedKeyringTypes.forEach((keyringType) =>
        additionalKeyrings.push(
          hardwareKeyringBuilderFactory(
            keyringType.keyring,
            keyringType.bridge,
          ),
        ),
      );
    } else {
      additionalKeyrings.push(
        hardwareKeyringBuilderFactory(
          TrezorKeyring,
          keyringOverrides?.trezorBridge || TrezorOffscreenBridge,
        ),
        hardwareKeyringBuilderFactory(
          OneKeyKeyring,
          keyringOverrides?.oneKey || TrezorOffscreenBridge,
        ),
        hardwareKeyringBuilderFactory(
          LedgerKeyring,
          keyringOverrides?.ledgerBridge || LedgerOffscreenBridge,
        ),
        keyringBuilderFactory(LatticeKeyringOffscreen),
      );
    }

    ///: BEGIN:ONLY_INCLUDE_IF(keyring-snaps)
    const snapKeyringBuildMessenger = this.controllerMessenger.getRestricted({
      name: 'SnapKeyring',
      allowedActions: [
        'ApprovalController:addRequest',
        'ApprovalController:acceptRequest',
        'ApprovalController:rejectRequest',
        'ApprovalController:startFlow',
        'ApprovalController:endFlow',
        'ApprovalController:showSuccess',
        'ApprovalController:showError',
        'PhishingController:test',
        'PhishingController:maybeUpdateState',
        'KeyringController:getAccounts',
        'AccountsController:setSelectedAccount',
        'AccountsController:getAccountByAddress',
        'AccountsController:setAccountName',
        'AccountsController:listMultichainAccounts',
        'SnapController:handleRequest',
        'SnapController:get',
        'SnapController:isMinimumPlatformVersion',
        'PreferencesController:getState',
      ],
    });

    // Necessary to persist the keyrings and update the accounts both within the keyring controller and accounts controller
    const persistAndUpdateAccounts = async () => {
      await this.keyringController.persistAllKeyrings();
      await this.accountsController.updateAccounts();
    };

    additionalKeyrings.push(
      snapKeyringBuilder(snapKeyringBuildMessenger, {
        persistKeyringHelper: () => persistAndUpdateAccounts(),
        removeAccountHelper: (address) => this.removeAccount(address),
        trackEvent: (...args) => this.metaMetricsController.trackEvent(...args),
      }),
    );

    ///: END:ONLY_INCLUDE_IF

    const keyringControllerMessenger = this.controllerMessenger.getRestricted({
      name: 'KeyringController',
    });

    this.keyringController = new KeyringController({
      cacheEncryptionKey: true,
      keyringBuilders: additionalKeyrings,
      state: initState.KeyringController,
      encryptor: opts.encryptor || encryptorFactory(600_000),
      messenger: keyringControllerMessenger,
    });

    this.controllerMessenger.subscribe('KeyringController:unlock', () =>
      this._onUnlock(),
    );
    this.controllerMessenger.subscribe('KeyringController:lock', () =>
      this._onLock(),
    );

    this.controllerMessenger.subscribe(
      'KeyringController:stateChange',
      (state) => {
        this._onKeyringControllerUpdate(state);
      },
    );

    this.permissionController = new PermissionController({
      messenger: this.controllerMessenger.getRestricted({
        name: 'PermissionController',
        allowedActions: [
          `${this.approvalController.name}:addRequest`,
          `${this.approvalController.name}:hasRequest`,
          `${this.approvalController.name}:acceptRequest`,
          `${this.approvalController.name}:rejectRequest`,
          `SnapController:getPermitted`,
          `SnapController:install`,
          `SubjectMetadataController:getSubjectMetadata`,
        ],
      }),
      state: initState.PermissionController,
      caveatSpecifications: getCaveatSpecifications({
        listAccounts: this.accountsController.listAccounts.bind(
          this.accountsController,
        ),
        findNetworkClientIdByChainId:
          this.networkController.findNetworkClientIdByChainId.bind(
            this.networkController,
          ),
        isNonEvmScopeSupported: this.controllerMessenger.call.bind(
          this.controllerMessenger,
          'MultichainRouter:isSupportedScope',
        ),
        getNonEvmAccountAddresses: this.controllerMessenger.call.bind(
          this.controllerMessenger,
          'MultichainRouter:getSupportedAccounts',
        ),
      }),
      permissionSpecifications: {
        ...getPermissionSpecifications(),
        ...this.getSnapPermissionSpecifications(),
      },
      unrestrictedMethods,
    });

    this.selectedNetworkController = new SelectedNetworkController({
      messenger: this.controllerMessenger.getRestricted({
        name: 'SelectedNetworkController',
        allowedActions: [
          'NetworkController:getNetworkClientById',
          'NetworkController:getState',
          'NetworkController:getSelectedNetworkClient',
          'PermissionController:hasPermissions',
          'PermissionController:getSubjectNames',
        ],
        allowedEvents: [
          'NetworkController:stateChange',
          'PermissionController:stateChange',
        ],
      }),
      state: initState.SelectedNetworkController,
      useRequestQueuePreference: true,
      onPreferencesStateChange: () => {
        // noop
        // we have removed the ability to toggle the useRequestQueue preference
        // both useRequestQueue and onPreferencesStateChange will be removed
        // once mobile supports per dapp network selection
        // see https://github.com/MetaMask/core/pull/5065#issue-2736965186
      },
      domainProxyMap: new WeakRefObjectMap(),
    });

    this.permissionLogController = new PermissionLogController({
      messenger: this.controllerMessenger.getRestricted({
        name: 'PermissionLogController',
      }),
      restrictedMethods: new Set(Object.keys(RestrictedMethods)),
      state: initState.PermissionLogController,
    });

    this.subjectMetadataController = new SubjectMetadataController({
      messenger: this.controllerMessenger.getRestricted({
        name: 'SubjectMetadataController',
        allowedActions: [`${this.permissionController.name}:hasPermissions`],
      }),
      state: initState.SubjectMetadataController,
      subjectCacheLimit: 100,
    });

    // @TODO(snaps): This fixes an issue where `withKeyring` would lock the `KeyringController` mutex.
    // That meant that if a snap requested a keyring operation (like requesting entropy) while the `KeyringController` was locked,
    // it would cause a deadlock.
    // This is a temporary fix until we can refactor how we handle requests to the Snaps Keyring.
    const withSnapKeyring = async (operation) => {
      const keyring = await this.getSnapKeyring();

      return operation({ keyring });
    };

    const multichainRouterMessenger = this.controllerMessenger.getRestricted({
      name: 'MultichainRouter',
      allowedActions: [
        `SnapController:getAll`,
        `SnapController:handleRequest`,
        `${this.permissionController.name}:getPermissions`,
        `AccountsController:listMultichainAccounts`,
      ],
      allowedEvents: [],
    });

    this.multichainRouter = new MultichainRouter({
      messenger: multichainRouterMessenger,
      withSnapKeyring,
    });

    // account tracker watches balances, nonces, and any code at their address
    this.accountTrackerController = new AccountTrackerController({
      state: { accounts: {} },
      messenger: this.controllerMessenger.getRestricted({
        name: 'AccountTrackerController',
        allowedActions: [
          'AccountsController:getSelectedAccount',
          'NetworkController:getState',
          'NetworkController:getNetworkClientById',
          'OnboardingController:getState',
          'PreferencesController:getState',
        ],
        allowedEvents: [
          'AccountsController:selectedEvmAccountChange',
          'OnboardingController:stateChange',
          'KeyringController:accountRemoved',
        ],
      }),
      provider: this.provider,
      blockTracker: this.blockTracker,
      getNetworkIdentifier: (providerConfig) => {
        const { type, rpcUrl } =
          providerConfig ??
          getProviderConfig({
            metamask: this.networkController.state,
          });
        return type === NETWORK_TYPES.RPC ? rpcUrl : type;
      },
    });

    // start and stop polling for balances based on activeControllerConnections
    this.on('controllerConnectionChanged', (activeControllerConnections) => {
      const { completedOnboarding } = this.onboardingController.state;
      if (activeControllerConnections > 0 && completedOnboarding) {
        this.triggerNetworkrequests();
      } else {
        this.stopNetworkRequests();
      }
    });

    this.controllerMessenger.subscribe(
      `${this.onboardingController.name}:stateChange`,
      previousValueComparator(async (prevState, currState) => {
        const { completedOnboarding: prevCompletedOnboarding } = prevState;
        const {
          completedOnboarding: currCompletedOnboarding,
          firstTimeFlowType,
        } = currState;
        if (!prevCompletedOnboarding && currCompletedOnboarding) {
          const { address } = this.accountsController.getSelectedAccount();

          if (firstTimeFlowType === FirstTimeFlowType.socialImport) {
            // importing multiple SRPs on social login rehydration
            await this._importAccountsWithBalances();
          } else {
            await this._addAccountsWithBalance();
          }

          this.postOnboardingInitialization();
          this.triggerNetworkrequests();

          // execute once the token detection on the post-onboarding
          await this.tokenDetectionController.detectTokens({
            selectedAddress: address,
          });
        }
      }, this.onboardingController.state),
    );

    const tokenDetectionControllerMessenger =
      this.controllerMessenger.getRestricted({
        name: 'TokenDetectionController',
        allowedActions: [
          'AccountsController:getAccount',
          'AccountsController:getSelectedAccount',
          'KeyringController:getState',
          'NetworkController:getNetworkClientById',
          'NetworkController:getNetworkConfigurationByNetworkClientId',
          'NetworkController:getState',
          'PreferencesController:getState',
          'TokenListController:getState',
          'TokensController:getState',
          'TokensController:addDetectedTokens',
          'TokensController:addTokens',
          'NetworkController:findNetworkClientIdByChainId',
        ],
        allowedEvents: [
          'AccountsController:selectedEvmAccountChange',
          'KeyringController:lock',
          'KeyringController:unlock',
          'NetworkController:networkDidChange',
          'PreferencesController:stateChange',
          'TokenListController:stateChange',
          'TransactionController:transactionConfirmed',
        ],
      });

    this.tokenDetectionController = new TokenDetectionController({
      messenger: tokenDetectionControllerMessenger,
      getBalancesInSingleCall: (...args) =>
        this.assetsContractController.getBalancesInSingleCall(...args),
      trackMetaMetricsEvent: this.metaMetricsController.trackEvent.bind(
        this.metaMetricsController,
      ),
      useAccountsAPI: true,
      platform: 'extension',
      useTokenDetection: () =>
        this.preferencesController.state.useTokenDetection,
      useExternalServices: () =>
        this.preferencesController.state.useExternalServices,
    });

    const addressBookControllerMessenger =
      this.controllerMessenger.getRestricted({
        name: 'AddressBookController',
        allowedActions: [],
        allowedEvents: [],
      });

    this.addressBookController = new AddressBookController({
      messenger: addressBookControllerMessenger,
      state: initState.AddressBookController,
    });

    this.alertController = new AlertController({
      state: initState.AlertController,
      messenger: this.controllerMessenger.getRestricted({
        name: 'AlertController',
        allowedEvents: ['AccountsController:selectedAccountChange'],
        allowedActions: ['AccountsController:getSelectedAccount'],
      }),
    });

    this.backup = new Backup({
      preferencesController: this.preferencesController,
      addressBookController: this.addressBookController,
      accountsController: this.accountsController,
      networkController: this.networkController,
      trackMetaMetricsEvent: this.metaMetricsController.trackEvent.bind(
        this.metaMetricsController,
      ),
    });

    // This gets used as a ...spread parameter in two places: new TransactionController() and createRPCMethodTrackingMiddleware()
    this.snapAndHardwareMetricsParams = {
      getSelectedAccount: this.accountsController.getSelectedAccount.bind(
        this.accountsController,
      ),
      getAccountType: this.getAccountType.bind(this),
      getDeviceModel: this.getDeviceModel.bind(this),
      getHardwareTypeForMetric: this.getHardwareTypeForMetric.bind(this),
      snapAndHardwareMessenger: this.controllerMessenger.getRestricted({
        name: 'SnapAndHardwareMessenger',
        allowedActions: [
          'KeyringController:getKeyringForAccount',
          'SnapController:get',
          'AccountsController:getSelectedAccount',
        ],
      }),
    };

    this.decryptMessageController = new DecryptMessageController({
      getState: this.getState.bind(this),
      messenger: this.controllerMessenger.getRestricted({
        name: 'DecryptMessageController',
        allowedActions: [
          `${this.approvalController.name}:addRequest`,
          `${this.approvalController.name}:acceptRequest`,
          `${this.approvalController.name}:rejectRequest`,
          `${this.keyringController.name}:decryptMessage`,
        ],
        allowedEvents: [
          'DecryptMessageManager:stateChange',
          'DecryptMessageManager:unapprovedMessage',
        ],
      }),
      managerMessenger: this.controllerMessenger.getRestricted({
        name: 'DecryptMessageManager',
      }),
      metricsEvent: this.metaMetricsController.trackEvent.bind(
        this.metaMetricsController,
      ),
    });

    this.encryptionPublicKeyController = new EncryptionPublicKeyController({
      messenger: this.controllerMessenger.getRestricted({
        name: 'EncryptionPublicKeyController',
        allowedActions: [
          `${this.approvalController.name}:addRequest`,
          `${this.approvalController.name}:acceptRequest`,
          `${this.approvalController.name}:rejectRequest`,
        ],
        allowedEvents: [
          'EncryptionPublicKeyManager:stateChange',
          'EncryptionPublicKeyManager:unapprovedMessage',
        ],
      }),
      managerMessenger: this.controllerMessenger.getRestricted({
        name: 'EncryptionPublicKeyManager',
      }),
      getEncryptionPublicKey:
        this.keyringController.getEncryptionPublicKey.bind(
          this.keyringController,
        ),
      getAccountKeyringType: this.keyringController.getAccountKeyringType.bind(
        this.keyringController,
      ),
      getState: this.getState.bind(this),
      metricsEvent: this.metaMetricsController.trackEvent.bind(
        this.metaMetricsController,
      ),
    });

    this.signatureController = new SignatureController({
      messenger: this.controllerMessenger.getRestricted({
        name: 'SignatureController',
        allowedActions: [
          `${this.accountsController.name}:getState`,
          `${this.approvalController.name}:addRequest`,
          `${this.keyringController.name}:signMessage`,
          `${this.keyringController.name}:signPersonalMessage`,
          `${this.keyringController.name}:signTypedMessage`,
          `${this.loggingController.name}:add`,
          `${this.networkController.name}:getNetworkClientById`,
        ],
      }),
      trace,
      decodingApiUrl: process.env.DECODING_API_URL,
      isDecodeSignatureRequestEnabled: () =>
        this.preferencesController.state.useTransactionSimulations,
    });

    this.signatureController.hub.on(
      'cancelWithReason',
      ({ metadata: message, reason }) => {
        this.metaMetricsController.trackEvent({
          event: reason,
          category: MetaMetricsEventCategory.Transactions,
          properties: {
            action: 'Sign Request',
            type: message.type,
          },
        });
      },
    );

    const swapsControllerMessenger = this.controllerMessenger.getRestricted({
      name: 'SwapsController',
      // TODO: allow these internal calls once GasFeeController and TransactionController
      // export these action types and register its action handlers
      // allowedActions: [
      //   'GasFeeController:getEIP1559GasFeeEstimates',
      //   'TransactionController:getLayer1GasFee',
      // ],
      allowedActions: [
        'NetworkController:getState',
        'NetworkController:getNetworkClientById',
        'TokenRatesController:getState',
      ],
      allowedEvents: [],
    });

    this.swapsController = new SwapsController(
      {
        messenger: swapsControllerMessenger,
        getBufferedGasLimit: async (txMeta, multiplier) => {
          const { gas: gasLimit, simulationFails } =
            await this.txController.estimateGasBuffered(
              txMeta.txParams,
              multiplier,
              this.#getGlobalNetworkClientId(),
            );

          return { gasLimit, simulationFails };
        },
        // TODO: Remove once GasFeeController exports this action type
        getEIP1559GasFeeEstimates:
          this.gasFeeController.fetchGasFeeEstimates.bind(
            this.gasFeeController,
          ),
        // TODO: Remove once TransactionController exports this action type
        getLayer1GasFee: (...args) =>
          this.txController.getLayer1GasFee(...args),
        trackMetaMetricsEvent: this.metaMetricsController.trackEvent.bind(
          this.metaMetricsController,
        ),
      },
      initState.SwapsController,
    );

    const bridgeControllerMessenger = this.controllerMessenger.getRestricted({
      name: BRIDGE_CONTROLLER_NAME,
      allowedActions: [
        'AccountsController:getSelectedMultichainAccount',
        'SnapController:handleRequest',
        'NetworkController:getState',
        'NetworkController:getNetworkClientById',
        'NetworkController:findNetworkClientIdByChainId',
        'TokenRatesController:getState',
        'MultichainAssetsRatesController:getState',
        'RemoteFeatureFlagController:getState',
        'CurrencyRateController:getState',
      ],
      allowedEvents: [],
    });
    this.bridgeController = new BridgeController({
      messenger: bridgeControllerMessenger,
      clientId: BridgeClientId.EXTENSION,
      // TODO: Remove once TransactionController exports this action type
      getLayer1GasFee: (...args) => this.txController.getLayer1GasFee(...args),
      fetchFn: async (
        url,
        { cacheOptions, functionName, ...requestOptions },
      ) => {
        if (functionName === 'fetchBridgeTokens') {
          return await fetchWithCache({
            url,
            fetchOptions: { method: 'GET', ...requestOptions },
            cacheOptions,
            functionName,
          });
        }
        return await handleFetch(url, {
          method: 'GET',
          ...requestOptions,
        });
      },
      trackMetaMetricsFn: (event, properties) => {
        const actionId = (Date.now() + Math.random()).toString();
        const trackEvent = this.metaMetricsController.trackEvent.bind(
          this.metaMetricsController,
        );
        trackEvent({
          category: UNIFIED_SWAP_BRIDGE_EVENT_CATEGORY,
          event,
          properties: {
            ...(properties ?? {}),
            environmentType: getEnvironmentType(),
            actionId,
          },
        });
      },
      traceFn: (...args) => trace(...args),
      config: {
        customBridgeApiBaseUrl: BRIDGE_API_BASE_URL,
      },
    });

    const bridgeStatusControllerMessenger =
      this.controllerMessenger.getRestricted({
        name: BRIDGE_STATUS_CONTROLLER_NAME,
        allowedActions: [
          'AccountsController:getSelectedMultichainAccount',
          'NetworkController:getNetworkClientById',
          'NetworkController:findNetworkClientIdByChainId',
          'NetworkController:getState',
          'BridgeController:getBridgeERC20Allowance',
          'BridgeController:trackUnifiedSwapBridgeEvent',
          'BridgeController:stopPollingForQuotes',
          'GasFeeController:getState',
          'AccountsController:getAccountByAddress',
          'SnapController:handleRequest',
          'TransactionController:getState',
          'RemoteFeatureFlagController:getState',
        ],
        allowedEvents: [
          'MultichainTransactionsController:transactionConfirmed',
          'TransactionController:transactionFailed',
          'TransactionController:transactionConfirmed',
        ],
      });
    this.bridgeStatusController = new BridgeStatusController({
      messenger: bridgeStatusControllerMessenger,
      state: initState.BridgeStatusController,
      fetchFn: async (url, requestOptions) => {
        return await handleFetch(url, {
          method: 'GET',
          ...requestOptions,
        });
      },
      addTransactionFn: (...args) => this.txController.addTransaction(...args),
      addTransactionBatchFn: (...args) =>
        this.txController.addTransactionBatch(...args),
      estimateGasFeeFn: (...args) => this.txController.estimateGasFee(...args),
      updateTransactionFn: (...args) =>
        this.txController.updateTransaction(...args),
      config: {
        customBridgeApiBaseUrl: BRIDGE_API_BASE_URL,
      },
      traceFn: (...args) => trace(...args),
    });

    const isExternalNameSourcesEnabled = () =>
      this.preferencesController.state.useExternalNameSources;

    this.nameController = new NameController({
      messenger: this.controllerMessenger.getRestricted({
        name: 'NameController',
        allowedActions: [],
      }),
      providers: [
        new ENSNameProvider({
          reverseLookup: this.ensController.reverseResolveAddress.bind(
            this.ensController,
          ),
        }),
        new EtherscanNameProvider({ isEnabled: isExternalNameSourcesEnabled }),
        new TokenNameProvider({ isEnabled: isExternalNameSourcesEnabled }),
        new LensNameProvider({ isEnabled: isExternalNameSourcesEnabled }),
        new SnapsNameProvider({
          messenger: this.controllerMessenger.getRestricted({
            name: 'SnapsNameProvider',
            allowedActions: [
              'SnapController:getAll',
              'SnapController:get',
              'SnapController:handleRequest',
              'PermissionController:getState',
            ],
          }),
        }),
      ],
      state: initState.NameController,
    });

    const petnamesBridgeMessenger = this.controllerMessenger.getRestricted({
      name: 'PetnamesBridge',
      allowedEvents: [
        'NameController:stateChange',
        'AccountsController:stateChange',
        'AddressBookController:stateChange',
      ],
      allowedActions: ['AccountsController:listAccounts'],
    });

    new AddressBookPetnamesBridge({
      addressBookController: this.addressBookController,
      nameController: this.nameController,
      messenger: petnamesBridgeMessenger,
    }).init();

    new AccountIdentitiesPetnamesBridge({
      nameController: this.nameController,
      messenger: petnamesBridgeMessenger,
    }).init();

    this.userOperationController = new UserOperationController({
      entrypoint: process.env.EIP_4337_ENTRYPOINT,
      getGasFeeEstimates: this.gasFeeController.fetchGasFeeEstimates.bind(
        this.gasFeeController,
      ),
      messenger: this.controllerMessenger.getRestricted({
        name: 'UserOperationController',
        allowedActions: [
          'ApprovalController:addRequest',
          'NetworkController:getNetworkClientById',
          'KeyringController:prepareUserOperation',
          'KeyringController:patchUserOperation',
          'KeyringController:signUserOperation',
        ],
      }),
      state: initState.UserOperationController,
    });

    this.userOperationController.hub.on(
      'user-operation-added',
      this._onUserOperationAdded.bind(this),
    );

    this.userOperationController.hub.on(
      'transaction-updated',
      this._onUserOperationTransactionUpdated.bind(this),
    );

    // ensure AccountTrackerController updates balances after network change
    networkControllerMessenger.subscribe(
      'NetworkController:networkDidChange',
      () => {
        this.accountTrackerController.updateAccounts();
      },
    );

    // RemoteFeatureFlagController has subscription for preferences changes
    this.controllerMessenger.subscribe(
      'PreferencesController:stateChange',
      previousValueComparator((prevState, currState) => {
        const { useExternalServices: prevUseExternalServices } = prevState;
        const { useExternalServices: currUseExternalServices } = currState;
        if (currUseExternalServices && !prevUseExternalServices) {
          this.remoteFeatureFlagController.enable();
          this.remoteFeatureFlagController.updateRemoteFeatureFlags();
        } else if (!currUseExternalServices && prevUseExternalServices) {
          this.remoteFeatureFlagController.disable();
        }
      }, this.preferencesController.state),
    );

    // Initialize RemoteFeatureFlagController
    const remoteFeatureFlagControllerMessenger =
      this.controllerMessenger.getRestricted({
        name: 'RemoteFeatureFlagController',
        allowedActions: [],
        allowedEvents: [],
      });
    remoteFeatureFlagControllerMessenger.subscribe(
      'RemoteFeatureFlagController:stateChange',
      (isRpcFailoverEnabled) => {
        if (isRpcFailoverEnabled) {
          console.log(
            'isRpcFailoverEnabled = ',
            isRpcFailoverEnabled,
            ', enabling RPC failover',
          );
          this.networkController.enableRpcFailover();
        } else {
          console.log(
            'isRpcFailoverEnabled = ',
            isRpcFailoverEnabled,
            ', disabling RPC failover',
          );
          this.networkController.disableRpcFailover();
        }
      },
      (state) => state.remoteFeatureFlags.walletFrameworkRpcFailoverEnabled,
    );
    this.remoteFeatureFlagController = new RemoteFeatureFlagController({
      messenger: remoteFeatureFlagControllerMessenger,
      fetchInterval: 15 * 60 * 1000, // 15 minutes in milliseconds
      disabled: !this.preferencesController.state.useExternalServices,
      getMetaMetricsId: () => this.metaMetricsController.getMetaMetricsId(),
      clientConfigApiService: new ClientConfigApiService({
        fetch: globalThis.fetch.bind(globalThis),
        config: {
          client: ClientType.Extension,
          distribution:
            this._getConfigForRemoteFeatureFlagRequest().distribution,
          environment: this._getConfigForRemoteFeatureFlagRequest().environment,
        },
      }),
    });

    const existingControllers = [
      this.networkController,
      this.preferencesController,
      this.gasFeeController,
      this.onboardingController,
      this.keyringController,
      this.metaMetricsController,
      this.accountsController,
    ];

    /** @type {import('./controller-init/utils').InitFunctions} */
    const controllerInitFunctions = {
      ExecutionService: ExecutionServiceInit,
      InstitutionalSnapController: InstitutionalSnapControllerInit,
      RateLimitController: RateLimitControllerInit,
      SnapsRegistry: SnapsRegistryInit,
      CronjobController: CronjobControllerInit,
      SnapController: SnapControllerInit,
      SnapInsightsController: SnapInsightsControllerInit,
      SnapInterfaceController: SnapInterfaceControllerInit,
      WebSocketService: WebSocketServiceInit,
      PPOMController: PPOMControllerInit,
      TransactionController: TransactionControllerInit,
      SmartTransactionsController: SmartTransactionsControllerInit,
      NftController: NftControllerInit,
      AssetsContractController: AssetsContractControllerInit,
      NftDetectionController: NftDetectionControllerInit,
      TokenRatesController: TokenRatesControllerInit,
      ///: BEGIN:ONLY_INCLUDE_IF(multichain)
      MultichainAssetsController: MultichainAssetsControllerInit,
      MultichainAssetsRatesController: MultichainAssetsRatesControllerInit,
      MultichainBalancesController: MultichainBalancesControllerInit,
      MultichainTransactionsController: MultichainTransactionsControllerInit,
      MultichainAccountService: MultichainAccountServiceInit,
      ///: END:ONLY_INCLUDE_IF
      MultichainNetworkController: MultichainNetworkControllerInit,
      AuthenticationController: AuthenticationControllerInit,
      UserStorageController: UserStorageControllerInit,
      NotificationServicesController: NotificationServicesControllerInit,
      NotificationServicesPushController:
        NotificationServicesPushControllerInit,
      DeFiPositionsController: DeFiPositionsControllerInit,
      DelegationController: DelegationControllerInit,
      AccountTreeController: AccountTreeControllerInit,
      SeedlessOnboardingController: SeedlessOnboardingControllerInit,
    };

    const {
      controllerApi,
      controllerMemState,
      controllerPersistedState,
      controllersByName,
    } = this.#initControllers({
      existingControllers,
      initFunctions: controllerInitFunctions,
      initState,
    });

    this.controllerApi = controllerApi;
    this.controllerMemState = controllerMemState;
    this.controllerPersistedState = controllerPersistedState;
    this.controllersByName = controllersByName;

    // Backwards compatibility for existing references
    this.cronjobController = controllersByName.CronjobController;
    this.rateLimitController = controllersByName.RateLimitController;
    this.snapController = controllersByName.SnapController;
    this.snapInsightsController = controllersByName.SnapInsightsController;
    this.snapInterfaceController = controllersByName.SnapInterfaceController;
    this.snapsRegistry = controllersByName.SnapsRegistry;
    this.ppomController = controllersByName.PPOMController;
    this.txController = controllersByName.TransactionController;
    this.smartTransactionsController =
      controllersByName.SmartTransactionsController;
    this.nftController = controllersByName.NftController;
    this.nftDetectionController = controllersByName.NftDetectionController;
    this.assetsContractController = controllersByName.AssetsContractController;
    ///: BEGIN:ONLY_INCLUDE_IF(multichain)
    this.multichainAssetsController =
      controllersByName.MultichainAssetsController;
    this.multichainBalancesController =
      controllersByName.MultichainBalancesController;
    this.multichainTransactionsController =
      controllersByName.MultichainTransactionsController;
    this.multichainAssetsRatesController =
      controllersByName.MultichainAssetsRatesController;
    this.multichainAccountService = controllersByName.MultichainAccountService;
    ///: END:ONLY_INCLUDE_IF
    this.tokenRatesController = controllersByName.TokenRatesController;
    this.multichainNetworkController =
      controllersByName.MultichainNetworkController;
    this.authenticationController = controllersByName.AuthenticationController;
    this.userStorageController = controllersByName.UserStorageController;
    this.delegationController = controllersByName.DelegationController;
    this.notificationServicesController =
      controllersByName.NotificationServicesController;
    this.notificationServicesPushController =
      controllersByName.NotificationServicesPushController;
    this.deFiPositionsController = controllersByName.DeFiPositionsController;
    this.accountTreeController = controllersByName.AccountTreeController;
    this.seedlessOnboardingController =
      controllersByName.SeedlessOnboardingController;

    this.notificationServicesController.init();
    this.snapController.init();
    this.cronjobController.init();

    this.controllerMessenger.subscribe(
      'TransactionController:transactionStatusUpdated',
      ({ transactionMeta }) => {
        this._onFinishedTransaction(transactionMeta);
      },
    );

    this.controllerMessenger.subscribe(
      'NotificationServicesPushController:onNewNotifications',
      (notification) => {
        this.metaMetricsController.trackEvent({
          category: MetaMetricsEventCategory.PushNotifications,
          event: MetaMetricsEventName.PushNotificationReceived,
          properties: {
            notification_id: notification.id,
            notification_type: notification.type,
            chain_id: notification?.chain_id,
          },
        });
      },
    );
    this.controllerMessenger.subscribe(
      'NotificationServicesPushController:pushNotificationClicked',
      (notification) => {
        this.metaMetricsController.trackEvent({
          category: MetaMetricsEventCategory.PushNotifications,
          event: MetaMetricsEventName.PushNotificationClicked,
          properties: {
            notification_id: notification.id,
            notification_type: notification.type,
            chain_id: notification?.chain_id,
          },
        });
      },
    );

    this.metamaskMiddleware = createMetamaskMiddleware({
      static: {
        eth_syncing: false,
        web3_clientVersion: `MetaMask/v${version}`,
      },
      version,
      // account mgmt
      getAccounts: ({ origin: innerOrigin }) => {
        if (innerOrigin === ORIGIN_METAMASK) {
          const selectedAddress =
            this.accountsController.getSelectedAccount().address;
          return selectedAddress ? [selectedAddress] : [];
        } else if (this.isUnlocked()) {
          return this.getPermittedAccounts(innerOrigin);
        }
        return []; // changing this is a breaking change
      },
      // tx signing
      processTransaction: (transactionParams, dappRequest) =>
        addDappTransaction(
          this.getAddTransactionRequest({ transactionParams, dappRequest }),
        ),
      // msg signing

      processTypedMessage: (...args) =>
        addTypedMessage({
          signatureController: this.signatureController,
          signatureParams: args,
        }),
      processTypedMessageV3: (...args) =>
        addTypedMessage({
          signatureController: this.signatureController,
          signatureParams: args,
        }),
      processTypedMessageV4: (...args) =>
        addTypedMessage({
          signatureController: this.signatureController,
          signatureParams: args,
        }),
      processPersonalMessage: (...args) =>
        addPersonalMessage({
          signatureController: this.signatureController,
          signatureParams: args,
        }),

      processEncryptionPublicKey:
        this.encryptionPublicKeyController.newRequestEncryptionPublicKey.bind(
          this.encryptionPublicKeyController,
        ),

      processDecryptMessage:
        this.decryptMessageController.newRequestDecryptMessage.bind(
          this.decryptMessageController,
        ),
      getPendingNonce: this.getPendingNonce.bind(this),
      getPendingTransactionByHash: (hash) =>
        this.txController.state.transactions.find(
          (meta) =>
            meta.hash === hash && meta.status === TransactionStatus.submitted,
        ),

      // EIP-5792
      processSendCalls: processSendCalls.bind(
        null,
        {
          addTransaction: this.txController.addTransaction.bind(
            this.txController,
          ),
          addTransactionBatch: this.txController.addTransactionBatch.bind(
            this.txController,
          ),
          getDismissSmartAccountSuggestionEnabled: () =>
            this.preferencesController.state.preferences
              .dismissSmartAccountSuggestionEnabled,
          isAtomicBatchSupported: this.txController.isAtomicBatchSupported.bind(
            this.txController,
          ),
          validateSecurity: (securityAlertId, request, chainId) =>
            validateRequestWithPPOM({
              chainId,
              ppomController: this.ppomController,
              request,
              securityAlertId,
              updateSecurityAlertResponse:
                this.updateSecurityAlertResponse.bind(this),
            }),
        },
        this.controllerMessenger,
      ),
      getCallsStatus: getCallsStatus.bind(null, this.controllerMessenger),
      getCapabilities: getCapabilities.bind(
        null,
        {
          getDismissSmartAccountSuggestionEnabled: () =>
            this.preferencesController.state.preferences
              .dismissSmartAccountSuggestionEnabled,
          getIsSmartTransaction: (chainId) =>
            getIsSmartTransaction(this._getMetaMaskState(), chainId),
          isAtomicBatchSupported: this.txController.isAtomicBatchSupported.bind(
            this.txController,
          ),
          isRelaySupported,
          getSendBundleSupportedChains,
        },
        this.controllerMessenger,
      ),
    });

    // ensure isClientOpenAndUnlocked is updated when memState updates
    this.on('update', (memState) => this._onStateUpdate(memState));

    /**
     * All controllers in Memstore but not in store. They are not persisted.
     * On chrome profile re-start, they will be re-initialized.
     */
    const resetOnRestartStore = {
      AccountTracker: this.accountTrackerController,
      TokenRatesController: this.tokenRatesController,
      DecryptMessageController: this.decryptMessageController,
      EncryptionPublicKeyController: this.encryptionPublicKeyController,
      SignatureController: this.signatureController,
      SwapsController: this.swapsController,
      BridgeController: this.bridgeController,
      BridgeStatusController: this.bridgeStatusController,
      EnsController: this.ensController,
      ApprovalController: this.approvalController,
    };

    this.store.updateStructure({
      AccountsController: this.accountsController,
      AppStateController: this.appStateController,
      AppMetadataController: this.appMetadataController,
      KeyringController: this.keyringController,
      PreferencesController: this.preferencesController,
      MetaMetricsController: this.metaMetricsController,
      MetaMetricsDataDeletionController: this.metaMetricsDataDeletionController,
      AddressBookController: this.addressBookController,
      CurrencyController: this.currencyRateController,
      MultichainNetworkController: this.multichainNetworkController,
      NetworkController: this.networkController,
      AlertController: this.alertController,
      OnboardingController: this.onboardingController,
      SeedlessOnboardingController: this.seedlessOnboardingController,
      PermissionController: this.permissionController,
      PermissionLogController: this.permissionLogController,
      SubjectMetadataController: this.subjectMetadataController,
      AnnouncementController: this.announcementController,
      NetworkOrderController: this.networkOrderController,
      AccountOrderController: this.accountOrderController,
      GasFeeController: this.gasFeeController,
      TokenListController: this.tokenListController,
      TokensController: this.tokensController,
      TokenBalancesController: this.tokenBalancesController,
      SmartTransactionsController: this.smartTransactionsController,
      NftController: this.nftController,
      PhishingController: this.phishingController,
      SelectedNetworkController: this.selectedNetworkController,
      LoggingController: this.loggingController,
      MultichainRatesController: this.multichainRatesController,
      NameController: this.nameController,
      UserOperationController: this.userOperationController,
      // Notification Controllers
      AuthenticationController: this.authenticationController,
      UserStorageController: this.userStorageController,
      NotificationServicesController: this.notificationServicesController,
      NotificationServicesPushController:
        this.notificationServicesPushController,
      RemoteFeatureFlagController: this.remoteFeatureFlagController,
      DeFiPositionsController: this.deFiPositionsController,
      ...resetOnRestartStore,
      ...controllerPersistedState,
    });

    this.memStore = new ComposableObservableStore({
      config: {
        AccountsController: this.accountsController,
        AppStateController: this.appStateController,
        AppMetadataController: this.appMetadataController,
        ///: BEGIN:ONLY_INCLUDE_IF(multichain)
        MultichainAssetsController: this.multichainAssetsController,
        MultichainBalancesController: this.multichainBalancesController,
        MultichainTransactionsController: this.multichainTransactionsController,
        MultichainAssetsRatesController: this.multichainAssetsRatesController,
        ///: END:ONLY_INCLUDE_IF
        TokenRatesController: this.tokenRatesController,
        MultichainNetworkController: this.multichainNetworkController,
        NetworkController: this.networkController,
        KeyringController: this.keyringController,
        PreferencesController: this.preferencesController,
        MetaMetricsController: this.metaMetricsController,
        MetaMetricsDataDeletionController:
          this.metaMetricsDataDeletionController,
        AddressBookController: this.addressBookController,
        CurrencyController: this.currencyRateController,
        AlertController: this.alertController,
        OnboardingController: this.onboardingController,
        SeedlessOnboardingController: this.seedlessOnboardingController,
        PermissionController: this.permissionController,
        PermissionLogController: this.permissionLogController,
        SubjectMetadataController: this.subjectMetadataController,
        AnnouncementController: this.announcementController,
        NetworkOrderController: this.networkOrderController,
        AccountOrderController: this.accountOrderController,
        GasFeeController: this.gasFeeController,
        TokenListController: this.tokenListController,
        TokensController: this.tokensController,
        TokenBalancesController: this.tokenBalancesController,
        SmartTransactionsController: this.smartTransactionsController,
        NftController: this.nftController,
        SelectedNetworkController: this.selectedNetworkController,
        LoggingController: this.loggingController,
        MultichainRatesController: this.multichainRatesController,
        SnapController: this.snapController,
        CronjobController: this.cronjobController,
        SnapsRegistry: this.snapsRegistry,
        SnapInterfaceController: this.snapInterfaceController,
        SnapInsightsController: this.snapInsightsController,
        NameController: this.nameController,
        UserOperationController: this.userOperationController,
        // Notification Controllers
        AuthenticationController: this.authenticationController,
        UserStorageController: this.userStorageController,
        NotificationServicesController: this.notificationServicesController,
        NotificationServicesPushController:
          this.notificationServicesPushController,
        RemoteFeatureFlagController: this.remoteFeatureFlagController,
        DeFiPositionsController: this.deFiPositionsController,
        PhishingController: this.phishingController,
        ...resetOnRestartStore,
        ...controllerMemState,
      },
      controllerMessenger: this.controllerMessenger,
    });

    // if this is the first time, clear the state of by calling these methods
    const resetMethods = [
      this.accountTrackerController.resetState.bind(
        this.accountTrackerController,
      ),
      this.decryptMessageController.resetState.bind(
        this.decryptMessageController,
      ),
      this.encryptionPublicKeyController.resetState.bind(
        this.encryptionPublicKeyController,
      ),
      this.signatureController.resetState.bind(this.signatureController),
      this.swapsController.resetState.bind(this.swapsController),
      this.bridgeController.resetState.bind(this.bridgeController),
      this.ensController.resetState.bind(this.ensController),
      this.approvalController.clear.bind(this.approvalController),
      // WE SHOULD ADD TokenListController.resetState here too. But it's not implemented yet.
    ];

    if (isManifestV3) {
      if (isFirstMetaMaskControllerSetup === true) {
        this.resetStates(resetMethods);
        this.extension.storage.session.set({
          isFirstMetaMaskControllerSetup: false,
        });
      }
    } else {
      // it's always the first time in MV2
      this.resetStates(resetMethods);
    }

    // Automatic login via config password
    const password = process.env.PASSWORD;
    if (
      !this.isUnlocked() &&
      this.onboardingController.state.completedOnboarding &&
      password &&
      !process.env.IN_TEST
    ) {
      this._loginUser(password);
    } else {
      this._startUISync();
    }

    // Lazily update the store with the current extension environment
    this.extension.runtime.getPlatformInfo().then(({ os }) => {
      this.appStateController.setBrowserEnvironment(
        os,
        // This method is presently only supported by Firefox
        this.extension.runtime.getBrowserInfo === undefined
          ? 'chrome'
          : 'firefox',
      );
    });

    this.setupControllerEventSubscriptions();
    this.setupMultichainDataAndSubscriptions();

    // For more information about these legacy streams, see here:
    // https://github.com/MetaMask/metamask-extension/issues/15491
    // TODO:LegacyProvider: Delete
    this.publicConfigStore = this.createPublicConfigStore();

    // Multiple MetaMask instances launched warning
    this.extension.runtime.onMessageExternal.addListener(onMessageReceived);
    // Fire a ping message to check if other extensions are running
    checkForMultipleVersionsRunning();

    if (this.onboardingController.state.completedOnboarding) {
      this.postOnboardingInitialization();
    }
  }

  // Provides a method for getting feature flags for the multichain
  // initial rollout, such that we can remotely modify polling interval
  getInfuraFeatureFlags() {
    fetchWithCache({
      url: 'https://swap.api.cx.metamask.io/featureFlags',
      cacheRefreshTime: MINUTE * 20,
    })
      .then(this.onFeatureFlagResponseReceived)
      .catch((e) => {
        // API unreachable (?)
        log.warn('Feature flag endpoint is unreachable', e);
      });
  }

  onFeatureFlagResponseReceived(response) {
    const { multiChainAssets = {} } = response;
    const { pollInterval } = multiChainAssets;
    // Polling interval is provided in seconds
    if (pollInterval > 0) {
      this.tokenBalancesController.setIntervalLength(pollInterval * SECOND);
    }
  }

  postOnboardingInitialization() {
    const { usePhishDetect } = this.preferencesController.state;

    this.networkController.lookupNetwork();

    if (usePhishDetect) {
      this.phishingController.maybeUpdateState();
    }
  }

  triggerNetworkrequests() {
    this.tokenDetectionController.enable();
    this.getInfuraFeatureFlags();
    if (
      !isEvmAccountType(
        this.accountsController.getSelectedMultichainAccount().type,
      )
    ) {
      this.multichainRatesController.start();
    }
  }

  stopNetworkRequests() {
    this.txController.stopIncomingTransactionPolling();
    this.tokenDetectionController.disable();
    this.multichainRatesController.stop();
  }

  resetStates(resetMethods) {
    resetMethods.forEach((resetMethod) => {
      try {
        resetMethod();
      } catch (err) {
        console.error(err);
      }
    });
  }

  ///: BEGIN:ONLY_INCLUDE_IF(keyring-snaps)
  /**
   * Initialize the snap keyring if it is not present.
   *
   * @returns {SnapKeyring}
   */
  async getSnapKeyring() {
    // TODO: Use `withKeyring` instead
    let [snapKeyring] = this.keyringController.getKeyringsByType(
      KeyringType.snap,
    );
    if (!snapKeyring) {
      await this.keyringController.addNewKeyring(KeyringType.snap);
      // TODO: Use `withKeyring` instead
      [snapKeyring] = this.keyringController.getKeyringsByType(
        KeyringType.snap,
      );
    }
    return snapKeyring;
  }
  ///: END:ONLY_INCLUDE_IF

  trackInsightSnapView(snapId) {
    this.metaMetricsController.trackEvent({
      event: MetaMetricsEventName.InsightSnapViewed,
      category: MetaMetricsEventCategory.Snaps,
      properties: {
        snap_id: snapId,
      },
    });
  }

  /**
   * Get snap metadata from the current state without refreshing the registry database.
   *
   * @param {string} snapId - A snap id.
   * @returns The available metadata for the snap, if any.
   */
  _getSnapMetadata(snapId) {
    return this.snapsRegistry.state.database?.verifiedSnaps?.[snapId]?.metadata;
  }

  /**
   * Passes a JSON-RPC request object to the SnapController for execution.
   *
   * @param {object} args - A bag of options.
   * @param {string} args.snapId - The ID of the recipient snap.
   * @param {string} args.origin - The origin of the RPC request.
   * @param {string} args.handler - The handler to trigger on the snap for the request.
   * @param {object} args.request - The JSON-RPC request object.
   * @returns The result of the JSON-RPC request.
   */
  async handleSnapRequest(args) {
    return await this.controllerMessenger.call(
      'SnapController:handleRequest',
      args,
    );
  }

  /**
   * Gets the currently selected locale from the PreferencesController.
   *
   * @returns The currently selected locale.
   */
  getLocale() {
    const { currentLocale } = this.preferencesController.state;

    return currentLocale;
  }

  /**
   * Gets a subset of preferences from the PreferencesController to pass to a snap.
   *
   * @returns {object} A subset of preferences.
   */
  getPreferences() {
    const {
      preferences,
      securityAlertsEnabled,
      useCurrencyRateCheck,
      useTransactionSimulations,
      useTokenDetection,
      useMultiAccountBalanceChecker,
      openSeaEnabled,
      useNftDetection,
    } = this.preferencesController.state;

    return {
      privacyMode: preferences.privacyMode,
      showTestnets: preferences.showTestNetworks,
      securityAlertsEnabled,
      useCurrencyRateCheck,
      useTransactionSimulations,
      useTokenDetection,
      useMultiAccountBalanceChecker,
      openSeaEnabled,
      useNftDetection,
    };
  }

  /**
   * Constructor helper for getting Snap permission specifications.
   */
  getSnapPermissionSpecifications() {
    return {
      ...buildSnapEndowmentSpecifications(Object.keys(ExcludedSnapEndowments)),
      ...buildSnapRestrictedMethodSpecifications(
        Object.keys(ExcludedSnapPermissions),
        {
          getPreferences: () => {
            const locale = this.getLocale();
            const currency = this.currencyRateController.state.currentCurrency;
            const {
              privacyMode,
              securityAlertsEnabled,
              useCurrencyRateCheck,
              useTransactionSimulations,
              useTokenDetection,
              useMultiAccountBalanceChecker,
              openSeaEnabled,
              useNftDetection,
              showTestnets,
            } = this.getPreferences();
            return {
              locale,
              currency,
              hideBalances: privacyMode,
              useSecurityAlerts: securityAlertsEnabled,
              useExternalPricingData: useCurrencyRateCheck,
              simulateOnChainActions: useTransactionSimulations,
              useTokenDetection,
              batchCheckBalances: useMultiAccountBalanceChecker,
              displayNftMedia: openSeaEnabled,
              useNftDetection,
              showTestnets,
            };
          },
          clearSnapState: this.controllerMessenger.call.bind(
            this.controllerMessenger,
            'SnapController:clearSnapState',
          ),
          getMnemonic: async (source) => {
            if (!source) {
              return this.getPrimaryKeyringMnemonic();
            }

            try {
              const { type, mnemonic } = await this.controllerMessenger.call(
                'KeyringController:withKeyring',
                {
                  id: source,
                },
                async ({ keyring }) => ({
                  type: keyring.type,
                  mnemonic: keyring.mnemonic,
                }),
              );

              if (type !== KeyringTypes.hd || !mnemonic) {
                // The keyring isn't guaranteed to have a mnemonic (e.g.,
                // hardware wallets, which can't be used as entropy sources),
                // so we throw an error if it doesn't.
                throw new Error(
                  `Entropy source with ID "${source}" not found.`,
                );
              }

              return mnemonic;
            } catch {
              throw new Error(`Entropy source with ID "${source}" not found.`);
            }
          },
          getMnemonicSeed: async (source) => {
            if (!source) {
              return this.getPrimaryKeyringMnemonicSeed();
            }

            try {
              const { type, seed } = await this.controllerMessenger.call(
                'KeyringController:withKeyring',
                {
                  id: source,
                },
                async ({ keyring }) => ({
                  type: keyring.type,
                  seed: keyring.seed,
                }),
              );

              if (type !== KeyringTypes.hd || !seed) {
                // The keyring isn't guaranteed to have a seed (e.g.,
                // hardware wallets, which can't be used as entropy sources),
                // so we throw an error if it doesn't.
                throw new Error(
                  `Entropy source with ID "${source}" not found.`,
                );
              }

              return seed;
            } catch {
              throw new Error(`Entropy source with ID "${source}" not found.`);
            }
          },
          getUnlockPromise: this.appStateController.getUnlockPromise.bind(
            this.appStateController,
          ),
          getSnap: this.controllerMessenger.call.bind(
            this.controllerMessenger,
            'SnapController:get',
          ),
          handleSnapRpcRequest: this.handleSnapRequest.bind(this),
          getSnapState: this.controllerMessenger.call.bind(
            this.controllerMessenger,
            'SnapController:getSnapState',
          ),
          requestUserApproval:
            this.approvalController.addAndShowApprovalRequest.bind(
              this.approvalController,
            ),
          showNativeNotification: (origin, args) =>
            this.controllerMessenger.call(
              'RateLimitController:call',
              origin,
              'showNativeNotification',
              origin,
              args.message,
            ),
          showInAppNotification: (origin, args) => {
            const { message, title, footerLink } = args;
            const notificationArgs = {
              interfaceId: args.content,
              message,
              title,
              footerLink,
            };
            return this.controllerMessenger.call(
              'RateLimitController:call',
              origin,
              'showInAppNotification',
              origin,
              notificationArgs,
            );
          },
          updateSnapState: this.controllerMessenger.call.bind(
            this.controllerMessenger,
            'SnapController:updateSnapState',
          ),
          maybeUpdatePhishingList: () => {
            const { usePhishDetect } = this.preferencesController.state;

            if (!usePhishDetect) {
              return;
            }

            this.controllerMessenger.call(
              'PhishingController:maybeUpdateState',
            );
          },
          isOnPhishingList: (url) => {
            const { usePhishDetect } = this.preferencesController.state;

            if (!usePhishDetect) {
              return false;
            }

            return this.controllerMessenger.call(
              'PhishingController:testOrigin',
              url,
            ).result;
          },
          createInterface: this.controllerMessenger.call.bind(
            this.controllerMessenger,
            'SnapInterfaceController:createInterface',
          ),
          getInterface: this.controllerMessenger.call.bind(
            this.controllerMessenger,
            'SnapInterfaceController:getInterface',
          ),
          // We don't currently use special cryptography for the extension client.
          getClientCryptography: () => ({}),
          ///: BEGIN:ONLY_INCLUDE_IF(keyring-snaps)
          getSnapKeyring: this.getSnapKeyring.bind(this),
          ///: END:ONLY_INCLUDE_IF
        },
      ),
    };
  }

  /**
   * Sets up BaseController V2 event subscriptions. Currently, this includes
   * the subscriptions necessary to notify permission subjects of account
   * changes.
   *
   * Some of the subscriptions in this method are Messenger selector
   * event subscriptions. See the relevant documentation for
   * `@metamask/base-controller` for more information.
   *
   * Note that account-related notifications emitted when the extension
   * becomes unlocked are handled in MetaMaskController._onUnlock.
   */
  setupControllerEventSubscriptions() {
    let lastSelectedAddress;
    let lastSelectedSolanaAccountAddress;

    // this throws if there is no solana account... perhaps we should handle this better at the controller level
    try {
      lastSelectedSolanaAccountAddress =
        this.accountsController.getSelectedMultichainAccount(
          MultichainNetworks.SOLANA,
        )?.address;
    } catch {
      // noop
    }

    this.controllerMessenger.subscribe(
      'PreferencesController:stateChange',
      previousValueComparator(async (prevState, currState) => {
        const { currentLocale } = currState;

        await updateCurrentLocale(currentLocale);
        this.#checkTokenListPolling(currState, prevState);
      }, this.preferencesController.state),
    );

    this.controllerMessenger.subscribe(
      `${this.accountsController.name}:selectedAccountChange`,
      async (account) => {
        if (account.address && account.address !== lastSelectedAddress) {
          lastSelectedAddress = account.address;
          await this._onAccountChange(account.address);
        }
      },
    );

    // This handles account changes every time relevant permission state
    // changes, for any reason.
    this.controllerMessenger.subscribe(
      `${this.permissionController.name}:stateChange`,
      async (currentValue, previousValue) => {
        const changedAccounts = diffMap(currentValue, previousValue);

        for (const [origin, accounts] of changedAccounts.entries()) {
          this._notifyAccountsChange(origin, accounts);
        }
      },
      getPermittedAccountsByOrigin,
    );

    // This handles CAIP-25 authorization changes every time relevant permission state
    // changes, for any reason.
    // wallet_sessionChanged and eth_subscription setup/teardown
    this.controllerMessenger.subscribe(
      `${this.permissionController.name}:stateChange`,
      async (currentValue, previousValue) => {
        const changedAuthorizations = getChangedAuthorizations(
          currentValue,
          previousValue,
        );

        const removedAuthorizations = getRemovedAuthorizations(
          currentValue,
          previousValue,
        );

        // remove any existing notification subscriptions for removed authorizations
        for (const [origin, authorization] of removedAuthorizations.entries()) {
          const sessionScopes = getSessionScopes(authorization, {
            getNonEvmSupportedMethods:
              this.getNonEvmSupportedMethods.bind(this),
          });
          // if the eth_subscription notification is in the scope and eth_subscribe is in the methods
          // then remove middleware and unsubscribe
          Object.entries(sessionScopes).forEach(([scope, scopeObject]) => {
            if (
              scopeObject.notifications.includes('eth_subscription') &&
              scopeObject.methods.includes('eth_subscribe')
            ) {
              this.removeMultichainApiEthSubscriptionMiddleware({
                scope,
                origin,
              });
            }
          });
        }

        // add new notification subscriptions for added/changed authorizations
        for (const [origin, authorization] of changedAuthorizations.entries()) {
          const sessionScopes = getSessionScopes(authorization, {
            getNonEvmSupportedMethods:
              this.getNonEvmSupportedMethods.bind(this),
          });

          // if the eth_subscription notification is in the scope and eth_subscribe is in the methods
          // then get the subscriptionManager going for that scope
          Object.entries(sessionScopes).forEach(([scope, scopeObject]) => {
            if (
              scopeObject.notifications.includes('eth_subscription') &&
              scopeObject.methods.includes('eth_subscribe')
            ) {
              // for each tabId
              Object.values(this.connections[origin] ?? {}).forEach(
                ({ tabId }) => {
                  this.addMultichainApiEthSubscriptionMiddleware({
                    scope,
                    origin,
                    tabId,
                  });
                },
              );
            } else {
              this.removeMultichainApiEthSubscriptionMiddleware({
                scope,
                origin,
              });
            }
          });
          this._notifyAuthorizationChange(origin, authorization);
        }
      },
      getAuthorizedScopesByOrigin,
    );

    // wallet_notify for solana accountChanged when permission changes
    this.controllerMessenger.subscribe(
      `${this.permissionController.name}:stateChange`,
      async (currentValue, previousValue) => {
        const origins = uniq([...previousValue.keys(), ...currentValue.keys()]);
        origins.forEach((origin) => {
          const previousCaveatValue = previousValue.get(origin);
          const currentCaveatValue = currentValue.get(origin);

          const previousSolanaAccountChangedNotificationsEnabled = Boolean(
            previousCaveatValue?.sessionProperties?.[
              KnownSessionProperties.SolanaAccountChangedNotifications
            ],
          );
          const currentSolanaAccountChangedNotificationsEnabled = Boolean(
            currentCaveatValue?.sessionProperties?.[
              KnownSessionProperties.SolanaAccountChangedNotifications
            ],
          );

          if (
            !previousSolanaAccountChangedNotificationsEnabled &&
            !currentSolanaAccountChangedNotificationsEnabled
          ) {
            return;
          }

          const previousSolanaCaipAccountIds = previousCaveatValue
            ? getPermittedAccountsForScopes(previousCaveatValue, [
                MultichainNetworks.SOLANA,
                MultichainNetworks.SOLANA_DEVNET,
                MultichainNetworks.SOLANA_TESTNET,
              ])
            : [];
          const previousNonUniqueSolanaHexAccountAddresses =
            previousSolanaCaipAccountIds.map((caipAccountId) => {
              const { address } = parseCaipAccountId(caipAccountId);
              return address;
            });
          const previousSolanaHexAccountAddresses = uniq(
            previousNonUniqueSolanaHexAccountAddresses,
          );
          const [previousSelectedSolanaAccountAddress] =
            this.sortMultichainAccountsByLastSelected(
              previousSolanaHexAccountAddresses,
            );

          const currentSolanaCaipAccountIds = currentCaveatValue
            ? getPermittedAccountsForScopes(currentCaveatValue, [
                MultichainNetworks.SOLANA,
                MultichainNetworks.SOLANA_DEVNET,
                MultichainNetworks.SOLANA_TESTNET,
              ])
            : [];
          const currentNonUniqueSolanaHexAccountAddresses =
            currentSolanaCaipAccountIds.map((caipAccountId) => {
              const { address } = parseCaipAccountId(caipAccountId);
              return address;
            });
          const currentSolanaHexAccountAddresses = uniq(
            currentNonUniqueSolanaHexAccountAddresses,
          );
          const [currentSelectedSolanaAccountAddress] =
            this.sortMultichainAccountsByLastSelected(
              currentSolanaHexAccountAddresses,
            );

          if (
            previousSelectedSolanaAccountAddress !==
            currentSelectedSolanaAccountAddress
          ) {
            this._notifySolanaAccountChange(
              origin,
              currentSelectedSolanaAccountAddress
                ? [currentSelectedSolanaAccountAddress]
                : [],
            );
          }
        });
      },
      getAuthorizedScopesByOrigin,
    );

    // wallet_notify for solana accountChanged when selected account changes
    this.controllerMessenger.subscribe(
      `${this.accountsController.name}:selectedAccountChange`,
      async (account) => {
        if (
          account.type === SolAccountType.DataAccount &&
          account.address !== lastSelectedSolanaAccountAddress
        ) {
          lastSelectedSolanaAccountAddress = account.address;

          const originsWithSolanaAccountChangedNotifications =
            getOriginsWithSessionProperty(
              this.permissionController.state,
              KnownSessionProperties.SolanaAccountChangedNotifications,
            );

          // returns a map of origins to permitted solana accounts
          const solanaAccounts = getPermittedAccountsForScopesByOrigin(
            this.permissionController.state,
            [
              MultichainNetworks.SOLANA,
              MultichainNetworks.SOLANA_DEVNET,
              MultichainNetworks.SOLANA_TESTNET,
            ],
          );

          if (solanaAccounts.size > 0) {
            for (const [origin, accounts] of solanaAccounts.entries()) {
              const parsedSolanaAddresses = accounts.map((caipAccountId) => {
                const { address } = parseCaipAccountId(caipAccountId);
                return address;
              });

              if (
                parsedSolanaAddresses.includes(account.address) &&
                originsWithSolanaAccountChangedNotifications[origin]
              ) {
                this._notifySolanaAccountChange(origin, [account.address]);
              }
            }
          }
        }
      },
    );

    this.controllerMessenger.subscribe(
      `${this.permissionController.name}:stateChange`,
      async (currentValue, previousValue) => {
        const changedChains = diffMap(currentValue, previousValue);

        // This operates under the assumption that there will be at maximum
        // one origin permittedChains value change per event handler call
        for (const [origin, chains] of changedChains.entries()) {
          const currentNetworkClientIdForOrigin =
            this.selectedNetworkController.getNetworkClientIdForDomain(origin);

          const networkConfig =
            this.networkController.getNetworkConfigurationByNetworkClientId(
              currentNetworkClientIdForOrigin,
            );

          // Guard clause: skip this iteration or handle the case if networkConfig is undefined.
          if (!networkConfig) {
            log.warn(
              `No network configuration found for clientId: ${currentNetworkClientIdForOrigin}`,
            );
            continue;
          }

          const { chainId: currentChainIdForOrigin } = networkConfig;

          if (chains.length > 0 && !chains.includes(currentChainIdForOrigin)) {
            const networkClientId =
              this.networkController.findNetworkClientIdByChainId(chains[0]);
            // setActiveNetwork should be called before setNetworkClientIdForDomain
            // to ensure that the isConnected value can be accurately inferred from
            // NetworkController.state.networksMetadata in return value of
            // `metamask_getProviderState` requests and `metamask_chainChanged` events.
            this.networkController.setActiveNetwork(networkClientId);
            this.selectedNetworkController.setNetworkClientIdForDomain(
              origin,
              networkClientId,
            );
          }
        }
      },
      getPermittedChainsByOrigin,
    );

    this.controllerMessenger.subscribe(
      'NetworkController:networkRemoved',
      ({ chainId }) => {
        const scopeString = toCaipChainId(
          'eip155',
          hexToBigInt(chainId).toString(10),
        );
        this.removeAllScopePermissions(scopeString);
      },
    );

    this.controllerMessenger.subscribe(
      `${this.snapController.name}:snapInstallStarted`,
      (snapId, origin, isUpdate) => {
        const snapCategory = this._getSnapMetadata(snapId)?.category;
        this.metaMetricsController.trackEvent({
          event: isUpdate
            ? MetaMetricsEventName.SnapUpdateStarted
            : MetaMetricsEventName.SnapInstallStarted,
          category: MetaMetricsEventCategory.Snaps,
          properties: {
            snap_id: snapId,
            origin,
            snap_category: snapCategory,
          },
        });
      },
    );

    this.controllerMessenger.subscribe(
      `${this.snapController.name}:snapInstallFailed`,
      (snapId, origin, isUpdate, error) => {
        const isRejected = error.includes('User rejected the request.');
        const failedEvent = isUpdate
          ? MetaMetricsEventName.SnapUpdateFailed
          : MetaMetricsEventName.SnapInstallFailed;
        const rejectedEvent = isUpdate
          ? MetaMetricsEventName.SnapUpdateRejected
          : MetaMetricsEventName.SnapInstallRejected;

        const snapCategory = this._getSnapMetadata(snapId)?.category;
        this.metaMetricsController.trackEvent({
          event: isRejected ? rejectedEvent : failedEvent,
          category: MetaMetricsEventCategory.Snaps,
          properties: {
            snap_id: snapId,
            origin,
            snap_category: snapCategory,
          },
        });
      },
    );

    this.controllerMessenger.subscribe(
      `${this.snapController.name}:snapInstalled`,
      (truncatedSnap, origin, preinstalled) => {
        if (preinstalled) {
          return;
        }

        const snapId = truncatedSnap.id;
        const snapCategory = this._getSnapMetadata(snapId)?.category;
        this.metaMetricsController.trackEvent({
          event: MetaMetricsEventName.SnapInstalled,
          category: MetaMetricsEventCategory.Snaps,
          properties: {
            snap_id: snapId,
            version: truncatedSnap.version,
            origin,
            snap_category: snapCategory,
          },
        });
      },
    );

    this.controllerMessenger.subscribe(
      `${this.snapController.name}:snapUpdated`,
      (newSnap, oldVersion, origin, preinstalled) => {
        if (preinstalled) {
          return;
        }

        const snapId = newSnap.id;
        const snapCategory = this._getSnapMetadata(snapId)?.category;
        this.metaMetricsController.trackEvent({
          event: MetaMetricsEventName.SnapUpdated,
          category: MetaMetricsEventCategory.Snaps,
          properties: {
            snap_id: snapId,
            old_version: oldVersion,
            new_version: newSnap.version,
            origin,
            snap_category: snapCategory,
          },
        });
      },
    );

    this.controllerMessenger.subscribe(
      `${this.snapController.name}:snapTerminated`,
      (truncatedSnap) => {
        const approvals = Object.values(
          this.approvalController.state.pendingApprovals,
        ).filter(
          (approval) =>
            approval.origin === truncatedSnap.id &&
            approval.type.startsWith(RestrictedMethods.snap_dialog),
        );
        for (const approval of approvals) {
          this.approvalController.reject(
            approval.id,
            new Error('Snap was terminated.'),
          );
        }
      },
    );

    this.controllerMessenger.subscribe(
      `${this.snapController.name}:snapUninstalled`,
      (truncatedSnap) => {
        const notificationIds = this.notificationServicesController
          .getNotificationsByType(TRIGGER_TYPES.SNAP)
          .filter(
            (notification) => notification.data.origin === truncatedSnap.id,
          )
          .map((notification) => notification.id);

        this.notificationServicesController.deleteNotificationsById(
          notificationIds,
        );

        const snapId = truncatedSnap.id;
        const snapCategory = this._getSnapMetadata(snapId)?.category;
        this.metaMetricsController.trackEvent({
          event: MetaMetricsEventName.SnapUninstalled,
          category: MetaMetricsEventCategory.Snaps,
          properties: {
            snap_id: snapId,
            version: truncatedSnap.version,
            snap_category: snapCategory,
          },
        });
      },
    );
  }

  /**
   * Sets up multichain data and subscriptions.
   * This method is called during the MetaMaskController constructor.
   * It starts the MultichainRatesController if selected account is non-EVM
   * and subscribes to account changes.
   */
  setupMultichainDataAndSubscriptions() {
    this.controllerMessenger.subscribe(
      'AccountsController:selectedAccountChange',
      (selectedAccount) => {
        if (
          this.activeControllerConnections === 0 ||
          isEvmAccountType(selectedAccount.type)
        ) {
          this.multichainRatesController.stop();
          return;
        }
        this.multichainRatesController.start();
      },
    );

    this.controllerMessenger.subscribe(
      'CurrencyRateController:stateChange',
      ({ currentCurrency }) => {
        if (
          currentCurrency !== this.multichainRatesController.state.fiatCurrency
        ) {
          this.multichainRatesController.setFiatCurrency(currentCurrency);
        }
      },
    );
  }

  /**
   * If it does not already exist, creates and inserts middleware to handle eth
   * subscriptions for a particular evm scope on a specific Multichain API
   * JSON-RPC pipeline by origin and tabId.
   *
   * @param {object} options - The options object.
   * @param {string} options.scope - The evm scope to handle eth susbcriptions for.
   * @param {string} options.origin - The origin to handle eth subscriptions for.
   * @param {string} options.tabId - The tabId to handle eth subscriptions for.
   */
  addMultichainApiEthSubscriptionMiddleware({ scope, origin, tabId }) {
    const subscriptionManager = this.multichainSubscriptionManager.subscribe({
      scope,
      origin,
      tabId,
    });
    this.multichainMiddlewareManager.addMiddleware({
      scope,
      origin,
      tabId,
      middleware: subscriptionManager.middleware,
    });
  }

  /**
   * If it does exist, removes all middleware that were handling eth
   * subscriptions for a particular evm scope for all Multichain API
   * JSON-RPC pipelines for an origin.
   *
   * @param {object} options - The options object.
   * @param {string} options.scope - The evm scope to handle eth susbcriptions for.
   * @param {string} options.origin - The origin to handle eth subscriptions for.
   */

  removeMultichainApiEthSubscriptionMiddleware({ scope, origin }) {
    this.multichainMiddlewareManager.removeMiddlewareByScopeAndOrigin(
      scope,
      origin,
    );
    this.multichainSubscriptionManager.unsubscribeByScopeAndOrigin(
      scope,
      origin,
    );
  }

  /**
   * TODO:LegacyProvider: Delete
   * Constructor helper: initialize a public config store.
   * This store is used to make some config info available to Dapps synchronously.
   */
  createPublicConfigStore() {
    // subset of state for metamask inpage provider
    const publicConfigStore = new ObservableStore();

    const selectPublicState = async ({ isUnlocked }) => {
      const { chainId, networkVersion, isConnected } =
        await this.getProviderNetworkState();

      return {
        isUnlocked,
        chainId,
        networkVersion: isConnected ? networkVersion : 'loading',
      };
    };

    const updatePublicConfigStore = async (memState) => {
      const networkStatus =
        memState.networksMetadata[memState.selectedNetworkClientId]?.status;
      if (networkStatus === NetworkStatus.Available) {
        publicConfigStore.putState(await selectPublicState(memState));
      }
    };

    // setup memStore subscription hooks
    this.on('update', updatePublicConfigStore);
    updatePublicConfigStore(this.getState());

    return publicConfigStore;
  }

  /**
   * Gets relevant state for the provider of an external origin.
   *
   * @param {string} origin - The origin to get the provider state for.
   * @returns {Promise<{ isUnlocked: boolean, networkVersion: string, chainId: string, accounts: string[], extensionId: string | undefined }>} An object with relevant state properties.
   */
  async getProviderState(origin) {
    const providerNetworkState = await this.getProviderNetworkState(origin);
    const metadata = {};
    if (isManifestV3) {
      const { chrome } = globalThis;
      metadata.extensionId = chrome?.runtime?.id;
    }
    return {
      /**
       * We default `isUnlocked` to `true` because even though we no longer emit events depending on this,
       * embedded dapp providers might listen directly to our streams, and therefore depend on it, so we leave it here.
       */
      isUnlocked: true,
      accounts: this.getPermittedAccounts(origin),
      ...metadata,
      ...providerNetworkState,
    };
  }

  /**
   * Retrieves network state information relevant for external providers.
   *
   * @param {string} origin - The origin identifier for which network state is requested (default: 'metamask').
   * @returns {object} An object containing important network state properties, including chainId and networkVersion.
   */
  async getProviderNetworkState(origin = METAMASK_DOMAIN) {
    const networkClientId = this.controllerMessenger.call(
      'SelectedNetworkController:getNetworkClientIdForDomain',
      origin,
    );

    const networkClient = this.controllerMessenger.call(
      'NetworkController:getNetworkClientById',
      networkClientId,
    );

    const { chainId } = networkClient.configuration;

    const { completedOnboarding } = this.onboardingController.state;

    let networkVersion = this.deprecatedNetworkVersions[networkClientId];
    if (networkVersion === undefined && completedOnboarding) {
      try {
        const result = await networkClient.provider.request({
          method: 'net_version',
        });
        networkVersion = convertNetworkId(result);
      } catch (error) {
        console.error(error);
        networkVersion = null;
      }

      this.deprecatedNetworkVersions[networkClientId] = networkVersion;
    }

    const metadata =
      this.networkController.state.networksMetadata[networkClientId];

    return {
      chainId,
      networkVersion: networkVersion ?? 'loading',
      isConnected: metadata?.status === NetworkStatus.Available,
    };
  }

  //=============================================================================
  // EXPOSED TO THE UI SUBSYSTEM
  //=============================================================================

  /**
   * The metamask-state of the various controllers, made available to the UI
   *
   * @returns {MetaMaskReduxState["metamask"]} status
   */
  getState() {
    const { vault } = this.keyringController.state;
    const isInitialized = Boolean(vault);
    const flatState = this.memStore.getFlatState();

    return {
      isInitialized,
      ...sanitizeUIState(flatState),
    };
  }

  /**
   * Returns an Object containing API Callback Functions.
   * These functions are the interface for the UI.
   * The API object can be transmitted over a stream via JSON-RPC.
   *
   * @returns {object} Object containing API functions.
   */
  getApi() {
    const {
      accountsController,
      addressBookController,
      alertController,
      appStateController,
      keyringController,
      nftController,
      nftDetectionController,
      currencyRateController,
      tokenBalancesController,
      tokenDetectionController,
      ensController,
      tokenListController,
      gasFeeController,
      metaMetricsController,
      networkController,
      multichainNetworkController,
      announcementController,
      onboardingController,
      permissionController,
      preferencesController,
      tokensController,
      smartTransactionsController,
      txController,
      backup,
      approvalController,
      phishingController,
      tokenRatesController,
      accountTrackerController,
      // Notification Controllers
      authenticationController,
      userStorageController,
      notificationServicesController,
      notificationServicesPushController,
      deFiPositionsController,
    } = this;

    return {
      // etc
      getState: this.getState.bind(this),
      setCurrentCurrency: currencyRateController.setCurrentCurrency.bind(
        currencyRateController,
      ),
      setUseBlockie: preferencesController.setUseBlockie.bind(
        preferencesController,
      ),
      setUsePhishDetect: preferencesController.setUsePhishDetect.bind(
        preferencesController,
      ),
      setUseMultiAccountBalanceChecker:
        preferencesController.setUseMultiAccountBalanceChecker.bind(
          preferencesController,
        ),
      setUseSafeChainsListValidation:
        preferencesController.setUseSafeChainsListValidation.bind(
          preferencesController,
        ),
      setUseTokenDetection: preferencesController.setUseTokenDetection.bind(
        preferencesController,
      ),
      setUseNftDetection: preferencesController.setUseNftDetection.bind(
        preferencesController,
      ),
      setUse4ByteResolution: preferencesController.setUse4ByteResolution.bind(
        preferencesController,
      ),
      setUseCurrencyRateCheck:
        preferencesController.setUseCurrencyRateCheck.bind(
          preferencesController,
        ),
      setOpenSeaEnabled: preferencesController.setOpenSeaEnabled.bind(
        preferencesController,
      ),
      getProviderConfig: () =>
        getProviderConfig({
          metamask: this.networkController.state,
        }),
      grantPermissionsIncremental:
        this.permissionController.grantPermissionsIncremental.bind(
          this.permissionController,
        ),
      grantPermissions: this.permissionController.grantPermissions.bind(
        this.permissionController,
      ),
      setSecurityAlertsEnabled:
        preferencesController.setSecurityAlertsEnabled.bind(
          preferencesController,
        ),
      ///: BEGIN:ONLY_INCLUDE_IF(keyring-snaps)
      setAddSnapAccountEnabled:
        preferencesController.setAddSnapAccountEnabled.bind(
          preferencesController,
        ),
      ///: END:ONLY_INCLUDE_IF
      ///: BEGIN:ONLY_INCLUDE_IF(build-flask)
      setWatchEthereumAccountEnabled:
        preferencesController.setWatchEthereumAccountEnabled.bind(
          preferencesController,
        ),
      ///: END:ONLY_INCLUDE_IF
      setUseExternalNameSources:
        preferencesController.setUseExternalNameSources.bind(
          preferencesController,
        ),
      setUseTransactionSimulations:
        preferencesController.setUseTransactionSimulations.bind(
          preferencesController,
        ),
      setIpfsGateway: preferencesController.setIpfsGateway.bind(
        preferencesController,
      ),
      setIsIpfsGatewayEnabled:
        preferencesController.setIsIpfsGatewayEnabled.bind(
          preferencesController,
        ),
      setUseAddressBarEnsResolution:
        preferencesController.setUseAddressBarEnsResolution.bind(
          preferencesController,
        ),
      setParticipateInMetaMetrics:
        metaMetricsController.setParticipateInMetaMetrics.bind(
          metaMetricsController,
        ),
      setDataCollectionForMarketing:
        metaMetricsController.setDataCollectionForMarketing.bind(
          metaMetricsController,
        ),
      setMarketingCampaignCookieId:
        metaMetricsController.setMarketingCampaignCookieId.bind(
          metaMetricsController,
        ),
      setCurrentLocale: preferencesController.setCurrentLocale.bind(
        preferencesController,
      ),
      setServiceWorkerKeepAlivePreference:
        preferencesController.setServiceWorkerKeepAlivePreference.bind(
          preferencesController,
        ),
      markPasswordForgotten: this.markPasswordForgotten.bind(this),
      unMarkPasswordForgotten: this.unMarkPasswordForgotten.bind(this),
      getRequestAccountTabIds: this.getRequestAccountTabIds,
      getOpenMetamaskTabsIds: this.getOpenMetamaskTabsIds,
      markNotificationPopupAsAutomaticallyClosed: () =>
        this.notificationManager.markAsAutomaticallyClosed(),
      getCode: this.getCode.bind(this),

      // primary keyring management
      addNewAccount: this.addNewAccount.bind(this),
      getSeedPhrase: this.getSeedPhrase.bind(this),
      resetAccount: this.resetAccount.bind(this),
      removeAccount: this.removeAccount.bind(this),
      importAccountWithStrategy: this.importAccountWithStrategy.bind(this),
      getNextAvailableAccountName:
        accountsController.getNextAvailableAccountName.bind(accountsController),
      ///: BEGIN:ONLY_INCLUDE_IF(keyring-snaps)
      getAccountsBySnapId: (snapId) =>
        getAccountsBySnapId(this.getSnapKeyring.bind(this), snapId),
      ///: END:ONLY_INCLUDE_IF
      checkIsSeedlessPasswordOutdated:
        this.checkIsSeedlessPasswordOutdated.bind(this),
      syncPasswordAndUnlockWallet: this.syncPasswordAndUnlockWallet.bind(this),

      // hardware wallets
      connectHardware: this.connectHardware.bind(this),
      forgetDevice: this.forgetDevice.bind(this),
      checkHardwareStatus: this.checkHardwareStatus.bind(this),
      unlockHardwareWalletAccount: this.unlockHardwareWalletAccount.bind(this),
      attemptLedgerTransportCreation:
        this.attemptLedgerTransportCreation.bind(this),

      // qr hardware devices
      submitQRHardwareCryptoHDKey:
        keyringController.submitQRCryptoHDKey.bind(keyringController),
      submitQRHardwareCryptoAccount:
        keyringController.submitQRCryptoAccount.bind(keyringController),
      cancelSyncQRHardware:
        keyringController.cancelQRSynchronization.bind(keyringController),
      submitQRHardwareSignature:
        keyringController.submitQRSignature.bind(keyringController),
      cancelQRHardwareSignRequest:
        keyringController.cancelQRSignRequest.bind(keyringController),

      // vault management
      submitPassword: this.submitPassword.bind(this),
      verifyPassword: this.verifyPassword.bind(this),

      // network management
      setActiveNetwork: async (id) => {
        // The multichain network controller will proxy the call to the network controller
        // in the case that the ID is an EVM network client ID.
        return await this.multichainNetworkController.setActiveNetwork(id);
      },

      // active networks by accounts
      getNetworksWithTransactionActivityByAccounts:
        this.multichainNetworkController.getNetworksWithTransactionActivityByAccounts.bind(
          this.multichainNetworkController,
        ),
      // Avoids returning the promise so that initial call to switch network
      // doesn't block on the network lookup step
      setActiveNetworkConfigurationId: (networkConfigurationId) => {
        this.networkController.setActiveNetwork(networkConfigurationId);
      },
      setNetworkClientIdForDomain: (origin, networkClientId) => {
        return this.selectedNetworkController.setNetworkClientIdForDomain(
          origin,
          networkClientId,
        );
      },
      rollbackToPreviousProvider:
        networkController.rollbackToPreviousProvider.bind(networkController),
      addNetwork: this.networkController.addNetwork.bind(
        this.networkController,
      ),
      updateNetwork: this.networkController.updateNetwork.bind(
        this.networkController,
      ),
      removeNetwork: this.multichainNetworkController.removeNetwork.bind(
        this.multichainNetworkController,
      ),
      getCurrentNetworkEIP1559Compatibility:
        this.networkController.getEIP1559Compatibility.bind(
          this.networkController,
        ),
      getNetworkConfigurationByNetworkClientId:
        this.networkController.getNetworkConfigurationByNetworkClientId.bind(
          this.networkController,
        ),
      // PreferencesController
      setSelectedAddress: (address) => {
        const account = this.accountsController.getAccountByAddress(address);
        if (account) {
          this.accountsController.setSelectedAccount(account.id);
        } else {
          throw new Error(`No account found for address: ${address}`);
        }
      },
      toggleExternalServices: this.toggleExternalServices.bind(this),
      addToken: tokensController.addToken.bind(tokensController),
      updateTokenType: tokensController.updateTokenType.bind(tokensController),
      setFeatureFlag: preferencesController.setFeatureFlag.bind(
        preferencesController,
      ),
      setPreference: preferencesController.setPreference.bind(
        preferencesController,
      ),

      addKnownMethodData: preferencesController.addKnownMethodData.bind(
        preferencesController,
      ),
      setDismissSeedBackUpReminder:
        preferencesController.setDismissSeedBackUpReminder.bind(
          preferencesController,
        ),
      setOverrideContentSecurityPolicyHeader:
        preferencesController.setOverrideContentSecurityPolicyHeader.bind(
          preferencesController,
        ),
      setAdvancedGasFee: preferencesController.setAdvancedGasFee.bind(
        preferencesController,
      ),
      setTheme: preferencesController.setTheme.bind(preferencesController),
      ///: BEGIN:ONLY_INCLUDE_IF(keyring-snaps)
      setSnapsAddSnapAccountModalDismissed:
        preferencesController.setSnapsAddSnapAccountModalDismissed.bind(
          preferencesController,
        ),
      ///: END:ONLY_INCLUDE_IF

      setManageInstitutionalWallets:
        preferencesController.setManageInstitutionalWallets.bind(
          preferencesController,
        ),

      // AccountsController
      setSelectedInternalAccount: (id) => {
        const account = this.accountsController.getAccount(id);
        if (account) {
          this.accountsController.setSelectedAccount(id);
        }
      },

      setAccountName:
        accountsController.setAccountName.bind(accountsController),

      setAccountLabel: (address, label) => {
        const account = this.accountsController.getAccountByAddress(address);
        if (account === undefined) {
          throw new Error(`No account found for address: ${address}`);
        }
        this.accountsController.setAccountName(account.id, label);
      },

      // AssetsContractController
      getTokenStandardAndDetails: this.getTokenStandardAndDetails.bind(this),
      getTokenSymbol: this.getTokenSymbol.bind(this),
      getTokenStandardAndDetailsByChain:
        this.getTokenStandardAndDetailsByChain.bind(this),

      // NftController
      addNft: nftController.addNft.bind(nftController),

      addNftVerifyOwnership:
        nftController.addNftVerifyOwnership.bind(nftController),

      removeAndIgnoreNft: nftController.removeAndIgnoreNft.bind(nftController),

      removeNft: nftController.removeNft.bind(nftController),

      checkAndUpdateAllNftsOwnershipStatus:
        nftController.checkAndUpdateAllNftsOwnershipStatus.bind(nftController),

      checkAndUpdateSingleNftOwnershipStatus:
        nftController.checkAndUpdateSingleNftOwnershipStatus.bind(
          nftController,
        ),

      getNFTContractInfo: nftController.getNFTContractInfo.bind(nftController),

      isNftOwner: nftController.isNftOwner.bind(nftController),

      // TransactionController
      updateIncomingTransactions:
        txController.updateIncomingTransactions.bind(txController),

      // AddressController
      setAddressBook: addressBookController.set.bind(addressBookController),
      removeFromAddressBook: addressBookController.delete.bind(
        addressBookController,
      ),

      // AppStateController
      setLastActiveTime:
        appStateController.setLastActiveTime.bind(appStateController),
      setCurrentExtensionPopupId:
        appStateController.setCurrentExtensionPopupId.bind(appStateController),
      setDefaultHomeActiveTabName:
        appStateController.setDefaultHomeActiveTabName.bind(appStateController),
      setConnectedStatusPopoverHasBeenShown:
        appStateController.setConnectedStatusPopoverHasBeenShown.bind(
          appStateController,
        ),
      setRecoveryPhraseReminderHasBeenShown:
        appStateController.setRecoveryPhraseReminderHasBeenShown.bind(
          appStateController,
        ),
      setRecoveryPhraseReminderLastShown:
        appStateController.setRecoveryPhraseReminderLastShown.bind(
          appStateController,
        ),
      setTermsOfUseLastAgreed:
        appStateController.setTermsOfUseLastAgreed.bind(appStateController),
      setSurveyLinkLastClickedOrClosed:
        appStateController.setSurveyLinkLastClickedOrClosed.bind(
          appStateController,
        ),
      setOnboardingDate:
        appStateController.setOnboardingDate.bind(appStateController),
      setLastViewedUserSurvey:
        appStateController.setLastViewedUserSurvey.bind(appStateController),
      setRampCardClosed:
        appStateController.setRampCardClosed.bind(appStateController),
      setNewPrivacyPolicyToastClickedOrClosed:
        appStateController.setNewPrivacyPolicyToastClickedOrClosed.bind(
          appStateController,
        ),
      setNewPrivacyPolicyToastShownDate:
        appStateController.setNewPrivacyPolicyToastShownDate.bind(
          appStateController,
        ),
      setSnapsInstallPrivacyWarningShownStatus:
        appStateController.setSnapsInstallPrivacyWarningShownStatus.bind(
          appStateController,
        ),
      setOutdatedBrowserWarningLastShown:
        appStateController.setOutdatedBrowserWarningLastShown.bind(
          appStateController,
        ),
      setIsUpdateAvailable:
        appStateController.setIsUpdateAvailable.bind(appStateController),
      setUpdateModalLastDismissedAt:
        appStateController.setUpdateModalLastDismissedAt.bind(
          appStateController,
        ),
      setLastUpdatedAt:
        appStateController.setLastUpdatedAt.bind(appStateController),
      setShowTestnetMessageInDropdown:
        appStateController.setShowTestnetMessageInDropdown.bind(
          appStateController,
        ),
      setShowBetaHeader:
        appStateController.setShowBetaHeader.bind(appStateController),
      setShowPermissionsTour:
        appStateController.setShowPermissionsTour.bind(appStateController),
      setShowAccountBanner:
        appStateController.setShowAccountBanner.bind(appStateController),
      setShowNetworkBanner:
        appStateController.setShowNetworkBanner.bind(appStateController),
      updateNftDropDownState:
        appStateController.updateNftDropDownState.bind(appStateController),
      getLastInteractedConfirmationInfo:
        appStateController.getLastInteractedConfirmationInfo.bind(
          appStateController,
        ),
      setLastInteractedConfirmationInfo:
        appStateController.setLastInteractedConfirmationInfo.bind(
          appStateController,
        ),
      updateSlides: appStateController.updateSlides.bind(appStateController),
      removeSlide: appStateController.removeSlide.bind(appStateController),
      setEnableEnforcedSimulations:
        appStateController.setEnableEnforcedSimulations.bind(
          appStateController,
        ),
      setEnableEnforcedSimulationsForTransaction:
        appStateController.setEnableEnforcedSimulationsForTransaction.bind(
          appStateController,
        ),
      setEnforcedSimulationsSlippageForTransaction:
        appStateController.setEnforcedSimulationsSlippageForTransaction.bind(
          appStateController,
        ),

      // EnsController
      tryReverseResolveAddress:
        ensController.reverseResolveAddress.bind(ensController),

      // OAuthService
      startOAuthLogin: this.oauthService.startOAuthLogin.bind(
        this.oauthService,
      ),

      // SeedlessOnboardingController
      authenticate: this.seedlessOnboardingController.authenticate.bind(
        this.seedlessOnboardingController,
      ),
      resetOAuthLoginState: this.seedlessOnboardingController.clearState.bind(
        this.seedlessOnboardingController,
      ),
      createSeedPhraseBackup: this.createSeedPhraseBackup.bind(this),
      storeKeyringEncryptionKey:
        this.seedlessOnboardingController.storeKeyringEncryptionKey.bind(
          this.seedlessOnboardingController,
        ),
      restoreSocialBackupAndGetSeedPhrase:
        this.restoreSocialBackupAndGetSeedPhrase.bind(this),
      syncSeedPhrases: this.syncSeedPhrases.bind(this),
      socialSyncChangePassword:
        this.seedlessOnboardingController.changePassword.bind(
          this.seedlessOnboardingController,
        ),

      // KeyringController
      setLocked: this.setLocked.bind(this),
      createNewVaultAndKeychain: this.createNewVaultAndKeychain.bind(this),
      createNewVaultAndRestore: this.createNewVaultAndRestore.bind(this),
      generateNewMnemonicAndAddToVault:
        this.generateNewMnemonicAndAddToVault.bind(this),
      importMnemonicToVault: this.importMnemonicToVault.bind(this),
      exportAccount: this.exportAccount.bind(this),
      keyringChangePassword: this.keyringController.changePassword.bind(
        this.keyringController,
      ),
      exportEncryptionKey: this.keyringController.exportEncryptionKey.bind(
        this.keyringController,
      ),

      // txController
      updateTransaction: txController.updateTransaction.bind(txController),
      approveTransactionsWithSameNonce:
        txController.approveTransactionsWithSameNonce.bind(txController),
      createCancelTransaction: this.createCancelTransaction.bind(this),
      createSpeedUpTransaction: this.createSpeedUpTransaction.bind(this),
      estimateGas: this.estimateGas.bind(this),
      estimateGasFee: txController.estimateGasFee.bind(txController),
      getNextNonce: this.getNextNonce.bind(this),
      addTransaction: (transactionParams, transactionOptions) =>
        addTransaction(
          this.getAddTransactionRequest({
            transactionParams,
            transactionOptions,
            waitForSubmit: false,
          }),
        ),
      addTransactionAndWaitForPublish: (
        transactionParams,
        transactionOptions,
      ) =>
        addTransaction(
          this.getAddTransactionRequest({
            transactionParams,
            transactionOptions,
            waitForSubmit: true,
          }),
        ),
      createTransactionEventFragment:
        createTransactionEventFragmentWithTxId.bind(
          null,
          this.getTransactionMetricsRequest(),
        ),
      setTransactionActive:
        txController.setTransactionActive.bind(txController),
      // decryptMessageController
      decryptMessage: this.decryptMessageController.decryptMessage.bind(
        this.decryptMessageController,
      ),
      decryptMessageInline:
        this.decryptMessageController.decryptMessageInline.bind(
          this.decryptMessageController,
        ),
      cancelDecryptMessage:
        this.decryptMessageController.cancelDecryptMessage.bind(
          this.decryptMessageController,
        ),

      // EncryptionPublicKeyController
      encryptionPublicKey:
        this.encryptionPublicKeyController.encryptionPublicKey.bind(
          this.encryptionPublicKeyController,
        ),
      cancelEncryptionPublicKey:
        this.encryptionPublicKeyController.cancelEncryptionPublicKey.bind(
          this.encryptionPublicKeyController,
        ),

      // onboarding controller
      setSeedPhraseBackedUp:
        onboardingController.setSeedPhraseBackedUp.bind(onboardingController),
      completeOnboarding:
        onboardingController.completeOnboarding.bind(onboardingController),
      setFirstTimeFlowType:
        onboardingController.setFirstTimeFlowType.bind(onboardingController),

      // alert controller
      setAlertEnabledness:
        alertController.setAlertEnabledness.bind(alertController),
      setUnconnectedAccountAlertShown:
        alertController.setUnconnectedAccountAlertShown.bind(alertController),
      setWeb3ShimUsageAlertDismissed:
        alertController.setWeb3ShimUsageAlertDismissed.bind(alertController),

      // permissions
      removePermissionsFor: this.removePermissionsFor,
      approvePermissionsRequest: this.acceptPermissionsRequest,
      rejectPermissionsRequest: this.rejectPermissionsRequest,
      ...getPermissionBackgroundApiMethods({
        permissionController,
        approvalController,
        accountsController,
        networkController,
        multichainNetworkController,
      }),

      // snaps
      disableSnap: this.controllerMessenger.call.bind(
        this.controllerMessenger,
        'SnapController:disable',
      ),
      enableSnap: this.controllerMessenger.call.bind(
        this.controllerMessenger,
        'SnapController:enable',
      ),
      updateSnap: (origin, requestedSnaps) => {
        // We deliberately do not await this promise as that would mean waiting for the update to complete
        // Instead we return null to signal to the UI that it is safe to redirect to the update flow
        this.controllerMessenger.call(
          'SnapController:install',
          origin,
          requestedSnaps,
        );
        return null;
      },
      removeSnap: this.controllerMessenger.call.bind(
        this.controllerMessenger,
        'SnapController:remove',
      ),
      handleSnapRequest: this.handleSnapRequest.bind(this),
      revokeDynamicSnapPermissions: this.controllerMessenger.call.bind(
        this.controllerMessenger,
        'SnapController:revokeDynamicPermissions',
      ),
      disconnectOriginFromSnap: this.controllerMessenger.call.bind(
        this.controllerMessenger,
        'SnapController:disconnectOrigin',
      ),
      updateNetworksList: this.updateNetworksList.bind(this),
      updateAccountsList: this.updateAccountsList.bind(this),
      setEnabledNetworks: this.setEnabledNetworks.bind(this),
      updateHiddenAccountsList: this.updateHiddenAccountsList.bind(this),
      getPhishingResult: async (website) => {
        await phishingController.maybeUpdateState();

        return phishingController.test(website);
      },
      deleteInterface: this.controllerMessenger.call.bind(
        this.controllerMessenger,
        'SnapInterfaceController:deleteInterface',
      ),
      updateInterfaceState: this.controllerMessenger.call.bind(
        this.controllerMessenger,
        'SnapInterfaceController:updateInterfaceState',
      ),

      // swaps
      fetchAndSetQuotes: this.controllerMessenger.call.bind(
        this.controllerMessenger,
        'SwapsController:fetchAndSetQuotes',
      ),
      setSelectedQuoteAggId: this.controllerMessenger.call.bind(
        this.controllerMessenger,
        'SwapsController:setSelectedQuoteAggId',
      ),
      resetSwapsState: this.controllerMessenger.call.bind(
        this.controllerMessenger,
        'SwapsController:resetSwapsState',
      ),
      setSwapsTokens: this.controllerMessenger.call.bind(
        this.controllerMessenger,
        'SwapsController:setSwapsTokens',
      ),
      clearSwapsQuotes: this.controllerMessenger.call.bind(
        this.controllerMessenger,
        'SwapsController:clearSwapsQuotes',
      ),
      setApproveTxId: this.controllerMessenger.call.bind(
        this.controllerMessenger,
        'SwapsController:setApproveTxId',
      ),
      setTradeTxId: this.controllerMessenger.call.bind(
        this.controllerMessenger,
        'SwapsController:setTradeTxId',
      ),
      setSwapsTxGasPrice: this.controllerMessenger.call.bind(
        this.controllerMessenger,
        'SwapsController:setSwapsTxGasPrice',
      ),
      setSwapsTxGasLimit: this.controllerMessenger.call.bind(
        this.controllerMessenger,
        'SwapsController:setSwapsTxGasLimit',
      ),
      setSwapsTxMaxFeePerGas: this.controllerMessenger.call.bind(
        this.controllerMessenger,
        'SwapsController:setSwapsTxMaxFeePerGas',
      ),
      setSwapsTxMaxFeePriorityPerGas: this.controllerMessenger.call.bind(
        this.controllerMessenger,
        'SwapsController:setSwapsTxMaxFeePriorityPerGas',
      ),
      safeRefetchQuotes: this.controllerMessenger.call.bind(
        this.controllerMessenger,
        'SwapsController:safeRefetchQuotes',
      ),
      stopPollingForQuotes: this.controllerMessenger.call.bind(
        this.controllerMessenger,
        'SwapsController:stopPollingForQuotes',
      ),
      setBackgroundSwapRouteState: this.controllerMessenger.call.bind(
        this.controllerMessenger,
        'SwapsController:setBackgroundSwapRouteState',
      ),
      resetPostFetchState: this.controllerMessenger.call.bind(
        this.controllerMessenger,
        'SwapsController:resetPostFetchState',
      ),
      setSwapsErrorKey: this.controllerMessenger.call.bind(
        this.controllerMessenger,
        'SwapsController:setSwapsErrorKey',
      ),
      setInitialGasEstimate: this.controllerMessenger.call.bind(
        this.controllerMessenger,
        'SwapsController:setInitialGasEstimate',
      ),
      setCustomApproveTxData: this.controllerMessenger.call.bind(
        this.controllerMessenger,
        'SwapsController:setCustomApproveTxData',
      ),
      setSwapsLiveness: this.controllerMessenger.call.bind(
        this.controllerMessenger,
        'SwapsController:setSwapsLiveness',
      ),
      setSwapsFeatureFlags: this.controllerMessenger.call.bind(
        this.controllerMessenger,
        'SwapsController:setSwapsFeatureFlags',
      ),
      setSwapsUserFeeLevel: this.controllerMessenger.call.bind(
        this.controllerMessenger,
        'SwapsController:setSwapsUserFeeLevel',
      ),
      setSwapsQuotesPollingLimitEnabled: this.controllerMessenger.call.bind(
        this.controllerMessenger,
        'SwapsController:setSwapsQuotesPollingLimitEnabled',
      ),

      // Bridge
      [BridgeBackgroundAction.RESET_STATE]: this.controllerMessenger.call.bind(
        this.controllerMessenger,
        `${BRIDGE_CONTROLLER_NAME}:${BridgeBackgroundAction.RESET_STATE}`,
      ),
      [BridgeUserAction.UPDATE_QUOTE_PARAMS]:
        this.controllerMessenger.call.bind(
          this.controllerMessenger,
          `${BRIDGE_CONTROLLER_NAME}:${BridgeUserAction.UPDATE_QUOTE_PARAMS}`,
        ),
      [BridgeBackgroundAction.TRACK_METAMETRICS_EVENT]:
        this.controllerMessenger.call.bind(
          this.controllerMessenger,
          `${BRIDGE_CONTROLLER_NAME}:${BridgeBackgroundAction.TRACK_METAMETRICS_EVENT}`,
        ),

      // Bridge Tx submission
      [BridgeStatusAction.SUBMIT_TX]: this.controllerMessenger.call.bind(
        this.controllerMessenger,
        `${BRIDGE_STATUS_CONTROLLER_NAME}:${BridgeStatusAction.SUBMIT_TX}`,
      ),

      // Smart Transactions
      fetchSmartTransactionFees: smartTransactionsController.getFees.bind(
        smartTransactionsController,
      ),
      clearSmartTransactionFees: smartTransactionsController.clearFees.bind(
        smartTransactionsController,
      ),
      submitSignedTransactions:
        smartTransactionsController.submitSignedTransactions.bind(
          smartTransactionsController,
        ),
      cancelSmartTransaction:
        smartTransactionsController.cancelSmartTransaction.bind(
          smartTransactionsController,
        ),
      fetchSmartTransactionsLiveness:
        smartTransactionsController.fetchLiveness.bind(
          smartTransactionsController,
        ),
      updateSmartTransaction:
        smartTransactionsController.updateSmartTransaction.bind(
          smartTransactionsController,
        ),
      setStatusRefreshInterval:
        smartTransactionsController.setStatusRefreshInterval.bind(
          smartTransactionsController,
        ),

      // MetaMetrics
      trackMetaMetricsEvent: metaMetricsController.trackEvent.bind(
        metaMetricsController,
      ),
      trackMetaMetricsPage: metaMetricsController.trackPage.bind(
        metaMetricsController,
      ),
      createEventFragment: metaMetricsController.createEventFragment.bind(
        metaMetricsController,
      ),
      updateEventFragment: metaMetricsController.updateEventFragment.bind(
        metaMetricsController,
      ),
      finalizeEventFragment: metaMetricsController.finalizeEventFragment.bind(
        metaMetricsController,
      ),
      trackInsightSnapView: this.trackInsightSnapView.bind(this),

      // MetaMetrics buffering for onboarding
      addEventBeforeMetricsOptIn:
        metaMetricsController.addEventBeforeMetricsOptIn.bind(
          metaMetricsController,
        ),

      // Buffered Trace API that checks consent and handles buffering/immediate execution
      bufferedTrace: metaMetricsController.bufferedTrace.bind(
        metaMetricsController,
      ),
      bufferedEndTrace: metaMetricsController.bufferedEndTrace.bind(
        metaMetricsController,
      ),

      // ApprovalController
      rejectAllPendingApprovals: this.rejectAllPendingApprovals.bind(this),
      rejectPendingApproval: this.rejectPendingApproval,
      requestUserApproval:
        approvalController.addAndShowApprovalRequest.bind(approvalController),
      resolvePendingApproval: this.resolvePendingApproval,

      // Notifications
      resetViewedNotifications: announcementController.resetViewed.bind(
        announcementController,
      ),
      updateViewedNotifications: announcementController.updateViewed.bind(
        announcementController,
      ),

      // CurrencyRateController
      currencyRateStartPolling: currencyRateController.startPolling.bind(
        currencyRateController,
      ),
      currencyRateStopPollingByPollingToken:
        currencyRateController.stopPollingByPollingToken.bind(
          currencyRateController,
        ),

      tokenRatesStartPolling:
        tokenRatesController.startPolling.bind(tokenRatesController),
      tokenRatesStopPollingByPollingToken:
        tokenRatesController.stopPollingByPollingToken.bind(
          tokenRatesController,
        ),
      accountTrackerStartPolling:
        accountTrackerController.startPollingByNetworkClientId.bind(
          accountTrackerController,
        ),
      accountTrackerStopPollingByPollingToken:
        accountTrackerController.stopPollingByPollingToken.bind(
          accountTrackerController,
        ),

      tokenDetectionStartPolling: tokenDetectionController.startPolling.bind(
        tokenDetectionController,
      ),
      tokenDetectionStopPollingByPollingToken:
        tokenDetectionController.stopPollingByPollingToken.bind(
          tokenDetectionController,
        ),

      tokenListStartPolling:
        tokenListController.startPolling.bind(tokenListController),
      tokenListStopPollingByPollingToken:
        tokenListController.stopPollingByPollingToken.bind(tokenListController),

      tokenBalancesStartPolling: tokenBalancesController.startPolling.bind(
        tokenBalancesController,
      ),
      tokenBalancesStopPollingByPollingToken:
        tokenBalancesController.stopPollingByPollingToken.bind(
          tokenBalancesController,
        ),
      deFiStartPolling: deFiPositionsController.startPolling.bind(
        deFiPositionsController,
      ),
      deFiStopPolling: deFiPositionsController.stopPollingByPollingToken.bind(
        deFiPositionsController,
      ),

      // GasFeeController
      gasFeeStartPolling: gasFeeController.startPolling.bind(gasFeeController),
      gasFeeStopPollingByPollingToken:
        gasFeeController.stopPollingByPollingToken.bind(gasFeeController),

      getGasFeeTimeEstimate:
        gasFeeController.getTimeEstimate.bind(gasFeeController),

      addPollingTokenToAppState:
        appStateController.addPollingToken.bind(appStateController),

      removePollingTokenFromAppState:
        appStateController.removePollingToken.bind(appStateController),

      updateThrottledOriginState:
        appStateController.updateThrottledOriginState.bind(appStateController),

      // Backup
      backupUserData: backup.backupUserData.bind(backup),
      restoreUserData: backup.restoreUserData.bind(backup),

      // TokenDetectionController
      detectTokens: tokenDetectionController.detectTokens.bind(
        tokenDetectionController,
      ),

      // MultichainAssetsRatesController
      fetchHistoricalPricesForAsset: (...args) =>
        this.multichainAssetsRatesController.fetchHistoricalPricesForAsset(
          ...args,
        ),

      // DetectCollectibleController
      detectNfts: nftDetectionController.detectNfts.bind(
        nftDetectionController,
      ),

      /** Token Detection V2 */
      addDetectedTokens:
        tokensController.addDetectedTokens.bind(tokensController),
      addImportedTokens: tokensController.addTokens.bind(tokensController),
      ignoreTokens: tokensController.ignoreTokens.bind(tokensController),
      getBalancesInSingleCall: (...args) =>
        this.assetsContractController.getBalancesInSingleCall(...args),

      // Authentication Controller
      performSignIn: authenticationController.performSignIn.bind(
        authenticationController,
      ),
      performSignOut: authenticationController.performSignOut.bind(
        authenticationController,
      ),
      getUserProfileLineage:
        authenticationController.getUserProfileLineage.bind(
          authenticationController,
        ),

      // UserStorageController
      setIsBackupAndSyncFeatureEnabled:
        userStorageController.setIsBackupAndSyncFeatureEnabled.bind(
          userStorageController,
        ),
      syncInternalAccountsWithUserStorage:
        userStorageController.syncInternalAccountsWithUserStorage.bind(
          userStorageController,
        ),
      setHasAccountSyncingSyncedAtLeastOnce:
        userStorageController.setHasAccountSyncingSyncedAtLeastOnce.bind(
          userStorageController,
        ),
      setIsAccountSyncingReadyToBeDispatched:
        userStorageController.setIsAccountSyncingReadyToBeDispatched.bind(
          userStorageController,
        ),
      deleteAccountSyncingDataFromUserStorage:
        userStorageController.performDeleteStorageAllFeatureEntries.bind(
          userStorageController,
        ),
      syncContactsWithUserStorage:
        userStorageController.syncContactsWithUserStorage.bind(
          userStorageController,
        ),

      // NotificationServicesController
      checkAccountsPresence:
        notificationServicesController.checkAccountsPresence.bind(
          notificationServicesController,
        ),
      createOnChainTriggers:
        notificationServicesController.createOnChainTriggers.bind(
          notificationServicesController,
        ),
      disableAccounts: notificationServicesController.disableAccounts.bind(
        notificationServicesController,
      ),
      enableAccounts: notificationServicesController.enableAccounts.bind(
        notificationServicesController,
      ),
      fetchAndUpdateMetamaskNotifications:
        notificationServicesController.fetchAndUpdateMetamaskNotifications.bind(
          notificationServicesController,
        ),
      deleteNotificationsById:
        notificationServicesController.deleteNotificationsById.bind(
          notificationServicesController,
        ),
      getNotificationsByType:
        notificationServicesController.getNotificationsByType.bind(
          notificationServicesController,
        ),
      markMetamaskNotificationsAsRead:
        notificationServicesController.markMetamaskNotificationsAsRead.bind(
          notificationServicesController,
        ),
      setFeatureAnnouncementsEnabled:
        notificationServicesController.setFeatureAnnouncementsEnabled.bind(
          notificationServicesController,
        ),
      enablePushNotifications:
        notificationServicesPushController.enablePushNotifications.bind(
          notificationServicesPushController,
        ),
      disablePushNotifications:
        notificationServicesPushController.disablePushNotifications.bind(
          notificationServicesPushController,
        ),
      enableMetamaskNotifications:
        notificationServicesController.enableMetamaskNotifications.bind(
          notificationServicesController,
        ),
      disableMetamaskNotifications:
        notificationServicesController.disableNotificationServices.bind(
          notificationServicesController,
        ),

      // Testing
      throwTestError: this.throwTestError.bind(this),
      captureTestError: this.captureTestError.bind(this),

      // NameController
      updateProposedNames: this.nameController.updateProposedNames.bind(
        this.nameController,
      ),
      setName: this.nameController.setName.bind(this.nameController),

      ///: BEGIN:ONLY_INCLUDE_IF(keyring-snaps)
      // SnapKeyring
      createSnapAccount: async (snapId, options, internalOptions) => {
        // NOTE: We should probably start using `withKeyring` with `createIfMissing: true`
        // in this case.
        const keyring = await this.getSnapKeyring();

        return await keyring.createAccount(snapId, options, internalOptions);
      },
      ///: END:ONLY_INCLUDE_IF

      ///: BEGIN:ONLY_INCLUDE_IF(multichain)
      // MultichainBalancesController
      multichainUpdateBalance: (accountId) =>
        this.multichainBalancesController.updateBalance(accountId),

      // MultichainTransactionsController
      multichainUpdateTransactions: (accountId) =>
        this.multichainTransactionsController.updateTransactionsForAccount(
          accountId,
        ),
      ///: END:ONLY_INCLUDE_IF
      // Transaction Decode
      decodeTransactionData: (request) =>
        decodeTransactionData({
          ...request,
          provider: this.provider,
        }),
      // metrics data deleteion
      createMetaMetricsDataDeletionTask:
        this.metaMetricsDataDeletionController.createMetaMetricsDataDeletionTask.bind(
          this.metaMetricsDataDeletionController,
        ),
      updateDataDeletionTaskStatus:
        this.metaMetricsDataDeletionController.updateDataDeletionTaskStatus.bind(
          this.metaMetricsDataDeletionController,
        ),

      // Other
      endTrace,
      isRelaySupported,
      isSendBundleSupported,
      openUpdateTabAndReload: () =>
        openUpdateTabAndReload(this.requestSafeReload.bind(this)),
      requestSafeReload: this.requestSafeReload.bind(this),
      applyTransactionContainersExisting: (transactionId, containerTypes) =>
        applyTransactionContainersExisting({
          containerTypes,
          messenger: this.controllerMessenger,
          transactionId,
          updateEditableParams: this.txController.updateEditableParams.bind(
            this.txController,
          ),
        }),
    };
  }

  rejectOriginPendingApprovals(origin) {
    const deleteInterface = (id) =>
      this.controllerMessenger.call(
        'SnapInterfaceController:deleteInterface',
        id,
      );

    rejectOriginApprovals({
      approvalController: this.approvalController,
      deleteInterface,
      origin,
    });
  }

  async exportAccount(address, password) {
    await this.verifyPassword(password);
    return this.keyringController.exportAccount(password, address);
  }

  async getTokenStandardAndDetails(address, userAddress, tokenId) {
    const currentChainId = this.#getGlobalChainId();

    const { tokensChainsCache } = this.tokenListController.state;
    const tokenList = tokensChainsCache?.[currentChainId]?.data || {};
    const { allTokens } = this.tokensController.state;

    const tokens = allTokens?.[currentChainId]?.[userAddress] || [];

    const staticTokenListDetails =
      STATIC_MAINNET_TOKEN_LIST[address?.toLowerCase()] || {};
    const tokenListDetails = tokenList[address?.toLowerCase()] || {};
    const userDefinedTokenDetails =
      tokens.find(({ address: _address }) =>
        isEqualCaseInsensitive(_address, address),
      ) || {};

    const tokenDetails = {
      ...staticTokenListDetails,
      ...tokenListDetails,
      ...userDefinedTokenDetails,
    };

    // boolean to check if the token is an ERC20
    const tokenDetailsStandardIsERC20 =
      isEqualCaseInsensitive(tokenDetails.standard, TokenStandard.ERC20) ||
      tokenDetails.erc20 === true;

    // boolean to check if the token is an NFT
    const noEvidenceThatTokenIsAnNFT =
      !tokenId &&
      !isEqualCaseInsensitive(tokenDetails.standard, TokenStandard.ERC1155) &&
      !isEqualCaseInsensitive(tokenDetails.standard, TokenStandard.ERC721) &&
      !tokenDetails.erc721;

    // boolean to check if the token is an ERC20 like
    const otherDetailsAreERC20Like =
      tokenDetails.decimals !== undefined && tokenDetails.symbol;

    // boolean to check if the token can be treated as an ERC20
    const tokenCanBeTreatedAsAnERC20 =
      tokenDetailsStandardIsERC20 ||
      (noEvidenceThatTokenIsAnNFT && otherDetailsAreERC20Like);

    let details;
    if (tokenCanBeTreatedAsAnERC20) {
      try {
        const balance = userAddress
          ? await fetchTokenBalance(address, userAddress, this.provider)
          : undefined;

        details = {
          address,
          balance,
          standard: TokenStandard.ERC20,
          decimals: tokenDetails.decimals,
          symbol: tokenDetails.symbol,
        };
      } catch (e) {
        // If the `fetchTokenBalance` call failed, `details` remains undefined, and we
        // fall back to the below `assetsContractController.getTokenStandardAndDetails` call
        log.warn(`Failed to get token balance. Error: ${e}`);
      }
    }

    // `details`` will be undefined if `tokenCanBeTreatedAsAnERC20`` is false,
    // or if it is true but the `fetchTokenBalance`` call failed. In either case, we should
    // attempt to retrieve details from `assetsContractController.getTokenStandardAndDetails`
    if (details === undefined) {
      try {
        details =
          await this.assetsContractController.getTokenStandardAndDetails(
            address,
            userAddress,
            tokenId,
          );
      } catch (e) {
        log.warn(`Failed to get token standard and details. Error: ${e}`);
      }
    }

    if (details) {
      const tokenDetailsStandardIsERC1155 = isEqualCaseInsensitive(
        details.standard,
        TokenStandard.ERC1155,
      );

      if (tokenDetailsStandardIsERC1155) {
        try {
          const balance = await fetchERC1155Balance(
            address,
            userAddress,
            tokenId,
            this.provider,
          );

          const balanceToUse = balance?._hex
            ? parseInt(balance._hex, 16).toString()
            : null;

          details = {
            ...details,
            balance: balanceToUse,
          };
        } catch (e) {
          // If the `fetchTokenBalance` call failed, `details` remains undefined, and we
          // fall back to the below `assetsContractController.getTokenStandardAndDetails` call
          log.warn('Failed to get token balance. Error:', e);
        }
      }
    }

    return {
      ...details,
      decimals: details?.decimals?.toString(10),
      balance: details?.balance?.toString(10),
    };
  }

  async getTokenStandardAndDetailsByChain(
    address,
    userAddress,
    tokenId,
    chainId,
  ) {
    const { tokensChainsCache } = this.tokenListController.state;
    const tokenList = tokensChainsCache?.[chainId]?.data || {};

    const { allTokens } = this.tokensController.state;
    const selectedAccount = this.accountsController.getSelectedAccount();
    const tokens = allTokens?.[chainId]?.[selectedAccount.address] || [];

    let staticTokenListDetails = {};
    if (chainId === CHAIN_IDS.MAINNET) {
      staticTokenListDetails =
        STATIC_MAINNET_TOKEN_LIST[address?.toLowerCase()] || {};
    }

<<<<<<< HEAD
  /**
   * Imports a new mnemonic to the vault.
   *
   * @param {number[]} mnemonic
   * @returns {Promise<string>} new account address
   */
  ///: BEGIN:ONLY_INCLUDE_IF(multi-srp)
  async importMnemonicToVault(mnemonic) {
    const releaseLock = await this.createVaultMutex.acquire();
    try {
      // TODO: `getKeyringsByType` is deprecated, this logic should probably be moved to the `KeyringController`.
      // FIXME: The `KeyringController` does not check yet for duplicated accounts with HD keyrings, see: https://github.com/MetaMask/core/issues/5411
      const alreadyImportedSrp = this.keyringController
        .getKeyringsByType(KeyringTypes.hd)
        .some((keyring) => {
          return isEqual(
            this.mnemonicUtil.convertEnglishWordlistIndicesToCodepoints(
              keyring.mnemonic,
            ),
            mnemonic,
          );
        });
=======
    const tokenListDetails = tokenList[address?.toLowerCase()] || {};
    const userDefinedTokenDetails =
      tokens.find(({ address: _address }) =>
        isEqualCaseInsensitive(_address, address),
      ) || {};
    const tokenDetails = {
      ...staticTokenListDetails,
      ...tokenListDetails,
      ...userDefinedTokenDetails,
    };
>>>>>>> 942336c9

    const tokenDetailsStandardIsERC20 =
      isEqualCaseInsensitive(tokenDetails.standard, TokenStandard.ERC20) ||
      tokenDetails.erc20 === true;

    const noEvidenceThatTokenIsAnNFT =
      !tokenId &&
      !isEqualCaseInsensitive(tokenDetails.standard, TokenStandard.ERC1155) &&
      !isEqualCaseInsensitive(tokenDetails.standard, TokenStandard.ERC721) &&
      !tokenDetails.erc721;

    const otherDetailsAreERC20Like =
      tokenDetails.decimals !== undefined && tokenDetails.symbol;

    // boolean to check if the token can be treated as an ERC20
    const tokenCanBeTreatedAsAnERC20 =
      tokenDetailsStandardIsERC20 ||
      (noEvidenceThatTokenIsAnNFT && otherDetailsAreERC20Like);

    let details;
    if (tokenCanBeTreatedAsAnERC20) {
      try {
        let balance = 0;
        if (this.#getGlobalChainId() === chainId) {
          balance = await fetchTokenBalance(
            address,
            userAddress,
            this.provider,
          );
        }

        details = {
          address,
          balance,
          standard: TokenStandard.ERC20,
          decimals: tokenDetails.decimals,
          symbol: tokenDetails.symbol,
        };
      } catch (e) {
        // If the `fetchTokenBalance` call failed, `details` remains undefined, and we
        // fall back to the below `assetsContractController.getTokenStandardAndDetails` call
        log.warn(`Failed to get token balance. Error: ${e}`);
      }
    }

    // `details`` will be undefined if `tokenCanBeTreatedAsAnERC20`` is false,
    // or if it is true but the `fetchTokenBalance`` call failed. In either case, we should
    // attempt to retrieve details from `assetsContractController.getTokenStandardAndDetails`
    if (details === undefined) {
      try {
        const networkClientId =
          this.networkController?.state?.networkConfigurationsByChainId?.[
            chainId
          ]?.rpcEndpoints[
            this.networkController?.state?.networkConfigurationsByChainId?.[
              chainId
            ]?.defaultRpcEndpointIndex
          ]?.networkClientId;

        details =
          await this.assetsContractController.getTokenStandardAndDetails(
            address,
            userAddress,
            tokenId,
            networkClientId,
          );
      } catch (e) {
        log.warn(`Failed to get token standard and details. Error: ${e}`);
      }
    }

    if (details) {
      const tokenDetailsStandardIsERC1155 = isEqualCaseInsensitive(
        details.standard,
        TokenStandard.ERC1155,
      );

      if (tokenDetailsStandardIsERC1155) {
        try {
          const balance = await fetchERC1155Balance(
            address,
            userAddress,
            tokenId,
            this.provider,
          );

          const balanceToUse = balance?._hex
            ? parseInt(balance._hex, 16).toString()
            : null;

          details = {
            ...details,
            balance: balanceToUse,
          };
        } catch (e) {
          // If the `fetchTokenBalance` call failed, `details` remains undefined, and we
          // fall back to the below `assetsContractController.getTokenStandardAndDetails` call
          log.warn('Failed to get token balance. Error:', e);
        }
      }
    }

    return {
      ...details,
      decimals: details?.decimals?.toString(10),
      balance: details?.balance?.toString(10),
    };
  }

  async getTokenSymbol(address) {
    try {
      const details =
        await this.assetsContractController.getTokenStandardAndDetails(address);
      return details?.symbol;
    } catch (e) {
      return null;
    }
  }

  /**
   * Creates a PRIMARY seed phrase backup for the user.
   *
   * Generate Encryption Key from the password using the Threshold OPRF and encrypt the seed phrase with the key.
   * Save the encrypted seed phrase in the metadata store.
   *
   * @param {string} password - The user's password.
   * @param {number[]} encodedSeedPhrase - The seed phrase to backup.
   * @param {string} keyringId - The keyring id of the backup seed phrase.
   */
  async createSeedPhraseBackup(password, encodedSeedPhrase, keyringId) {
    let createSeedPhraseBackupSuccess = false;
    try {
      this.metaMetricsController.bufferedTrace?.({
        name: TraceName.OnboardingCreateKeyAndBackupSrp,
        op: TraceOperation.OnboardingSecurityOp,
      });
      const seedPhraseAsBuffer = Buffer.from(encodedSeedPhrase);

      const seedPhrase =
        this._convertMnemonicToWordlistIndices(seedPhraseAsBuffer);

      await this.seedlessOnboardingController.createToprfKeyAndBackupSeedPhrase(
        password,
        seedPhrase,
        keyringId,
      );
      createSeedPhraseBackupSuccess = true;

      await this.syncKeyringEncryptionKey();
    } catch (error) {
      const errorMessage =
        error instanceof Error ? error.message : 'Unknown error';

      this.metaMetricsController.bufferedTrace?.({
        name: TraceName.OnboardingCreateKeyAndBackupSrpError,
        op: TraceOperation.OnboardingError,
        tags: { errorMessage },
      });
      this.metaMetricsController.bufferedEndTrace?.({
        name: TraceName.OnboardingCreateKeyAndBackupSrpError,
      });

      log.error('[createSeedPhraseBackup] error', error);
      throw error;
    } finally {
      this.metaMetricsController.bufferedEndTrace?.({
        name: TraceName.OnboardingCreateKeyAndBackupSrp,
        data: { success: createSeedPhraseBackupSuccess },
      });
    }
  }

  /**
   * Fetches and restores all the backed-up Secret Data (SRPs and Private keys)
   *
   * @param {string} password - The user's password.
   * @returns {Promise<Buffer[]>} The seed phrase.
   */
  async fetchAllSecretData(password) {
    let fetchAllSeedPhrasesSuccess = false;
    try {
      this.metaMetricsController.bufferedTrace?.({
        name: TraceName.OnboardingFetchSrps,
        op: TraceOperation.OnboardingSecurityOp,
      });
      const allSeedPhrases =
        await this.seedlessOnboardingController.fetchAllSecretData(password);
      fetchAllSeedPhrasesSuccess = true;

      return allSeedPhrases;
    } catch (error) {
      const errorMessage =
        error instanceof Error ? error.message : 'Unknown error';

      this.metaMetricsController.bufferedTrace?.({
        name: TraceName.OnboardingFetchSrpsError,
        op: TraceOperation.OnboardingError,
        tags: { errorMessage },
      });
      this.metaMetricsController.bufferedEndTrace?.({
        name: TraceName.OnboardingFetchSrpsError,
      });

      throw error;
    } finally {
      this.metaMetricsController.bufferedEndTrace?.({
        name: TraceName.OnboardingFetchSrps,
        data: { success: fetchAllSeedPhrasesSuccess },
      });
    }
  }

  /**
   * Sync latest global seedless password and override the current device password with latest global password.
   * Unlock the vault with the latest global password.
   *
   * @param {string} password - latest global seedless password
   * @returns {boolean} true if the sync was successful, false otherwise. Sync can fail if user is on a very old device
   * and user has changed password more than 20 times since the last time they used the app on this device.
   */
  async syncPasswordAndUnlockWallet(password) {
    let isPasswordSynced = false;
    const isSocialLoginFlow = this.onboardingController.getIsSocialLoginFlow();
    // check if the password is outdated
    const isPasswordOutdated = isSocialLoginFlow
      ? await this.seedlessOnboardingController.checkIsPasswordOutdated({
          skipCache: false,
        })
      : false;

    // if the flow is not social login or the password is not outdated,
    // we will proceed with the normal flow and use the password to unlock the vault
    if (!isSocialLoginFlow || !isPasswordOutdated) {
      await this.submitPassword(password);
      if (isSocialLoginFlow) {
        // revoke seedless refresh token asynchronously
        this.seedlessOnboardingController
          .revokeRefreshToken(password)
          .catch((err) => {
            log.error('error while revoking seedless refresh token', err);
          });
      }
      isPasswordSynced = true;
      return isPasswordSynced;
    }
    const releaseLock = await this.syncSeedlessGlobalPasswordMutex.acquire();

    try {
      const isKeyringPasswordValid = await this.keyringController
        .verifyPassword(password)
        .then(() => true)
        .catch((err) => {
          if (err.message.includes('Incorrect password')) {
            return false;
          }
          log.error('error while verifying keyring password', err.message);
          throw err;
        });

      // here e could be invalid password or outdated password error, which can result in following cases:
      // 1. Seedless controller password verification succeeded.
      // 2. Seedless controller failed but Keyring controller password verification succeeded.
      // 3. Both keyring and seedless controller password verification failed.
      await this.seedlessOnboardingController
        .submitGlobalPassword({
          globalPassword: password,
          maxKeyChainLength: 20,
        })
        .then(() => {
          // Case 1.
          isPasswordSynced = true;
        })
        .catch((err) => {
          log.error(
            `error while submitting global password: ${err.message} , isKeyringPasswordValid: ${isKeyringPasswordValid}`,
          );
          if (err instanceof RecoveryError) {
            // Keyring controller password verification succeeds and seedless controller failed.
            if (
              err?.message ===
                SeedlessOnboardingControllerErrorMessage.IncorrectPassword &&
              isKeyringPasswordValid
            ) {
              throw new Error(
                SeedlessOnboardingControllerErrorMessage.OutdatedPassword,
              );
            }
            throw new JsonRpcError(-32603, err.message, err.data);
          } else if (
            err.message ===
            SeedlessOnboardingControllerErrorMessage.MaxKeyChainLengthExceeded
          ) {
            isPasswordSynced = false;
          } else {
            throw err;
          }
        });

      // we are unable to recover the old pwd enc key as user is on a very old device.
      // create a new vault and encrypt the new vault with the latest global password.
      // also show a info popup to user.
      if (!isPasswordSynced) {
        // refresh the current auth tokens to get the latest auth tokens
        await this.seedlessOnboardingController.refreshAuthTokens();
        // create a new vault and encrypt the new vault with the latest global password
        await this.restoreSocialBackupAndGetSeedPhrase(password);
        // display info popup to user based on the password sync status
        return isPasswordSynced;
      }

      // re-encrypt the old vault data with the latest global password
      const keyringEncryptionKey =
        await this.seedlessOnboardingController.loadKeyringEncryptionKey();
      // use encryption key to unlock the keyring vault
      await this.submitEncryptionKey(keyringEncryptionKey);

      let changePasswordSuccess = false;
      try {
        // update seedlessOnboardingController to use latest global password
        await this.seedlessOnboardingController.syncLatestGlobalPassword({
          globalPassword: password,
        });

        this.metaMetricsController.bufferedTrace?.({
          name: TraceName.OnboardingResetPassword,
          op: TraceOperation.OnboardingSecurityOp,
        });
        // update vault password to global password
        await this.keyringController.changePassword(password);
        changePasswordSuccess = true;
        // sync the new keyring encryption key after keyring changePassword to the seedless onboarding controller
        await this.syncKeyringEncryptionKey();

        // check password outdated again skip cache to reset the cache after successful syncing
        await this.seedlessOnboardingController.checkIsPasswordOutdated({
          skipCache: true,
        });

        // revoke seedless refresh token asynchronously
        this.seedlessOnboardingController
          .revokeRefreshToken(password)
          .catch((err) => {
            log.error('error while revoking seedless refresh token', err);
          });
      } catch (err) {
        const errorMessage =
          err instanceof Error ? err.message : 'Unknown error';

        this.metaMetricsController.bufferedTrace?.({
          name: TraceName.OnboardingResetPasswordError,
          op: TraceOperation.OnboardingError,
          tags: { errorMessage },
        });
        this.metaMetricsController.bufferedEndTrace?.({
          name: TraceName.OnboardingResetPasswordError,
        });

        // lock app again on error after submitPassword succeeded
        await this.setLocked();
        throw err;
      } finally {
        this.metaMetricsController.bufferedEndTrace?.({
          name: TraceName.OnboardingResetPassword,
          data: { success: changePasswordSuccess },
        });
      }
      return isPasswordSynced;
    } finally {
      releaseLock();
    }
  }

  /**
   * Syncs the keyring encryption key with the seedless onboarding controller.
   *
   * @returns {Promise<void>}
   */
  async syncKeyringEncryptionKey() {
    // store the keyring encryption key in the seedless onboarding controller
    const keyringEncryptionKey =
      await this.keyringController.exportEncryptionKey();
    await this.seedlessOnboardingController.storeKeyringEncryptionKey(
      keyringEncryptionKey,
    );
  }

  /**
   * Checks if the seedless password is outdated.
   *
   * @param {boolean} skipCache - whether to skip the cache
   * @returns {Promise<boolean | undefined>} true if the password is outdated, false otherwise, undefined if the flow is not seedless
   */
  async checkIsSeedlessPasswordOutdated(skipCache = false) {
    const isSocialLoginFlow = this.onboardingController.getIsSocialLoginFlow();
    const { completedOnboarding } = this.onboardingController.state;

    if (!isSocialLoginFlow || !completedOnboarding) {
      // this is only available for seedless onboarding flow and completed onboarding
      return false;
    }

    const isPasswordOutdated =
      await this.seedlessOnboardingController.checkIsPasswordOutdated({
        skipCache,
      });
    return isPasswordOutdated;
  }

  /**
   * Syncs the seed phrases with the social login flow.
   *
   * @returns {Promise<void>}
   */
  async syncSeedPhrases() {
    const isSocialLoginFlow = this.onboardingController.getIsSocialLoginFlow();

    if (!isSocialLoginFlow) {
      throw new Error(
        'Syncing seed phrases is only available for social login flow',
      );
    }

    // 1. fetch all seed phrases
    const [rootSecret, ...otherSecrets] = await this.fetchAllSecretData();
    if (!rootSecret) {
      throw new Error('No root SRP found');
    }

    for (const secret of otherSecrets) {
      // import SRP secret
      // Get the SRP hash, and find the hash in the local state
      const srpHash =
        this.seedlessOnboardingController.getSecretDataBackupState(
          secret.data,
          secret.type,
        );

      if (!srpHash) {
        // import private key secret
        if (secret.type === SecretType.PrivateKey) {
          await this.importAccountWithStrategy(
            'privateKey',
            [bytesToHex(secret.data)],
            {
              shouldCreateSocialBackup: false,
              shouldSelectAccount: false,
            },
          );
          continue;
        }

        // If SRP is not in the local state, import it to the vault
        // convert the seed phrase to a mnemonic (string)
        const encodedSrp = this._convertEnglishWordlistIndicesToCodepoints(
          secret.data,
        );
        const mnemonicToRestore = Buffer.from(encodedSrp).toString('utf8');

        // import the new mnemonic to the current vault
        await this.importMnemonicToVault(mnemonicToRestore, {
          shouldCreateSocialBackup: false,
          shouldSelectAccount: false,
          shouldImportSolanaAccount: true,
        });
      }
    }
  }

  /**
   * Adds a new seed phrase backup for the user.
   *
   * If `syncWithSocial` is false, it will only update the local state,
   * and not sync the seed phrase to the server.
   *
   * @param {string} mnemonic - The mnemonic to derive the seed phrase from.
   * @param {string} keyringId - The keyring id of the backup seed phrase.
   * @param {boolean} syncWithSocial - whether to skip syncing with social login
   */
  async addNewSeedPhraseBackup(mnemonic, keyringId, syncWithSocial = true) {
    const seedPhraseAsBuffer = Buffer.from(mnemonic, 'utf8');

    const seedPhraseAsUint8Array =
      this._convertMnemonicToWordlistIndices(seedPhraseAsBuffer);

    if (syncWithSocial) {
      let addNewSeedPhraseBackupSuccess = false;
      try {
        this.metaMetricsController.bufferedTrace?.({
          name: TraceName.OnboardingAddSrp,
          op: TraceOperation.OnboardingSecurityOp,
        });
        await this.seedlessOnboardingController.addNewSecretData(
          seedPhraseAsUint8Array,
          SecretType.Mnemonic,
          {
            keyringId,
          },
        );
        addNewSeedPhraseBackupSuccess = true;
      } catch (err) {
        const errorMessage =
          err instanceof Error ? err.message : 'Unknown error';

        this.metaMetricsController.bufferedTrace?.({
          name: TraceName.OnboardingAddSrpError,
          op: TraceOperation.OnboardingError,
          tags: { errorMessage },
        });
        this.metaMetricsController.bufferedEndTrace?.({
          name: TraceName.OnboardingAddSrpError,
        });

        throw err;
      } finally {
        this.metaMetricsController.bufferedEndTrace?.({
          name: TraceName.OnboardingAddSrp,
          data: { success: addNewSeedPhraseBackupSuccess },
        });
      }
    } else {
      // Do not sync the seed phrase to the server, only update the local state
      this.seedlessOnboardingController.updateBackupMetadataState({
        keyringId,
        data: seedPhraseAsUint8Array,
        type: SecretType.Mnemonic,
      });
    }
  }

  //=============================================================================
  // VAULT / KEYRING RELATED METHODS
  //=============================================================================

  /**
   * Creates a new Vault and create a new keychain.
   *
   * A vault, or KeyringController, is a controller that contains
   * many different account strategies, currently called Keyrings.
   * Creating it new means wiping all previous keyrings.
   *
   * A keychain, or keyring, controls many accounts with a single backup and signing strategy.
   * For example, a mnemonic phrase can generate many accounts, and is a keyring.
   *
   * @param {string} password
   * @returns {object} created keyring object
   */
  async createNewVaultAndKeychain(password) {
    const releaseLock = await this.createVaultMutex.acquire();
    try {
      await this.keyringController.createNewVaultAndKeychain(password);
      return this.keyringController.state.keyrings[0];
    } finally {
      releaseLock();
    }
  }

  /**
   * Imports a new mnemonic to the vault.
   *
   * @param {string} mnemonic - The mnemonic to import.
   * @param {object} options - The options for the import.
   * @param {boolean} options.shouldCreateSocialBackup - whether to create a backup for the seedless onboarding flow
   * @param {boolean} options.shouldSelectAccount - whether to select the new account in the wallet
   * @param {boolean} options.shouldImportSolanaAccount - whether to import a Solana account
   * @returns {Promise<string>} new account address
   */
  async importMnemonicToVault(
    mnemonic,
    options = {
      shouldCreateSocialBackup: true,
      shouldSelectAccount: true,
      shouldImportSolanaAccount: true,
    },
  ) {
    const {
      shouldCreateSocialBackup,
      shouldSelectAccount,
      shouldImportSolanaAccount,
    } = options;
    const releaseLock = await this.createVaultMutex.acquire();
    try {
      // TODO: `getKeyringsByType` is deprecated, this logic should probably be moved to the `KeyringController`.
      // FIXME: The `KeyringController` does not check yet for duplicated accounts with HD keyrings, see: https://github.com/MetaMask/core/issues/5411
      const alreadyImportedSrp = this.keyringController
        .getKeyringsByType(KeyringTypes.hd)
        .some((keyring) => {
          return (
            Buffer.from(
              this._convertEnglishWordlistIndicesToCodepoints(keyring.mnemonic),
            ).toString('utf8') === mnemonic
          );
        });

      if (alreadyImportedSrp) {
        throw new Error(
          'This Secret Recovery Phrase has already been imported.',
        );
      }

      const { id } = await this.keyringController.addNewKeyring(
        KeyringTypes.hd,
        {
          mnemonic,
          numberOfAccounts: 1,
        },
      );

      const [newAccountAddress] = await this.keyringController.withKeyring(
        { id },
        async ({ keyring }) => keyring.getAccounts(),
      );

      if (this.onboardingController.getIsSocialLoginFlow()) {
        try {
          // if social backup is requested, add the seed phrase backup
          await this.addNewSeedPhraseBackup(
            mnemonic,
            id,
            shouldCreateSocialBackup,
          );
        } catch (err) {
          // handle seedless controller import error by reverting keyring controller mnemonic import
          // KeyringController.removeAccount will remove keyring when it's emptied, currently there are no other method in keyring controller to remove keyring
          await this.keyringController.removeAccount(newAccountAddress);
          throw err;
        }
      }

      if (shouldSelectAccount) {
        const account =
          this.accountsController.getAccountByAddress(newAccountAddress);
        this.accountsController.setSelectedAccount(account.id);
      }

      const discoveredAccounts = await this._addAccountsWithBalance(
        id,
        shouldImportSolanaAccount,
      );

      return {
        newAccountAddress,
        discoveredAccounts,
      };
    } finally {
      releaseLock();
    }
  }

  /**
   * Restores an array of seed phrases to the vault and updates the SocialBackupMetadataState if import is successful.
   *
   * This method is used to restore seed phrases from the Social Backup.
   *
   * @param {{data: Uint8Array, type: SecretType, timestamp: number, version: number}[]} secretDatas - The seed phrases to restore.
   * @returns {Promise<void>}
   */
  async restoreSeedPhrasesToVault(secretDatas) {
    const isSocialLoginFlow = this.onboardingController.getIsSocialLoginFlow();

    if (!isSocialLoginFlow) {
      // import the restored seed phrase (mnemonics) to the vault
      // this is only available for social login flow
      return; // or throw error here?
    }

    // These mnemonics are restored from the Social Backup, so we don't need to do it again
    const shouldCreateSocialBackup = false;
    // This is used to select the new account in the wallet.
    // During the restore seed phrases, we just do the import, but don't change the selected account.
    // Just let the user select the account manually after the restore.
    const shouldSetSelectedAccount = false;

    // This method is called during the social login rehydration.
    // At that point, we won't import the Solana account yet, since the wallet onboarding is not completed yet.
    // Solana accounts will be imported after the wallet onboarding is completed.
    const shouldImportSolanaAccount = false;

    for (const secret of secretDatas) {
      // import SRP secret
      // Get the SRP hash, and find the hash in the local state
      const srpHash =
        this.seedlessOnboardingController.getSecretDataBackupState(
          secret.data,
          secret.type,
        );
      if (srpHash) {
        // If SRP is in the local state, skip it
        continue;
      }

      if (secret.type === SecretType.PrivateKey) {
        await this.importAccountWithStrategy(
          'privateKey',
          [bytesToHex(secret.data)],
          {
            shouldCreateSocialBackup,
            shouldSelectAccount: shouldSetSelectedAccount,
          },
        );
        continue;
      }

      // If SRP is not in the local state, import it to the vault
      // convert the seed phrase to a mnemonic (string)
      const encodedSrp = this._convertEnglishWordlistIndicesToCodepoints(
        secret.data,
      );
      const mnemonicToRestore = Buffer.from(encodedSrp).toString('utf8');

      // import the new mnemonic to the vault
      await this.importMnemonicToVault(mnemonicToRestore, {
        shouldCreateSocialBackup,
        shouldSelectAccount: shouldSetSelectedAccount,
        shouldImportSolanaAccount,
      });
    }
  }

  /**
   * Fetches and restores the seed phrase from the metadata store using the social login and restore the vault using the seed phrase.
   *
   * @param {string} password - The password.
   * @returns The seed phrase.
   */
  async restoreSocialBackupAndGetSeedPhrase(password) {
    try {
      // get the first seed phrase from the array, this is the oldest seed phrase
      // and we will use it to create the initial vault
      const [firstSecretData, ...remainingSecretData] =
        await this.fetchAllSecretData(password);

      const firstSeedPhrase = this._convertEnglishWordlistIndicesToCodepoints(
        firstSecretData.data,
      );
      const mnemonic = Buffer.from(firstSeedPhrase).toString('utf8');
      const encodedSeedPhrase = Array.from(
        Buffer.from(mnemonic, 'utf8').values(),
      );
      // restore the vault using the root seed phrase
      await this.createNewVaultAndRestore(password, encodedSeedPhrase);

      // restore the remaining Mnemonics/SeedPhrases/PrivateKeys to the vault
      if (remainingSecretData.length > 0) {
        await this.restoreSeedPhrasesToVault(remainingSecretData);
      }

      return mnemonic;
    } catch (error) {
      log.error('Error restoring social backup and getting seed phrase', error);
      if (error instanceof RecoveryError) {
        throw new JsonRpcError(-32603, error.message, error.data);
      }
      throw error;
    }
  }

  /**
   * Generates a new mnemonic phrase and adds it to the vault, creating a new HD keyring.
   * This method automatically creates one account associated with the new keyring.
   * The method is protected by a mutex to prevent concurrent vault modifications.
   *
   * @async
   * @returns {Promise<string>} The address of the newly created account
   * @throws Will throw an error if keyring creation fails
   */
  async generateNewMnemonicAndAddToVault() {
    const releaseLock = await this.createVaultMutex.acquire();
    try {
      // addNewKeyring auto creates 1 account.
      const { id } = await this.keyringController.addNewKeyring(
        KeyringTypes.hd,
      );
      const [newAccount] = await this.keyringController.withKeyring(
        { id },
        async ({ keyring }) => keyring.getAccounts(),
      );
      const account = this.accountsController.getAccountByAddress(newAccount);
      this.accountsController.setSelectedAccount(account.id);

      // NOTE: No need to update balances here since we're generating a fresh seed.

      return newAccount;
    } finally {
      releaseLock();
    }
  }

  /**
   * Create a new Vault and restore an existent keyring.
   *
   * @param {string} password
   * @param {number[]} encodedSeedPhrase - The seed phrase, encoded as an array
   * of UTF-8 bytes.
   */
  async createNewVaultAndRestore(password, encodedSeedPhrase) {
    const releaseLock = await this.createVaultMutex.acquire();
    try {
      const { completedOnboarding } = this.onboardingController.state;

      // clear permissions
      this.permissionController.clearState();

      // Clear snap state
      await this.snapController.clearState();

      // Currently, the account-order-controller is not in sync with
      // the accounts-controller. To properly persist the hidden state
      // of accounts, we should add a new flag to the account struct
      // to indicate if it is hidden or not.
      // TODO: Update @metamask/accounts-controller to support this.
      this.accountOrderController.updateHiddenAccountsList([]);

      // clear accounts in AccountTrackerController
      this.accountTrackerController.clearAccounts();

      this.txController.clearUnapprovedTransactions();

      if (completedOnboarding) {
        this.tokenDetectionController.enable();
      }

      const utf8ArraySeedPhrase = Uint8Array.from(encodedSeedPhrase);
      const seed =
        this.mnemonicUtil.convertMnemonicToWordlistIndices(utf8ArraySeedPhrase);
      // create new vault
<<<<<<< HEAD
      await this.keyringController.createNewVaultAndRestore(password, seed);
=======
      const seedPhraseAsUint8Array =
        this._convertMnemonicToWordlistIndices(seedPhraseAsBuffer);
      await this.keyringController.createNewVaultAndRestore(
        password,
        seedPhraseAsUint8Array,
      );
>>>>>>> 942336c9

      // We re-created the vault, meaning we only have 1 new HD keyring
      // now. We re-create the internal list of accounts (which is
      // not an expensive operation, since we should only have 1 HD
      // keyring that has one default account.
      // TODO: Remove this once the `accounts-controller` once only
      // depends only on keyrings `:stateChange`.
      await this.accountsController.updateAccounts();

      // And we re-init the account tree controller too, to use the
      // newly created accounts.
      // TODO: Remove this once the `accounts-controller` once only
      // depends only on keyrings `:stateChange`.
      this.accountTreeController.init();

      if (completedOnboarding) {
        await this._addAccountsWithBalance();
      }

      if (getIsSeedlessOnboardingFeatureEnabled()) {
        const isSocialLoginFlow =
          this.onboardingController.getIsSocialLoginFlow();
        if (isSocialLoginFlow) {
          // if it's social login flow, update the local backup metadata state of SeedlessOnboarding Controller
          const primaryKeyringId =
            this.keyringController.state.keyrings[0].metadata.id;
          this.seedlessOnboardingController.updateBackupMetadataState({
            keyringId: primaryKeyringId,
            data: seedPhraseAsUint8Array,
            type: SecretType.Mnemonic,
          });

          await this.syncKeyringEncryptionKey();
        }
      }
    } finally {
      releaseLock();
    }
  }

  ///: BEGIN:ONLY_INCLUDE_IF(multichain)
  async _getMultichainWalletSnapClient(snapId) {
    const keyring = await this.getSnapKeyring();
    const messenger = this.controllerMessenger;

    return new MultichainWalletSnapClient(snapId, keyring, messenger);
  }
  ///: END:ONLY_INCLUDE_IF

  /**
   * Adds accounts with balances to the keyring.
   *
   * @param {string} keyringId - The Optional ID of the keyring to add the accounts to.
   * @param {boolean} shouldImportSolanaAccount - Whether to import Solana accounts.
   * For the context, we do not need to import the Solana account if the onboarding flow has not completed yet during the social login import flow.
   */
  async _addAccountsWithBalance(keyringId, shouldImportSolanaAccount = true) {
    try {
      await this.userStorageController.setHasAccountSyncingSyncedAtLeastOnce(
        false,
      );
      await this.userStorageController.setIsAccountSyncingReadyToBeDispatched(
        false,
      );
      // Scan accounts until we find an empty one
      const chainId = this.#getGlobalChainId();

      const keyringSelector = keyringId
        ? { id: keyringId }
        : { type: KeyringTypes.hd };

      const {
        accounts,
        ///: BEGIN:ONLY_INCLUDE_IF(solana)
        entropySource,
        ///: END:ONLY_INCLUDE_IF
      } = await this.keyringController.withKeyring(
        keyringSelector,
        async ({
          keyring,
          ///: BEGIN:ONLY_INCLUDE_IF(solana)
          metadata,
          ///: END:ONLY_INCLUDE_IF
        }) => {
          const keyringAccounts = await keyring.getAccounts();
          return {
            accounts: keyringAccounts,
            ///: BEGIN:ONLY_INCLUDE_IF(solana)
            entropySource: metadata.id,
            ///: END:ONLY_INCLUDE_IF
          };
        },
      );
      let address = accounts[accounts.length - 1];

      for (let count = accounts.length; ; count++) {
        const balance = await this.getBalance(address, this.provider);

        if (balance === '0x0') {
          // This account has no balance, so check for tokens
          await this.tokenDetectionController.detectTokens({
            chainIds: [chainId],
            selectedAddress: address,
          });

          const tokens =
            this.tokensController.state.allTokens?.[chainId]?.[address];
          const detectedTokens =
            this.tokensController.state.allDetectedTokens?.[chainId]?.[address];

          if (
            (tokens?.length ?? 0) === 0 &&
            (detectedTokens?.length ?? 0) === 0
          ) {
            // This account has no balance or tokens
            if (count !== 1) {
              await this.removeAccount(address);
            }
            break;
          }
        }

        // This account has assets, so check the next one
        address = await this.keyringController.withKeyring(
          keyringSelector,
          async ({ keyring }) => {
            const [newAddress] = await keyring.addAccounts(1);
            return newAddress;
          },
        );
      }

      const discoveredAccounts = {
        bitcoin: 0,
        solana: 0,
      };

      ///: BEGIN:ONLY_INCLUDE_IF(bitcoin)
      const btcClient = await this._getMultichainWalletSnapClient(
        BITCOIN_WALLET_SNAP_ID,
      );
      const btcScope = BtcScope.Mainnet;
      const btcAccounts = await btcClient.discoverAccounts(
        entropySource,
        btcScope,
      );

      discoveredAccounts.bitcoin = btcAccounts.length;

      // If none accounts got discovered, we still create the first (default) one.
      if (btcAccounts.length === 0) {
        await this._addSnapAccount(entropySource, btcClient, {
          scope: btcScope,
          synchronize: false,
        });
      }
      ///: END:ONLY_INCLUDE_IF

      ///: BEGIN:ONLY_INCLUDE_IF(solana)
      if (shouldImportSolanaAccount) {
        const solanaClient = await this._getMultichainWalletSnapClient(
          SOLANA_WALLET_SNAP_ID,
        );
        const solScope = SolScope.Mainnet;
        const solanaAccounts = await solanaClient.discoverAccounts(
          entropySource,
          solScope,
        );

        discoveredAccounts.solana = solanaAccounts.length;

        // If none accounts got discovered, we still create the first (default) one.
        if (solanaAccounts.length === 0) {
          await this._addSnapAccount(entropySource, solanaClient, {
            scope: solScope,
          });
        }
      }
      ///: END:ONLY_INCLUDE_IF
      return discoveredAccounts;
    } catch (e) {
      log.warn(`Failed to add accounts with balance. Error: ${e}`);
      return {
        bitcoin: 0,
        solana: 0,
      };
    } finally {
      await this.userStorageController.setHasAccountSyncingSyncedAtLeastOnce(
        true,
      );
      await this.userStorageController.setIsAccountSyncingReadyToBeDispatched(
        true,
      );
    }
  }

  /**
   * Imports accounts with balances to the keyring.
   */
  async _importAccountsWithBalances() {
    const shouldImportSolanaAccount = true;
    const { keyrings } = this.keyringController.state;

    // walk through all the keyrings and import the solana accounts for the HD keyrings
    for (const { metadata } of keyrings) {
      // check if the keyring is an HD keyring
      const isHdKeyring = await this.keyringController.withKeyring(
        { id: metadata.id },
        async ({ keyring }) => {
          return keyring.type === KeyringTypes.hd;
        },
      );
      if (isHdKeyring) {
        await this._addAccountsWithBalance(
          metadata.id,
          shouldImportSolanaAccount,
        );
      }
    }
  }

  /**
   * Adds Snap account to the keyring.
   *
   * @param {string} keyringId - The ID of the keyring to add the account to.
   * @param {object} client - The Snap client instance.
   * @param {object} options - The options to pass to the createAccount method.
   */
  ///: BEGIN:ONLY_INCLUDE_IF(multichain)
  async _addSnapAccount(keyringId, client, options = {}) {
    let entropySource = keyringId;
    try {
      if (!entropySource) {
        // Get the entropy source from the first HD keyring
        const id = await this.keyringController.withKeyring(
          { type: KeyringTypes.hd },
          async ({ metadata }) => {
            return metadata.id;
          },
        );
        entropySource = id;
      }

      return await client.createAccount(
        { ...options, entropySource },
        {
          displayConfirmation: false,
          displayAccountNameSuggestion: false,
          setSelectedAccount: false,
        },
      );
    } catch (e) {
      // Do not block the onboarding flow if this fails
      log.warn(`Failed to add Snap account. Error: ${e}`);
      captureException(e);
      return null;
    }
  }
  ///: END:ONLY_INCLUDE_IF

  /**
   * Get an account balance from the AccountTrackerController or request it directly from the network.
   *
   * @param {string} address - The account address
   * @param {Provider} provider - The provider instance to use when asking the network
   */
  async getBalance(address, provider) {
    const accounts =
      this.accountTrackerController.state.accountsByChainId[
        this.#getGlobalChainId()
      ];
    const cached = accounts?.[address];

    if (cached && cached.balance) {
      return cached.balance;
    }

    try {
      const balance = await provider.request({
        method: 'eth_getBalance',
        params: [address, 'latest'],
      });
      return balance || '0x0';
    } catch (error) {
      log.error(error);
      throw error;
    }
  }

  /**
   * Submits the user's password and attempts to unlock the vault.
   * Also synchronizes the preferencesController, to ensure its schema
   * is up to date with known accounts once the vault is decrypted.
   *
   * @param {string} password - The user's password
   */
  async submitPassword(password) {
    await this.submitPasswordOrEncryptionKey({ password });
  }

  /**
   * Submits the user's encryption key and attempts to unlock the vault.
   * Also synchronizes the preferencesController, to ensure its schema
   * is up to date with known accounts once the vault is decrypted.
   *
   * @param {string} encryptionKey - The user's encryption key
   */
  async submitEncryptionKey(encryptionKey) {
    await this.submitPasswordOrEncryptionKey({ encryptionKey });
  }

  /**
   * Attempts to unlock the vault using either the user's password or encryption
   * key. Also synchronizes the preferencesController, to ensure its schema is
   * up to date with known accounts once the vault is decrypted.
   *
   * @param {object} params - The function parameters.
   * @param {string} params.password - The user's password.
   * @param {string} params.encryptionKey - The user's encryption key.
   */
  async submitPasswordOrEncryptionKey({ password, encryptionKey }) {
    const isSocialLoginFlow = this.onboardingController.getIsSocialLoginFlow();

    // Before attempting to unlock the keyrings, we need the offscreen to have loaded.
    await this.offscreenPromise;

    if (encryptionKey) {
      await this.keyringController.submitEncryptionKey(encryptionKey);
    } else {
      await this.keyringController.submitPassword(password);
      if (isSocialLoginFlow) {
        // unlock the seedless onboarding vault
        await this.seedlessOnboardingController.submitPassword(password);
      }
    }

    try {
      await this.blockTracker.checkForLatestBlock();
    } catch (error) {
      log.error('Error while unlocking extension.', error);
    }

    await this.accountsController.updateAccounts();
    ///: BEGIN:ONLY_INCLUDE_IF(multichain)
    // Init multichain accounts after creating internal accounts.
    this.multichainAccountService.init();
    ///: END:ONLY_INCLUDE_IF
    // Force account-tree refresh after all accounts have been updated.
    this.accountTreeController.init();
  }

  async _loginUser(password) {
    try {
      // Automatic login via config password
      await this.submitPassword(password);

      // Updating accounts in this.accountTrackerController before starting UI syncing ensure that
      // state has account balance before it is synced with UI
      await this.accountTrackerController.updateAccountsAllActiveNetworks();
    } finally {
      this._startUISync();
    }
  }

  _startUISync() {
    // Message startUISync is used to start syncing state with UI
    // Sending this message after login is completed helps to ensure that incomplete state without
    // account details are not flushed to UI.
    this.emit('startUISync');
    this.startUISync = true;
    this.memStore.subscribe(this.sendUpdate.bind(this));
  }

  /**
   * Submits a user's encryption key to log the user in via login token
   */
  async submitEncryptionKeyFromSessionStorage() {
    try {
      const { loginToken, loginSalt } =
        await this.extension.storage.session.get(['loginToken', 'loginSalt']);
      if (loginToken && loginSalt) {
        const { vault } = this.keyringController.state;

        const jsonVault = JSON.parse(vault);

        if (jsonVault.salt !== loginSalt) {
          console.warn(
            'submitEncryptionKey: Stored salt and vault salt do not match',
          );
          await this.clearLoginArtifacts();
          return;
        }

        await this.keyringController.submitEncryptionKey(loginToken, loginSalt);
      }
    } catch (e) {
      // If somehow this login token doesn't work properly,
      // remove it and the user will get shown back to the unlock screen
      await this.clearLoginArtifacts();
      throw e;
    }
  }

  async clearLoginArtifacts() {
    await this.extension.storage.session.remove(['loginToken', 'loginSalt']);
  }

  /**
   * Submits a user's password to check its validity.
   *
   * @param {string} password - The user's password
   */
  async verifyPassword(password) {
    await this.keyringController.verifyPassword(password);
  }

  /**
   * @type Identity
   * @property {string} name - The account nickname.
   * @property {string} address - The account's ethereum address, in lower case.
   * receiving funds from our automatic Ropsten faucet.
   */

  /**
   * Gets the mnemonic of the user's primary keyring.
   */
  getPrimaryKeyringMnemonic() {
    const [keyring] = this.keyringController.getKeyringsByType(
      KeyringType.hdKeyTree,
    );
    if (!keyring.mnemonic) {
      throw new Error('Primary keyring mnemonic unavailable.');
    }

    return keyring.mnemonic;
  }

  /**
   * Gets the mnemonic seed of the user's primary keyring.
   */
  getPrimaryKeyringMnemonicSeed() {
    const [keyring] = this.keyringController.getKeyringsByType(
      KeyringType.hdKeyTree,
    );
    if (!keyring.seed) {
      throw new Error('Primary keyring mnemonic unavailable.');
    }

    return keyring.seed;
  }

  //
  // Hardware
  //

  async attemptLedgerTransportCreation() {
    return await this.#withKeyringForDevice(
      { name: HardwareDeviceNames.ledger },
      async (keyring) => keyring.attemptMakeApp(),
    );
  }

  /**
   * Fetch account list from a hardware device.
   *
   * @param deviceName
   * @param page
   * @param hdPath
   * @returns [] accounts
   */
  async connectHardware(deviceName, page, hdPath) {
    return this.#withKeyringForDevice(
      { name: deviceName, hdPath },
      async (keyring) => {
        let accounts = [];
        switch (page) {
          case -1:
            accounts = await keyring.getPreviousPage();
            break;
          case 1:
            accounts = await keyring.getNextPage();
            break;
          default:
            accounts = await keyring.getFirstPage();
        }

        // Merge with existing accounts
        // and make sure addresses are not repeated
        const oldAccounts = await this.keyringController.getAccounts();

        const accountsToTrack = [
          ...new Set(
            oldAccounts.concat(accounts.map((a) => a.address.toLowerCase())),
          ),
        ];
        this.accountTrackerController.syncWithAddresses(accountsToTrack);
        return accounts;
      },
    );
  }

  /**
   * Check if the device is unlocked
   *
   * @param deviceName
   * @param hdPath
   * @returns {Promise<boolean>}
   */
  async checkHardwareStatus(deviceName, hdPath) {
    return this.#withKeyringForDevice(
      { name: deviceName, hdPath },
      async (keyring) => {
        return keyring.isUnlocked();
      },
    );
  }

  /**
   * Get hardware type that will be sent for metrics logging.
   *
   * @param {string} address - Address to retrieve the keyring from
   * @returns {HardwareKeyringType} Keyring hardware type
   */
  async getHardwareTypeForMetric(address) {
    return await this.keyringController.withKeyring(
      { address },
      ({ keyring }) => HardwareKeyringType[keyring.type],
    );
  }

  /**
   * Clear
   *
   * @param deviceName
   * @returns {Promise<boolean>}
   */
  async forgetDevice(deviceName) {
    return this.#withKeyringForDevice({ name: deviceName }, async (keyring) => {
      for (const address of keyring.accounts) {
        this._onAccountRemoved(address);
      }

      keyring.forgetDevice();

      return true;
    });
  }

  /**
   * Retrieves the keyring for the selected address and using the .type returns
   * a subtype for the account. Either 'hardware', 'imported', 'snap', or 'MetaMask'.
   *
   * @param {string} address - Address to retrieve keyring for
   * @returns {'hardware' | 'imported' | 'snap' | 'MetaMask'}
   */
  async getAccountType(address) {
    const keyringType =
      await this.keyringController.getAccountKeyringType(address);
    switch (keyringType) {
      case KeyringType.trezor:
      case KeyringType.oneKey:
      case KeyringType.lattice:
      case KeyringType.qr:
      case KeyringType.ledger:
        return 'hardware';
      case KeyringType.imported:
        return 'imported';
      case KeyringType.snap:
        return 'snap';
      default:
        return 'MetaMask';
    }
  }

  /**
   * Retrieves the keyring for the selected address and using the .type
   * determines if a more specific name for the device is available. Returns
   * undefined for non hardware wallets.
   *
   * @param {string} address - Address to retrieve keyring for
   * @returns {'ledger' | 'lattice' | string | undefined}
   */
  async getDeviceModel(address) {
    return this.keyringController.withKeyring(
      { address },
      async ({ keyring }) => {
        switch (keyring.type) {
          case KeyringType.trezor:
          case KeyringType.oneKey:
            return keyring.getModel();
          case KeyringType.qr:
            return keyring.getName();
          case KeyringType.ledger:
            // TODO: get model after ledger keyring exposes method
            return HardwareDeviceNames.ledger;
          case KeyringType.lattice:
            // TODO: get model after lattice keyring exposes method
            return HardwareDeviceNames.lattice;
          default:
            return undefined;
        }
      },
    );
  }

  /**
   * get hardware account label
   *
   * @param name
   * @param index
   * @param hdPathDescription
   * @returns string label
   */
  getAccountLabel(name, index, hdPathDescription) {
    return `${name[0].toUpperCase()}${name.slice(1)} ${
      parseInt(index, 10) + 1
    } ${hdPathDescription || ''}`.trim();
  }

  /**
   * Imports an account from a Trezor or Ledger device.
   *
   * @param index
   * @param deviceName
   * @param hdPath
   * @param hdPathDescription
   * @returns {} keyState
   */
  async unlockHardwareWalletAccount(
    index,
    deviceName,
    hdPath,
    hdPathDescription,
  ) {
    const { address: unlockedAccount } = await this.#withKeyringForDevice(
      { name: deviceName, hdPath },
      async (keyring) => {
        keyring.setAccountToUnlock(index);
        const [address] = await keyring.addAccounts(1);
        return {
          address: normalize(address),
          label: this.getAccountLabel(
            deviceName === HardwareDeviceNames.qr
              ? keyring.getName()
              : deviceName,
            index,
            hdPathDescription,
          ),
        };
      },
    );
    // Select the account
    this.preferencesController.setSelectedAddress(unlockedAccount);

    const accounts = this.accountsController.listAccounts();

    const { identities } = this.preferencesController.state;
    return { unlockedAccount, identities, accounts };
  }

  //
  // Account Management
  //

  /**
   * Adds a new account to the keyring corresponding to the given `keyringId`,
   * or to the default (first) HD keyring if no `keyringId` is provided.
   *
   * @param {number} accountCount - The number of accounts to create
   * @param {string} _keyringId - The keyring identifier.
   * @returns {Promise<string>} The address of the newly-created account.
   */
  async addNewAccount(accountCount, _keyringId) {
    const oldAccounts = await this.keyringController.getAccounts();
    const keyringSelector = _keyringId
      ? { id: _keyringId }
      : { type: KeyringTypes.hd };

    const addedAccountAddress = await this.keyringController.withKeyring(
      keyringSelector,
      async ({ keyring }) => {
        if (keyring.type !== KeyringTypes.hd) {
          throw new Error('Cannot add account to non-HD keyring');
        }
        const accountsInKeyring = await keyring.getAccounts();

        // Only add an account if the accountCount matches the accounts in the keyring.
        if (accountCount && accountCount !== accountsInKeyring.length) {
          if (accountCount > accountsInKeyring.length) {
            throw new Error('Account out of sequence');
          }

          const existingAccount = accountsInKeyring[accountCount];

          if (!existingAccount) {
            throw new Error(`Can't find account at index ${accountCount}`);
          }

          return existingAccount;
        }

        const [newAddress] = await keyring.addAccounts(1);
        if (oldAccounts.includes(newAddress)) {
          await keyring.removeAccount(newAddress);
          throw new Error(`Cannot add duplicate ${newAddress} account`);
        }
        return newAddress;
      },
    );

    if (!oldAccounts.includes(addedAccountAddress)) {
      this.preferencesController.setSelectedAddress(addedAccountAddress);
    }

    return addedAccountAddress;
  }

  /**
   * Verifies the validity of the current vault's seed phrase.
   *
   * Validity: seed phrase restores the accounts belonging to the current vault.
   *
   * Called when the first account is created and on unlocking the vault.
   *
   * @param {string} password
   * @param {string} _keyringId - This is the identifier for the hd keyring.
   * @returns {Promise<number[]>} The seed phrase to be confirmed by the user,
   * encoded as an array of UTF-8 bytes.
   */
  async getSeedPhrase(password, _keyringId) {
<<<<<<< HEAD
    const srp = await this.keyringController.exportSeedPhrase(
      password,
      ///: BEGIN:ONLY_INCLUDE_IF(multi-srp)
      _keyringId,
      ///: END:ONLY_INCLUDE_IF
=======
    return this._convertEnglishWordlistIndicesToCodepoints(
      await this.keyringController.exportSeedPhrase(password, _keyringId),
>>>>>>> 942336c9
    );
    return this.mnemonicUtil.convertEnglishWordlistIndicesToCodepoints(srp);
  }

  /**
   * Clears the transaction history, to allow users to force-reset their nonces.
   * Mostly used in development environments, when networks are restarted with
   * the same network ID.
   *
   * @returns {Promise<string>} The current selected address.
   */
  async resetAccount() {
    const selectedAddress =
      this.accountsController.getSelectedAccount().address;

    const globalChainId = this.#getGlobalChainId();

    this.txController.wipeTransactions({
      address: selectedAddress,
      chainId: globalChainId,
    });

    this.smartTransactionsController.wipeSmartTransactions({
      address: selectedAddress,
      ignoreNetwork: false,
    });

    this.bridgeStatusController.wipeBridgeStatus({
      address: selectedAddress,
      ignoreNetwork: false,
    });

    this.networkController.resetConnection();

    return selectedAddress;
  }

  /**
   * Checks that all accounts referenced have a matching InternalAccount. Sends
   * an error to sentry for any accounts that were expected but are missing from the wallet.
   *
   * @param {InternalAccount[]} [internalAccounts] - The list of evm accounts the wallet knows about.
   * @param {Hex[]} [accounts] - The list of evm accounts addresses that should exist.
   */
  captureKeyringTypesWithMissingIdentities(
    internalAccounts = [],
    accounts = [],
  ) {
    const accountsMissingIdentities = accounts.filter(
      (address) =>
        !internalAccounts.some(
          (account) => account.address.toLowerCase() === address.toLowerCase(),
        ),
    );
    const keyringTypesWithMissingIdentities = accountsMissingIdentities.map(
      (address) => this.keyringController.getAccountKeyringType(address),
    );

    const internalAccountCount = internalAccounts.length;

    const accountsForCurrentChain =
      this.accountTrackerController.state.accountsByChainId[
        this.#getGlobalChainId()
      ];

    const accountTrackerCount = Object.keys(
      accountsForCurrentChain || {},
    ).length;

    captureException(
      new Error(
        `Attempt to get permission specifications failed because their were ${accounts.length} accounts, but ${internalAccountCount} identities, and the ${keyringTypesWithMissingIdentities} keyrings included accounts with missing identities. Meanwhile, there are ${accountTrackerCount} accounts in the account tracker.`,
      ),
    );
  }

  /**
   * Sorts a list of evm account addresses by most recently selected by using
   * the lastSelected value for the matching InternalAccount object stored in state.
   *
   * @param {Hex[]} [addresses] - The list of evm accounts addresses to sort.
   * @returns {Hex[]} The sorted evm accounts addresses.
   */
  sortEvmAccountsByLastSelected(addresses) {
    const internalAccounts = this.accountsController.listAccounts();
    return this.sortAddressesWithInternalAccounts(addresses, internalAccounts);
  }

  /**
   * Sorts a list of multichain account addresses by most recently selected by using
   * the lastSelected value for the matching InternalAccount object stored in state.
   *
   * @param {string[]} [addresses] - The list of addresses (not full CAIP-10 Account IDs) to sort.
   * @returns {string[]} The sorted accounts addresses.
   */
  sortMultichainAccountsByLastSelected(addresses) {
    const internalAccounts = this.accountsController.listMultichainAccounts();
    return this.sortAddressesWithInternalAccounts(addresses, internalAccounts);
  }

  /**
   * Sorts a list of addresses by most recently selected by using the lastSelected value for
   * the matching InternalAccount object from the list of internalAccounts provided.
   *
   * @param {string[]} [addresses] - The list of caip accounts addresses to sort.
   * @param {InternalAccount[]} [internalAccounts] - The list of InternalAccounts to determine lastSelected from.
   * @returns {string[]} The sorted accounts addresses.
   */
  sortAddressesWithInternalAccounts(addresses, internalAccounts) {
    return addresses.sort((firstAddress, secondAddress) => {
      const firstAccount = internalAccounts.find(
        (internalAccount) =>
          internalAccount.address.toLowerCase() === firstAddress.toLowerCase(),
      );

      const secondAccount = internalAccounts.find(
        (internalAccount) =>
          internalAccount.address.toLowerCase() === secondAddress.toLowerCase(),
      );

      if (!firstAccount) {
        this.captureKeyringTypesWithMissingIdentities(
          internalAccounts,
          addresses,
        );
        throw new Error(`Missing identity for address: "${firstAddress}".`);
      } else if (!secondAccount) {
        this.captureKeyringTypesWithMissingIdentities(
          internalAccounts,
          addresses,
        );
        throw new Error(`Missing identity for address: "${secondAddress}".`);
      } else if (
        firstAccount.metadata.lastSelected ===
        secondAccount.metadata.lastSelected
      ) {
        return 0;
      } else if (firstAccount.metadata.lastSelected === undefined) {
        return 1;
      } else if (secondAccount.metadata.lastSelected === undefined) {
        return -1;
      }

      return (
        secondAccount.metadata.lastSelected - firstAccount.metadata.lastSelected
      );
    });
  }

  /**
   * Gets the sorted permitted accounts for the specified origin. Returns an empty
   * array if no accounts are permitted or the wallet is locked. Returns any permitted
   * accounts if the wallet is locked and `ignoreLock` is true. This lock bypass is needed
   * for the `eth_requestAccounts` & `wallet_getPermission` handlers both of which
   * return permissioned accounts to the dapp when the wallet is locked.
   *
   * @param {string} origin - The origin whose exposed accounts to retrieve.
   * @param {object} [options] - The options object
   * @param {boolean} [options.ignoreLock] - If accounts should be returned even if the wallet is locked.
   * @returns {Promise<string[]>} The origin's permitted accounts, or an empty
   * array.
   */
  getPermittedAccounts(origin, { ignoreLock } = {}) {
    let caveat;
    try {
      caveat = this.permissionController.getCaveat(
        origin,
        Caip25EndowmentPermissionName,
        Caip25CaveatType,
      );
    } catch (err) {
      if (err instanceof PermissionDoesNotExistError) {
        // suppress expected error in case that the origin
        // does not have the target permission yet
        return [];
      }
      throw err;
    }

    if (!this.isUnlocked() && !ignoreLock) {
      return [];
    }

    const ethAccounts = getEthAccounts(caveat.value);
    return this.sortEvmAccountsByLastSelected(ethAccounts);
  }

  /**
   * Stops exposing the specified scope to all third parties.
   *
   * @param {string} scopeString - The scope to stop exposing
   * to third parties.
   */
  removeAllScopePermissions(scopeString) {
    this.permissionController.updatePermissionsByCaveat(
      Caip25CaveatType,
      (existingScopes) =>
        Caip25CaveatMutators[Caip25CaveatType].removeScope(
          existingScopes,
          scopeString,
        ),
    );
  }

  /**
   * Stops exposing the account with the specified address to all third parties.
   * Exposed accounts are stored in caveats of the eth_accounts permission. This
   * method uses `PermissionController.updatePermissionsByCaveat` to
   * remove the specified address from every eth_accounts permission. If a
   * permission only included this address, the permission is revoked entirely.
   *
   * @param {string} targetAccount - The address of the account to stop exposing
   * to third parties.
   */
  removeAllAccountPermissions(targetAccount) {
    this.permissionController.updatePermissionsByCaveat(
      Caip25CaveatType,
      (existingScopes) =>
        Caip25CaveatMutators[Caip25CaveatType].removeAccount(
          existingScopes,
          targetAccount,
        ),
    );
  }

  /**
   * Removes an account from state / storage.
   *
   * @param {string[]} address - A hex address
   */
  async removeAccount(address) {
    this._onAccountRemoved(address);
    await this.keyringController.removeAccount(address);

    return address;
  }

  /**
   * Imports an account with the specified import strategy.
   * These are defined in @metamask/keyring-controller
   * Each strategy represents a different way of serializing an Ethereum key pair.
   *
   * @param {'privateKey' | 'json'} strategy - A unique identifier for an account import strategy.
   * @param {any} args - The data required by that strategy to import an account.
   * @param {object} options - The options for the import.
   * @param {boolean} options.shouldCreateSocialBackup - whether to create a backup for the seedless onboarding flow
   * @param {boolean} options.shouldSelectAccount - whether to select the new account in the wallet
   */
  async importAccountWithStrategy(
    strategy,
    args,
    options = {
      shouldCreateSocialBackup: true,
      shouldSelectAccount: true,
    },
  ) {
    const { shouldCreateSocialBackup, shouldSelectAccount } = options;

    const importedAccountAddress =
      await this.keyringController.importAccountWithStrategy(strategy, args);

    if (this.onboardingController.getIsSocialLoginFlow()) {
      // Use withKeyring to get keyring metadata for an address
      const { id: keyringId, privateKey: privateKeyFromKeyring } =
        await this.keyringController.withKeyring(
          { address: importedAccountAddress },
          async ({ keyring, metadata }) => {
            const privateKey = await keyring.exportAccount(
              importedAccountAddress,
            );
            return { id: metadata.id, privateKey };
          },
        );

      try {
        // if social backup is requested, add the seed phrase backup
        await this.addNewPrivateKeyBackup(
          privateKeyFromKeyring,
          keyringId,
          shouldCreateSocialBackup,
        );
      } catch (err) {
        // handle seedless controller import error by reverting keyring controller mnemonic import
        // KeyringController.removeAccount will remove keyring when it's emptied, currently there are no other method in keyring controller to remove keyring
        await this.keyringController.removeAccount(importedAccountAddress);
        throw err;
      }
    }

    if (shouldSelectAccount) {
      // set new account as selected
      this.preferencesController.setSelectedAddress(importedAccountAddress);
    }
  }

  /**
   * Adds a new private key backup for the user
   *
   * If `syncWithSocial` is false, it will only update the local state,
   * and not sync the private key to the server.
   *
   * @param {string} privateKey - The privateKey from keyring.
   * @param {string} keyringId - The keyring id to add the private key backup to.
   * @param {boolean} syncWithSocial - whether to skip syncing with social login
   */
  async addNewPrivateKeyBackup(privateKey, keyringId, syncWithSocial = true) {
    const bufferedPrivateKey = hexToBytes(add0x(privateKey));

    if (syncWithSocial) {
      await this.seedlessOnboardingController.addNewSecretData(
        bufferedPrivateKey,
        SecretType.PrivateKey,
        {
          keyringId,
        },
      );
    } else {
      // Do not sync the seed phrase to the server, only update the local state
      this.seedlessOnboardingController.updateBackupMetadataState({
        keyringId,
        data: bufferedPrivateKey,
        type: SecretType.PrivateKey,
      });
    }
  }

  /**
   * Requests approval for permissions for the specified origin
   *
   * @param origin - The origin to request approval for.
   * @param permissions - The permissions to request approval for.
   * @param [options] - Optional. Additional properties to define on the requestData object
   */
  async requestPermissionApproval(origin, permissions, options = {}) {
    const id = nanoid();
    return this.approvalController.addAndShowApprovalRequest({
      id,
      origin,
      requestData: {
        metadata: {
          id,
          origin,
        },
        permissions,
        ...options,
      },
      type: MethodNames.RequestPermissions,
    });
  }

  /**
   * Prompts the user with permittedChains approval for given chainId.
   *
   * @param {string} origin - The origin to request approval for.
   * @param {Hex} chainId - The chainId to add incrementally.
   */
  async requestApprovalPermittedChainsPermission(origin, chainId) {
    const caveatValueWithChains = setPermittedEthChainIds(
      {
        requiredScopes: {},
        optionalScopes: {},
        sessionProperties: {},
        isMultichainOrigin: false,
      },
      [chainId],
    );

    await this.permissionController.requestPermissionsIncremental(
      { origin },
      {
        [Caip25EndowmentPermissionName]: {
          caveats: [
            {
              type: Caip25CaveatType,
              value: caveatValueWithChains,
            },
          ],
        },
      },
    );
  }

  /**
   * Requests incremental permittedChains permission for the specified origin.
   * and updates the existing CAIP-25 permission.
   * Allows for granting without prompting for user approval which
   * would be used as part of flows like `wallet_addEthereumChain`
   * requests where the addition of the network and the permitting
   * of the chain are combined into one approval.
   *
   * @param {object} options - The options object
   * @param {string} options.origin - The origin to request approval for.
   * @param {Hex} options.chainId - The chainId to add to the existing permittedChains.
   * @param {boolean} options.autoApprove - If the chain should be granted without prompting for user approval.
   * @param {object} options.metadata - Request data for the approval.
   */
  async requestPermittedChainsPermissionIncremental({
    origin,
    chainId,
    autoApprove,
    metadata,
  }) {
    const caveatValueWithChains = setPermittedEthChainIds(
      {
        requiredScopes: {},
        optionalScopes: {},
        sessionProperties: {},
        isMultichainOrigin: false,
      },
      [chainId],
    );

    if (!autoApprove) {
      let options;
      if (metadata) {
        options = { metadata };
      }
      await this.permissionController.requestPermissionsIncremental(
        { origin },
        {
          [Caip25EndowmentPermissionName]: {
            caveats: [
              {
                type: Caip25CaveatType,
                value: caveatValueWithChains,
              },
            ],
          },
        },
        options,
      );
      return;
    }

    await this.permissionController.grantPermissionsIncremental({
      subject: { origin },
      approvedPermissions: {
        [Caip25EndowmentPermissionName]: {
          caveats: [
            {
              type: Caip25CaveatType,
              value: caveatValueWithChains,
            },
          ],
        },
      },
    });
  }

  /**
   * Requests user approval for the CAIP-25 permission for the specified origin
   * and returns a granted permissions object.
   *
   * @param {string} _origin - The origin to request approval for.
   * @param requestedPermissions - The legacy permissions to request approval for.
   * @returns the approved permissions object.
   */
  getCaip25PermissionFromLegacyPermissions(_origin, requestedPermissions = {}) {
    const permissions = pick(requestedPermissions, [
      RestrictedMethods.eth_accounts,
      PermissionNames.permittedChains,
    ]);

    if (!permissions[RestrictedMethods.eth_accounts]) {
      permissions[RestrictedMethods.eth_accounts] = {};
    }

    if (!permissions[PermissionNames.permittedChains]) {
      permissions[PermissionNames.permittedChains] = {};
    }

    const requestedAccounts =
      permissions[RestrictedMethods.eth_accounts]?.caveats?.find(
        (caveat) => caveat.type === CaveatTypes.restrictReturnedAccounts,
      )?.value ?? [];

    const requestedChains =
      permissions[PermissionNames.permittedChains]?.caveats?.find(
        (caveat) => caveat.type === CaveatTypes.restrictNetworkSwitching,
      )?.value ?? [];

    const newCaveatValue = {
      requiredScopes: {},
      optionalScopes: {
        'wallet:eip155': {
          accounts: [],
        },
      },
      sessionProperties: {},
      isMultichainOrigin: false,
    };

    const caveatValueWithChains = setPermittedEthChainIds(
      newCaveatValue,
      requestedChains,
    );

    const caveatValueWithAccountsAndChains = setEthAccounts(
      caveatValueWithChains,
      requestedAccounts,
    );

    return {
      [Caip25EndowmentPermissionName]: {
        caveats: [
          {
            type: Caip25CaveatType,
            value: caveatValueWithAccountsAndChains,
          },
        ],
      },
    };
  }

  getNonEvmSupportedMethods(scope) {
    return this.controllerMessenger.call(
      'MultichainRouter:getSupportedMethods',
      scope,
    );
  }

  /**
   * For origins with a solana scope permitted, sends a wallet_notify -> metamask_accountChanged
   * event to fire for the solana scope with the currently selected solana account if any are
   * permitted or empty array otherwise.
   *
   * @param {string} origin - The origin to notify with the current solana account
   */
  notifySolanaAccountChangedForCurrentAccount(origin) {
    let caip25Caveat;
    try {
      caip25Caveat = this.permissionController.getCaveat(
        origin,
        Caip25EndowmentPermissionName,
        Caip25CaveatType,
      );
    } catch {
      // noop
    }
    if (!caip25Caveat) {
      return;
    }

    // The optional chain operator below shouldn't be needed as
    // the existence of sessionProperties is enforced by the caveat
    // validator, but we are still seeing some instances where it
    // isn't defined in production:
    // https://github.com/MetaMask/metamask-extension/issues/33412
    // This suggests state corruption, but we can't find definitive proof that.
    // For now we are using this patch which is harmless and silences the error in Sentry.
    const solanaAccountsChangedNotifications =
      caip25Caveat.value.sessionProperties?.[
        KnownSessionProperties.SolanaAccountChangedNotifications
      ];

    const sessionScopes = getSessionScopes(caip25Caveat.value, {
      getNonEvmSupportedMethods: this.getNonEvmSupportedMethods.bind(this),
    });

    const solanaScope =
      sessionScopes[MultichainNetworks.SOLANA] ||
      sessionScopes[MultichainNetworks.SOLANA_DEVNET] ||
      sessionScopes[MultichainNetworks.SOLANA_TESTNET];

    if (solanaAccountsChangedNotifications && solanaScope) {
      const { accounts } = solanaScope;
      const parsedPermittedSolanaAddresses = accounts.map((caipAccountId) => {
        const { address } = parseCaipAccountId(caipAccountId);
        return address;
      });

      const [accountAddressToEmit] = this.sortMultichainAccountsByLastSelected(
        parsedPermittedSolanaAddresses,
      );

      if (accountAddressToEmit) {
        this._notifySolanaAccountChange(origin, [accountAddressToEmit]);
      }
    }
  }

  // ---------------------------------------------------------------------------
  // Identity Management (signature operations)

  getAddTransactionRequest({
    transactionParams,
    transactionOptions,
    dappRequest,
    ...otherParams
  }) {
    const networkClientId =
      dappRequest?.networkClientId ?? transactionOptions?.networkClientId;
    const { chainId } =
      this.networkController.getNetworkConfigurationByNetworkClientId(
        networkClientId,
      );
    return {
      internalAccounts: this.accountsController.listAccounts(),
      dappRequest,
      networkClientId,
      selectedAccount: this.accountsController.getAccountByAddress(
        transactionParams.from,
      ),
      transactionController: this.txController,
      transactionOptions,
      transactionParams,
      userOperationController: this.userOperationController,
      chainId,
      ppomController: this.ppomController,
      securityAlertsEnabled:
        this.preferencesController.state?.securityAlertsEnabled,
      updateSecurityAlertResponse: this.updateSecurityAlertResponse.bind(this),
      ...otherParams,
    };
  }

  /**
   * @returns {boolean} true if the keyring type supports EIP-1559
   */
  async getCurrentAccountEIP1559Compatibility() {
    return true;
  }

  //=============================================================================
  // END (VAULT / KEYRING RELATED METHODS)
  //=============================================================================

  /**
   * Allows a user to attempt to cancel a previously submitted transaction
   * by creating a new transaction.
   *
   * @param {number} originalTxId - the id of the txMeta that you want to
   * attempt to cancel
   * @param {import(
   *  './controllers/transactions'
   * ).CustomGasSettings} [customGasSettings] - overrides to use for gas params
   * instead of allowing this method to generate them
   * @param options
   * @returns {object} MetaMask state
   */
  async createCancelTransaction(originalTxId, customGasSettings, options) {
    await this.txController.stopTransaction(
      originalTxId,
      customGasSettings,
      options,
    );
    const state = this.getState();
    return state;
  }

  /**
   * Allows a user to attempt to speed up a previously submitted transaction
   * by creating a new transaction.
   *
   * @param {number} originalTxId - the id of the txMeta that you want to
   * attempt to speed up
   * @param {import(
   *  './controllers/transactions'
   * ).CustomGasSettings} [customGasSettings] - overrides to use for gas params
   * instead of allowing this method to generate them
   * @param options
   * @returns {object} MetaMask state
   */
  async createSpeedUpTransaction(originalTxId, customGasSettings, options) {
    await this.txController.speedUpTransaction(
      originalTxId,
      customGasSettings,
      options,
    );
    const state = this.getState();
    return state;
  }

  async estimateGas(estimateGasParams) {
    return new Promise((resolve, reject) => {
      this.provider
        .request({
          method: 'eth_estimateGas',
          params: [estimateGasParams],
        })
        .then((result) => resolve(result.toString(16)))
        .catch((err) => reject(err));
    });
  }

  handleWatchAssetRequest = ({ asset, type, origin, networkClientId }) => {
    switch (type) {
      case ERC20:
        return this.tokensController.watchAsset({
          asset,
          type,
          networkClientId,
        });
      case ERC721:
      case ERC1155:
        return this.nftController.watchNft(
          asset,
          type,
          origin,
          networkClientId,
        );
      default:
        throw new Error(`Asset type ${type} not supported`);
    }
  };

  async updateSecurityAlertResponse(
    method,
    securityAlertId,
    securityAlertResponse,
  ) {
    return await updateSecurityAlertResponse({
      appStateController: this.appStateController,
      messenger: this.controllerMessenger,
      method,
      securityAlertId,
      securityAlertResponse,
      signatureController: this.signatureController,
      transactionController: this.txController,
    });
  }

  /**
   * Returns the index of the HD keyring containing the selected account.
   *
   * @returns {number | undefined} The index of the HD keyring containing the selected account.
   */
  getHDEntropyIndex() {
    const selectedAccount = this.accountsController.getSelectedAccount();
    const hdKeyrings = this.keyringController.state.keyrings.filter(
      (keyring) => keyring.type === KeyringTypes.hd,
    );
    const index = hdKeyrings.findIndex((keyring) =>
      keyring.accounts.includes(selectedAccount.address),
    );

    return index === -1 ? undefined : index;
  }

  //=============================================================================
  // PASSWORD MANAGEMENT
  //=============================================================================

  /**
   * Allows a user to begin the seed phrase recovery process.
   */
  markPasswordForgotten() {
    this.preferencesController.setPasswordForgotten(true);
    this.sendUpdate();
  }

  /**
   * Allows a user to end the seed phrase recovery process.
   */
  unMarkPasswordForgotten() {
    this.preferencesController.setPasswordForgotten(false);
    this.sendUpdate();
  }

  //=============================================================================
  // SETUP
  //=============================================================================

  /**
   * A runtime.MessageSender object, as provided by the browser:
   *
   * @see https://developer.mozilla.org/en-US/docs/Mozilla/Add-ons/WebExtensions/API/runtime/MessageSender
   * @typedef {object} MessageSender
   * @property {string} - The URL of the page or frame hosting the script that sent the message.
   */

  /**
   * A Snap sender object.
   *
   * @typedef {object} SnapSender
   * @property {string} snapId - The ID of the snap.
   */

  /**
   * Used to create a multiplexed stream for connecting to an untrusted context
   * like a Dapp or other extension.
   *
   * @param options - Options bag.
   * @param {ReadableStream} options.connectionStream - The Duplex stream to connect to.
   * @param {MessageSender | SnapSender} options.sender - The sender of the messages on this stream.
   * @param {string} [options.subjectType] - The type of the sender, i.e. subject.
   */
  setupUntrustedCommunicationEip1193({
    connectionStream,
    sender,
    subjectType,
  }) {
    if (sender.url) {
      if (this.onboardingController.state.completedOnboarding) {
        if (this.preferencesController.state.usePhishDetect) {
          const { hostname } = new URL(sender.url);
          this.phishingController.maybeUpdateState();
          // Check if new connection is blocked if phishing detection is on
          const phishingTestResponse = this.phishingController.test(sender.url);
          if (phishingTestResponse?.result) {
            this.sendPhishingWarning(connectionStream, hostname);
            this.metaMetricsController.trackEvent({
              event: MetaMetricsEventName.PhishingPageDisplayed,
              category: MetaMetricsEventCategory.Phishing,
              properties: {
                url: hostname,
              },
            });
            return;
          }
        }
      }
    }

    let inputSubjectType;
    if (subjectType) {
      inputSubjectType = subjectType;
    } else if (sender.id && sender.id !== this.extension.runtime.id) {
      inputSubjectType = SubjectType.Extension;
    } else {
      inputSubjectType = SubjectType.Website;
    }

    // setup multiplexing
    const mux = setupMultiplex(connectionStream);
    mux.ignoreStream(METAMASK_CAIP_MULTICHAIN_PROVIDER);

    // messages between inpage and background
    this.setupProviderConnectionEip1193(
      mux.createStream(METAMASK_EIP_1193_PROVIDER),
      sender,
      inputSubjectType,
    );

    // TODO:LegacyProvider: Delete
    if (sender.url) {
      // legacy streams
      this.setupPublicConfig(mux.createStream('publicConfig'));
    }
  }

  /**
   * Used to create a CAIP stream for connecting to an untrusted context.
   *
   * @param options - Options bag.
   * @param {ReadableStream} options.connectionStream - The Duplex stream to connect to.
   * @param {MessageSender | SnapSender} options.sender - The sender of the messages on this stream.
   * @param {string} [options.subjectType] - The type of the sender, i.e. subject.
   */
  setupUntrustedCommunicationCaip({ connectionStream, sender, subjectType }) {
    let inputSubjectType;
    if (subjectType) {
      inputSubjectType = subjectType;
    } else if (sender.id && sender.id !== this.extension.runtime.id) {
      inputSubjectType = SubjectType.Extension;
    } else {
      inputSubjectType = SubjectType.Website;
    }

    // messages between subject and background
    this.setupProviderConnectionCaip(
      connectionStream,
      sender,
      inputSubjectType,
    );
  }

  /**
   * Used to create a multiplexed stream for connecting to a trusted context,
   * like our own user interfaces, which have the provider APIs, but also
   * receive the exported API from this controller, which includes trusted
   * functions, like the ability to approve transactions or sign messages.
   *
   * @param {*} connectionStream - The duplex stream to connect to.
   * @param {MessageSender} sender - The sender of the messages on this stream
   */
  setupTrustedCommunication(connectionStream, sender) {
    // setup multiplexing
    const mux = setupMultiplex(connectionStream);
    // connect features
    this.setupControllerConnection(mux.createStream('controller'));
    this.setupProviderConnectionEip1193(
      mux.createStream('provider'),
      sender,
      SubjectType.Internal,
    );
  }

  /**
   * Used to create a multiplexed stream for connecting to the phishing warning page.
   *
   * @param options - Options bag.
   * @param {ReadableStream} options.connectionStream - The Duplex stream to connect to.
   */
  setupPhishingCommunication({ connectionStream }) {
    const { usePhishDetect } = this.preferencesController.state;

    if (!usePhishDetect) {
      return;
    }

    // setup multiplexing
    const mux = setupMultiplex(connectionStream);
    const phishingStream = mux.createStream(PHISHING_SAFELIST);

    // set up postStream transport
    phishingStream.on(
      'data',
      createMetaRPCHandler(
        {
          safelistPhishingDomain: this.safelistPhishingDomain.bind(this),
          backToSafetyPhishingWarning:
            this.backToSafetyPhishingWarning.bind(this),
        },
        phishingStream,
      ),
    );
  }

  setUpCookieHandlerCommunication({ connectionStream }) {
    const {
      metaMetricsId,
      dataCollectionForMarketing,
      participateInMetaMetrics,
    } = this.metaMetricsController.state;

    if (
      metaMetricsId &&
      dataCollectionForMarketing &&
      participateInMetaMetrics
    ) {
      // setup multiplexing
      const mux = setupMultiplex(connectionStream);
      const metamaskCookieHandlerStream = mux.createStream(
        METAMASK_COOKIE_HANDLER,
      );
      // set up postStream transport
      metamaskCookieHandlerStream.on(
        'data',
        createMetaRPCHandler(
          {
            getCookieFromMarketingPage:
              this.getCookieFromMarketingPage.bind(this),
          },
          metamaskCookieHandlerStream,
        ),
      );
    }
  }

  getCookieFromMarketingPage(data) {
    const { ga_client_id: cookieId } = data;
    this.metaMetricsController.setMarketingCampaignCookieId(cookieId);
  }

  /**
   * Called when we detect a suspicious domain. Requests the browser redirects
   * to our anti-phishing page.
   *
   * @private
   * @param {*} connectionStream - The duplex stream to the per-page script,
   * for sending the reload attempt to.
   * @param {string} hostname - The hostname that triggered the suspicion.
   */
  sendPhishingWarning(connectionStream, hostname) {
    const mux = setupMultiplex(connectionStream);
    const phishingStream = mux.createStream('phishing');
    phishingStream.write({ hostname });
  }

  /**
   * A method for providing our API over a stream using JSON-RPC.
   *
   * @param {*} outStream - The stream to provide our API over.
   */
  setupControllerConnection(outStream) {
    const patchStore = new PatchStore(this.memStore);
    let uiReady = false;

    const handleUpdate = () => {
      if (!isStreamWritable(outStream) || !uiReady) {
        return;
      }

      const patches = patchStore.flushPendingPatches();

      outStream.write({
        jsonrpc: '2.0',
        method: 'sendUpdate',
        params: [patches],
      });
    };

    const api = {
      ...this.getApi(),
      ...this.controllerApi,
      startPatches: () => {
        uiReady = true;
        handleUpdate();
      },
      getStatePatches: () => patchStore.flushPendingPatches(),
    };

    this.on('update', handleUpdate);

    // report new active controller connection
    this.activeControllerConnections += 1;
    this.emit('controllerConnectionChanged', this.activeControllerConnections);

    // set up postStream transport
    outStream.on('data', createMetaRPCHandler(api, outStream));

    const startUISync = () => {
      if (!isStreamWritable(outStream)) {
        return;
      }
      // send notification to client-side
      outStream.write({
        jsonrpc: '2.0',
        method: 'startUISync',
      });
    };

    if (this.startUISync) {
      startUISync();
    } else {
      this.once('startUISync', startUISync);
    }

    const outstreamEndHandler = () => {
      if (!outStream.mmFinished) {
        this.activeControllerConnections -= 1;
        this.emit(
          'controllerConnectionChanged',
          this.activeControllerConnections,
        );
        outStream.mmFinished = true;
        this.removeListener('update', handleUpdate);
        patchStore.destroy();
      }
    };

    // The presence of both of the below handlers may be redundant.
    // After upgrading metamask/object-multiples to v2.0.0, which included
    // an upgrade of readable-streams from v2 to v3, we saw that the
    // `outStream.on('end'` handler was almost never being called. This seems to
    // related to how v3 handles errors vs how v2 handles errors; there
    // are "premature close" errors in both cases, although in the case
    // of v2 they don't prevent `outStream.on('end'` from being called.
    // At the time that this comment was committed, it was known that we
    // need to investigate and resolve the underlying error, however,
    // for expediency, we are not addressing them at this time. Instead, we
    // can observe that `readableStream.finished` preserves the same
    // functionality as we had when we relied on readable-stream v2. Meanwhile,
    // the `outStream.on('end')` handler was observed to have been called at least once.
    // In an abundance of caution to prevent against unexpected future behavioral changes in
    // streams implementations, we redundantly use multiple paths to attach the same event handler.
    // The outstreamEndHandler therefore needs to be idempotent, which introduces the `mmFinished` property.

    outStream.mmFinished = false;
    finished(outStream, outstreamEndHandler);
    outStream.once('close', outstreamEndHandler);
    outStream.once('end', outstreamEndHandler);
  }

  /**
   * A method for serving our ethereum provider over a given stream.
   *
   * @param {*} outStream - The stream to provide over.
   * @param {MessageSender | SnapSender} sender - The sender of the messages on this stream
   * @param {SubjectType} subjectType - The type of the sender, i.e. subject.
   */
  setupProviderConnectionEip1193(outStream, sender, subjectType) {
    let origin;
    if (subjectType === SubjectType.Internal) {
      origin = ORIGIN_METAMASK;
    } else if (subjectType === SubjectType.Snap) {
      origin = sender.snapId;
    } else {
      origin = new URL(sender.url).origin;
    }

    if (sender.id && sender.id !== this.extension.runtime.id) {
      this.subjectMetadataController.addSubjectMetadata({
        origin,
        extensionId: sender.id,
        subjectType: SubjectType.Extension,
      });
    }

    let tabId;
    if (sender.tab && sender.tab.id) {
      tabId = sender.tab.id;
    }

    let mainFrameOrigin = origin;
    if (sender.tab && sender.tab.url) {
      // If sender origin is an iframe, then get the top-level frame's origin
      mainFrameOrigin = new URL(sender.tab.url).origin;
    }

    const engine = this.setupProviderEngineEip1193({
      origin,
      sender,
      subjectType,
      tabId,
      mainFrameOrigin,
    });

    const dupeReqFilterStream = createDupeReqFilterStream();

    // setup connection
    const providerStream = createEngineStream({ engine });

    const connectionId = this.addConnection(origin, {
      tabId,
      apiType: API_TYPE.EIP1193,
      engine,
    });

    pipeline(
      outStream,
      dupeReqFilterStream,
      providerStream,
      outStream,
      (err) => {
        // handle any middleware cleanup
        engine.destroy();
        connectionId && this.removeConnection(origin, connectionId);
        // For context and todos related to the error message match, see https://github.com/MetaMask/metamask-extension/issues/26337
        if (err && !err.message?.match('Premature close')) {
          log.error(err);
        }
      },
    );

    // Used to show wallet liveliness to the provider
    if (subjectType !== SubjectType.Internal) {
      this._notifyChainChangeForConnection({ engine }, origin);
    }
  }

  /**
   * A method for serving our CAIP provider over a given stream.
   *
   * @param {*} outStream - The stream to provide over.
   * @param {MessageSender | SnapSender} sender - The sender of the messages on this stream
   * @param {SubjectType} subjectType - The type of the sender, i.e. subject.
   */
  setupProviderConnectionCaip(outStream, sender, subjectType) {
    let origin;
    if (subjectType === SubjectType.Internal) {
      origin = ORIGIN_METAMASK;
    } else if (subjectType === SubjectType.Snap) {
      origin = sender.snapId;
    } else {
      origin = new URL(sender.url).origin;
    }

    if (sender.id && sender.id !== this.extension.runtime.id) {
      this.subjectMetadataController.addSubjectMetadata({
        origin,
        extensionId: sender.id,
        subjectType: SubjectType.Extension,
      });
    }

    let tabId;
    if (sender.tab && sender.tab.id) {
      tabId = sender.tab.id;
    }

    const engine = this.setupProviderEngineCaip({
      origin,
      sender,
      subjectType,
      tabId,
    });

    const dupeReqFilterStream = createDupeReqFilterStream();

    // setup connection
    const providerStream = createEngineStream({ engine });

    const connectionId = this.addConnection(origin, {
      tabId,
      apiType: API_TYPE.CAIP_MULTICHAIN,
      engine,
    });

    // solana account changed notifications
    // This delay is needed because it's possible for a dapp to not have listeners
    // setup in time right after a connection is established.
    // This can be resolved if we amend the caip standards to include a liveliness
    // handshake as part of the initial connection.
    setTimeout(
      () => this.notifySolanaAccountChangedForCurrentAccount(origin),
      500,
    );

    pipeline(
      outStream,
      dupeReqFilterStream,
      providerStream,
      outStream,
      (err) => {
        // handle any middleware cleanup
        engine.destroy();
        connectionId && this.removeConnection(origin, connectionId);
        // For context and todos related to the error message match, see https://github.com/MetaMask/metamask-extension/issues/26337
        if (err && !err.message?.match('Premature close')) {
          log.error(err);
        }
      },
    );
  }

  /**
   * Creates middleware hooks that are shared between the Eip1193 and Multichain engines.
   *
   * @private
   * @param {string} origin - The connection's origin string.
   * @returns {object} The shared hooks.
   */
  setupCommonMiddlewareHooks(origin) {
    return {
      // Miscellaneous
      addSubjectMetadata:
        this.subjectMetadataController.addSubjectMetadata.bind(
          this.subjectMetadataController,
        ),
      getProviderState: this.getProviderState.bind(this),
      handleWatchAssetRequest: this.handleWatchAssetRequest.bind(this),
      requestUserApproval:
        this.approvalController.addAndShowApprovalRequest.bind(
          this.approvalController,
        ),
      getCaveat: ({ target, caveatType }) => {
        try {
          return this.permissionController.getCaveat(
            origin,
            target,
            caveatType,
          );
        } catch (e) {
          if (e instanceof PermissionDoesNotExistError) {
            // suppress expected error in case that the origin
            // does not have the target permission yet
          } else {
            throw e;
          }
        }

        return undefined;
      },
      requestPermittedChainsPermissionIncrementalForOrigin: (options) =>
        this.requestPermittedChainsPermissionIncremental({
          ...options,
          origin,
        }),

      // Network configuration-related
      addNetwork: this.networkController.addNetwork.bind(
        this.networkController,
      ),
      updateNetwork: this.networkController.updateNetwork.bind(
        this.networkController,
      ),
      setActiveNetwork: async (networkClientId) => {
        await this.networkController.setActiveNetwork(networkClientId);
        // if the origin has the CAIP-25 permission
        // we set per dapp network selection state
        if (
          this.permissionController.hasPermission(
            origin,
            Caip25EndowmentPermissionName,
          )
        ) {
          this.selectedNetworkController.setNetworkClientIdForDomain(
            origin,
            networkClientId,
          );
        }
      },
      getNetworkConfigurationByChainId:
        this.networkController.getNetworkConfigurationByChainId.bind(
          this.networkController,
        ),
      setTokenNetworkFilter: (chainId) => {
        const { tokenNetworkFilter } =
          this.preferencesController.getPreferences();
        if (chainId && Object.keys(tokenNetworkFilter).length === 1) {
          this.preferencesController.setPreference('tokenNetworkFilter', {
            [chainId]: true,
          });
        }
      },
      setEnabledNetworks: (chainIds, namespace) => {
        this.networkOrderController.setEnabledNetworks(chainIds, namespace);
      },
      getEnabledNetworks: (namespace) => {
        return (
          this.networkOrderController.state.enabledNetworkMap[namespace] || {}
        );
      },
      getCurrentChainIdForDomain: (domain) => {
        const networkClientId =
          this.selectedNetworkController.getNetworkClientIdForDomain(domain);
        const { chainId } =
          this.networkController.getNetworkConfigurationByNetworkClientId(
            networkClientId,
          );
        return chainId;
      },

      // Web3 shim-related
      getWeb3ShimUsageState: this.alertController.getWeb3ShimUsageState.bind(
        this.alertController,
      ),
      setWeb3ShimUsageRecorded:
        this.alertController.setWeb3ShimUsageRecorded.bind(
          this.alertController,
        ),
      rejectApprovalRequestsForOrigin: () =>
        this.rejectOriginPendingApprovals(origin),
    };
  }

  /**
   * A method for creating an ethereum provider that is safely restricted for the requesting subject.
   *
   * @param {object} options - Provider engine options
   * @param {string} options.origin - The origin of the sender
   * @param {MessageSender | SnapSender} options.sender - The sender object.
   * @param {string} options.subjectType - The type of the sender subject.
   * @param {tabId} [options.tabId] - The tab ID of the sender - if the sender is within a tab
   * @param {mainFrameOrigin} [options.mainFrameOrigin] - The origin of the main frame if the sender is an iframe
   */
  setupProviderEngineEip1193({
    origin,
    subjectType,
    sender,
    tabId,
    mainFrameOrigin,
  }) {
    const engine = new JsonRpcEngine();

    // Append origin to each request
    engine.push(createOriginMiddleware({ origin }));

    // Append mainFrameOrigin to each request if present
    if (mainFrameOrigin) {
      engine.push(createMainFrameOriginMiddleware({ mainFrameOrigin }));
    }

    // Append selectedNetworkClientId to each request
    engine.push(createSelectedNetworkMiddleware(this.controllerMessenger));

    // If the origin is not in the selectedNetworkController's `domains` state
    // when the provider engine is created, the selectedNetworkController will
    // fetch the globally selected networkClient from the networkController and wrap
    // it in a proxy which can be switched to use its own state if/when the origin
    // is added to the `domains` state
    const proxyClient =
      this.selectedNetworkController.getProviderAndBlockTracker(origin);

    // We create the filter and subscription manager middleware now, but they will
    // be inserted into the engine later.
    const filterMiddleware = createFilterMiddleware(proxyClient);
    const subscriptionManager = createSubscriptionManager(proxyClient);
    subscriptionManager.events.on('notification', (message) =>
      engine.emit('notification', message),
    );

    // Append tabId to each request if it exists
    if (tabId) {
      engine.push(createTabIdMiddleware({ tabId }));
    }

    engine.push(createLoggerMiddleware({ origin }));
    engine.push(this.permissionLogController.createMiddleware());

    if (origin === BaseUrl.Portfolio) {
      engine.push(createTxVerificationMiddleware(this.networkController));
    }

    engine.push(createTracingMiddleware());

    engine.push(
      createOriginThrottlingMiddleware({
        getThrottledOriginState:
          this.appStateController.getThrottledOriginState.bind(
            this.appStateController,
          ),
        updateThrottledOriginState:
          this.appStateController.updateThrottledOriginState.bind(
            this.appStateController,
          ),
      }),
    );

    engine.push(
      createPPOMMiddleware(
        this.ppomController,
        this.preferencesController,
        this.networkController,
        this.appStateController,
        this.accountsController,
        this.updateSecurityAlertResponse.bind(this),
      ),
    );

    engine.push(
      createTrustSignalsMiddleware(
        this.networkController,
        this.appStateController,
        this.phishingController,
        this.preferencesController,
        this.getPermittedAccounts.bind(this),
      ),
    );

    engine.push(
      createRPCMethodTrackingMiddleware({
        getAccountType: this.getAccountType.bind(this),
        getDeviceModel: this.getDeviceModel.bind(this),
        getHDEntropyIndex: this.getHDEntropyIndex.bind(this),
        getHardwareTypeForMetric: this.getHardwareTypeForMetric.bind(this),
        snapAndHardwareMessenger: this.controllerMessenger.getRestricted({
          name: 'SnapAndHardwareMessenger',
          allowedActions: [
            'KeyringController:getKeyringForAccount',
            'SnapController:get',
            'AccountsController:getSelectedAccount',
          ],
        }),
        appStateController: this.appStateController,
        metaMetricsController: this.metaMetricsController,
      }),
    );

    engine.push(createUnsupportedMethodMiddleware());

    if (subjectType === SubjectType.Snap && isSnapPreinstalled(origin)) {
      engine.push(
        createPreinstalledSnapsMiddleware({
          getPermissions: this.permissionController.getPermissions.bind(
            this.permissionController,
            origin,
          ),
          getAllEvmAccounts: () =>
            this.controllerMessenger
              .call('AccountsController:listAccounts')
              .map((account) => account.address),
          grantPermissions: (approvedPermissions) =>
            this.controllerMessenger.call(
              'PermissionController:grantPermissions',
              { approvedPermissions, subject: { origin } },
            ),
        }),
      );
    }

    // Legacy RPC method that needs to be implemented _ahead of_ the permission
    // middleware.
    engine.push(
      createEthAccountsMethodMiddleware({
        getAccounts: this.getPermittedAccounts.bind(this, origin),
      }),
    );

    if (subjectType !== SubjectType.Internal) {
      engine.push(
        this.permissionController.createPermissionMiddleware({
          origin,
        }),
      );
    }

    if (subjectType === SubjectType.Website) {
      engine.push(
        createOnboardingMiddleware({
          location: sender.url,
          registerOnboarding: this.onboardingController.registerOnboarding,
        }),
      );
    }

    // EVM requests and eth permissions should not be passed to non-EVM accounts
    // this middleware intercepts these requests and returns an error.
    engine.push(
      createEvmMethodsToNonEvmAccountReqFilterMiddleware({
        messenger: this.controllerMessenger.getRestricted({
          name: 'EvmMethodsToNonEvmAccountFilterMessenger',
          allowedActions: ['AccountsController:getSelectedAccount'],
        }),
      }),
    );

    // Unrestricted/permissionless RPC method implementations.
    // They must nevertheless be placed _behind_ the permission middleware.
    engine.push(
      createEip1193MethodMiddleware({
        subjectType,
        ...this.setupCommonMiddlewareHooks(origin),

        // Miscellaneous
        metamaskState: this.getState(),
        getUnlockPromise: this.appStateController.getUnlockPromise.bind(
          this.appStateController,
        ),

        sendMetrics: this.metaMetricsController.trackEvent.bind(
          this.metaMetricsController,
        ),

        // Permission-related
        getAccounts: this.getPermittedAccounts.bind(this, origin),
        getCaip25PermissionFromLegacyPermissionsForOrigin:
          this.getCaip25PermissionFromLegacyPermissions.bind(this, origin),
        getPermissionsForOrigin: this.permissionController.getPermissions.bind(
          this.permissionController,
          origin,
        ),

        requestPermissionsForOrigin: (requestedPermissions) =>
          this.permissionController.requestPermissions(
            { origin },
            requestedPermissions,
            {
              metadata: {
                isEip1193Request: true,
              },
            },
          ),
        revokePermissionsForOrigin: (permissionKeys) => {
          try {
            this.permissionController.revokePermissions({
              [origin]: permissionKeys,
            });
          } catch (e) {
            // we dont want to handle errors here because
            // the revokePermissions api method should just
            // return `null` if the permissions were not
            // successfully revoked or if the permissions
            // for the origin do not exist
            console.log(e);
          }
        },

        updateCaveat: this.permissionController.updateCaveat.bind(
          this.permissionController,
          origin,
        ),
        hasApprovalRequestsForOrigin: () =>
          this.approvalController.has({ origin }),
      }),
    );

    engine.push(
      createSnapsMethodMiddleware(subjectType === SubjectType.Snap, {
        clearSnapState: this.controllerMessenger.call.bind(
          this.controllerMessenger,
          'SnapController:clearSnapState',
          origin,
        ),
        getUnlockPromise: this.appStateController.getUnlockPromise.bind(
          this.appStateController,
        ),
        getSnaps: this.controllerMessenger.call.bind(
          this.controllerMessenger,
          'SnapController:getPermitted',
          origin,
        ),
        requestPermissions: async (requestedPermissions) =>
          await this.permissionController.requestPermissions(
            { origin },
            requestedPermissions,
          ),
        getPermissions: this.permissionController.getPermissions.bind(
          this.permissionController,
          origin,
        ),
        getSnapFile: this.controllerMessenger.call.bind(
          this.controllerMessenger,
          'SnapController:getFile',
          origin,
        ),
        getSnapState: this.controllerMessenger.call.bind(
          this.controllerMessenger,
          'SnapController:getSnapState',
          origin,
        ),
        updateSnapState: this.controllerMessenger.call.bind(
          this.controllerMessenger,
          'SnapController:updateSnapState',
          origin,
        ),
        installSnaps: this.controllerMessenger.call.bind(
          this.controllerMessenger,
          'SnapController:install',
          origin,
        ),
        invokeSnap: this.permissionController.executeRestrictedMethod.bind(
          this.permissionController,
          origin,
          RestrictedMethods.wallet_snap,
        ),
        getIsLocked: () => {
          return !this.appStateController.isUnlocked();
        },
        getIsActive: () => {
          return this._isClientOpen;
        },
        getInterfaceState: (...args) =>
          this.controllerMessenger.call(
            'SnapInterfaceController:getInterface',
            origin,
            ...args,
          ).state,
        getInterfaceContext: (...args) =>
          this.controllerMessenger.call(
            'SnapInterfaceController:getInterface',
            origin,
            ...args,
          ).context,
        createInterface: this.controllerMessenger.call.bind(
          this.controllerMessenger,
          'SnapInterfaceController:createInterface',
          origin,
        ),
        updateInterface: this.controllerMessenger.call.bind(
          this.controllerMessenger,
          'SnapInterfaceController:updateInterface',
          origin,
        ),
        resolveInterface: this.controllerMessenger.call.bind(
          this.controllerMessenger,
          'SnapInterfaceController:resolveInterface',
          origin,
        ),
        getSnap: this.controllerMessenger.call.bind(
          this.controllerMessenger,
          'SnapController:get',
        ),
        trackError: (error) => {
          // `captureException` imported from `@sentry/browser` does not seem to
          // work in E2E tests. This is a workaround which works in both E2E
          // tests and production.
          return global.sentry?.captureException?.(error);
        },
        trackEvent: this.metaMetricsController.trackEvent.bind(
          this.metaMetricsController,
        ),
        getAllSnaps: this.controllerMessenger.call.bind(
          this.controllerMessenger,
          'SnapController:getAll',
        ),
        openWebSocket: this.controllerMessenger.call.bind(
          this.controllerMessenger,
          'WebSocketService:open',
          origin,
        ),
        closeWebSocket: this.controllerMessenger.call.bind(
          this.controllerMessenger,
          'WebSocketService:close',
          origin,
        ),
        getWebSockets: this.controllerMessenger.call.bind(
          this.controllerMessenger,
          'WebSocketService:getAll',
          origin,
        ),
        sendWebSocketMessage: this.controllerMessenger.call.bind(
          this.controllerMessenger,
          'WebSocketService:sendMessage',
          origin,
        ),
        getCurrencyRate: (currency) => {
          const rate = this.multichainRatesController.state.rates[currency];
          const { fiatCurrency } = this.multichainRatesController.state;

          if (!rate) {
            return undefined;
          }

          return {
            ...rate,
            currency: fiatCurrency,
          };
        },
        getEntropySources: () => {
          /**
           * @type {KeyringController['state']}
           */
          const state = this.controllerMessenger.call(
            'KeyringController:getState',
          );

          return state.keyrings
            .map((keyring, index) => {
              if (keyring.type === KeyringTypes.hd) {
                return {
                  id: keyring.metadata.id,
                  name: keyring.metadata.name,
                  type: 'mnemonic',
                  primary: index === 0,
                };
              }

              return null;
            })
            .filter(Boolean);
        },
        hasPermission: this.permissionController.hasPermission.bind(
          this.permissionController,
          origin,
        ),
        scheduleBackgroundEvent: (event) =>
          this.controllerMessenger.call('CronjobController:schedule', {
            ...event,
            snapId: origin,
          }),
        cancelBackgroundEvent: this.controllerMessenger.call.bind(
          this.controllerMessenger,
          'CronjobController:cancel',
          origin,
        ),
        getBackgroundEvents: this.controllerMessenger.call.bind(
          this.controllerMessenger,
          'CronjobController:get',
          origin,
        ),
        getNetworkConfigurationByChainId: this.controllerMessenger.call.bind(
          this.controllerMessenger,
          'NetworkController:getNetworkConfigurationByChainId',
        ),
        getNetworkClientById: this.controllerMessenger.call.bind(
          this.controllerMessenger,
          'NetworkController:getNetworkClientById',
        ),
        startTrace: (options) => {
          // We intentionally strip out `_isStandaloneSpan` since it can be undefined
          // eslint-disable-next-line no-unused-vars
          const { _isStandaloneSpan, ...result } = trace(options);
          return result;
        },
        endTrace,
        ///: BEGIN:ONLY_INCLUDE_IF(keyring-snaps)
        handleSnapRpcRequest: (args) =>
          this.handleSnapRequest({ ...args, origin }),
        getAllowedKeyringMethods: keyringSnapPermissionsBuilder(
          this.subjectMetadataController,
          origin,
        ),
        ///: END:ONLY_INCLUDE_IF
      }),
    );

    engine.push(filterMiddleware);
    engine.push(subscriptionManager.middleware);

    engine.push(this.metamaskMiddleware);

    engine.push(providerAsMiddleware(proxyClient.provider));

    return engine;
  }

  /**
   * A method for creating a CAIP Multichain provider that is safely restricted for the requesting subject.
   *
   * @param {object} options - Provider engine options
   * @param {string} options.origin - The origin of the sender
   * @param {MessageSender | SnapSender} options.sender - The sender object.
   * @param {string} options.subjectType - The type of the sender subject.
   * @param {tabId} [options.tabId] - The tab ID of the sender - if the sender is within a tab
   */
  setupProviderEngineCaip({ origin, sender, subjectType, tabId }) {
    const engine = new JsonRpcEngine();

    // Append origin to each request
    engine.push(createOriginMiddleware({ origin }));

    // Append tabId to each request if it exists
    if (tabId) {
      engine.push(createTabIdMiddleware({ tabId }));
    }

    engine.push(createLoggerMiddleware({ origin }));

    engine.push((req, _res, next, end) => {
      if (
        ![
          MESSAGE_TYPE.WALLET_CREATE_SESSION,
          MESSAGE_TYPE.WALLET_INVOKE_METHOD,
          MESSAGE_TYPE.WALLET_GET_SESSION,
          MESSAGE_TYPE.WALLET_REVOKE_SESSION,
        ].includes(req.method)
      ) {
        return end(rpcErrors.methodNotFound({ data: { method: req.method } }));
      }
      return next();
    });

    engine.push(
      createRPCMethodTrackingMiddleware({
        getAccountType: this.getAccountType.bind(this),
        getDeviceModel: this.getDeviceModel.bind(this),
        getHDEntropyIndex: this.getHDEntropyIndex.bind(this),
        getHardwareTypeForMetric: this.getHardwareTypeForMetric.bind(this),
        snapAndHardwareMessenger: this.controllerMessenger.getRestricted({
          name: 'SnapAndHardwareMessenger',
          allowedActions: [
            'KeyringController:getKeyringForAccount',
            'SnapController:get',
            'AccountsController:getSelectedAccount',
          ],
        }),
        appStateController: this.appStateController,
        metaMetricsController: this.metaMetricsController,
      }),
    );

    engine.push(multichainMethodCallValidatorMiddleware);
    const middlewareMaker = makeMethodMiddlewareMaker([
      walletRevokeSession,
      walletGetSession,
      walletInvokeMethod,
      walletCreateSession,
    ]);

    engine.push(
      middlewareMaker({
        findNetworkClientIdByChainId:
          this.networkController.findNetworkClientIdByChainId.bind(
            this.networkController,
          ),
        listAccounts: this.accountsController.listAccounts.bind(
          this.accountsController,
        ),
        requestPermissionsForOrigin: (requestedPermissions, options = {}) =>
          this.permissionController.requestPermissions(
            { origin },
            requestedPermissions,
            options,
          ),
        getCaveatForOrigin: this.permissionController.getCaveat.bind(
          this.permissionController,
          origin,
        ),
        getSelectedNetworkClientId: () =>
          this.networkController.state.selectedNetworkClientId,
        revokePermissionForOrigin:
          this.permissionController.revokePermission.bind(
            this.permissionController,
            origin,
          ),
        getNonEvmSupportedMethods: this.getNonEvmSupportedMethods.bind(this),
        isNonEvmScopeSupported: this.controllerMessenger.call.bind(
          this.controllerMessenger,
          'MultichainRouter:isSupportedScope',
        ),
        handleNonEvmRequestForOrigin: (params) =>
          this.controllerMessenger.call('MultichainRouter:handleRequest', {
            ...params,
            origin,
          }),
        getNonEvmAccountAddresses: this.controllerMessenger.call.bind(
          this.controllerMessenger,
          'MultichainRouter:getSupportedAccounts',
        ),
        trackSessionCreatedEvent: (approvedCaip25CaveatValue) =>
          this.metaMetricsController.trackEvent({
            event: MetaMetricsEventName.PermissionsRequested,
            properties: {
              api_source: MetaMetricsRequestedThrough.MultichainApi,
              method: MESSAGE_TYPE.WALLET_CREATE_SESSION,
              chain_id_list: getAllScopesFromCaip25CaveatValue(
                approvedCaip25CaveatValue,
              ),
            },
          }),
      }),
    );

    engine.push(
      createUnsupportedMethodMiddleware(
        new Set([
          ...UNSUPPORTED_RPC_METHODS,
          'eth_requestAccounts',
          'eth_accounts',
        ]),
      ),
    );

    if (subjectType === SubjectType.Website) {
      engine.push(
        createOnboardingMiddleware({
          location: sender.url,
          registerOnboarding: this.onboardingController.registerOnboarding,
        }),
      );
    }

    engine.push(
      createMultichainMethodMiddleware({
        subjectType,
        ...this.setupCommonMiddlewareHooks(origin),
      }),
    );
    engine.push(this.metamaskMiddleware);

    try {
      const caip25Caveat = this.permissionController.getCaveat(
        origin,
        Caip25EndowmentPermissionName,
        Caip25CaveatType,
      );

      // add new notification subscriptions for changed authorizations
      const sessionScopes = getSessionScopes(caip25Caveat.value, {
        getNonEvmSupportedMethods: this.getNonEvmSupportedMethods.bind(this),
      });

      // if the eth_subscription notification is in the scope and eth_subscribe is in the methods
      // then get the subscriptionManager going for that scope
      Object.entries(sessionScopes).forEach(([scope, scopeObject]) => {
        if (
          scopeObject.notifications.includes('eth_subscription') &&
          scopeObject.methods.includes('eth_subscribe')
        ) {
          this.addMultichainApiEthSubscriptionMiddleware({
            scope,
            origin,
            tabId,
          });
        }
      });
    } catch (err) {
      // noop
    }

    this.multichainSubscriptionManager.on(
      'notification',
      (targetOrigin, targetTabId, message) => {
        if (origin === targetOrigin && tabId === targetTabId) {
          engine.emit('notification', message);
        }
      },
    );

    engine.push(
      this.multichainMiddlewareManager.generateMultichainMiddlewareForOriginAndTabId(
        origin,
        tabId,
      ),
    );

    engine.push(async (req, res, _next, end) => {
      const { provider } = this.networkController.getNetworkClientById(
        req.networkClientId,
      );
      res.result = await provider.request(req);
      return end();
    });

    return engine;
  }

  /**
   * TODO:LegacyProvider: Delete
   * A method for providing our public config info over a stream.
   * This includes info we like to be synchronous if possible, like
   * the current selected account, and network ID.
   *
   * Since synchronous methods have been deprecated in web3,
   * this is a good candidate for deprecation.
   *
   * @param {*} outStream - The stream to provide public config over.
   */
  setupPublicConfig(outStream) {
    const configStream = storeAsStream(this.publicConfigStore);

    pipeline(configStream, outStream, (err) => {
      configStream.destroy();
      // For context and todos related to the error message match, see https://github.com/MetaMask/metamask-extension/issues/26337
      if (err && !err.message?.match('Premature close')) {
        log.error(err);
      }
    });
  }

  /**
   * Adds a reference to a connection by origin. Ignores the 'metamask' origin.
   * Caller must ensure that the returned id is stored such that the reference
   * can be deleted later.
   *
   * @param {string} origin - The connection's origin string.
   * @param {object} options - Data associated with the connection
   * @param {object} options.engine - The connection's JSON Rpc Engine
   * @param {number} options.tabId - The tabId for the connection
   * @param {API_TYPE} options.apiType - The API type for the connection
   * @returns {string} The connection's id (so that it can be deleted later)
   */
  addConnection(origin, { tabId, apiType, engine }) {
    if (origin === ORIGIN_METAMASK) {
      return null;
    }

    if (!this.connections[origin]) {
      this.connections[origin] = {};
    }

    const id = nanoid();
    this.connections[origin][id] = {
      tabId,
      apiType,
      engine,
    };

    return id;
  }

  /**
   * Deletes a reference to a connection, by origin and id.
   * Ignores unknown origins.
   *
   * @param {string} origin - The connection's origin string.
   * @param {string} id - The connection's id, as returned from addConnection.
   */
  removeConnection(origin, id) {
    const connections = this.connections[origin];
    if (!connections) {
      return;
    }

    delete connections[id];

    if (Object.keys(connections).length === 0) {
      delete this.connections[origin];
    }
  }

  /**
   * Closes all connections for the given origin, and removes the references
   * to them.
   * Ignores unknown origins.
   *
   * @param {string} origin - The origin string.
   */
  removeAllConnections(origin) {
    const connections = this.connections[origin];
    if (!connections) {
      return;
    }

    Object.keys(connections).forEach((id) => {
      this.removeConnection(origin, id);
    });
  }

  /**
   * Causes the RPC engines associated with the connections to the given origin
   * to emit a notification event with the given payload.
   *
   * The caller is responsible for ensuring that only permitted notifications
   * are sent.
   *
   * Ignores unknown origins.
   *
   * @param {string} origin - The connection's origin string.
   * @param {unknown} payload - The event payload.
   * @param apiType
   */
  notifyConnections(origin, payload, apiType) {
    const connections = this.connections[origin];
    if (connections) {
      Object.values(connections).forEach((conn) => {
        if (apiType && conn.apiType !== apiType) {
          return;
        }
        if (conn.engine) {
          conn.engine.emit('notification', payload);
        }
      });
    }
  }

  /**
   * Causes the RPC engines associated with all connections to emit a
   * notification event with the given payload.
   *
   * If the "payload" parameter is a function, the payload for each connection
   * will be the return value of that function called with the connection's
   * origin.
   *
   * The caller is responsible for ensuring that only permitted notifications
   * are sent.
   *
   * @param {unknown} payload - The event payload, or payload getter function.
   * @param apiType
   */
  notifyAllConnections(payload, apiType) {
    const getPayload =
      typeof payload === 'function'
        ? (origin) => payload(origin)
        : () => payload;

    Object.keys(this.connections).forEach((origin) => {
      Object.values(this.connections[origin]).forEach(async (conn) => {
        if (apiType && conn.apiType !== apiType) {
          return;
        }
        try {
          this.notifyConnection(conn, await getPayload(origin));
        } catch (err) {
          console.error(err);
        }
      });
    });
  }

  /**
   * Causes the RPC engine for passed connection to emit a
   * notification event with the given payload.
   *
   * The caller is responsible for ensuring that only permitted notifications
   * are sent.
   *
   * @param {object} connection - Data associated with the connection
   * @param {object} connection.engine - The connection's JSON Rpc Engine
   * @param {unknown} payload - The event payload
   */
  notifyConnection(connection, payload) {
    try {
      if (connection.engine) {
        connection.engine.emit('notification', payload);
      }
    } catch (err) {
      console.error(err);
    }
  }

  // handlers

  /**
   * Handle a KeyringController update
   *
   * @param {object} state - the KC state
   * @returns {Promise<void>}
   * @private
   */
  async _onKeyringControllerUpdate(state) {
    const { keyrings } = state;

    // The accounts tracker only supports EVM addresses and the keyring
    // controller may pass non-EVM addresses, so we filter them out
    const addresses = keyrings
      .reduce((acc, { accounts }) => acc.concat(accounts), [])
      .filter(isEthAddress);

    if (!addresses.length) {
      return;
    }

    this.accountTrackerController.syncWithAddresses(addresses);
  }

  /**
   * Handle global application unlock.
   */
  _onUnlock() {
    this.unMarkPasswordForgotten();

    // In the current implementation, this handler is triggered by a
    // KeyringController event. Other controllers subscribe to the 'unlock'
    // event of the MetaMaskController itself.
    this.emit('unlock');
  }

  /**
   * Handle global application lock.
   */
  _onLock() {
    // In the current implementation, this handler is triggered by a
    // KeyringController event. Other controllers subscribe to the 'lock'
    // event of the MetaMaskController itself.
    this.emit('lock');
  }

  /**
   * Handle memory state updates.
   * - Ensure isClientOpenAndUnlocked is updated
   * - Notifies all connections with the new provider network state
   *   - The external providers handle diffing the state
   *
   * @param newState
   */
  _onStateUpdate(newState) {
    this.isClientOpenAndUnlocked = newState.isUnlocked && this._isClientOpen;
    this._notifyChainChange();
  }

  /**
   * Execute side effects of a removed account.
   *
   * @param {string} address - The address of the account to remove.
   */
  _onAccountRemoved(address) {
    // Remove all associated permissions
    this.removeAllAccountPermissions(address);
  }

  // misc

  /**
   * A method for emitting the full MetaMask state to all registered listeners.
   *
   * @private
   */
  privateSendUpdate() {
    this.emit('update', this.getState());
  }

  /**
   * @returns {boolean} Whether the extension is unlocked.
   */
  isUnlocked() {
    return this.keyringController.state.isUnlocked;
  }

  //=============================================================================
  // MISCELLANEOUS
  //=============================================================================

  getExternalPendingTransactions(address) {
    return this.smartTransactionsController.getTransactions({
      addressFrom: address,
      status: 'pending',
    });
  }

  /**
   * The chain list is fetched live at runtime, falling back to a cache.
   * This preseeds the cache at startup with a static list provided at build.
   */
  async initializeChainlist() {
    const cacheKey = `cachedFetch:${CHAIN_SPEC_URL}`;
    const { cachedResponse } = (await getStorageItem(cacheKey)) || {};
    if (cachedResponse) {
      // Also initialize the known domains when we have chain data cached
      await initializeRpcProviderDomains();
      return;
    }
    await setStorageItem(cacheKey, {
      cachedResponse: rawChainData(),
      // Cached value is immediately invalidated
      cachedTime: 0,
    });
    // Initialize domains after setting the chainlist cache
    await initializeRpcProviderDomains();
  }

  /**
   * Returns the nonce that will be associated with a transaction once approved
   *
   * @param {string} address - The hex string address for the transaction
   * @param networkClientId - The networkClientId to get the nonce lock with
   * @returns {Promise<number>}
   */
  async getPendingNonce(address, networkClientId) {
    const { nonceDetails, releaseLock } = await this.txController.getNonceLock(
      address,
      networkClientId,
    );

    const pendingNonce = nonceDetails.params.highestSuggested;

    releaseLock();
    return pendingNonce;
  }

  /**
   * Returns the next nonce according to the nonce-tracker
   *
   * @param {string} address - The hex string address for the transaction
   * @param networkClientId - The networkClientId to get the nonce lock with
   * @returns {Promise<number>}
   */
  async getNextNonce(address, networkClientId) {
    const nonceLock = await this.txController.getNonceLock(
      address,
      networkClientId,
    );
    nonceLock.releaseLock();
    return nonceLock.nextNonce;
  }

  /**
   * Throw an artificial error in a timeout handler for testing purposes.
   *
   * @param message - The error message.
   * @deprecated This is only meant to facilitate manual and E2E testing. We should not
   * use this for handling errors.
   */
  throwTestError(message) {
    setTimeout(() => {
      const error = new Error(message);
      error.name = 'TestError';
      throw error;
    });
  }

  /**
   * Capture an artificial error in a timeout handler for testing purposes.
   *
   * @param message - The error message.
   * @deprecated This is only meant to facilitate manual and E2E tests testing. We should not
   * use this for handling errors.
   */
  captureTestError(message) {
    setTimeout(() => {
      const error = new Error(message);
      error.name = 'TestError';
      captureException(error);
    });
  }

  getTransactionMetricsRequest() {
    const controllerActions = {
      // Metametrics Actions
      createEventFragment: this.metaMetricsController.createEventFragment.bind(
        this.metaMetricsController,
      ),
      finalizeEventFragment:
        this.metaMetricsController.finalizeEventFragment.bind(
          this.metaMetricsController,
        ),
      getEventFragmentById:
        this.metaMetricsController.getEventFragmentById.bind(
          this.metaMetricsController,
        ),
      getParticipateInMetrics: () =>
        this.metaMetricsController.state.participateInMetaMetrics,
      trackEvent: this.metaMetricsController.trackEvent.bind(
        this.metaMetricsController,
      ),
      updateEventFragment: this.metaMetricsController.updateEventFragment.bind(
        this.metaMetricsController,
      ),
      // Other dependencies
      getAccountBalance: (account, chainId) =>
        this.accountTrackerController.state.accountsByChainId?.[chainId]?.[
          account
        ]?.balance,
      getAccountType: this.getAccountType.bind(this),
      getDeviceModel: this.getDeviceModel.bind(this),
      getHardwareTypeForMetric: this.getHardwareTypeForMetric.bind(this),
      getEIP1559GasFeeEstimates:
        this.gasFeeController.fetchGasFeeEstimates.bind(this.gasFeeController),
      getSelectedAddress: () =>
        this.accountsController.getSelectedAccount().address,
      getTokenStandardAndDetails: this.getTokenStandardAndDetails.bind(this),
      getTransaction: (id) =>
        this.txController.state.transactions.find((tx) => tx.id === id),
      getIsSmartTransaction: (chainId) => {
        return getIsSmartTransaction(this._getMetaMaskState(), chainId);
      },
      getSmartTransactionByMinedTxHash: (txHash) => {
        return this.smartTransactionsController.getSmartTransactionByMinedTxHash(
          txHash,
        );
      },
      getMethodData: (data) => {
        if (!data) {
          return null;
        }
        const { knownMethodData, use4ByteResolution } =
          this.preferencesController.state;
        const prefixedData = addHexPrefix(data);
        return getMethodDataName(
          knownMethodData,
          use4ByteResolution,
          prefixedData,
          this.preferencesController.addKnownMethodData.bind(
            this.preferencesController,
          ),
          this.provider,
        );
      },
      getIsConfirmationAdvancedDetailsOpen: () => {
        return this.preferencesController.state.preferences
          .showConfirmationAdvancedDetails;
      },
      getHDEntropyIndex: this.getHDEntropyIndex.bind(this),
      getNetworkRpcUrl: (chainId) => {
        // TODO: Move to @metamask/network-controller
        try {
          const networkClientId =
            this.networkController.findNetworkClientIdByChainId(chainId);
          const networkConfig =
            this.networkController.getNetworkConfigurationByNetworkClientId(
              networkClientId,
            );

          // Try direct rpcUrl property first
          if (networkConfig.rpcUrl) {
            return networkConfig.rpcUrl;
          }

          // Try rpcEndpoints array
          if (networkConfig.rpcEndpoints?.length > 0) {
            const defaultEndpointIndex =
              networkConfig.defaultRpcEndpointIndex || 0;
            return (
              networkConfig.rpcEndpoints[defaultEndpointIndex]?.url ||
              networkConfig.rpcEndpoints[0].url
            );
          }

          return 'unknown';
        } catch (error) {
          console.error('Error getting RPC URL:', error);
          return 'unknown';
        }
      },
    };
    return {
      ...controllerActions,
      snapAndHardwareMessenger: this.controllerMessenger.getRestricted({
        name: 'SnapAndHardwareMessenger',
        allowedActions: [
          'KeyringController:getKeyringForAccount',
          'SnapController:get',
          'AccountsController:getSelectedAccount',
        ],
      }),
      provider: this.provider,
    };
  }

  updateAccountBalanceForTransactionNetwork(transactionMeta) {
    const {
      networkClientId,
      txParams: { from },
    } = transactionMeta;
    this.accountTrackerController.updateAccountByAddress({
      address: from,
      networkClientId,
    });
  }

  toggleExternalServices(useExternal) {
    this.preferencesController.toggleExternalServices(useExternal);
    this.tokenListController.updatePreventPollingOnNetworkRestart(!useExternal);
    if (useExternal) {
      this.tokenDetectionController.enable();
      this.gasFeeController.enableNonRPCGasFeeApis();
    } else {
      this.tokenDetectionController.disable();
      this.gasFeeController.disableNonRPCGasFeeApis();
    }
  }

  //=============================================================================
  // CONFIG
  //=============================================================================

  /**
   * Sets the Ledger Live preference to use for Ledger hardware wallet support
   *
   * @param keyring
   * @deprecated This method is deprecated and will be removed in the future.
   * Only webhid connections are supported in chrome and u2f in firefox.
   */
  async setLedgerTransportPreference(keyring) {
    const transportType = window.navigator.hid
      ? LedgerTransportTypes.webhid
      : LedgerTransportTypes.u2f;

    if (keyring?.updateTransportMethod) {
      return keyring.updateTransportMethod(transportType).catch((e) => {
        throw e;
      });
    }

    return undefined;
  }

  /**
   * A method for initializing storage the first time.
   *
   * @param {object} initState - The default state to initialize with.
   * @private
   */
  recordFirstTimeInfo(initState) {
    if (!('firstTimeInfo' in initState)) {
      const version = process.env.METAMASK_VERSION;
      initState.firstTimeInfo = {
        version,
        date: Date.now(),
      };
    }
  }

  // TODO: Replace isClientOpen methods with `controllerConnectionChanged` events.
  /* eslint-disable accessor-pairs */
  /**
   * A method for recording whether the MetaMask user interface is open or not.
   *
   * @param {boolean} open
   */
  set isClientOpen(open) {
    this._isClientOpen = open;

    // Notify Snaps that the client is open or closed.
    this.controllerMessenger.call('SnapController:setClientActive', open);
  }
  /* eslint-enable accessor-pairs */

  /**
   * A method that is called by the background when all instances of metamask are closed.
   * Currently used to stop controller polling.
   */
  onClientClosed() {
    try {
      this.gasFeeController.stopAllPolling();
      this.currencyRateController.stopAllPolling();
      this.tokenRatesController.stopAllPolling();
      this.tokenDetectionController.stopAllPolling();
      this.tokenListController.stopAllPolling();
      this.tokenBalancesController.stopAllPolling();
      this.appStateController.clearPollingTokens();
      this.accountTrackerController.stopAllPolling();
      this.deFiPositionsController.stopAllPolling();
    } catch (error) {
      console.error(error);
    }
  }

  /**
   * A method that is called by the background when a particular environment type is closed (fullscreen, popup, notification).
   * Currently used to stop polling controllers for only that environement type
   *
   * @param environmentType
   */
  onEnvironmentTypeClosed(environmentType) {
    const appStatePollingTokenType =
      POLLING_TOKEN_ENVIRONMENT_TYPES[environmentType];
    const pollingTokensToDisconnect =
      this.appStateController.state[appStatePollingTokenType];
    pollingTokensToDisconnect.forEach((pollingToken) => {
      // We don't know which controller the token is associated with, so try them all.
      // Consider storing the tokens per controller in state instead.
      this.gasFeeController.stopPollingByPollingToken(pollingToken);
      this.currencyRateController.stopPollingByPollingToken(pollingToken);
      this.tokenRatesController.stopPollingByPollingToken(pollingToken);
      this.tokenDetectionController.stopPollingByPollingToken(pollingToken);
      this.tokenListController.stopPollingByPollingToken(pollingToken);
      this.tokenBalancesController.stopPollingByPollingToken(pollingToken);
      this.accountTrackerController.stopPollingByPollingToken(pollingToken);
      this.appStateController.removePollingToken(
        pollingToken,
        appStatePollingTokenType,
      );
    });
  }

  /**
   * Adds a domain to the PhishingController safelist
   *
   * @param {string} origin - the domain to safelist
   */
  safelistPhishingDomain(origin) {
    const isFirefox = getPlatform() === PLATFORM_FIREFOX;
    if (!isFirefox) {
      this.metaMetricsController.trackEvent(
        {
          category: MetaMetricsEventCategory.Phishing,
          event: MetaMetricsEventName.ProceedAnywayClicked,
          properties: {
            url: origin,
            referrer: {
              url: origin,
            },
          },
        },
        {
          excludeMetaMetricsId: true,
        },
      );
    }

    return this.phishingController.bypass(origin);
  }

  async backToSafetyPhishingWarning() {
    const portfolioBaseURL = process.env.PORTFOLIO_URL;
    const portfolioURL = `${portfolioBaseURL}/?metamaskEntry=phishing_page_portfolio_button`;

    this.metaMetricsController.trackEvent({
      category: MetaMetricsEventCategory.Navigation,
      event: MetaMetricsEventName.PortfolioLinkClicked,
      properties: {
        location: 'phishing_page',
        text: 'Back to safety',
      },
    });

    await this.platform.switchToAnotherURL(undefined, portfolioURL);
  }

  /**
   * Locks MetaMask
   */
  setLocked() {
    return this.keyringController.setLocked();
  }

  removePermissionsFor = (subjects) => {
    try {
      this.permissionController.revokePermissions(subjects);
    } catch (exp) {
      if (!(exp instanceof PermissionsRequestNotFoundError)) {
        throw exp;
      }
    }
  };

  updateCaveat = (origin, target, caveatType, caveatValue) => {
    try {
      this.controllerMessenger.call(
        'PermissionController:updateCaveat',
        origin,
        target,
        caveatType,
        caveatValue,
      );
    } catch (exp) {
      if (!(exp instanceof PermissionsRequestNotFoundError)) {
        throw exp;
      }
    }
  };

  updateNetworksList = (chainIds) => {
    try {
      this.networkOrderController.updateNetworksList(chainIds);
    } catch (err) {
      log.error(err.message);
      throw err;
    }
  };

  updateAccountsList = (pinnedAccountList) => {
    try {
      this.accountOrderController.updateAccountsList(pinnedAccountList);
    } catch (err) {
      log.error(err.message);
      throw err;
    }
  };

  setEnabledNetworks = (chainIds, networkId) => {
    try {
      this.networkOrderController.setEnabledNetworks(chainIds, networkId);
    } catch (err) {
      log.error(err.message);
      throw err;
    }
  };

  updateHiddenAccountsList = (hiddenAccountList) => {
    try {
      this.accountOrderController.updateHiddenAccountsList(hiddenAccountList);
    } catch (err) {
      log.error(err.message);
      throw err;
    }
  };

  rejectPermissionsRequest = (requestId) => {
    try {
      this.permissionController.rejectPermissionsRequest(requestId);
    } catch (exp) {
      if (!(exp instanceof PermissionsRequestNotFoundError)) {
        throw exp;
      }
    }
  };

  acceptPermissionsRequest = (request) => {
    try {
      this.permissionController.acceptPermissionsRequest(request);
    } catch (exp) {
      if (!(exp instanceof PermissionsRequestNotFoundError)) {
        throw exp;
      }
    }
  };

  resolvePendingApproval = async (id, value, options) => {
    try {
      await this.approvalController.accept(id, value, options);
    } catch (exp) {
      if (!(exp instanceof ApprovalRequestNotFoundError)) {
        throw exp;
      }
    }
  };

  rejectPendingApproval = (id, error) => {
    try {
      this.approvalController.reject(
        id,
        new JsonRpcError(error.code, error.message, error.data),
      );
    } catch (exp) {
      if (!(exp instanceof ApprovalRequestNotFoundError)) {
        throw exp;
      }
    }
  };

  rejectAllPendingApprovals() {
    const deleteInterface = (id) =>
      this.controllerMessenger.call(
        'SnapInterfaceController:deleteInterface',
        id,
      );

    rejectAllApprovals({
      approvalController: this.approvalController,
      deleteInterface,
    });
  }

  async getCode(address, networkClientId) {
    const { provider } =
      this.networkController.getNetworkClientById(networkClientId);

    return await provider.request({
      method: 'eth_getCode',
      params: [address],
    });
  }

  async _onAccountChange(newAddress) {
    const permittedAccountsMap = getPermittedAccountsByOrigin(
      this.permissionController.state,
    );

    for (const [origin, accounts] of permittedAccountsMap.entries()) {
      if (accounts.includes(newAddress)) {
        this._notifyAccountsChange(origin, accounts);
      }
    }
  }

  _notifyAccountsChange(origin, newAccounts) {
    this.notifyConnections(
      origin,
      {
        method: NOTIFICATION_NAMES.accountsChanged,
        // This should be the same as the return value of `eth_accounts`,
        // namely an array of the current / most recently selected Ethereum
        // account.
        params:
          newAccounts.length < 2
            ? // If the length is 1 or 0, the accounts are sorted by definition.
              newAccounts
            : // If the length is 2 or greater, we have to execute
              // `eth_accounts` vi this method.
              this.getPermittedAccounts(origin),
      },
      API_TYPE.EIP1193,
    );

    this.permissionLogController.updateAccountsHistory(origin, newAccounts);
  }

  async _notifyAuthorizationChange(origin, newAuthorization) {
    this.notifyConnections(
      origin,
      {
        method: MultichainApiNotifications.sessionChanged,
        params: {
          sessionScopes: getSessionScopes(newAuthorization, {
            getNonEvmSupportedMethods:
              this.getNonEvmSupportedMethods.bind(this),
          }),
        },
      },
      API_TYPE.CAIP_MULTICHAIN,
    );
  }

  async _notifySolanaAccountChange(origin, accountAddressArray) {
    this.notifyConnections(
      origin,
      {
        method: MultichainApiNotifications.walletNotify,
        params: {
          scope: MultichainNetworks.SOLANA,
          notification: {
            method: NOTIFICATION_NAMES.accountsChanged,
            params: accountAddressArray,
          },
        },
      },
      API_TYPE.CAIP_MULTICHAIN,
    );
  }

  async _notifyChainChange() {
    this.notifyAllConnections(
      async (origin) => ({
        method: NOTIFICATION_NAMES.chainChanged,
        params: await this.getProviderNetworkState(origin),
      }),
      API_TYPE.EIP1193,
    );
  }

  async _notifyChainChangeForConnection(connection, origin) {
    this.notifyConnection(connection, {
      method: NOTIFICATION_NAMES.chainChanged,
      params: await this.getProviderNetworkState(origin),
    });
  }

  /**
   * @deprecated
   * Controllers should subscribe to messenger events internally rather than relying on the client.
   * @param transactionMeta - Metadata for the transaction.
   */
  async _onFinishedTransaction(transactionMeta) {
    if (
      ![TransactionStatus.confirmed, TransactionStatus.failed].includes(
        transactionMeta.status,
      )
    ) {
      return;
    }
    const startTime = performance.now();

    const traceContext = trace({
      name: TraceName.OnFinishedTransaction,
      startTime: performance.timeOrigin,
    });

    trace({
      name: TraceName.OnFinishedTransaction,
      startTime: performance.timeOrigin,
      parentContext: traceContext,
      data: {
        transactionMeta,
      },
    });

    await this._createTransactionNotifcation(transactionMeta);
    await this._updateNFTOwnership(transactionMeta);
    this._trackTransactionFailure(transactionMeta);
    await this.tokenBalancesController.updateBalancesByChainId({
      chainId: transactionMeta.chainId,
    });
    endTrace({
      name: TraceName.OnFinishedTransaction,
      timestamp: performance.timeOrigin + startTime,
    });
  }

  async _createTransactionNotifcation(transactionMeta) {
    const { chainId } = transactionMeta;
    let rpcPrefs = {};

    if (chainId) {
      const networkConfiguration =
        this.networkController.state.networkConfigurationsByChainId?.[chainId];

      const blockExplorerUrl =
        networkConfiguration?.blockExplorerUrls?.[
          networkConfiguration?.defaultBlockExplorerUrlIndex
        ];

      rpcPrefs = { blockExplorerUrl };
    }

    try {
      await this.platform.showTransactionNotification(
        transactionMeta,
        rpcPrefs,
      );
    } catch (error) {
      log.error('Failed to create transaction notification', error);
    }
  }

  async _updateNFTOwnership(transactionMeta) {
    // if this is a transferFrom method generated from within the app it may be an NFT transfer transaction
    // in which case we will want to check and update ownership status of the transferred NFT.

    const { type, txParams, chainId, txReceipt } = transactionMeta;
    const selectedAddress =
      this.accountsController.getSelectedAccount().address;

    const { allNfts } = this.nftController.state;
    const txReceiptLogs = txReceipt?.logs;

    const isContractInteractionTx =
      type === TransactionType.contractInteraction && txReceiptLogs;
    const isTransferFromTx =
      (type === TransactionType.tokenMethodTransferFrom ||
        type === TransactionType.tokenMethodSafeTransferFrom) &&
      txParams !== undefined;

    if (!isContractInteractionTx && !isTransferFromTx) {
      return;
    }

    const networkClientId =
      this.networkController?.state?.networkConfigurationsByChainId?.[chainId]
        ?.rpcEndpoints[
        this.networkController?.state?.networkConfigurationsByChainId?.[chainId]
          ?.defaultRpcEndpointIndex
      ]?.networkClientId;

    if (isTransferFromTx) {
      const { data, to: contractAddress, from: userAddress } = txParams;
      const transactionData = parseStandardTokenTransactionData(data);
      // Sometimes the tokenId value is parsed as "_value" param. Not seeing this often any more, but still occasionally:
      // i.e. call approve() on BAYC contract - https://etherscan.io/token/0xbc4ca0eda7647a8ab7c2061c2e118a18a936f13d#writeContract, and tokenId shows up as _value,
      // not sure why since it doesn't match the ERC721 ABI spec we use to parse these transactions - https://github.com/MetaMask/metamask-eth-abis/blob/d0474308a288f9252597b7c93a3a8deaad19e1b2/src/abis/abiERC721.ts#L62.
      const transactionDataTokenId =
        getTokenIdParam(transactionData) ?? getTokenValueParam(transactionData);

      // check if its a known NFT
      const knownNft = allNfts?.[userAddress]?.[chainId]?.find(
        ({ address, tokenId }) =>
          isEqualCaseInsensitive(address, contractAddress) &&
          tokenId === transactionDataTokenId,
      );

      // if it is we check and update ownership status.
      if (knownNft) {
        this.nftController.checkAndUpdateSingleNftOwnershipStatus(
          knownNft,
          false,
          networkClientId,
          // TODO add networkClientId once it is available in the transactionMeta
          // the chainId previously passed here didn't actually allow us to check for ownership on a non globally selected network
          // because the check would use the provider for the globally selected network, not the chainId passed here.
          { userAddress },
        );
      }
    } else {
      // Else if contract interaction we will parse the logs

      const allNftTransferLog = txReceiptLogs.map((txReceiptLog) => {
        const isERC1155NftTransfer =
          txReceiptLog.topics &&
          txReceiptLog.topics[0] === TRANSFER_SINFLE_LOG_TOPIC_HASH;
        const isERC721NftTransfer =
          txReceiptLog.topics &&
          txReceiptLog.topics[0] === TOKEN_TRANSFER_LOG_TOPIC_HASH;
        let isTransferToSelectedAddress;

        if (isERC1155NftTransfer) {
          isTransferToSelectedAddress =
            txReceiptLog.topics &&
            txReceiptLog.topics[3] &&
            txReceiptLog.topics[3].match(selectedAddress?.slice(2));
        }

        if (isERC721NftTransfer) {
          isTransferToSelectedAddress =
            txReceiptLog.topics &&
            txReceiptLog.topics[2] &&
            txReceiptLog.topics[2].match(selectedAddress?.slice(2));
        }

        return {
          isERC1155NftTransfer,
          isERC721NftTransfer,
          isTransferToSelectedAddress,
          ...txReceiptLog,
        };
      });
      if (allNftTransferLog.length !== 0) {
        const allNftParsedLog = [];
        allNftTransferLog.forEach((singleLog) => {
          if (
            singleLog.isTransferToSelectedAddress &&
            (singleLog.isERC1155NftTransfer || singleLog.isERC721NftTransfer)
          ) {
            let iface;
            if (singleLog.isERC1155NftTransfer) {
              iface = new Interface(abiERC1155);
            } else {
              iface = new Interface(abiERC721);
            }
            try {
              const parsedLog = iface.parseLog({
                data: singleLog.data,
                topics: singleLog.topics,
              });
              allNftParsedLog.push({
                contract: singleLog.address,
                ...parsedLog,
              });
            } catch (err) {
              // ignore
            }
          }
        });
        // Filter known nfts and new Nfts
        const knownNFTs = [];
        const newNFTs = [];
        allNftParsedLog.forEach((single) => {
          const tokenIdFromLog = getTokenIdParam(single);
          const existingNft = allNfts?.[selectedAddress]?.[chainId]?.find(
            ({ address, tokenId }) => {
              return (
                isEqualCaseInsensitive(address, single.contract) &&
                tokenId === tokenIdFromLog
              );
            },
          );
          if (existingNft) {
            knownNFTs.push(existingNft);
          } else {
            newNFTs.push({
              tokenId: tokenIdFromLog,
              ...single,
            });
          }
        });
        // For known nfts only refresh ownership
        const refreshOwnershipNFts = knownNFTs.map(async (singleNft) => {
          return this.nftController.checkAndUpdateSingleNftOwnershipStatus(
            singleNft,
            false,
            networkClientId,
            // TODO add networkClientId once it is available in the transactionMeta
            // the chainId previously passed here didn't actually allow us to check for ownership on a non globally selected network
            // because the check would use the provider for the globally selected network, not the chainId passed here.
            { selectedAddress },
          );
        });
        await Promise.allSettled(refreshOwnershipNFts);
        // For new nfts, add them to state
        const addNftPromises = newNFTs.map(async (singleNft) => {
          return this.nftController.addNft(
            singleNft.contract,
            singleNft.tokenId,
            networkClientId,
          );
        });
        await Promise.allSettled(addNftPromises);
      }
    }
  }

  _trackTransactionFailure(transactionMeta) {
    const { txReceipt } = transactionMeta;
    const metamaskState = this.getState();
    const { allTokens } = this.tokensController.state;
    const selectedAccount = this.accountsController.getSelectedAccount();
    const tokens =
      allTokens?.[transactionMeta.chainId]?.[selectedAccount.address] || [];

    if (!txReceipt || txReceipt.status !== '0x0') {
      return;
    }

    this.metaMetricsController.trackEvent(
      {
        event: 'Tx Status Update: On-Chain Failure',
        category: MetaMetricsEventCategory.Background,
        properties: {
          action: 'Transactions',
          errorMessage: transactionMeta.simulationFails?.reason,
          numberOfTokens: tokens.length,
          // TODO: remove this once we have migrated to the new account balances state
          numberOfAccounts: Object.keys(metamaskState.accounts).length,
        },
      },
      {
        matomoEvent: true,
      },
    );
  }

  _onUserOperationAdded(userOperationMeta) {
    const transactionMeta = this.txController.state.transactions.find(
      (tx) => tx.id === userOperationMeta.id,
    );

    if (!transactionMeta) {
      return;
    }

    if (transactionMeta.type === TransactionType.swap) {
      this.controllerMessenger.publish(
        'TransactionController:transactionNewSwap',
        { transactionMeta },
      );
    } else if (transactionMeta.type === TransactionType.swapApproval) {
      this.controllerMessenger.publish(
        'TransactionController:transactionNewSwapApproval',
        { transactionMeta },
      );
    }
  }

  _onUserOperationTransactionUpdated(transactionMeta) {
    const updatedTransactionMeta = {
      ...transactionMeta,
      txParams: {
        ...transactionMeta.txParams,
        from: this.accountsController.getSelectedAccount().address,
      },
    };

    const transactionExists = this.txController.state.transactions.some(
      (tx) => tx.id === updatedTransactionMeta.id,
    );

    if (!transactionExists) {
      this.txController.update((state) => {
        state.transactions.push(updatedTransactionMeta);
      });
    }

    this.txController.updateTransaction(
      updatedTransactionMeta,
      'Generated from user operation',
    );

    this.controllerMessenger.publish(
      'TransactionController:transactionStatusUpdated',
      { transactionMeta: updatedTransactionMeta },
    );
  }

  _getMetaMaskState() {
    return {
      metamask: this.getState(),
    };
  }

  _getConfigForRemoteFeatureFlagRequest() {
    const distribution =
      buildTypeMappingForRemoteFeatureFlag[process.env.METAMASK_BUILD_TYPE] ||
      DistributionType.Main;
    const environment =
      environmentMappingForRemoteFeatureFlag[
        process.env.METAMASK_ENVIRONMENT
      ] || EnvironmentType.Development;
    return { distribution, environment };
  }

  /**
   * Select a hardware wallet device and execute a
   * callback with the keyring for that device.
   *
   * Note that KeyringController state is not updated before
   * the end of the callback execution, and calls to KeyringController
   * methods within the callback can lead to deadlocks.
   *
   * @param {object} options - The options for the device
   * @param {string} options.name - The device name to select
   * @param {string} options.hdPath - An optional hd path to be set on the device
   * keyring
   * @param {*} callback - The callback to execute with the keyring
   * @returns {*} The result of the callback
   */
  async #withKeyringForDevice(options, callback) {
    const keyringOverrides = this.opts.overrides?.keyrings;
    let keyringType = null;
    switch (options.name) {
      case HardwareDeviceNames.trezor:
        keyringType = keyringOverrides?.trezor?.type || TrezorKeyring.type;
        break;
      case HardwareDeviceNames.oneKey:
        keyringType = keyringOverrides?.oneKey?.type || OneKeyKeyring?.type;
        break;
      case HardwareDeviceNames.ledger:
        keyringType = keyringOverrides?.ledger?.type || LedgerKeyring.type;
        break;
      case HardwareDeviceNames.qr:
        keyringType = QRHardwareKeyring.type;
        break;
      case HardwareDeviceNames.lattice:
        keyringType = keyringOverrides?.lattice?.type || LatticeKeyring.type;
        break;
      default:
        throw new Error(
          'MetamaskController:#withKeyringForDevice - Unknown device',
        );
    }

    return this.keyringController.withKeyring(
      { type: keyringType },
      async ({ keyring }) => {
        if (options.hdPath && keyring.setHdPath) {
          keyring.setHdPath(options.hdPath);
        }

        if (options.name === HardwareDeviceNames.lattice) {
          keyring.appName = 'MetaMask';
        }

        if (options.name === HardwareDeviceNames.ledger) {
          await this.setLedgerTransportPreference(keyring);
        }

        if (
          options.name === HardwareDeviceNames.trezor ||
          options.name === HardwareDeviceNames.oneKey
        ) {
          const model = keyring.getModel();
          this.appStateController.setTrezorModel(model);
        }

        keyring.network = getProviderConfig({
          metamask: this.networkController.state,
        }).type;

        return await callback(keyring);
      },
      {
        createIfMissing: true,
      },
    );
  }

  #checkTokenListPolling(currentState, previousState) {
    const previousEnabled = this.#isTokenListPollingRequired(previousState);
    const newEnabled = this.#isTokenListPollingRequired(currentState);

    if (previousEnabled === newEnabled) {
      return;
    }

    this.tokenListController.updatePreventPollingOnNetworkRestart(!newEnabled);
  }

  #isTokenListPollingRequired(preferencesControllerState) {
    const { useTokenDetection, useTransactionSimulations, preferences } =
      preferencesControllerState ?? {};

    const { petnamesEnabled } = preferences ?? {};

    return useTokenDetection || petnamesEnabled || useTransactionSimulations;
  }

  /**
   * @deprecated Avoid new references to the global network.
   * Will be removed once multi-chain support is fully implemented.
   * @returns {string} The chain ID of the currently selected network.
   */
  #getGlobalChainId() {
    const globalNetworkClientId = this.#getGlobalNetworkClientId();

    const globalNetworkClient = this.networkController.getNetworkClientById(
      globalNetworkClientId,
    );

    return globalNetworkClient.configuration.chainId;
  }

  /**
   * @deprecated Avoid new references to the global network.
   * Will be removed once multi-chain support is fully implemented.
   * @returns {string} The network client ID of the currently selected network client.
   */
  #getGlobalNetworkClientId() {
    return this.networkController.state.selectedNetworkClientId;
  }

  #initControllers({ existingControllers, initFunctions, initState }) {
    const initRequest = {
      getCronjobControllerStorageManager: () =>
        this.opts.cronjobControllerStorageManager,
      getFlatState: this.getState.bind(this),
      getGlobalChainId: this.#getGlobalChainId.bind(this),
      getGlobalNetworkClientId: this.#getGlobalNetworkClientId.bind(this),
      getPermittedAccounts: this.getPermittedAccounts.bind(this),
      getProvider: () => this.provider,
      getStateUI: this._getMetaMaskState.bind(this),
      getTransactionMetricsRequest:
        this.getTransactionMetricsRequest.bind(this),
      updateAccountBalanceForTransactionNetwork:
        this.updateAccountBalanceForTransactionNetwork.bind(this),
      offscreenPromise: this.offscreenPromise,
      preinstalledSnaps: this.opts.preinstalledSnaps,
      persistedState: initState,
      removeAllConnections: this.removeAllConnections.bind(this),
      setupUntrustedCommunicationEip1193:
        this.setupUntrustedCommunicationEip1193.bind(this),
      showNotification: this.platform._showNotification,
      getMetaMetricsId: this.metaMetricsController.getMetaMetricsId.bind(
        this.metaMetricsController,
      ),
      trackEvent: this.metaMetricsController.trackEvent.bind(
        this.metaMetricsController,
      ),
      refreshOAuthToken: this.oauthService.getNewRefreshToken.bind(
        this.oauthService,
      ),
      revokeAndGetNewRefreshToken:
        this.oauthService.revokeAndGetNewRefreshToken.bind(this.oauthService),
      getAccountType: this.getAccountType.bind(this),
      getDeviceModel: this.getDeviceModel.bind(this),
      getHardwareTypeForMetric: this.getHardwareTypeForMetric.bind(this),
      trace,
    };

    return initControllers({
      baseControllerMessenger: this.controllerMessenger,
      existingControllers,
      initFunctions,
      initRequest,
    });
  }
}<|MERGE_RESOLUTION|>--- conflicted
+++ resolved
@@ -14,7 +14,6 @@
 import { ObservableStore } from '@metamask/obs-store';
 import { storeAsStream } from '@metamask/obs-store/dist/asStream';
 import { providerAsMiddleware } from '@metamask/eth-json-rpc-middleware';
-<<<<<<< HEAD
 import {
   debounce,
   throttle,
@@ -24,11 +23,9 @@
   cloneDeep,
   ///: BEGIN:ONLY_INCLUDE_IF(multi-srp)
   isEqual,
-  ///: END:ONLY_INCLUDE_IF
+  ///: END:ONLY_INCLUDE_IF,
+  uniq
 } from 'lodash';
-=======
-import { debounce, pick, uniq } from 'lodash';
->>>>>>> 942336c9
 import {
   KeyringController,
   KeyringTypes,
@@ -269,19 +266,14 @@
 } from '../../shared/lib/trace';
 import { ENVIRONMENT } from '../../development/build/constants';
 import fetchWithCache from '../../shared/lib/fetch-with-cache';
-<<<<<<< HEAD
 import {
   BridgeUserAction,
   BridgeBackgroundAction,
 } from '../../shared/types/bridge';
 import { getMnemonicUtil } from './lib/mnemonic';
 import {
-  ///: BEGIN:ONLY_INCLUDE_IF(build-mmi)
-  handleMMITransactionUpdate,
-  ///: END:ONLY_INCLUDE_IF
   createTransactionEventFragmentWithTxId,
 } from './lib/transaction/metrics';
-=======
 import { MultichainNetworks } from '../../shared/constants/multichain/networks';
 import { BRIDGE_API_BASE_URL } from '../../shared/constants/bridge';
 ///: BEGIN:ONLY_INCLUDE_IF(multichain)
@@ -298,7 +290,6 @@
 import { getIsSeedlessOnboardingFeatureEnabled } from '../../shared/modules/environment';
 import { isSnapPreinstalled } from '../../shared/lib/snaps/snaps';
 import { createTransactionEventFragmentWithTxId } from './lib/transaction/metrics';
->>>>>>> 942336c9
 ///: BEGIN:ONLY_INCLUDE_IF(keyring-snaps)
 import { keyringSnapPermissionsBuilder } from './lib/snap-keyring/keyring-snaps-permissions';
 ///: END:ONLY_INCLUDE_IF
@@ -4626,30 +4617,6 @@
         STATIC_MAINNET_TOKEN_LIST[address?.toLowerCase()] || {};
     }
 
-<<<<<<< HEAD
-  /**
-   * Imports a new mnemonic to the vault.
-   *
-   * @param {number[]} mnemonic
-   * @returns {Promise<string>} new account address
-   */
-  ///: BEGIN:ONLY_INCLUDE_IF(multi-srp)
-  async importMnemonicToVault(mnemonic) {
-    const releaseLock = await this.createVaultMutex.acquire();
-    try {
-      // TODO: `getKeyringsByType` is deprecated, this logic should probably be moved to the `KeyringController`.
-      // FIXME: The `KeyringController` does not check yet for duplicated accounts with HD keyrings, see: https://github.com/MetaMask/core/issues/5411
-      const alreadyImportedSrp = this.keyringController
-        .getKeyringsByType(KeyringTypes.hd)
-        .some((keyring) => {
-          return isEqual(
-            this.mnemonicUtil.convertEnglishWordlistIndicesToCodepoints(
-              keyring.mnemonic,
-            ),
-            mnemonic,
-          );
-        });
-=======
     const tokenListDetails = tokenList[address?.toLowerCase()] || {};
     const userDefinedTokenDetails =
       tokens.find(({ address: _address }) =>
@@ -4660,7 +4627,6 @@
       ...tokenListDetails,
       ...userDefinedTokenDetails,
     };
->>>>>>> 942336c9
 
     const tokenDetailsStandardIsERC20 =
       isEqualCaseInsensitive(tokenDetails.standard, TokenStandard.ERC20) ||
@@ -4800,7 +4766,7 @@
       const seedPhraseAsBuffer = Buffer.from(encodedSeedPhrase);
 
       const seedPhrase =
-        this._convertMnemonicToWordlistIndices(seedPhraseAsBuffer);
+        this.mnemonicUtil.convertMnemonicToWordlistIndices(seedPhraseAsBuffer);
 
       await this.seedlessOnboardingController.createToprfKeyAndBackupSeedPhrase(
         password,
@@ -5143,7 +5109,7 @@
     const seedPhraseAsBuffer = Buffer.from(mnemonic, 'utf8');
 
     const seedPhraseAsUint8Array =
-      this._convertMnemonicToWordlistIndices(seedPhraseAsBuffer);
+      this.mnemonicUtil.convertMnemonicToWordlistIndices(seedPhraseAsBuffer);
 
     if (syncWithSocial) {
       let addNewSeedPhraseBackupSuccess = false;
@@ -5220,6 +5186,7 @@
   /**
    * Imports a new mnemonic to the vault.
    *
+   * @param {number[]} mnemonic
    * @param {string} mnemonic - The mnemonic to import.
    * @param {object} options - The options for the import.
    * @param {boolean} options.shouldCreateSocialBackup - whether to create a backup for the seedless onboarding flow
@@ -5247,10 +5214,11 @@
       const alreadyImportedSrp = this.keyringController
         .getKeyringsByType(KeyringTypes.hd)
         .some((keyring) => {
-          return (
-            Buffer.from(
-              this._convertEnglishWordlistIndicesToCodepoints(keyring.mnemonic),
-            ).toString('utf8') === mnemonic
+          return isEqual(
+            this.mnemonicUtil.convertEnglishWordlistIndicesToCodepoints(
+              keyring.mnemonic,
+            ),
+            mnemonic,
           );
         });
 
@@ -5486,16 +5454,7 @@
       const seed =
         this.mnemonicUtil.convertMnemonicToWordlistIndices(utf8ArraySeedPhrase);
       // create new vault
-<<<<<<< HEAD
       await this.keyringController.createNewVaultAndRestore(password, seed);
-=======
-      const seedPhraseAsUint8Array =
-        this._convertMnemonicToWordlistIndices(seedPhraseAsBuffer);
-      await this.keyringController.createNewVaultAndRestore(
-        password,
-        seedPhraseAsUint8Array,
-      );
->>>>>>> 942336c9
 
       // We re-created the vault, meaning we only have 1 new HD keyring
       // now. We re-create the internal list of accounts (which is
@@ -5757,6 +5716,34 @@
   ///: END:ONLY_INCLUDE_IF
 
   /**
+   * Encodes a BIP-39 mnemonic as the indices of words in the English BIP-39 wordlist.
+   *
+   * @param {Buffer} mnemonic - The BIP-39 mnemonic.
+   * @returns {Buffer} The Unicode code points for the seed phrase formed from the words in the wordlist.
+   */
+  _convertMnemonicToWordlistIndices(mnemonic) {
+    const indices = mnemonic
+      .toString()
+      .split(' ')
+      .map((word) => wordlist.indexOf(word));
+    return new Uint8Array(new Uint16Array(indices).buffer);
+  }
+
+  /**
+   * Converts a BIP-39 mnemonic stored as indices of words in the English wordlist to a buffer of Unicode code points.
+   *
+   * @param {Uint8Array} wordlistIndices - Indices to specific words in the BIP-39 English wordlist.
+   * @returns {Buffer} The BIP-39 mnemonic formed from the words in the English wordlist, encoded as a list of Unicode code points.
+   */
+  _convertEnglishWordlistIndicesToCodepoints(wordlistIndices) {
+    return Buffer.from(
+      Array.from(new Uint16Array(wordlistIndices.buffer))
+        .map((i) => wordlist[i])
+        .join(' '),
+    );
+  }
+
+  /**
    * Get an account balance from the AccountTrackerController or request it directly from the network.
    *
    * @param {string} address - The account address
@@ -6226,17 +6213,7 @@
    * encoded as an array of UTF-8 bytes.
    */
   async getSeedPhrase(password, _keyringId) {
-<<<<<<< HEAD
-    const srp = await this.keyringController.exportSeedPhrase(
-      password,
-      ///: BEGIN:ONLY_INCLUDE_IF(multi-srp)
-      _keyringId,
-      ///: END:ONLY_INCLUDE_IF
-=======
-    return this._convertEnglishWordlistIndicesToCodepoints(
-      await this.keyringController.exportSeedPhrase(password, _keyringId),
->>>>>>> 942336c9
-    );
+    const srp = await this.keyringController.exportSeedPhrase(password, _keyringId,);
     return this.mnemonicUtil.convertEnglishWordlistIndicesToCodepoints(srp);
   }
 
