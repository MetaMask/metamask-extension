import EventEmitter from 'events';
import { finished, pipeline } from 'readable-stream';
import {
  AssetsContractController,
  CurrencyRateController,
  NftController,
  NftDetectionController,
  TokenDetectionController,
  TokenListController,
  TokenRatesController,
  TokensController,
  CodefiTokenPricesServiceV2,
  RatesController,
  fetchMultiExchangeRate,
  TokenBalancesController,
} from '@metamask/assets-controllers';
import { JsonRpcEngine } from '@metamask/json-rpc-engine';
import { createEngineStream } from '@metamask/json-rpc-middleware-stream';
import { ObservableStore } from '@metamask/obs-store';
import { storeAsStream } from '@metamask/obs-store/dist/asStream';
import { providerAsMiddleware } from '@metamask/eth-json-rpc-middleware';
import { debounce, throttle, memoize, wrap, pick } from 'lodash';
import {
  KeyringController,
  KeyringTypes,
  keyringBuilderFactory,
} from '@metamask/keyring-controller';
import createFilterMiddleware from '@metamask/eth-json-rpc-filters';
import createSubscriptionManager from '@metamask/eth-json-rpc-filters/subscriptionManager';
import { JsonRpcError, providerErrors } from '@metamask/rpc-errors';

import { Mutex } from 'await-semaphore';
import log from 'loglevel';

import {
  TrezorConnectBridge,
  TrezorKeyring,
} from '@metamask/eth-trezor-keyring';
import {
  LedgerKeyring,
  LedgerIframeBridge,
} from '@metamask/eth-ledger-bridge-keyring';
import LatticeKeyring from 'eth-lattice-keyring';
import { rawChainData } from 'eth-chainlist';
import { MetaMaskKeyring as QRHardwareKeyring } from '@keystonehq/metamask-airgapped-keyring';
import { nanoid } from 'nanoid';
import { captureException } from '@sentry/browser';
import { AddressBookController } from '@metamask/address-book-controller';
import {
  ApprovalController,
  ApprovalRequestNotFoundError,
} from '@metamask/approval-controller';
import { Messenger } from '@metamask/base-controller';
import { EnsController } from '@metamask/ens-controller';
import { PhishingController } from '@metamask/phishing-controller';
import { AnnouncementController } from '@metamask/announcement-controller';
import {
  NetworkController,
  getDefaultNetworkControllerState,
} from '@metamask/network-controller';
import { GasFeeController } from '@metamask/gas-fee-controller';
import {
  PermissionController,
  PermissionDoesNotExistError,
  PermissionsRequestNotFoundError,
  SubjectMetadataController,
  SubjectType,
} from '@metamask/permission-controller';
import SmartTransactionsController from '@metamask/smart-transactions-controller';
import { ClientId } from '@metamask/smart-transactions-controller/dist/types';
import {
  METAMASK_DOMAIN,
  SelectedNetworkController,
  createSelectedNetworkMiddleware,
} from '@metamask/selected-network-controller';
import { LoggingController, LogType } from '@metamask/logging-controller';
import { PermissionLogController } from '@metamask/permission-log-controller';

import {
  createSnapsMethodMiddleware,
  buildSnapEndowmentSpecifications,
  buildSnapRestrictedMethodSpecifications,
} from '@metamask/snaps-rpc-methods';
import {
  ApprovalType,
  ERC1155,
  ERC20,
  ERC721,
  BlockExplorerUrl,
} from '@metamask/controller-utils';

import { AccountsController } from '@metamask/accounts-controller';
import {
  RemoteFeatureFlagController,
  ClientConfigApiService,
  ClientType,
  DistributionType,
  EnvironmentType,
} from '@metamask/remote-feature-flag-controller';

///: BEGIN:ONLY_INCLUDE_IF(build-mmi)
import {
  CUSTODIAN_TYPES,
  MmiConfigurationController,
} from '@metamask-institutional/custody-keyring';
import { InstitutionalFeaturesController } from '@metamask-institutional/institutional-features';
import { CustodyController } from '@metamask-institutional/custody-controller';
import { TransactionUpdateController } from '@metamask-institutional/transaction-update';
///: END:ONLY_INCLUDE_IF

import { SignatureController } from '@metamask/signature-controller';
import { wordlist } from '@metamask/scure-bip39/dist/wordlists/english';

import {
  NameController,
  ENSNameProvider,
  EtherscanNameProvider,
  TokenNameProvider,
  LensNameProvider,
} from '@metamask/name-controller';

import {
  QueuedRequestController,
  createQueuedRequestMiddleware,
} from '@metamask/queued-request-controller';

import { UserOperationController } from '@metamask/user-operation-controller';

import {
  TransactionStatus,
  TransactionType,
} from '@metamask/transaction-controller';

import { isSnapId } from '@metamask/snaps-utils';

import { Interface } from '@ethersproject/abi';
import { abiERC1155, abiERC721 } from '@metamask/metamask-eth-abis';
import { isEvmAccountType } from '@metamask/keyring-api';
import { hexToBigInt, toCaipChainId } from '@metamask/utils';
import { normalize } from '@metamask/eth-sig-util';

import {
  TRIGGER_TYPES,
  Controller as NotificationServicesController,
} from '@metamask/notification-services-controller/notification-services';
import { Controller as NotificationServicesPushController } from '@metamask/notification-services-controller/push-services';
import {
  createRegToken,
  deleteRegToken,
  createSubscribeToPushNotifications,
} from '@metamask/notification-services-controller/push-services/web';
import {
  Caip25CaveatMutators,
  Caip25CaveatType,
  Caip25EndowmentPermissionName,
  getEthAccounts,
  setPermittedEthChainIds,
  setEthAccounts,
} from '@metamask/multichain';
import {
  methodsRequiringNetworkSwitch,
  methodsThatCanSwitchNetworkWithoutApproval,
  methodsThatShouldBeEnqueued,
} from '../../shared/constants/methods-tags';

///: BEGIN:ONLY_INCLUDE_IF(build-mmi)
import { toChecksumHexAddress } from '../../shared/modules/hexstring-utils';
///: END:ONLY_INCLUDE_IF

import { AssetType, TokenStandard } from '../../shared/constants/transaction';
import {
  GAS_API_BASE_URL,
  GAS_DEV_API_BASE_URL,
  SWAPS_CLIENT_ID,
} from '../../shared/constants/swaps';
import {
  CHAIN_IDS,
  CHAIN_SPEC_URL,
  NETWORK_TYPES,
  NetworkStatus,
  MAINNET_DISPLAY_NAME,
} from '../../shared/constants/network';
import { getAllowedSmartTransactionsChainIds } from '../../shared/constants/smartTransactions';

import {
  HardwareDeviceNames,
  HardwareKeyringType,
  LedgerTransportTypes,
} from '../../shared/constants/hardware-wallets';
import { KeyringType } from '../../shared/constants/keyring';
import {
  RestrictedMethods,
  ExcludedSnapPermissions,
  ExcludedSnapEndowments,
  CaveatTypes,
} from '../../shared/constants/permissions';
import { UI_NOTIFICATIONS } from '../../shared/notifications';
import { MILLISECOND, MINUTE, SECOND } from '../../shared/constants/time';
import {
  ORIGIN_METAMASK,
  POLLING_TOKEN_ENVIRONMENT_TYPES,
  SMART_TRANSACTION_CONFIRMATION_TYPES,
} from '../../shared/constants/app';
import {
  MetaMetricsEventCategory,
  MetaMetricsEventName,
} from '../../shared/constants/metametrics';
import { LOG_EVENT } from '../../shared/constants/logs';

import {
  getStorageItem,
  setStorageItem,
} from '../../shared/lib/storage-helpers';
import {
  getTokenIdParam,
  fetchTokenBalance,
  fetchERC1155Balance,
} from '../../shared/lib/token-util';
import { isEqualCaseInsensitive } from '../../shared/modules/string-utils';
import { parseStandardTokenTransactionData } from '../../shared/modules/transaction.utils';
import { STATIC_MAINNET_TOKEN_LIST } from '../../shared/constants/tokens';
import { getTokenValueParam } from '../../shared/lib/metamask-controller-utils';
import { isManifestV3 } from '../../shared/modules/mv3.utils';
import { convertNetworkId } from '../../shared/modules/network.utils';
import {
  getIsSmartTransaction,
  getFeatureFlagsByChainId,
} from '../../shared/modules/selectors';
import { createCaipStream } from '../../shared/modules/caip-stream';
import { BaseUrl } from '../../shared/constants/urls';
import {
  TOKEN_TRANSFER_LOG_TOPIC_HASH,
  TRANSFER_SINFLE_LOG_TOPIC_HASH,
} from '../../shared/lib/transactions-controller-utils';
import { getProviderConfig } from '../../shared/modules/selectors/networks';
import { endTrace, trace } from '../../shared/lib/trace';
import { BridgeStatusAction } from '../../shared/types/bridge-status';
import { ENVIRONMENT } from '../../development/build/constants';
import fetchWithCache from '../../shared/lib/fetch-with-cache';
import {
  BridgeUserAction,
  BridgeBackgroundAction,
} from '../../shared/types/bridge';
<<<<<<< HEAD
import { isProduction } from '../../shared/modules/environment';

=======
>>>>>>> da1c33ed
import {
  ///: BEGIN:ONLY_INCLUDE_IF(build-mmi)
  handleMMITransactionUpdate,
  ///: END:ONLY_INCLUDE_IF
  createTransactionEventFragmentWithTxId,
} from './lib/transaction/metrics';
///: BEGIN:ONLY_INCLUDE_IF(keyring-snaps)
import { keyringSnapPermissionsBuilder } from './lib/snap-keyring/keyring-snaps-permissions';
///: END:ONLY_INCLUDE_IF

import { SnapsNameProvider } from './lib/SnapsNameProvider';
import { AddressBookPetnamesBridge } from './lib/AddressBookPetnamesBridge';
import { AccountIdentitiesPetnamesBridge } from './lib/AccountIdentitiesPetnamesBridge';
import { createPPOMMiddleware } from './lib/ppom/ppom-middleware';
import {
  onMessageReceived,
  checkForMultipleVersionsRunning,
} from './detect-multiple-instances';
///: BEGIN:ONLY_INCLUDE_IF(build-mmi)
import { MMIController } from './controllers/mmi-controller';
import { mmiKeyringBuilderFactory } from './mmi-keyring-builder-factory';
///: END:ONLY_INCLUDE_IF
import ComposableObservableStore from './lib/ComposableObservableStore';
import AccountTrackerController from './controllers/account-tracker-controller';
import createDupeReqFilterStream from './lib/createDupeReqFilterStream';
import createLoggerMiddleware from './lib/createLoggerMiddleware';
import {
  createEthAccountsMethodMiddleware,
  createEip1193MethodMiddleware,
  createUnsupportedMethodMiddleware,
} from './lib/rpc-method-middleware';
import createOriginMiddleware from './lib/createOriginMiddleware';
import createMainFrameOriginMiddleware from './lib/createMainFrameOriginMiddleware';
import createTabIdMiddleware from './lib/createTabIdMiddleware';
import { NetworkOrderController } from './controllers/network-order';
import { AccountOrderController } from './controllers/account-order';
import createOnboardingMiddleware from './lib/createOnboardingMiddleware';
import { isStreamWritable, setupMultiplex } from './lib/stream-utils';
import { PreferencesController } from './controllers/preferences-controller';
import { AppStateController } from './controllers/app-state-controller';
import { AlertController } from './controllers/alert-controller';
import OnboardingController from './controllers/onboarding';
import Backup from './lib/backup';
import DecryptMessageController from './controllers/decrypt-message';
import SwapsController from './controllers/swaps';
import MetaMetricsController from './controllers/metametrics-controller';
import { segment } from './lib/segment';
import createMetaRPCHandler from './lib/createMetaRPCHandler';
import {
  addHexPrefix,
  getMethodDataName,
  previousValueComparator,
} from './lib/util';
import createMetamaskMiddleware from './lib/createMetamaskMiddleware';
import { hardwareKeyringBuilderFactory } from './lib/hardware-keyring-builder-factory';
import EncryptionPublicKeyController from './controllers/encryption-public-key';
import AppMetadataController from './controllers/app-metadata';

import {
  getCaveatSpecifications,
  diffMap,
  getPermissionBackgroundApiMethods,
  getPermissionSpecifications,
  getPermittedAccountsByOrigin,
  getPermittedChainsByOrigin,
  NOTIFICATION_NAMES,
  unrestrictedMethods,
  PermissionNames,
} from './controllers/permissions';
import { MetaMetricsDataDeletionController } from './controllers/metametrics-data-deletion/metametrics-data-deletion';
import { DataDeletionService } from './services/data-deletion-service';
import createRPCMethodTrackingMiddleware from './lib/createRPCMethodTrackingMiddleware';
import { updateCurrentLocale } from './translate';
import { TrezorOffscreenBridge } from './lib/offscreen-bridge/trezor-offscreen-bridge';
import { LedgerOffscreenBridge } from './lib/offscreen-bridge/ledger-offscreen-bridge';
///: BEGIN:ONLY_INCLUDE_IF(keyring-snaps)
import { snapKeyringBuilder, getAccountsBySnapId } from './lib/snap-keyring';
///: END:ONLY_INCLUDE_IF
import { encryptorFactory } from './lib/encryptor-factory';
import { addDappTransaction, addTransaction } from './lib/transaction/util';
///: BEGIN:ONLY_INCLUDE_IF(build-main,build-beta,build-flask)
import { addTypedMessage, addPersonalMessage } from './lib/signature/util';
///: END:ONLY_INCLUDE_IF
import { LatticeKeyringOffscreen } from './lib/offscreen-bridge/lattice-offscreen-keyring';
import { WeakRefObjectMap } from './lib/WeakRefObjectMap';
import { METAMASK_COOKIE_HANDLER } from './constants/stream';

// Notification controllers
import { createTxVerificationMiddleware } from './lib/tx-verification/tx-verification-middleware';
import { updateSecurityAlertResponse } from './lib/ppom/ppom-util';
import createEvmMethodsToNonEvmAccountReqFilterMiddleware from './lib/createEvmMethodsToNonEvmAccountReqFilterMiddleware';
import { isEthAddress } from './lib/multichain/address';
import { decodeTransactionData } from './lib/transaction/decode/util';
import BridgeController from './controllers/bridge/bridge-controller';
import { BRIDGE_CONTROLLER_NAME } from './controllers/bridge/constants';
import {
  onPushNotificationClicked,
  onPushNotificationReceived,
} from './controllers/push-notifications';
import createTracingMiddleware from './lib/createTracingMiddleware';
import createOriginThrottlingMiddleware from './lib/createOriginThrottlingMiddleware';
import { PatchStore } from './lib/PatchStore';
import { sanitizeUIState } from './lib/state-utils';
import BridgeStatusController from './controllers/bridge-status/bridge-status-controller';
import { BRIDGE_STATUS_CONTROLLER_NAME } from './controllers/bridge-status/constants';
import { rejectAllApprovals } from './lib/approval/utils';
import {
  handleBridgeTransactionComplete,
  handleBridgeTransactionFailed,
  handleTransactionFailedTypeBridge,
} from './lib/bridge-status/metrics';

import { InstitutionalSnapControllerInit } from './controller-init/accounts/institutional-snap-controller-init';
import {
  ///: BEGIN:ONLY_INCLUDE_IF(multichain)
  MultichainAssetsControllerInit,
  MultichainTransactionsControllerInit,
  MultichainBalancesControllerInit,
  MultichainAssetsRatesControllerInit,
  ///: END:ONLY_INCLUDE_IF
  MultichainNetworkControllerInit,
} from './controller-init/multichain';
import { TransactionControllerInit } from './controller-init/confirmations/transaction-controller-init';
import { PPOMControllerInit } from './controller-init/confirmations/ppom-controller-init';
import { initControllers } from './controller-init/utils';
import {
  CronjobControllerInit,
  ExecutionServiceInit,
  RateLimitControllerInit,
  SnapControllerInit,
  SnapInsightsControllerInit,
  SnapInterfaceControllerInit,
  SnapsRegistryInit,
} from './controller-init/snaps';
import { AuthenticationControllerInit } from './controller-init/identity/authentication-controller-init';
import { UserStorageControllerInit } from './controller-init/identity/user-storage-controller-init';

export const METAMASK_CONTROLLER_EVENTS = {
  // Fired after state changes that impact the extension badge (unapproved msg count)
  // The process of updating the badge happens in app/scripts/background.js.
  UPDATE_BADGE: 'updateBadge',
  DECRYPT_MESSAGE_MANAGER_UPDATE_BADGE: 'DecryptMessageManager:updateBadge',
  ENCRYPTION_PUBLIC_KEY_MANAGER_UPDATE_BADGE:
    'EncryptionPublicKeyManager:updateBadge',
  // TODO: Add this and similar enums to the `controllers` repo and export them
  APPROVAL_STATE_CHANGE: 'ApprovalController:stateChange',
  APP_STATE_UNLOCK_CHANGE: 'AppStateController:unlockChange',
  QUEUED_REQUEST_STATE_CHANGE: 'QueuedRequestController:stateChange',
  METAMASK_NOTIFICATIONS_LIST_UPDATED:
    'NotificationServicesController:notificationsListUpdated',
  METAMASK_NOTIFICATIONS_MARK_AS_READ:
    'NotificationServicesController:markNotificationsAsRead',
};

// stream channels
const PHISHING_SAFELIST = 'metamask-phishing-safelist';

// OneKey devices can connect to Metamask using Trezor USB transport. They use a specific device minor version (99) to differentiate between genuine Trezor and OneKey devices.
export const ONE_KEY_VIA_TREZOR_MINOR_VERSION = 99;

const environmentMappingForRemoteFeatureFlag = {
  [ENVIRONMENT.DEVELOPMENT]: EnvironmentType.Development,
  [ENVIRONMENT.RELEASE_CANDIDATE]: EnvironmentType.ReleaseCandidate,
  [ENVIRONMENT.PRODUCTION]: EnvironmentType.Production,
};

const buildTypeMappingForRemoteFeatureFlag = {
  flask: DistributionType.Flask,
  main: DistributionType.Main,
  beta: DistributionType.Beta,
};

export default class MetamaskController extends EventEmitter {
  /**
   * @param {object} opts
   */
  constructor(opts) {
    super();

    const { isFirstMetaMaskControllerSetup } = opts;

    this.defaultMaxListeners = 20;

    this.sendUpdate = debounce(
      this.privateSendUpdate.bind(this),
      MILLISECOND * 200,
    );
    this.opts = opts;
    this.extension = opts.browser;
    this.platform = opts.platform;
    this.notificationManager = opts.notificationManager;
    const initState = opts.initState || {};
    const version = process.env.METAMASK_VERSION;
    this.recordFirstTimeInfo(initState);
    this.featureFlags = opts.featureFlags;

    // this keeps track of how many "controllerStream" connections are open
    // the only thing that uses controller connections are open metamask UI instances
    this.activeControllerConnections = 0;

    this.offscreenPromise = opts.offscreenPromise ?? Promise.resolve();

    this.getRequestAccountTabIds = opts.getRequestAccountTabIds;
    this.getOpenMetamaskTabsIds = opts.getOpenMetamaskTabsIds;

    this.initializeChainlist();

    this.controllerMessenger = new Messenger();

    this.loggingController = new LoggingController({
      messenger: this.controllerMessenger.getRestricted({
        name: 'LoggingController',
        allowedActions: [],
        allowedEvents: [],
      }),
      state: initState.LoggingController,
    });

    // instance of a class that wraps the extension's storage local API.
    this.localStoreApiWrapper = opts.persistanceManager;

    this.currentMigrationVersion = opts.currentMigrationVersion;

    // observable state store
    this.store = new ComposableObservableStore({
      state: initState,
      controllerMessenger: this.controllerMessenger,
      persist: true,
    });

    // external connections by origin
    // Do not modify directly. Use the associated methods.
    this.connections = {};

    // lock to ensure only one vault created at once
    this.createVaultMutex = new Mutex();

    this.extension.runtime.onInstalled.addListener((details) => {
      if (details.reason === 'update') {
        if (version === '8.1.0') {
          this.platform.openExtensionInBrowser();
        }
        this.loggingController.add({
          type: LogType.GenericLog,
          data: {
            event: LOG_EVENT.VERSION_UPDATE,
            previousVersion: details.previousVersion,
            version,
          },
        });
      }
    });

    this.appMetadataController = new AppMetadataController({
      state: initState.AppMetadataController,
      messenger: this.controllerMessenger.getRestricted({
        name: 'AppMetadataController',
        allowedActions: [],
        allowedEvents: [],
      }),
      currentMigrationVersion: this.currentMigrationVersion,
      currentAppVersion: version,
    });

    // next, we will initialize the controllers
    // controller initialization order matters
    const clearPendingConfirmations = () => {
      this.encryptionPublicKeyController.clearUnapproved();
      this.decryptMessageController.clearUnapproved();
      this.signatureController.clearUnapproved();
      this.approvalController.clear(providerErrors.userRejectedRequest());
    };

    this.approvalController = new ApprovalController({
      messenger: this.controllerMessenger.getRestricted({
        name: 'ApprovalController',
      }),
      showApprovalRequest: opts.showUserConfirmation,
      typesExcludedFromRateLimiting: [
        ApprovalType.PersonalSign,
        ApprovalType.EthSignTypedData,
        ApprovalType.Transaction,
        ApprovalType.WatchAsset,
        ApprovalType.EthGetEncryptionPublicKey,
        ApprovalType.EthDecrypt,
        // Exclude Smart TX Status Page from rate limiting to allow sequential transactions
        SMART_TRANSACTION_CONFIRMATION_TYPES.showSmartTransactionStatusPage,
      ],
    });

    this.queuedRequestController = new QueuedRequestController({
      messenger: this.controllerMessenger.getRestricted({
        name: 'QueuedRequestController',
        allowedActions: [
          'NetworkController:getState',
          'NetworkController:setActiveNetwork',
          'SelectedNetworkController:getNetworkClientIdForDomain',
        ],
        allowedEvents: ['SelectedNetworkController:stateChange'],
      }),
      shouldRequestSwitchNetwork: ({ method }) =>
        methodsRequiringNetworkSwitch.includes(method),
      canRequestSwitchNetworkWithoutApproval: ({ method }) =>
        methodsThatCanSwitchNetworkWithoutApproval.includes(method),
      clearPendingConfirmations,
      showApprovalRequest: () => {
        if (this.approvalController.getTotalApprovalCount() > 0) {
          opts.showUserConfirmation();
        }
      },
    });

    ///: BEGIN:ONLY_INCLUDE_IF(build-mmi)
    this.mmiConfigurationController = new MmiConfigurationController({
      initState: initState.MmiConfigurationController,
      mmiConfigurationServiceUrl: process.env.MMI_CONFIGURATION_SERVICE_URL,
    });
    ///: END:ONLY_INCLUDE_IF

    const networkControllerMessenger = this.controllerMessenger.getRestricted({
      name: 'NetworkController',
    });

    let initialNetworkControllerState = initState.NetworkController;
    if (!initialNetworkControllerState) {
      initialNetworkControllerState = getDefaultNetworkControllerState();

      const networks =
        initialNetworkControllerState.networkConfigurationsByChainId;

      // Note: Consider changing `getDefaultNetworkControllerState`
      // on the controller side to include some of these tweaks.
      networks[CHAIN_IDS.MAINNET].name = MAINNET_DISPLAY_NAME;
      delete networks[CHAIN_IDS.GOERLI];
      delete networks[CHAIN_IDS.LINEA_GOERLI];

      Object.values(networks).forEach((network) => {
        const id = network.rpcEndpoints[0].networkClientId;
        network.blockExplorerUrls = [BlockExplorerUrl[id]];
        network.defaultBlockExplorerUrlIndex = 0;
      });

      let network;
      if (process.env.IN_TEST) {
        network = {
          chainId: CHAIN_IDS.LOCALHOST,
          name: 'Localhost 8545',
          nativeCurrency: 'ETH',
          blockExplorerUrls: [],
          defaultRpcEndpointIndex: 0,
          rpcEndpoints: [
            {
              networkClientId: 'networkConfigurationId',
              url: 'http://localhost:8545',
              type: 'custom',
            },
          ],
        };
        networks[CHAIN_IDS.LOCALHOST] = network;
      } else if (
        process.env.METAMASK_DEBUG ||
        process.env.METAMASK_ENVIRONMENT === 'test'
      ) {
        network = networks[CHAIN_IDS.SEPOLIA];
      } else {
        network = networks[CHAIN_IDS.MAINNET];
      }

      initialNetworkControllerState.selectedNetworkClientId =
        network.rpcEndpoints[network.defaultRpcEndpointIndex].networkClientId;
    }

    this.networkController = new NetworkController({
      messenger: networkControllerMessenger,
      state: initialNetworkControllerState,
      infuraProjectId: opts.infuraProjectId,
    });
    this.networkController.initializeProvider();
    this.provider =
      this.networkController.getProviderAndBlockTracker().provider;
    this.blockTracker =
      this.networkController.getProviderAndBlockTracker().blockTracker;
    this.deprecatedNetworkVersions = {};

    const accountsControllerMessenger = this.controllerMessenger.getRestricted({
      name: 'AccountsController',
      allowedEvents: [
        'SnapController:stateChange',
        'KeyringController:accountRemoved',
        'KeyringController:stateChange',
        'SnapKeyring:accountAssetListUpdated',
        'SnapKeyring:accountBalancesUpdated',
        'SnapKeyring:accountTransactionsUpdated',
        'MultichainNetworkController:networkDidChange',
      ],
      allowedActions: [
        'KeyringController:getAccounts',
        'KeyringController:getKeyringsByType',
        'KeyringController:getKeyringForAccount',
      ],
    });

    this.accountsController = new AccountsController({
      messenger: accountsControllerMessenger,
      state: initState.AccountsController,
    });

    const preferencesMessenger = this.controllerMessenger.getRestricted({
      name: 'PreferencesController',
      allowedActions: [
        'AccountsController:setSelectedAccount',
        'AccountsController:getSelectedAccount',
        'AccountsController:getAccountByAddress',
        'AccountsController:setAccountName',
        'NetworkController:getState',
      ],
      allowedEvents: ['AccountsController:stateChange'],
    });

    this.preferencesController = new PreferencesController({
      state: {
        currentLocale: opts.initLangCode ?? '',
        ...initState.PreferencesController,
      },
      messenger: preferencesMessenger,
    });

    const tokenListMessenger = this.controllerMessenger.getRestricted({
      name: 'TokenListController',
      allowedActions: ['NetworkController:getNetworkClientById'],
      allowedEvents: ['NetworkController:stateChange'],
    });

    this.tokenListController = new TokenListController({
      chainId: this.#getGlobalChainId({
        metamask: this.networkController.state,
      }),
      preventPollingOnNetworkRestart: !this.#isTokenListPollingRequired(
        this.preferencesController.state,
      ),
      messenger: tokenListMessenger,
      state: initState.TokenListController,
    });

    const assetsContractControllerMessenger =
      this.controllerMessenger.getRestricted({
        name: 'AssetsContractController',
        allowedActions: [
          'NetworkController:getNetworkClientById',
          'NetworkController:getNetworkConfigurationByNetworkClientId',
          'NetworkController:getSelectedNetworkClient',
          'NetworkController:getState',
        ],
        allowedEvents: [
          'PreferencesController:stateChange',
          'NetworkController:networkDidChange',
        ],
      });
    this.assetsContractController = new AssetsContractController({
      messenger: assetsContractControllerMessenger,
      chainId: this.#getGlobalChainId(),
    });

    const tokensControllerMessenger = this.controllerMessenger.getRestricted({
      name: 'TokensController',
      allowedActions: [
        'ApprovalController:addRequest',
        'NetworkController:getNetworkClientById',
        'AccountsController:getSelectedAccount',
        'AccountsController:getAccount',
      ],
      allowedEvents: [
        'NetworkController:networkDidChange',
        'AccountsController:selectedEvmAccountChange',
        'PreferencesController:stateChange',
        'TokenListController:stateChange',
        'NetworkController:stateChange',
      ],
    });
    this.tokensController = new TokensController({
      state: initState.TokensController,
      provider: this.provider,
      messenger: tokensControllerMessenger,
      chainId: this.#getGlobalChainId(),
    });

    const nftControllerMessenger = this.controllerMessenger.getRestricted({
      name: 'NftController',
      allowedEvents: [
        'PreferencesController:stateChange',
        'NetworkController:networkDidChange',
        'AccountsController:selectedEvmAccountChange',
      ],
      allowedActions: [
        `${this.approvalController.name}:addRequest`,
        `${this.networkController.name}:getNetworkClientById`,
        'AccountsController:getSelectedAccount',
        'AccountsController:getAccount',
        'AssetsContractController:getERC721AssetName',
        'AssetsContractController:getERC721AssetSymbol',
        'AssetsContractController:getERC721TokenURI',
        'AssetsContractController:getERC721OwnerOf',
        'AssetsContractController:getERC1155BalanceOf',
        'AssetsContractController:getERC1155TokenURI',
      ],
    });
    this.nftController = new NftController({
      state: initState.NftController,
      messenger: nftControllerMessenger,
      chainId: this.#getGlobalChainId(),
      onNftAdded: ({ address, symbol, tokenId, standard, source }) =>
        this.metaMetricsController.trackEvent({
          event: MetaMetricsEventName.NftAdded,
          category: MetaMetricsEventCategory.Wallet,
          sensitiveProperties: {
            token_contract_address: address,
            token_symbol: symbol,
            token_id: tokenId,
            token_standard: standard,
            asset_type: AssetType.NFT,
            source,
          },
        }),
    });

    const nftDetectionControllerMessenger =
      this.controllerMessenger.getRestricted({
        name: 'NftDetectionController',
        allowedEvents: [
          'NetworkController:stateChange',
          'PreferencesController:stateChange',
        ],
        allowedActions: [
          'ApprovalController:addRequest',
          'NetworkController:getState',
          'NetworkController:getNetworkClientById',
          'AccountsController:getSelectedAccount',
        ],
      });

    this.nftDetectionController = new NftDetectionController({
      messenger: nftDetectionControllerMessenger,
      chainId: this.#getGlobalChainId(),
      getOpenSeaApiKey: () => this.nftController.openSeaApiKey,
      getBalancesInSingleCall:
        this.assetsContractController.getBalancesInSingleCall.bind(
          this.assetsContractController,
        ),
      addNft: this.nftController.addNft.bind(this.nftController),
      getNftState: () => this.nftController.state,
      // added this to track previous value of useNftDetection, should be true on very first initializing of controller[]
      disabled: !this.preferencesController.state.useNftDetection,
    });

    const metaMetricsControllerMessenger =
      this.controllerMessenger.getRestricted({
        name: 'MetaMetricsController',
        allowedActions: [
          'PreferencesController:getState',
          'NetworkController:getState',
          'NetworkController:getNetworkClientById',
        ],
        allowedEvents: [
          'PreferencesController:stateChange',
          'NetworkController:networkDidChange',
        ],
      });
    this.metaMetricsController = new MetaMetricsController({
      state: initState.MetaMetricsController,
      messenger: metaMetricsControllerMessenger,
      segment,
      version: process.env.METAMASK_VERSION,
      environment: process.env.METAMASK_ENVIRONMENT,
      extension: this.extension,
      captureException,
    });

    this.on('update', (update) => {
      this.metaMetricsController.handleMetaMaskStateUpdate(update);
    });

    const dataDeletionService = new DataDeletionService();
    const metaMetricsDataDeletionMessenger =
      this.controllerMessenger.getRestricted({
        name: 'MetaMetricsDataDeletionController',
        allowedActions: ['MetaMetricsController:getState'],
        allowedEvents: [],
      });
    this.metaMetricsDataDeletionController =
      new MetaMetricsDataDeletionController({
        dataDeletionService,
        messenger: metaMetricsDataDeletionMessenger,
        state: initState.metaMetricsDataDeletionController,
      });

    const gasFeeMessenger = this.controllerMessenger.getRestricted({
      name: 'GasFeeController',
      allowedActions: [
        'NetworkController:getEIP1559Compatibility',
        'NetworkController:getNetworkClientById',
        'NetworkController:getState',
      ],
      allowedEvents: ['NetworkController:stateChange'],
    });

    const gasApiBaseUrl = process.env.SWAPS_USE_DEV_APIS
      ? GAS_DEV_API_BASE_URL
      : GAS_API_BASE_URL;

    this.gasFeeController = new GasFeeController({
      state: initState.GasFeeController,
      interval: 10000,
      messenger: gasFeeMessenger,
      clientId: SWAPS_CLIENT_ID,
      getProvider: () =>
        this.networkController.getProviderAndBlockTracker().provider,
      onNetworkDidChange: (eventHandler) => {
        networkControllerMessenger.subscribe(
          'NetworkController:networkDidChange',
          () => eventHandler(this.networkController.state),
        );
      },
      getCurrentNetworkEIP1559Compatibility:
        this.networkController.getEIP1559Compatibility.bind(
          this.networkController,
        ),
      getCurrentAccountEIP1559Compatibility:
        this.getCurrentAccountEIP1559Compatibility.bind(this),
      legacyAPIEndpoint: `${gasApiBaseUrl}/networks/<chain_id>/gasPrices`,
      EIP1559APIEndpoint: `${gasApiBaseUrl}/networks/<chain_id>/suggestedGasFees`,
      getCurrentNetworkLegacyGasAPICompatibility: () => {
        const chainId = this.#getGlobalChainId();
        return chainId === CHAIN_IDS.BSC;
      },
      getChainId: () => this.#getGlobalChainId(),
    });

    this.appStateController = new AppStateController({
      addUnlockListener: this.on.bind(this, 'unlock'),
      isUnlocked: this.isUnlocked.bind(this),
      state: initState.AppStateController,
      onInactiveTimeout: () => this.setLocked(),
      messenger: this.controllerMessenger.getRestricted({
        name: 'AppStateController',
        allowedActions: [
          `${this.approvalController.name}:addRequest`,
          `${this.approvalController.name}:acceptRequest`,
          `PreferencesController:getState`,
        ],
        allowedEvents: [
          `KeyringController:qrKeyringStateChange`,
          'PreferencesController:stateChange',
        ],
      }),
      extension: this.extension,
    });

    const currencyRateMessenger = this.controllerMessenger.getRestricted({
      name: 'CurrencyRateController',
      allowedActions: [`${this.networkController.name}:getNetworkClientById`],
    });
    this.currencyRateController = new CurrencyRateController({
      includeUsdRate: true,
      messenger: currencyRateMessenger,
      state: initState.CurrencyController,
    });
    const initialFetchMultiExchangeRate =
      this.currencyRateController.fetchMultiExchangeRate.bind(
        this.currencyRateController,
      );
    this.currencyRateController.fetchMultiExchangeRate = (...args) => {
      if (this.preferencesController.state.useCurrencyRateCheck) {
        return initialFetchMultiExchangeRate(...args);
      }
      return {
        conversionRate: null,
        usdConversionRate: null,
      };
    };

    const tokenBalancesMessenger = this.controllerMessenger.getRestricted({
      name: 'TokenBalancesController',
      allowedActions: [
        'NetworkController:getState',
        'NetworkController:getNetworkClientById',
        'TokensController:getState',
        'PreferencesController:getState',
        'AccountsController:getSelectedAccount',
      ],
      allowedEvents: [
        'PreferencesController:stateChange',
        'TokensController:stateChange',
        'NetworkController:stateChange',
      ],
    });

    this.tokenBalancesController = new TokenBalancesController({
      messenger: tokenBalancesMessenger,
      state: initState.TokenBalancesController,
      interval: 30000,
    });

    const phishingControllerMessenger = this.controllerMessenger.getRestricted({
      name: 'PhishingController',
    });

    this.phishingController = new PhishingController({
      messenger: phishingControllerMessenger,
      state: initState.PhishingController,
      hotlistRefreshInterval: process.env.IN_TEST ? 5 * SECOND : undefined,
      stalelistRefreshInterval: process.env.IN_TEST ? 30 * SECOND : undefined,
    });

    const announcementMessenger = this.controllerMessenger.getRestricted({
      name: 'AnnouncementController',
    });

    this.announcementController = new AnnouncementController({
      messenger: announcementMessenger,
      allAnnouncements: UI_NOTIFICATIONS,
      state: initState.AnnouncementController,
    });

    const networkOrderMessenger = this.controllerMessenger.getRestricted({
      name: 'NetworkOrderController',
      allowedEvents: ['NetworkController:stateChange'],
    });
    this.networkOrderController = new NetworkOrderController({
      messenger: networkOrderMessenger,
      state: initState.NetworkOrderController,
    });

    const accountOrderMessenger = this.controllerMessenger.getRestricted({
      name: 'AccountOrderController',
    });
    this.accountOrderController = new AccountOrderController({
      messenger: accountOrderMessenger,
      state: initState.AccountOrderController,
    });

    const multichainRatesControllerMessenger =
      this.controllerMessenger.getRestricted({
        name: 'RatesController',
      });
    this.multichainRatesController = new RatesController({
      state: initState.MultichainRatesController,
      messenger: multichainRatesControllerMessenger,
      includeUsdRate: true,
      fetchMultiExchangeRate,
    });

    const tokenRatesMessenger = this.controllerMessenger.getRestricted({
      name: 'TokenRatesController',
      allowedActions: [
        'TokensController:getState',
        'NetworkController:getNetworkClientById',
        'NetworkController:getState',
        'AccountsController:getAccount',
        'AccountsController:getSelectedAccount',
      ],
      allowedEvents: [
        'NetworkController:stateChange',
        'AccountsController:selectedEvmAccountChange',
        'PreferencesController:stateChange',
        'TokensController:stateChange',
      ],
    });

    // token exchange rate tracker
    this.tokenRatesController = new TokenRatesController({
      state: initState.TokenRatesController,
      messenger: tokenRatesMessenger,
      tokenPricesService: new CodefiTokenPricesServiceV2(),
      disabled: !this.preferencesController.state.useCurrencyRateCheck,
    });

    this.controllerMessenger.subscribe(
      'PreferencesController:stateChange',
      previousValueComparator((prevState, currState) => {
        const { useCurrencyRateCheck: prevUseCurrencyRateCheck } = prevState;
        const { useCurrencyRateCheck: currUseCurrencyRateCheck } = currState;
        if (currUseCurrencyRateCheck && !prevUseCurrencyRateCheck) {
          this.tokenRatesController.enable();
        } else if (!currUseCurrencyRateCheck && prevUseCurrencyRateCheck) {
          this.tokenRatesController.disable();
        }
      }, this.preferencesController.state),
    );

    this.ensController = new EnsController({
      messenger: this.controllerMessenger.getRestricted({
        name: 'EnsController',
        allowedActions: [
          'NetworkController:getNetworkClientById',
          'NetworkController:getState',
        ],
        allowedEvents: [],
      }),
      onNetworkDidChange: networkControllerMessenger.subscribe.bind(
        networkControllerMessenger,
        'NetworkController:networkDidChange',
      ),
    });

    const onboardingControllerMessenger =
      this.controllerMessenger.getRestricted({
        name: 'OnboardingController',
        allowedActions: [],
        allowedEvents: [],
      });
    this.onboardingController = new OnboardingController({
      messenger: onboardingControllerMessenger,
      state: initState.OnboardingController,
    });

    let additionalKeyrings = [keyringBuilderFactory(QRHardwareKeyring)];

    const keyringOverrides = this.opts.overrides?.keyrings;

    if (isManifestV3 === false) {
      const additionalKeyringTypes = [
        keyringOverrides?.lattice || LatticeKeyring,
        QRHardwareKeyring,
      ];

      const additionalBridgedKeyringTypes = [
        {
          keyring: keyringOverrides?.trezor || TrezorKeyring,
          bridge: keyringOverrides?.trezorBridge || TrezorConnectBridge,
        },
        {
          keyring: keyringOverrides?.ledger || LedgerKeyring,
          bridge: keyringOverrides?.ledgerBridge || LedgerIframeBridge,
        },
      ];

      additionalKeyrings = additionalKeyringTypes.map((keyringType) =>
        keyringBuilderFactory(keyringType),
      );

      additionalBridgedKeyringTypes.forEach((keyringType) =>
        additionalKeyrings.push(
          hardwareKeyringBuilderFactory(
            keyringType.keyring,
            keyringType.bridge,
          ),
        ),
      );
    } else {
      additionalKeyrings.push(
        hardwareKeyringBuilderFactory(
          TrezorKeyring,
          keyringOverrides?.trezorBridge || TrezorOffscreenBridge,
        ),
        hardwareKeyringBuilderFactory(
          LedgerKeyring,
          keyringOverrides?.ledgerBridge || LedgerOffscreenBridge,
        ),
        keyringBuilderFactory(LatticeKeyringOffscreen),
      );
    }

    ///: BEGIN:ONLY_INCLUDE_IF(build-mmi)
    for (const custodianType of Object.keys(CUSTODIAN_TYPES)) {
      additionalKeyrings.push(
        mmiKeyringBuilderFactory(CUSTODIAN_TYPES[custodianType].keyringClass, {
          mmiConfigurationController: this.mmiConfigurationController,
          captureException,
        }),
      );
    }
    ///: END:ONLY_INCLUDE_IF

    ///: BEGIN:ONLY_INCLUDE_IF(keyring-snaps)
    const snapKeyringBuildMessenger = this.controllerMessenger.getRestricted({
      name: 'SnapKeyring',
      allowedActions: [
        'ApprovalController:addRequest',
        'ApprovalController:acceptRequest',
        'ApprovalController:rejectRequest',
        'ApprovalController:startFlow',
        'ApprovalController:endFlow',
        'ApprovalController:showSuccess',
        'ApprovalController:showError',
        'PhishingController:test',
        'PhishingController:maybeUpdateState',
        'KeyringController:getAccounts',
        'AccountsController:setSelectedAccount',
        'AccountsController:getAccountByAddress',
        'AccountsController:setAccountName',
        'AccountsController:listMultichainAccounts',
        'SnapController:handleRequest',
        'SnapController:get',
        'PreferencesController:getState',
      ],
    });

    // Necessary to persist the keyrings and update the accounts both within the keyring controller and accounts controller
    const persistAndUpdateAccounts = async () => {
      await this.keyringController.persistAllKeyrings();
      await this.accountsController.updateAccounts();
    };

    additionalKeyrings.push(
      snapKeyringBuilder(snapKeyringBuildMessenger, {
        persistKeyringHelper: () => persistAndUpdateAccounts(),
        removeAccountHelper: (address) => this.removeAccount(address),
        trackEvent: (...args) => this.metaMetricsController.trackEvent(...args),
      }),
    );

    ///: END:ONLY_INCLUDE_IF

    const keyringControllerMessenger = this.controllerMessenger.getRestricted({
      name: 'KeyringController',
    });

    this.keyringController = new KeyringController({
      cacheEncryptionKey: true,
      keyringBuilders: additionalKeyrings,
      state: initState.KeyringController,
      encryptor: opts.encryptor || encryptorFactory(600_000),
      messenger: keyringControllerMessenger,
    });

    this.controllerMessenger.subscribe('KeyringController:unlock', () =>
      this._onUnlock(),
    );
    this.controllerMessenger.subscribe('KeyringController:lock', () =>
      this._onLock(),
    );

    this.controllerMessenger.subscribe(
      'KeyringController:stateChange',
      (state) => {
        this._onKeyringControllerUpdate(state);
      },
    );

    this.permissionController = new PermissionController({
      messenger: this.controllerMessenger.getRestricted({
        name: 'PermissionController',
        allowedActions: [
          `${this.approvalController.name}:addRequest`,
          `${this.approvalController.name}:hasRequest`,
          `${this.approvalController.name}:acceptRequest`,
          `${this.approvalController.name}:rejectRequest`,
          `SnapController:getPermitted`,
          `SnapController:install`,
          `SubjectMetadataController:getSubjectMetadata`,
        ],
      }),
      state: initState.PermissionController,
      caveatSpecifications: getCaveatSpecifications({
        listAccounts: this.accountsController.listAccounts.bind(
          this.accountsController,
        ),
        findNetworkClientIdByChainId:
          this.networkController.findNetworkClientIdByChainId.bind(
            this.networkController,
          ),
      }),
      permissionSpecifications: {
        ...getPermissionSpecifications(),
        ...this.getSnapPermissionSpecifications(),
      },
      unrestrictedMethods,
    });

    this.selectedNetworkController = new SelectedNetworkController({
      messenger: this.controllerMessenger.getRestricted({
        name: 'SelectedNetworkController',
        allowedActions: [
          'NetworkController:getNetworkClientById',
          'NetworkController:getState',
          'NetworkController:getSelectedNetworkClient',
          'PermissionController:hasPermissions',
          'PermissionController:getSubjectNames',
        ],
        allowedEvents: [
          'NetworkController:stateChange',
          'PermissionController:stateChange',
        ],
      }),
      state: initState.SelectedNetworkController,
      useRequestQueuePreference: true,
      onPreferencesStateChange: () => {
        // noop
        // we have removed the ability to toggle the useRequestQueue preference
        // both useRequestQueue and onPreferencesStateChange will be removed
        // once mobile supports per dapp network selection
        // see https://github.com/MetaMask/core/pull/5065#issue-2736965186
      },
      domainProxyMap: new WeakRefObjectMap(),
    });

    this.permissionLogController = new PermissionLogController({
      messenger: this.controllerMessenger.getRestricted({
        name: 'PermissionLogController',
      }),
      restrictedMethods: new Set(Object.keys(RestrictedMethods)),
      state: initState.PermissionLogController,
    });

    this.subjectMetadataController = new SubjectMetadataController({
      messenger: this.controllerMessenger.getRestricted({
        name: 'SubjectMetadataController',
        allowedActions: [`${this.permissionController.name}:hasPermissions`],
      }),
      state: initState.SubjectMetadataController,
      subjectCacheLimit: 100,
    });

    // Notification Controllers

    /** @type {import('@metamask/notification-services-controller/push-services').NotificationServicesPushControllerMessenger} */
    const notificationServicesPushControllerMessenger =
      this.controllerMessenger.getRestricted({
        name: 'NotificationServicesPushController',
        allowedActions: ['AuthenticationController:getBearerToken'],
        allowedEvents: [],
      });
    this.notificationServicesPushController =
      new NotificationServicesPushController({
        messenger: notificationServicesPushControllerMessenger,
        state: initState.NotificationServicesPushController,
        env: {
          apiKey: process.env.FIREBASE_API_KEY ?? '',
          authDomain: process.env.FIREBASE_AUTH_DOMAIN ?? '',
          storageBucket: process.env.FIREBASE_STORAGE_BUCKET ?? '',
          projectId: process.env.FIREBASE_PROJECT_ID ?? '',
          messagingSenderId: process.env.FIREBASE_MESSAGING_SENDER_ID ?? '',
          appId: process.env.FIREBASE_APP_ID ?? '',
          measurementId: process.env.FIREBASE_MEASUREMENT_ID ?? '',
          vapidKey: process.env.VAPID_KEY ?? '',
        },
        config: {
          isPushFeatureEnabled: isManifestV3,
          platform: 'extension',
          pushService: {
            createRegToken,
            deleteRegToken,
            subscribeToPushNotifications: createSubscribeToPushNotifications({
              messenger: notificationServicesPushControllerMessenger,
              onReceivedHandler: onPushNotificationReceived,
              onClickHandler: onPushNotificationClicked,
            }),
          },
        },
      });
    notificationServicesPushControllerMessenger.subscribe(
      'NotificationServicesPushController:onNewNotifications',
      (notification) => {
        this.metaMetricsController.trackEvent({
          category: MetaMetricsEventCategory.PushNotifications,
          event: MetaMetricsEventName.PushNotificationReceived,
          properties: {
            notification_id: notification.id,
            notification_type: notification.type,
            chain_id: notification?.chain_id,
          },
        });
      },
    );
    notificationServicesPushControllerMessenger.subscribe(
      'NotificationServicesPushController:pushNotificationClicked',
      (notification) => {
        this.metaMetricsController.trackEvent({
          category: MetaMetricsEventCategory.PushNotifications,
          event: MetaMetricsEventName.PushNotificationClicked,
          properties: {
            notification_id: notification.id,
            notification_type: notification.type,
            chain_id: notification?.chain_id,
          },
        });
      },
    );

    /** @type {import('@metamask/notification-services-controller/notification-services').NotificationServicesControllerMessenger} */
    const notificationServicesControllerMessenger =
      this.controllerMessenger.getRestricted({
        name: 'NotificationServicesController',
        allowedActions: [
          'KeyringController:getAccounts',
          'KeyringController:getState',
          'AuthenticationController:getBearerToken',
          'AuthenticationController:isSignedIn',
          'AuthenticationController:performSignIn',
          'UserStorageController:getStorageKey',
          'UserStorageController:performGetStorage',
          'UserStorageController:performSetStorage',
          'NotificationServicesPushController:enablePushNotifications',
          'NotificationServicesPushController:disablePushNotifications',
          'NotificationServicesPushController:subscribeToPushNotifications',
          'NotificationServicesPushController:updateTriggerPushNotifications',
        ],
        allowedEvents: [
          'KeyringController:stateChange',
          'KeyringController:lock',
          'KeyringController:unlock',
          'NotificationServicesPushController:onNewNotifications',
          'NotificationServicesPushController:stateChange',
        ],
      });
    this.notificationServicesController = new NotificationServicesController({
      messenger: notificationServicesControllerMessenger,
      state: initState.NotificationServicesController,
      env: {
        isPushIntegrated: isManifestV3,
        featureAnnouncements: {
          platform: 'extension',
          spaceId: process.env.CONTENTFUL_ACCESS_SPACE_ID ?? '',
          accessToken: process.env.CONTENTFUL_ACCESS_TOKEN ?? '',
        },
      },
    });

    // account tracker watches balances, nonces, and any code at their address
    this.accountTrackerController = new AccountTrackerController({
      state: { accounts: {} },
      messenger: this.controllerMessenger.getRestricted({
        name: 'AccountTrackerController',
        allowedActions: [
          'AccountsController:getSelectedAccount',
          'NetworkController:getState',
          'NetworkController:getNetworkClientById',
          'OnboardingController:getState',
          'PreferencesController:getState',
        ],
        allowedEvents: [
          'AccountsController:selectedEvmAccountChange',
          'OnboardingController:stateChange',
          'KeyringController:accountRemoved',
        ],
      }),
      provider: this.provider,
      blockTracker: this.blockTracker,
      getNetworkIdentifier: (providerConfig) => {
        const { type, rpcUrl } =
          providerConfig ??
          getProviderConfig({
            metamask: this.networkController.state,
          });
        return type === NETWORK_TYPES.RPC ? rpcUrl : type;
      },
    });

    // start and stop polling for balances based on activeControllerConnections
    this.on('controllerConnectionChanged', (activeControllerConnections) => {
      const { completedOnboarding } = this.onboardingController.state;
      if (activeControllerConnections > 0 && completedOnboarding) {
        this.triggerNetworkrequests();
      } else {
        this.stopNetworkRequests();
      }
    });

    this.controllerMessenger.subscribe(
      `${this.onboardingController.name}:stateChange`,
      previousValueComparator(async (prevState, currState) => {
        const { completedOnboarding: prevCompletedOnboarding } = prevState;
        const { completedOnboarding: currCompletedOnboarding } = currState;
        if (!prevCompletedOnboarding && currCompletedOnboarding) {
          const { address } = this.accountsController.getSelectedAccount();

          await this._addAccountsWithBalance();

          this.postOnboardingInitialization();
          this.triggerNetworkrequests();

          // execute once the token detection on the post-onboarding
          await this.tokenDetectionController.detectTokens({
            selectedAddress: address,
          });
        }
      }, this.onboardingController.state),
    );

    const tokenDetectionControllerMessenger =
      this.controllerMessenger.getRestricted({
        name: 'TokenDetectionController',
        allowedActions: [
          'AccountsController:getAccount',
          'AccountsController:getSelectedAccount',
          'KeyringController:getState',
          'NetworkController:getNetworkClientById',
          'NetworkController:getNetworkConfigurationByNetworkClientId',
          'NetworkController:getState',
          'PreferencesController:getState',
          'TokenListController:getState',
          'TokensController:getState',
          'TokensController:addDetectedTokens',
        ],
        allowedEvents: [
          'AccountsController:selectedEvmAccountChange',
          'KeyringController:lock',
          'KeyringController:unlock',
          'NetworkController:networkDidChange',
          'PreferencesController:stateChange',
          'TokenListController:stateChange',
        ],
      });

    this.tokenDetectionController = new TokenDetectionController({
      messenger: tokenDetectionControllerMessenger,
      getBalancesInSingleCall:
        this.assetsContractController.getBalancesInSingleCall.bind(
          this.assetsContractController,
        ),
      trackMetaMetricsEvent: this.metaMetricsController.trackEvent.bind(
        this.metaMetricsController,
      ),
      useAccountsAPI: true,
      platform: 'extension',
    });

    const addressBookControllerMessenger =
      this.controllerMessenger.getRestricted({
        name: 'AddressBookController',
        allowedActions: [],
        allowedEvents: [],
      });

    this.addressBookController = new AddressBookController({
      messenger: addressBookControllerMessenger,
      state: initState.AddressBookController,
    });

    this.alertController = new AlertController({
      state: initState.AlertController,
      messenger: this.controllerMessenger.getRestricted({
        name: 'AlertController',
        allowedEvents: ['AccountsController:selectedAccountChange'],
        allowedActions: ['AccountsController:getSelectedAccount'],
      }),
    });

    ///: BEGIN:ONLY_INCLUDE_IF(build-mmi)
    this.custodyController = new CustodyController({
      initState: initState.CustodyController,
      captureException,
    });
    this.institutionalFeaturesController = new InstitutionalFeaturesController({
      initState: initState.InstitutionalFeaturesController,
      showConfirmRequest: opts.showUserConfirmation,
    });
    this.transactionUpdateController = new TransactionUpdateController({
      initState: initState.TransactionUpdateController,
      getCustodyKeyring: this.getCustodyKeyringIfExists.bind(this),
      mmiConfigurationController: this.mmiConfigurationController,
      captureException,
    });
    ///: END:ONLY_INCLUDE_IF

    this.backup = new Backup({
      preferencesController: this.preferencesController,
      addressBookController: this.addressBookController,
      accountsController: this.accountsController,
      networkController: this.networkController,
      trackMetaMetricsEvent: this.metaMetricsController.trackEvent.bind(
        this.metaMetricsController,
      ),
    });

    // This gets used as a ...spread parameter in two places: new TransactionController() and createRPCMethodTrackingMiddleware()
    this.snapAndHardwareMetricsParams = {
      getSelectedAccount: this.accountsController.getSelectedAccount.bind(
        this.accountsController,
      ),
      getAccountType: this.getAccountType.bind(this),
      getDeviceModel: this.getDeviceModel.bind(this),
      getHardwareTypeForMetric: this.getHardwareTypeForMetric.bind(this),
      snapAndHardwareMessenger: this.controllerMessenger.getRestricted({
        name: 'SnapAndHardwareMessenger',
        allowedActions: [
          'KeyringController:getKeyringForAccount',
          'SnapController:get',
          'AccountsController:getSelectedAccount',
        ],
      }),
    };

    this._addBridgeStatusControllerListeners();

    this.decryptMessageController = new DecryptMessageController({
      getState: this.getState.bind(this),
      messenger: this.controllerMessenger.getRestricted({
        name: 'DecryptMessageController',
        allowedActions: [
          `${this.approvalController.name}:addRequest`,
          `${this.approvalController.name}:acceptRequest`,
          `${this.approvalController.name}:rejectRequest`,
          `${this.keyringController.name}:decryptMessage`,
        ],
        allowedEvents: [
          'DecryptMessageManager:stateChange',
          'DecryptMessageManager:unapprovedMessage',
        ],
      }),
      managerMessenger: this.controllerMessenger.getRestricted({
        name: 'DecryptMessageManager',
      }),
      metricsEvent: this.metaMetricsController.trackEvent.bind(
        this.metaMetricsController,
      ),
    });

    this.encryptionPublicKeyController = new EncryptionPublicKeyController({
      messenger: this.controllerMessenger.getRestricted({
        name: 'EncryptionPublicKeyController',
        allowedActions: [
          `${this.approvalController.name}:addRequest`,
          `${this.approvalController.name}:acceptRequest`,
          `${this.approvalController.name}:rejectRequest`,
        ],
        allowedEvents: [
          'EncryptionPublicKeyManager:stateChange',
          'EncryptionPublicKeyManager:unapprovedMessage',
        ],
      }),
      managerMessenger: this.controllerMessenger.getRestricted({
        name: 'EncryptionPublicKeyManager',
      }),
      getEncryptionPublicKey:
        this.keyringController.getEncryptionPublicKey.bind(
          this.keyringController,
        ),
      getAccountKeyringType: this.keyringController.getAccountKeyringType.bind(
        this.keyringController,
      ),
      getState: this.getState.bind(this),
      metricsEvent: this.metaMetricsController.trackEvent.bind(
        this.metaMetricsController,
      ),
    });

    this.signatureController = new SignatureController({
      messenger: this.controllerMessenger.getRestricted({
        name: 'SignatureController',
        allowedActions: [
          `${this.approvalController.name}:addRequest`,
          `${this.keyringController.name}:signMessage`,
          `${this.keyringController.name}:signPersonalMessage`,
          `${this.keyringController.name}:signTypedMessage`,
          `${this.loggingController.name}:add`,
          `${this.networkController.name}:getNetworkClientById`,
        ],
      }),
      trace,
      decodingApiUrl: process.env.DECODING_API_URL,
      isDecodeSignatureRequestEnabled: () =>
        this.preferencesController.state.useTransactionSimulations,
    });

    this.signatureController.hub.on(
      'cancelWithReason',
      ({ metadata: message, reason }) => {
        this.metaMetricsController.trackEvent({
          event: reason,
          category: MetaMetricsEventCategory.Transactions,
          properties: {
            action: 'Sign Request',
            type: message.type,
          },
        });
      },
    );

    ///: BEGIN:ONLY_INCLUDE_IF(build-mmi)
    const transactionMetricsRequest = this.getTransactionMetricsRequest();

    const mmiControllerMessenger = this.controllerMessenger.getRestricted({
      name: 'MMIController',
      allowedActions: [
        'AccountsController:getAccountByAddress',
        'AccountsController:setAccountName',
        'AccountsController:listAccounts',
        'AccountsController:getSelectedAccount',
        'AccountsController:setSelectedAccount',
        'MetaMetricsController:getState',
        'NetworkController:getState',
        'NetworkController:setActiveNetwork',
      ],
    });

    this.mmiController = new MMIController({
      messenger: mmiControllerMessenger,
      mmiConfigurationController: this.mmiConfigurationController,
      keyringController: this.keyringController,
      appStateController: this.appStateController,
      transactionUpdateController: this.transactionUpdateController,
      custodyController: this.custodyController,
      getState: this.getState.bind(this),
      getPendingNonce: this.getPendingNonce.bind(this),
      accountTrackerController: this.accountTrackerController,
      networkController: this.networkController,
      metaMetricsController: this.metaMetricsController,
      permissionController: this.permissionController,
      signatureController: this.signatureController,
      platform: this.platform,
      extension: this.extension,
      getTransactions: (...args) => this.txController.getTransactions(...args),
      setTxStatusSigned: (id) =>
        this.txController.updateCustodialTransaction(id, {
          status: TransactionStatus.signed,
        }),
      setTxStatusSubmitted: (id) =>
        this.txController.updateCustodialTransaction(id, {
          status: TransactionStatus.submitted,
        }),
      setTxStatusFailed: (id, reason) =>
        this.txController.updateCustodialTransaction(id, {
          status: TransactionStatus.failed,
          errorMessage: reason,
        }),
      trackTransactionEvents: handleMMITransactionUpdate.bind(
        null,
        transactionMetricsRequest,
      ),
      updateTransaction: (txMeta, note) =>
        this.txController.updateTransaction(txMeta, note),
      updateTransactionHash: (id, hash) =>
        this.txController.updateCustodialTransaction(id, { hash }),
      setChannelId: (channelId) =>
        this.institutionalFeaturesController.setChannelId(channelId),
      setConnectionRequest: (payload) =>
        this.institutionalFeaturesController.setConnectionRequest(payload),
    });
    ///: END:ONLY_INCLUDE_IF

    const swapsControllerMessenger = this.controllerMessenger.getRestricted({
      name: 'SwapsController',
      // TODO: allow these internal calls once GasFeeController and TransactionController
      // export these action types and register its action handlers
      // allowedActions: [
      //   'GasFeeController:getEIP1559GasFeeEstimates',
      //   'TransactionController:getLayer1GasFee',
      // ],
      allowedActions: [
        'NetworkController:getState',
        'NetworkController:getNetworkClientById',
        'TokenRatesController:getState',
      ],
      allowedEvents: [],
    });

    this.swapsController = new SwapsController(
      {
        messenger: swapsControllerMessenger,
        getBufferedGasLimit: async (txMeta, multiplier) => {
          const { gas: gasLimit, simulationFails } =
            await this.txController.estimateGasBuffered(
              txMeta.txParams,
              multiplier,
              this.#getGlobalNetworkClientId(),
            );

          return { gasLimit, simulationFails };
        },
        // TODO: Remove once GasFeeController exports this action type
        getEIP1559GasFeeEstimates:
          this.gasFeeController.fetchGasFeeEstimates.bind(
            this.gasFeeController,
          ),
        // TODO: Remove once TransactionController exports this action type
        getLayer1GasFee: (...args) =>
          this.txController.getLayer1GasFee(...args),
        trackMetaMetricsEvent: this.metaMetricsController.trackEvent.bind(
          this.metaMetricsController,
        ),
      },
      initState.SwapsController,
    );

    const bridgeControllerMessenger = this.controllerMessenger.getRestricted({
      name: BRIDGE_CONTROLLER_NAME,
      allowedActions: [
        // 'AccountsController:getSelectedAccount',
        'AccountsController:getSelectedMultichainAccount',
        'SnapController:handleRequest',
        'NetworkController:getSelectedNetworkClient',
        'NetworkController:findNetworkClientIdByChainId',
      ],
      allowedEvents: [],
    });
    this.bridgeController = new BridgeController({
      messenger: bridgeControllerMessenger,
      // TODO: Remove once TransactionController exports this action type
      getLayer1GasFee: (...args) => this.txController.getLayer1GasFee(...args),
    });

    const bridgeStatusControllerMessenger =
      this.controllerMessenger.getRestricted({
        name: BRIDGE_STATUS_CONTROLLER_NAME,
        allowedActions: [
          'AccountsController:getSelectedMultichainAccount',
          'NetworkController:getNetworkClientById',
          'NetworkController:findNetworkClientIdByChainId',
          'NetworkController:getState',
          'TransactionController:getState',
        ],
        allowedEvents: [],
      });
    this.bridgeStatusController = new BridgeStatusController({
      messenger: bridgeStatusControllerMessenger,
      state: initState.BridgeStatusController,
    });

    const smartTransactionsControllerMessenger =
      this.controllerMessenger.getRestricted({
        name: 'SmartTransactionsController',
        allowedActions: [
          'NetworkController:getNetworkClientById',
          'NetworkController:getState',
        ],
        allowedEvents: ['NetworkController:stateChange'],
      });
    this.smartTransactionsController = new SmartTransactionsController({
      supportedChainIds: getAllowedSmartTransactionsChainIds(),
      clientId: ClientId.Extension,
      getNonceLock: (address) =>
        this.txController.getNonceLock(
          address,
          this.#getGlobalNetworkClientId(),
        ),
      confirmExternalTransaction: (...args) =>
        this.txController.confirmExternalTransaction(...args),
      trackMetaMetricsEvent: this.metaMetricsController.trackEvent.bind(
        this.metaMetricsController,
      ),
      state: initState.SmartTransactionsController,
      messenger: smartTransactionsControllerMessenger,
      getTransactions: (...args) => this.txController.getTransactions(...args),
      updateTransaction: (...args) =>
        this.txController.updateTransaction(...args),
      getFeatureFlags: () => {
        const state = this._getMetaMaskState();
        return getFeatureFlagsByChainId(state);
      },
      getMetaMetricsProps: async () => {
        const selectedAddress =
          this.accountsController.getSelectedAccount().address;
        const accountHardwareType = await this.getHardwareTypeForMetric(
          selectedAddress,
        );
        const accountType = await this.getAccountType(selectedAddress);
        const deviceModel = await this.getDeviceModel(selectedAddress);
        return {
          accountHardwareType,
          accountType,
          deviceModel,
        };
      },
    });

    const isExternalNameSourcesEnabled = () =>
      this.preferencesController.state.useExternalNameSources;

    this.nameController = new NameController({
      messenger: this.controllerMessenger.getRestricted({
        name: 'NameController',
        allowedActions: [],
      }),
      providers: [
        new ENSNameProvider({
          reverseLookup: this.ensController.reverseResolveAddress.bind(
            this.ensController,
          ),
        }),
        new EtherscanNameProvider({ isEnabled: isExternalNameSourcesEnabled }),
        new TokenNameProvider({ isEnabled: isExternalNameSourcesEnabled }),
        new LensNameProvider({ isEnabled: isExternalNameSourcesEnabled }),
        new SnapsNameProvider({
          messenger: this.controllerMessenger.getRestricted({
            name: 'SnapsNameProvider',
            allowedActions: [
              'SnapController:getAll',
              'SnapController:get',
              'SnapController:handleRequest',
              'PermissionController:getState',
            ],
          }),
        }),
      ],
      state: initState.NameController,
    });

    const petnamesBridgeMessenger = this.controllerMessenger.getRestricted({
      name: 'PetnamesBridge',
      allowedEvents: [
        'NameController:stateChange',
        'AccountsController:stateChange',
        'AddressBookController:stateChange',
      ],
      allowedActions: ['AccountsController:listAccounts'],
    });

    new AddressBookPetnamesBridge({
      addressBookController: this.addressBookController,
      nameController: this.nameController,
      messenger: petnamesBridgeMessenger,
    }).init();

    new AccountIdentitiesPetnamesBridge({
      nameController: this.nameController,
      messenger: petnamesBridgeMessenger,
    }).init();

    this.userOperationController = new UserOperationController({
      entrypoint: process.env.EIP_4337_ENTRYPOINT,
      getGasFeeEstimates: this.gasFeeController.fetchGasFeeEstimates.bind(
        this.gasFeeController,
      ),
      messenger: this.controllerMessenger.getRestricted({
        name: 'UserOperationController',
        allowedActions: [
          'ApprovalController:addRequest',
          'NetworkController:getNetworkClientById',
          'KeyringController:prepareUserOperation',
          'KeyringController:patchUserOperation',
          'KeyringController:signUserOperation',
        ],
      }),
      state: initState.UserOperationController,
    });

    this.userOperationController.hub.on(
      'user-operation-added',
      this._onUserOperationAdded.bind(this),
    );

    this.userOperationController.hub.on(
      'transaction-updated',
      this._onUserOperationTransactionUpdated.bind(this),
    );

    // ensure AccountTrackerController updates balances after network change
    networkControllerMessenger.subscribe(
      'NetworkController:networkDidChange',
      () => {
        this.accountTrackerController.updateAccounts();
      },
    );

    // clear unapproved transactions and messages when the network will change
    networkControllerMessenger.subscribe(
      'NetworkController:networkWillChange',
      clearPendingConfirmations.bind(this),
    );

    // RemoteFeatureFlagController has subscription for preferences changes
    this.controllerMessenger.subscribe(
      'PreferencesController:stateChange',
      previousValueComparator((prevState, currState) => {
        const { useExternalServices: prevUseExternalServices } = prevState;
        const { useExternalServices: currUseExternalServices } = currState;
        if (currUseExternalServices && !prevUseExternalServices) {
          this.remoteFeatureFlagController.enable();
          this.remoteFeatureFlagController.updateRemoteFeatureFlags();
        } else if (!currUseExternalServices && prevUseExternalServices) {
          this.remoteFeatureFlagController.disable();
        }
      }, this.preferencesController.state),
    );

    // Initialize RemoteFeatureFlagController
    this.remoteFeatureFlagController = new RemoteFeatureFlagController({
      messenger: this.controllerMessenger.getRestricted({
        name: 'RemoteFeatureFlagController',
        allowedActions: [],
        allowedEvents: [],
      }),
      fetchInterval: 15 * 60 * 1000, // 15 minutes in milliseconds
      disabled: !this.preferencesController.state.useExternalServices,
      getMetaMetricsId: () => this.metaMetricsController.getMetaMetricsId(),
      clientConfigApiService: new ClientConfigApiService({
        fetch: globalThis.fetch.bind(globalThis),
        config: {
          client: ClientType.Extension,
          distribution:
            this._getConfigForRemoteFeatureFlagRequest().distribution,
          environment: this._getConfigForRemoteFeatureFlagRequest().environment,
        },
      }),
    });

    const existingControllers = [
      this.networkController,
      this.preferencesController,
      this.gasFeeController,
      this.onboardingController,
      this.keyringController,
      ///: BEGIN:ONLY_INCLUDE_IF(build-mmi)
      this.transactionUpdateController,
      ///: END:ONLY_INCLUDE_IF
      this.smartTransactionsController,
    ];

    const controllerInitFunctions = {
      ExecutionService: ExecutionServiceInit,
      InstitutionalSnapController: InstitutionalSnapControllerInit,
      RateLimitController: RateLimitControllerInit,
      SnapsRegistry: SnapsRegistryInit,
      SnapController: SnapControllerInit,
      SnapInsightsController: SnapInsightsControllerInit,
      SnapInterfaceController: SnapInterfaceControllerInit,
      CronjobController: CronjobControllerInit,
      PPOMController: PPOMControllerInit,
      TransactionController: TransactionControllerInit,
      ///: BEGIN:ONLY_INCLUDE_IF(multichain)
      MultichainAssetsController: MultichainAssetsControllerInit,
      MultichainAssetsRatesController: MultichainAssetsRatesControllerInit,
      MultichainBalancesController: MultichainBalancesControllerInit,
      MultichainTransactionsController: MultichainTransactionsControllerInit,
      ///: END:ONLY_INCLUDE_IF
      MultichainNetworkController: MultichainNetworkControllerInit,
      AuthenticationController: AuthenticationControllerInit,
      UserStorageController: UserStorageControllerInit,
    };

    const {
      controllerApi,
      controllerMemState,
      controllerPersistedState,
      controllersByName,
    } = this.#initControllers({
      existingControllers,
      initFunctions: controllerInitFunctions,
      initState,
    });

    this.controllerApi = controllerApi;
    this.controllerMemState = controllerMemState;
    this.controllerPersistedState = controllerPersistedState;
    this.controllersByName = controllersByName;

    // Backwards compatibility for existing references
    this.cronjobController = controllersByName.CronjobController;
    this.rateLimitController = controllersByName.RateLimitController;
    this.snapController = controllersByName.SnapController;
    this.snapInsightsController = controllersByName.SnapInsightsController;
    this.snapInterfaceController = controllersByName.SnapInterfaceController;
    this.snapsRegistry = controllersByName.SnapsRegistry;
    this.ppomController = controllersByName.PPOMController;
    this.txController = controllersByName.TransactionController;
    ///: BEGIN:ONLY_INCLUDE_IF(multichain)
    this.multichainAssetsController =
      controllersByName.MultichainAssetsController;
    this.multichainBalancesController =
      controllersByName.MultichainBalancesController;
    this.multichainTransactionsController =
      controllersByName.MultichainTransactionsController;
    this.multichainAssetsRatesController =
      controllersByName.MultichainAssetsRatesController;
    ///: END:ONLY_INCLUDE_IF
    this.multichainNetworkController =
      controllersByName.MultichainNetworkController;
    this.authenticationController = controllersByName.AuthenticationController;
    this.userStorageController = controllersByName.UserStorageController;

    this.controllerMessenger.subscribe(
      'TransactionController:transactionStatusUpdated',
      ({ transactionMeta }) => {
        this._onFinishedTransaction(transactionMeta);
      },
    );

    this.metamaskMiddleware = createMetamaskMiddleware({
      static: {
        eth_syncing: false,
        web3_clientVersion: `MetaMask/v${version}`,
      },
      version,
      // account mgmt
      getAccounts: ({ origin: innerOrigin }) => {
        if (innerOrigin === ORIGIN_METAMASK) {
          const selectedAddress =
            this.accountsController.getSelectedAccount().address;
          return selectedAddress ? [selectedAddress] : [];
        } else if (this.isUnlocked()) {
          return this.getPermittedAccounts(innerOrigin);
        }
        return []; // changing this is a breaking change
      },
      // tx signing
      processTransaction: (transactionParams, dappRequest) =>
        addDappTransaction(
          this.getAddTransactionRequest({ transactionParams, dappRequest }),
        ),
      // msg signing
      ///: BEGIN:ONLY_INCLUDE_IF(build-main,build-beta,build-flask)

      processTypedMessage: (...args) =>
        addTypedMessage({
          signatureController: this.signatureController,
          signatureParams: args,
        }),
      processTypedMessageV3: (...args) =>
        addTypedMessage({
          signatureController: this.signatureController,
          signatureParams: args,
        }),
      processTypedMessageV4: (...args) =>
        addTypedMessage({
          signatureController: this.signatureController,
          signatureParams: args,
        }),
      processPersonalMessage: (...args) =>
        addPersonalMessage({
          signatureController: this.signatureController,
          signatureParams: args,
        }),
      ///: END:ONLY_INCLUDE_IF

      ///: BEGIN:ONLY_INCLUDE_IF(build-mmi)
      /* eslint-disable no-dupe-keys */
      processTypedMessage: this.mmiController.newUnsignedMessage.bind(
        this.mmiController,
      ),
      processTypedMessageV3: this.mmiController.newUnsignedMessage.bind(
        this.mmiController,
      ),
      processTypedMessageV4: this.mmiController.newUnsignedMessage.bind(
        this.mmiController,
      ),
      processPersonalMessage: this.mmiController.newUnsignedMessage.bind(
        this.mmiController,
      ),
      setTypedMessageInProgress:
        this.signatureController.setTypedMessageInProgress.bind(
          this.signatureController,
        ),
      setPersonalMessageInProgress:
        this.signatureController.setPersonalMessageInProgress.bind(
          this.signatureController,
        ),
      /* eslint-enable no-dupe-keys */
      ///: END:ONLY_INCLUDE_IF

      processEncryptionPublicKey:
        this.encryptionPublicKeyController.newRequestEncryptionPublicKey.bind(
          this.encryptionPublicKeyController,
        ),

      processDecryptMessage:
        this.decryptMessageController.newRequestDecryptMessage.bind(
          this.decryptMessageController,
        ),
      getPendingNonce: this.getPendingNonce.bind(this),
      getPendingTransactionByHash: (hash) =>
        this.txController.state.transactions.find(
          (meta) =>
            meta.hash === hash && meta.status === TransactionStatus.submitted,
        ),
    });

    // ensure isClientOpenAndUnlocked is updated when memState updates
    this.on('update', (memState) => this._onStateUpdate(memState));

    /**
     * All controllers in Memstore but not in store. They are not persisted.
     * On chrome profile re-start, they will be re-initialized.
     */
    const resetOnRestartStore = {
      AccountTracker: this.accountTrackerController,
      TokenRatesController: this.tokenRatesController,
      DecryptMessageController: this.decryptMessageController,
      EncryptionPublicKeyController: this.encryptionPublicKeyController,
      SignatureController: this.signatureController,
      SwapsController: this.swapsController,
      BridgeController: this.bridgeController,
      BridgeStatusController: this.bridgeStatusController,
      EnsController: this.ensController,
      ApprovalController: this.approvalController,
    };

    this.store.updateStructure({
      AccountsController: this.accountsController,
      AppStateController: this.appStateController,
      AppMetadataController: this.appMetadataController,
      KeyringController: this.keyringController,
      PreferencesController: this.preferencesController,
      MetaMetricsController: this.metaMetricsController,
      MetaMetricsDataDeletionController: this.metaMetricsDataDeletionController,
      AddressBookController: this.addressBookController,
      CurrencyController: this.currencyRateController,
      MultichainNetworkController: this.multichainNetworkController,
      NetworkController: this.networkController,
      AlertController: this.alertController,
      OnboardingController: this.onboardingController,
      PermissionController: this.permissionController,
      PermissionLogController: this.permissionLogController,
      SubjectMetadataController: this.subjectMetadataController,
      AnnouncementController: this.announcementController,
      NetworkOrderController: this.networkOrderController,
      AccountOrderController: this.accountOrderController,
      GasFeeController: this.gasFeeController,
      TokenListController: this.tokenListController,
      TokensController: this.tokensController,
      TokenBalancesController: this.tokenBalancesController,
      SmartTransactionsController: this.smartTransactionsController,
      NftController: this.nftController,
      PhishingController: this.phishingController,
      SelectedNetworkController: this.selectedNetworkController,
      LoggingController: this.loggingController,
      MultichainRatesController: this.multichainRatesController,
      ///: BEGIN:ONLY_INCLUDE_IF(build-mmi)
      CustodyController: this.custodyController.store,
      InstitutionalFeaturesController:
        this.institutionalFeaturesController.store,
      MmiConfigurationController: this.mmiConfigurationController.store,
      ///: END:ONLY_INCLUDE_IF
      NameController: this.nameController,
      UserOperationController: this.userOperationController,
      // Notification Controllers
      AuthenticationController: this.authenticationController,
      UserStorageController: this.userStorageController,
      NotificationServicesController: this.notificationServicesController,
      NotificationServicesPushController:
        this.notificationServicesPushController,
      RemoteFeatureFlagController: this.remoteFeatureFlagController,
      ...resetOnRestartStore,
      ...controllerPersistedState,
    });

    this.memStore = new ComposableObservableStore({
      config: {
        AccountsController: this.accountsController,
        AppStateController: this.appStateController,
        AppMetadataController: this.appMetadataController,
        ///: BEGIN:ONLY_INCLUDE_IF(multichain)
        MultichainAssetsController: this.multichainAssetsController,
        MultichainBalancesController: this.multichainBalancesController,
        MultichainTransactionsController: this.multichainTransactionsController,
        MultichainAssetsRatesController: this.multichainAssetsRatesController,
        ///: END:ONLY_INCLUDE_IF
        MultichainNetworkController: this.multichainNetworkController,
        NetworkController: this.networkController,
        KeyringController: this.keyringController,
        PreferencesController: this.preferencesController,
        MetaMetricsController: this.metaMetricsController,
        MetaMetricsDataDeletionController:
          this.metaMetricsDataDeletionController,
        AddressBookController: this.addressBookController,
        CurrencyController: this.currencyRateController,
        AlertController: this.alertController,
        OnboardingController: this.onboardingController,
        PermissionController: this.permissionController,
        PermissionLogController: this.permissionLogController,
        SubjectMetadataController: this.subjectMetadataController,
        AnnouncementController: this.announcementController,
        NetworkOrderController: this.networkOrderController,
        AccountOrderController: this.accountOrderController,
        GasFeeController: this.gasFeeController,
        TokenListController: this.tokenListController,
        TokensController: this.tokensController,
        TokenBalancesController: this.tokenBalancesController,
        SmartTransactionsController: this.smartTransactionsController,
        NftController: this.nftController,
        SelectedNetworkController: this.selectedNetworkController,
        LoggingController: this.loggingController,
        MultichainRatesController: this.multichainRatesController,
        SnapController: this.snapController,
        CronjobController: this.cronjobController,
        SnapsRegistry: this.snapsRegistry,
        SnapInterfaceController: this.snapInterfaceController,
        SnapInsightsController: this.snapInsightsController,
        ///: BEGIN:ONLY_INCLUDE_IF(build-mmi)
        CustodyController: this.custodyController.store,
        InstitutionalFeaturesController:
          this.institutionalFeaturesController.store,
        MmiConfigurationController: this.mmiConfigurationController.store,
        ///: END:ONLY_INCLUDE_IF
        NameController: this.nameController,
        UserOperationController: this.userOperationController,
        // Notification Controllers
        AuthenticationController: this.authenticationController,
        UserStorageController: this.userStorageController,
        NotificationServicesController: this.notificationServicesController,
        QueuedRequestController: this.queuedRequestController,
        NotificationServicesPushController:
          this.notificationServicesPushController,
        RemoteFeatureFlagController: this.remoteFeatureFlagController,
        ...resetOnRestartStore,
        ...controllerMemState,
      },
      controllerMessenger: this.controllerMessenger,
    });

    // if this is the first time, clear the state of by calling these methods
    const resetMethods = [
      this.accountTrackerController.resetState.bind(
        this.accountTrackerController,
      ),
      this.decryptMessageController.resetState.bind(
        this.decryptMessageController,
      ),
      this.encryptionPublicKeyController.resetState.bind(
        this.encryptionPublicKeyController,
      ),
      this.signatureController.resetState.bind(this.signatureController),
      this.swapsController.resetState.bind(this.swapsController),
      this.bridgeController.resetState.bind(this.bridgeController),
      this.ensController.resetState.bind(this.ensController),
      this.approvalController.clear.bind(this.approvalController),
      // WE SHOULD ADD TokenListController.resetState here too. But it's not implemented yet.
    ];

    if (isManifestV3) {
      if (isFirstMetaMaskControllerSetup === true) {
        this.resetStates(resetMethods);
        this.extension.storage.session.set({
          isFirstMetaMaskControllerSetup: false,
        });
      }
    } else {
      // it's always the first time in MV2
      this.resetStates(resetMethods);
    }

    // Automatic login via config password
    const password = process.env.PASSWORD;
    if (
      !this.isUnlocked() &&
      this.onboardingController.state.completedOnboarding &&
      password &&
      !process.env.IN_TEST
    ) {
      this._loginUser(password);
    } else {
      this._startUISync();
    }

    // Lazily update the store with the current extension environment
    this.extension.runtime.getPlatformInfo().then(({ os }) => {
      this.appStateController.setBrowserEnvironment(
        os,
        // This method is presently only supported by Firefox
        this.extension.runtime.getBrowserInfo === undefined
          ? 'chrome'
          : 'firefox',
      );
    });

    this.setupControllerEventSubscriptions();
    this.setupMultichainDataAndSubscriptions();

    // For more information about these legacy streams, see here:
    // https://github.com/MetaMask/metamask-extension/issues/15491
    // TODO:LegacyProvider: Delete
    this.publicConfigStore = this.createPublicConfigStore();

    // Multiple MetaMask instances launched warning
    this.extension.runtime.onMessageExternal.addListener(onMessageReceived);
    // Fire a ping message to check if other extensions are running
    checkForMultipleVersionsRunning();

    if (this.onboardingController.state.completedOnboarding) {
      this.postOnboardingInitialization();
    }
  }

  // Provides a method for getting feature flags for the multichain
  // initial rollout, such that we can remotely modify polling interval
  getInfuraFeatureFlags() {
    fetchWithCache({
      url: 'https://swap.api.cx.metamask.io/featureFlags',
      cacheRefreshTime: MINUTE * 20,
    })
      .then(this.onFeatureFlagResponseReceived)
      .catch((e) => {
        // API unreachable (?)
        log.warn('Feature flag endpoint is unreachable', e);
      });
  }

  onFeatureFlagResponseReceived(response) {
    const { multiChainAssets = {} } = response;
    const { pollInterval } = multiChainAssets;
    // Polling interval is provided in seconds
    if (pollInterval > 0) {
      this.tokenBalancesController.setIntervalLength(pollInterval * SECOND);
    }
  }

  postOnboardingInitialization() {
    const { usePhishDetect } = this.preferencesController.state;

    this.networkController.lookupNetwork();

    if (usePhishDetect) {
      this.phishingController.maybeUpdateState();
    }
  }

  triggerNetworkrequests() {
    this.txController.stopIncomingTransactionPolling();

    this.txController.startIncomingTransactionPolling([
      this.#getGlobalChainId(),
    ]);

    this.tokenDetectionController.enable();
    this.getInfuraFeatureFlags();
  }

  stopNetworkRequests() {
    this.txController.stopIncomingTransactionPolling();
    this.tokenDetectionController.disable();
  }

  resetStates(resetMethods) {
    resetMethods.forEach((resetMethod) => {
      try {
        resetMethod();
      } catch (err) {
        console.error(err);
      }
    });
  }

  ///: BEGIN:ONLY_INCLUDE_IF(keyring-snaps)
  /**
   * Initialize the snap keyring if it is not present.
   *
   * @returns {SnapKeyring}
   */
  async getSnapKeyring() {
    // TODO: Use `withKeyring` instead
    let [snapKeyring] = this.keyringController.getKeyringsByType(
      KeyringType.snap,
    );
    if (!snapKeyring) {
      await this.keyringController.addNewKeyring(KeyringType.snap);
      // TODO: Use `withKeyring` instead
      [snapKeyring] = this.keyringController.getKeyringsByType(
        KeyringType.snap,
      );
    }
    return snapKeyring;
  }
  ///: END:ONLY_INCLUDE_IF

  trackInsightSnapView(snapId) {
    this.metaMetricsController.trackEvent({
      event: MetaMetricsEventName.InsightSnapViewed,
      category: MetaMetricsEventCategory.Snaps,
      properties: {
        snap_id: snapId,
      },
    });
  }

  /**
   * Get snap metadata from the current state without refreshing the registry database.
   *
   * @param {string} snapId - A snap id.
   * @returns The available metadata for the snap, if any.
   */
  _getSnapMetadata(snapId) {
    return this.snapsRegistry.state.database?.verifiedSnaps?.[snapId]?.metadata;
  }

  /**
   * Tracks snaps export usage.
   * Note: This function is throttled to 1 call per 60 seconds per snap id + handler combination.
   *
   * @param {string} snapId - The ID of the snap the handler is being triggered on.
   * @param {string} handler - The handler to trigger on the snap for the request.
   * @param {boolean} success - Whether the invocation was successful or not.
   * @param {string} origin - The origin of the request.
   */
  _trackSnapExportUsage = wrap(
    memoize(
      () =>
        throttle(
          (snapId, handler, success, origin) =>
            this.metaMetricsController.trackEvent({
              event: MetaMetricsEventName.SnapExportUsed,
              category: MetaMetricsEventCategory.Snaps,
              properties: {
                snap_id: snapId,
                export: handler,
                snap_category: this._getSnapMetadata(snapId)?.category,
                success,
                origin,
              },
            }),
          SECOND * 60,
        ),
      (snapId, handler, _, origin) => `${snapId}${handler}${origin}`,
    ),
    (getFunc, ...args) => getFunc(...args)(...args),
  );

  /**
   * Passes a JSON-RPC request object to the SnapController for execution.
   *
   * @param {object} args - A bag of options.
   * @param {string} args.snapId - The ID of the recipient snap.
   * @param {string} args.origin - The origin of the RPC request.
   * @param {string} args.handler - The handler to trigger on the snap for the request.
   * @param {object} args.request - The JSON-RPC request object.
   * @returns The result of the JSON-RPC request.
   */
  async handleSnapRequest(args) {
    try {
      const response = await this.controllerMessenger.call(
        'SnapController:handleRequest',
        args,
      );
      this._trackSnapExportUsage(args.snapId, args.handler, true, args.origin);
      return response;
    } catch (error) {
      this._trackSnapExportUsage(args.snapId, args.handler, false, args.origin);
      throw error;
    }
  }

  /**
   * Gets the currently selected locale from the PreferencesController.
   *
   * @returns The currently selected locale.
   */
  getLocale() {
    const { currentLocale } = this.preferencesController.state;

    return currentLocale;
  }

  /**
   * Gets a subset of preferences from the PreferencesController to pass to a snap.
   *
   * @returns {object} A subset of preferences.
   */
  getPreferences() {
    const {
      preferences,
      securityAlertsEnabled,
      useCurrencyRateCheck,
      useTransactionSimulations,
      useTokenDetection,
      useMultiAccountBalanceChecker,
      openSeaEnabled,
      useNftDetection,
    } = this.preferencesController.state;

    return {
      privacyMode: preferences.privacyMode,
      securityAlertsEnabled,
      useCurrencyRateCheck,
      useTransactionSimulations,
      useTokenDetection,
      useMultiAccountBalanceChecker,
      openSeaEnabled,
      useNftDetection,
    };
  }

  /**
   * Constructor helper for getting Snap permission specifications.
   */
  getSnapPermissionSpecifications() {
    return {
      ...buildSnapEndowmentSpecifications(Object.keys(ExcludedSnapEndowments)),
      ...buildSnapRestrictedMethodSpecifications(
        Object.keys(ExcludedSnapPermissions),
        {
          getPreferences: () => {
            const locale = this.getLocale();
            const currency = this.currencyRateController.state.currentCurrency;
            const {
              privacyMode,
              securityAlertsEnabled,
              useCurrencyRateCheck,
              useTransactionSimulations,
              useTokenDetection,
              useMultiAccountBalanceChecker,
              openSeaEnabled,
              useNftDetection,
            } = this.getPreferences();
            return {
              locale,
              currency,
              hideBalances: privacyMode,
              useSecurityAlerts: securityAlertsEnabled,
              useExternalPricingData: useCurrencyRateCheck,
              simulateOnChainActions: useTransactionSimulations,
              useTokenDetection,
              batchCheckBalances: useMultiAccountBalanceChecker,
              displayNftMedia: openSeaEnabled,
              useNftDetection,
            };
          },
          clearSnapState: this.controllerMessenger.call.bind(
            this.controllerMessenger,
            'SnapController:clearSnapState',
          ),
          getMnemonic: async (source) => {
            if (!source) {
              return this.getPrimaryKeyringMnemonic();
            }

            try {
              const { type, mnemonic } = await this.controllerMessenger.call(
                'KeyringController:withKeyring',
                {
                  id: source,
                },
                async ({ keyring }) => ({
                  type: keyring.type,
                  mnemonic: keyring.mnemonic,
                }),
              );

              if (type !== KeyringTypes.hd || !mnemonic) {
                // The keyring isn't guaranteed to have a mnemonic (e.g.,
                // hardware wallets, which can't be used as entropy sources),
                // so we throw an error if it doesn't.
                throw new Error(
                  `Entropy source with ID "${source}" not found.`,
                );
              }

              return mnemonic;
            } catch {
              throw new Error(`Entropy source with ID "${source}" not found.`);
            }
          },
          getUnlockPromise: this.appStateController.getUnlockPromise.bind(
            this.appStateController,
          ),
          getSnap: this.controllerMessenger.call.bind(
            this.controllerMessenger,
            'SnapController:get',
          ),
          handleSnapRpcRequest: this.handleSnapRequest.bind(this),
          getSnapState: this.controllerMessenger.call.bind(
            this.controllerMessenger,
            'SnapController:getSnapState',
          ),
          requestUserApproval:
            this.approvalController.addAndShowApprovalRequest.bind(
              this.approvalController,
            ),
          showNativeNotification: (origin, args) =>
            this.controllerMessenger.call(
              'RateLimitController:call',
              origin,
              'showNativeNotification',
              origin,
              args.message,
            ),
          showInAppNotification: (origin, args) => {
            const { message, title, footerLink } = args;
            const notificationArgs = {
              interfaceId: args.content,
              message,
              title,
              footerLink,
            };
            return this.controllerMessenger.call(
              'RateLimitController:call',
              origin,
              'showInAppNotification',
              origin,
              notificationArgs,
            );
          },
          updateSnapState: this.controllerMessenger.call.bind(
            this.controllerMessenger,
            'SnapController:updateSnapState',
          ),
          maybeUpdatePhishingList: () => {
            const { usePhishDetect } = this.preferencesController.state;

            if (!usePhishDetect) {
              return;
            }

            this.controllerMessenger.call(
              'PhishingController:maybeUpdateState',
            );
          },
          isOnPhishingList: (url) => {
            const { usePhishDetect } = this.preferencesController.state;

            if (!usePhishDetect) {
              return false;
            }

            return this.controllerMessenger.call(
              'PhishingController:testOrigin',
              url,
            ).result;
          },
          createInterface: this.controllerMessenger.call.bind(
            this.controllerMessenger,
            'SnapInterfaceController:createInterface',
          ),
          getInterface: this.controllerMessenger.call.bind(
            this.controllerMessenger,
            'SnapInterfaceController:getInterface',
          ),
          // We don't currently use special cryptography for the extension client.
          getClientCryptography: () => ({}),
          ///: BEGIN:ONLY_INCLUDE_IF(keyring-snaps)
          getSnapKeyring: this.getSnapKeyring.bind(this),
          ///: END:ONLY_INCLUDE_IF
        },
      ),
    };
  }

  /**
   * Sets up BaseController V2 event subscriptions. Currently, this includes
   * the subscriptions necessary to notify permission subjects of account
   * changes.
   *
   * Some of the subscriptions in this method are Messenger selector
   * event subscriptions. See the relevant documentation for
   * `@metamask/base-controller` for more information.
   *
   * Note that account-related notifications emitted when the extension
   * becomes unlocked are handled in MetaMaskController._onUnlock.
   */
  setupControllerEventSubscriptions() {
    let lastSelectedAddress;
    this.controllerMessenger.subscribe(
      'PreferencesController:stateChange',
      previousValueComparator(async (prevState, currState) => {
        const { currentLocale } = currState;
        const chainId = this.#getGlobalChainId();

        await updateCurrentLocale(currentLocale);

        if (currState.incomingTransactionsPreferences?.[chainId]) {
          this.txController.stopIncomingTransactionPolling();

          this.txController.startIncomingTransactionPolling([
            this.#getGlobalChainId(),
          ]);
        } else {
          this.txController.stopIncomingTransactionPolling();
        }

        this.#checkTokenListPolling(currState, prevState);
      }, this.preferencesController.state),
    );

    this.controllerMessenger.subscribe(
      `${this.accountsController.name}:selectedAccountChange`,
      async (account) => {
        if (account.address && account.address !== lastSelectedAddress) {
          lastSelectedAddress = account.address;
          await this._onAccountChange(account.address);
        }
      },
    );

    // This handles account changes every time relevant permission state
    // changes, for any reason.
    this.controllerMessenger.subscribe(
      `${this.permissionController.name}:stateChange`,
      async (currentValue, previousValue) => {
        const changedAccounts = diffMap(currentValue, previousValue);

        for (const [origin, accounts] of changedAccounts.entries()) {
          this._notifyAccountsChange(origin, accounts);
        }
      },
      getPermittedAccountsByOrigin,
    );

    this.controllerMessenger.subscribe(
      `${this.permissionController.name}:stateChange`,
      async (currentValue, previousValue) => {
        const changedChains = diffMap(currentValue, previousValue);

        // This operates under the assumption that there will be at maximum
        // one origin permittedChains value change per event handler call
        for (const [origin, chains] of changedChains.entries()) {
          const currentNetworkClientIdForOrigin =
            this.selectedNetworkController.getNetworkClientIdForDomain(origin);
          const { chainId: currentChainIdForOrigin } =
            this.networkController.getNetworkConfigurationByNetworkClientId(
              currentNetworkClientIdForOrigin,
            );
          // if(chains.length === 0) {
          // TODO: This particular case should also occur at the same time
          // that eth_accounts is revoked. When eth_accounts is revoked,
          // the networkClientId for that origin should be reset to track
          // the globally selected network.
          // }
          if (chains.length > 0 && !chains.includes(currentChainIdForOrigin)) {
            const networkClientId =
              this.networkController.findNetworkClientIdByChainId(chains[0]);
            // setActiveNetwork should be called before setNetworkClientIdForDomain
            // to ensure that the isConnected value can be accurately inferred from
            // NetworkController.state.networksMetadata in return value of
            // `metamask_getProviderState` requests and `metamask_chainChanged` events.
            this.networkController.setActiveNetwork(networkClientId);
            this.selectedNetworkController.setNetworkClientIdForDomain(
              origin,
              networkClientId,
            );
          }
        }
      },
      getPermittedChainsByOrigin,
    );

    this.controllerMessenger.subscribe(
      'NetworkController:networkRemoved',
      ({ chainId }) => {
        this.removeAllChainIdPermissions(chainId);
      },
    );

    this.controllerMessenger.subscribe(
      'NetworkController:networkDidChange',
      async () => {
        await this.txController.stopIncomingTransactionPolling();

        await this.txController.updateIncomingTransactions([
          this.#getGlobalChainId(),
        ]);

        await this.txController.startIncomingTransactionPolling([
          this.#getGlobalChainId(),
        ]);
      },
    );

    this.controllerMessenger.subscribe(
      `${this.snapController.name}:snapInstallStarted`,
      (snapId, origin, isUpdate) => {
        const snapCategory = this._getSnapMetadata(snapId)?.category;
        this.metaMetricsController.trackEvent({
          event: isUpdate
            ? MetaMetricsEventName.SnapUpdateStarted
            : MetaMetricsEventName.SnapInstallStarted,
          category: MetaMetricsEventCategory.Snaps,
          properties: {
            snap_id: snapId,
            origin,
            snap_category: snapCategory,
          },
        });
      },
    );

    this.controllerMessenger.subscribe(
      `${this.snapController.name}:snapInstallFailed`,
      (snapId, origin, isUpdate, error) => {
        const isRejected = error.includes('User rejected the request.');
        const failedEvent = isUpdate
          ? MetaMetricsEventName.SnapUpdateFailed
          : MetaMetricsEventName.SnapInstallFailed;
        const rejectedEvent = isUpdate
          ? MetaMetricsEventName.SnapUpdateRejected
          : MetaMetricsEventName.SnapInstallRejected;

        const snapCategory = this._getSnapMetadata(snapId)?.category;
        this.metaMetricsController.trackEvent({
          event: isRejected ? rejectedEvent : failedEvent,
          category: MetaMetricsEventCategory.Snaps,
          properties: {
            snap_id: snapId,
            origin,
            snap_category: snapCategory,
          },
        });
      },
    );

    this.controllerMessenger.subscribe(
      `${this.snapController.name}:snapInstalled`,
      (truncatedSnap, origin, preinstalled) => {
        if (preinstalled) {
          return;
        }

        const snapId = truncatedSnap.id;
        const snapCategory = this._getSnapMetadata(snapId)?.category;
        this.metaMetricsController.trackEvent({
          event: MetaMetricsEventName.SnapInstalled,
          category: MetaMetricsEventCategory.Snaps,
          properties: {
            snap_id: snapId,
            version: truncatedSnap.version,
            origin,
            snap_category: snapCategory,
          },
        });
      },
    );

    this.controllerMessenger.subscribe(
      `${this.snapController.name}:snapUpdated`,
      (newSnap, oldVersion, origin, preinstalled) => {
        if (preinstalled) {
          return;
        }

        const snapId = newSnap.id;
        const snapCategory = this._getSnapMetadata(snapId)?.category;
        this.metaMetricsController.trackEvent({
          event: MetaMetricsEventName.SnapUpdated,
          category: MetaMetricsEventCategory.Snaps,
          properties: {
            snap_id: snapId,
            old_version: oldVersion,
            new_version: newSnap.version,
            origin,
            snap_category: snapCategory,
          },
        });
      },
    );

    this.controllerMessenger.subscribe(
      `${this.snapController.name}:snapTerminated`,
      (truncatedSnap) => {
        const approvals = Object.values(
          this.approvalController.state.pendingApprovals,
        ).filter(
          (approval) =>
            approval.origin === truncatedSnap.id &&
            approval.type.startsWith(RestrictedMethods.snap_dialog),
        );
        for (const approval of approvals) {
          this.approvalController.reject(
            approval.id,
            new Error('Snap was terminated.'),
          );
        }
      },
    );

    this.controllerMessenger.subscribe(
      `${this.snapController.name}:snapUninstalled`,
      (truncatedSnap) => {
        const notificationIds = this.notificationServicesController
          .getNotificationsByType(TRIGGER_TYPES.SNAP)
          .filter(
            (notification) => notification.data.origin === truncatedSnap.id,
          )
          .map((notification) => notification.id);

        this.notificationServicesController.deleteNotificationsById(
          notificationIds,
        );

        const snapId = truncatedSnap.id;
        const snapCategory = this._getSnapMetadata(snapId)?.category;
        this.metaMetricsController.trackEvent({
          event: MetaMetricsEventName.SnapUninstalled,
          category: MetaMetricsEventCategory.Snaps,
          properties: {
            snap_id: snapId,
            version: truncatedSnap.version,
            snap_category: snapCategory,
          },
        });
      },
    );
  }

  /**
   * Sets up multichain data and subscriptions.
   * This method is called during the MetaMaskController constructor.
   * It starts the MultichainRatesController if selected account is non-EVM
   * and subscribes to account changes.
   */
  setupMultichainDataAndSubscriptions() {
    if (
      !isEvmAccountType(
        this.accountsController.getSelectedMultichainAccount().type,
      )
    ) {
      this.multichainRatesController.start();
    }

    this.controllerMessenger.subscribe(
      'AccountsController:selectedAccountChange',
      (selectedAccount) => {
        if (isEvmAccountType(selectedAccount.type)) {
          this.multichainRatesController.stop();
          return;
        }
        this.multichainRatesController.start();
      },
    );

    this.controllerMessenger.subscribe(
      'CurrencyRateController:stateChange',
      ({ currentCurrency }) => {
        if (
          currentCurrency !== this.multichainRatesController.state.fiatCurrency
        ) {
          this.multichainRatesController.setFiatCurrency(currentCurrency);
        }
      },
    );
  }

  /**
   * TODO:LegacyProvider: Delete
   * Constructor helper: initialize a public config store.
   * This store is used to make some config info available to Dapps synchronously.
   */
  createPublicConfigStore() {
    // subset of state for metamask inpage provider
    const publicConfigStore = new ObservableStore();

    const selectPublicState = async ({ isUnlocked }) => {
      const { chainId, networkVersion, isConnected } =
        await this.getProviderNetworkState();

      return {
        isUnlocked,
        chainId,
        networkVersion: isConnected ? networkVersion : 'loading',
      };
    };

    const updatePublicConfigStore = async (memState) => {
      const networkStatus =
        memState.networksMetadata[memState.selectedNetworkClientId]?.status;
      if (networkStatus === NetworkStatus.Available) {
        publicConfigStore.putState(await selectPublicState(memState));
      }
    };

    // setup memStore subscription hooks
    this.on('update', updatePublicConfigStore);
    updatePublicConfigStore(this.getState());

    return publicConfigStore;
  }

  /**
   * Gets relevant state for the provider of an external origin.
   *
   * @param {string} origin - The origin to get the provider state for.
   * @returns {Promise<{ isUnlocked: boolean, networkVersion: string, chainId: string, accounts: string[] }>} An object with relevant state properties.
   */
  async getProviderState(origin) {
    const providerNetworkState = await this.getProviderNetworkState(origin);

    return {
      /**
       * We default `isUnlocked` to `true` because even though we no longer emit events depending on this,
       * embedded dapp providers might listen directly to our streams, and therefore depend on it, so we leave it here.
       */
      isUnlocked: true,
      accounts: this.getPermittedAccounts(origin),
      ...providerNetworkState,
    };
  }

  /**
   * Retrieves network state information relevant for external providers.
   *
   * @param {string} origin - The origin identifier for which network state is requested (default: 'metamask').
   * @returns {object} An object containing important network state properties, including chainId and networkVersion.
   */
  async getProviderNetworkState(origin = METAMASK_DOMAIN) {
    const networkClientId = this.controllerMessenger.call(
      'SelectedNetworkController:getNetworkClientIdForDomain',
      origin,
    );

    const networkClient = this.controllerMessenger.call(
      'NetworkController:getNetworkClientById',
      networkClientId,
    );

    const { chainId } = networkClient.configuration;

    const { completedOnboarding } = this.onboardingController.state;

    let networkVersion = this.deprecatedNetworkVersions[networkClientId];
    if (networkVersion === undefined && completedOnboarding) {
      try {
        const result = await networkClient.provider.request({
          method: 'net_version',
        });
        networkVersion = convertNetworkId(result);
      } catch (error) {
        console.error(error);
        networkVersion = null;
      }

      this.deprecatedNetworkVersions[networkClientId] = networkVersion;
    }

    const metadata =
      this.networkController.state.networksMetadata[networkClientId];

    return {
      chainId,
      networkVersion: networkVersion ?? 'loading',
      isConnected: metadata?.status === NetworkStatus.Available,
    };
  }

  //=============================================================================
  // EXPOSED TO THE UI SUBSYSTEM
  //=============================================================================

  /**
   * The metamask-state of the various controllers, made available to the UI
   *
   * @returns {object} status
   */
  getState() {
    const { vault } = this.keyringController.state;
    const isInitialized = Boolean(vault);
    const flatState = this.memStore.getFlatState();

    return {
      isInitialized,
      ...sanitizeUIState(flatState),
    };
  }

  /**
   * Returns an Object containing API Callback Functions.
   * These functions are the interface for the UI.
   * The API object can be transmitted over a stream via JSON-RPC.
   *
   * @returns {object} Object containing API functions.
   */
  getApi() {
    const {
      accountsController,
      addressBookController,
      alertController,
      appStateController,
      keyringController,
      nftController,
      nftDetectionController,
      currencyRateController,
      tokenBalancesController,
      tokenDetectionController,
      ensController,
      tokenListController,
      gasFeeController,
      metaMetricsController,
      networkController,
      announcementController,
      onboardingController,
      permissionController,
      preferencesController,
      tokensController,
      smartTransactionsController,
      txController,
      assetsContractController,
      backup,
      approvalController,
      phishingController,
      tokenRatesController,
      accountTrackerController,
      // Notification Controllers
      authenticationController,
      userStorageController,
      notificationServicesController,
      notificationServicesPushController,
    } = this;

    return {
      // etc
      getState: this.getState.bind(this),
      setCurrentCurrency: currencyRateController.setCurrentCurrency.bind(
        currencyRateController,
      ),
      setUseBlockie: preferencesController.setUseBlockie.bind(
        preferencesController,
      ),
      setUsePhishDetect: preferencesController.setUsePhishDetect.bind(
        preferencesController,
      ),
      setUseMultiAccountBalanceChecker:
        preferencesController.setUseMultiAccountBalanceChecker.bind(
          preferencesController,
        ),
      setUseSafeChainsListValidation:
        preferencesController.setUseSafeChainsListValidation.bind(
          preferencesController,
        ),
      setUseTokenDetection: preferencesController.setUseTokenDetection.bind(
        preferencesController,
      ),
      setUseNftDetection: preferencesController.setUseNftDetection.bind(
        preferencesController,
      ),
      setUse4ByteResolution: preferencesController.setUse4ByteResolution.bind(
        preferencesController,
      ),
      setUseCurrencyRateCheck:
        preferencesController.setUseCurrencyRateCheck.bind(
          preferencesController,
        ),
      setOpenSeaEnabled: preferencesController.setOpenSeaEnabled.bind(
        preferencesController,
      ),
      getProviderConfig: () =>
        getProviderConfig({
          metamask: this.networkController.state,
        }),
      grantPermissionsIncremental:
        this.permissionController.grantPermissionsIncremental.bind(
          this.permissionController,
        ),
      grantPermissions: this.permissionController.grantPermissions.bind(
        this.permissionController,
      ),
      setSecurityAlertsEnabled:
        preferencesController.setSecurityAlertsEnabled.bind(
          preferencesController,
        ),
      ///: BEGIN:ONLY_INCLUDE_IF(keyring-snaps)
      setAddSnapAccountEnabled:
        preferencesController.setAddSnapAccountEnabled.bind(
          preferencesController,
        ),
      ///: END:ONLY_INCLUDE_IF
      ///: BEGIN:ONLY_INCLUDE_IF(build-flask)
      setWatchEthereumAccountEnabled:
        preferencesController.setWatchEthereumAccountEnabled.bind(
          preferencesController,
        ),
      ///: END:ONLY_INCLUDE_IF
      ///: BEGIN:ONLY_INCLUDE_IF(bitcoin)
      setBitcoinSupportEnabled:
        preferencesController.setBitcoinSupportEnabled.bind(
          preferencesController,
        ),
      setBitcoinTestnetSupportEnabled:
        preferencesController.setBitcoinTestnetSupportEnabled.bind(
          preferencesController,
        ),
      ///: END:ONLY_INCLUDE_IF
      setUseExternalNameSources:
        preferencesController.setUseExternalNameSources.bind(
          preferencesController,
        ),
      setUseTransactionSimulations:
        preferencesController.setUseTransactionSimulations.bind(
          preferencesController,
        ),
      setIpfsGateway: preferencesController.setIpfsGateway.bind(
        preferencesController,
      ),
      setIsIpfsGatewayEnabled:
        preferencesController.setIsIpfsGatewayEnabled.bind(
          preferencesController,
        ),
      setUseAddressBarEnsResolution:
        preferencesController.setUseAddressBarEnsResolution.bind(
          preferencesController,
        ),
      setParticipateInMetaMetrics:
        metaMetricsController.setParticipateInMetaMetrics.bind(
          metaMetricsController,
        ),
      setDataCollectionForMarketing:
        metaMetricsController.setDataCollectionForMarketing.bind(
          metaMetricsController,
        ),
      setMarketingCampaignCookieId:
        metaMetricsController.setMarketingCampaignCookieId.bind(
          metaMetricsController,
        ),
      setCurrentLocale: preferencesController.setCurrentLocale.bind(
        preferencesController,
      ),
      setIncomingTransactionsPreferences:
        preferencesController.setIncomingTransactionsPreferences.bind(
          preferencesController,
        ),
      setServiceWorkerKeepAlivePreference:
        preferencesController.setServiceWorkerKeepAlivePreference.bind(
          preferencesController,
        ),
      markPasswordForgotten: this.markPasswordForgotten.bind(this),
      unMarkPasswordForgotten: this.unMarkPasswordForgotten.bind(this),
      getRequestAccountTabIds: this.getRequestAccountTabIds,
      getOpenMetamaskTabsIds: this.getOpenMetamaskTabsIds,
      markNotificationPopupAsAutomaticallyClosed: () =>
        this.notificationManager.markAsAutomaticallyClosed(),

      // primary keyring management
      addNewAccount: this.addNewAccount.bind(this),
      getSeedPhrase: this.getSeedPhrase.bind(this),
      resetAccount: this.resetAccount.bind(this),
      removeAccount: this.removeAccount.bind(this),
      importAccountWithStrategy: this.importAccountWithStrategy.bind(this),
      getNextAvailableAccountName:
        accountsController.getNextAvailableAccountName.bind(accountsController),
      ///: BEGIN:ONLY_INCLUDE_IF(keyring-snaps)
      getAccountsBySnapId: (snapId) => getAccountsBySnapId(this, snapId),
      ///: END:ONLY_INCLUDE_IF

      // hardware wallets
      connectHardware: this.connectHardware.bind(this),
      forgetDevice: this.forgetDevice.bind(this),
      checkHardwareStatus: this.checkHardwareStatus.bind(this),
      unlockHardwareWalletAccount: this.unlockHardwareWalletAccount.bind(this),
      attemptLedgerTransportCreation:
        this.attemptLedgerTransportCreation.bind(this),

      // qr hardware devices
      submitQRHardwareCryptoHDKey:
        keyringController.submitQRCryptoHDKey.bind(keyringController),
      submitQRHardwareCryptoAccount:
        keyringController.submitQRCryptoAccount.bind(keyringController),
      cancelSyncQRHardware:
        keyringController.cancelQRSynchronization.bind(keyringController),
      submitQRHardwareSignature:
        keyringController.submitQRSignature.bind(keyringController),
      cancelQRHardwareSignRequest:
        keyringController.cancelQRSignRequest.bind(keyringController),

      // vault management
      submitPassword: this.submitPassword.bind(this),
      verifyPassword: this.verifyPassword.bind(this),

      // network management
      setActiveNetwork: async (id) => {
        // The multichain network controller will proxy the call to the network controller
        // in the case that the ID is an EVM network client ID.
        return await this.multichainNetworkController.setActiveNetwork(id);
      },
      // Avoids returning the promise so that initial call to switch network
      // doesn't block on the network lookup step
      setActiveNetworkConfigurationId: (networkConfigurationId) => {
        this.networkController.setActiveNetwork(networkConfigurationId);
      },
      setNetworkClientIdForDomain: (origin, networkClientId) => {
        return this.selectedNetworkController.setNetworkClientIdForDomain(
          origin,
          networkClientId,
        );
      },
      rollbackToPreviousProvider:
        networkController.rollbackToPreviousProvider.bind(networkController),
      addNetwork: this.networkController.addNetwork.bind(
        this.networkController,
      ),
      updateNetwork: this.networkController.updateNetwork.bind(
        this.networkController,
      ),
      removeNetwork: this.networkController.removeNetwork.bind(
        this.networkController,
      ),
      getCurrentNetworkEIP1559Compatibility:
        this.networkController.getEIP1559Compatibility.bind(
          this.networkController,
        ),
      getNetworkConfigurationByNetworkClientId:
        this.networkController.getNetworkConfigurationByNetworkClientId.bind(
          this.networkController,
        ),
      // PreferencesController
      setSelectedAddress: (address) => {
        const account = this.accountsController.getAccountByAddress(address);
        if (account) {
          this.accountsController.setSelectedAccount(account.id);
        } else {
          throw new Error(`No account found for address: ${address}`);
        }
      },
      toggleExternalServices: this.toggleExternalServices.bind(this),
      addToken: tokensController.addToken.bind(tokensController),
      updateTokenType: tokensController.updateTokenType.bind(tokensController),
      setFeatureFlag: preferencesController.setFeatureFlag.bind(
        preferencesController,
      ),
      setPreference: preferencesController.setPreference.bind(
        preferencesController,
      ),

      addKnownMethodData: preferencesController.addKnownMethodData.bind(
        preferencesController,
      ),
      setDismissSeedBackUpReminder:
        preferencesController.setDismissSeedBackUpReminder.bind(
          preferencesController,
        ),
      setOverrideContentSecurityPolicyHeader:
        preferencesController.setOverrideContentSecurityPolicyHeader.bind(
          preferencesController,
        ),
      setAdvancedGasFee: preferencesController.setAdvancedGasFee.bind(
        preferencesController,
      ),
      setTheme: preferencesController.setTheme.bind(preferencesController),
      ///: BEGIN:ONLY_INCLUDE_IF(keyring-snaps)
      setSnapsAddSnapAccountModalDismissed:
        preferencesController.setSnapsAddSnapAccountModalDismissed.bind(
          preferencesController,
        ),
      ///: END:ONLY_INCLUDE_IF

      setManageInstitutionalWallets:
        preferencesController.setManageInstitutionalWallets.bind(
          preferencesController,
        ),

      // AccountsController
      setSelectedInternalAccount: (id) => {
        const account = this.accountsController.getAccount(id);
        if (account) {
          this.accountsController.setSelectedAccount(id);
        }
      },

      setAccountName:
        accountsController.setAccountName.bind(accountsController),

      setAccountLabel: (address, label) => {
        const account = this.accountsController.getAccountByAddress(address);
        if (account === undefined) {
          throw new Error(`No account found for address: ${address}`);
        }
        this.accountsController.setAccountName(account.id, label);
      },

      // AssetsContractController
      getTokenStandardAndDetails: this.getTokenStandardAndDetails.bind(this),
      getTokenSymbol: this.getTokenSymbol.bind(this),

      // NftController
      addNft: nftController.addNft.bind(nftController),

      addNftVerifyOwnership:
        nftController.addNftVerifyOwnership.bind(nftController),

      removeAndIgnoreNft: nftController.removeAndIgnoreNft.bind(nftController),

      removeNft: nftController.removeNft.bind(nftController),

      checkAndUpdateAllNftsOwnershipStatus:
        nftController.checkAndUpdateAllNftsOwnershipStatus.bind(nftController),

      checkAndUpdateSingleNftOwnershipStatus:
        nftController.checkAndUpdateSingleNftOwnershipStatus.bind(
          nftController,
        ),

      getNFTContractInfo: nftController.getNFTContractInfo.bind(nftController),

      isNftOwner: nftController.isNftOwner.bind(nftController),

      // AddressController
      setAddressBook: addressBookController.set.bind(addressBookController),
      removeFromAddressBook: addressBookController.delete.bind(
        addressBookController,
      ),

      // AppStateController
      setLastActiveTime:
        appStateController.setLastActiveTime.bind(appStateController),
      setCurrentExtensionPopupId:
        appStateController.setCurrentExtensionPopupId.bind(appStateController),
      setDefaultHomeActiveTabName:
        appStateController.setDefaultHomeActiveTabName.bind(appStateController),
      setConnectedStatusPopoverHasBeenShown:
        appStateController.setConnectedStatusPopoverHasBeenShown.bind(
          appStateController,
        ),
      setRecoveryPhraseReminderHasBeenShown:
        appStateController.setRecoveryPhraseReminderHasBeenShown.bind(
          appStateController,
        ),
      setRecoveryPhraseReminderLastShown:
        appStateController.setRecoveryPhraseReminderLastShown.bind(
          appStateController,
        ),
      setTermsOfUseLastAgreed:
        appStateController.setTermsOfUseLastAgreed.bind(appStateController),
      setSurveyLinkLastClickedOrClosed:
        appStateController.setSurveyLinkLastClickedOrClosed.bind(
          appStateController,
        ),
      setOnboardingDate:
        appStateController.setOnboardingDate.bind(appStateController),
      setLastViewedUserSurvey:
        appStateController.setLastViewedUserSurvey.bind(appStateController),
      setRampCardClosed:
        appStateController.setRampCardClosed.bind(appStateController),
      setNewPrivacyPolicyToastClickedOrClosed:
        appStateController.setNewPrivacyPolicyToastClickedOrClosed.bind(
          appStateController,
        ),
      setNewPrivacyPolicyToastShownDate:
        appStateController.setNewPrivacyPolicyToastShownDate.bind(
          appStateController,
        ),
      setSnapsInstallPrivacyWarningShownStatus:
        appStateController.setSnapsInstallPrivacyWarningShownStatus.bind(
          appStateController,
        ),
      setOutdatedBrowserWarningLastShown:
        appStateController.setOutdatedBrowserWarningLastShown.bind(
          appStateController,
        ),
      setShowTestnetMessageInDropdown:
        appStateController.setShowTestnetMessageInDropdown.bind(
          appStateController,
        ),
      setShowBetaHeader:
        appStateController.setShowBetaHeader.bind(appStateController),
      setShowPermissionsTour:
        appStateController.setShowPermissionsTour.bind(appStateController),
      setShowAccountBanner:
        appStateController.setShowAccountBanner.bind(appStateController),
      setShowNetworkBanner:
        appStateController.setShowNetworkBanner.bind(appStateController),
      updateNftDropDownState:
        appStateController.updateNftDropDownState.bind(appStateController),
      setSwitchedNetworkDetails:
        appStateController.setSwitchedNetworkDetails.bind(appStateController),
      clearSwitchedNetworkDetails:
        appStateController.clearSwitchedNetworkDetails.bind(appStateController),
      setSwitchedNetworkNeverShowMessage:
        appStateController.setSwitchedNetworkNeverShowMessage.bind(
          appStateController,
        ),
      getLastInteractedConfirmationInfo:
        appStateController.getLastInteractedConfirmationInfo.bind(
          appStateController,
        ),
      setLastInteractedConfirmationInfo:
        appStateController.setLastInteractedConfirmationInfo.bind(
          appStateController,
        ),
      updateSlides: appStateController.updateSlides.bind(appStateController),
      removeSlide: appStateController.removeSlide.bind(appStateController),

      // EnsController
      tryReverseResolveAddress:
        ensController.reverseResolveAddress.bind(ensController),

      // KeyringController
      setLocked: this.setLocked.bind(this),
      createNewVaultAndKeychain: this.createNewVaultAndKeychain.bind(this),
      createNewVaultAndRestore: this.createNewVaultAndRestore.bind(this),
      ///: BEGIN:ONLY_INCLUDE_IF(multi-srp)
      generateNewMnemonicAndAddToVault:
        this.generateNewMnemonicAndAddToVault.bind(this),
      importMnemonicToVault: this.importMnemonicToVault.bind(this),
      ///: END:ONLY_INCLUDE_IF
      exportAccount: this.exportAccount.bind(this),

      // txController
      updateTransaction: txController.updateTransaction.bind(txController),
      approveTransactionsWithSameNonce:
        txController.approveTransactionsWithSameNonce.bind(txController),
      createCancelTransaction: this.createCancelTransaction.bind(this),
      createSpeedUpTransaction: this.createSpeedUpTransaction.bind(this),
      estimateGas: this.estimateGas.bind(this),
      estimateGasFee: txController.estimateGasFee.bind(txController),
      getNextNonce: this.getNextNonce.bind(this),
      addTransaction: (transactionParams, transactionOptions) =>
        addTransaction(
          this.getAddTransactionRequest({
            transactionParams,
            transactionOptions,
            waitForSubmit: false,
          }),
        ),
      addTransactionAndWaitForPublish: (
        transactionParams,
        transactionOptions,
      ) =>
        addTransaction(
          this.getAddTransactionRequest({
            transactionParams,
            transactionOptions,
            waitForSubmit: true,
          }),
        ),
      createTransactionEventFragment:
        createTransactionEventFragmentWithTxId.bind(
          null,
          this.getTransactionMetricsRequest(),
        ),

      // decryptMessageController
      decryptMessage: this.decryptMessageController.decryptMessage.bind(
        this.decryptMessageController,
      ),
      decryptMessageInline:
        this.decryptMessageController.decryptMessageInline.bind(
          this.decryptMessageController,
        ),
      cancelDecryptMessage:
        this.decryptMessageController.cancelDecryptMessage.bind(
          this.decryptMessageController,
        ),

      // EncryptionPublicKeyController
      encryptionPublicKey:
        this.encryptionPublicKeyController.encryptionPublicKey.bind(
          this.encryptionPublicKeyController,
        ),
      cancelEncryptionPublicKey:
        this.encryptionPublicKeyController.cancelEncryptionPublicKey.bind(
          this.encryptionPublicKeyController,
        ),

      // onboarding controller
      setSeedPhraseBackedUp:
        onboardingController.setSeedPhraseBackedUp.bind(onboardingController),
      completeOnboarding:
        onboardingController.completeOnboarding.bind(onboardingController),
      setFirstTimeFlowType:
        onboardingController.setFirstTimeFlowType.bind(onboardingController),

      // alert controller
      setAlertEnabledness:
        alertController.setAlertEnabledness.bind(alertController),
      setUnconnectedAccountAlertShown:
        alertController.setUnconnectedAccountAlertShown.bind(alertController),
      setWeb3ShimUsageAlertDismissed:
        alertController.setWeb3ShimUsageAlertDismissed.bind(alertController),

      // permissions
      removePermissionsFor: this.removePermissionsFor,
      approvePermissionsRequest: this.acceptPermissionsRequest,
      rejectPermissionsRequest: this.rejectPermissionsRequest,
      ...getPermissionBackgroundApiMethods({
        permissionController,
        approvalController,
      }),

      ///: BEGIN:ONLY_INCLUDE_IF(build-mmi)
      connectCustodyAddresses: this.mmiController.connectCustodyAddresses.bind(
        this.mmiController,
      ),
      getCustodianAccounts: this.mmiController.getCustodianAccounts.bind(
        this.mmiController,
      ),
      getCustodianTransactionDeepLink:
        this.mmiController.getCustodianTransactionDeepLink.bind(
          this.mmiController,
        ),
      getCustodianConfirmDeepLink:
        this.mmiController.getCustodianConfirmDeepLink.bind(this.mmiController),
      getCustodianSignMessageDeepLink:
        this.mmiController.getCustodianSignMessageDeepLink.bind(
          this.mmiController,
        ),
      getCustodianToken: this.mmiController.getCustodianToken.bind(
        this.mmiController,
      ),
      getCustodianJWTList: this.mmiController.getCustodianJWTList.bind(
        this.mmiController,
      ),
      getAllCustodianAccountsWithToken:
        this.mmiController.getAllCustodianAccountsWithToken.bind(
          this.mmiController,
        ),
      setCustodianNewRefreshToken:
        this.mmiController.setCustodianNewRefreshToken.bind(this.mmiController),
      setWaitForConfirmDeepLinkDialog:
        this.custodyController.setWaitForConfirmDeepLinkDialog.bind(
          this.custodyController,
        ),
      getMmiConfiguration:
        this.mmiConfigurationController.getConfiguration.bind(
          this.mmiConfigurationController,
        ),
      removeAddTokenConnectRequest:
        this.institutionalFeaturesController.removeAddTokenConnectRequest.bind(
          this.institutionalFeaturesController,
        ),
      setConnectionRequest:
        this.institutionalFeaturesController.setConnectionRequest.bind(
          this.institutionalFeaturesController,
        ),
      showInteractiveReplacementTokenBanner:
        appStateController.showInteractiveReplacementTokenBanner.bind(
          appStateController,
        ),
      setCustodianDeepLink:
        appStateController.setCustodianDeepLink.bind(appStateController),
      setNoteToTraderMessage:
        appStateController.setNoteToTraderMessage.bind(appStateController),
      logAndStoreApiRequest: this.mmiController.logAndStoreApiRequest.bind(
        this.mmiController,
      ),
      ///: END:ONLY_INCLUDE_IF

      // snaps
      disableSnap: this.controllerMessenger.call.bind(
        this.controllerMessenger,
        'SnapController:disable',
      ),
      enableSnap: this.controllerMessenger.call.bind(
        this.controllerMessenger,
        'SnapController:enable',
      ),
      updateSnap: (origin, requestedSnaps) => {
        // We deliberately do not await this promise as that would mean waiting for the update to complete
        // Instead we return null to signal to the UI that it is safe to redirect to the update flow
        this.controllerMessenger.call(
          'SnapController:install',
          origin,
          requestedSnaps,
        );
        return null;
      },
      removeSnap: this.controllerMessenger.call.bind(
        this.controllerMessenger,
        'SnapController:remove',
      ),
      handleSnapRequest: this.handleSnapRequest.bind(this),
      revokeDynamicSnapPermissions: this.controllerMessenger.call.bind(
        this.controllerMessenger,
        'SnapController:revokeDynamicPermissions',
      ),
      disconnectOriginFromSnap: this.controllerMessenger.call.bind(
        this.controllerMessenger,
        'SnapController:disconnectOrigin',
      ),
      updateNetworksList: this.updateNetworksList.bind(this),
      updateAccountsList: this.updateAccountsList.bind(this),
      updateHiddenAccountsList: this.updateHiddenAccountsList.bind(this),
      getPhishingResult: async (website) => {
        await phishingController.maybeUpdateState();

        return phishingController.test(website);
      },
      deleteInterface: this.controllerMessenger.call.bind(
        this.controllerMessenger,
        'SnapInterfaceController:deleteInterface',
      ),
      updateInterfaceState: this.controllerMessenger.call.bind(
        this.controllerMessenger,
        'SnapInterfaceController:updateInterfaceState',
      ),

      // swaps
      fetchAndSetQuotes: this.controllerMessenger.call.bind(
        this.controllerMessenger,
        'SwapsController:fetchAndSetQuotes',
      ),
      setSelectedQuoteAggId: this.controllerMessenger.call.bind(
        this.controllerMessenger,
        'SwapsController:setSelectedQuoteAggId',
      ),
      resetSwapsState: this.controllerMessenger.call.bind(
        this.controllerMessenger,
        'SwapsController:resetSwapsState',
      ),
      setSwapsTokens: this.controllerMessenger.call.bind(
        this.controllerMessenger,
        'SwapsController:setSwapsTokens',
      ),
      clearSwapsQuotes: this.controllerMessenger.call.bind(
        this.controllerMessenger,
        'SwapsController:clearSwapsQuotes',
      ),
      setApproveTxId: this.controllerMessenger.call.bind(
        this.controllerMessenger,
        'SwapsController:setApproveTxId',
      ),
      setTradeTxId: this.controllerMessenger.call.bind(
        this.controllerMessenger,
        'SwapsController:setTradeTxId',
      ),
      setSwapsTxGasPrice: this.controllerMessenger.call.bind(
        this.controllerMessenger,
        'SwapsController:setSwapsTxGasPrice',
      ),
      setSwapsTxGasLimit: this.controllerMessenger.call.bind(
        this.controllerMessenger,
        'SwapsController:setSwapsTxGasLimit',
      ),
      setSwapsTxMaxFeePerGas: this.controllerMessenger.call.bind(
        this.controllerMessenger,
        'SwapsController:setSwapsTxMaxFeePerGas',
      ),
      setSwapsTxMaxFeePriorityPerGas: this.controllerMessenger.call.bind(
        this.controllerMessenger,
        'SwapsController:setSwapsTxMaxFeePriorityPerGas',
      ),
      safeRefetchQuotes: this.controllerMessenger.call.bind(
        this.controllerMessenger,
        'SwapsController:safeRefetchQuotes',
      ),
      stopPollingForQuotes: this.controllerMessenger.call.bind(
        this.controllerMessenger,
        'SwapsController:stopPollingForQuotes',
      ),
      setBackgroundSwapRouteState: this.controllerMessenger.call.bind(
        this.controllerMessenger,
        'SwapsController:setBackgroundSwapRouteState',
      ),
      resetPostFetchState: this.controllerMessenger.call.bind(
        this.controllerMessenger,
        'SwapsController:resetPostFetchState',
      ),
      setSwapsErrorKey: this.controllerMessenger.call.bind(
        this.controllerMessenger,
        'SwapsController:setSwapsErrorKey',
      ),
      setInitialGasEstimate: this.controllerMessenger.call.bind(
        this.controllerMessenger,
        'SwapsController:setInitialGasEstimate',
      ),
      setCustomApproveTxData: this.controllerMessenger.call.bind(
        this.controllerMessenger,
        'SwapsController:setCustomApproveTxData',
      ),
      setSwapsLiveness: this.controllerMessenger.call.bind(
        this.controllerMessenger,
        'SwapsController:setSwapsLiveness',
      ),
      setSwapsFeatureFlags: this.controllerMessenger.call.bind(
        this.controllerMessenger,
        'SwapsController:setSwapsFeatureFlags',
      ),
      setSwapsUserFeeLevel: this.controllerMessenger.call.bind(
        this.controllerMessenger,
        'SwapsController:setSwapsUserFeeLevel',
      ),
      setSwapsQuotesPollingLimitEnabled: this.controllerMessenger.call.bind(
        this.controllerMessenger,
        'SwapsController:setSwapsQuotesPollingLimitEnabled',
      ),

      // Bridge
      [BridgeBackgroundAction.SET_FEATURE_FLAGS]:
        this.controllerMessenger.call.bind(
          this.controllerMessenger,
          `${BRIDGE_CONTROLLER_NAME}:${BridgeBackgroundAction.SET_FEATURE_FLAGS}`,
        ),
      [BridgeBackgroundAction.RESET_STATE]: this.controllerMessenger.call.bind(
        this.controllerMessenger,
        `${BRIDGE_CONTROLLER_NAME}:${BridgeBackgroundAction.RESET_STATE}`,
      ),
      [BridgeBackgroundAction.GET_BRIDGE_ERC20_ALLOWANCE]:
        this.controllerMessenger.call.bind(
          this.controllerMessenger,
          `${BRIDGE_CONTROLLER_NAME}:${BridgeBackgroundAction.GET_BRIDGE_ERC20_ALLOWANCE}`,
        ),
      [BridgeUserAction.UPDATE_QUOTE_PARAMS]:
        this.controllerMessenger.call.bind(
          this.controllerMessenger,
          `${BRIDGE_CONTROLLER_NAME}:${BridgeUserAction.UPDATE_QUOTE_PARAMS}`,
        ),

      // Bridge Status
      [BridgeStatusAction.START_POLLING_FOR_BRIDGE_TX_STATUS]:
        this.controllerMessenger.call.bind(
          this.controllerMessenger,
          `${BRIDGE_STATUS_CONTROLLER_NAME}:${BridgeStatusAction.START_POLLING_FOR_BRIDGE_TX_STATUS}`,
        ),

      // Smart Transactions
      fetchSmartTransactionFees: smartTransactionsController.getFees.bind(
        smartTransactionsController,
      ),
      clearSmartTransactionFees: smartTransactionsController.clearFees.bind(
        smartTransactionsController,
      ),
      submitSignedTransactions:
        smartTransactionsController.submitSignedTransactions.bind(
          smartTransactionsController,
        ),
      cancelSmartTransaction:
        smartTransactionsController.cancelSmartTransaction.bind(
          smartTransactionsController,
        ),
      fetchSmartTransactionsLiveness:
        smartTransactionsController.fetchLiveness.bind(
          smartTransactionsController,
        ),
      updateSmartTransaction:
        smartTransactionsController.updateSmartTransaction.bind(
          smartTransactionsController,
        ),
      setStatusRefreshInterval:
        smartTransactionsController.setStatusRefreshInterval.bind(
          smartTransactionsController,
        ),

      // MetaMetrics
      trackMetaMetricsEvent: metaMetricsController.trackEvent.bind(
        metaMetricsController,
      ),
      trackMetaMetricsPage: metaMetricsController.trackPage.bind(
        metaMetricsController,
      ),
      createEventFragment: metaMetricsController.createEventFragment.bind(
        metaMetricsController,
      ),
      updateEventFragment: metaMetricsController.updateEventFragment.bind(
        metaMetricsController,
      ),
      finalizeEventFragment: metaMetricsController.finalizeEventFragment.bind(
        metaMetricsController,
      ),
      trackInsightSnapView: this.trackInsightSnapView.bind(this),

      // ApprovalController
      rejectAllPendingApprovals: this.rejectAllPendingApprovals.bind(this),
      rejectPendingApproval: this.rejectPendingApproval,
      requestUserApproval:
        approvalController.addAndShowApprovalRequest.bind(approvalController),
      resolvePendingApproval: this.resolvePendingApproval,

      // Notifications
      resetViewedNotifications: announcementController.resetViewed.bind(
        announcementController,
      ),
      updateViewedNotifications: announcementController.updateViewed.bind(
        announcementController,
      ),

      // CurrencyRateController
      currencyRateStartPolling: currencyRateController.startPolling.bind(
        currencyRateController,
      ),
      currencyRateStopPollingByPollingToken:
        currencyRateController.stopPollingByPollingToken.bind(
          currencyRateController,
        ),

      tokenRatesStartPolling:
        tokenRatesController.startPolling.bind(tokenRatesController),
      tokenRatesStopPollingByPollingToken:
        tokenRatesController.stopPollingByPollingToken.bind(
          tokenRatesController,
        ),
      accountTrackerStartPolling:
        accountTrackerController.startPollingByNetworkClientId.bind(
          accountTrackerController,
        ),
      accountTrackerStopPollingByPollingToken:
        accountTrackerController.stopPollingByPollingToken.bind(
          accountTrackerController,
        ),

      tokenDetectionStartPolling: tokenDetectionController.startPolling.bind(
        tokenDetectionController,
      ),
      tokenDetectionStopPollingByPollingToken:
        tokenDetectionController.stopPollingByPollingToken.bind(
          tokenDetectionController,
        ),

      tokenListStartPolling:
        tokenListController.startPolling.bind(tokenListController),
      tokenListStopPollingByPollingToken:
        tokenListController.stopPollingByPollingToken.bind(tokenListController),

      tokenBalancesStartPolling: tokenBalancesController.startPolling.bind(
        tokenBalancesController,
      ),
      tokenBalancesStopPollingByPollingToken:
        tokenBalancesController.stopPollingByPollingToken.bind(
          tokenBalancesController,
        ),

      // GasFeeController
      gasFeeStartPolling: gasFeeController.startPolling.bind(gasFeeController),
      gasFeeStopPollingByPollingToken:
        gasFeeController.stopPollingByPollingToken.bind(gasFeeController),

      getGasFeeTimeEstimate:
        gasFeeController.getTimeEstimate.bind(gasFeeController),

      addPollingTokenToAppState:
        appStateController.addPollingToken.bind(appStateController),

      removePollingTokenFromAppState:
        appStateController.removePollingToken.bind(appStateController),

      updateThrottledOriginState:
        appStateController.updateThrottledOriginState.bind(appStateController),

      // Backup
      backupUserData: backup.backupUserData.bind(backup),
      restoreUserData: backup.restoreUserData.bind(backup),

      // TokenDetectionController
      detectTokens: tokenDetectionController.detectTokens.bind(
        tokenDetectionController,
      ),

      // DetectCollectibleController
      detectNfts: nftDetectionController.detectNfts.bind(
        nftDetectionController,
      ),

      /** Token Detection V2 */
      addDetectedTokens:
        tokensController.addDetectedTokens.bind(tokensController),
      addImportedTokens: tokensController.addTokens.bind(tokensController),
      ignoreTokens: tokensController.ignoreTokens.bind(tokensController),
      getBalancesInSingleCall:
        assetsContractController.getBalancesInSingleCall.bind(
          assetsContractController,
        ),

      // Authentication Controller
      performSignIn: authenticationController.performSignIn.bind(
        authenticationController,
      ),
      performSignOut: authenticationController.performSignOut.bind(
        authenticationController,
      ),

      // UserStorageController
      enableProfileSyncing: userStorageController.enableProfileSyncing.bind(
        userStorageController,
      ),
      disableProfileSyncing: userStorageController.disableProfileSyncing.bind(
        userStorageController,
      ),
      syncInternalAccountsWithUserStorage:
        userStorageController.syncInternalAccountsWithUserStorage.bind(
          userStorageController,
        ),
      deleteAccountSyncingDataFromUserStorage:
        userStorageController.performDeleteStorageAllFeatureEntries.bind(
          userStorageController,
        ),

      // NotificationServicesController
      checkAccountsPresence:
        notificationServicesController.checkAccountsPresence.bind(
          notificationServicesController,
        ),
      createOnChainTriggers:
        notificationServicesController.createOnChainTriggers.bind(
          notificationServicesController,
        ),
      deleteOnChainTriggersByAccount:
        notificationServicesController.deleteOnChainTriggersByAccount.bind(
          notificationServicesController,
        ),
      updateOnChainTriggersByAccount:
        notificationServicesController.updateOnChainTriggersByAccount.bind(
          notificationServicesController,
        ),
      fetchAndUpdateMetamaskNotifications:
        notificationServicesController.fetchAndUpdateMetamaskNotifications.bind(
          notificationServicesController,
        ),
      deleteNotificationsById:
        notificationServicesController.deleteNotificationsById.bind(
          notificationServicesController,
        ),
      getNotificationsByType:
        notificationServicesController.getNotificationsByType.bind(
          notificationServicesController,
        ),
      markMetamaskNotificationsAsRead:
        notificationServicesController.markMetamaskNotificationsAsRead.bind(
          notificationServicesController,
        ),
      setFeatureAnnouncementsEnabled:
        notificationServicesController.setFeatureAnnouncementsEnabled.bind(
          notificationServicesController,
        ),
      enablePushNotifications:
        notificationServicesPushController.enablePushNotifications.bind(
          notificationServicesPushController,
        ),
      disablePushNotifications:
        notificationServicesPushController.disablePushNotifications.bind(
          notificationServicesPushController,
        ),
      updateTriggerPushNotifications:
        notificationServicesPushController.updateTriggerPushNotifications.bind(
          notificationServicesPushController,
        ),
      enableMetamaskNotifications:
        notificationServicesController.enableMetamaskNotifications.bind(
          notificationServicesController,
        ),
      disableMetamaskNotifications:
        notificationServicesController.disableNotificationServices.bind(
          notificationServicesController,
        ),

      // E2E testing
      throwTestError: this.throwTestError.bind(this),

      // NameController
      updateProposedNames: this.nameController.updateProposedNames.bind(
        this.nameController,
      ),
      setName: this.nameController.setName.bind(this.nameController),

      ///: BEGIN:ONLY_INCLUDE_IF(multichain)
      // MultichainBalancesController
      multichainUpdateBalance: (accountId) =>
        this.multichainBalancesController.updateBalance(accountId),

      // MultichainTransactionsController
      multichainUpdateTransactions: (accountId) =>
        this.multichainTransactionsController.updateTransactionsForAccount(
          accountId,
        ),
      ///: END:ONLY_INCLUDE_IF
      // Transaction Decode
      decodeTransactionData: (request) =>
        decodeTransactionData({
          ...request,
          provider: this.provider,
        }),
      // metrics data deleteion
      createMetaMetricsDataDeletionTask:
        this.metaMetricsDataDeletionController.createMetaMetricsDataDeletionTask.bind(
          this.metaMetricsDataDeletionController,
        ),
      updateDataDeletionTaskStatus:
        this.metaMetricsDataDeletionController.updateDataDeletionTaskStatus.bind(
          this.metaMetricsDataDeletionController,
        ),
      // Trace
      endTrace,
    };
  }

  async exportAccount(address, password) {
    await this.verifyPassword(password);
    return this.keyringController.exportAccount(password, address);
  }

  async getTokenStandardAndDetails(address, userAddress, tokenId) {
    const { tokenList } = this.tokenListController.state;
    const { tokens } = this.tokensController.state;

    const staticTokenListDetails =
      STATIC_MAINNET_TOKEN_LIST[address?.toLowerCase()] || {};
    const tokenListDetails = tokenList[address.toLowerCase()] || {};
    const userDefinedTokenDetails =
      tokens.find(({ address: _address }) =>
        isEqualCaseInsensitive(_address, address),
      ) || {};

    const tokenDetails = {
      ...staticTokenListDetails,
      ...tokenListDetails,
      ...userDefinedTokenDetails,
    };

    const tokenDetailsStandardIsERC20 =
      isEqualCaseInsensitive(tokenDetails.standard, TokenStandard.ERC20) ||
      tokenDetails.erc20 === true;

    const noEvidenceThatTokenIsAnNFT =
      !tokenId &&
      !isEqualCaseInsensitive(tokenDetails.standard, TokenStandard.ERC1155) &&
      !isEqualCaseInsensitive(tokenDetails.standard, TokenStandard.ERC721) &&
      !tokenDetails.erc721;

    const otherDetailsAreERC20Like =
      tokenDetails.decimals !== undefined && tokenDetails.symbol;

    const tokenCanBeTreatedAsAnERC20 =
      tokenDetailsStandardIsERC20 ||
      (noEvidenceThatTokenIsAnNFT && otherDetailsAreERC20Like);

    let details;
    if (tokenCanBeTreatedAsAnERC20) {
      try {
        const balance = userAddress
          ? await fetchTokenBalance(address, userAddress, this.provider)
          : undefined;

        details = {
          address,
          balance,
          standard: TokenStandard.ERC20,
          decimals: tokenDetails.decimals,
          symbol: tokenDetails.symbol,
        };
      } catch (e) {
        // If the `fetchTokenBalance` call failed, `details` remains undefined, and we
        // fall back to the below `assetsContractController.getTokenStandardAndDetails` call
        log.warn(`Failed to get token balance. Error: ${e}`);
      }
    }

    // `details`` will be undefined if `tokenCanBeTreatedAsAnERC20`` is false,
    // or if it is true but the `fetchTokenBalance`` call failed. In either case, we should
    // attempt to retrieve details from `assetsContractController.getTokenStandardAndDetails`
    if (details === undefined) {
      try {
        details =
          await this.assetsContractController.getTokenStandardAndDetails(
            address,
            userAddress,
            tokenId,
          );
      } catch (e) {
        log.warn(`Failed to get token standard and details. Error: ${e}`);
      }
    }

    if (details) {
      const tokenDetailsStandardIsERC1155 = isEqualCaseInsensitive(
        details.standard,
        TokenStandard.ERC1155,
      );

      if (tokenDetailsStandardIsERC1155) {
        try {
          const balance = await fetchERC1155Balance(
            address,
            userAddress,
            tokenId,
            this.provider,
          );

          const balanceToUse = balance?._hex
            ? parseInt(balance._hex, 16).toString()
            : null;

          details = {
            ...details,
            balance: balanceToUse,
          };
        } catch (e) {
          // If the `fetchTokenBalance` call failed, `details` remains undefined, and we
          // fall back to the below `assetsContractController.getTokenStandardAndDetails` call
          log.warn('Failed to get token balance. Error:', e);
        }
      }
    }

    return {
      ...details,
      decimals: details?.decimals?.toString(10),
      balance: details?.balance?.toString(10),
    };
  }

  async getTokenSymbol(address) {
    try {
      const details =
        await this.assetsContractController.getTokenStandardAndDetails(address);
      return details?.symbol;
    } catch (e) {
      return null;
    }
  }

  //=============================================================================
  // VAULT / KEYRING RELATED METHODS
  //=============================================================================

  /**
   * Creates a new Vault and create a new keychain.
   *
   * A vault, or KeyringController, is a controller that contains
   * many different account strategies, currently called Keyrings.
   * Creating it new means wiping all previous keyrings.
   *
   * A keychain, or keyring, controls many accounts with a single backup and signing strategy.
   * For example, a mnemonic phrase can generate many accounts, and is a keyring.
   *
   * @param {string} password
   * @returns {object} vault
   */
  async createNewVaultAndKeychain(password) {
    const releaseLock = await this.createVaultMutex.acquire();
    try {
      return await this.keyringController.createNewVaultAndKeychain(password);
    } finally {
      releaseLock();
    }
  }

  /**
   * Imports a new mnemonic to the vault.
   *
   * @param {string} mnemonic
   * @returns {object} new account address
   */
  ///: BEGIN:ONLY_INCLUDE_IF(multi-srp)
  async importMnemonicToVault(mnemonic) {
    const releaseLock = await this.createVaultMutex.acquire();
    try {
      // TODO: `getKeyringsByType` is deprecated, this logic should probably be moved to the `KeyringController`.
      // FIXME: The `KeyringController` does not check yet for duplicated accounts with HD keyrings, see: https://github.com/MetaMask/core/issues/5411
      const alreadyImportedSrp = this.keyringController
        .getKeyringsByType(KeyringTypes.hd)
        .some((keyring) => {
          return (
            Buffer.from(
              this._convertEnglishWordlistIndicesToCodepoints(keyring.mnemonic),
            ).toString('utf8') === mnemonic
          );
        });

      if (alreadyImportedSrp) {
        throw new Error(
          'This Secret Recovery Phrase has already been imported.',
        );
      }

      const { id } = await this.keyringController.addNewKeyring(
        KeyringTypes.hd,
        {
          mnemonic,
          numberOfAccounts: 1,
        },
      );
      const [newAccountAddress] = await this.keyringController.withKeyring(
        { id },
        async ({ keyring }) => keyring.getAccounts(),
      );
      const account =
        this.accountsController.getAccountByAddress(newAccountAddress);
      this.accountsController.setSelectedAccount(account.id);

      await this._addAccountsWithBalance(id);

      return newAccountAddress;
    } finally {
      releaseLock();
    }
  }

  /**
   * Generates a new mnemonic phrase and adds it to the vault, creating a new HD keyring.
   * This method automatically creates one account associated with the new keyring.
   * The method is protected by a mutex to prevent concurrent vault modifications.
   *
   * @async
   * @returns {Promise<string>} The address of the newly created account
   * @throws Will throw an error if keyring creation fails
   */
  async generateNewMnemonicAndAddToVault() {
    const releaseLock = await this.createVaultMutex.acquire();
    try {
      // addNewKeyring auto creates 1 account.
      const { id } = await this.keyringController.addNewKeyring(
        KeyringTypes.hd,
      );
      const [newAccount] = await this.keyringController.withKeyring(
        { id },
        async ({ keyring }) => keyring.getAccounts(),
      );
      const account = this.accountsController.getAccountByAddress(newAccount);
      this.accountsController.setSelectedAccount(account.id);

      // NOTE: No need to update balances here since we're generating a fresh seed.

      return newAccount;
    } finally {
      releaseLock();
    }
  }
  ///: END:ONLY_INCLUDE_IF

  /**
   * Create a new Vault and restore an existent keyring.
   *
   * @param {string} password
   * @param {number[]} encodedSeedPhrase - The seed phrase, encoded as an array
   * of UTF-8 bytes.
   */
  async createNewVaultAndRestore(password, encodedSeedPhrase) {
    const releaseLock = await this.createVaultMutex.acquire();
    try {
      const { completedOnboarding } = this.onboardingController.state;

      const seedPhraseAsBuffer = Buffer.from(encodedSeedPhrase);

      // clear permissions
      this.permissionController.clearState();

      // Clear snap state
      this.snapController.clearState();

      // clear accounts in AccountTrackerController
      this.accountTrackerController.clearAccounts();

      this.txController.clearUnapprovedTransactions();

      if (completedOnboarding) {
        this.tokenDetectionController.enable();
      }

      // create new vault
      await this.keyringController.createNewVaultAndRestore(
        password,
        this._convertMnemonicToWordlistIndices(seedPhraseAsBuffer),
      );

      if (completedOnboarding) {
        await this._addAccountsWithBalance();

        // This must be set as soon as possible to communicate to the
        // keyring's iframe and have the setting initialized properly
        // Optimistically called to not block MetaMask login due to
        // Ledger Keyring GitHub downtime
        this.#withKeyringForDevice(
          { name: HardwareDeviceNames.ledger },
          async (keyring) => this.setLedgerTransportPreference(keyring),
        );
      }
    } finally {
      releaseLock();
    }
  }

  async _addAccountsWithBalance(keyringId) {
    try {
      // Scan accounts until we find an empty one
      const chainId = this.#getGlobalChainId();

      const keyringSelector = keyringId
        ? { id: keyringId }
        : { type: KeyringTypes.hd };

      const accounts = await this.keyringController.withKeyring(
        keyringSelector,
        async ({ keyring }) => {
          return await keyring.getAccounts();
        },
      );
      let address = accounts[accounts.length - 1];

      for (let count = accounts.length; ; count++) {
        const balance = await this.getBalance(address, this.provider);

        if (balance === '0x0') {
          // This account has no balance, so check for tokens
          await this.tokenDetectionController.detectTokens({
            chainIds: [chainId],
            selectedAddress: address,
          });

          const tokens =
            this.tokensController.state.allTokens?.[chainId]?.[address];
          const detectedTokens =
            this.tokensController.state.allDetectedTokens?.[chainId]?.[address];

          if (
            (tokens?.length ?? 0) === 0 &&
            (detectedTokens?.length ?? 0) === 0
          ) {
            // This account has no balance or tokens
            if (count !== 1) {
              await this.removeAccount(address);
            }
            break;
          }
        }

        // This account has assets, so check the next one
        address = await this.keyringController.withKeyring(
          keyringSelector,
          async ({ keyring }) => {
            const [newAddress] = await keyring.addAccounts(1);
            return newAddress;
          },
        );
      }
    } catch (e) {
      log.warn(`Failed to add accounts with balance. Error: ${e}`);
    } finally {
      await this.userStorageController.setIsAccountSyncingReadyToBeDispatched(
        true,
      );
    }
  }

  /**
   * Encodes a BIP-39 mnemonic as the indices of words in the English BIP-39 wordlist.
   *
   * @param {Buffer} mnemonic - The BIP-39 mnemonic.
   * @returns {Buffer} The Unicode code points for the seed phrase formed from the words in the wordlist.
   */
  _convertMnemonicToWordlistIndices(mnemonic) {
    const indices = mnemonic
      .toString()
      .split(' ')
      .map((word) => wordlist.indexOf(word));
    return new Uint8Array(new Uint16Array(indices).buffer);
  }

  /**
   * Converts a BIP-39 mnemonic stored as indices of words in the English wordlist to a buffer of Unicode code points.
   *
   * @param {Uint8Array} wordlistIndices - Indices to specific words in the BIP-39 English wordlist.
   * @returns {Buffer} The BIP-39 mnemonic formed from the words in the English wordlist, encoded as a list of Unicode code points.
   */
  _convertEnglishWordlistIndicesToCodepoints(wordlistIndices) {
    return Buffer.from(
      Array.from(new Uint16Array(wordlistIndices.buffer))
        .map((i) => wordlist[i])
        .join(' '),
    );
  }

  /**
   * Get an account balance from the AccountTrackerController or request it directly from the network.
   *
   * @param {string} address - The account address
   * @param {Provider} provider - The provider instance to use when asking the network
   */
  async getBalance(address, provider) {
    const cached = this.accountTrackerController.state.accounts[address];

    if (cached && cached.balance) {
      return cached.balance;
    }

    try {
      const balance = await provider.request({
        method: 'eth_getBalance',
        params: [address, 'latest'],
      });
      return balance || '0x0';
    } catch (error) {
      log.error(error);
      throw error;
    }
  }

  /**
   * Submits the user's password and attempts to unlock the vault.
   * Also synchronizes the preferencesController, to ensure its schema
   * is up to date with known accounts once the vault is decrypted.
   *
   * @param {string} password - The user's password
   */
  async submitPassword(password) {
    const { completedOnboarding } = this.onboardingController.state;

    // Before attempting to unlock the keyrings, we need the offscreen to have loaded.
    await this.offscreenPromise;

    await this.keyringController.submitPassword(password);

    ///: BEGIN:ONLY_INCLUDE_IF(build-mmi)
    this.mmiController.onSubmitPassword();
    ///: END:ONLY_INCLUDE_IF

    try {
      await this.blockTracker.checkForLatestBlock();
    } catch (error) {
      log.error('Error while unlocking extension.', error);
    }

    await this.accountsController.updateAccounts();

    // This must be set as soon as possible to communicate to the
    // keyring's iframe and have the setting initialized properly
    // Optimistically called to not block MetaMask login due to
    // Ledger Keyring GitHub downtime
    if (completedOnboarding) {
      this.#withKeyringForDevice(
        { name: HardwareDeviceNames.ledger },
        async (keyring) => this.setLedgerTransportPreference(keyring),
      );
    }
  }

  async _loginUser(password) {
    try {
      // Automatic login via config password
      await this.submitPassword(password);

      // Updating accounts in this.accountTrackerController before starting UI syncing ensure that
      // state has account balance before it is synced with UI
      await this.accountTrackerController.updateAccountsAllActiveNetworks();
    } finally {
      this._startUISync();
    }
  }

  _startUISync() {
    // Message startUISync is used to start syncing state with UI
    // Sending this message after login is completed helps to ensure that incomplete state without
    // account details are not flushed to UI.
    this.emit('startUISync');
    this.startUISync = true;
    this.memStore.subscribe(this.sendUpdate.bind(this));
  }

  /**
   * Submits a user's encryption key to log the user in via login token
   */
  async submitEncryptionKey() {
    try {
      const { loginToken, loginSalt } =
        await this.extension.storage.session.get(['loginToken', 'loginSalt']);
      if (loginToken && loginSalt) {
        const { vault } = this.keyringController.state;

        const jsonVault = JSON.parse(vault);

        if (jsonVault.salt !== loginSalt) {
          console.warn(
            'submitEncryptionKey: Stored salt and vault salt do not match',
          );
          await this.clearLoginArtifacts();
          return;
        }

        await this.keyringController.submitEncryptionKey(loginToken, loginSalt);
      }
    } catch (e) {
      // If somehow this login token doesn't work properly,
      // remove it and the user will get shown back to the unlock screen
      await this.clearLoginArtifacts();
      throw e;
    }
  }

  async clearLoginArtifacts() {
    await this.extension.storage.session.remove(['loginToken', 'loginSalt']);
  }

  /**
   * Submits a user's password to check its validity.
   *
   * @param {string} password - The user's password
   */
  async verifyPassword(password) {
    await this.keyringController.verifyPassword(password);
  }

  /**
   * @type Identity
   * @property {string} name - The account nickname.
   * @property {string} address - The account's ethereum address, in lower case.
   * receiving funds from our automatic Ropsten faucet.
   */

  /**
   * Gets the mnemonic of the user's primary keyring.
   */
  getPrimaryKeyringMnemonic() {
    const [keyring] = this.keyringController.getKeyringsByType(
      KeyringType.hdKeyTree,
    );
    if (!keyring.mnemonic) {
      throw new Error('Primary keyring mnemonic unavailable.');
    }

    return keyring.mnemonic;
  }

  ///: BEGIN:ONLY_INCLUDE_IF(build-mmi)
  async getCustodyKeyringIfExists(address) {
    const custodyType = this.custodyController.getCustodyTypeByAddress(
      toChecksumHexAddress(address),
    );
    const keyring = this.keyringController.getKeyringsByType(custodyType)[0];
    return keyring?.getAccountDetails(address) ? keyring : undefined;
  }
  ///: END:ONLY_INCLUDE_IF

  //
  // Hardware
  //

  async attemptLedgerTransportCreation() {
    return await this.#withKeyringForDevice(
      { name: HardwareDeviceNames.ledger },
      async (keyring) => keyring.attemptMakeApp(),
    );
  }

  /**
   * Fetch account list from a hardware device.
   *
   * @param deviceName
   * @param page
   * @param hdPath
   * @returns [] accounts
   */
  async connectHardware(deviceName, page, hdPath) {
    return this.#withKeyringForDevice(
      { name: deviceName, hdPath },
      async (keyring) => {
        if (deviceName === HardwareDeviceNames.ledger) {
          await this.setLedgerTransportPreference(keyring);
        }

        let accounts = [];
        switch (page) {
          case -1:
            accounts = await keyring.getPreviousPage();
            break;
          case 1:
            accounts = await keyring.getNextPage();
            break;
          default:
            accounts = await keyring.getFirstPage();
        }

        // Merge with existing accounts
        // and make sure addresses are not repeated
        const oldAccounts = await this.keyringController.getAccounts();

        const accountsToTrack = [
          ...new Set(
            oldAccounts.concat(accounts.map((a) => a.address.toLowerCase())),
          ),
        ];
        this.accountTrackerController.syncWithAddresses(accountsToTrack);
        return accounts;
      },
    );
  }

  /**
   * Check if the device is unlocked
   *
   * @param deviceName
   * @param hdPath
   * @returns {Promise<boolean>}
   */
  async checkHardwareStatus(deviceName, hdPath) {
    return this.#withKeyringForDevice(
      { name: deviceName, hdPath },
      async (keyring) => {
        return keyring.isUnlocked();
      },
    );
  }

  /**
   * Get hardware type that will be sent for metrics logging.
   *
   * @param {string} address - Address to retrieve the keyring from
   * @returns {HardwareKeyringType} Keyring hardware type
   */
  async getHardwareTypeForMetric(address) {
    // The `getKeyringForAccount` is now deprecated, so we just use `withKeyring` instead to access our keyring.
    return await this.keyringController.withKeyring(
      { address },
      ({ keyring }) => {
        const { type: keyringType, bridge: keyringBridge } = keyring;
        // Specific case for OneKey devices, see `ONE_KEY_VIA_TREZOR_MINOR_VERSION` for further details.
        return keyringBridge?.minorVersion === ONE_KEY_VIA_TREZOR_MINOR_VERSION
          ? HardwareKeyringType.oneKey
          : HardwareKeyringType[keyringType];
      },
    );
  }

  /**
   * Clear
   *
   * @param deviceName
   * @returns {Promise<boolean>}
   */
  async forgetDevice(deviceName) {
    return this.#withKeyringForDevice({ name: deviceName }, async (keyring) => {
      for (const address of keyring.accounts) {
        this._onAccountRemoved(address);
      }

      keyring.forgetDevice();

      return true;
    });
  }

  /**
   * Retrieves the keyring for the selected address and using the .type returns
   * a subtype for the account. Either 'hardware', 'imported', 'snap', or 'MetaMask'.
   *
   * @param {string} address - Address to retrieve keyring for
   * @returns {'hardware' | 'imported' | 'snap' | 'MetaMask'}
   */
  async getAccountType(address) {
    const keyringType = await this.keyringController.getAccountKeyringType(
      address,
    );
    switch (keyringType) {
      case KeyringType.trezor:
      case KeyringType.oneKey:
      case KeyringType.lattice:
      case KeyringType.qr:
      case KeyringType.ledger:
        return 'hardware';
      case KeyringType.imported:
        return 'imported';
      case KeyringType.snap:
        return 'snap';
      default:
        return 'MetaMask';
    }
  }

  /**
   * Retrieves the keyring for the selected address and using the .type
   * determines if a more specific name for the device is available. Returns
   * undefined for non hardware wallets.
   *
   * @param {string} address - Address to retrieve keyring for
   * @returns {'ledger' | 'lattice' | string | undefined}
   */
  async getDeviceModel(address) {
    return this.keyringController.withKeyring(
      { address },
      async ({ keyring }) => {
        switch (keyring.type) {
          case KeyringType.trezor:
          case KeyringType.oneKey:
            return keyring.getModel();
          case KeyringType.qr:
            return keyring.getName();
          case KeyringType.ledger:
            // TODO: get model after ledger keyring exposes method
            return HardwareDeviceNames.ledger;
          case KeyringType.lattice:
            // TODO: get model after lattice keyring exposes method
            return HardwareDeviceNames.lattice;
          default:
            return undefined;
        }
      },
    );
  }

  /**
   * get hardware account label
   *
   * @param name
   * @param index
   * @param hdPathDescription
   * @returns string label
   */
  getAccountLabel(name, index, hdPathDescription) {
    return `${name[0].toUpperCase()}${name.slice(1)} ${
      parseInt(index, 10) + 1
    } ${hdPathDescription || ''}`.trim();
  }

  /**
   * Imports an account from a Trezor or Ledger device.
   *
   * @param index
   * @param deviceName
   * @param hdPath
   * @param hdPathDescription
   * @returns {} keyState
   */
  async unlockHardwareWalletAccount(
    index,
    deviceName,
    hdPath,
    hdPathDescription,
  ) {
    const { address: unlockedAccount, label } =
      await this.#withKeyringForDevice(
        { name: deviceName, hdPath },
        async (keyring) => {
          keyring.setAccountToUnlock(index);
          const [address] = await keyring.addAccounts(1);
          return {
            address: normalize(address),
            label: this.getAccountLabel(
              deviceName === HardwareDeviceNames.qr
                ? keyring.getName()
                : deviceName,
              index,
              hdPathDescription,
            ),
          };
        },
      );

    // Set the account label to Trezor 1 / Ledger 1 / QR Hardware 1, etc
    this.preferencesController.setAccountLabel(unlockedAccount, label);
    // Select the account
    this.preferencesController.setSelectedAddress(unlockedAccount);

    // It is expected that the account also exist in the accounts-controller
    // in other case, an error shall be thrown
    const account =
      this.accountsController.getAccountByAddress(unlockedAccount);
    this.accountsController.setAccountName(account.id, label);

    const accounts = this.accountsController.listAccounts();

    const { identities } = this.preferencesController.state;
    return { unlockedAccount, identities, accounts };
  }

  //
  // Account Management
  //

  /**
   * Adds a new account to the keyring corresponding to the given `keyringId`,
   * or to the default (first) HD keyring if no `keyringId` is provided.
   *
   * @param {number} accountCount - The number of accounts to create
   * @param {string} _keyringId - The keyring identifier.
   * @returns {Promise<string>} The address of the newly-created account.
   */
  async addNewAccount(accountCount, _keyringId) {
    const oldAccounts = await this.keyringController.getAccounts();
    const keyringSelector = _keyringId
      ? { id: _keyringId }
      : { type: KeyringTypes.hd };

    const addedAccountAddress = await this.keyringController.withKeyring(
      keyringSelector,
      async ({ keyring }) => {
        if (keyring.type !== KeyringTypes.hd) {
          throw new Error('Cannot add account to non-HD keyring');
        }
        const accountsInKeyring = await keyring.getAccounts();

        // Only add an account if the accountCount matches the accounts in the keyring.
        if (accountCount && accountCount !== accountsInKeyring.length) {
          if (accountCount > accountsInKeyring.length) {
            throw new Error('Account out of sequence');
          }

          const existingAccount = accountsInKeyring[accountCount];

          if (!existingAccount) {
            throw new Error(`Can't find account at index ${accountCount}`);
          }

          return existingAccount;
        }

        const [newAddress] = await keyring.addAccounts(1);
        return newAddress;
      },
    );

    if (!oldAccounts.includes(addedAccountAddress)) {
      this.preferencesController.setSelectedAddress(addedAccountAddress);
    }

    return addedAccountAddress;
  }

  /**
   * Verifies the validity of the current vault's seed phrase.
   *
   * Validity: seed phrase restores the accounts belonging to the current vault.
   *
   * Called when the first account is created and on unlocking the vault.
   *
   * @param {string} password
   * @param {string} _keyringId - This is the identifier for the hd keyring.
   * @returns {Promise<number[]>} The seed phrase to be confirmed by the user,
   * encoded as an array of UTF-8 bytes.
   */
  async getSeedPhrase(password, _keyringId) {
    return this._convertEnglishWordlistIndicesToCodepoints(
      await this.keyringController.exportSeedPhrase(
        password,
        ///: BEGIN:ONLY_INCLUDE_IF(multi-srp)
        _keyringId,
        ///: END:ONLY_INCLUDE_IF
      ),
    );
  }

  /**
   * Clears the transaction history, to allow users to force-reset their nonces.
   * Mostly used in development environments, when networks are restarted with
   * the same network ID.
   *
   * @returns {Promise<string>} The current selected address.
   */
  async resetAccount() {
    const selectedAddress =
      this.accountsController.getSelectedAccount().address;

    const globalChainId = this.#getGlobalChainId();

    this.txController.wipeTransactions({
      address: selectedAddress,
      chainId: globalChainId,
    });

    this.smartTransactionsController.wipeSmartTransactions({
      address: selectedAddress,
      ignoreNetwork: false,
    });

    this.bridgeStatusController.wipeBridgeStatus({
      address: selectedAddress,
      ignoreNetwork: false,
    });

    this.networkController.resetConnection();

    return selectedAddress;
  }

  /**
   * Checks that all accounts referenced have a matching InternalAccount. Sends
   * an error to sentry for any accounts that were expected but are missing from the wallet.
   *
   * @param {InternalAccount[]} [internalAccounts] - The list of evm accounts the wallet knows about.
   * @param {Hex[]} [accounts] - The list of evm accounts addresses that should exist.
   */
  captureKeyringTypesWithMissingIdentities(
    internalAccounts = [],
    accounts = [],
  ) {
    const accountsMissingIdentities = accounts.filter(
      (address) =>
        !internalAccounts.some(
          (account) => account.address.toLowerCase() === address.toLowerCase(),
        ),
    );
    const keyringTypesWithMissingIdentities = accountsMissingIdentities.map(
      (address) => this.keyringController.getAccountKeyringType(address),
    );

    const internalAccountCount = internalAccounts.length;

    const accountTrackerCount = Object.keys(
      this.accountTrackerController.state.accounts || {},
    ).length;

    captureException(
      new Error(
        `Attempt to get permission specifications failed because their were ${accounts.length} accounts, but ${internalAccountCount} identities, and the ${keyringTypesWithMissingIdentities} keyrings included accounts with missing identities. Meanwhile, there are ${accountTrackerCount} accounts in the account tracker.`,
      ),
    );
  }

  /**
   * Sorts a list of evm account addresses by most recently selected by using
   * the lastSelected value for the matching InternalAccount object stored in state.
   *
   * @param {Hex[]} [accounts] - The list of evm accounts addresses to sort.
   * @returns {Hex[]} The sorted evm accounts addresses.
   */
  sortAccountsByLastSelected(accounts) {
    const internalAccounts = this.accountsController.listAccounts();

    return accounts.sort((firstAddress, secondAddress) => {
      const firstAccount = internalAccounts.find(
        (internalAccount) =>
          internalAccount.address.toLowerCase() === firstAddress.toLowerCase(),
      );

      const secondAccount = internalAccounts.find(
        (internalAccount) =>
          internalAccount.address.toLowerCase() === secondAddress.toLowerCase(),
      );

      if (!firstAccount) {
        this.captureKeyringTypesWithMissingIdentities(
          internalAccounts,
          accounts,
        );
        throw new Error(`Missing identity for address: "${firstAddress}".`);
      } else if (!secondAccount) {
        this.captureKeyringTypesWithMissingIdentities(
          internalAccounts,
          accounts,
        );
        throw new Error(`Missing identity for address: "${secondAddress}".`);
      } else if (
        firstAccount.metadata.lastSelected ===
        secondAccount.metadata.lastSelected
      ) {
        return 0;
      } else if (firstAccount.metadata.lastSelected === undefined) {
        return 1;
      } else if (secondAccount.metadata.lastSelected === undefined) {
        return -1;
      }

      return (
        secondAccount.metadata.lastSelected - firstAccount.metadata.lastSelected
      );
    });
  }

  /**
   * Gets the sorted permitted accounts for the specified origin. Returns an empty
   * array if no accounts are permitted or the wallet is locked. Returns any permitted
   * accounts if the wallet is locked and `ignoreLock` is true. This lock bypass is needed
   * for the `eth_requestAccounts` & `wallet_getPermission` handlers both of which
   * return permissioned accounts to the dapp when the wallet is locked.
   *
   * @param {string} origin - The origin whose exposed accounts to retrieve.
   * @param {object} [options] - The options object
   * @param {boolean} [options.ignoreLock] - If accounts should be returned even if the wallet is locked.
   * @returns {Promise<string[]>} The origin's permitted accounts, or an empty
   * array.
   */
  getPermittedAccounts(origin, { ignoreLock } = {}) {
    let caveat;
    try {
      caveat = this.permissionController.getCaveat(
        origin,
        Caip25EndowmentPermissionName,
        Caip25CaveatType,
      );
    } catch (err) {
      if (err instanceof PermissionDoesNotExistError) {
        // suppress expected error in case that the origin
        // does not have the target permission yet
      } else {
        throw err;
      }
    }

    if (!caveat) {
      return [];
    }

    if (!this.isUnlocked() && !ignoreLock) {
      return [];
    }

    const ethAccounts = getEthAccounts(caveat.value);
    return this.sortAccountsByLastSelected(ethAccounts);
  }

  /**
   * Stops exposing the specified chain ID to all third parties.
   *
   * @param {string} targetChainId - The chain ID to stop exposing
   * to third parties.
   */
  removeAllChainIdPermissions(targetChainId) {
    this.permissionController.updatePermissionsByCaveat(
      Caip25CaveatType,
      (existingScopes) =>
        Caip25CaveatMutators[Caip25CaveatType].removeScope(
          existingScopes,
          toCaipChainId('eip155', hexToBigInt(targetChainId).toString(10)),
        ),
    );
  }

  /**
   * Stops exposing the account with the specified address to all third parties.
   * Exposed accounts are stored in caveats of the eth_accounts permission. This
   * method uses `PermissionController.updatePermissionsByCaveat` to
   * remove the specified address from every eth_accounts permission. If a
   * permission only included this address, the permission is revoked entirely.
   *
   * @param {string} targetAccount - The address of the account to stop exposing
   * to third parties.
   */
  removeAllAccountPermissions(targetAccount) {
    this.permissionController.updatePermissionsByCaveat(
      Caip25CaveatType,
      (existingScopes) =>
        Caip25CaveatMutators[Caip25CaveatType].removeAccount(
          existingScopes,
          targetAccount,
        ),
    );
  }

  /**
   * Removes an account from state / storage.
   *
   * @param {string[]} address - A hex address
   */
  async removeAccount(address) {
    this._onAccountRemoved(address);
    await this.keyringController.removeAccount(address);

    return address;
  }

  /**
   * Imports an account with the specified import strategy.
   * These are defined in @metamask/keyring-controller
   * Each strategy represents a different way of serializing an Ethereum key pair.
   *
   * @param {'privateKey' | 'json'} strategy - A unique identifier for an account import strategy.
   * @param {any} args - The data required by that strategy to import an account.
   */
  async importAccountWithStrategy(strategy, args) {
    const importedAccountAddress =
      await this.keyringController.importAccountWithStrategy(strategy, args);
    // set new account as selected
    this.preferencesController.setSelectedAddress(importedAccountAddress);
  }

  /**
   * Prompts the user with permittedChains approval for given chainId.
   *
   * @param {string} origin - The origin to request approval for.
   * @param {Hex} chainId - The chainId to add incrementally.
   */
  async requestApprovalPermittedChainsPermission(origin, chainId) {
    const caveatValueWithChains = setPermittedEthChainIds(
      {
        requiredScopes: {},
        optionalScopes: {},
        isMultichainOrigin: false,
      },
      [chainId],
    );

    await this.permissionController.requestPermissionsIncremental(
      { origin },
      {
        [Caip25EndowmentPermissionName]: {
          caveats: [
            {
              type: Caip25CaveatType,
              value: caveatValueWithChains,
            },
          ],
        },
      },
    );
  }

  /**
   * Requests incremental permittedChains permission for the specified origin.
   * and updates the existing CAIP-25 permission.
   * Allows for granting without prompting for user approval which
   * would be used as part of flows like `wallet_addEthereumChain`
   * requests where the addition of the network and the permitting
   * of the chain are combined into one approval.
   *
   * @param {object} options - The options object
   * @param {string} options.origin - The origin to request approval for.
   * @param {Hex} options.chainId - The chainId to add to the existing permittedChains.
   * @param {boolean} options.autoApprove - If the chain should be granted without prompting for user approval.
   */
  async requestPermittedChainsPermissionIncremental({
    origin,
    chainId,
    autoApprove,
  }) {
    if (isSnapId(origin)) {
      throw new Error(
        `Cannot request permittedChains permission for Snaps with origin "${origin}"`,
      );
    }

    const caveatValueWithChains = setPermittedEthChainIds(
      {
        requiredScopes: {},
        optionalScopes: {},
        isMultichainOrigin: false,
      },
      [chainId],
    );

    if (!autoApprove) {
      await this.permissionController.requestPermissionsIncremental(
        { origin },
        {
          [Caip25EndowmentPermissionName]: {
            caveats: [
              {
                type: Caip25CaveatType,
                value: caveatValueWithChains,
              },
            ],
          },
        },
      );
      return;
    }

    await this.permissionController.grantPermissionsIncremental({
      subject: { origin },
      approvedPermissions: {
        [Caip25EndowmentPermissionName]: {
          caveats: [
            {
              type: Caip25CaveatType,
              value: caveatValueWithChains,
            },
          ],
        },
      },
    });
  }

  /**
   * Requests user approval for the CAIP-25 permission for the specified origin
   * and returns a granted permissions object.
   *
   * @param {string} origin - The origin to request approval for.
   * @param requestedPermissions - The legacy permissions to request approval for.
   * @returns the approved permissions object.
   */
  getCaip25PermissionFromLegacyPermissions(origin, requestedPermissions = {}) {
    const permissions = pick(requestedPermissions, [
      RestrictedMethods.eth_accounts,
      PermissionNames.permittedChains,
    ]);

    if (!permissions[RestrictedMethods.eth_accounts]) {
      permissions[RestrictedMethods.eth_accounts] = {};
    }

    if (!permissions[PermissionNames.permittedChains]) {
      permissions[PermissionNames.permittedChains] = {};
    }

    if (isSnapId(origin)) {
      delete permissions[PermissionNames.permittedChains];
    }

    const requestedAccounts =
      permissions[RestrictedMethods.eth_accounts]?.caveats?.find(
        (caveat) => caveat.type === CaveatTypes.restrictReturnedAccounts,
      )?.value ?? [];

    const requestedChains =
      permissions[PermissionNames.permittedChains]?.caveats?.find(
        (caveat) => caveat.type === CaveatTypes.restrictNetworkSwitching,
      )?.value ?? [];

    const newCaveatValue = {
      requiredScopes: {},
      optionalScopes: {
        'wallet:eip155': {
          accounts: [],
        },
      },
      isMultichainOrigin: false,
    };

    const caveatValueWithChains = setPermittedEthChainIds(
      newCaveatValue,
      isSnapId(origin) ? [] : requestedChains,
    );

    const caveatValueWithAccountsAndChains = setEthAccounts(
      caveatValueWithChains,
      requestedAccounts,
    );

    return {
      [Caip25EndowmentPermissionName]: {
        caveats: [
          {
            type: Caip25CaveatType,
            value: caveatValueWithAccountsAndChains,
          },
        ],
      },
    };
  }
  // ---------------------------------------------------------------------------
  // Identity Management (signature operations)

  getAddTransactionRequest({
    transactionParams,
    transactionOptions,
    dappRequest,
    ...otherParams
  }) {
    return {
      internalAccounts: this.accountsController.listAccounts(),
      dappRequest,
      networkClientId:
        dappRequest?.networkClientId ??
        transactionOptions?.networkClientId ??
        this.#getGlobalNetworkClientId(),
      selectedAccount: this.accountsController.getAccountByAddress(
        transactionParams.from,
      ),
      transactionController: this.txController,
      transactionOptions,
      transactionParams,
      userOperationController: this.userOperationController,
      chainId: this.#getGlobalChainId(),
      ppomController: this.ppomController,
      securityAlertsEnabled:
        this.preferencesController.state?.securityAlertsEnabled,
      updateSecurityAlertResponse: this.updateSecurityAlertResponse.bind(this),
      ...otherParams,
    };
  }

  /**
   * @returns {boolean} true if the keyring type supports EIP-1559
   */
  async getCurrentAccountEIP1559Compatibility() {
    return true;
  }

  //=============================================================================
  // END (VAULT / KEYRING RELATED METHODS)
  //=============================================================================

  /**
   * Allows a user to attempt to cancel a previously submitted transaction
   * by creating a new transaction.
   *
   * @param {number} originalTxId - the id of the txMeta that you want to
   * attempt to cancel
   * @param {import(
   *  './controllers/transactions'
   * ).CustomGasSettings} [customGasSettings] - overrides to use for gas params
   * instead of allowing this method to generate them
   * @param options
   * @returns {object} MetaMask state
   */
  async createCancelTransaction(originalTxId, customGasSettings, options) {
    await this.txController.stopTransaction(
      originalTxId,
      customGasSettings,
      options,
    );
    const state = this.getState();
    return state;
  }

  /**
   * Allows a user to attempt to speed up a previously submitted transaction
   * by creating a new transaction.
   *
   * @param {number} originalTxId - the id of the txMeta that you want to
   * attempt to speed up
   * @param {import(
   *  './controllers/transactions'
   * ).CustomGasSettings} [customGasSettings] - overrides to use for gas params
   * instead of allowing this method to generate them
   * @param options
   * @returns {object} MetaMask state
   */
  async createSpeedUpTransaction(originalTxId, customGasSettings, options) {
    await this.txController.speedUpTransaction(
      originalTxId,
      customGasSettings,
      options,
    );
    const state = this.getState();
    return state;
  }

  async estimateGas(estimateGasParams) {
    return new Promise((resolve, reject) => {
      this.provider
        .request({
          method: 'eth_estimateGas',
          params: [estimateGasParams],
        })
        .then((result) => resolve(result.toString(16)))
        .catch((err) => reject(err));
    });
  }

  handleWatchAssetRequest = ({ asset, type, origin, networkClientId }) => {
    switch (type) {
      case ERC20:
        return this.tokensController.watchAsset({
          asset,
          type,
          networkClientId,
        });
      case ERC721:
      case ERC1155:
        return this.nftController.watchNft(asset, type, origin);
      default:
        throw new Error(`Asset type ${type} not supported`);
    }
  };

  async updateSecurityAlertResponse(
    method,
    securityAlertId,
    securityAlertResponse,
  ) {
    await updateSecurityAlertResponse({
      appStateController: this.appStateController,
      method,
      securityAlertId,
      securityAlertResponse,
      signatureController: this.signatureController,
      transactionController: this.txController,
    });
  }

  //=============================================================================
  // PASSWORD MANAGEMENT
  //=============================================================================

  /**
   * Allows a user to begin the seed phrase recovery process.
   */
  markPasswordForgotten() {
    this.preferencesController.setPasswordForgotten(true);
    this.sendUpdate();
  }

  /**
   * Allows a user to end the seed phrase recovery process.
   */
  unMarkPasswordForgotten() {
    this.preferencesController.setPasswordForgotten(false);
    this.sendUpdate();
  }

  //=============================================================================
  // SETUP
  //=============================================================================

  /**
   * A runtime.MessageSender object, as provided by the browser:
   *
   * @see https://developer.mozilla.org/en-US/docs/Mozilla/Add-ons/WebExtensions/API/runtime/MessageSender
   * @typedef {object} MessageSender
   * @property {string} - The URL of the page or frame hosting the script that sent the message.
   */

  /**
   * A Snap sender object.
   *
   * @typedef {object} SnapSender
   * @property {string} snapId - The ID of the snap.
   */

  /**
   * Used to create a multiplexed stream for connecting to an untrusted context
   * like a Dapp or other extension.
   *
   * @param options - Options bag.
   * @param {ReadableStream} options.connectionStream - The Duplex stream to connect to.
   * @param {MessageSender | SnapSender} options.sender - The sender of the messages on this stream.
   * @param {string} [options.subjectType] - The type of the sender, i.e. subject.
   */
  setupUntrustedCommunicationEip1193({
    connectionStream,
    sender,
    subjectType,
  }) {
    if (sender.url) {
      if (this.onboardingController.state.completedOnboarding) {
        if (this.preferencesController.state.usePhishDetect) {
          const { hostname } = new URL(sender.url);
          this.phishingController.maybeUpdateState();
          // Check if new connection is blocked if phishing detection is on
          const phishingTestResponse = this.phishingController.test(sender.url);
          if (phishingTestResponse?.result) {
            this.sendPhishingWarning(connectionStream, hostname);
            this.metaMetricsController.trackEvent({
              event: MetaMetricsEventName.PhishingPageDisplayed,
              category: MetaMetricsEventCategory.Phishing,
              properties: {
                url: hostname,
              },
            });
            return;
          }
        }
      }
    }

    let inputSubjectType;
    if (subjectType) {
      inputSubjectType = subjectType;
    } else if (sender.id && sender.id !== this.extension.runtime.id) {
      inputSubjectType = SubjectType.Extension;
    } else {
      inputSubjectType = SubjectType.Website;
    }

    // setup multiplexing
    const mux = setupMultiplex(connectionStream);

    // messages between inpage and background
    this.setupProviderConnectionEip1193(
      mux.createStream('metamask-provider'),
      sender,
      inputSubjectType,
    );

    // TODO:LegacyProvider: Delete
    if (sender.url) {
      // legacy streams
      this.setupPublicConfig(mux.createStream('publicConfig'));
    }
  }

  /**
   * Used to create a CAIP stream for connecting to an untrusted context.
   *
   * @param options - Options bag.
   * @param {ReadableStream} options.connectionStream - The Duplex stream to connect to.
   * @param {MessageSender | SnapSender} options.sender - The sender of the messages on this stream.
   * @param {string} [options.subjectType] - The type of the sender, i.e. subject.
   */

  setupUntrustedCommunicationCaip({ connectionStream, sender, subjectType }) {
    let inputSubjectType;
    if (subjectType) {
      inputSubjectType = subjectType;
    } else if (sender.id && sender.id !== this.extension.runtime.id) {
      inputSubjectType = SubjectType.Extension;
    } else {
      inputSubjectType = SubjectType.Website;
    }

    const caipStream = createCaipStream(connectionStream);

    // messages between subject and background
    this.setupProviderConnectionCaip(caipStream, sender, inputSubjectType);
  }

  /**
   * Used to create a multiplexed stream for connecting to a trusted context,
   * like our own user interfaces, which have the provider APIs, but also
   * receive the exported API from this controller, which includes trusted
   * functions, like the ability to approve transactions or sign messages.
   *
   * @param {*} connectionStream - The duplex stream to connect to.
   * @param {MessageSender} sender - The sender of the messages on this stream
   */
  setupTrustedCommunication(connectionStream, sender) {
    // setup multiplexing
    const mux = setupMultiplex(connectionStream);
    // connect features
    this.setupControllerConnection(mux.createStream('controller'));
    this.setupProviderConnectionEip1193(
      mux.createStream('provider'),
      sender,
      SubjectType.Internal,
    );
  }

  /**
   * Used to create a multiplexed stream for connecting to the phishing warning page.
   *
   * @param options - Options bag.
   * @param {ReadableStream} options.connectionStream - The Duplex stream to connect to.
   */
  setupPhishingCommunication({ connectionStream }) {
    const { usePhishDetect } = this.preferencesController.state;

    if (!usePhishDetect) {
      return;
    }

    // setup multiplexing
    const mux = setupMultiplex(connectionStream);
    const phishingStream = mux.createStream(PHISHING_SAFELIST);

    // set up postStream transport
    phishingStream.on(
      'data',
      createMetaRPCHandler(
        {
          safelistPhishingDomain: this.safelistPhishingDomain.bind(this),
          backToSafetyPhishingWarning:
            this.backToSafetyPhishingWarning.bind(this),
        },
        phishingStream,
      ),
    );
  }

  setUpCookieHandlerCommunication({ connectionStream }) {
    const {
      metaMetricsId,
      dataCollectionForMarketing,
      participateInMetaMetrics,
    } = this.metaMetricsController.state;

    if (
      metaMetricsId &&
      dataCollectionForMarketing &&
      participateInMetaMetrics
    ) {
      // setup multiplexing
      const mux = setupMultiplex(connectionStream);
      const metamaskCookieHandlerStream = mux.createStream(
        METAMASK_COOKIE_HANDLER,
      );
      // set up postStream transport
      metamaskCookieHandlerStream.on(
        'data',
        createMetaRPCHandler(
          {
            getCookieFromMarketingPage:
              this.getCookieFromMarketingPage.bind(this),
          },
          metamaskCookieHandlerStream,
        ),
      );
    }
  }

  getCookieFromMarketingPage(data) {
    const { ga_client_id: cookieId } = data;
    this.metaMetricsController.setMarketingCampaignCookieId(cookieId);
  }

  /**
   * Called when we detect a suspicious domain. Requests the browser redirects
   * to our anti-phishing page.
   *
   * @private
   * @param {*} connectionStream - The duplex stream to the per-page script,
   * for sending the reload attempt to.
   * @param {string} hostname - The hostname that triggered the suspicion.
   */
  sendPhishingWarning(connectionStream, hostname) {
    const mux = setupMultiplex(connectionStream);
    const phishingStream = mux.createStream('phishing');
    phishingStream.write({ hostname });
  }

  /**
   * A method for providing our API over a stream using JSON-RPC.
   *
   * @param {*} outStream - The stream to provide our API over.
   */
  setupControllerConnection(outStream) {
    const patchStore = new PatchStore(this.memStore);
    let uiReady = false;

    const handleUpdate = () => {
      if (!isStreamWritable(outStream) || !uiReady) {
        return;
      }

      const patches = patchStore.flushPendingPatches();

      outStream.write({
        jsonrpc: '2.0',
        method: 'sendUpdate',
        params: [patches],
      });
    };

    const api = {
      ...this.getApi(),
      ...this.controllerApi,
      startPatches: () => {
        uiReady = true;
        handleUpdate();
      },
      getStatePatches: () => patchStore.flushPendingPatches(),
    };

    this.on('update', handleUpdate);

    // report new active controller connection
    this.activeControllerConnections += 1;
    this.emit('controllerConnectionChanged', this.activeControllerConnections);

    // set up postStream transport
    outStream.on('data', createMetaRPCHandler(api, outStream));

    const startUISync = () => {
      if (!isStreamWritable(outStream)) {
        return;
      }
      // send notification to client-side
      outStream.write({
        jsonrpc: '2.0',
        method: 'startUISync',
      });
    };

    if (this.startUISync) {
      startUISync();
    } else {
      this.once('startUISync', startUISync);
    }

    const outstreamEndHandler = () => {
      if (!outStream.mmFinished) {
        this.activeControllerConnections -= 1;
        this.emit(
          'controllerConnectionChanged',
          this.activeControllerConnections,
        );
        outStream.mmFinished = true;
        this.removeListener('update', handleUpdate);
        patchStore.destroy();
      }
    };

    // The presence of both of the below handlers may be redundant.
    // After upgrading metamask/object-multiples to v2.0.0, which included
    // an upgrade of readable-streams from v2 to v3, we saw that the
    // `outStream.on('end'` handler was almost never being called. This seems to
    // related to how v3 handles errors vs how v2 handles errors; there
    // are "premature close" errors in both cases, although in the case
    // of v2 they don't prevent `outStream.on('end'` from being called.
    // At the time that this comment was committed, it was known that we
    // need to investigate and resolve the underlying error, however,
    // for expediency, we are not addressing them at this time. Instead, we
    // can observe that `readableStream.finished` preserves the same
    // functionality as we had when we relied on readable-stream v2. Meanwhile,
    // the `outStream.on('end')` handler was observed to have been called at least once.
    // In an abundance of caution to prevent against unexpected future behavioral changes in
    // streams implementations, we redundantly use multiple paths to attach the same event handler.
    // The outstreamEndHandler therefore needs to be idempotent, which introduces the `mmFinished` property.

    outStream.mmFinished = false;
    finished(outStream, outstreamEndHandler);
    outStream.once('close', outstreamEndHandler);
    outStream.once('end', outstreamEndHandler);
  }

  /**
   * A method for serving our ethereum provider over a given stream.
   *
   * @param {*} outStream - The stream to provide over.
   * @param {MessageSender | SnapSender} sender - The sender of the messages on this stream
   * @param {SubjectType} subjectType - The type of the sender, i.e. subject.
   */
  setupProviderConnectionEip1193(outStream, sender, subjectType) {
    let origin;
    if (subjectType === SubjectType.Internal) {
      origin = ORIGIN_METAMASK;
    } else if (subjectType === SubjectType.Snap) {
      origin = sender.snapId;
    } else {
      origin = new URL(sender.url).origin;
    }

    if (sender.id && sender.id !== this.extension.runtime.id) {
      this.subjectMetadataController.addSubjectMetadata({
        origin,
        extensionId: sender.id,
        subjectType: SubjectType.Extension,
      });
    }

    let tabId;
    if (sender.tab && sender.tab.id) {
      tabId = sender.tab.id;
    }

    let mainFrameOrigin = origin;
    if (sender.tab && sender.tab.url) {
      // If sender origin is an iframe, then get the top-level frame's origin
      mainFrameOrigin = new URL(sender.tab.url).origin;
    }

    const engine = this.setupProviderEngineEip1193({
      origin,
      sender,
      subjectType,
      tabId,
      mainFrameOrigin,
    });

    const dupeReqFilterStream = createDupeReqFilterStream();

    // setup connection
    const providerStream = createEngineStream({ engine });

    const connectionId = this.addConnection(origin, { engine });

    pipeline(
      outStream,
      dupeReqFilterStream,
      providerStream,
      outStream,
      (err) => {
        // handle any middleware cleanup
        engine.destroy();
        connectionId && this.removeConnection(origin, connectionId);
        // For context and todos related to the error message match, see https://github.com/MetaMask/metamask-extension/issues/26337
        if (err && !err.message?.match('Premature close')) {
          log.error(err);
        }
      },
    );

    // Used to show wallet liveliness to the provider
    if (subjectType !== SubjectType.Internal) {
      this._notifyChainChangeForConnection({ engine }, origin);
    }
  }

  /**
   * A method for serving our CAIP provider over a given stream.
   *
   * @param {*} outStream - The stream to provide over.
   * @param {MessageSender | SnapSender} sender - The sender of the messages on this stream
   * @param {SubjectType} subjectType - The type of the sender, i.e. subject.
   */
  setupProviderConnectionCaip(outStream, sender, subjectType) {
    let origin;
    if (subjectType === SubjectType.Internal) {
      origin = ORIGIN_METAMASK;
    } else if (subjectType === SubjectType.Snap) {
      origin = sender.snapId;
    } else {
      origin = new URL(sender.url).origin;
    }

    if (sender.id && sender.id !== this.extension.runtime.id) {
      this.subjectMetadataController.addSubjectMetadata({
        origin,
        extensionId: sender.id,
        subjectType: SubjectType.Extension,
      });
    }

    let tabId;
    if (sender.tab && sender.tab.id) {
      tabId = sender.tab.id;
    }

    const engine = this.setupProviderEngineCaip({
      origin,
      tabId,
    });

    const dupeReqFilterStream = createDupeReqFilterStream();

    // setup connection
    const providerStream = createEngineStream({ engine });

    const connectionId = this.addConnection(origin, { engine });

    pipeline(
      outStream,
      dupeReqFilterStream,
      providerStream,
      outStream,
      (err) => {
        // handle any middleware cleanup
        engine._middleware.forEach((mid) => {
          if (mid.destroy && typeof mid.destroy === 'function') {
            mid.destroy();
          }
        });
        connectionId && this.removeConnection(origin, connectionId);
        if (err) {
          log.error(err);
        }
      },
    );

    // Used to show wallet liveliness to the provider
    if (subjectType !== SubjectType.Internal) {
      this._notifyChainChangeForConnection({ engine }, origin);
    }
  }

  /**
   * A method for creating an ethereum provider that is safely restricted for the requesting subject.
   *
   * @param {object} options - Provider engine options
   * @param {string} options.origin - The origin of the sender
   * @param {MessageSender | SnapSender} options.sender - The sender object.
   * @param {string} options.subjectType - The type of the sender subject.
   * @param {tabId} [options.tabId] - The tab ID of the sender - if the sender is within a tab
   * @param {mainFrameOrigin} [options.mainFrameOrigin] - The origin of the main frame if the sender is an iframe
   */
  setupProviderEngineEip1193({
    origin,
    subjectType,
    sender,
    tabId,
    mainFrameOrigin,
  }) {
    const engine = new JsonRpcEngine();

    // Append origin to each request
    engine.push(createOriginMiddleware({ origin }));

    // Append mainFrameOrigin to each request if present
    if (mainFrameOrigin) {
      engine.push(createMainFrameOriginMiddleware({ mainFrameOrigin }));
    }

    // Append selectedNetworkClientId to each request
    engine.push(createSelectedNetworkMiddleware(this.controllerMessenger));

    // Add a middleware that will switch chain on each request (as needed)
    const requestQueueMiddleware = createQueuedRequestMiddleware({
      enqueueRequest: this.queuedRequestController.enqueueRequest.bind(
        this.queuedRequestController,
      ),
      shouldEnqueueRequest: (request) => {
        return methodsThatShouldBeEnqueued.includes(request.method);
      },
      // This will be removed once we can actually remove useRequestQueue state
      // i.e. unrevert https://github.com/MetaMask/core/pull/5065
      useRequestQueue: () => true,
    });
    engine.push(requestQueueMiddleware);

    // If the origin is not in the selectedNetworkController's `domains` state
    // when the provider engine is created, the selectedNetworkController will
    // fetch the globally selected networkClient from the networkController and wrap
    // it in a proxy which can be switched to use its own state if/when the origin
    // is added to the `domains` state
    const proxyClient =
      this.selectedNetworkController.getProviderAndBlockTracker(origin);

    // We create the filter and subscription manager middleware now, but they will
    // be inserted into the engine later.
    const filterMiddleware = createFilterMiddleware(proxyClient);
    const subscriptionManager = createSubscriptionManager(proxyClient);
    subscriptionManager.events.on('notification', (message) =>
      engine.emit('notification', message),
    );

    // Append tabId to each request if it exists
    if (tabId) {
      engine.push(createTabIdMiddleware({ tabId }));
    }

    engine.push(createLoggerMiddleware({ origin }));
    engine.push(this.permissionLogController.createMiddleware());

    if (origin === BaseUrl.Portfolio) {
      engine.push(createTxVerificationMiddleware(this.networkController));
    }

    engine.push(createTracingMiddleware());

    engine.push(
      createOriginThrottlingMiddleware({
        getThrottledOriginState:
          this.appStateController.getThrottledOriginState.bind(
            this.appStateController,
          ),
        updateThrottledOriginState:
          this.appStateController.updateThrottledOriginState.bind(
            this.appStateController,
          ),
      }),
    );

    engine.push(
      createPPOMMiddleware(
        this.ppomController,
        this.preferencesController,
        this.networkController,
        this.appStateController,
        this.accountsController,
        this.updateSecurityAlertResponse.bind(this),
      ),
    );

    engine.push(
      createRPCMethodTrackingMiddleware({
        getAccountType: this.getAccountType.bind(this),
        getDeviceModel: this.getDeviceModel.bind(this),
        getHardwareTypeForMetric: this.getHardwareTypeForMetric.bind(this),
        snapAndHardwareMessenger: this.controllerMessenger.getRestricted({
          name: 'SnapAndHardwareMessenger',
          allowedActions: [
            'KeyringController:getKeyringForAccount',
            'SnapController:get',
            'AccountsController:getSelectedAccount',
          ],
        }),
        appStateController: this.appStateController,
        metaMetricsController: this.metaMetricsController,
      }),
    );

    engine.push(createUnsupportedMethodMiddleware());

    // Legacy RPC methods that need to be implemented _ahead of_ the permission
    // middleware.
    engine.push(
      createEthAccountsMethodMiddleware({
        getAccounts: this.getPermittedAccounts.bind(this, origin),
      }),
    );

    if (subjectType !== SubjectType.Internal) {
      engine.push(
        this.permissionController.createPermissionMiddleware({
          origin,
        }),
      );
    }

    if (subjectType === SubjectType.Website) {
      engine.push(
        createOnboardingMiddleware({
          location: sender.url,
          registerOnboarding: this.onboardingController.registerOnboarding,
        }),
      );
    }

    // EVM requests and eth permissions should not be passed to non-EVM accounts
    // this middleware intercepts these requests and returns an error.
    engine.push(
      createEvmMethodsToNonEvmAccountReqFilterMiddleware({
        messenger: this.controllerMessenger.getRestricted({
          name: 'EvmMethodsToNonEvmAccountFilterMessenger',
          allowedActions: ['AccountsController:getSelectedAccount'],
        }),
      }),
    );

    // Unrestricted/permissionless RPC method implementations.
    // They must nevertheless be placed _behind_ the permission middleware.
    engine.push(
      createEip1193MethodMiddleware({
        subjectType,

        // Miscellaneous
        addSubjectMetadata:
          this.subjectMetadataController.addSubjectMetadata.bind(
            this.subjectMetadataController,
          ),
        metamaskState: this.getState(),
        getProviderState: this.getProviderState.bind(this),
        getUnlockPromise: this.appStateController.getUnlockPromise.bind(
          this.appStateController,
        ),
        handleWatchAssetRequest: this.handleWatchAssetRequest.bind(this),
        requestUserApproval:
          this.approvalController.addAndShowApprovalRequest.bind(
            this.approvalController,
          ),
        sendMetrics: this.metaMetricsController.trackEvent.bind(
          this.metaMetricsController,
        ),
        // Permission-related
        getAccounts: this.getPermittedAccounts.bind(this, origin),
        getCaip25PermissionFromLegacyPermissionsForOrigin:
          this.getCaip25PermissionFromLegacyPermissions.bind(this, origin),
        getPermissionsForOrigin: this.permissionController.getPermissions.bind(
          this.permissionController,
          origin,
        ),
        requestPermittedChainsPermissionIncrementalForOrigin: (options) =>
          this.requestPermittedChainsPermissionIncremental({
            ...options,
            origin,
          }),
        requestPermissionsForOrigin: (requestedPermissions) =>
          this.permissionController.requestPermissions(
            { origin },
            requestedPermissions,
          ),
        revokePermissionsForOrigin: (permissionKeys) => {
          try {
            this.permissionController.revokePermissions({
              [origin]: permissionKeys,
            });
          } catch (e) {
            // we dont want to handle errors here because
            // the revokePermissions api method should just
            // return `null` if the permissions were not
            // successfully revoked or if the permissions
            // for the origin do not exist
            console.log(e);
          }
        },
        getCaveat: ({ target, caveatType }) => {
          try {
            return this.permissionController.getCaveat(
              origin,
              target,
              caveatType,
            );
          } catch (e) {
            if (e instanceof PermissionDoesNotExistError) {
              // suppress expected error in case that the origin
              // does not have the target permission yet
            } else {
              throw e;
            }
          }

          return undefined;
        },
        // network configuration-related
        setActiveNetwork: async (networkClientId) => {
          await this.networkController.setActiveNetwork(networkClientId);
          // if the origin has the CAIP-25 permission
          // we set per dapp network selection state
          if (
            this.permissionController.hasPermission(
              origin,
              Caip25EndowmentPermissionName,
            )
          ) {
            this.selectedNetworkController.setNetworkClientIdForDomain(
              origin,
              networkClientId,
            );
          }
        },
        addNetwork: this.networkController.addNetwork.bind(
          this.networkController,
        ),
        updateNetwork: this.networkController.updateNetwork.bind(
          this.networkController,
        ),
        getNetworkConfigurationByChainId:
          this.networkController.getNetworkConfigurationByChainId.bind(
            this.networkController,
          ),
        setTokenNetworkFilter: (chainId) => {
          const { tokenNetworkFilter } =
            this.preferencesController.getPreferences();
          if (chainId && Object.keys(tokenNetworkFilter).length === 1) {
            this.preferencesController.setPreference('tokenNetworkFilter', {
              [chainId]: true,
            });
          }
        },
        getCurrentChainIdForDomain: (domain) => {
          const networkClientId =
            this.selectedNetworkController.getNetworkClientIdForDomain(domain);
          const { chainId } =
            this.networkController.getNetworkConfigurationByNetworkClientId(
              networkClientId,
            );
          return chainId;
        },

        // Web3 shim-related
        getWeb3ShimUsageState: this.alertController.getWeb3ShimUsageState.bind(
          this.alertController,
        ),
        setWeb3ShimUsageRecorded:
          this.alertController.setWeb3ShimUsageRecorded.bind(
            this.alertController,
          ),
        updateCaveat: this.permissionController.updateCaveat.bind(
          this.permissionController,
          origin,
        ),

        ///: BEGIN:ONLY_INCLUDE_IF(build-mmi)
        handleMmiAuthenticate:
          this.institutionalFeaturesController.handleMmiAuthenticate.bind(
            this.institutionalFeaturesController,
          ),
        handleMmiCheckIfTokenIsPresent:
          this.mmiController.handleMmiCheckIfTokenIsPresent.bind(
            this.mmiController,
          ),
        handleMmiDashboardData: this.mmiController.handleMmiDashboardData.bind(
          this.mmiController,
        ),
        handleMmiSetAccountAndNetwork:
          this.mmiController.setAccountAndNetwork.bind(this.mmiController),
        handleMmiOpenAddHardwareWallet:
          this.mmiController.handleMmiOpenAddHardwareWallet.bind(
            this.mmiController,
          ),
        ///: END:ONLY_INCLUDE_IF
      }),
    );

    engine.push(
      createSnapsMethodMiddleware(subjectType === SubjectType.Snap, {
        clearSnapState: this.controllerMessenger.call.bind(
          this.controllerMessenger,
          'SnapController:clearSnapState',
          origin,
        ),
        getUnlockPromise: this.appStateController.getUnlockPromise.bind(
          this.appStateController,
        ),
        getSnaps: this.controllerMessenger.call.bind(
          this.controllerMessenger,
          'SnapController:getPermitted',
          origin,
        ),
        requestPermissions: async (requestedPermissions) =>
          await this.permissionController.requestPermissions(
            { origin },
            requestedPermissions,
          ),
        getPermissions: this.permissionController.getPermissions.bind(
          this.permissionController,
          origin,
        ),
        getSnapFile: this.controllerMessenger.call.bind(
          this.controllerMessenger,
          'SnapController:getFile',
          origin,
        ),
        getSnapState: this.controllerMessenger.call.bind(
          this.controllerMessenger,
          'SnapController:getSnapState',
          origin,
        ),
        updateSnapState: this.controllerMessenger.call.bind(
          this.controllerMessenger,
          'SnapController:updateSnapState',
          origin,
        ),
        installSnaps: this.controllerMessenger.call.bind(
          this.controllerMessenger,
          'SnapController:install',
          origin,
        ),
        invokeSnap: this.permissionController.executeRestrictedMethod.bind(
          this.permissionController,
          origin,
          RestrictedMethods.wallet_snap,
        ),
        getIsLocked: () => {
          return !this.appStateController.isUnlocked();
        },
        getInterfaceState: (...args) =>
          this.controllerMessenger.call(
            'SnapInterfaceController:getInterface',
            origin,
            ...args,
          ).state,
        getInterfaceContext: (...args) =>
          this.controllerMessenger.call(
            'SnapInterfaceController:getInterface',
            origin,
            ...args,
          ).context,
        createInterface: this.controllerMessenger.call.bind(
          this.controllerMessenger,
          'SnapInterfaceController:createInterface',
          origin,
        ),
        updateInterface: this.controllerMessenger.call.bind(
          this.controllerMessenger,
          'SnapInterfaceController:updateInterface',
          origin,
        ),
        resolveInterface: this.controllerMessenger.call.bind(
          this.controllerMessenger,
          'SnapInterfaceController:resolveInterface',
          origin,
        ),
        getSnap: this.controllerMessenger.call.bind(
          this.controllerMessenger,
          'SnapController:get',
        ),
        getAllSnaps: this.controllerMessenger.call.bind(
          this.controllerMessenger,
          'SnapController:getAll',
        ),
        getCurrencyRate: (currency) => {
          const rate = this.multichainRatesController.state.rates[currency];
          const { fiatCurrency } = this.multichainRatesController.state;

          if (!rate) {
            return undefined;
          }

          return {
            ...rate,
            currency: fiatCurrency,
          };
        },
        getEntropySources: () => {
          /**
           * @type {KeyringController['state']}
           */
          const state = this.controllerMessenger.call(
            'KeyringController:getState',
          );

          return state.keyrings
            .map((keyring, index) => {
              if (keyring.type === KeyringTypes.hd) {
                return {
                  id: state.keyringsMetadata[index].id,
                  name: state.keyringsMetadata[index].name,
                  type: 'mnemonic',
                  primary: index === 0,
                };
              }

              return null;
            })
            .filter(Boolean);
        },
        hasPermission: this.permissionController.hasPermission.bind(
          this.permissionController,
          origin,
        ),
        scheduleBackgroundEvent: (event) =>
          this.controllerMessenger.call(
            'CronjobController:scheduleBackgroundEvent',
            { ...event, snapId: origin },
          ),
        cancelBackgroundEvent: this.controllerMessenger.call.bind(
          this.controllerMessenger,
          'CronjobController:cancelBackgroundEvent',
          origin,
        ),
        getBackgroundEvents: this.controllerMessenger.call.bind(
          this.controllerMessenger,
          'CronjobController:getBackgroundEvents',
          origin,
        ),
        getNetworkConfigurationByChainId: this.controllerMessenger.call.bind(
          this.controllerMessenger,
          'NetworkController:getNetworkConfigurationByChainId',
        ),
        getNetworkClientById: this.controllerMessenger.call.bind(
          this.controllerMessenger,
          'NetworkController:getNetworkClientById',
        ),
        ///: BEGIN:ONLY_INCLUDE_IF(keyring-snaps)
        handleSnapRpcRequest: (args) =>
          this.handleSnapRequest({ ...args, origin }),
        getAllowedKeyringMethods: keyringSnapPermissionsBuilder(
          this.subjectMetadataController,
          origin,
        ),
        ///: END:ONLY_INCLUDE_IF
      }),
    );

    engine.push(filterMiddleware);
    engine.push(subscriptionManager.middleware);

    engine.push(this.metamaskMiddleware);

    engine.push(providerAsMiddleware(proxyClient.provider));

    return engine;
  }

  /**
   * A method for creating a CAIP provider that is safely restricted for the requesting subject.
   *
   * @param {object} options - Provider engine options
   * @param {string} options.origin - The origin of the sender
   * @param {tabId} [options.tabId] - The tab ID of the sender - if the sender is within a tab
   */
  setupProviderEngineCaip({ origin, tabId }) {
    const engine = new JsonRpcEngine();

    engine.push((request, _res, _next, end) => {
      console.log('CAIP request received', { origin, tabId, request });
      return end(new Error('CAIP RPC Pipeline not yet implemented.'));
    });

    return engine;
  }

  /**
   * TODO:LegacyProvider: Delete
   * A method for providing our public config info over a stream.
   * This includes info we like to be synchronous if possible, like
   * the current selected account, and network ID.
   *
   * Since synchronous methods have been deprecated in web3,
   * this is a good candidate for deprecation.
   *
   * @param {*} outStream - The stream to provide public config over.
   */
  setupPublicConfig(outStream) {
    const configStream = storeAsStream(this.publicConfigStore);

    pipeline(configStream, outStream, (err) => {
      configStream.destroy();
      // For context and todos related to the error message match, see https://github.com/MetaMask/metamask-extension/issues/26337
      if (err && !err.message?.match('Premature close')) {
        log.error(err);
      }
    });
  }

  /**
   * Adds a reference to a connection by origin. Ignores the 'metamask' origin.
   * Caller must ensure that the returned id is stored such that the reference
   * can be deleted later.
   *
   * @param {string} origin - The connection's origin string.
   * @param {object} options - Data associated with the connection
   * @param {object} options.engine - The connection's JSON Rpc Engine
   * @returns {string} The connection's id (so that it can be deleted later)
   */
  addConnection(origin, { engine }) {
    if (origin === ORIGIN_METAMASK) {
      return null;
    }

    if (!this.connections[origin]) {
      this.connections[origin] = {};
    }

    const id = nanoid();
    this.connections[origin][id] = {
      engine,
    };

    return id;
  }

  /**
   * Deletes a reference to a connection, by origin and id.
   * Ignores unknown origins.
   *
   * @param {string} origin - The connection's origin string.
   * @param {string} id - The connection's id, as returned from addConnection.
   */
  removeConnection(origin, id) {
    const connections = this.connections[origin];
    if (!connections) {
      return;
    }

    delete connections[id];

    if (Object.keys(connections).length === 0) {
      delete this.connections[origin];
    }
  }

  /**
   * Closes all connections for the given origin, and removes the references
   * to them.
   * Ignores unknown origins.
   *
   * @param {string} origin - The origin string.
   */
  removeAllConnections(origin) {
    const connections = this.connections[origin];
    if (!connections) {
      return;
    }

    Object.keys(connections).forEach((id) => {
      this.removeConnection(origin, id);
    });
  }

  /**
   * Causes the RPC engines associated with the connections to the given origin
   * to emit a notification event with the given payload.
   *
   * The caller is responsible for ensuring that only permitted notifications
   * are sent.
   *
   * Ignores unknown origins.
   *
   * @param {string} origin - The connection's origin string.
   * @param {unknown} payload - The event payload.
   */
  notifyConnections(origin, payload) {
    const connections = this.connections[origin];

    if (connections) {
      Object.values(connections).forEach((conn) => {
        if (conn.engine) {
          conn.engine.emit('notification', payload);
        }
      });
    }
  }

  /**
   * Causes the RPC engines associated with all connections to emit a
   * notification event with the given payload.
   *
   * If the "payload" parameter is a function, the payload for each connection
   * will be the return value of that function called with the connection's
   * origin.
   *
   * The caller is responsible for ensuring that only permitted notifications
   * are sent.
   *
   * @param {unknown} payload - The event payload, or payload getter function.
   */
  notifyAllConnections(payload) {
    const getPayload =
      typeof payload === 'function'
        ? (origin) => payload(origin)
        : () => payload;

    Object.keys(this.connections).forEach((origin) => {
      Object.values(this.connections[origin]).forEach(async (conn) => {
        try {
          this.notifyConnection(conn, await getPayload(origin));
        } catch (err) {
          console.error(err);
        }
      });
    });
  }

  /**
   * Causes the RPC engine for passed connection to emit a
   * notification event with the given payload.
   *
   * The caller is responsible for ensuring that only permitted notifications
   * are sent.
   *
   * @param {object} connection - Data associated with the connection
   * @param {object} connection.engine - The connection's JSON Rpc Engine
   * @param {unknown} payload - The event payload
   */
  notifyConnection(connection, payload) {
    try {
      if (connection.engine) {
        connection.engine.emit('notification', payload);
      }
    } catch (err) {
      console.error(err);
    }
  }

  // handlers

  /**
   * Handle a KeyringController update
   *
   * @param {object} state - the KC state
   * @returns {Promise<void>}
   * @private
   */
  async _onKeyringControllerUpdate(state) {
    const { keyrings } = state;

    // The accounts tracker only supports EVM addresses and the keyring
    // controller may pass non-EVM addresses, so we filter them out
    const addresses = keyrings
      .reduce((acc, { accounts }) => acc.concat(accounts), [])
      .filter(isEthAddress);

    if (!addresses.length) {
      return;
    }

    this.accountTrackerController.syncWithAddresses(addresses);
  }

  /**
   * Handle global application unlock.
   */
  _onUnlock() {
    this.unMarkPasswordForgotten();

    // In the current implementation, this handler is triggered by a
    // KeyringController event. Other controllers subscribe to the 'unlock'
    // event of the MetaMaskController itself.
    this.emit('unlock');
  }

  /**
   * Handle global application lock.
   */
  _onLock() {
    // In the current implementation, this handler is triggered by a
    // KeyringController event. Other controllers subscribe to the 'lock'
    // event of the MetaMaskController itself.
    this.emit('lock');
  }

  /**
   * Handle memory state updates.
   * - Ensure isClientOpenAndUnlocked is updated
   * - Notifies all connections with the new provider network state
   *   - The external providers handle diffing the state
   *
   * @param newState
   */
  _onStateUpdate(newState) {
    this.isClientOpenAndUnlocked = newState.isUnlocked && this._isClientOpen;
    this._notifyChainChange();
  }

  /**
   * Execute side effects of a removed account.
   *
   * @param {string} address - The address of the account to remove.
   */
  _onAccountRemoved(address) {
    // Remove all associated permissions
    this.removeAllAccountPermissions(address);

    ///: BEGIN:ONLY_INCLUDE_IF(build-mmi)
    this.custodyController.removeAccount(address);
    ///: END:ONLY_INCLUDE_IF(build-mmi)
  }

  // misc

  /**
   * A method for emitting the full MetaMask state to all registered listeners.
   *
   * @private
   */
  privateSendUpdate() {
    this.emit('update', this.getState());
  }

  /**
   * @returns {boolean} Whether the extension is unlocked.
   */
  isUnlocked() {
    return this.keyringController.state.isUnlocked;
  }

  //=============================================================================
  // MISCELLANEOUS
  //=============================================================================

  getExternalPendingTransactions(address) {
    return this.smartTransactionsController.getTransactions({
      addressFrom: address,
      status: 'pending',
    });
  }

  /**
   * The chain list is fetched live at runtime, falling back to a cache.
   * This preseeds the cache at startup with a static list provided at build.
   */
  async initializeChainlist() {
    const cacheKey = `cachedFetch:${CHAIN_SPEC_URL}`;
    const { cachedResponse } = (await getStorageItem(cacheKey)) || {};
    if (cachedResponse) {
      return;
    }
    await setStorageItem(cacheKey, {
      cachedResponse: rawChainData(),
      // Cached value is immediately invalidated
      cachedTime: 0,
    });
  }

  /**
   * Returns the nonce that will be associated with a transaction once approved
   *
   * @param {string} address - The hex string address for the transaction
   * @param networkClientId - The networkClientId to get the nonce lock with
   * @returns {Promise<number>}
   */
  async getPendingNonce(address, networkClientId) {
    const { nonceDetails, releaseLock } = await this.txController.getNonceLock(
      address,
      networkClientId,
    );

    const pendingNonce = nonceDetails.params.highestSuggested;

    releaseLock();
    return pendingNonce;
  }

  /**
   * Returns the next nonce according to the nonce-tracker
   *
   * @param {string} address - The hex string address for the transaction
   * @param networkClientId - The networkClientId to get the nonce lock with
   * @returns {Promise<number>}
   */
  async getNextNonce(address, networkClientId) {
    const nonceLock = await this.txController.getNonceLock(
      address,
      networkClientId,
    );
    nonceLock.releaseLock();
    return nonceLock.nextNonce;
  }

  /**
   * Throw an artificial error in a timeout handler for testing purposes.
   *
   * @param message - The error message.
   * @deprecated This is only mean to facilitiate E2E testing. We should not
   * use this for handling errors.
   */
  throwTestError(message) {
    setTimeout(() => {
      const error = new Error(message);
      error.name = 'TestError';
      throw error;
    });
  }

  /**
   * A method for setting BridgeStatusController event listeners
   */
  _addBridgeStatusControllerListeners() {
    this.controllerMessenger.subscribe(
      'BridgeStatusController:bridgeTransactionComplete',
      (payload) =>
        handleBridgeTransactionComplete(payload, {
          backgroundState: this.getState(),
          trackEvent: this.metaMetricsController.trackEvent.bind(
            this.metaMetricsController,
          ),
        }),
    );

    this.controllerMessenger.subscribe(
      'BridgeStatusController:bridgeTransactionFailed',
      (payload) =>
        handleBridgeTransactionFailed(payload, {
          backgroundState: this.getState(),
          trackEvent: this.metaMetricsController.trackEvent.bind(
            this.metaMetricsController,
          ),
        }),
    );
    // Putting these TransactionController listeners here to keep it colocated with the other bridge events
    this.controllerMessenger.subscribe(
      'TransactionController:transactionFailed',
      (payload) => {
        if (payload.transactionMeta.type === TransactionType.bridge) {
          handleTransactionFailedTypeBridge(payload, {
            backgroundState: this.getState(),
            trackEvent: this.metaMetricsController.trackEvent.bind(
              this.metaMetricsController,
            ),
          });
        }
      },
    );
  }

  getTransactionMetricsRequest() {
    const controllerActions = {
      // Metametrics Actions
      createEventFragment: this.metaMetricsController.createEventFragment.bind(
        this.metaMetricsController,
      ),
      finalizeEventFragment:
        this.metaMetricsController.finalizeEventFragment.bind(
          this.metaMetricsController,
        ),
      getEventFragmentById:
        this.metaMetricsController.getEventFragmentById.bind(
          this.metaMetricsController,
        ),
      getParticipateInMetrics: () =>
        this.metaMetricsController.state.participateInMetaMetrics,
      trackEvent: this.metaMetricsController.trackEvent.bind(
        this.metaMetricsController,
      ),
      updateEventFragment: this.metaMetricsController.updateEventFragment.bind(
        this.metaMetricsController,
      ),
      // Other dependencies
      getAccountType: this.getAccountType.bind(this),
      getDeviceModel: this.getDeviceModel.bind(this),
      getHardwareTypeForMetric: this.getHardwareTypeForMetric.bind(this),
      getEIP1559GasFeeEstimates:
        this.gasFeeController.fetchGasFeeEstimates.bind(this.gasFeeController),
      getSelectedAddress: () =>
        this.accountsController.getSelectedAccount().address,
      getTokenStandardAndDetails: this.getTokenStandardAndDetails.bind(this),
      getTransaction: (id) =>
        this.txController.state.transactions.find((tx) => tx.id === id),
      getIsSmartTransaction: () => {
        return getIsSmartTransaction(this._getMetaMaskState());
      },
      getSmartTransactionByMinedTxHash: (txHash) => {
        return this.smartTransactionsController.getSmartTransactionByMinedTxHash(
          txHash,
        );
      },
      getMethodData: (data) => {
        if (!data) {
          return null;
        }
        const { knownMethodData, use4ByteResolution } =
          this.preferencesController.state;
        const prefixedData = addHexPrefix(data);
        return getMethodDataName(
          knownMethodData,
          use4ByteResolution,
          prefixedData,
          this.preferencesController.addKnownMethodData.bind(
            this.preferencesController,
          ),
          this.provider,
        );
      },
      getIsConfirmationAdvancedDetailsOpen: () => {
        return this.preferencesController.state.preferences
          .showConfirmationAdvancedDetails;
      },
    };
    return {
      ...controllerActions,
      snapAndHardwareMessenger: this.controllerMessenger.getRestricted({
        name: 'SnapAndHardwareMessenger',
        allowedActions: [
          'KeyringController:getKeyringForAccount',
          'SnapController:get',
          'AccountsController:getSelectedAccount',
        ],
      }),
      provider: this.provider,
    };
  }

  toggleExternalServices(useExternal) {
    this.preferencesController.toggleExternalServices(useExternal);
    this.tokenListController.updatePreventPollingOnNetworkRestart(!useExternal);
    if (useExternal) {
      this.tokenDetectionController.enable();
      this.gasFeeController.enableNonRPCGasFeeApis();
    } else {
      this.tokenDetectionController.disable();
      this.gasFeeController.disableNonRPCGasFeeApis();
    }
  }

  //=============================================================================
  // CONFIG
  //=============================================================================

  /**
   * Sets the Ledger Live preference to use for Ledger hardware wallet support
   *
   * @param keyring
   * @deprecated This method is deprecated and will be removed in the future.
   * Only webhid connections are supported in chrome and u2f in firefox.
   */
  async setLedgerTransportPreference(keyring) {
    const transportType = window.navigator.hid
      ? LedgerTransportTypes.webhid
      : LedgerTransportTypes.u2f;

    if (keyring?.updateTransportMethod) {
      return keyring.updateTransportMethod(transportType).catch((e) => {
        throw e;
      });
    }

    return undefined;
  }

  /**
   * A method for initializing storage the first time.
   *
   * @param {object} initState - The default state to initialize with.
   * @private
   */
  recordFirstTimeInfo(initState) {
    if (!('firstTimeInfo' in initState)) {
      const version = process.env.METAMASK_VERSION;
      initState.firstTimeInfo = {
        version,
        date: Date.now(),
      };
    }
  }

  // TODO: Replace isClientOpen methods with `controllerConnectionChanged` events.
  /* eslint-disable accessor-pairs */
  /**
   * A method for recording whether the MetaMask user interface is open or not.
   *
   * @param {boolean} open
   */
  set isClientOpen(open) {
    this._isClientOpen = open;
  }
  /* eslint-enable accessor-pairs */

  /**
   * A method that is called by the background when all instances of metamask are closed.
   * Currently used to stop controller polling.
   */
  onClientClosed() {
    try {
      this.gasFeeController.stopAllPolling();
      this.currencyRateController.stopAllPolling();
      this.tokenRatesController.stopAllPolling();
      this.tokenDetectionController.stopAllPolling();
      this.tokenListController.stopAllPolling();
      this.tokenBalancesController.stopAllPolling();
      this.appStateController.clearPollingTokens();
      this.accountTrackerController.stopAllPolling();
    } catch (error) {
      console.error(error);
    }
  }

  /**
   * A method that is called by the background when a particular environment type is closed (fullscreen, popup, notification).
   * Currently used to stop polling controllers for only that environement type
   *
   * @param environmentType
   */
  onEnvironmentTypeClosed(environmentType) {
    const appStatePollingTokenType =
      POLLING_TOKEN_ENVIRONMENT_TYPES[environmentType];
    const pollingTokensToDisconnect =
      this.appStateController.state[appStatePollingTokenType];
    pollingTokensToDisconnect.forEach((pollingToken) => {
      // We don't know which controller the token is associated with, so try them all.
      // Consider storing the tokens per controller in state instead.
      this.gasFeeController.stopPollingByPollingToken(pollingToken);
      this.currencyRateController.stopPollingByPollingToken(pollingToken);
      this.tokenRatesController.stopPollingByPollingToken(pollingToken);
      this.tokenDetectionController.stopPollingByPollingToken(pollingToken);
      this.tokenListController.stopPollingByPollingToken(pollingToken);
      this.tokenBalancesController.stopPollingByPollingToken(pollingToken);
      this.accountTrackerController.stopPollingByPollingToken(pollingToken);
      this.appStateController.removePollingToken(
        pollingToken,
        appStatePollingTokenType,
      );
    });
  }

  /**
   * Adds a domain to the PhishingController safelist
   *
   * @param {string} origin - the domain to safelist
   */
  safelistPhishingDomain(origin) {
    this.metaMetricsController.trackEvent({
      category: MetaMetricsEventCategory.Phishing,
      event: MetaMetricsEventName.ProceedAnywayClicked,
      properties: {
        url: origin,
        referrer: {
          url: origin,
        },
      },
    });

    return this.phishingController.bypass(origin);
  }

  async backToSafetyPhishingWarning() {
    const portfolioBaseURL = process.env.PORTFOLIO_URL;
    const portfolioURL = `${portfolioBaseURL}/?metamaskEntry=phishing_page_portfolio_button`;

    this.metaMetricsController.trackEvent({
      category: MetaMetricsEventCategory.Navigation,
      event: MetaMetricsEventName.PortfolioLinkClicked,
      properties: {
        location: 'phishing_page',
        text: 'Back to safety',
      },
    });

    await this.platform.switchToAnotherURL(undefined, portfolioURL);
  }

  /**
   * Locks MetaMask
   */
  setLocked() {
    return this.keyringController.setLocked();
  }

  removePermissionsFor = (subjects) => {
    try {
      this.permissionController.revokePermissions(subjects);
    } catch (exp) {
      if (!(exp instanceof PermissionsRequestNotFoundError)) {
        throw exp;
      }
    }
  };

  updateCaveat = (origin, target, caveatType, caveatValue) => {
    try {
      this.controllerMessenger.call(
        'PermissionController:updateCaveat',
        origin,
        target,
        caveatType,
        caveatValue,
      );
    } catch (exp) {
      if (!(exp instanceof PermissionsRequestNotFoundError)) {
        throw exp;
      }
    }
  };

  updateNetworksList = (chainIds) => {
    try {
      this.networkOrderController.updateNetworksList(chainIds);
    } catch (err) {
      log.error(err.message);
      throw err;
    }
  };

  updateAccountsList = (pinnedAccountList) => {
    try {
      this.accountOrderController.updateAccountsList(pinnedAccountList);
    } catch (err) {
      log.error(err.message);
      throw err;
    }
  };

  updateHiddenAccountsList = (hiddenAccountList) => {
    try {
      this.accountOrderController.updateHiddenAccountsList(hiddenAccountList);
    } catch (err) {
      log.error(err.message);
      throw err;
    }
  };

  rejectPermissionsRequest = (requestId) => {
    try {
      this.permissionController.rejectPermissionsRequest(requestId);
    } catch (exp) {
      if (!(exp instanceof PermissionsRequestNotFoundError)) {
        throw exp;
      }
    }
  };

  acceptPermissionsRequest = (request) => {
    try {
      this.permissionController.acceptPermissionsRequest(request);
    } catch (exp) {
      if (!(exp instanceof PermissionsRequestNotFoundError)) {
        throw exp;
      }
    }
  };

  resolvePendingApproval = async (id, value, options) => {
    try {
      await this.approvalController.accept(id, value, options);
    } catch (exp) {
      if (!(exp instanceof ApprovalRequestNotFoundError)) {
        throw exp;
      }
    }
  };

  rejectPendingApproval = (id, error) => {
    try {
      this.approvalController.reject(
        id,
        new JsonRpcError(error.code, error.message, error.data),
      );
    } catch (exp) {
      if (!(exp instanceof ApprovalRequestNotFoundError)) {
        throw exp;
      }
    }
  };

  rejectAllPendingApprovals() {
    const deleteInterface = (id) =>
      this.controllerMessenger.call(
        'SnapInterfaceController:deleteInterface',
        id,
      );

    rejectAllApprovals({
      approvalController: this.approvalController,
      deleteInterface,
    });
  }

  async _onAccountChange(newAddress) {
    const permittedAccountsMap = getPermittedAccountsByOrigin(
      this.permissionController.state,
    );

    for (const [origin, accounts] of permittedAccountsMap.entries()) {
      if (accounts.includes(newAddress)) {
        this._notifyAccountsChange(origin, accounts);
      }
    }

    await this.txController.updateIncomingTransactions([
      this.#getGlobalChainId(),
    ]);
  }

  _notifyAccountsChange(origin, newAccounts) {
    this.notifyConnections(origin, {
      method: NOTIFICATION_NAMES.accountsChanged,
      // This should be the same as the return value of `eth_accounts`,
      // namely an array of the current / most recently selected Ethereum
      // account.
      params:
        newAccounts.length < 2
          ? // If the length is 1 or 0, the accounts are sorted by definition.
            newAccounts
          : // If the length is 2 or greater, we have to execute
            // `eth_accounts` vi this method.
            this.getPermittedAccounts(origin),
    });

    this.permissionLogController.updateAccountsHistory(origin, newAccounts);
  }

  async _notifyChainChange() {
    this.notifyAllConnections(async (origin) => ({
      method: NOTIFICATION_NAMES.chainChanged,
      params: await this.getProviderNetworkState(origin),
    }));
  }

  async _notifyChainChangeForConnection(connection, origin) {
    this.notifyConnection(connection, {
      method: NOTIFICATION_NAMES.chainChanged,
      params: await this.getProviderNetworkState(origin),
    });
  }

  /**
   * @deprecated
   * Controllers should subscribe to messenger events internally rather than relying on the client.
   * @param transactionMeta - Metadata for the transaction.
   */
  async _onFinishedTransaction(transactionMeta) {
    if (
      ![TransactionStatus.confirmed, TransactionStatus.failed].includes(
        transactionMeta.status,
      )
    ) {
      return;
    }

    await this._createTransactionNotifcation(transactionMeta);
    await this._updateNFTOwnership(transactionMeta);
    this._trackTransactionFailure(transactionMeta);
    await this.tokenBalancesController.updateBalancesByChainId({
      chainId: transactionMeta.chainId,
    });
  }

  async _createTransactionNotifcation(transactionMeta) {
    const { chainId } = transactionMeta;
    let rpcPrefs = {};

    if (chainId) {
      const networkConfiguration =
        this.networkController.state.networkConfigurationsByChainId?.[chainId];

      const blockExplorerUrl =
        networkConfiguration?.blockExplorerUrls?.[
          networkConfiguration?.defaultBlockExplorerUrlIndex
        ];

      rpcPrefs = { blockExplorerUrl };
    }

    try {
      await this.platform.showTransactionNotification(
        transactionMeta,
        rpcPrefs,
      );
    } catch (error) {
      log.error('Failed to create transaction notification', error);
    }
  }

  async _updateNFTOwnership(transactionMeta) {
    // if this is a transferFrom method generated from within the app it may be an NFT transfer transaction
    // in which case we will want to check and update ownership status of the transferred NFT.

    const { type, txParams, chainId, txReceipt } = transactionMeta;
    const selectedAddress =
      this.accountsController.getSelectedAccount().address;

    const { allNfts } = this.nftController.state;
    const txReceiptLogs = txReceipt?.logs;

    const isContractInteractionTx =
      type === TransactionType.contractInteraction && txReceiptLogs;
    const isTransferFromTx =
      (type === TransactionType.tokenMethodTransferFrom ||
        type === TransactionType.tokenMethodSafeTransferFrom) &&
      txParams !== undefined;

    if (!isContractInteractionTx && !isTransferFromTx) {
      return;
    }

    if (isTransferFromTx) {
      const { data, to: contractAddress, from: userAddress } = txParams;
      const transactionData = parseStandardTokenTransactionData(data);
      // Sometimes the tokenId value is parsed as "_value" param. Not seeing this often any more, but still occasionally:
      // i.e. call approve() on BAYC contract - https://etherscan.io/token/0xbc4ca0eda7647a8ab7c2061c2e118a18a936f13d#writeContract, and tokenId shows up as _value,
      // not sure why since it doesn't match the ERC721 ABI spec we use to parse these transactions - https://github.com/MetaMask/metamask-eth-abis/blob/d0474308a288f9252597b7c93a3a8deaad19e1b2/src/abis/abiERC721.ts#L62.
      const transactionDataTokenId =
        getTokenIdParam(transactionData) ?? getTokenValueParam(transactionData);

      // check if its a known NFT
      const knownNft = allNfts?.[userAddress]?.[chainId]?.find(
        ({ address, tokenId }) =>
          isEqualCaseInsensitive(address, contractAddress) &&
          tokenId === transactionDataTokenId,
      );

      // if it is we check and update ownership status.
      if (knownNft) {
        this.nftController.checkAndUpdateSingleNftOwnershipStatus(
          knownNft,
          false,
          // TODO add networkClientId once it is available in the transactionMeta
          // the chainId previously passed here didn't actually allow us to check for ownership on a non globally selected network
          // because the check would use the provider for the globally selected network, not the chainId passed here.
          { userAddress },
        );
      }
    } else {
      // Else if contract interaction we will parse the logs

      const allNftTransferLog = txReceiptLogs.map((txReceiptLog) => {
        const isERC1155NftTransfer =
          txReceiptLog.topics &&
          txReceiptLog.topics[0] === TRANSFER_SINFLE_LOG_TOPIC_HASH;
        const isERC721NftTransfer =
          txReceiptLog.topics &&
          txReceiptLog.topics[0] === TOKEN_TRANSFER_LOG_TOPIC_HASH;
        let isTransferToSelectedAddress;

        if (isERC1155NftTransfer) {
          isTransferToSelectedAddress =
            txReceiptLog.topics &&
            txReceiptLog.topics[3] &&
            txReceiptLog.topics[3].match(selectedAddress?.slice(2));
        }

        if (isERC721NftTransfer) {
          isTransferToSelectedAddress =
            txReceiptLog.topics &&
            txReceiptLog.topics[2] &&
            txReceiptLog.topics[2].match(selectedAddress?.slice(2));
        }

        return {
          isERC1155NftTransfer,
          isERC721NftTransfer,
          isTransferToSelectedAddress,
          ...txReceiptLog,
        };
      });
      if (allNftTransferLog.length !== 0) {
        const allNftParsedLog = [];
        allNftTransferLog.forEach((singleLog) => {
          if (
            singleLog.isTransferToSelectedAddress &&
            (singleLog.isERC1155NftTransfer || singleLog.isERC721NftTransfer)
          ) {
            let iface;
            if (singleLog.isERC1155NftTransfer) {
              iface = new Interface(abiERC1155);
            } else {
              iface = new Interface(abiERC721);
            }
            try {
              const parsedLog = iface.parseLog({
                data: singleLog.data,
                topics: singleLog.topics,
              });
              allNftParsedLog.push({
                contract: singleLog.address,
                ...parsedLog,
              });
            } catch (err) {
              // ignore
            }
          }
        });
        // Filter known nfts and new Nfts
        const knownNFTs = [];
        const newNFTs = [];
        allNftParsedLog.forEach((single) => {
          const tokenIdFromLog = getTokenIdParam(single);
          const existingNft = allNfts?.[selectedAddress]?.[chainId]?.find(
            ({ address, tokenId }) => {
              return (
                isEqualCaseInsensitive(address, single.contract) &&
                tokenId === tokenIdFromLog
              );
            },
          );
          if (existingNft) {
            knownNFTs.push(existingNft);
          } else {
            newNFTs.push({
              tokenId: tokenIdFromLog,
              ...single,
            });
          }
        });
        // For known nfts only refresh ownership
        const refreshOwnershipNFts = knownNFTs.map(async (singleNft) => {
          return this.nftController.checkAndUpdateSingleNftOwnershipStatus(
            singleNft,
            false,
            // TODO add networkClientId once it is available in the transactionMeta
            // the chainId previously passed here didn't actually allow us to check for ownership on a non globally selected network
            // because the check would use the provider for the globally selected network, not the chainId passed here.
            { selectedAddress },
          );
        });
        await Promise.allSettled(refreshOwnershipNFts);
        // For new nfts, add them to state
        const addNftPromises = newNFTs.map(async (singleNft) => {
          return this.nftController.addNft(
            singleNft.contract,
            singleNft.tokenId,
          );
        });
        await Promise.allSettled(addNftPromises);
      }
    }
  }

  _trackTransactionFailure(transactionMeta) {
    const { txReceipt } = transactionMeta;
    const metamaskState = this.getState();

    if (!txReceipt || txReceipt.status !== '0x0') {
      return;
    }

    this.metaMetricsController.trackEvent(
      {
        event: 'Tx Status Update: On-Chain Failure',
        category: MetaMetricsEventCategory.Background,
        properties: {
          action: 'Transactions',
          errorMessage: transactionMeta.simulationFails?.reason,
          numberOfTokens: metamaskState.tokens.length,
          numberOfAccounts: Object.keys(metamaskState.accounts).length,
        },
      },
      {
        matomoEvent: true,
      },
    );
  }

  _onUserOperationAdded(userOperationMeta) {
    const transactionMeta = this.txController.state.transactions.find(
      (tx) => tx.id === userOperationMeta.id,
    );

    if (!transactionMeta) {
      return;
    }

    if (transactionMeta.type === TransactionType.swap) {
      this.controllerMessenger.publish(
        'TransactionController:transactionNewSwap',
        { transactionMeta },
      );
    } else if (transactionMeta.type === TransactionType.swapApproval) {
      this.controllerMessenger.publish(
        'TransactionController:transactionNewSwapApproval',
        { transactionMeta },
      );
    }
  }

  _onUserOperationTransactionUpdated(transactionMeta) {
    const updatedTransactionMeta = {
      ...transactionMeta,
      txParams: {
        ...transactionMeta.txParams,
        from: this.accountsController.getSelectedAccount().address,
      },
    };

    const transactionExists = this.txController.state.transactions.some(
      (tx) => tx.id === updatedTransactionMeta.id,
    );

    if (!transactionExists) {
      this.txController.update((state) => {
        state.transactions.push(updatedTransactionMeta);
      });
    }

    this.txController.updateTransaction(
      updatedTransactionMeta,
      'Generated from user operation',
    );

    this.controllerMessenger.publish(
      'TransactionController:transactionStatusUpdated',
      { transactionMeta: updatedTransactionMeta },
    );
  }

  _getMetaMaskState() {
    return {
      metamask: this.getState(),
    };
  }

  _getConfigForRemoteFeatureFlagRequest() {
    const distribution =
      buildTypeMappingForRemoteFeatureFlag[process.env.METAMASK_BUILD_TYPE] ||
      DistributionType.Main;
    const environment =
      environmentMappingForRemoteFeatureFlag[
        process.env.METAMASK_ENVIRONMENT
      ] || EnvironmentType.Development;
    return { distribution, environment };
  }

  /**
   * Select a hardware wallet device and execute a
   * callback with the keyring for that device.
   *
   * Note that KeyringController state is not updated before
   * the end of the callback execution, and calls to KeyringController
   * methods within the callback can lead to deadlocks.
   *
   * @param {object} options - The options for the device
   * @param {string} options.name - The device name to select
   * @param {string} options.hdPath - An optional hd path to be set on the device
   * keyring
   * @param {*} callback - The callback to execute with the keyring
   * @returns {*} The result of the callback
   */
  async #withKeyringForDevice(options, callback) {
    const keyringOverrides = this.opts.overrides?.keyrings;
    let keyringType = null;
    switch (options.name) {
      case HardwareDeviceNames.trezor:
      case HardwareDeviceNames.oneKey:
        keyringType = keyringOverrides?.trezor?.type || TrezorKeyring.type;
        break;
      case HardwareDeviceNames.ledger:
        keyringType = keyringOverrides?.ledger?.type || LedgerKeyring.type;
        break;
      case HardwareDeviceNames.qr:
        keyringType = QRHardwareKeyring.type;
        break;
      case HardwareDeviceNames.lattice:
        keyringType = keyringOverrides?.lattice?.type || LatticeKeyring.type;
        break;
      default:
        throw new Error(
          'MetamaskController:#withKeyringForDevice - Unknown device',
        );
    }

    return this.keyringController.withKeyring(
      { type: keyringType },
      async ({ keyring }) => {
        if (options.hdPath && keyring.setHdPath) {
          keyring.setHdPath(options.hdPath);
        }

        if (options.name === HardwareDeviceNames.lattice) {
          keyring.appName = 'MetaMask';
        }

        if (
          options.name === HardwareDeviceNames.trezor ||
          options.name === HardwareDeviceNames.oneKey
        ) {
          const model = keyring.getModel();
          this.appStateController.setTrezorModel(model);
        }

        keyring.network = getProviderConfig({
          metamask: this.networkController.state,
        }).type;

        return await callback(keyring);
      },
      {
        createIfMissing: true,
      },
    );
  }

  #checkTokenListPolling(currentState, previousState) {
    const previousEnabled = this.#isTokenListPollingRequired(previousState);
    const newEnabled = this.#isTokenListPollingRequired(currentState);

    if (previousEnabled === newEnabled) {
      return;
    }

    this.tokenListController.updatePreventPollingOnNetworkRestart(!newEnabled);
  }

  #isTokenListPollingRequired(preferencesControllerState) {
    const { useTokenDetection, useTransactionSimulations, preferences } =
      preferencesControllerState ?? {};

    const { petnamesEnabled } = preferences ?? {};

    return useTokenDetection || petnamesEnabled || useTransactionSimulations;
  }

  /**
   * @deprecated Avoid new references to the global network.
   * Will be removed once multi-chain support is fully implemented.
   * @returns {string} The chain ID of the currently selected network.
   */
  #getGlobalChainId() {
    const globalNetworkClientId = this.#getGlobalNetworkClientId();

    const globalNetworkClient = this.networkController.getNetworkClientById(
      globalNetworkClientId,
    );

    return globalNetworkClient.configuration.chainId;
  }

  /**
   * @deprecated Avoid new references to the global network.
   * Will be removed once multi-chain support is fully implemented.
   * @returns {string} The network client ID of the currently selected network client.
   */
  #getGlobalNetworkClientId() {
    return this.networkController.state.selectedNetworkClientId;
  }

  #initControllers({ existingControllers, initFunctions, initState }) {
    const initRequest = {
      getFlatState: this.getState.bind(this),
      getGlobalChainId: this.#getGlobalChainId.bind(this),
      getPermittedAccounts: this.getPermittedAccounts.bind(this),
      getProvider: () => this.provider,
      getStateUI: this._getMetaMaskState.bind(this),
      getTransactionMetricsRequest:
        this.getTransactionMetricsRequest.bind(this),
      offscreenPromise: this.offscreenPromise,
      persistedState: initState,
      removeAllConnections: this.removeAllConnections.bind(this),
      setupUntrustedCommunicationEip1193:
        this.setupUntrustedCommunicationEip1193.bind(this),
      showNotification: this.platform._showNotification,
      getMetaMetricsId: this.metaMetricsController.getMetaMetricsId.bind(
        this.metaMetricsController,
      ),
      trackEvent: this.metaMetricsController.trackEvent.bind(
        this.metaMetricsController,
      ),
    };

    return initControllers({
      baseControllerMessenger: this.controllerMessenger,
      existingControllers,
      initFunctions,
      initRequest,
    });
  }
}<|MERGE_RESOLUTION|>--- conflicted
+++ resolved
@@ -241,11 +241,7 @@
   BridgeUserAction,
   BridgeBackgroundAction,
 } from '../../shared/types/bridge';
-<<<<<<< HEAD
-import { isProduction } from '../../shared/modules/environment';
-
-=======
->>>>>>> da1c33ed
+
 import {
   ///: BEGIN:ONLY_INCLUDE_IF(build-mmi)
   handleMMITransactionUpdate,
