--- conflicted
+++ resolved
@@ -4772,21 +4772,6 @@
     }
   }
 
-<<<<<<< HEAD
-  /**
-   * Updates the Seedless Onboarding backup metadata state, with backup seed phrase id and backup seed phrase.
-   *
-   * @param {string} keyringId - The keyring id of the backup seed phrase.
-   * @param {string} encodedSeedPhrase - The backup seed phrase.
-   */
-  async updateBackupMetadataState(keyringId, encodedSeedPhrase) {
-    const seedPhraseAsBuffer = Buffer.from(encodedSeedPhrase);
-    this.seedlessOnboardingController.updateBackupMetadataState(
-      keyringId,
-      this._convertMnemonicToWordlistIndices(seedPhraseAsBuffer),
-    );
-  }
-
   /**
    * Changes the password of the current wallet.
    *
@@ -4814,8 +4799,6 @@
     await this.keyringController.changePassword(newPassword);
   }
 
-=======
->>>>>>> 3f4040d2
   //=============================================================================
   // VAULT / KEYRING RELATED METHODS
   //=============================================================================
