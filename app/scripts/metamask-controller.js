import EventEmitter from 'events';
import { finished, pipeline } from 'readable-stream';
import {
  AssetsContractController,
  CurrencyRateController,
  NftController,
  NftDetectionController,
  TokenDetectionController,
  TokenListController,
  TokenRatesController,
  TokensController,
  CodefiTokenPricesServiceV2,
  RatesController,
  fetchMultiExchangeRate,
  TokenBalancesController,
<<<<<<< HEAD
  MultichainAssetsController,
=======
  MultichainBalancesController,
>>>>>>> e2fea0f4
} from '@metamask/assets-controllers';
import { JsonRpcEngine } from '@metamask/json-rpc-engine';
import { createEngineStream } from '@metamask/json-rpc-middleware-stream';
import { ObservableStore } from '@metamask/obs-store';
import { storeAsStream } from '@metamask/obs-store/dist/asStream';
import { providerAsMiddleware } from '@metamask/eth-json-rpc-middleware';
import { debounce, throttle, memoize, wrap, pick } from 'lodash';
import {
  KeyringController,
  keyringBuilderFactory,
} from '@metamask/keyring-controller';
import createFilterMiddleware from '@metamask/eth-json-rpc-filters';
import createSubscriptionManager from '@metamask/eth-json-rpc-filters/subscriptionManager';
import { JsonRpcError, providerErrors } from '@metamask/rpc-errors';

import { Mutex } from 'await-semaphore';
import log from 'loglevel';
import {
  TrezorConnectBridge,
  TrezorKeyring,
} from '@metamask/eth-trezor-keyring';
import {
  LedgerKeyring,
  LedgerIframeBridge,
} from '@metamask/eth-ledger-bridge-keyring';
import LatticeKeyring from 'eth-lattice-keyring';
import { rawChainData } from 'eth-chainlist';
import { MetaMaskKeyring as QRHardwareKeyring } from '@keystonehq/metamask-airgapped-keyring';
import { nanoid } from 'nanoid';
import { captureException } from '@sentry/browser';
import { AddressBookController } from '@metamask/address-book-controller';
import {
  ApprovalController,
  ApprovalRequestNotFoundError,
} from '@metamask/approval-controller';
import { ControllerMessenger } from '@metamask/base-controller';
import { EnsController } from '@metamask/ens-controller';
import { PhishingController } from '@metamask/phishing-controller';
import { AnnouncementController } from '@metamask/announcement-controller';
import {
  NetworkController,
  getDefaultNetworkControllerState,
} from '@metamask/network-controller';
import { GasFeeController } from '@metamask/gas-fee-controller';
import {
  MethodNames,
  PermissionController,
  PermissionDoesNotExistError,
  PermissionsRequestNotFoundError,
  SubjectMetadataController,
  SubjectType,
} from '@metamask/permission-controller';
import SmartTransactionsController from '@metamask/smart-transactions-controller';
import { ClientId } from '@metamask/smart-transactions-controller/dist/types';
import {
  METAMASK_DOMAIN,
  SelectedNetworkController,
  createSelectedNetworkMiddleware,
} from '@metamask/selected-network-controller';
import { LoggingController, LogType } from '@metamask/logging-controller';
import { PermissionLogController } from '@metamask/permission-log-controller';

import { RateLimitController } from '@metamask/rate-limit-controller';
import {
  CronjobController,
  JsonSnapsRegistry,
  SnapController,
  IframeExecutionService,
  SnapInterfaceController,
  SnapInsightsController,
  OffscreenExecutionService,
} from '@metamask/snaps-controllers';
import {
  createSnapsMethodMiddleware,
  buildSnapEndowmentSpecifications,
  buildSnapRestrictedMethodSpecifications,
} from '@metamask/snaps-rpc-methods';
import {
  ApprovalType,
  ERC1155,
  ERC20,
  ERC721,
  BlockExplorerUrl,
} from '@metamask/controller-utils';

import { AccountsController } from '@metamask/accounts-controller';
import {
  RemoteFeatureFlagController,
  ClientConfigApiService,
  ClientType,
  DistributionType,
  EnvironmentType,
} from '@metamask/remote-feature-flag-controller';

///: BEGIN:ONLY_INCLUDE_IF(build-mmi)
import {
  CUSTODIAN_TYPES,
  MmiConfigurationController,
} from '@metamask-institutional/custody-keyring';
import { InstitutionalFeaturesController } from '@metamask-institutional/institutional-features';
import { CustodyController } from '@metamask-institutional/custody-controller';
import { TransactionUpdateController } from '@metamask-institutional/transaction-update';
///: END:ONLY_INCLUDE_IF
import { SignatureController } from '@metamask/signature-controller';
import { wordlist } from '@metamask/scure-bip39/dist/wordlists/english';

import {
  NameController,
  ENSNameProvider,
  EtherscanNameProvider,
  TokenNameProvider,
  LensNameProvider,
} from '@metamask/name-controller';

import {
  QueuedRequestController,
  createQueuedRequestMiddleware,
} from '@metamask/queued-request-controller';

import { UserOperationController } from '@metamask/user-operation-controller';

import {
  TransactionStatus,
  TransactionType,
} from '@metamask/transaction-controller';

import {
  ///: BEGIN:ONLY_INCLUDE_IF(keyring-snaps)
  getLocalizedSnapManifest,
  stripSnapPrefix,
  ///: END:ONLY_INCLUDE_IF
  isSnapId,
} from '@metamask/snaps-utils';

import { Interface } from '@ethersproject/abi';
import { abiERC1155, abiERC721 } from '@metamask/metamask-eth-abis';
import { isEvmAccountType } from '@metamask/keyring-api';
import { hexToBigInt, toCaipChainId } from '@metamask/utils';
import { normalize } from '@metamask/eth-sig-util';
import {
  AuthenticationController,
  UserStorageController,
} from '@metamask/profile-sync-controller';
import {
  NotificationServicesPushController,
  NotificationServicesController,
} from '@metamask/notification-services-controller';
import {
  Caip25CaveatMutators,
  Caip25CaveatType,
  Caip25EndowmentPermissionName,
  getEthAccounts,
  setPermittedEthChainIds,
  setEthAccounts,
  addPermittedEthChainId,
} from '@metamask/multichain';
///: BEGIN:ONLY_INCLUDE_IF(build-flask)
import { MultichainTransactionsController } from '@metamask/multichain-transactions-controller';
///: END:ONLY_INCLUDE_IF
import {
  methodsRequiringNetworkSwitch,
  methodsThatCanSwitchNetworkWithoutApproval,
  methodsThatShouldBeEnqueued,
} from '../../shared/constants/methods-tags';

///: BEGIN:ONLY_INCLUDE_IF(build-mmi)
import { toChecksumHexAddress } from '../../shared/modules/hexstring-utils';
///: END:ONLY_INCLUDE_IF

import { AssetType, TokenStandard } from '../../shared/constants/transaction';
import {
  GAS_API_BASE_URL,
  GAS_DEV_API_BASE_URL,
  SWAPS_CLIENT_ID,
} from '../../shared/constants/swaps';
import {
  CHAIN_IDS,
  CHAIN_SPEC_URL,
  NETWORK_TYPES,
  NetworkStatus,
  MAINNET_DISPLAY_NAME,
} from '../../shared/constants/network';
import { getAllowedSmartTransactionsChainIds } from '../../shared/constants/smartTransactions';

import {
  HardwareDeviceNames,
  LedgerTransportTypes,
} from '../../shared/constants/hardware-wallets';
import { KeyringType } from '../../shared/constants/keyring';
import {
  RestrictedMethods,
  EndowmentPermissions,
  ExcludedSnapPermissions,
  ExcludedSnapEndowments,
  CaveatTypes,
} from '../../shared/constants/permissions';
import { UI_NOTIFICATIONS } from '../../shared/notifications';
import { MILLISECOND, MINUTE, SECOND } from '../../shared/constants/time';
import {
  ORIGIN_METAMASK,
  POLLING_TOKEN_ENVIRONMENT_TYPES,
} from '../../shared/constants/app';
import {
  MetaMetricsEventCategory,
  MetaMetricsEventName,
  MetaMetricsUserTrait,
} from '../../shared/constants/metametrics';
import { LOG_EVENT } from '../../shared/constants/logs';

import {
  getStorageItem,
  setStorageItem,
} from '../../shared/lib/storage-helpers';
import {
  getTokenIdParam,
  fetchTokenBalance,
  fetchERC1155Balance,
} from '../../shared/lib/token-util';
import { isEqualCaseInsensitive } from '../../shared/modules/string-utils';
import { parseStandardTokenTransactionData } from '../../shared/modules/transaction.utils';
import { STATIC_MAINNET_TOKEN_LIST } from '../../shared/constants/tokens';
import { getTokenValueParam } from '../../shared/lib/metamask-controller-utils';
import { isManifestV3 } from '../../shared/modules/mv3.utils';
import { convertNetworkId } from '../../shared/modules/network.utils';
import {
  getIsSmartTransaction,
  getFeatureFlagsByChainId,
  getHardwareWalletType,
} from '../../shared/modules/selectors';
import { createCaipStream } from '../../shared/modules/caip-stream';
import { BaseUrl } from '../../shared/constants/urls';
import {
  TOKEN_TRANSFER_LOG_TOPIC_HASH,
  TRANSFER_SINFLE_LOG_TOPIC_HASH,
} from '../../shared/lib/transactions-controller-utils';
import { getProviderConfig } from '../../shared/modules/selectors/networks';
import { endTrace, trace } from '../../shared/lib/trace';
import { BridgeStatusAction } from '../../shared/types/bridge-status';
import { ENVIRONMENT } from '../../development/build/constants';
import fetchWithCache from '../../shared/lib/fetch-with-cache';
import {
  BridgeUserAction,
  BridgeBackgroundAction,
} from '../../shared/types/bridge';
import {
  ///: BEGIN:ONLY_INCLUDE_IF(build-mmi)
  handleMMITransactionUpdate,
  ///: END:ONLY_INCLUDE_IF
  createTransactionEventFragmentWithTxId,
} from './lib/transaction/metrics';
///: BEGIN:ONLY_INCLUDE_IF(keyring-snaps)
import { keyringSnapPermissionsBuilder } from './lib/snap-keyring/keyring-snaps-permissions';
///: END:ONLY_INCLUDE_IF

import { SnapsNameProvider } from './lib/SnapsNameProvider';
import { AddressBookPetnamesBridge } from './lib/AddressBookPetnamesBridge';
import { AccountIdentitiesPetnamesBridge } from './lib/AccountIdentitiesPetnamesBridge';
import { createPPOMMiddleware } from './lib/ppom/ppom-middleware';
import {
  onMessageReceived,
  checkForMultipleVersionsRunning,
} from './detect-multiple-instances';
///: BEGIN:ONLY_INCLUDE_IF(build-mmi)
import { MMIController } from './controllers/mmi-controller';
import { mmiKeyringBuilderFactory } from './mmi-keyring-builder-factory';
///: END:ONLY_INCLUDE_IF
import ComposableObservableStore from './lib/ComposableObservableStore';
import AccountTrackerController from './controllers/account-tracker-controller';
import createDupeReqFilterStream from './lib/createDupeReqFilterStream';
import createLoggerMiddleware from './lib/createLoggerMiddleware';
import {
  createEthAccountsMethodMiddleware,
  createEip1193MethodMiddleware,
  createUnsupportedMethodMiddleware,
} from './lib/rpc-method-middleware';
import createOriginMiddleware from './lib/createOriginMiddleware';
import createMainFrameOriginMiddleware from './lib/createMainFrameOriginMiddleware';
import createTabIdMiddleware from './lib/createTabIdMiddleware';
import { NetworkOrderController } from './controllers/network-order';
import { AccountOrderController } from './controllers/account-order';
import createOnboardingMiddleware from './lib/createOnboardingMiddleware';
import { isStreamWritable, setupMultiplex } from './lib/stream-utils';
import { PreferencesController } from './controllers/preferences-controller';
import { AppStateController } from './controllers/app-state-controller';
import { AlertController } from './controllers/alert-controller';
import OnboardingController from './controllers/onboarding';
import Backup from './lib/backup';
import DecryptMessageController from './controllers/decrypt-message';
import SwapsController from './controllers/swaps';
import MetaMetricsController from './controllers/metametrics-controller';
import { segment } from './lib/segment';
import createMetaRPCHandler from './lib/createMetaRPCHandler';
import {
  addHexPrefix,
  getMethodDataName,
  previousValueComparator,
} from './lib/util';
import createMetamaskMiddleware from './lib/createMetamaskMiddleware';
import { hardwareKeyringBuilderFactory } from './lib/hardware-keyring-builder-factory';
import EncryptionPublicKeyController from './controllers/encryption-public-key';
import AppMetadataController from './controllers/app-metadata';

import {
  getCaveatSpecifications,
  diffMap,
  getPermissionBackgroundApiMethods,
  getPermissionSpecifications,
  getPermittedAccountsByOrigin,
  getPermittedChainsByOrigin,
  NOTIFICATION_NAMES,
  unrestrictedMethods,
  PermissionNames,
} from './controllers/permissions';
import { MetaMetricsDataDeletionController } from './controllers/metametrics-data-deletion/metametrics-data-deletion';
import { DataDeletionService } from './services/data-deletion-service';
import createRPCMethodTrackingMiddleware from './lib/createRPCMethodTrackingMiddleware';
import { updateCurrentLocale } from './translate';
import { TrezorOffscreenBridge } from './lib/offscreen-bridge/trezor-offscreen-bridge';
import { LedgerOffscreenBridge } from './lib/offscreen-bridge/ledger-offscreen-bridge';
///: BEGIN:ONLY_INCLUDE_IF(keyring-snaps)
import { snapKeyringBuilder, getAccountsBySnapId } from './lib/snap-keyring';
///: END:ONLY_INCLUDE_IF
import { encryptorFactory } from './lib/encryptor-factory';
import { addDappTransaction, addTransaction } from './lib/transaction/util';
///: BEGIN:ONLY_INCLUDE_IF(build-main,build-beta,build-flask)
import { addTypedMessage, addPersonalMessage } from './lib/signature/util';
///: END:ONLY_INCLUDE_IF
import { LatticeKeyringOffscreen } from './lib/offscreen-bridge/lattice-offscreen-keyring';
import PREINSTALLED_SNAPS from './snaps/preinstalled-snaps';
import { WeakRefObjectMap } from './lib/WeakRefObjectMap';
import { METAMASK_COOKIE_HANDLER } from './constants/stream';

// Notification controllers
import { createTxVerificationMiddleware } from './lib/tx-verification/tx-verification-middleware';
import { updateSecurityAlertResponse } from './lib/ppom/ppom-util';
import createEvmMethodsToNonEvmAccountReqFilterMiddleware from './lib/createEvmMethodsToNonEvmAccountReqFilterMiddleware';
import { isEthAddress } from './lib/multichain/address';
import { decodeTransactionData } from './lib/transaction/decode/util';
import BridgeController from './controllers/bridge/bridge-controller';
import { BRIDGE_CONTROLLER_NAME } from './controllers/bridge/constants';
import {
  onPushNotificationClicked,
  onPushNotificationReceived,
} from './controllers/push-notifications';
import createTracingMiddleware from './lib/createTracingMiddleware';
import { PatchStore } from './lib/PatchStore';
import { sanitizeUIState } from './lib/state-utils';
import BridgeStatusController from './controllers/bridge-status/bridge-status-controller';
import { BRIDGE_STATUS_CONTROLLER_NAME } from './controllers/bridge-status/constants';
import { rejectAllApprovals } from './lib/approval/utils';
import { TransactionControllerInit } from './controller-init/confirmations/transaction-controller-init';
import { PPOMControllerInit } from './controller-init/confirmations/ppom-controller-init';
import { initControllers } from './controller-init/utils';

const { TRIGGER_TYPES } = NotificationServicesController.Constants;
export const METAMASK_CONTROLLER_EVENTS = {
  // Fired after state changes that impact the extension badge (unapproved msg count)
  // The process of updating the badge happens in app/scripts/background.js.
  UPDATE_BADGE: 'updateBadge',
  DECRYPT_MESSAGE_MANAGER_UPDATE_BADGE: 'DecryptMessageManager:updateBadge',
  ENCRYPTION_PUBLIC_KEY_MANAGER_UPDATE_BADGE:
    'EncryptionPublicKeyManager:updateBadge',
  // TODO: Add this and similar enums to the `controllers` repo and export them
  APPROVAL_STATE_CHANGE: 'ApprovalController:stateChange',
  APP_STATE_UNLOCK_CHANGE: 'AppStateController:unlockChange',
  QUEUED_REQUEST_STATE_CHANGE: 'QueuedRequestController:stateChange',
  METAMASK_NOTIFICATIONS_LIST_UPDATED:
    'NotificationServicesController:notificationsListUpdated',
  METAMASK_NOTIFICATIONS_MARK_AS_READ:
    'NotificationServicesController:markNotificationsAsRead',
};

// stream channels
const PHISHING_SAFELIST = 'metamask-phishing-safelist';

// OneKey devices can connect to Metamask using Trezor USB transport. They use a specific device minor version (99) to differentiate between genuine Trezor and OneKey devices.
export const ONE_KEY_VIA_TREZOR_MINOR_VERSION = 99;

const environmentMappingForRemoteFeatureFlag = {
  [ENVIRONMENT.DEVELOPMENT]: EnvironmentType.Development,
  [ENVIRONMENT.RELEASE_CANDIDATE]: EnvironmentType.ReleaseCandidate,
  [ENVIRONMENT.PRODUCTION]: EnvironmentType.Production,
};

const buildTypeMappingForRemoteFeatureFlag = {
  flask: DistributionType.Flask,
  main: DistributionType.Main,
};

export default class MetamaskController extends EventEmitter {
  /**
   * @param {object} opts
   */
  constructor(opts) {
    super();

    const { isFirstMetaMaskControllerSetup } = opts;

    this.defaultMaxListeners = 20;

    this.sendUpdate = debounce(
      this.privateSendUpdate.bind(this),
      MILLISECOND * 200,
    );
    this.opts = opts;
    this.extension = opts.browser;
    this.platform = opts.platform;
    this.notificationManager = opts.notificationManager;
    const initState = opts.initState || {};
    const version = process.env.METAMASK_VERSION;
    this.recordFirstTimeInfo(initState);
    this.featureFlags = opts.featureFlags;

    // this keeps track of how many "controllerStream" connections are open
    // the only thing that uses controller connections are open metamask UI instances
    this.activeControllerConnections = 0;

    this.offscreenPromise = opts.offscreenPromise ?? Promise.resolve();

    this.getRequestAccountTabIds = opts.getRequestAccountTabIds;
    this.getOpenMetamaskTabsIds = opts.getOpenMetamaskTabsIds;

    this.initializeChainlist();

    this.controllerMessenger = new ControllerMessenger();

    this.loggingController = new LoggingController({
      messenger: this.controllerMessenger.getRestricted({
        name: 'LoggingController',
        allowedActions: [],
        allowedEvents: [],
      }),
      state: initState.LoggingController,
    });

    // instance of a class that wraps the extension's storage local API.
    this.localStoreApiWrapper = opts.localStore;

    this.currentMigrationVersion = opts.currentMigrationVersion;

    // observable state store
    this.store = new ComposableObservableStore({
      state: initState,
      controllerMessenger: this.controllerMessenger,
      persist: true,
    });

    // external connections by origin
    // Do not modify directly. Use the associated methods.
    this.connections = {};

    // lock to ensure only one vault created at once
    this.createVaultMutex = new Mutex();

    this.extension.runtime.onInstalled.addListener((details) => {
      if (details.reason === 'update') {
        if (version === '8.1.0') {
          this.platform.openExtensionInBrowser();
        }
        this.loggingController.add({
          type: LogType.GenericLog,
          data: {
            event: LOG_EVENT.VERSION_UPDATE,
            previousVersion: details.previousVersion,
            version,
          },
        });
      }
    });

    this.appMetadataController = new AppMetadataController({
      state: initState.AppMetadataController,
      messenger: this.controllerMessenger.getRestricted({
        name: 'AppMetadataController',
        allowedActions: [],
        allowedEvents: [],
      }),
      currentMigrationVersion: this.currentMigrationVersion,
      currentAppVersion: version,
    });

    // next, we will initialize the controllers
    // controller initialization order matters
    const clearPendingConfirmations = () => {
      this.encryptionPublicKeyController.clearUnapproved();
      this.decryptMessageController.clearUnapproved();
      this.signatureController.clearUnapproved();
      this.approvalController.clear(providerErrors.userRejectedRequest());
    };

    this.approvalController = new ApprovalController({
      messenger: this.controllerMessenger.getRestricted({
        name: 'ApprovalController',
      }),
      showApprovalRequest: opts.showUserConfirmation,
      typesExcludedFromRateLimiting: [
        ApprovalType.PersonalSign,
        ApprovalType.EthSignTypedData,
        ApprovalType.Transaction,
        ApprovalType.WatchAsset,
        ApprovalType.EthGetEncryptionPublicKey,
        ApprovalType.EthDecrypt,
      ],
    });

    this.queuedRequestController = new QueuedRequestController({
      messenger: this.controllerMessenger.getRestricted({
        name: 'QueuedRequestController',
        allowedActions: [
          'NetworkController:getState',
          'NetworkController:setActiveNetwork',
          'SelectedNetworkController:getNetworkClientIdForDomain',
        ],
        allowedEvents: ['SelectedNetworkController:stateChange'],
      }),
      shouldRequestSwitchNetwork: ({ method }) =>
        methodsRequiringNetworkSwitch.includes(method),
      canRequestSwitchNetworkWithoutApproval: ({ method }) =>
        methodsThatCanSwitchNetworkWithoutApproval.includes(method),
      clearPendingConfirmations,
      showApprovalRequest: () => {
        if (this.approvalController.getTotalApprovalCount() > 0) {
          opts.showUserConfirmation();
        }
      },
    });

    ///: BEGIN:ONLY_INCLUDE_IF(build-mmi)
    this.mmiConfigurationController = new MmiConfigurationController({
      initState: initState.MmiConfigurationController,
      mmiConfigurationServiceUrl: process.env.MMI_CONFIGURATION_SERVICE_URL,
    });
    ///: END:ONLY_INCLUDE_IF

    const networkControllerMessenger = this.controllerMessenger.getRestricted({
      name: 'NetworkController',
    });

    let initialNetworkControllerState = initState.NetworkController;
    if (!initialNetworkControllerState) {
      initialNetworkControllerState = getDefaultNetworkControllerState();

      const networks =
        initialNetworkControllerState.networkConfigurationsByChainId;

      // Note: Consider changing `getDefaultNetworkControllerState`
      // on the controller side to include some of these tweaks.
      networks[CHAIN_IDS.MAINNET].name = MAINNET_DISPLAY_NAME;
      delete networks[CHAIN_IDS.GOERLI];
      delete networks[CHAIN_IDS.LINEA_GOERLI];

      Object.values(networks).forEach((network) => {
        const id = network.rpcEndpoints[0].networkClientId;
        network.blockExplorerUrls = [BlockExplorerUrl[id]];
        network.defaultBlockExplorerUrlIndex = 0;
      });

      let network;
      if (process.env.IN_TEST) {
        network = {
          chainId: CHAIN_IDS.LOCALHOST,
          name: 'Localhost 8545',
          nativeCurrency: 'ETH',
          blockExplorerUrls: [],
          defaultRpcEndpointIndex: 0,
          rpcEndpoints: [
            {
              networkClientId: 'networkConfigurationId',
              url: 'http://localhost:8545',
              type: 'custom',
            },
          ],
        };
        networks[CHAIN_IDS.LOCALHOST] = network;
      } else if (
        process.env.METAMASK_DEBUG ||
        process.env.METAMASK_ENVIRONMENT === 'test'
      ) {
        network = networks[CHAIN_IDS.SEPOLIA];
      } else {
        network = networks[CHAIN_IDS.MAINNET];
      }

      initialNetworkControllerState.selectedNetworkClientId =
        network.rpcEndpoints[network.defaultRpcEndpointIndex].networkClientId;
    }

    this.networkController = new NetworkController({
      messenger: networkControllerMessenger,
      state: initialNetworkControllerState,
      infuraProjectId: opts.infuraProjectId,
    });
    this.networkController.initializeProvider();
    this.provider =
      this.networkController.getProviderAndBlockTracker().provider;
    this.blockTracker =
      this.networkController.getProviderAndBlockTracker().blockTracker;
    this.deprecatedNetworkVersions = {};

    const accountsControllerMessenger = this.controllerMessenger.getRestricted({
      name: 'AccountsController',
      allowedEvents: [
        'SnapController:stateChange',
        'KeyringController:accountRemoved',
        'KeyringController:stateChange',
      ],
      allowedActions: [
        'KeyringController:getAccounts',
        'KeyringController:getKeyringsByType',
        'KeyringController:getKeyringForAccount',
      ],
    });

    this.accountsController = new AccountsController({
      messenger: accountsControllerMessenger,
      state: initState.AccountsController,
    });

    const preferencesMessenger = this.controllerMessenger.getRestricted({
      name: 'PreferencesController',
      allowedActions: [
        'AccountsController:setSelectedAccount',
        'AccountsController:getSelectedAccount',
        'AccountsController:getAccountByAddress',
        'AccountsController:setAccountName',
        'NetworkController:getState',
      ],
      allowedEvents: ['AccountsController:stateChange'],
    });

    this.preferencesController = new PreferencesController({
      state: {
        currentLocale: opts.initLangCode ?? '',
        ...initState.PreferencesController,
      },
      messenger: preferencesMessenger,
    });

    const tokenListMessenger = this.controllerMessenger.getRestricted({
      name: 'TokenListController',
      allowedActions: ['NetworkController:getNetworkClientById'],
      allowedEvents: ['NetworkController:stateChange'],
    });

    this.tokenListController = new TokenListController({
      chainId: this.#getGlobalChainId({
        metamask: this.networkController.state,
      }),
      preventPollingOnNetworkRestart: !this.#isTokenListPollingRequired(
        this.preferencesController.state,
      ),
      messenger: tokenListMessenger,
      state: initState.TokenListController,
    });

    const assetsContractControllerMessenger =
      this.controllerMessenger.getRestricted({
        name: 'AssetsContractController',
        allowedActions: [
          'NetworkController:getNetworkClientById',
          'NetworkController:getNetworkConfigurationByNetworkClientId',
          'NetworkController:getSelectedNetworkClient',
          'NetworkController:getState',
        ],
        allowedEvents: [
          'PreferencesController:stateChange',
          'NetworkController:networkDidChange',
        ],
      });
    this.assetsContractController = new AssetsContractController({
      messenger: assetsContractControllerMessenger,
      chainId: this.#getGlobalChainId(),
    });

    const tokensControllerMessenger = this.controllerMessenger.getRestricted({
      name: 'TokensController',
      allowedActions: [
        'ApprovalController:addRequest',
        'NetworkController:getNetworkClientById',
        'AccountsController:getSelectedAccount',
        'AccountsController:getAccount',
      ],
      allowedEvents: [
        'NetworkController:networkDidChange',
        'AccountsController:selectedEvmAccountChange',
        'PreferencesController:stateChange',
        'TokenListController:stateChange',
        'NetworkController:stateChange',
      ],
    });
    this.tokensController = new TokensController({
      state: initState.TokensController,
      provider: this.provider,
      messenger: tokensControllerMessenger,
      chainId: this.#getGlobalChainId(),
    });

    const nftControllerMessenger = this.controllerMessenger.getRestricted({
      name: 'NftController',
      allowedEvents: [
        'PreferencesController:stateChange',
        'NetworkController:networkDidChange',
        'AccountsController:selectedEvmAccountChange',
      ],
      allowedActions: [
        `${this.approvalController.name}:addRequest`,
        `${this.networkController.name}:getNetworkClientById`,
        'AccountsController:getSelectedAccount',
        'AccountsController:getAccount',
        'AssetsContractController:getERC721AssetName',
        'AssetsContractController:getERC721AssetSymbol',
        'AssetsContractController:getERC721TokenURI',
        'AssetsContractController:getERC721OwnerOf',
        'AssetsContractController:getERC1155BalanceOf',
        'AssetsContractController:getERC1155TokenURI',
      ],
    });
    this.nftController = new NftController({
      state: initState.NftController,
      messenger: nftControllerMessenger,
      chainId: this.#getGlobalChainId(),
      onNftAdded: ({ address, symbol, tokenId, standard, source }) =>
        this.metaMetricsController.trackEvent({
          event: MetaMetricsEventName.NftAdded,
          category: MetaMetricsEventCategory.Wallet,
          sensitiveProperties: {
            token_contract_address: address,
            token_symbol: symbol,
            token_id: tokenId,
            token_standard: standard,
            asset_type: AssetType.NFT,
            source,
          },
        }),
    });

    const nftDetectionControllerMessenger =
      this.controllerMessenger.getRestricted({
        name: 'NftDetectionController',
        allowedEvents: [
          'NetworkController:stateChange',
          'PreferencesController:stateChange',
        ],
        allowedActions: [
          'ApprovalController:addRequest',
          'NetworkController:getState',
          'NetworkController:getNetworkClientById',
          'AccountsController:getSelectedAccount',
        ],
      });

    this.nftDetectionController = new NftDetectionController({
      messenger: nftDetectionControllerMessenger,
      chainId: this.#getGlobalChainId(),
      getOpenSeaApiKey: () => this.nftController.openSeaApiKey,
      getBalancesInSingleCall:
        this.assetsContractController.getBalancesInSingleCall.bind(
          this.assetsContractController,
        ),
      addNft: this.nftController.addNft.bind(this.nftController),
      getNftState: () => this.nftController.state,
      // added this to track previous value of useNftDetection, should be true on very first initializing of controller[]
      disabled: !this.preferencesController.state.useNftDetection,
    });

    // MultichainAssetsController
    const multichainAssetsControllerMessenger =
      this.controllerMessenger.getRestricted({
        name: 'MultichainAssetsController',
        allowedEvents: [
          'AccountsController:accountAdded',
          'AccountsController:accountRemoved',
        ],
        allowedActions: [
          'SnapController:handleRequest',
          'SnapController:getAll',
          'PermissionController:getPermissions',
          'AccountsController:listMultichainAccounts',
        ],
      });

    this.multichainAssetsController = new MultichainAssetsController({
      messenger: multichainAssetsControllerMessenger,
    });

    // MultichainAssetsController

    const metaMetricsControllerMessenger =
      this.controllerMessenger.getRestricted({
        name: 'MetaMetricsController',
        allowedActions: [
          'PreferencesController:getState',
          'NetworkController:getState',
          'NetworkController:getNetworkClientById',
        ],
        allowedEvents: [
          'PreferencesController:stateChange',
          'NetworkController:networkDidChange',
        ],
      });
    this.metaMetricsController = new MetaMetricsController({
      state: initState.MetaMetricsController,
      messenger: metaMetricsControllerMessenger,
      segment,
      version: process.env.METAMASK_VERSION,
      environment: process.env.METAMASK_ENVIRONMENT,
      extension: this.extension,
      captureException,
    });

    this.on('update', (update) => {
      this.metaMetricsController.handleMetaMaskStateUpdate(update);
    });

    const dataDeletionService = new DataDeletionService();
    const metaMetricsDataDeletionMessenger =
      this.controllerMessenger.getRestricted({
        name: 'MetaMetricsDataDeletionController',
        allowedActions: ['MetaMetricsController:getState'],
        allowedEvents: [],
      });
    this.metaMetricsDataDeletionController =
      new MetaMetricsDataDeletionController({
        dataDeletionService,
        messenger: metaMetricsDataDeletionMessenger,
        state: initState.metaMetricsDataDeletionController,
      });

    const gasFeeMessenger = this.controllerMessenger.getRestricted({
      name: 'GasFeeController',
      allowedActions: [
        'NetworkController:getEIP1559Compatibility',
        'NetworkController:getNetworkClientById',
        'NetworkController:getState',
      ],
      allowedEvents: ['NetworkController:stateChange'],
    });

    const gasApiBaseUrl = process.env.SWAPS_USE_DEV_APIS
      ? GAS_DEV_API_BASE_URL
      : GAS_API_BASE_URL;

    this.gasFeeController = new GasFeeController({
      state: initState.GasFeeController,
      interval: 10000,
      messenger: gasFeeMessenger,
      clientId: SWAPS_CLIENT_ID,
      getProvider: () =>
        this.networkController.getProviderAndBlockTracker().provider,
      onNetworkDidChange: (eventHandler) => {
        networkControllerMessenger.subscribe(
          'NetworkController:networkDidChange',
          () => eventHandler(this.networkController.state),
        );
      },
      getCurrentNetworkEIP1559Compatibility:
        this.networkController.getEIP1559Compatibility.bind(
          this.networkController,
        ),
      getCurrentAccountEIP1559Compatibility:
        this.getCurrentAccountEIP1559Compatibility.bind(this),
      legacyAPIEndpoint: `${gasApiBaseUrl}/networks/<chain_id>/gasPrices`,
      EIP1559APIEndpoint: `${gasApiBaseUrl}/networks/<chain_id>/suggestedGasFees`,
      getCurrentNetworkLegacyGasAPICompatibility: () => {
        const chainId = this.#getGlobalChainId();
        return chainId === CHAIN_IDS.BSC;
      },
      getChainId: () => this.#getGlobalChainId(),
    });

    this.appStateController = new AppStateController({
      addUnlockListener: this.on.bind(this, 'unlock'),
      isUnlocked: this.isUnlocked.bind(this),
      state: initState.AppStateController,
      onInactiveTimeout: () => this.setLocked(),
      messenger: this.controllerMessenger.getRestricted({
        name: 'AppStateController',
        allowedActions: [
          `${this.approvalController.name}:addRequest`,
          `${this.approvalController.name}:acceptRequest`,
          `PreferencesController:getState`,
        ],
        allowedEvents: [
          `KeyringController:qrKeyringStateChange`,
          'PreferencesController:stateChange',
        ],
      }),
      extension: this.extension,
    });

    const currencyRateMessenger = this.controllerMessenger.getRestricted({
      name: 'CurrencyRateController',
      allowedActions: [`${this.networkController.name}:getNetworkClientById`],
    });
    this.currencyRateController = new CurrencyRateController({
      includeUsdRate: true,
      messenger: currencyRateMessenger,
      state: initState.CurrencyController,
    });
    const initialFetchMultiExchangeRate =
      this.currencyRateController.fetchMultiExchangeRate.bind(
        this.currencyRateController,
      );
    this.currencyRateController.fetchMultiExchangeRate = (...args) => {
      if (this.preferencesController.state.useCurrencyRateCheck) {
        return initialFetchMultiExchangeRate(...args);
      }
      return {
        conversionRate: null,
        usdConversionRate: null,
      };
    };

    const tokenBalancesMessenger = this.controllerMessenger.getRestricted({
      name: 'TokenBalancesController',
      allowedActions: [
        'NetworkController:getState',
        'NetworkController:getNetworkClientById',
        'TokensController:getState',
        'PreferencesController:getState',
        'AccountsController:getSelectedAccount',
      ],
      allowedEvents: [
        'PreferencesController:stateChange',
        'TokensController:stateChange',
        'NetworkController:stateChange',
      ],
    });

    this.tokenBalancesController = new TokenBalancesController({
      messenger: tokenBalancesMessenger,
      state: initState.TokenBalancesController,
      interval: 30000,
    });

    const phishingControllerMessenger = this.controllerMessenger.getRestricted({
      name: 'PhishingController',
    });

    this.phishingController = new PhishingController({
      messenger: phishingControllerMessenger,
      state: initState.PhishingController,
      hotlistRefreshInterval: process.env.IN_TEST ? 5 * SECOND : undefined,
      stalelistRefreshInterval: process.env.IN_TEST ? 30 * SECOND : undefined,
    });

    const announcementMessenger = this.controllerMessenger.getRestricted({
      name: 'AnnouncementController',
    });

    this.announcementController = new AnnouncementController({
      messenger: announcementMessenger,
      allAnnouncements: UI_NOTIFICATIONS,
      state: initState.AnnouncementController,
    });

    ///: BEGIN:ONLY_INCLUDE_IF(build-flask)
    const multichainTransactionsControllerMessenger =
      this.controllerMessenger.getRestricted({
        name: 'MultichainTransactionsController',
        allowedEvents: [
          'AccountsController:accountAdded',
          'AccountsController:accountRemoved',
        ],
        allowedActions: [
          'AccountsController:listMultichainAccounts',
          'SnapController:handleRequest',
        ],
      });

    this.multichainTransactionsController =
      new MultichainTransactionsController({
        messenger: multichainTransactionsControllerMessenger,
        state: initState.MultichainTransactionsController,
      });
    ///: END:ONLY_INCLUDE_IF

    const networkOrderMessenger = this.controllerMessenger.getRestricted({
      name: 'NetworkOrderController',
      allowedEvents: ['NetworkController:stateChange'],
    });
    this.networkOrderController = new NetworkOrderController({
      messenger: networkOrderMessenger,
      state: initState.NetworkOrderController,
    });

    const accountOrderMessenger = this.controllerMessenger.getRestricted({
      name: 'AccountOrderController',
    });
    this.accountOrderController = new AccountOrderController({
      messenger: accountOrderMessenger,
      state: initState.AccountOrderController,
    });

    const multichainBalancesControllerMessenger =
      this.controllerMessenger.getRestricted({
        name: 'MultichainBalancesController',
        allowedEvents: [
          'AccountsController:accountAdded',
          'AccountsController:accountRemoved',
        ],
        allowedActions: [
          'AccountsController:listMultichainAccounts',
          'SnapController:handleRequest',
        ],
      });

    this.multichainBalancesController = new MultichainBalancesController({
      messenger: multichainBalancesControllerMessenger,
      state: initState.MultichainBalancesController,
    });

    const multichainRatesControllerMessenger =
      this.controllerMessenger.getRestricted({
        name: 'RatesController',
      });
    this.multichainRatesController = new RatesController({
      state: initState.MultichainRatesController,
      messenger: multichainRatesControllerMessenger,
      includeUsdRate: true,
      fetchMultiExchangeRate,
    });

    const tokenRatesMessenger = this.controllerMessenger.getRestricted({
      name: 'TokenRatesController',
      allowedActions: [
        'TokensController:getState',
        'NetworkController:getNetworkClientById',
        'NetworkController:getState',
        'AccountsController:getAccount',
        'AccountsController:getSelectedAccount',
      ],
      allowedEvents: [
        'NetworkController:stateChange',
        'AccountsController:selectedEvmAccountChange',
        'PreferencesController:stateChange',
        'TokensController:stateChange',
      ],
    });

    // token exchange rate tracker
    this.tokenRatesController = new TokenRatesController({
      state: initState.TokenRatesController,
      messenger: tokenRatesMessenger,
      tokenPricesService: new CodefiTokenPricesServiceV2(),
      disabled: !this.preferencesController.state.useCurrencyRateCheck,
    });

    this.controllerMessenger.subscribe(
      'PreferencesController:stateChange',
      previousValueComparator((prevState, currState) => {
        const { useCurrencyRateCheck: prevUseCurrencyRateCheck } = prevState;
        const { useCurrencyRateCheck: currUseCurrencyRateCheck } = currState;
        if (currUseCurrencyRateCheck && !prevUseCurrencyRateCheck) {
          this.tokenRatesController.enable();
        } else if (!currUseCurrencyRateCheck && prevUseCurrencyRateCheck) {
          this.tokenRatesController.disable();
        }
      }, this.preferencesController.state),
    );

    this.ensController = new EnsController({
      messenger: this.controllerMessenger.getRestricted({
        name: 'EnsController',
        allowedActions: [
          'NetworkController:getNetworkClientById',
          'NetworkController:getState',
        ],
        allowedEvents: [],
      }),
      onNetworkDidChange: networkControllerMessenger.subscribe.bind(
        networkControllerMessenger,
        'NetworkController:networkDidChange',
      ),
    });

    const onboardingControllerMessenger =
      this.controllerMessenger.getRestricted({
        name: 'OnboardingController',
        allowedActions: [],
        allowedEvents: [],
      });
    this.onboardingController = new OnboardingController({
      messenger: onboardingControllerMessenger,
      state: initState.OnboardingController,
    });

    let additionalKeyrings = [keyringBuilderFactory(QRHardwareKeyring)];

    const keyringOverrides = this.opts.overrides?.keyrings;

    if (isManifestV3 === false) {
      const additionalKeyringTypes = [
        keyringOverrides?.lattice || LatticeKeyring,
        QRHardwareKeyring,
      ];

      const additionalBridgedKeyringTypes = [
        {
          keyring: keyringOverrides?.trezor || TrezorKeyring,
          bridge: keyringOverrides?.trezorBridge || TrezorConnectBridge,
        },
        {
          keyring: keyringOverrides?.ledger || LedgerKeyring,
          bridge: keyringOverrides?.ledgerBridge || LedgerIframeBridge,
        },
      ];

      additionalKeyrings = additionalKeyringTypes.map((keyringType) =>
        keyringBuilderFactory(keyringType),
      );

      additionalBridgedKeyringTypes.forEach((keyringType) =>
        additionalKeyrings.push(
          hardwareKeyringBuilderFactory(
            keyringType.keyring,
            keyringType.bridge,
          ),
        ),
      );
    } else {
      additionalKeyrings.push(
        hardwareKeyringBuilderFactory(
          TrezorKeyring,
          keyringOverrides?.trezorBridge || TrezorOffscreenBridge,
        ),
        hardwareKeyringBuilderFactory(
          LedgerKeyring,
          keyringOverrides?.ledgerBridge || LedgerOffscreenBridge,
        ),
        keyringBuilderFactory(LatticeKeyringOffscreen),
      );
    }

    ///: BEGIN:ONLY_INCLUDE_IF(build-mmi)
    for (const custodianType of Object.keys(CUSTODIAN_TYPES)) {
      additionalKeyrings.push(
        mmiKeyringBuilderFactory(CUSTODIAN_TYPES[custodianType].keyringClass, {
          mmiConfigurationController: this.mmiConfigurationController,
          captureException,
        }),
      );
    }
    ///: END:ONLY_INCLUDE_IF

    ///: BEGIN:ONLY_INCLUDE_IF(keyring-snaps)
    const snapKeyringBuildMessenger = this.controllerMessenger.getRestricted({
      name: 'SnapKeyringBuilder',
      allowedActions: [
        'ApprovalController:addRequest',
        'ApprovalController:acceptRequest',
        'ApprovalController:rejectRequest',
        'ApprovalController:startFlow',
        'ApprovalController:endFlow',
        'ApprovalController:showSuccess',
        'ApprovalController:showError',
        'PhishingController:test',
        'PhishingController:maybeUpdateState',
        'KeyringController:getAccounts',
        'AccountsController:setSelectedAccount',
        'AccountsController:getAccountByAddress',
        'AccountsController:setAccountName',
      ],
    });

    const getSnapController = () => this.snapController;

    // Necessary to persist the keyrings and update the accounts both within the keyring controller and accounts controller
    const persistAndUpdateAccounts = async () => {
      await this.keyringController.persistAllKeyrings();
      await this.accountsController.updateAccounts();
    };

    const getSnapName = (id) => {
      if (!id) {
        return null;
      }

      const currentLocale = this.getLocale();
      const { snaps } = this.snapController.state;
      const snap = snaps[id];

      if (!snap) {
        return stripSnapPrefix(id);
      }

      if (snap.localizationFiles) {
        const localizedManifest = getLocalizedSnapManifest(
          snap.manifest,
          currentLocale,
          snap.localizationFiles,
        );
        return localizedManifest.proposedName;
      }

      return snap.manifest.proposedName;
    };

    const isSnapPreinstalled = (id) => {
      return PREINSTALLED_SNAPS.some((snap) => snap.snapId === id);
    };

    additionalKeyrings.push(
      snapKeyringBuilder(
        snapKeyringBuildMessenger,
        getSnapController,
        persistAndUpdateAccounts,
        (address) => this.removeAccount(address),
        this.metaMetricsController.trackEvent.bind(this.metaMetricsController),
        getSnapName,
        isSnapPreinstalled,
      ),
    );

    ///: END:ONLY_INCLUDE_IF

    const keyringControllerMessenger = this.controllerMessenger.getRestricted({
      name: 'KeyringController',
    });

    this.keyringController = new KeyringController({
      cacheEncryptionKey: true,
      keyringBuilders: additionalKeyrings,
      state: initState.KeyringController,
      encryptor: opts.encryptor || encryptorFactory(600_000),
      messenger: keyringControllerMessenger,
    });

    this.controllerMessenger.subscribe('KeyringController:unlock', () =>
      this._onUnlock(),
    );
    this.controllerMessenger.subscribe('KeyringController:lock', () =>
      this._onLock(),
    );

    this.controllerMessenger.subscribe(
      'KeyringController:stateChange',
      (state) => {
        this._onKeyringControllerUpdate(state);
      },
    );

    this.permissionController = new PermissionController({
      messenger: this.controllerMessenger.getRestricted({
        name: 'PermissionController',
        allowedActions: [
          `${this.approvalController.name}:addRequest`,
          `${this.approvalController.name}:hasRequest`,
          `${this.approvalController.name}:acceptRequest`,
          `${this.approvalController.name}:rejectRequest`,
          `SnapController:getPermitted`,
          `SnapController:install`,
          `SubjectMetadataController:getSubjectMetadata`,
        ],
      }),
      state: initState.PermissionController,
      caveatSpecifications: getCaveatSpecifications({
        listAccounts: this.accountsController.listAccounts.bind(
          this.accountsController,
        ),
        findNetworkClientIdByChainId:
          this.networkController.findNetworkClientIdByChainId.bind(
            this.networkController,
          ),
      }),
      permissionSpecifications: {
        ...getPermissionSpecifications(),
        ...this.getSnapPermissionSpecifications(),
      },
      unrestrictedMethods,
    });

    this.selectedNetworkController = new SelectedNetworkController({
      messenger: this.controllerMessenger.getRestricted({
        name: 'SelectedNetworkController',
        allowedActions: [
          'NetworkController:getNetworkClientById',
          'NetworkController:getState',
          'NetworkController:getSelectedNetworkClient',
          'PermissionController:hasPermissions',
          'PermissionController:getSubjectNames',
        ],
        allowedEvents: [
          'NetworkController:stateChange',
          'PermissionController:stateChange',
        ],
      }),
      state: initState.SelectedNetworkController,
      useRequestQueuePreference: true,
      onPreferencesStateChange: () => {
        // noop
        // we have removed the ability to toggle the useRequestQueue preference
        // both useRequestQueue and onPreferencesStateChange will be removed
        // once mobile supports per dapp network selection
        // see https://github.com/MetaMask/core/pull/5065#issue-2736965186
      },
      domainProxyMap: new WeakRefObjectMap(),
    });

    this.permissionLogController = new PermissionLogController({
      messenger: this.controllerMessenger.getRestricted({
        name: 'PermissionLogController',
      }),
      restrictedMethods: new Set(Object.keys(RestrictedMethods)),
      state: initState.PermissionLogController,
    });

    this.subjectMetadataController = new SubjectMetadataController({
      messenger: this.controllerMessenger.getRestricted({
        name: 'SubjectMetadataController',
        allowedActions: [`${this.permissionController.name}:hasPermissions`],
      }),
      state: initState.SubjectMetadataController,
      subjectCacheLimit: 100,
    });

    const shouldUseOffscreenExecutionService =
      isManifestV3 &&
      typeof chrome !== 'undefined' &&
      // eslint-disable-next-line no-undef
      typeof chrome.offscreen !== 'undefined';

    const snapExecutionServiceArgs = {
      messenger: this.controllerMessenger.getRestricted({
        name: 'ExecutionService',
      }),
      setupSnapProvider: this.setupSnapProvider.bind(this),
    };

    this.snapExecutionService =
      shouldUseOffscreenExecutionService === false
        ? new IframeExecutionService({
            ...snapExecutionServiceArgs,
            iframeUrl: new URL(process.env.IFRAME_EXECUTION_ENVIRONMENT_URL),
          })
        : new OffscreenExecutionService({
            ...snapExecutionServiceArgs,
            offscreenPromise: this.offscreenPromise,
          });

    const snapControllerMessenger = this.controllerMessenger.getRestricted({
      name: 'SnapController',
      allowedEvents: [
        'ExecutionService:unhandledError',
        'ExecutionService:outboundRequest',
        'ExecutionService:outboundResponse',
        'KeyringController:lock',
      ],
      allowedActions: [
        `${this.permissionController.name}:getEndowments`,
        `${this.permissionController.name}:getPermissions`,
        `${this.permissionController.name}:hasPermission`,
        `${this.permissionController.name}:hasPermissions`,
        `${this.permissionController.name}:requestPermissions`,
        `${this.permissionController.name}:revokeAllPermissions`,
        `${this.permissionController.name}:revokePermissions`,
        `${this.permissionController.name}:revokePermissionForAllSubjects`,
        `${this.permissionController.name}:getSubjectNames`,
        `${this.permissionController.name}:updateCaveat`,
        `${this.approvalController.name}:addRequest`,
        `${this.approvalController.name}:updateRequestState`,
        `${this.permissionController.name}:grantPermissions`,
        `${this.subjectMetadataController.name}:getSubjectMetadata`,
        `${this.subjectMetadataController.name}:addSubjectMetadata`,
        'ExecutionService:executeSnap',
        'ExecutionService:getRpcRequestHandler',
        'ExecutionService:terminateSnap',
        'ExecutionService:terminateAllSnaps',
        'ExecutionService:handleRpcRequest',
        'SnapsRegistry:get',
        'SnapsRegistry:getMetadata',
        'SnapsRegistry:update',
        'SnapsRegistry:resolveVersion',
        `SnapInterfaceController:createInterface`,
        `SnapInterfaceController:getInterface`,
      ],
    });

    const allowLocalSnaps = process.env.ALLOW_LOCAL_SNAPS;
    const requireAllowlist = process.env.REQUIRE_SNAPS_ALLOWLIST;
    const rejectInvalidPlatformVersion =
      process.env.REJECT_INVALID_SNAPS_PLATFORM_VERSION;

    this.snapController = new SnapController({
      dynamicPermissions: ['endowment:caip25'],
      environmentEndowmentPermissions: Object.values(EndowmentPermissions),
      excludedPermissions: {
        ...ExcludedSnapPermissions,
        ...ExcludedSnapEndowments,
      },
      closeAllConnections: this.removeAllConnections.bind(this),
      state: initState.SnapController,
      messenger: snapControllerMessenger,
      featureFlags: {
        dappsCanUpdateSnaps: true,
        allowLocalSnaps,
        requireAllowlist,
        rejectInvalidPlatformVersion,
      },
      encryptor: encryptorFactory(600_000),
      getMnemonic: this.getPrimaryKeyringMnemonic.bind(this),
      preinstalledSnaps: PREINSTALLED_SNAPS,
      getFeatureFlags: () => {
        return {
          disableSnaps:
            this.preferencesController.state.useExternalServices === false,
        };
      },
    });

    this.rateLimitController = new RateLimitController({
      state: initState.RateLimitController,
      messenger: this.controllerMessenger.getRestricted({
        name: 'RateLimitController',
      }),
      implementations: {
        showNativeNotification: {
          method: (origin, message) => {
            const subjectMetadataState = this.controllerMessenger.call(
              'SubjectMetadataController:getState',
            );

            const originMetadata = subjectMetadataState.subjectMetadata[origin];

            this.platform
              ._showNotification(originMetadata?.name ?? origin, message)
              .catch((error) => {
                log.error('Failed to create notification', error);
              });

            return null;
          },
          // 2 calls per 5 minutes
          rateLimitCount: 2,
          rateLimitTimeout: 300000,
        },
        showInAppNotification: {
          method: (origin, args) => {
            const { message, title, footerLink, interfaceId } = args;

            const detailedView = {
              title,
              ...(footerLink ? { footerLink } : {}),
              interfaceId,
            };

            const notification = {
              data: {
                message,
                origin,
                ...(interfaceId ? { detailedView } : {}),
              },
              type: TRIGGER_TYPES.SNAP,
              readDate: null,
            };

            this.controllerMessenger.call(
              'NotificationServicesController:updateMetamaskNotificationsList',
              notification,
            );

            return null;
          },
          // 5 calls per minute
          rateLimitCount: 5,
          rateLimitTimeout: 60000,
        },
      },
    });
    const cronjobControllerMessenger = this.controllerMessenger.getRestricted({
      name: 'CronjobController',
      allowedEvents: [
        'SnapController:snapInstalled',
        'SnapController:snapUpdated',
        'SnapController:snapUninstalled',
        'SnapController:snapEnabled',
        'SnapController:snapDisabled',
      ],
      allowedActions: [
        `${this.permissionController.name}:getPermissions`,
        'SnapController:handleRequest',
        'SnapController:getAll',
      ],
    });
    this.cronjobController = new CronjobController({
      state: initState.CronjobController,
      messenger: cronjobControllerMessenger,
    });

    const snapsRegistryMessenger = this.controllerMessenger.getRestricted({
      name: 'SnapsRegistry',
      allowedEvents: [],
      allowedActions: [],
    });

    this.snapsRegistry = new JsonSnapsRegistry({
      state: initState.SnapsRegistry,
      messenger: snapsRegistryMessenger,
      refetchOnAllowlistMiss: requireAllowlist,
      url: {
        registry: 'https://acl.execution.metamask.io/latest/registry.json',
        signature: 'https://acl.execution.metamask.io/latest/signature.json',
      },
      publicKey:
        '0x025b65308f0f0fb8bc7f7ff87bfc296e0330eee5d3c1d1ee4a048b2fd6a86fa0a6',
    });

    const snapInterfaceControllerMessenger =
      this.controllerMessenger.getRestricted({
        name: 'SnapInterfaceController',
        allowedActions: [
          `${this.phishingController.name}:maybeUpdateState`,
          `${this.phishingController.name}:testOrigin`,
          `${this.approvalController.name}:hasRequest`,
          `${this.approvalController.name}:acceptRequest`,
          `${this.snapController.name}:get`,
        ],
        allowedEvents: [
          'NotificationServicesController:notificationsListUpdated',
        ],
      });

    this.snapInterfaceController = new SnapInterfaceController({
      state: initState.SnapInterfaceController,
      messenger: snapInterfaceControllerMessenger,
    });

    const snapInsightsControllerMessenger =
      this.controllerMessenger.getRestricted({
        name: 'SnapInsightsController',
        allowedActions: [
          `${this.snapController.name}:handleRequest`,
          `${this.snapController.name}:getAll`,
          `${this.permissionController.name}:getPermissions`,
          `${this.snapInterfaceController.name}:deleteInterface`,
        ],
        allowedEvents: [
          `TransactionController:unapprovedTransactionAdded`,
          `TransactionController:transactionStatusUpdated`,
          `SignatureController:stateChange`,
        ],
      });

    this.snapInsightsController = new SnapInsightsController({
      state: initState.SnapInsightsController,
      messenger: snapInsightsControllerMessenger,
    });

    // Notification Controllers
    this.authenticationController = new AuthenticationController.Controller({
      state: initState.AuthenticationController,
      messenger: this.controllerMessenger.getRestricted({
        name: 'AuthenticationController',
        allowedActions: [
          'KeyringController:getState',
          'SnapController:handleRequest',
        ],
        allowedEvents: ['KeyringController:lock', 'KeyringController:unlock'],
      }),
      metametrics: {
        getMetaMetricsId: () => this.metaMetricsController.getMetaMetricsId(),
        agent: 'extension',
      },
    });

    this.userStorageController = new UserStorageController.Controller({
      getMetaMetricsState: () =>
        this.metaMetricsController.state.participateInMetaMetrics ?? false,
      state: initState.UserStorageController,
      config: {
        accountSyncing: {
          onAccountAdded: (profileId) => {
            this.metaMetricsController.trackEvent({
              category: MetaMetricsEventCategory.ProfileSyncing,
              event: MetaMetricsEventName.AccountsSyncAdded,
              properties: {
                profile_id: profileId,
              },
            });
          },
          onAccountNameUpdated: (profileId) => {
            this.metaMetricsController.trackEvent({
              category: MetaMetricsEventCategory.ProfileSyncing,
              event: MetaMetricsEventName.AccountsSyncNameUpdated,
              properties: {
                profile_id: profileId,
              },
            });
          },
          onAccountSyncErroneousSituation: (
            profileId,
            situationMessage,
            sentryContext,
          ) => {
            captureException(
              new Error(`Account sync - ${situationMessage}`),
              sentryContext,
            );
            this.metaMetricsController.trackEvent({
              category: MetaMetricsEventCategory.ProfileSyncing,
              event: MetaMetricsEventName.AccountsSyncErroneousSituation,
              properties: {
                profile_id: profileId,
                situation_message: situationMessage,
              },
            });
          },
        },
      },
      env: {
        isAccountSyncingEnabled: isManifestV3,
      },
      messenger: this.controllerMessenger.getRestricted({
        name: 'UserStorageController',
        allowedActions: [
          'KeyringController:getState',
          'KeyringController:addNewAccount',
          'SnapController:handleRequest',
          'AuthenticationController:getBearerToken',
          'AuthenticationController:getSessionProfile',
          'AuthenticationController:isSignedIn',
          'AuthenticationController:performSignOut',
          'AuthenticationController:performSignIn',
          'NotificationServicesController:disableNotificationServices',
          'NotificationServicesController:selectIsNotificationServicesEnabled',
          'AccountsController:listAccounts',
          'AccountsController:updateAccountMetadata',
          'NetworkController:getState',
          'NetworkController:addNetwork',
          'NetworkController:removeNetwork',
          'NetworkController:updateNetwork',
        ],
        allowedEvents: [
          'KeyringController:lock',
          'KeyringController:unlock',
          'AccountsController:accountAdded',
          'AccountsController:accountRenamed',
          'NetworkController:networkRemoved',
        ],
      }),
    });

    this.controllerMessenger.subscribe(
      'MetaMetricsController:stateChange',
      previousValueComparator(async (prevState, currState) => {
        const { participateInMetaMetrics: prevParticipateInMetaMetrics } =
          prevState;
        const { participateInMetaMetrics: currParticipateInMetaMetrics } =
          currState;

        const metaMetricsWasDisabled =
          prevParticipateInMetaMetrics && !currParticipateInMetaMetrics;
        const metaMetricsWasEnabled =
          !prevParticipateInMetaMetrics && currParticipateInMetaMetrics;

        if (!metaMetricsWasDisabled && !metaMetricsWasEnabled) {
          return;
        }

        const shouldPerformSignIn =
          metaMetricsWasEnabled &&
          !this.authenticationController.state.isSignedIn;
        const shouldPerformSignOut =
          metaMetricsWasDisabled &&
          this.authenticationController.state.isSignedIn &&
          !this.userStorageController.state.isProfileSyncingEnabled;

        if (shouldPerformSignIn) {
          await this.authenticationController.performSignIn();
        } else if (shouldPerformSignOut) {
          await this.authenticationController.performSignOut();
        }
      }, this.metaMetricsController.state),
    );

    const notificationServicesPushControllerMessenger =
      this.controllerMessenger.getRestricted({
        name: 'NotificationServicesPushController',
        allowedActions: ['AuthenticationController:getBearerToken'],
        allowedEvents: [],
      });
    this.notificationServicesPushController =
      new NotificationServicesPushController.Controller({
        messenger: notificationServicesPushControllerMessenger,
        state: initState.NotificationServicesPushController,
        env: {
          apiKey: process.env.FIREBASE_API_KEY ?? '',
          authDomain: process.env.FIREBASE_AUTH_DOMAIN ?? '',
          storageBucket: process.env.FIREBASE_STORAGE_BUCKET ?? '',
          projectId: process.env.FIREBASE_PROJECT_ID ?? '',
          messagingSenderId: process.env.FIREBASE_MESSAGING_SENDER_ID ?? '',
          appId: process.env.FIREBASE_APP_ID ?? '',
          measurementId: process.env.FIREBASE_MEASUREMENT_ID ?? '',
          vapidKey: process.env.VAPID_KEY ?? '',
        },
        config: {
          isPushEnabled: isManifestV3,
          platform: 'extension',
          onPushNotificationReceived,
          onPushNotificationClicked,
        },
      });
    notificationServicesPushControllerMessenger.subscribe(
      'NotificationServicesPushController:onNewNotifications',
      (notification) => {
        this.metaMetricsController.trackEvent({
          category: MetaMetricsEventCategory.PushNotifications,
          event: MetaMetricsEventName.PushNotificationReceived,
          properties: {
            notification_id: notification.id,
            notification_type: notification.type,
            chain_id: notification?.chain_id,
          },
        });
      },
    );
    notificationServicesPushControllerMessenger.subscribe(
      'NotificationServicesPushController:pushNotificationClicked',
      (notification) => {
        this.metaMetricsController.trackEvent({
          category: MetaMetricsEventCategory.PushNotifications,
          event: MetaMetricsEventName.PushNotificationClicked,
          properties: {
            notification_id: notification.id,
            notification_type: notification.type,
            chain_id: notification?.chain_id,
          },
        });
      },
    );

    this.notificationServicesController =
      new NotificationServicesController.Controller({
        messenger: this.controllerMessenger.getRestricted({
          name: 'NotificationServicesController',
          allowedActions: [
            'KeyringController:getAccounts',
            'KeyringController:getState',
            'AuthenticationController:getBearerToken',
            'AuthenticationController:isSignedIn',
            'UserStorageController:enableProfileSyncing',
            'UserStorageController:getStorageKey',
            'UserStorageController:performGetStorage',
            'UserStorageController:performSetStorage',
            'NotificationServicesPushController:enablePushNotifications',
            'NotificationServicesPushController:disablePushNotifications',
            'NotificationServicesPushController:subscribeToPushNotifications',
            'NotificationServicesPushController:updateTriggerPushNotifications',
          ],
          allowedEvents: [
            'KeyringController:stateChange',
            'KeyringController:lock',
            'KeyringController:unlock',
            'NotificationServicesPushController:onNewNotifications',
          ],
        }),
        state: initState.NotificationServicesController,
        env: {
          isPushIntegrated: isManifestV3,
          featureAnnouncements: {
            platform: 'extension',
            spaceId: process.env.CONTENTFUL_ACCESS_SPACE_ID ?? '',
            accessToken: process.env.CONTENTFUL_ACCESS_TOKEN ?? '',
          },
        },
      });

    // account tracker watches balances, nonces, and any code at their address
    this.accountTrackerController = new AccountTrackerController({
      state: { accounts: {} },
      messenger: this.controllerMessenger.getRestricted({
        name: 'AccountTrackerController',
        allowedActions: [
          'AccountsController:getSelectedAccount',
          'NetworkController:getState',
          'NetworkController:getNetworkClientById',
          'OnboardingController:getState',
          'PreferencesController:getState',
        ],
        allowedEvents: [
          'AccountsController:selectedEvmAccountChange',
          'OnboardingController:stateChange',
          'KeyringController:accountRemoved',
        ],
      }),
      provider: this.provider,
      blockTracker: this.blockTracker,
      getNetworkIdentifier: (providerConfig) => {
        const { type, rpcUrl } =
          providerConfig ??
          getProviderConfig({
            metamask: this.networkController.state,
          });
        return type === NETWORK_TYPES.RPC ? rpcUrl : type;
      },
    });

    // start and stop polling for balances based on activeControllerConnections
    this.on('controllerConnectionChanged', (activeControllerConnections) => {
      const { completedOnboarding } = this.onboardingController.state;
      if (activeControllerConnections > 0 && completedOnboarding) {
        this.triggerNetworkrequests();
      } else {
        this.stopNetworkRequests();
      }
    });

    this.controllerMessenger.subscribe(
      `${this.onboardingController.name}:stateChange`,
      previousValueComparator(async (prevState, currState) => {
        const { completedOnboarding: prevCompletedOnboarding } = prevState;
        const { completedOnboarding: currCompletedOnboarding } = currState;
        if (!prevCompletedOnboarding && currCompletedOnboarding) {
          const { address } = this.accountsController.getSelectedAccount();

          await this._addAccountsWithBalance();

          this.postOnboardingInitialization();
          this.triggerNetworkrequests();

          // execute once the token detection on the post-onboarding
          await this.tokenDetectionController.detectTokens({
            selectedAddress: address,
          });
        }
      }, this.onboardingController.state),
    );

    const tokenDetectionControllerMessenger =
      this.controllerMessenger.getRestricted({
        name: 'TokenDetectionController',
        allowedActions: [
          'AccountsController:getAccount',
          'AccountsController:getSelectedAccount',
          'KeyringController:getState',
          'NetworkController:getNetworkClientById',
          'NetworkController:getNetworkConfigurationByNetworkClientId',
          'NetworkController:getState',
          'PreferencesController:getState',
          'TokenListController:getState',
          'TokensController:getState',
          'TokensController:addDetectedTokens',
        ],
        allowedEvents: [
          'AccountsController:selectedEvmAccountChange',
          'KeyringController:lock',
          'KeyringController:unlock',
          'NetworkController:networkDidChange',
          'PreferencesController:stateChange',
          'TokenListController:stateChange',
        ],
      });

    this.tokenDetectionController = new TokenDetectionController({
      messenger: tokenDetectionControllerMessenger,
      getBalancesInSingleCall:
        this.assetsContractController.getBalancesInSingleCall.bind(
          this.assetsContractController,
        ),
      trackMetaMetricsEvent: this.metaMetricsController.trackEvent.bind(
        this.metaMetricsController,
      ),
      useAccountsAPI: true,
      platform: 'extension',
    });

    const addressBookControllerMessenger =
      this.controllerMessenger.getRestricted({
        name: 'AddressBookController',
        allowedActions: [],
        allowedEvents: [],
      });

    this.addressBookController = new AddressBookController({
      messenger: addressBookControllerMessenger,
      state: initState.AddressBookController,
    });

    this.alertController = new AlertController({
      state: initState.AlertController,
      messenger: this.controllerMessenger.getRestricted({
        name: 'AlertController',
        allowedEvents: ['AccountsController:selectedAccountChange'],
        allowedActions: ['AccountsController:getSelectedAccount'],
      }),
    });

    ///: BEGIN:ONLY_INCLUDE_IF(build-mmi)
    this.custodyController = new CustodyController({
      initState: initState.CustodyController,
      captureException,
    });
    this.institutionalFeaturesController = new InstitutionalFeaturesController({
      initState: initState.InstitutionalFeaturesController,
      showConfirmRequest: opts.showUserConfirmation,
    });
    this.transactionUpdateController = new TransactionUpdateController({
      initState: initState.TransactionUpdateController,
      getCustodyKeyring: this.getCustodyKeyringIfExists.bind(this),
      mmiConfigurationController: this.mmiConfigurationController,
      captureException,
    });
    ///: END:ONLY_INCLUDE_IF

    this.backup = new Backup({
      preferencesController: this.preferencesController,
      addressBookController: this.addressBookController,
      accountsController: this.accountsController,
      networkController: this.networkController,
      trackMetaMetricsEvent: this.metaMetricsController.trackEvent.bind(
        this.metaMetricsController,
      ),
    });

    // This gets used as a ...spread parameter in two places: new TransactionController() and createRPCMethodTrackingMiddleware()
    this.snapAndHardwareMetricsParams = {
      getSelectedAccount: this.accountsController.getSelectedAccount.bind(
        this.accountsController,
      ),
      getAccountType: this.getAccountType.bind(this),
      getDeviceModel: this.getDeviceModel.bind(this),
      snapAndHardwareMessenger: this.controllerMessenger.getRestricted({
        name: 'SnapAndHardwareMessenger',
        allowedActions: [
          'KeyringController:getKeyringForAccount',
          'SnapController:get',
          'AccountsController:getSelectedAccount',
        ],
      }),
    };

    this.decryptMessageController = new DecryptMessageController({
      getState: this.getState.bind(this),
      messenger: this.controllerMessenger.getRestricted({
        name: 'DecryptMessageController',
        allowedActions: [
          `${this.approvalController.name}:addRequest`,
          `${this.approvalController.name}:acceptRequest`,
          `${this.approvalController.name}:rejectRequest`,
          `${this.keyringController.name}:decryptMessage`,
        ],
        allowedEvents: [
          'DecryptMessageManager:stateChange',
          'DecryptMessageManager:unapprovedMessage',
        ],
      }),
      managerMessenger: this.controllerMessenger.getRestricted({
        name: 'DecryptMessageManager',
      }),
      metricsEvent: this.metaMetricsController.trackEvent.bind(
        this.metaMetricsController,
      ),
    });

    this.encryptionPublicKeyController = new EncryptionPublicKeyController({
      messenger: this.controllerMessenger.getRestricted({
        name: 'EncryptionPublicKeyController',
        allowedActions: [
          `${this.approvalController.name}:addRequest`,
          `${this.approvalController.name}:acceptRequest`,
          `${this.approvalController.name}:rejectRequest`,
        ],
        allowedEvents: [
          'EncryptionPublicKeyManager:stateChange',
          'EncryptionPublicKeyManager:unapprovedMessage',
        ],
      }),
      managerMessenger: this.controllerMessenger.getRestricted({
        name: 'EncryptionPublicKeyManager',
      }),
      getEncryptionPublicKey:
        this.keyringController.getEncryptionPublicKey.bind(
          this.keyringController,
        ),
      getAccountKeyringType: this.keyringController.getAccountKeyringType.bind(
        this.keyringController,
      ),
      getState: this.getState.bind(this),
      metricsEvent: this.metaMetricsController.trackEvent.bind(
        this.metaMetricsController,
      ),
    });

    this.signatureController = new SignatureController({
      messenger: this.controllerMessenger.getRestricted({
        name: 'SignatureController',
        allowedActions: [
          `${this.approvalController.name}:addRequest`,
          `${this.keyringController.name}:signMessage`,
          `${this.keyringController.name}:signPersonalMessage`,
          `${this.keyringController.name}:signTypedMessage`,
          `${this.loggingController.name}:add`,
          `${this.networkController.name}:getNetworkClientById`,
        ],
      }),
      trace,
      decodingApiUrl: process.env.DECODING_API_URL,
      isDecodeSignatureRequestEnabled: () =>
        this.preferencesController.state.useExternalServices === true &&
        this.preferencesController.state.useTransactionSimulations,
    });

    this.signatureController.hub.on(
      'cancelWithReason',
      ({ metadata: message, reason }) => {
        this.metaMetricsController.trackEvent({
          event: reason,
          category: MetaMetricsEventCategory.Transactions,
          properties: {
            action: 'Sign Request',
            type: message.type,
          },
        });
      },
    );

    ///: BEGIN:ONLY_INCLUDE_IF(build-mmi)
    const transactionMetricsRequest = this.getTransactionMetricsRequest();

    const mmiControllerMessenger = this.controllerMessenger.getRestricted({
      name: 'MMIController',
      allowedActions: [
        'AccountsController:getAccountByAddress',
        'AccountsController:setAccountName',
        'AccountsController:listAccounts',
        'AccountsController:getSelectedAccount',
        'AccountsController:setSelectedAccount',
        'MetaMetricsController:getState',
        'NetworkController:getState',
        'NetworkController:setActiveNetwork',
      ],
    });

    this.mmiController = new MMIController({
      messenger: mmiControllerMessenger,
      mmiConfigurationController: this.mmiConfigurationController,
      keyringController: this.keyringController,
      appStateController: this.appStateController,
      transactionUpdateController: this.transactionUpdateController,
      custodyController: this.custodyController,
      getState: this.getState.bind(this),
      getPendingNonce: this.getPendingNonce.bind(this),
      accountTrackerController: this.accountTrackerController,
      networkController: this.networkController,
      metaMetricsController: this.metaMetricsController,
      permissionController: this.permissionController,
      signatureController: this.signatureController,
      platform: this.platform,
      extension: this.extension,
      getTransactions: (...args) => this.txController.getTransactions(...args),
      setTxStatusSigned: (id) =>
        this.txController.updateCustodialTransaction(id, {
          status: TransactionStatus.signed,
        }),
      setTxStatusSubmitted: (id) =>
        this.txController.updateCustodialTransaction(id, {
          status: TransactionStatus.submitted,
        }),
      setTxStatusFailed: (id, reason) =>
        this.txController.updateCustodialTransaction(id, {
          status: TransactionStatus.failed,
          errorMessage: reason,
        }),
      trackTransactionEvents: handleMMITransactionUpdate.bind(
        null,
        transactionMetricsRequest,
      ),
      updateTransaction: (txMeta, note) =>
        this.txController.updateTransaction(txMeta, note),
      updateTransactionHash: (id, hash) =>
        this.txController.updateCustodialTransaction(id, { hash }),
      setChannelId: (channelId) =>
        this.institutionalFeaturesController.setChannelId(channelId),
      setConnectionRequest: (payload) =>
        this.institutionalFeaturesController.setConnectionRequest(payload),
    });
    ///: END:ONLY_INCLUDE_IF

    const swapsControllerMessenger = this.controllerMessenger.getRestricted({
      name: 'SwapsController',
      // TODO: allow these internal calls once GasFeeController and TransactionController
      // export these action types and register its action handlers
      // allowedActions: [
      //   'GasFeeController:getEIP1559GasFeeEstimates',
      //   'TransactionController:getLayer1GasFee',
      // ],
      allowedActions: [
        'NetworkController:getState',
        'NetworkController:getNetworkClientById',
        'TokenRatesController:getState',
      ],
      allowedEvents: [],
    });

    this.swapsController = new SwapsController(
      {
        messenger: swapsControllerMessenger,
        getBufferedGasLimit: async (txMeta, multiplier) => {
          const { gas: gasLimit, simulationFails } =
            await this.txController.estimateGasBuffered(
              txMeta.txParams,
              multiplier,
              this.#getGlobalNetworkClientId(),
            );

          return { gasLimit, simulationFails };
        },
        // TODO: Remove once GasFeeController exports this action type
        getEIP1559GasFeeEstimates:
          this.gasFeeController.fetchGasFeeEstimates.bind(
            this.gasFeeController,
          ),
        // TODO: Remove once TransactionController exports this action type
        getLayer1GasFee: (...args) =>
          this.txController.getLayer1GasFee(...args),
        trackMetaMetricsEvent: this.metaMetricsController.trackEvent.bind(
          this.metaMetricsController,
        ),
      },
      initState.SwapsController,
    );

    const bridgeControllerMessenger = this.controllerMessenger.getRestricted({
      name: BRIDGE_CONTROLLER_NAME,
      allowedActions: [
        'AccountsController:getSelectedAccount',
        'NetworkController:getSelectedNetworkClient',
        'NetworkController:findNetworkClientIdByChainId',
      ],
      allowedEvents: [],
    });
    this.bridgeController = new BridgeController({
      messenger: bridgeControllerMessenger,
      // TODO: Remove once TransactionController exports this action type
      getLayer1GasFee: (...args) => this.txController.getLayer1GasFee(...args),
    });

    const bridgeStatusControllerMessenger =
      this.controllerMessenger.getRestricted({
        name: BRIDGE_STATUS_CONTROLLER_NAME,
        allowedActions: [
          'AccountsController:getSelectedAccount',
          'NetworkController:getNetworkClientById',
          'NetworkController:findNetworkClientIdByChainId',
          'NetworkController:getState',
          'TransactionController:getState',
        ],
        allowedEvents: [],
      });
    this.bridgeStatusController = new BridgeStatusController({
      messenger: bridgeStatusControllerMessenger,
      state: initState.BridgeStatusController,
    });

    const smartTransactionsControllerMessenger =
      this.controllerMessenger.getRestricted({
        name: 'SmartTransactionsController',
        allowedActions: [
          'NetworkController:getNetworkClientById',
          'NetworkController:getState',
        ],
        allowedEvents: ['NetworkController:stateChange'],
      });
    this.smartTransactionsController = new SmartTransactionsController({
      supportedChainIds: getAllowedSmartTransactionsChainIds(),
      clientId: ClientId.Extension,
      getNonceLock: (address) =>
        this.txController.getNonceLock(
          address,
          this.#getGlobalNetworkClientId(),
        ),
      confirmExternalTransaction: (...args) =>
        this.txController.confirmExternalTransaction(...args),
      trackMetaMetricsEvent: this.metaMetricsController.trackEvent.bind(
        this.metaMetricsController,
      ),
      state: initState.SmartTransactionsController,
      messenger: smartTransactionsControllerMessenger,
      getTransactions: (...args) => this.txController.getTransactions(...args),
      updateTransaction: (...args) =>
        this.txController.updateTransaction(...args),
      getFeatureFlags: () => {
        const state = this._getMetaMaskState();
        return getFeatureFlagsByChainId(state);
      },
      getMetaMetricsProps: async () => {
        const selectedAddress =
          this.accountsController.getSelectedAccount().address;
        const accountHardwareType = await getHardwareWalletType(
          this._getMetaMaskState(),
        );
        const accountType = await this.getAccountType(selectedAddress);
        const deviceModel = await this.getDeviceModel(selectedAddress);
        return {
          accountHardwareType,
          accountType,
          deviceModel,
        };
      },
    });

    const isExternalNameSourcesEnabled = () =>
      this.preferencesController.state.useExternalNameSources;

    this.nameController = new NameController({
      messenger: this.controllerMessenger.getRestricted({
        name: 'NameController',
        allowedActions: [],
      }),
      providers: [
        new ENSNameProvider({
          reverseLookup: this.ensController.reverseResolveAddress.bind(
            this.ensController,
          ),
        }),
        new EtherscanNameProvider({ isEnabled: isExternalNameSourcesEnabled }),
        new TokenNameProvider({ isEnabled: isExternalNameSourcesEnabled }),
        new LensNameProvider({ isEnabled: isExternalNameSourcesEnabled }),
        new SnapsNameProvider({
          messenger: this.controllerMessenger.getRestricted({
            name: 'SnapsNameProvider',
            allowedActions: [
              'SnapController:getAll',
              'SnapController:get',
              'SnapController:handleRequest',
              'PermissionController:getState',
            ],
          }),
        }),
      ],
      state: initState.NameController,
    });

    const petnamesBridgeMessenger = this.controllerMessenger.getRestricted({
      name: 'PetnamesBridge',
      allowedEvents: [
        'NameController:stateChange',
        'AccountsController:stateChange',
        'AddressBookController:stateChange',
      ],
      allowedActions: ['AccountsController:listAccounts'],
    });

    new AddressBookPetnamesBridge({
      addressBookController: this.addressBookController,
      nameController: this.nameController,
      messenger: petnamesBridgeMessenger,
    }).init();

    new AccountIdentitiesPetnamesBridge({
      nameController: this.nameController,
      messenger: petnamesBridgeMessenger,
    }).init();

    this.userOperationController = new UserOperationController({
      entrypoint: process.env.EIP_4337_ENTRYPOINT,
      getGasFeeEstimates: this.gasFeeController.fetchGasFeeEstimates.bind(
        this.gasFeeController,
      ),
      messenger: this.controllerMessenger.getRestricted({
        name: 'UserOperationController',
        allowedActions: [
          'ApprovalController:addRequest',
          'NetworkController:getNetworkClientById',
          'KeyringController:prepareUserOperation',
          'KeyringController:patchUserOperation',
          'KeyringController:signUserOperation',
        ],
      }),
      state: initState.UserOperationController,
    });

    this.userOperationController.hub.on(
      'user-operation-added',
      this._onUserOperationAdded.bind(this),
    );

    this.userOperationController.hub.on(
      'transaction-updated',
      this._onUserOperationTransactionUpdated.bind(this),
    );

    // ensure AccountTrackerController updates balances after network change
    networkControllerMessenger.subscribe(
      'NetworkController:networkDidChange',
      () => {
        this.accountTrackerController.updateAccounts();
      },
    );

    // clear unapproved transactions and messages when the network will change
    networkControllerMessenger.subscribe(
      'NetworkController:networkWillChange',
      clearPendingConfirmations.bind(this),
    );

    // RemoteFeatureFlagController has subscription for preferences changes
    this.controllerMessenger.subscribe(
      'PreferencesController:stateChange',
      previousValueComparator((prevState, currState) => {
        const { useExternalServices: prevUseExternalServices } = prevState;
        const { useExternalServices: currUseExternalServices } = currState;
        if (currUseExternalServices && !prevUseExternalServices) {
          this.remoteFeatureFlagController.enable();
          this.remoteFeatureFlagController.updateRemoteFeatureFlags();
        } else if (!currUseExternalServices && prevUseExternalServices) {
          this.remoteFeatureFlagController.disable();
        }
      }, this.preferencesController.state),
    );

    // Initialize RemoteFeatureFlagController
    this.remoteFeatureFlagController = new RemoteFeatureFlagController({
      messenger: this.controllerMessenger.getRestricted({
        name: 'RemoteFeatureFlagController',
        allowedActions: [],
        allowedEvents: [],
      }),
      disabled: !this.preferencesController.state.useExternalServices,
      getMetaMetricsId: () => this.metaMetricsController.getMetaMetricsId(),
      clientConfigApiService: new ClientConfigApiService({
        fetch: globalThis.fetch.bind(globalThis),
        config: {
          client: ClientType.Extension,
          distribution:
            this._getConfigForRemoteFeatureFlagRequest().distribution,
          environment: this._getConfigForRemoteFeatureFlagRequest().environment,
        },
      }),
    });

    const existingControllers = [
      this.networkController,
      this.preferencesController,
      this.gasFeeController,
      this.onboardingController,
      this.keyringController,
      ///: BEGIN:ONLY_INCLUDE_IF(build-mmi)
      this.transactionUpdateController,
      ///: END:ONLY_INCLUDE_IF
      this.smartTransactionsController,
    ];

    const controllerInitFunctions = {
      PPOMController: PPOMControllerInit,
      TransactionController: TransactionControllerInit,
    };

    const {
      controllerApi,
      controllerMemState,
      controllerPersistedState,
      controllersByName,
    } = this.#initControllers({
      existingControllers,
      initFunctions: controllerInitFunctions,
      initState,
    });

    this.controllerApi = controllerApi;
    this.controllerMemState = controllerMemState;
    this.controllerPersistedState = controllerPersistedState;
    this.controllersByName = controllersByName;

    // Backwards compatibility for existing references
    this.ppomController = controllersByName.PPOMController;
    this.txController = controllersByName.TransactionController;

    this.controllerMessenger.subscribe(
      'TransactionController:transactionStatusUpdated',
      ({ transactionMeta }) => {
        this._onFinishedTransaction(transactionMeta);
      },
    );

    this.metamaskMiddleware = createMetamaskMiddleware({
      static: {
        eth_syncing: false,
        web3_clientVersion: `MetaMask/v${version}`,
      },
      version,
      // account mgmt
      getAccounts: ({ origin: innerOrigin }) => {
        if (innerOrigin === ORIGIN_METAMASK) {
          const selectedAddress =
            this.accountsController.getSelectedAccount().address;
          return selectedAddress ? [selectedAddress] : [];
        } else if (this.isUnlocked()) {
          return this.getPermittedAccounts(innerOrigin);
        }
        return []; // changing this is a breaking change
      },
      // tx signing
      processTransaction: (transactionParams, dappRequest) =>
        addDappTransaction(
          this.getAddTransactionRequest({ transactionParams, dappRequest }),
        ),
      // msg signing
      ///: BEGIN:ONLY_INCLUDE_IF(build-main,build-beta,build-flask)

      processTypedMessage: (...args) =>
        addTypedMessage({
          signatureController: this.signatureController,
          signatureParams: args,
        }),
      processTypedMessageV3: (...args) =>
        addTypedMessage({
          signatureController: this.signatureController,
          signatureParams: args,
        }),
      processTypedMessageV4: (...args) =>
        addTypedMessage({
          signatureController: this.signatureController,
          signatureParams: args,
        }),
      processPersonalMessage: (...args) =>
        addPersonalMessage({
          signatureController: this.signatureController,
          signatureParams: args,
        }),
      ///: END:ONLY_INCLUDE_IF

      ///: BEGIN:ONLY_INCLUDE_IF(build-mmi)
      /* eslint-disable no-dupe-keys */
      processTypedMessage: this.mmiController.newUnsignedMessage.bind(
        this.mmiController,
      ),
      processTypedMessageV3: this.mmiController.newUnsignedMessage.bind(
        this.mmiController,
      ),
      processTypedMessageV4: this.mmiController.newUnsignedMessage.bind(
        this.mmiController,
      ),
      processPersonalMessage: this.mmiController.newUnsignedMessage.bind(
        this.mmiController,
      ),
      setTypedMessageInProgress:
        this.signatureController.setTypedMessageInProgress.bind(
          this.signatureController,
        ),
      setPersonalMessageInProgress:
        this.signatureController.setPersonalMessageInProgress.bind(
          this.signatureController,
        ),
      /* eslint-enable no-dupe-keys */
      ///: END:ONLY_INCLUDE_IF

      processEncryptionPublicKey:
        this.encryptionPublicKeyController.newRequestEncryptionPublicKey.bind(
          this.encryptionPublicKeyController,
        ),

      processDecryptMessage:
        this.decryptMessageController.newRequestDecryptMessage.bind(
          this.decryptMessageController,
        ),
      getPendingNonce: this.getPendingNonce.bind(this),
      getPendingTransactionByHash: (hash) =>
        this.txController.state.transactions.find(
          (meta) =>
            meta.hash === hash && meta.status === TransactionStatus.submitted,
        ),
    });

    // ensure isClientOpenAndUnlocked is updated when memState updates
    this.on('update', (memState) => this._onStateUpdate(memState));

    /**
     * All controllers in Memstore but not in store. They are not persisted.
     * On chrome profile re-start, they will be re-initialized.
     */
    const resetOnRestartStore = {
      AccountTracker: this.accountTrackerController,
      TokenRatesController: this.tokenRatesController,
      DecryptMessageController: this.decryptMessageController,
      EncryptionPublicKeyController: this.encryptionPublicKeyController,
      SignatureController: this.signatureController,
      SwapsController: this.swapsController,
      BridgeController: this.bridgeController,
      BridgeStatusController: this.bridgeStatusController,
      EnsController: this.ensController,
      ApprovalController: this.approvalController,
    };

    this.store.updateStructure({
      AccountsController: this.accountsController,
      AppStateController: this.appStateController,
      AppMetadataController: this.appMetadataController,
      MultichainBalancesController: this.multichainBalancesController,
      ///: BEGIN:ONLY_INCLUDE_IF(build-flask)
      MultichainTransactionsController: this.multichainTransactionsController,
      ///: END:ONLY_INCLUDE_IF
      KeyringController: this.keyringController,
      PreferencesController: this.preferencesController,
      MetaMetricsController: this.metaMetricsController,
      MetaMetricsDataDeletionController: this.metaMetricsDataDeletionController,
      AddressBookController: this.addressBookController,
      CurrencyController: this.currencyRateController,
      NetworkController: this.networkController,
      AlertController: this.alertController,
      OnboardingController: this.onboardingController,
      PermissionController: this.permissionController,
      PermissionLogController: this.permissionLogController,
      SubjectMetadataController: this.subjectMetadataController,
      AnnouncementController: this.announcementController,
      NetworkOrderController: this.networkOrderController,
      AccountOrderController: this.accountOrderController,
      GasFeeController: this.gasFeeController,
      TokenListController: this.tokenListController,
      TokensController: this.tokensController,
      TokenBalancesController: this.tokenBalancesController,
      SmartTransactionsController: this.smartTransactionsController,
      NftController: this.nftController,
      PhishingController: this.phishingController,
      SelectedNetworkController: this.selectedNetworkController,
      LoggingController: this.loggingController,
      MultichainRatesController: this.multichainRatesController,
      SnapController: this.snapController,
      CronjobController: this.cronjobController,
      SnapsRegistry: this.snapsRegistry,
      SnapInterfaceController: this.snapInterfaceController,
      SnapInsightsController: this.snapInsightsController,
      ///: BEGIN:ONLY_INCLUDE_IF(build-mmi)
      CustodyController: this.custodyController.store,
      InstitutionalFeaturesController:
        this.institutionalFeaturesController.store,
      MmiConfigurationController: this.mmiConfigurationController.store,
      ///: END:ONLY_INCLUDE_IF
      NameController: this.nameController,
      UserOperationController: this.userOperationController,
      // Notification Controllers
      AuthenticationController: this.authenticationController,
      UserStorageController: this.userStorageController,
      NotificationServicesController: this.notificationServicesController,
      NotificationServicesPushController:
        this.notificationServicesPushController,
      RemoteFeatureFlagController: this.remoteFeatureFlagController,
      ...resetOnRestartStore,
      ...controllerPersistedState,
    });

    this.memStore = new ComposableObservableStore({
      config: {
        AccountsController: this.accountsController,
        AppStateController: this.appStateController,
        AppMetadataController: this.appMetadataController,
        MultichainBalancesController: this.multichainBalancesController,
<<<<<<< HEAD
        MultichainAssetsController: this.multichainAssetsController,
=======
        ///: BEGIN:ONLY_INCLUDE_IF(build-flask)
        MultichainTransactionsController: this.multichainTransactionsController,
        ///: END:ONLY_INCLUDE_IF
>>>>>>> e2fea0f4
        NetworkController: this.networkController,
        KeyringController: this.keyringController,
        PreferencesController: this.preferencesController,
        MetaMetricsController: this.metaMetricsController,
        MetaMetricsDataDeletionController:
          this.metaMetricsDataDeletionController,
        AddressBookController: this.addressBookController,
        CurrencyController: this.currencyRateController,
        AlertController: this.alertController,
        OnboardingController: this.onboardingController,
        PermissionController: this.permissionController,
        PermissionLogController: this.permissionLogController,
        SubjectMetadataController: this.subjectMetadataController,
        AnnouncementController: this.announcementController,
        NetworkOrderController: this.networkOrderController,
        AccountOrderController: this.accountOrderController,
        GasFeeController: this.gasFeeController,
        TokenListController: this.tokenListController,
        TokensController: this.tokensController,
        TokenBalancesController: this.tokenBalancesController,
        SmartTransactionsController: this.smartTransactionsController,
        NftController: this.nftController,
        SelectedNetworkController: this.selectedNetworkController,
        LoggingController: this.loggingController,
        MultichainRatesController: this.multichainRatesController,
        SnapController: this.snapController,
        CronjobController: this.cronjobController,
        SnapsRegistry: this.snapsRegistry,
        SnapInterfaceController: this.snapInterfaceController,
        SnapInsightsController: this.snapInsightsController,
        ///: BEGIN:ONLY_INCLUDE_IF(build-mmi)
        CustodyController: this.custodyController.store,
        InstitutionalFeaturesController:
          this.institutionalFeaturesController.store,
        MmiConfigurationController: this.mmiConfigurationController.store,
        ///: END:ONLY_INCLUDE_IF
        NameController: this.nameController,
        UserOperationController: this.userOperationController,
        // Notification Controllers
        AuthenticationController: this.authenticationController,
        UserStorageController: this.userStorageController,
        NotificationServicesController: this.notificationServicesController,
        QueuedRequestController: this.queuedRequestController,
        NotificationServicesPushController:
          this.notificationServicesPushController,
        RemoteFeatureFlagController: this.remoteFeatureFlagController,
        ...resetOnRestartStore,
        ...controllerMemState,
      },
      controllerMessenger: this.controllerMessenger,
    });

    // if this is the first time, clear the state of by calling these methods
    const resetMethods = [
      this.accountTrackerController.resetState.bind(
        this.accountTrackerController,
      ),
      this.decryptMessageController.resetState.bind(
        this.decryptMessageController,
      ),
      this.encryptionPublicKeyController.resetState.bind(
        this.encryptionPublicKeyController,
      ),
      this.signatureController.resetState.bind(this.signatureController),
      this.swapsController.resetState.bind(this.swapsController),
      this.bridgeController.resetState.bind(this.bridgeController),
      this.ensController.resetState.bind(this.ensController),
      this.approvalController.clear.bind(this.approvalController),
      // WE SHOULD ADD TokenListController.resetState here too. But it's not implemented yet.
    ];

    if (isManifestV3) {
      if (isFirstMetaMaskControllerSetup === true) {
        this.resetStates(resetMethods);
        this.extension.storage.session.set({
          isFirstMetaMaskControllerSetup: false,
        });
      }
    } else {
      // it's always the first time in MV2
      this.resetStates(resetMethods);
    }

    // Automatic login via config password
    const password = process.env.PASSWORD;
    if (
      !this.isUnlocked() &&
      this.onboardingController.state.completedOnboarding &&
      password &&
      !process.env.IN_TEST
    ) {
      this._loginUser(password);
    } else {
      this._startUISync();
    }

    // Lazily update the store with the current extension environment
    this.extension.runtime.getPlatformInfo().then(({ os }) => {
      this.appStateController.setBrowserEnvironment(
        os,
        // This method is presently only supported by Firefox
        this.extension.runtime.getBrowserInfo === undefined
          ? 'chrome'
          : 'firefox',
      );
    });

    this.setupControllerEventSubscriptions();
    this.setupMultichainDataAndSubscriptions();

    // For more information about these legacy streams, see here:
    // https://github.com/MetaMask/metamask-extension/issues/15491
    // TODO:LegacyProvider: Delete
    this.publicConfigStore = this.createPublicConfigStore();

    // Multiple MetaMask instances launched warning
    this.extension.runtime.onMessageExternal.addListener(onMessageReceived);
    // Fire a ping message to check if other extensions are running
    checkForMultipleVersionsRunning();

    if (this.onboardingController.state.completedOnboarding) {
      this.postOnboardingInitialization();
    }
  }

  // Provides a method for getting feature flags for the multichain
  // initial rollout, such that we can remotely modify polling interval
  getInfuraFeatureFlags() {
    fetchWithCache({
      url: 'https://swap.api.cx.metamask.io/featureFlags',
      cacheRefreshTime: MINUTE * 20,
    })
      .then(this.onFeatureFlagResponseReceived)
      .catch((e) => {
        // API unreachable (?)
        log.warn('Feature flag endpoint is unreachable', e);
      });
  }

  onFeatureFlagResponseReceived(response) {
    const { multiChainAssets = {} } = response;
    const { pollInterval } = multiChainAssets;
    // Polling interval is provided in seconds
    if (pollInterval > 0) {
      this.tokenBalancesController.setIntervalLength(pollInterval * SECOND);
    }
  }

  postOnboardingInitialization() {
    const { usePhishDetect } = this.preferencesController.state;

    this.networkController.lookupNetwork();

    if (usePhishDetect) {
      this.phishingController.maybeUpdateState();
    }

    // post onboarding emit detectTokens event
    const preferencesControllerState = this.preferencesController.state;
    const { useTokenDetection, useNftDetection } =
      preferencesControllerState ?? {};
    this.metaMetricsController.trackEvent({
      category: MetaMetricsEventCategory.Onboarding,
      event: MetaMetricsUserTrait.TokenDetectionEnabled,
      properties: {
        [MetaMetricsUserTrait.TokenDetectionEnabled]: useTokenDetection,
      },
    });
    this.metaMetricsController.trackEvent({
      category: MetaMetricsEventCategory.Onboarding,
      event: MetaMetricsUserTrait.NftAutodetectionEnabled,
      properties: {
        [MetaMetricsUserTrait.NftAutodetectionEnabled]: useNftDetection,
      },
    });
  }

  triggerNetworkrequests() {
    this.txController.stopIncomingTransactionPolling();

    this.txController.startIncomingTransactionPolling([
      this.#getGlobalChainId(),
    ]);

    this.tokenDetectionController.enable();
    this.getInfuraFeatureFlags();
  }

  stopNetworkRequests() {
    this.txController.stopIncomingTransactionPolling();
    this.tokenDetectionController.disable();
  }

  resetStates(resetMethods) {
    resetMethods.forEach((resetMethod) => {
      try {
        resetMethod();
      } catch (err) {
        console.error(err);
      }
    });
  }

  ///: BEGIN:ONLY_INCLUDE_IF(keyring-snaps)
  /**
   * Initialize the snap keyring if it is not present.
   *
   * @returns {SnapKeyring}
   */
  async getSnapKeyring() {
    let [snapKeyring] = this.keyringController.getKeyringsByType(
      KeyringType.snap,
    );
    if (!snapKeyring) {
      snapKeyring = await this.keyringController.addNewKeyring(
        KeyringType.snap,
      );
    }
    return snapKeyring;
  }
  ///: END:ONLY_INCLUDE_IF

  trackInsightSnapView(snapId) {
    this.metaMetricsController.trackEvent({
      event: MetaMetricsEventName.InsightSnapViewed,
      category: MetaMetricsEventCategory.Snaps,
      properties: {
        snap_id: snapId,
      },
    });
  }

  /**
   * Get snap metadata from the current state without refreshing the registry database.
   *
   * @param {string} snapId - A snap id.
   * @returns The available metadata for the snap, if any.
   */
  _getSnapMetadata(snapId) {
    return this.snapsRegistry.state.database?.verifiedSnaps?.[snapId]?.metadata;
  }

  /**
   * Tracks snaps export usage.
   * Note: This function is throttled to 1 call per 60 seconds per snap id + handler combination.
   *
   * @param {string} snapId - The ID of the snap the handler is being triggered on.
   * @param {string} handler - The handler to trigger on the snap for the request.
   * @param {boolean} success - Whether the invocation was successful or not.
   * @param {string} origin - The origin of the request.
   */
  _trackSnapExportUsage = wrap(
    memoize(
      () =>
        throttle(
          (snapId, handler, success, origin) =>
            this.metaMetricsController.trackEvent({
              event: MetaMetricsEventName.SnapExportUsed,
              category: MetaMetricsEventCategory.Snaps,
              properties: {
                snap_id: snapId,
                export: handler,
                snap_category: this._getSnapMetadata(snapId)?.category,
                success,
                origin,
              },
            }),
          SECOND * 60,
        ),
      (snapId, handler, _, origin) => `${snapId}${handler}${origin}`,
    ),
    (getFunc, ...args) => getFunc(...args)(...args),
  );

  /**
   * Passes a JSON-RPC request object to the SnapController for execution.
   *
   * @param {object} args - A bag of options.
   * @param {string} args.snapId - The ID of the recipient snap.
   * @param {string} args.origin - The origin of the RPC request.
   * @param {string} args.handler - The handler to trigger on the snap for the request.
   * @param {object} args.request - The JSON-RPC request object.
   * @returns The result of the JSON-RPC request.
   */
  async handleSnapRequest(args) {
    try {
      const response = await this.controllerMessenger.call(
        'SnapController:handleRequest',
        args,
      );
      this._trackSnapExportUsage(args.snapId, args.handler, true, args.origin);
      return response;
    } catch (error) {
      this._trackSnapExportUsage(args.snapId, args.handler, false, args.origin);
      throw error;
    }
  }

  /**
   * Gets the currently selected locale from the PreferencesController.
   *
   * @returns The currently selected locale.
   */
  getLocale() {
    const { currentLocale } = this.preferencesController.state;

    return currentLocale;
  }

  /**
   * Gets whether the privacy mode is enabled from the PreferencesController.
   *
   * @returns {boolean} Whether the privacy mode is enabled.
   */
  getPrivacyMode() {
    const { privacyMode } = this.preferencesController.state;

    return privacyMode;
  }

  /**
   * Constructor helper for getting Snap permission specifications.
   */
  getSnapPermissionSpecifications() {
    return {
      ...buildSnapEndowmentSpecifications(Object.keys(ExcludedSnapEndowments)),
      ...buildSnapRestrictedMethodSpecifications(
        Object.keys(ExcludedSnapPermissions),
        {
          getPreferences: () => {
            const locale = this.getLocale();
            const currency = this.currencyRateController.state.currentCurrency;
            const hideBalances = this.getPrivacyMode();
            return { locale, currency, hideBalances };
          },
          clearSnapState: this.controllerMessenger.call.bind(
            this.controllerMessenger,
            'SnapController:clearSnapState',
          ),
          getMnemonic: this.getPrimaryKeyringMnemonic.bind(this),
          getUnlockPromise: this.appStateController.getUnlockPromise.bind(
            this.appStateController,
          ),
          getSnap: this.controllerMessenger.call.bind(
            this.controllerMessenger,
            'SnapController:get',
          ),
          handleSnapRpcRequest: this.handleSnapRequest.bind(this),
          getSnapState: this.controllerMessenger.call.bind(
            this.controllerMessenger,
            'SnapController:getSnapState',
          ),
          requestUserApproval:
            this.approvalController.addAndShowApprovalRequest.bind(
              this.approvalController,
            ),
          showNativeNotification: (origin, args) =>
            this.controllerMessenger.call(
              'RateLimitController:call',
              origin,
              'showNativeNotification',
              origin,
              args.message,
            ),
          showInAppNotification: (origin, args) => {
            const { message, title, footerLink } = args;
            const notificationArgs = {
              interfaceId: args.content,
              message,
              title,
              footerLink,
            };
            return this.controllerMessenger.call(
              'RateLimitController:call',
              origin,
              'showInAppNotification',
              origin,
              notificationArgs,
            );
          },
          updateSnapState: this.controllerMessenger.call.bind(
            this.controllerMessenger,
            'SnapController:updateSnapState',
          ),
          maybeUpdatePhishingList: () => {
            const { usePhishDetect } = this.preferencesController.state;

            if (!usePhishDetect) {
              return;
            }

            this.controllerMessenger.call(
              'PhishingController:maybeUpdateState',
            );
          },
          isOnPhishingList: (url) => {
            const { usePhishDetect } = this.preferencesController.state;

            if (!usePhishDetect) {
              return false;
            }

            return this.controllerMessenger.call(
              'PhishingController:testOrigin',
              url,
            ).result;
          },
          createInterface: this.controllerMessenger.call.bind(
            this.controllerMessenger,
            'SnapInterfaceController:createInterface',
          ),
          getInterface: this.controllerMessenger.call.bind(
            this.controllerMessenger,
            'SnapInterfaceController:getInterface',
          ),
          // We don't currently use special cryptography for the extension client.
          getClientCryptography: () => ({}),
          ///: BEGIN:ONLY_INCLUDE_IF(keyring-snaps)
          getSnapKeyring: this.getSnapKeyring.bind(this),
          ///: END:ONLY_INCLUDE_IF
        },
      ),
    };
  }

  /**
   * Sets up BaseController V2 event subscriptions. Currently, this includes
   * the subscriptions necessary to notify permission subjects of account
   * changes.
   *
   * Some of the subscriptions in this method are ControllerMessenger selector
   * event subscriptions. See the relevant documentation for
   * `@metamask/base-controller` for more information.
   *
   * Note that account-related notifications emitted when the extension
   * becomes unlocked are handled in MetaMaskController._onUnlock.
   */
  setupControllerEventSubscriptions() {
    let lastSelectedAddress;
    this.controllerMessenger.subscribe(
      'PreferencesController:stateChange',
      previousValueComparator(async (prevState, currState) => {
        const { currentLocale } = currState;
        const chainId = this.#getGlobalChainId();

        await updateCurrentLocale(currentLocale);

        if (currState.incomingTransactionsPreferences?.[chainId]) {
          this.txController.stopIncomingTransactionPolling();

          this.txController.startIncomingTransactionPolling([
            this.#getGlobalChainId(),
          ]);
        } else {
          this.txController.stopIncomingTransactionPolling();
        }

        this.#checkTokenListPolling(currState, prevState);
      }, this.preferencesController.state),
    );

    this.controllerMessenger.subscribe(
      `${this.accountsController.name}:selectedAccountChange`,
      async (account) => {
        if (account.address && account.address !== lastSelectedAddress) {
          lastSelectedAddress = account.address;
          await this._onAccountChange(account.address);
        }
      },
    );

    // This handles account changes every time relevant permission state
    // changes, for any reason.
    this.controllerMessenger.subscribe(
      `${this.permissionController.name}:stateChange`,
      async (currentValue, previousValue) => {
        const changedAccounts = diffMap(currentValue, previousValue);

        for (const [origin, accounts] of changedAccounts.entries()) {
          this._notifyAccountsChange(origin, accounts);
        }
      },
      getPermittedAccountsByOrigin,
    );

    this.controllerMessenger.subscribe(
      `${this.permissionController.name}:stateChange`,
      async (currentValue, previousValue) => {
        const changedChains = diffMap(currentValue, previousValue);

        // This operates under the assumption that there will be at maximum
        // one origin permittedChains value change per event handler call
        for (const [origin, chains] of changedChains.entries()) {
          const currentNetworkClientIdForOrigin =
            this.selectedNetworkController.getNetworkClientIdForDomain(origin);
          const { chainId: currentChainIdForOrigin } =
            this.networkController.getNetworkConfigurationByNetworkClientId(
              currentNetworkClientIdForOrigin,
            );
          // if(chains.length === 0) {
          // TODO: This particular case should also occur at the same time
          // that eth_accounts is revoked. When eth_accounts is revoked,
          // the networkClientId for that origin should be reset to track
          // the globally selected network.
          // }
          if (chains.length > 0 && !chains.includes(currentChainIdForOrigin)) {
            const networkClientId =
              this.networkController.findNetworkClientIdByChainId(chains[0]);
            this.selectedNetworkController.setNetworkClientIdForDomain(
              origin,
              networkClientId,
            );
            this.networkController.setActiveNetwork(networkClientId);
          }
        }
      },
      getPermittedChainsByOrigin,
    );

    this.controllerMessenger.subscribe(
      'NetworkController:networkRemoved',
      ({ chainId }) => {
        this.removeAllChainIdPermissions(chainId);
      },
    );

    this.controllerMessenger.subscribe(
      'NetworkController:networkDidChange',
      async () => {
        await this.txController.stopIncomingTransactionPolling();

        await this.txController.updateIncomingTransactions([
          this.#getGlobalChainId(),
        ]);

        await this.txController.startIncomingTransactionPolling([
          this.#getGlobalChainId(),
        ]);
      },
    );

    this.controllerMessenger.subscribe(
      `${this.snapController.name}:snapInstallStarted`,
      (snapId, origin, isUpdate) => {
        const snapCategory = this._getSnapMetadata(snapId)?.category;
        this.metaMetricsController.trackEvent({
          event: isUpdate
            ? MetaMetricsEventName.SnapUpdateStarted
            : MetaMetricsEventName.SnapInstallStarted,
          category: MetaMetricsEventCategory.Snaps,
          properties: {
            snap_id: snapId,
            origin,
            snap_category: snapCategory,
          },
        });
      },
    );

    this.controllerMessenger.subscribe(
      `${this.snapController.name}:snapInstallFailed`,
      (snapId, origin, isUpdate, error) => {
        const isRejected = error.includes('User rejected the request.');
        const failedEvent = isUpdate
          ? MetaMetricsEventName.SnapUpdateFailed
          : MetaMetricsEventName.SnapInstallFailed;
        const rejectedEvent = isUpdate
          ? MetaMetricsEventName.SnapUpdateRejected
          : MetaMetricsEventName.SnapInstallRejected;

        const snapCategory = this._getSnapMetadata(snapId)?.category;
        this.metaMetricsController.trackEvent({
          event: isRejected ? rejectedEvent : failedEvent,
          category: MetaMetricsEventCategory.Snaps,
          properties: {
            snap_id: snapId,
            origin,
            snap_category: snapCategory,
          },
        });
      },
    );

    this.controllerMessenger.subscribe(
      `${this.snapController.name}:snapInstalled`,
      (truncatedSnap, origin, preinstalled) => {
        if (preinstalled) {
          return;
        }

        const snapId = truncatedSnap.id;
        const snapCategory = this._getSnapMetadata(snapId)?.category;
        this.metaMetricsController.trackEvent({
          event: MetaMetricsEventName.SnapInstalled,
          category: MetaMetricsEventCategory.Snaps,
          properties: {
            snap_id: snapId,
            version: truncatedSnap.version,
            origin,
            snap_category: snapCategory,
          },
        });
      },
    );

    this.controllerMessenger.subscribe(
      `${this.snapController.name}:snapUpdated`,
      (newSnap, oldVersion, origin, preinstalled) => {
        if (preinstalled) {
          return;
        }

        const snapId = newSnap.id;
        const snapCategory = this._getSnapMetadata(snapId)?.category;
        this.metaMetricsController.trackEvent({
          event: MetaMetricsEventName.SnapUpdated,
          category: MetaMetricsEventCategory.Snaps,
          properties: {
            snap_id: snapId,
            old_version: oldVersion,
            new_version: newSnap.version,
            origin,
            snap_category: snapCategory,
          },
        });
      },
    );

    this.controllerMessenger.subscribe(
      `${this.snapController.name}:snapTerminated`,
      (truncatedSnap) => {
        const approvals = Object.values(
          this.approvalController.state.pendingApprovals,
        ).filter(
          (approval) =>
            approval.origin === truncatedSnap.id &&
            approval.type.startsWith(RestrictedMethods.snap_dialog),
        );
        for (const approval of approvals) {
          this.approvalController.reject(
            approval.id,
            new Error('Snap was terminated.'),
          );
        }
      },
    );

    this.controllerMessenger.subscribe(
      `${this.snapController.name}:snapUninstalled`,
      (truncatedSnap) => {
        const notificationIds = this.notificationServicesController
          .getNotificationsByType(TRIGGER_TYPES.SNAP)
          .filter(
            (notification) => notification.data.origin === truncatedSnap.id,
          )
          .map((notification) => notification.id);

        this.notificationServicesController.deleteNotificationsById(
          notificationIds,
        );

        const snapId = truncatedSnap.id;
        const snapCategory = this._getSnapMetadata(snapId)?.category;
        this.metaMetricsController.trackEvent({
          event: MetaMetricsEventName.SnapUninstalled,
          category: MetaMetricsEventCategory.Snaps,
          properties: {
            snap_id: snapId,
            version: truncatedSnap.version,
            snap_category: snapCategory,
          },
        });
      },
    );
  }

  /**
   * Sets up multichain data and subscriptions.
   * This method is called during the MetaMaskController constructor.
   * It starts the MultichainRatesController if selected account is non-EVM
   * and subscribes to account changes.
   */
  setupMultichainDataAndSubscriptions() {
    if (
      !isEvmAccountType(
        this.accountsController.getSelectedMultichainAccount().type,
      )
    ) {
      this.multichainRatesController.start();
    }

    this.controllerMessenger.subscribe(
      'AccountsController:selectedAccountChange',
      (selectedAccount) => {
        if (isEvmAccountType(selectedAccount.type)) {
          this.multichainRatesController.stop();
          return;
        }
        this.multichainRatesController.start();
      },
    );
    this.multichainBalancesController.start();
    this.multichainBalancesController.updateBalances();

    ///: BEGIN:ONLY_INCLUDE_IF(build-flask)
    this.multichainTransactionsController.start();
    this.multichainTransactionsController.updateTransactions();
    ///: END:ONLY_INCLUDE_IF

    this.controllerMessenger.subscribe(
      'CurrencyRateController:stateChange',
      ({ currentCurrency }) => {
        if (
          currentCurrency !== this.multichainRatesController.state.fiatCurrency
        ) {
          this.multichainRatesController.setFiatCurrency(currentCurrency);
        }
      },
    );
  }

  /**
   * TODO:LegacyProvider: Delete
   * Constructor helper: initialize a public config store.
   * This store is used to make some config info available to Dapps synchronously.
   */
  createPublicConfigStore() {
    // subset of state for metamask inpage provider
    const publicConfigStore = new ObservableStore();

    const selectPublicState = async ({ isUnlocked }) => {
      const { chainId, networkVersion } = await this.getProviderNetworkState();

      return {
        isUnlocked,
        chainId,
        networkVersion: networkVersion ?? 'loading',
      };
    };

    const updatePublicConfigStore = async (memState) => {
      const networkStatus =
        memState.networksMetadata[memState.selectedNetworkClientId]?.status;
      if (networkStatus === NetworkStatus.Available) {
        publicConfigStore.putState(await selectPublicState(memState));
      }
    };

    // setup memStore subscription hooks
    this.on('update', updatePublicConfigStore);
    updatePublicConfigStore(this.getState());

    return publicConfigStore;
  }

  /**
   * Gets relevant state for the provider of an external origin.
   *
   * @param {string} origin - The origin to get the provider state for.
   * @returns {Promise<{ isUnlocked: boolean, networkVersion: string, chainId: string, accounts: string[] }>} An object with relevant state properties.
   */
  async getProviderState(origin) {
    const providerNetworkState = await this.getProviderNetworkState(origin);

    return {
      isUnlocked: this.isUnlocked(),
      accounts: this.getPermittedAccounts(origin),
      ...providerNetworkState,
    };
  }

  /**
   * Retrieves network state information relevant for external providers.
   *
   * @param {string} origin - The origin identifier for which network state is requested (default: 'metamask').
   * @returns {object} An object containing important network state properties, including chainId and networkVersion.
   */
  async getProviderNetworkState(origin = METAMASK_DOMAIN) {
    const networkClientId = this.controllerMessenger.call(
      'SelectedNetworkController:getNetworkClientIdForDomain',
      origin,
    );

    const networkClient = this.controllerMessenger.call(
      'NetworkController:getNetworkClientById',
      networkClientId,
    );

    const { chainId } = networkClient.configuration;

    const { completedOnboarding } = this.onboardingController.state;

    let networkVersion = this.deprecatedNetworkVersions[networkClientId];
    if (networkVersion === undefined && completedOnboarding) {
      try {
        const result = await networkClient.provider.request({
          method: 'net_version',
        });
        networkVersion = convertNetworkId(result);
      } catch (error) {
        console.error(error);
        networkVersion = null;
      }

      this.deprecatedNetworkVersions[networkClientId] = networkVersion;
    }

    return {
      chainId,
      networkVersion: networkVersion ?? 'loading',
    };
  }

  //=============================================================================
  // EXPOSED TO THE UI SUBSYSTEM
  //=============================================================================

  /**
   * The metamask-state of the various controllers, made available to the UI
   *
   * @returns {object} status
   */
  getState() {
    const { vault } = this.keyringController.state;
    const isInitialized = Boolean(vault);
    const flatState = this.memStore.getFlatState();

    return {
      isInitialized,
      ...sanitizeUIState(flatState),
    };
  }

  /**
   * Returns an Object containing API Callback Functions.
   * These functions are the interface for the UI.
   * The API object can be transmitted over a stream via JSON-RPC.
   *
   * @returns {object} Object containing API functions.
   */
  getApi() {
    const {
      accountsController,
      addressBookController,
      alertController,
      appStateController,
      keyringController,
      nftController,
      nftDetectionController,
      currencyRateController,
      tokenBalancesController,
      tokenDetectionController,
      ensController,
      tokenListController,
      gasFeeController,
      metaMetricsController,
      networkController,
      announcementController,
      onboardingController,
      permissionController,
      preferencesController,
      tokensController,
      smartTransactionsController,
      txController,
      assetsContractController,
      backup,
      approvalController,
      phishingController,
      tokenRatesController,
      accountTrackerController,
      // Notification Controllers
      authenticationController,
      userStorageController,
      notificationServicesController,
      notificationServicesPushController,
    } = this;

    return {
      // etc
      getState: this.getState.bind(this),
      setCurrentCurrency: currencyRateController.setCurrentCurrency.bind(
        currencyRateController,
      ),
      setUseBlockie: preferencesController.setUseBlockie.bind(
        preferencesController,
      ),
      setUseNonceField: preferencesController.setUseNonceField.bind(
        preferencesController,
      ),
      setUsePhishDetect: preferencesController.setUsePhishDetect.bind(
        preferencesController,
      ),
      setUseMultiAccountBalanceChecker:
        preferencesController.setUseMultiAccountBalanceChecker.bind(
          preferencesController,
        ),
      setUseSafeChainsListValidation:
        preferencesController.setUseSafeChainsListValidation.bind(
          preferencesController,
        ),
      setUseTokenDetection: preferencesController.setUseTokenDetection.bind(
        preferencesController,
      ),
      setUseNftDetection: preferencesController.setUseNftDetection.bind(
        preferencesController,
      ),
      setUse4ByteResolution: preferencesController.setUse4ByteResolution.bind(
        preferencesController,
      ),
      setUseCurrencyRateCheck:
        preferencesController.setUseCurrencyRateCheck.bind(
          preferencesController,
        ),
      setOpenSeaEnabled: preferencesController.setOpenSeaEnabled.bind(
        preferencesController,
      ),
      getProviderConfig: () =>
        getProviderConfig({
          metamask: this.networkController.state,
        }),
      grantPermissionsIncremental:
        this.permissionController.grantPermissionsIncremental.bind(
          this.permissionController,
        ),
      grantPermissions: this.permissionController.grantPermissions.bind(
        this.permissionController,
      ),
      setSecurityAlertsEnabled:
        preferencesController.setSecurityAlertsEnabled.bind(
          preferencesController,
        ),
      ///: BEGIN:ONLY_INCLUDE_IF(keyring-snaps)
      setAddSnapAccountEnabled:
        preferencesController.setAddSnapAccountEnabled.bind(
          preferencesController,
        ),
      ///: END:ONLY_INCLUDE_IF
      ///: BEGIN:ONLY_INCLUDE_IF(build-flask)
      setWatchEthereumAccountEnabled:
        preferencesController.setWatchEthereumAccountEnabled.bind(
          preferencesController,
        ),
      ///: END:ONLY_INCLUDE_IF
      ///: BEGIN:ONLY_INCLUDE_IF(solana)
      setSolanaSupportEnabled:
        preferencesController.setSolanaSupportEnabled.bind(
          preferencesController,
        ),
      ///: END:ONLY_INCLUDE_IF
      setBitcoinSupportEnabled:
        preferencesController.setBitcoinSupportEnabled.bind(
          preferencesController,
        ),
      setBitcoinTestnetSupportEnabled:
        preferencesController.setBitcoinTestnetSupportEnabled.bind(
          preferencesController,
        ),
      setUseExternalNameSources:
        preferencesController.setUseExternalNameSources.bind(
          preferencesController,
        ),
      setUseTransactionSimulations:
        preferencesController.setUseTransactionSimulations.bind(
          preferencesController,
        ),
      setIpfsGateway: preferencesController.setIpfsGateway.bind(
        preferencesController,
      ),
      setIsIpfsGatewayEnabled:
        preferencesController.setIsIpfsGatewayEnabled.bind(
          preferencesController,
        ),
      setUseAddressBarEnsResolution:
        preferencesController.setUseAddressBarEnsResolution.bind(
          preferencesController,
        ),
      setParticipateInMetaMetrics:
        metaMetricsController.setParticipateInMetaMetrics.bind(
          metaMetricsController,
        ),
      setDataCollectionForMarketing:
        metaMetricsController.setDataCollectionForMarketing.bind(
          metaMetricsController,
        ),
      setMarketingCampaignCookieId:
        metaMetricsController.setMarketingCampaignCookieId.bind(
          metaMetricsController,
        ),
      setCurrentLocale: preferencesController.setCurrentLocale.bind(
        preferencesController,
      ),
      setIncomingTransactionsPreferences:
        preferencesController.setIncomingTransactionsPreferences.bind(
          preferencesController,
        ),
      setServiceWorkerKeepAlivePreference:
        preferencesController.setServiceWorkerKeepAlivePreference.bind(
          preferencesController,
        ),
      markPasswordForgotten: this.markPasswordForgotten.bind(this),
      unMarkPasswordForgotten: this.unMarkPasswordForgotten.bind(this),
      getRequestAccountTabIds: this.getRequestAccountTabIds,
      getOpenMetamaskTabsIds: this.getOpenMetamaskTabsIds,
      markNotificationPopupAsAutomaticallyClosed: () =>
        this.notificationManager.markAsAutomaticallyClosed(),

      // primary keyring management
      addNewAccount: this.addNewAccount.bind(this),
      getSeedPhrase: this.getSeedPhrase.bind(this),
      resetAccount: this.resetAccount.bind(this),
      removeAccount: this.removeAccount.bind(this),
      importAccountWithStrategy: this.importAccountWithStrategy.bind(this),
      getNextAvailableAccountName:
        accountsController.getNextAvailableAccountName.bind(accountsController),
      ///: BEGIN:ONLY_INCLUDE_IF(keyring-snaps)
      getAccountsBySnapId: (snapId) => getAccountsBySnapId(this, snapId),
      ///: END:ONLY_INCLUDE_IF

      // hardware wallets
      connectHardware: this.connectHardware.bind(this),
      forgetDevice: this.forgetDevice.bind(this),
      checkHardwareStatus: this.checkHardwareStatus.bind(this),
      getDeviceNameForMetric: this.getDeviceNameForMetric.bind(this),
      unlockHardwareWalletAccount: this.unlockHardwareWalletAccount.bind(this),
      attemptLedgerTransportCreation:
        this.attemptLedgerTransportCreation.bind(this),

      // qr hardware devices
      submitQRHardwareCryptoHDKey:
        keyringController.submitQRCryptoHDKey.bind(keyringController),
      submitQRHardwareCryptoAccount:
        keyringController.submitQRCryptoAccount.bind(keyringController),
      cancelSyncQRHardware:
        keyringController.cancelQRSynchronization.bind(keyringController),
      submitQRHardwareSignature:
        keyringController.submitQRSignature.bind(keyringController),
      cancelQRHardwareSignRequest:
        keyringController.cancelQRSignRequest.bind(keyringController),

      // vault management
      submitPassword: this.submitPassword.bind(this),
      verifyPassword: this.verifyPassword.bind(this),

      // network management
      setActiveNetwork: (networkConfigurationId) => {
        return this.networkController.setActiveNetwork(networkConfigurationId);
      },
      // Avoids returning the promise so that initial call to switch network
      // doesn't block on the network lookup step
      setActiveNetworkConfigurationId: (networkConfigurationId) => {
        this.networkController.setActiveNetwork(networkConfigurationId);
      },
      setNetworkClientIdForDomain: (origin, networkClientId) => {
        return this.selectedNetworkController.setNetworkClientIdForDomain(
          origin,
          networkClientId,
        );
      },
      rollbackToPreviousProvider:
        networkController.rollbackToPreviousProvider.bind(networkController),
      addNetwork: this.networkController.addNetwork.bind(
        this.networkController,
      ),
      updateNetwork: this.networkController.updateNetwork.bind(
        this.networkController,
      ),
      removeNetwork: this.networkController.removeNetwork.bind(
        this.networkController,
      ),
      getCurrentNetworkEIP1559Compatibility:
        this.networkController.getEIP1559Compatibility.bind(
          this.networkController,
        ),
      getNetworkConfigurationByNetworkClientId:
        this.networkController.getNetworkConfigurationByNetworkClientId.bind(
          this.networkController,
        ),
      // PreferencesController
      setSelectedAddress: (address) => {
        const account = this.accountsController.getAccountByAddress(address);
        if (account) {
          this.accountsController.setSelectedAccount(account.id);
        } else {
          throw new Error(`No account found for address: ${address}`);
        }
      },
      toggleExternalServices: this.toggleExternalServices.bind(this),
      addToken: tokensController.addToken.bind(tokensController),
      updateTokenType: tokensController.updateTokenType.bind(tokensController),
      setFeatureFlag: preferencesController.setFeatureFlag.bind(
        preferencesController,
      ),
      setPreference: preferencesController.setPreference.bind(
        preferencesController,
      ),

      addKnownMethodData: preferencesController.addKnownMethodData.bind(
        preferencesController,
      ),
      setDismissSeedBackUpReminder:
        preferencesController.setDismissSeedBackUpReminder.bind(
          preferencesController,
        ),
      setOverrideContentSecurityPolicyHeader:
        preferencesController.setOverrideContentSecurityPolicyHeader.bind(
          preferencesController,
        ),
      setAdvancedGasFee: preferencesController.setAdvancedGasFee.bind(
        preferencesController,
      ),
      setTheme: preferencesController.setTheme.bind(preferencesController),
      ///: BEGIN:ONLY_INCLUDE_IF(keyring-snaps)
      setSnapsAddSnapAccountModalDismissed:
        preferencesController.setSnapsAddSnapAccountModalDismissed.bind(
          preferencesController,
        ),
      ///: END:ONLY_INCLUDE_IF

      // AccountsController
      setSelectedInternalAccount: (id) => {
        const account = this.accountsController.getAccount(id);
        if (account) {
          this.accountsController.setSelectedAccount(id);
        }
      },

      setAccountName:
        accountsController.setAccountName.bind(accountsController),

      setAccountLabel: (address, label) => {
        const account = this.accountsController.getAccountByAddress(address);
        if (account === undefined) {
          throw new Error(`No account found for address: ${address}`);
        }
        this.accountsController.setAccountName(account.id, label);
      },

      // AssetsContractController
      getTokenStandardAndDetails: this.getTokenStandardAndDetails.bind(this),
      getTokenSymbol: this.getTokenSymbol.bind(this),

      // NftController
      addNft: nftController.addNft.bind(nftController),

      addNftVerifyOwnership:
        nftController.addNftVerifyOwnership.bind(nftController),

      removeAndIgnoreNft: nftController.removeAndIgnoreNft.bind(nftController),

      removeNft: nftController.removeNft.bind(nftController),

      checkAndUpdateAllNftsOwnershipStatus:
        nftController.checkAndUpdateAllNftsOwnershipStatus.bind(nftController),

      checkAndUpdateSingleNftOwnershipStatus:
        nftController.checkAndUpdateSingleNftOwnershipStatus.bind(
          nftController,
        ),

      getNFTContractInfo: nftController.getNFTContractInfo.bind(nftController),

      isNftOwner: nftController.isNftOwner.bind(nftController),

      // AddressController
      setAddressBook: addressBookController.set.bind(addressBookController),
      removeFromAddressBook: addressBookController.delete.bind(
        addressBookController,
      ),

      // AppStateController
      setLastActiveTime:
        appStateController.setLastActiveTime.bind(appStateController),
      setCurrentExtensionPopupId:
        appStateController.setCurrentExtensionPopupId.bind(appStateController),
      setDefaultHomeActiveTabName:
        appStateController.setDefaultHomeActiveTabName.bind(appStateController),
      setConnectedStatusPopoverHasBeenShown:
        appStateController.setConnectedStatusPopoverHasBeenShown.bind(
          appStateController,
        ),
      setRecoveryPhraseReminderHasBeenShown:
        appStateController.setRecoveryPhraseReminderHasBeenShown.bind(
          appStateController,
        ),
      setRecoveryPhraseReminderLastShown:
        appStateController.setRecoveryPhraseReminderLastShown.bind(
          appStateController,
        ),
      setTermsOfUseLastAgreed:
        appStateController.setTermsOfUseLastAgreed.bind(appStateController),
      setSurveyLinkLastClickedOrClosed:
        appStateController.setSurveyLinkLastClickedOrClosed.bind(
          appStateController,
        ),
      setOnboardingDate:
        appStateController.setOnboardingDate.bind(appStateController),
      setLastViewedUserSurvey:
        appStateController.setLastViewedUserSurvey.bind(appStateController),
      setNewPrivacyPolicyToastClickedOrClosed:
        appStateController.setNewPrivacyPolicyToastClickedOrClosed.bind(
          appStateController,
        ),
      setNewPrivacyPolicyToastShownDate:
        appStateController.setNewPrivacyPolicyToastShownDate.bind(
          appStateController,
        ),
      setSnapsInstallPrivacyWarningShownStatus:
        appStateController.setSnapsInstallPrivacyWarningShownStatus.bind(
          appStateController,
        ),
      setOutdatedBrowserWarningLastShown:
        appStateController.setOutdatedBrowserWarningLastShown.bind(
          appStateController,
        ),
      setShowTestnetMessageInDropdown:
        appStateController.setShowTestnetMessageInDropdown.bind(
          appStateController,
        ),
      setShowBetaHeader:
        appStateController.setShowBetaHeader.bind(appStateController),
      setShowPermissionsTour:
        appStateController.setShowPermissionsTour.bind(appStateController),
      setShowAccountBanner:
        appStateController.setShowAccountBanner.bind(appStateController),
      setShowNetworkBanner:
        appStateController.setShowNetworkBanner.bind(appStateController),
      updateNftDropDownState:
        appStateController.updateNftDropDownState.bind(appStateController),
      setSwitchedNetworkDetails:
        appStateController.setSwitchedNetworkDetails.bind(appStateController),
      clearSwitchedNetworkDetails:
        appStateController.clearSwitchedNetworkDetails.bind(appStateController),
      setSwitchedNetworkNeverShowMessage:
        appStateController.setSwitchedNetworkNeverShowMessage.bind(
          appStateController,
        ),
      getLastInteractedConfirmationInfo:
        appStateController.getLastInteractedConfirmationInfo.bind(
          appStateController,
        ),
      setLastInteractedConfirmationInfo:
        appStateController.setLastInteractedConfirmationInfo.bind(
          appStateController,
        ),
      updateSlides: appStateController.updateSlides.bind(appStateController),
      removeSlide: appStateController.removeSlide.bind(appStateController),

      // EnsController
      tryReverseResolveAddress:
        ensController.reverseResolveAddress.bind(ensController),

      // KeyringController
      setLocked: this.setLocked.bind(this),
      createNewVaultAndKeychain: this.createNewVaultAndKeychain.bind(this),
      createNewVaultAndRestore: this.createNewVaultAndRestore.bind(this),
      exportAccount: this.exportAccount.bind(this),

      // txController
      updateTransaction: txController.updateTransaction.bind(txController),
      approveTransactionsWithSameNonce:
        txController.approveTransactionsWithSameNonce.bind(txController),
      createCancelTransaction: this.createCancelTransaction.bind(this),
      createSpeedUpTransaction: this.createSpeedUpTransaction.bind(this),
      estimateGas: this.estimateGas.bind(this),
      estimateGasFee: txController.estimateGasFee.bind(txController),
      getNextNonce: this.getNextNonce.bind(this),
      addTransaction: (transactionParams, transactionOptions) =>
        addTransaction(
          this.getAddTransactionRequest({
            transactionParams,
            transactionOptions,
            waitForSubmit: false,
          }),
        ),
      addTransactionAndWaitForPublish: (
        transactionParams,
        transactionOptions,
      ) =>
        addTransaction(
          this.getAddTransactionRequest({
            transactionParams,
            transactionOptions,
            waitForSubmit: true,
          }),
        ),
      createTransactionEventFragment:
        createTransactionEventFragmentWithTxId.bind(
          null,
          this.getTransactionMetricsRequest(),
        ),

      // decryptMessageController
      decryptMessage: this.decryptMessageController.decryptMessage.bind(
        this.decryptMessageController,
      ),
      decryptMessageInline:
        this.decryptMessageController.decryptMessageInline.bind(
          this.decryptMessageController,
        ),
      cancelDecryptMessage:
        this.decryptMessageController.cancelDecryptMessage.bind(
          this.decryptMessageController,
        ),

      // EncryptionPublicKeyController
      encryptionPublicKey:
        this.encryptionPublicKeyController.encryptionPublicKey.bind(
          this.encryptionPublicKeyController,
        ),
      cancelEncryptionPublicKey:
        this.encryptionPublicKeyController.cancelEncryptionPublicKey.bind(
          this.encryptionPublicKeyController,
        ),

      // onboarding controller
      setSeedPhraseBackedUp:
        onboardingController.setSeedPhraseBackedUp.bind(onboardingController),
      completeOnboarding:
        onboardingController.completeOnboarding.bind(onboardingController),
      setFirstTimeFlowType:
        onboardingController.setFirstTimeFlowType.bind(onboardingController),

      // alert controller
      setAlertEnabledness:
        alertController.setAlertEnabledness.bind(alertController),
      setUnconnectedAccountAlertShown:
        alertController.setUnconnectedAccountAlertShown.bind(alertController),
      setWeb3ShimUsageAlertDismissed:
        alertController.setWeb3ShimUsageAlertDismissed.bind(alertController),

      // permissions
      removePermissionsFor: this.removePermissionsFor,
      approvePermissionsRequest: this.acceptPermissionsRequest,
      rejectPermissionsRequest: this.rejectPermissionsRequest,
      ...getPermissionBackgroundApiMethods({
        permissionController,
        approvalController,
      }),

      ///: BEGIN:ONLY_INCLUDE_IF(build-mmi)
      connectCustodyAddresses: this.mmiController.connectCustodyAddresses.bind(
        this.mmiController,
      ),
      getCustodianAccounts: this.mmiController.getCustodianAccounts.bind(
        this.mmiController,
      ),
      getCustodianTransactionDeepLink:
        this.mmiController.getCustodianTransactionDeepLink.bind(
          this.mmiController,
        ),
      getCustodianConfirmDeepLink:
        this.mmiController.getCustodianConfirmDeepLink.bind(this.mmiController),
      getCustodianSignMessageDeepLink:
        this.mmiController.getCustodianSignMessageDeepLink.bind(
          this.mmiController,
        ),
      getCustodianToken: this.mmiController.getCustodianToken.bind(
        this.mmiController,
      ),
      getCustodianJWTList: this.mmiController.getCustodianJWTList.bind(
        this.mmiController,
      ),
      getAllCustodianAccountsWithToken:
        this.mmiController.getAllCustodianAccountsWithToken.bind(
          this.mmiController,
        ),
      setCustodianNewRefreshToken:
        this.mmiController.setCustodianNewRefreshToken.bind(this.mmiController),
      setWaitForConfirmDeepLinkDialog:
        this.custodyController.setWaitForConfirmDeepLinkDialog.bind(
          this.custodyController,
        ),
      getMmiConfiguration:
        this.mmiConfigurationController.getConfiguration.bind(
          this.mmiConfigurationController,
        ),
      removeAddTokenConnectRequest:
        this.institutionalFeaturesController.removeAddTokenConnectRequest.bind(
          this.institutionalFeaturesController,
        ),
      setConnectionRequest:
        this.institutionalFeaturesController.setConnectionRequest.bind(
          this.institutionalFeaturesController,
        ),
      showInteractiveReplacementTokenBanner:
        appStateController.showInteractiveReplacementTokenBanner.bind(
          appStateController,
        ),
      setCustodianDeepLink:
        appStateController.setCustodianDeepLink.bind(appStateController),
      setNoteToTraderMessage:
        appStateController.setNoteToTraderMessage.bind(appStateController),
      logAndStoreApiRequest: this.mmiController.logAndStoreApiRequest.bind(
        this.mmiController,
      ),
      ///: END:ONLY_INCLUDE_IF

      // snaps
      disableSnap: this.controllerMessenger.call.bind(
        this.controllerMessenger,
        'SnapController:disable',
      ),
      enableSnap: this.controllerMessenger.call.bind(
        this.controllerMessenger,
        'SnapController:enable',
      ),
      updateSnap: (origin, requestedSnaps) => {
        // We deliberately do not await this promise as that would mean waiting for the update to complete
        // Instead we return null to signal to the UI that it is safe to redirect to the update flow
        this.controllerMessenger.call(
          'SnapController:install',
          origin,
          requestedSnaps,
        );
        return null;
      },
      removeSnap: this.controllerMessenger.call.bind(
        this.controllerMessenger,
        'SnapController:remove',
      ),
      handleSnapRequest: this.handleSnapRequest.bind(this),
      revokeDynamicSnapPermissions: this.controllerMessenger.call.bind(
        this.controllerMessenger,
        'SnapController:revokeDynamicPermissions',
      ),
      disconnectOriginFromSnap: this.controllerMessenger.call.bind(
        this.controllerMessenger,
        'SnapController:disconnectOrigin',
      ),
      updateNetworksList: this.updateNetworksList.bind(this),
      updateAccountsList: this.updateAccountsList.bind(this),
      updateHiddenAccountsList: this.updateHiddenAccountsList.bind(this),
      getPhishingResult: async (website) => {
        await phishingController.maybeUpdateState();

        return phishingController.test(website);
      },
      deleteInterface: this.controllerMessenger.call.bind(
        this.controllerMessenger,
        'SnapInterfaceController:deleteInterface',
      ),
      updateInterfaceState: this.controllerMessenger.call.bind(
        this.controllerMessenger,
        'SnapInterfaceController:updateInterfaceState',
      ),

      // swaps
      fetchAndSetQuotes: this.controllerMessenger.call.bind(
        this.controllerMessenger,
        'SwapsController:fetchAndSetQuotes',
      ),
      setSelectedQuoteAggId: this.controllerMessenger.call.bind(
        this.controllerMessenger,
        'SwapsController:setSelectedQuoteAggId',
      ),
      resetSwapsState: this.controllerMessenger.call.bind(
        this.controllerMessenger,
        'SwapsController:resetSwapsState',
      ),
      setSwapsTokens: this.controllerMessenger.call.bind(
        this.controllerMessenger,
        'SwapsController:setSwapsTokens',
      ),
      clearSwapsQuotes: this.controllerMessenger.call.bind(
        this.controllerMessenger,
        'SwapsController:clearSwapsQuotes',
      ),
      setApproveTxId: this.controllerMessenger.call.bind(
        this.controllerMessenger,
        'SwapsController:setApproveTxId',
      ),
      setTradeTxId: this.controllerMessenger.call.bind(
        this.controllerMessenger,
        'SwapsController:setTradeTxId',
      ),
      setSwapsTxGasPrice: this.controllerMessenger.call.bind(
        this.controllerMessenger,
        'SwapsController:setSwapsTxGasPrice',
      ),
      setSwapsTxGasLimit: this.controllerMessenger.call.bind(
        this.controllerMessenger,
        'SwapsController:setSwapsTxGasLimit',
      ),
      setSwapsTxMaxFeePerGas: this.controllerMessenger.call.bind(
        this.controllerMessenger,
        'SwapsController:setSwapsTxMaxFeePerGas',
      ),
      setSwapsTxMaxFeePriorityPerGas: this.controllerMessenger.call.bind(
        this.controllerMessenger,
        'SwapsController:setSwapsTxMaxFeePriorityPerGas',
      ),
      safeRefetchQuotes: this.controllerMessenger.call.bind(
        this.controllerMessenger,
        'SwapsController:safeRefetchQuotes',
      ),
      stopPollingForQuotes: this.controllerMessenger.call.bind(
        this.controllerMessenger,
        'SwapsController:stopPollingForQuotes',
      ),
      setBackgroundSwapRouteState: this.controllerMessenger.call.bind(
        this.controllerMessenger,
        'SwapsController:setBackgroundSwapRouteState',
      ),
      resetPostFetchState: this.controllerMessenger.call.bind(
        this.controllerMessenger,
        'SwapsController:resetPostFetchState',
      ),
      setSwapsErrorKey: this.controllerMessenger.call.bind(
        this.controllerMessenger,
        'SwapsController:setSwapsErrorKey',
      ),
      setInitialGasEstimate: this.controllerMessenger.call.bind(
        this.controllerMessenger,
        'SwapsController:setInitialGasEstimate',
      ),
      setCustomApproveTxData: this.controllerMessenger.call.bind(
        this.controllerMessenger,
        'SwapsController:setCustomApproveTxData',
      ),
      setSwapsLiveness: this.controllerMessenger.call.bind(
        this.controllerMessenger,
        'SwapsController:setSwapsLiveness',
      ),
      setSwapsFeatureFlags: this.controllerMessenger.call.bind(
        this.controllerMessenger,
        'SwapsController:setSwapsFeatureFlags',
      ),
      setSwapsUserFeeLevel: this.controllerMessenger.call.bind(
        this.controllerMessenger,
        'SwapsController:setSwapsUserFeeLevel',
      ),
      setSwapsQuotesPollingLimitEnabled: this.controllerMessenger.call.bind(
        this.controllerMessenger,
        'SwapsController:setSwapsQuotesPollingLimitEnabled',
      ),

      // Bridge
      [BridgeBackgroundAction.SET_FEATURE_FLAGS]:
        this.controllerMessenger.call.bind(
          this.controllerMessenger,
          `${BRIDGE_CONTROLLER_NAME}:${BridgeBackgroundAction.SET_FEATURE_FLAGS}`,
        ),
      [BridgeBackgroundAction.RESET_STATE]: this.controllerMessenger.call.bind(
        this.controllerMessenger,
        `${BRIDGE_CONTROLLER_NAME}:${BridgeBackgroundAction.RESET_STATE}`,
      ),
      [BridgeBackgroundAction.GET_BRIDGE_ERC20_ALLOWANCE]:
        this.controllerMessenger.call.bind(
          this.controllerMessenger,
          `${BRIDGE_CONTROLLER_NAME}:${BridgeBackgroundAction.GET_BRIDGE_ERC20_ALLOWANCE}`,
        ),
      [BridgeUserAction.UPDATE_QUOTE_PARAMS]:
        this.controllerMessenger.call.bind(
          this.controllerMessenger,
          `${BRIDGE_CONTROLLER_NAME}:${BridgeUserAction.UPDATE_QUOTE_PARAMS}`,
        ),

      // Bridge Status
      [BridgeStatusAction.START_POLLING_FOR_BRIDGE_TX_STATUS]:
        this.controllerMessenger.call.bind(
          this.controllerMessenger,
          `${BRIDGE_STATUS_CONTROLLER_NAME}:${BridgeStatusAction.START_POLLING_FOR_BRIDGE_TX_STATUS}`,
        ),

      // Smart Transactions
      fetchSmartTransactionFees: smartTransactionsController.getFees.bind(
        smartTransactionsController,
      ),
      clearSmartTransactionFees: smartTransactionsController.clearFees.bind(
        smartTransactionsController,
      ),
      submitSignedTransactions:
        smartTransactionsController.submitSignedTransactions.bind(
          smartTransactionsController,
        ),
      cancelSmartTransaction:
        smartTransactionsController.cancelSmartTransaction.bind(
          smartTransactionsController,
        ),
      fetchSmartTransactionsLiveness:
        smartTransactionsController.fetchLiveness.bind(
          smartTransactionsController,
        ),
      updateSmartTransaction:
        smartTransactionsController.updateSmartTransaction.bind(
          smartTransactionsController,
        ),
      setStatusRefreshInterval:
        smartTransactionsController.setStatusRefreshInterval.bind(
          smartTransactionsController,
        ),

      // MetaMetrics
      trackMetaMetricsEvent: metaMetricsController.trackEvent.bind(
        metaMetricsController,
      ),
      trackMetaMetricsPage: metaMetricsController.trackPage.bind(
        metaMetricsController,
      ),
      createEventFragment: metaMetricsController.createEventFragment.bind(
        metaMetricsController,
      ),
      updateEventFragment: metaMetricsController.updateEventFragment.bind(
        metaMetricsController,
      ),
      finalizeEventFragment: metaMetricsController.finalizeEventFragment.bind(
        metaMetricsController,
      ),
      trackInsightSnapView: this.trackInsightSnapView.bind(this),

      // ApprovalController
      rejectAllPendingApprovals: this.rejectAllPendingApprovals.bind(this),
      rejectPendingApproval: this.rejectPendingApproval,
      requestUserApproval:
        approvalController.addAndShowApprovalRequest.bind(approvalController),
      resolvePendingApproval: this.resolvePendingApproval,

      // Notifications
      resetViewedNotifications: announcementController.resetViewed.bind(
        announcementController,
      ),
      updateViewedNotifications: announcementController.updateViewed.bind(
        announcementController,
      ),

      // CurrencyRateController
      currencyRateStartPolling: currencyRateController.startPolling.bind(
        currencyRateController,
      ),
      currencyRateStopPollingByPollingToken:
        currencyRateController.stopPollingByPollingToken.bind(
          currencyRateController,
        ),

      tokenRatesStartPolling:
        tokenRatesController.startPolling.bind(tokenRatesController),
      tokenRatesStopPollingByPollingToken:
        tokenRatesController.stopPollingByPollingToken.bind(
          tokenRatesController,
        ),
      accountTrackerStartPolling:
        accountTrackerController.startPollingByNetworkClientId.bind(
          accountTrackerController,
        ),
      accountTrackerStopPollingByPollingToken:
        accountTrackerController.stopPollingByPollingToken.bind(
          accountTrackerController,
        ),

      tokenDetectionStartPolling: tokenDetectionController.startPolling.bind(
        tokenDetectionController,
      ),
      tokenDetectionStopPollingByPollingToken:
        tokenDetectionController.stopPollingByPollingToken.bind(
          tokenDetectionController,
        ),

      tokenListStartPolling:
        tokenListController.startPolling.bind(tokenListController),
      tokenListStopPollingByPollingToken:
        tokenListController.stopPollingByPollingToken.bind(tokenListController),

      tokenBalancesStartPolling: tokenBalancesController.startPolling.bind(
        tokenBalancesController,
      ),
      tokenBalancesStopPollingByPollingToken:
        tokenBalancesController.stopPollingByPollingToken.bind(
          tokenBalancesController,
        ),

      // GasFeeController
      gasFeeStartPolling: gasFeeController.startPolling.bind(gasFeeController),
      gasFeeStopPollingByPollingToken:
        gasFeeController.stopPollingByPollingToken.bind(gasFeeController),

      getGasFeeTimeEstimate:
        gasFeeController.getTimeEstimate.bind(gasFeeController),

      addPollingTokenToAppState:
        appStateController.addPollingToken.bind(appStateController),

      removePollingTokenFromAppState:
        appStateController.removePollingToken.bind(appStateController),

      // Backup
      backupUserData: backup.backupUserData.bind(backup),
      restoreUserData: backup.restoreUserData.bind(backup),

      // TokenDetectionController
      detectTokens: tokenDetectionController.detectTokens.bind(
        tokenDetectionController,
      ),

      // DetectCollectibleController
      detectNfts: nftDetectionController.detectNfts.bind(
        nftDetectionController,
      ),

      /** Token Detection V2 */
      addDetectedTokens:
        tokensController.addDetectedTokens.bind(tokensController),
      addImportedTokens: tokensController.addTokens.bind(tokensController),
      ignoreTokens: tokensController.ignoreTokens.bind(tokensController),
      getBalancesInSingleCall:
        assetsContractController.getBalancesInSingleCall.bind(
          assetsContractController,
        ),

      // Authentication Controller
      performSignIn: authenticationController.performSignIn.bind(
        authenticationController,
      ),
      performSignOut: authenticationController.performSignOut.bind(
        authenticationController,
      ),

      // UserStorageController
      enableProfileSyncing: userStorageController.enableProfileSyncing.bind(
        userStorageController,
      ),
      disableProfileSyncing: userStorageController.disableProfileSyncing.bind(
        userStorageController,
      ),
      setIsProfileSyncingEnabled:
        userStorageController.setIsProfileSyncingEnabled.bind(
          userStorageController,
        ),
      syncInternalAccountsWithUserStorage:
        userStorageController.syncInternalAccountsWithUserStorage.bind(
          userStorageController,
        ),
      deleteAccountSyncingDataFromUserStorage:
        userStorageController.performDeleteStorageAllFeatureEntries.bind(
          userStorageController,
        ),

      // NotificationServicesController
      checkAccountsPresence:
        notificationServicesController.checkAccountsPresence.bind(
          notificationServicesController,
        ),
      createOnChainTriggers:
        notificationServicesController.createOnChainTriggers.bind(
          notificationServicesController,
        ),
      deleteOnChainTriggersByAccount:
        notificationServicesController.deleteOnChainTriggersByAccount.bind(
          notificationServicesController,
        ),
      updateOnChainTriggersByAccount:
        notificationServicesController.updateOnChainTriggersByAccount.bind(
          notificationServicesController,
        ),
      fetchAndUpdateMetamaskNotifications:
        notificationServicesController.fetchAndUpdateMetamaskNotifications.bind(
          notificationServicesController,
        ),
      deleteNotificationsById:
        notificationServicesController.deleteNotificationsById.bind(
          notificationServicesController,
        ),
      getNotificationsByType:
        notificationServicesController.getNotificationsByType.bind(
          notificationServicesController,
        ),
      markMetamaskNotificationsAsRead:
        notificationServicesController.markMetamaskNotificationsAsRead.bind(
          notificationServicesController,
        ),
      setFeatureAnnouncementsEnabled:
        notificationServicesController.setFeatureAnnouncementsEnabled.bind(
          notificationServicesController,
        ),
      enablePushNotifications:
        notificationServicesPushController.enablePushNotifications.bind(
          notificationServicesPushController,
        ),
      disablePushNotifications:
        notificationServicesPushController.disablePushNotifications.bind(
          notificationServicesPushController,
        ),
      updateTriggerPushNotifications:
        notificationServicesPushController.updateTriggerPushNotifications.bind(
          notificationServicesPushController,
        ),
      enableMetamaskNotifications:
        notificationServicesController.enableMetamaskNotifications.bind(
          notificationServicesController,
        ),
      disableMetamaskNotifications:
        notificationServicesController.disableNotificationServices.bind(
          notificationServicesController,
        ),

      // E2E testing
      throwTestError: this.throwTestError.bind(this),

      // NameController
      updateProposedNames: this.nameController.updateProposedNames.bind(
        this.nameController,
      ),
      setName: this.nameController.setName.bind(this.nameController),

      // MultichainBalancesController
      multichainUpdateBalance: (accountId) =>
        this.multichainBalancesController.updateBalance(accountId),

      multichainUpdateBalances: () =>
        this.multichainBalancesController.updateBalances(),

      ///: BEGIN:ONLY_INCLUDE_IF(build-flask)
      // MultichainTransactionsController
      multichainUpdateTransactions: () =>
        this.multichainTransactionsController.updateTransactions(),
      ///: END:ONLY_INCLUDE_IF
      // Transaction Decode
      decodeTransactionData: (request) =>
        decodeTransactionData({
          ...request,
          provider: this.provider,
        }),
      // metrics data deleteion
      createMetaMetricsDataDeletionTask:
        this.metaMetricsDataDeletionController.createMetaMetricsDataDeletionTask.bind(
          this.metaMetricsDataDeletionController,
        ),
      updateDataDeletionTaskStatus:
        this.metaMetricsDataDeletionController.updateDataDeletionTaskStatus.bind(
          this.metaMetricsDataDeletionController,
        ),
      // Trace
      endTrace,
    };
  }

  async exportAccount(address, password) {
    await this.verifyPassword(password);
    return this.keyringController.exportAccount(password, address);
  }

  async getTokenStandardAndDetails(address, userAddress, tokenId) {
    const { tokenList } = this.tokenListController.state;
    const { tokens } = this.tokensController.state;

    const staticTokenListDetails =
      STATIC_MAINNET_TOKEN_LIST[address?.toLowerCase()] || {};
    const tokenListDetails = tokenList[address.toLowerCase()] || {};
    const userDefinedTokenDetails =
      tokens.find(({ address: _address }) =>
        isEqualCaseInsensitive(_address, address),
      ) || {};

    const tokenDetails = {
      ...staticTokenListDetails,
      ...tokenListDetails,
      ...userDefinedTokenDetails,
    };

    const tokenDetailsStandardIsERC20 =
      isEqualCaseInsensitive(tokenDetails.standard, TokenStandard.ERC20) ||
      tokenDetails.erc20 === true;

    const noEvidenceThatTokenIsAnNFT =
      !tokenId &&
      !isEqualCaseInsensitive(tokenDetails.standard, TokenStandard.ERC1155) &&
      !isEqualCaseInsensitive(tokenDetails.standard, TokenStandard.ERC721) &&
      !tokenDetails.erc721;

    const otherDetailsAreERC20Like =
      tokenDetails.decimals !== undefined && tokenDetails.symbol;

    const tokenCanBeTreatedAsAnERC20 =
      tokenDetailsStandardIsERC20 ||
      (noEvidenceThatTokenIsAnNFT && otherDetailsAreERC20Like);

    let details;
    if (tokenCanBeTreatedAsAnERC20) {
      try {
        const balance = userAddress
          ? await fetchTokenBalance(address, userAddress, this.provider)
          : undefined;

        details = {
          address,
          balance,
          standard: TokenStandard.ERC20,
          decimals: tokenDetails.decimals,
          symbol: tokenDetails.symbol,
        };
      } catch (e) {
        // If the `fetchTokenBalance` call failed, `details` remains undefined, and we
        // fall back to the below `assetsContractController.getTokenStandardAndDetails` call
        log.warn(`Failed to get token balance. Error: ${e}`);
      }
    }

    // `details`` will be undefined if `tokenCanBeTreatedAsAnERC20`` is false,
    // or if it is true but the `fetchTokenBalance`` call failed. In either case, we should
    // attempt to retrieve details from `assetsContractController.getTokenStandardAndDetails`
    if (details === undefined) {
      try {
        details =
          await this.assetsContractController.getTokenStandardAndDetails(
            address,
            userAddress,
            tokenId,
          );
      } catch (e) {
        log.warn(`Failed to get token standard and details. Error: ${e}`);
      }
    }

    if (details) {
      const tokenDetailsStandardIsERC1155 = isEqualCaseInsensitive(
        details.standard,
        TokenStandard.ERC1155,
      );

      if (tokenDetailsStandardIsERC1155) {
        try {
          const balance = await fetchERC1155Balance(
            address,
            userAddress,
            tokenId,
            this.provider,
          );

          const balanceToUse = balance?._hex
            ? parseInt(balance._hex, 16).toString()
            : null;

          details = {
            ...details,
            balance: balanceToUse,
          };
        } catch (e) {
          // If the `fetchTokenBalance` call failed, `details` remains undefined, and we
          // fall back to the below `assetsContractController.getTokenStandardAndDetails` call
          log.warn('Failed to get token balance. Error:', e);
        }
      }
    }

    return {
      ...details,
      decimals: details?.decimals?.toString(10),
      balance: details?.balance?.toString(10),
    };
  }

  async getTokenSymbol(address) {
    try {
      const details =
        await this.assetsContractController.getTokenStandardAndDetails(address);
      return details?.symbol;
    } catch (e) {
      return null;
    }
  }

  //=============================================================================
  // VAULT / KEYRING RELATED METHODS
  //=============================================================================

  /**
   * Creates a new Vault and create a new keychain.
   *
   * A vault, or KeyringController, is a controller that contains
   * many different account strategies, currently called Keyrings.
   * Creating it new means wiping all previous keyrings.
   *
   * A keychain, or keyring, controls many accounts with a single backup and signing strategy.
   * For example, a mnemonic phrase can generate many accounts, and is a keyring.
   *
   * @param {string} password
   * @returns {object} vault
   */
  async createNewVaultAndKeychain(password) {
    const releaseLock = await this.createVaultMutex.acquire();
    try {
      return await this.keyringController.createNewVaultAndKeychain(password);
    } finally {
      releaseLock();
    }
  }

  /**
   * Create a new Vault and restore an existent keyring.
   *
   * @param {string} password
   * @param {number[]} encodedSeedPhrase - The seed phrase, encoded as an array
   * of UTF-8 bytes.
   */
  async createNewVaultAndRestore(password, encodedSeedPhrase) {
    const releaseLock = await this.createVaultMutex.acquire();
    try {
      const { completedOnboarding } = this.onboardingController.state;

      const seedPhraseAsBuffer = Buffer.from(encodedSeedPhrase);

      // clear permissions
      this.permissionController.clearState();

      // Clear snap state
      this.snapController.clearState();

      // clear accounts in AccountTrackerController
      this.accountTrackerController.clearAccounts();

      this.txController.clearUnapprovedTransactions();

      if (completedOnboarding) {
        this.tokenDetectionController.enable();
      }

      // create new vault
      await this.keyringController.createNewVaultAndRestore(
        password,
        this._convertMnemonicToWordlistIndices(seedPhraseAsBuffer),
      );

      if (completedOnboarding) {
        await this._addAccountsWithBalance();

        // This must be set as soon as possible to communicate to the
        // keyring's iframe and have the setting initialized properly
        // Optimistically called to not block MetaMask login due to
        // Ledger Keyring GitHub downtime
        this.#withKeyringForDevice(
          { name: HardwareDeviceNames.ledger },
          async (keyring) => this.setLedgerTransportPreference(keyring),
        );
      }
    } finally {
      releaseLock();
    }
  }

  async _addAccountsWithBalance() {
    try {
      // Scan accounts until we find an empty one
      const chainId = this.#getGlobalChainId();
      const accounts = await this.keyringController.getAccounts();
      let address = accounts[accounts.length - 1];

      for (let count = accounts.length; ; count++) {
        const balance = await this.getBalance(address, this.provider);

        if (balance === '0x0') {
          // This account has no balance, so check for tokens
          await this.tokenDetectionController.detectTokens({
            chainIds: [chainId],
            selectedAddress: address,
          });

          const tokens =
            this.tokensController.state.allTokens?.[chainId]?.[address];
          const detectedTokens =
            this.tokensController.state.allDetectedTokens?.[chainId]?.[address];

          if (
            (tokens?.length ?? 0) === 0 &&
            (detectedTokens?.length ?? 0) === 0
          ) {
            // This account has no balance or tokens
            if (count !== 1) {
              await this.removeAccount(address);
            }
            break;
          }
        }

        // This account has assets, so check the next one
        address = await this.keyringController.addNewAccount(count);
      }
    } catch (e) {
      log.warn(`Failed to add accounts with balance. Error: ${e}`);
    } finally {
      await this.userStorageController.setIsAccountSyncingReadyToBeDispatched(
        true,
      );
    }
  }

  /**
   * Encodes a BIP-39 mnemonic as the indices of words in the English BIP-39 wordlist.
   *
   * @param {Buffer} mnemonic - The BIP-39 mnemonic.
   * @returns {Buffer} The Unicode code points for the seed phrase formed from the words in the wordlist.
   */
  _convertMnemonicToWordlistIndices(mnemonic) {
    const indices = mnemonic
      .toString()
      .split(' ')
      .map((word) => wordlist.indexOf(word));
    return new Uint8Array(new Uint16Array(indices).buffer);
  }

  /**
   * Converts a BIP-39 mnemonic stored as indices of words in the English wordlist to a buffer of Unicode code points.
   *
   * @param {Uint8Array} wordlistIndices - Indices to specific words in the BIP-39 English wordlist.
   * @returns {Buffer} The BIP-39 mnemonic formed from the words in the English wordlist, encoded as a list of Unicode code points.
   */
  _convertEnglishWordlistIndicesToCodepoints(wordlistIndices) {
    return Buffer.from(
      Array.from(new Uint16Array(wordlistIndices.buffer))
        .map((i) => wordlist[i])
        .join(' '),
    );
  }

  /**
   * Get an account balance from the AccountTrackerController or request it directly from the network.
   *
   * @param {string} address - The account address
   * @param {Provider} provider - The provider instance to use when asking the network
   */
  async getBalance(address, provider) {
    const cached = this.accountTrackerController.state.accounts[address];

    if (cached && cached.balance) {
      return cached.balance;
    }

    try {
      const balance = await provider.request({
        method: 'eth_getBalance',
        params: [address, 'latest'],
      });
      return balance || '0x0';
    } catch (error) {
      log.error(error);
      throw error;
    }
  }

  /**
   * Submits the user's password and attempts to unlock the vault.
   * Also synchronizes the preferencesController, to ensure its schema
   * is up to date with known accounts once the vault is decrypted.
   *
   * @param {string} password - The user's password
   */
  async submitPassword(password) {
    const { completedOnboarding } = this.onboardingController.state;

    // Before attempting to unlock the keyrings, we need the offscreen to have loaded.
    await this.offscreenPromise;

    await this.keyringController.submitPassword(password);

    ///: BEGIN:ONLY_INCLUDE_IF(build-mmi)
    this.mmiController.onSubmitPassword();
    ///: END:ONLY_INCLUDE_IF

    try {
      await this.blockTracker.checkForLatestBlock();
    } catch (error) {
      log.error('Error while unlocking extension.', error);
    }

    await this.accountsController.updateAccounts();

    // This must be set as soon as possible to communicate to the
    // keyring's iframe and have the setting initialized properly
    // Optimistically called to not block MetaMask login due to
    // Ledger Keyring GitHub downtime
    if (completedOnboarding) {
      this.#withKeyringForDevice(
        { name: HardwareDeviceNames.ledger },
        async (keyring) => this.setLedgerTransportPreference(keyring),
      );
    }
  }

  async _loginUser(password) {
    try {
      // Automatic login via config password
      await this.submitPassword(password);

      // Updating accounts in this.accountTrackerController before starting UI syncing ensure that
      // state has account balance before it is synced with UI
      await this.accountTrackerController.updateAccountsAllActiveNetworks();
    } finally {
      this._startUISync();
    }
  }

  _startUISync() {
    // Message startUISync is used to start syncing state with UI
    // Sending this message after login is completed helps to ensure that incomplete state without
    // account details are not flushed to UI.
    this.emit('startUISync');
    this.startUISync = true;
    this.memStore.subscribe(this.sendUpdate.bind(this));
  }

  /**
   * Submits a user's encryption key to log the user in via login token
   */
  async submitEncryptionKey() {
    try {
      const { loginToken, loginSalt } =
        await this.extension.storage.session.get(['loginToken', 'loginSalt']);
      if (loginToken && loginSalt) {
        const { vault } = this.keyringController.state;

        const jsonVault = JSON.parse(vault);

        if (jsonVault.salt !== loginSalt) {
          console.warn(
            'submitEncryptionKey: Stored salt and vault salt do not match',
          );
          await this.clearLoginArtifacts();
          return;
        }

        await this.keyringController.submitEncryptionKey(loginToken, loginSalt);
      }
    } catch (e) {
      // If somehow this login token doesn't work properly,
      // remove it and the user will get shown back to the unlock screen
      await this.clearLoginArtifacts();
      throw e;
    }
  }

  async clearLoginArtifacts() {
    await this.extension.storage.session.remove(['loginToken', 'loginSalt']);
  }

  /**
   * Submits a user's password to check its validity.
   *
   * @param {string} password - The user's password
   */
  async verifyPassword(password) {
    await this.keyringController.verifyPassword(password);
  }

  /**
   * @type Identity
   * @property {string} name - The account nickname.
   * @property {string} address - The account's ethereum address, in lower case.
   * receiving funds from our automatic Ropsten faucet.
   */

  /**
   * Gets the mnemonic of the user's primary keyring.
   */
  getPrimaryKeyringMnemonic() {
    const [keyring] = this.keyringController.getKeyringsByType(
      KeyringType.hdKeyTree,
    );
    if (!keyring.mnemonic) {
      throw new Error('Primary keyring mnemonic unavailable.');
    }

    return keyring.mnemonic;
  }

  ///: BEGIN:ONLY_INCLUDE_IF(build-mmi)
  async getCustodyKeyringIfExists(address) {
    const custodyType = this.custodyController.getCustodyTypeByAddress(
      toChecksumHexAddress(address),
    );
    const keyring = this.keyringController.getKeyringsByType(custodyType)[0];
    return keyring?.getAccountDetails(address) ? keyring : undefined;
  }
  ///: END:ONLY_INCLUDE_IF

  //
  // Hardware
  //

  async attemptLedgerTransportCreation() {
    return await this.#withKeyringForDevice(
      { name: HardwareDeviceNames.ledger },
      async (keyring) => keyring.attemptMakeApp(),
    );
  }

  /**
   * Fetch account list from a hardware device.
   *
   * @param deviceName
   * @param page
   * @param hdPath
   * @returns [] accounts
   */
  async connectHardware(deviceName, page, hdPath) {
    return this.#withKeyringForDevice(
      { name: deviceName, hdPath },
      async (keyring) => {
        if (deviceName === HardwareDeviceNames.ledger) {
          await this.setLedgerTransportPreference(keyring);
        }

        let accounts = [];
        switch (page) {
          case -1:
            accounts = await keyring.getPreviousPage();
            break;
          case 1:
            accounts = await keyring.getNextPage();
            break;
          default:
            accounts = await keyring.getFirstPage();
        }

        // Merge with existing accounts
        // and make sure addresses are not repeated
        const oldAccounts = await this.keyringController.getAccounts();

        const accountsToTrack = [
          ...new Set(
            oldAccounts.concat(accounts.map((a) => a.address.toLowerCase())),
          ),
        ];
        this.accountTrackerController.syncWithAddresses(accountsToTrack);
        return accounts;
      },
    );
  }

  /**
   * Check if the device is unlocked
   *
   * @param deviceName
   * @param hdPath
   * @returns {Promise<boolean>}
   */
  async checkHardwareStatus(deviceName, hdPath) {
    return this.#withKeyringForDevice(
      { name: deviceName, hdPath },
      async (keyring) => {
        return keyring.isUnlocked();
      },
    );
  }

  /**
   * Get hardware device name for metric logging.
   *
   * @param deviceName - HardwareDeviceNames
   * @param hdPath - string
   * @returns {Promise<string>}
   */
  async getDeviceNameForMetric(deviceName, hdPath) {
    if (deviceName !== HardwareDeviceNames.trezor) {
      return deviceName;
    }

    return await this.#withKeyringForDevice(
      { name: deviceName, hdPath },
      (keyring) => {
        const { minorVersion } = keyring.bridge;
        // Specific case for OneKey devices, see `ONE_KEY_VIA_TREZOR_MINOR_VERSION` for further details.
        if (minorVersion && minorVersion === ONE_KEY_VIA_TREZOR_MINOR_VERSION) {
          return HardwareDeviceNames.oneKeyViaTrezor;
        }

        return deviceName;
      },
    );
  }

  /**
   * Clear
   *
   * @param deviceName
   * @returns {Promise<boolean>}
   */
  async forgetDevice(deviceName) {
    return this.#withKeyringForDevice({ name: deviceName }, async (keyring) => {
      for (const address of keyring.accounts) {
        this._onAccountRemoved(address);
      }

      keyring.forgetDevice();

      return true;
    });
  }

  /**
   * Retrieves the keyring for the selected address and using the .type returns
   * a subtype for the account. Either 'hardware', 'imported', 'snap', or 'MetaMask'.
   *
   * @param {string} address - Address to retrieve keyring for
   * @returns {'hardware' | 'imported' | 'snap' | 'MetaMask'}
   */
  async getAccountType(address) {
    const keyringType = await this.keyringController.getAccountKeyringType(
      address,
    );
    switch (keyringType) {
      case KeyringType.trezor:
      case KeyringType.lattice:
      case KeyringType.qr:
      case KeyringType.ledger:
        return 'hardware';
      case KeyringType.imported:
        return 'imported';
      case KeyringType.snap:
        return 'snap';
      default:
        return 'MetaMask';
    }
  }

  /**
   * Retrieves the keyring for the selected address and using the .type
   * determines if a more specific name for the device is available. Returns
   * undefined for non hardware wallets.
   *
   * @param {string} address - Address to retrieve keyring for
   * @returns {'ledger' | 'lattice' | string | undefined}
   */
  async getDeviceModel(address) {
    return this.keyringController.withKeyring({ address }, async (keyring) => {
      switch (keyring.type) {
        case KeyringType.trezor:
          return keyring.getModel();
        case KeyringType.qr:
          return keyring.getName();
        case KeyringType.ledger:
          // TODO: get model after ledger keyring exposes method
          return HardwareDeviceNames.ledger;
        case KeyringType.lattice:
          // TODO: get model after lattice keyring exposes method
          return HardwareDeviceNames.lattice;
        default:
          return undefined;
      }
    });
  }

  /**
   * get hardware account label
   *
   * @param name
   * @param index
   * @param hdPathDescription
   * @returns string label
   */
  getAccountLabel(name, index, hdPathDescription) {
    return `${name[0].toUpperCase()}${name.slice(1)} ${
      parseInt(index, 10) + 1
    } ${hdPathDescription || ''}`.trim();
  }

  /**
   * Imports an account from a Trezor or Ledger device.
   *
   * @param index
   * @param deviceName
   * @param hdPath
   * @param hdPathDescription
   * @returns {} keyState
   */
  async unlockHardwareWalletAccount(
    index,
    deviceName,
    hdPath,
    hdPathDescription,
  ) {
    const { address: unlockedAccount, label } =
      await this.#withKeyringForDevice(
        { name: deviceName, hdPath },
        async (keyring) => {
          keyring.setAccountToUnlock(index);
          const [address] = await keyring.addAccounts(1);
          return {
            address: normalize(address),
            label: this.getAccountLabel(
              deviceName === HardwareDeviceNames.qr
                ? keyring.getName()
                : deviceName,
              index,
              hdPathDescription,
            ),
          };
        },
      );

    // Set the account label to Trezor 1 / Ledger 1 / QR Hardware 1, etc
    this.preferencesController.setAccountLabel(unlockedAccount, label);
    // Select the account
    this.preferencesController.setSelectedAddress(unlockedAccount);

    // It is expected that the account also exist in the accounts-controller
    // in other case, an error shall be thrown
    const account =
      this.accountsController.getAccountByAddress(unlockedAccount);
    this.accountsController.setAccountName(account.id, label);

    const accounts = this.accountsController.listAccounts();

    const { identities } = this.preferencesController.state;
    return { unlockedAccount, identities, accounts };
  }

  //
  // Account Management
  //

  /**
   * Adds a new account to the default (first) HD seed phrase Keyring.
   *
   * @param accountCount
   * @returns {Promise<string>} The address of the newly-created account.
   */
  async addNewAccount(accountCount) {
    const oldAccounts = await this.keyringController.getAccounts();

    const addedAccountAddress = await this.keyringController.addNewAccount(
      accountCount,
    );

    if (!oldAccounts.includes(addedAccountAddress)) {
      this.preferencesController.setSelectedAddress(addedAccountAddress);
    }

    return addedAccountAddress;
  }

  /**
   * Verifies the validity of the current vault's seed phrase.
   *
   * Validity: seed phrase restores the accounts belonging to the current vault.
   *
   * Called when the first account is created and on unlocking the vault.
   *
   * @param password
   * @returns {Promise<number[]>} The seed phrase to be confirmed by the user,
   * encoded as an array of UTF-8 bytes.
   */
  async getSeedPhrase(password) {
    return this._convertEnglishWordlistIndicesToCodepoints(
      await this.keyringController.exportSeedPhrase(password),
    );
  }

  /**
   * Clears the transaction history, to allow users to force-reset their nonces.
   * Mostly used in development environments, when networks are restarted with
   * the same network ID.
   *
   * @returns {Promise<string>} The current selected address.
   */
  async resetAccount() {
    const selectedAddress =
      this.accountsController.getSelectedAccount().address;

    const globalChainId = this.#getGlobalChainId();

    this.txController.wipeTransactions({
      address: selectedAddress,
      chainId: globalChainId,
    });

    this.smartTransactionsController.wipeSmartTransactions({
      address: selectedAddress,
      ignoreNetwork: false,
    });

    this.bridgeStatusController.wipeBridgeStatus({
      address: selectedAddress,
      ignoreNetwork: false,
    });

    this.networkController.resetConnection();

    return selectedAddress;
  }

  /**
   * Checks that all accounts referenced have a matching InternalAccount. Sends
   * an error to sentry for any accounts that were expected but are missing from the wallet.
   *
   * @param {InternalAccount[]} [internalAccounts] - The list of evm accounts the wallet knows about.
   * @param {Hex[]} [accounts] - The list of evm accounts addresses that should exist.
   */
  captureKeyringTypesWithMissingIdentities(
    internalAccounts = [],
    accounts = [],
  ) {
    const accountsMissingIdentities = accounts.filter(
      (address) =>
        !internalAccounts.some(
          (account) => account.address.toLowerCase() === address.toLowerCase(),
        ),
    );
    const keyringTypesWithMissingIdentities = accountsMissingIdentities.map(
      (address) => this.keyringController.getAccountKeyringType(address),
    );

    const internalAccountCount = internalAccounts.length;

    const accountTrackerCount = Object.keys(
      this.accountTrackerController.state.accounts || {},
    ).length;

    captureException(
      new Error(
        `Attempt to get permission specifications failed because their were ${accounts.length} accounts, but ${internalAccountCount} identities, and the ${keyringTypesWithMissingIdentities} keyrings included accounts with missing identities. Meanwhile, there are ${accountTrackerCount} accounts in the account tracker.`,
      ),
    );
  }

  /**
   * Sorts a list of evm account addresses by most recently selected by using
   * the lastSelected value for the matching InternalAccount object stored in state.
   *
   * @param {Hex[]} [accounts] - The list of evm accounts addresses to sort.
   * @returns {Hex[]} The sorted evm accounts addresses.
   */
  sortAccountsByLastSelected(accounts) {
    const internalAccounts = this.accountsController.listAccounts();

    return accounts.sort((firstAddress, secondAddress) => {
      const firstAccount = internalAccounts.find(
        (internalAccount) =>
          internalAccount.address.toLowerCase() === firstAddress.toLowerCase(),
      );

      const secondAccount = internalAccounts.find(
        (internalAccount) =>
          internalAccount.address.toLowerCase() === secondAddress.toLowerCase(),
      );

      if (!firstAccount) {
        this.captureKeyringTypesWithMissingIdentities(
          internalAccounts,
          accounts,
        );
        throw new Error(`Missing identity for address: "${firstAddress}".`);
      } else if (!secondAccount) {
        this.captureKeyringTypesWithMissingIdentities(
          internalAccounts,
          accounts,
        );
        throw new Error(`Missing identity for address: "${secondAddress}".`);
      } else if (
        firstAccount.metadata.lastSelected ===
        secondAccount.metadata.lastSelected
      ) {
        return 0;
      } else if (firstAccount.metadata.lastSelected === undefined) {
        return 1;
      } else if (secondAccount.metadata.lastSelected === undefined) {
        return -1;
      }

      return (
        secondAccount.metadata.lastSelected - firstAccount.metadata.lastSelected
      );
    });
  }

  /**
   * Gets the sorted permitted accounts for the specified origin. Returns an empty
   * array if no accounts are permitted or the wallet is locked. Returns any permitted
   * accounts if the wallet is locked and `ignoreLock` is true. This lock bypass is needed
   * for the `eth_requestAccounts` & `wallet_getPermission` handlers both of which
   * return permissioned accounts to the dapp when the wallet is locked.
   *
   * @param {string} origin - The origin whose exposed accounts to retrieve.
   * @param {object} [options] - The options object
   * @param {boolean} [options.ignoreLock] - If accounts should be returned even if the wallet is locked.
   * @returns {Promise<string[]>} The origin's permitted accounts, or an empty
   * array.
   */
  getPermittedAccounts(origin, { ignoreLock } = {}) {
    let caveat;
    try {
      caveat = this.permissionController.getCaveat(
        origin,
        Caip25EndowmentPermissionName,
        Caip25CaveatType,
      );
    } catch (err) {
      if (err instanceof PermissionDoesNotExistError) {
        // suppress expected error in case that the origin
        // does not have the target permission yet
      } else {
        throw err;
      }
    }

    if (!caveat) {
      return [];
    }

    if (!this.isUnlocked() && !ignoreLock) {
      return [];
    }

    const ethAccounts = getEthAccounts(caveat.value);
    return this.sortAccountsByLastSelected(ethAccounts);
  }

  /**
   * Stops exposing the specified chain ID to all third parties.
   *
   * @param {string} targetChainId - The chain ID to stop exposing
   * to third parties.
   */
  removeAllChainIdPermissions(targetChainId) {
    this.permissionController.updatePermissionsByCaveat(
      Caip25CaveatType,
      (existingScopes) =>
        Caip25CaveatMutators[Caip25CaveatType].removeScope(
          existingScopes,
          toCaipChainId('eip155', hexToBigInt(targetChainId).toString(10)),
        ),
    );
  }

  /**
   * Stops exposing the account with the specified address to all third parties.
   * Exposed accounts are stored in caveats of the eth_accounts permission. This
   * method uses `PermissionController.updatePermissionsByCaveat` to
   * remove the specified address from every eth_accounts permission. If a
   * permission only included this address, the permission is revoked entirely.
   *
   * @param {string} targetAccount - The address of the account to stop exposing
   * to third parties.
   */
  removeAllAccountPermissions(targetAccount) {
    this.permissionController.updatePermissionsByCaveat(
      Caip25CaveatType,
      (existingScopes) =>
        Caip25CaveatMutators[Caip25CaveatType].removeAccount(
          existingScopes,
          targetAccount,
        ),
    );
  }

  /**
   * Removes an account from state / storage.
   *
   * @param {string[]} address - A hex address
   */
  async removeAccount(address) {
    this._onAccountRemoved(address);
    await this.keyringController.removeAccount(address);

    return address;
  }

  /**
   * Imports an account with the specified import strategy.
   * These are defined in @metamask/keyring-controller
   * Each strategy represents a different way of serializing an Ethereum key pair.
   *
   * @param {'privateKey' | 'json'} strategy - A unique identifier for an account import strategy.
   * @param {any} args - The data required by that strategy to import an account.
   */
  async importAccountWithStrategy(strategy, args) {
    const importedAccountAddress =
      await this.keyringController.importAccountWithStrategy(strategy, args);
    // set new account as selected
    this.preferencesController.setSelectedAddress(importedAccountAddress);
  }

  /**
   * Prompts the user with permittedChains approval for given chainId.
   *
   * @param {string} origin - The origin to request approval for.
   * @param {Hex} chainId - The chainId to add incrementally.
   */
  async requestApprovalPermittedChainsPermission(origin, chainId) {
    const id = nanoid();
    await this.approvalController.addAndShowApprovalRequest({
      id,
      origin,
      requestData: {
        metadata: {
          id,
          origin,
        },
        permissions: {
          [PermissionNames.permittedChains]: {
            caveats: [
              {
                type: CaveatTypes.restrictNetworkSwitching,
                value: [chainId],
              },
            ],
          },
        },
      },
      type: MethodNames.RequestPermissions,
    });
  }

  /**
   * Requests permittedChains permission for the specified origin
   * and replaces any existing CAIP-25 permission with a new one.
   * Allows for granting without prompting for user approval which
   * would be used as part of flows like `wallet_addEthereumChain`
   * requests where the addition of the network and the permitting
   * of the chain are combined into one approval.
   *
   * @param {object} options - The options object
   * @param {string} options.origin - The origin to request approval for.
   * @param {Hex} options.chainId - The chainId to permit.
   * @param {boolean} options.autoApprove - If the chain should be granted without prompting for user approval.
   */
  async requestPermittedChainsPermission({ origin, chainId, autoApprove }) {
    if (isSnapId(origin)) {
      throw new Error(
        `Cannot request permittedChains permission for Snaps with origin "${origin}"`,
      );
    }

    if (!autoApprove) {
      await this.requestApprovalPermittedChainsPermission(origin, chainId);
    }

    let caveatValue = {
      requiredScopes: {},
      optionalScopes: {},
      isMultichainOrigin: false,
    };
    caveatValue = addPermittedEthChainId(caveatValue, chainId);

    this.permissionController.grantPermissions({
      subject: { origin },
      approvedPermissions: {
        [Caip25EndowmentPermissionName]: {
          caveats: [
            {
              type: Caip25CaveatType,
              value: caveatValue,
            },
          ],
        },
      },
    });
  }

  /**
   * Requests incremental permittedChains permission for the specified origin.
   * and updates the existing CAIP-25 permission.
   * Allows for granting without prompting for user approval which
   * would be used as part of flows like `wallet_addEthereumChain`
   * requests where the addition of the network and the permitting
   * of the chain are combined into one approval.
   *
   * @param {object} options - The options object
   * @param {string} options.origin - The origin to request approval for.
   * @param {Hex} options.chainId - The chainId to add to the existing permittedChains.
   * @param {boolean} options.autoApprove - If the chain should be granted without prompting for user approval.
   */
  async requestPermittedChainsPermissionIncremental({
    origin,
    chainId,
    autoApprove,
  }) {
    if (isSnapId(origin)) {
      throw new Error(
        `Cannot request permittedChains permission for Snaps with origin "${origin}"`,
      );
    }

    if (!autoApprove) {
      await this.requestApprovalPermittedChainsPermission(origin, chainId);
    }

    const caip25Caveat = this.permissionController.getCaveat(
      origin,
      Caip25EndowmentPermissionName,
      Caip25CaveatType,
    );

    const caveatValueWithChainsAdded = addPermittedEthChainId(
      caip25Caveat.value,
      chainId,
    );

    const ethAccounts = getEthAccounts(caip25Caveat.value);
    const caveatValueWithAccountsSynced = setEthAccounts(
      caveatValueWithChainsAdded,
      ethAccounts,
    );

    this.permissionController.updateCaveat(
      origin,
      Caip25EndowmentPermissionName,
      Caip25CaveatType,
      caveatValueWithAccountsSynced,
    );
  }

  /**
   * Requests user approval for the CAIP-25 permission for the specified origin
   * and returns a permissions object that must be passed to
   * PermissionController.grantPermissions() to complete the permission granting.
   *
   * @param {string} origin - The origin to request approval for.
   * @param requestedPermissions - The legacy permissions to request approval for.
   * @returns the approved permissions object that must then be granted by calling the PermissionController.
   */
  async requestCaip25Approval(origin, requestedPermissions = {}) {
    const permissions = pick(requestedPermissions, [
      RestrictedMethods.eth_accounts,
      PermissionNames.permittedChains,
    ]);

    if (!permissions[RestrictedMethods.eth_accounts]) {
      permissions[RestrictedMethods.eth_accounts] = {};
    }

    if (!permissions[PermissionNames.permittedChains]) {
      permissions[PermissionNames.permittedChains] = {};
    }

    if (isSnapId(origin)) {
      delete permissions[PermissionNames.permittedChains];
    }

    const id = nanoid();
    const legacyApproval =
      await this.approvalController.addAndShowApprovalRequest({
        id,
        origin,
        requestData: {
          metadata: {
            id,
            origin,
          },
          permissions,
        },
        type: MethodNames.RequestPermissions,
      });

    const newCaveatValue = {
      requiredScopes: {},
      optionalScopes: {
        'wallet:eip155': {
          accounts: [],
        },
      },
      isMultichainOrigin: false,
    };

    const caveatValueWithChains = setPermittedEthChainIds(
      newCaveatValue,
      isSnapId(origin) ? [] : legacyApproval.approvedChainIds,
    );

    const caveatValueWithAccounts = setEthAccounts(
      caveatValueWithChains,
      legacyApproval.approvedAccounts,
    );

    return {
      [Caip25EndowmentPermissionName]: {
        caveats: [
          {
            type: Caip25CaveatType,
            value: caveatValueWithAccounts,
          },
        ],
      },
    };
  }

  // ---------------------------------------------------------------------------
  // Identity Management (signature operations)

  getAddTransactionRequest({
    transactionParams,
    transactionOptions,
    dappRequest,
    ...otherParams
  }) {
    return {
      internalAccounts: this.accountsController.listAccounts(),
      dappRequest,
      networkClientId:
        dappRequest?.networkClientId ?? this.#getGlobalNetworkClientId(),
      selectedAccount: this.accountsController.getAccountByAddress(
        transactionParams.from,
      ),
      transactionController: this.txController,
      transactionOptions,
      transactionParams,
      userOperationController: this.userOperationController,
      chainId: this.#getGlobalChainId(),
      ppomController: this.ppomController,
      securityAlertsEnabled:
        this.preferencesController.state?.securityAlertsEnabled,
      updateSecurityAlertResponse: this.updateSecurityAlertResponse.bind(this),
      ...otherParams,
    };
  }

  /**
   * @returns {boolean} true if the keyring type supports EIP-1559
   */
  async getCurrentAccountEIP1559Compatibility() {
    return true;
  }

  //=============================================================================
  // END (VAULT / KEYRING RELATED METHODS)
  //=============================================================================

  /**
   * Allows a user to attempt to cancel a previously submitted transaction
   * by creating a new transaction.
   *
   * @param {number} originalTxId - the id of the txMeta that you want to
   * attempt to cancel
   * @param {import(
   *  './controllers/transactions'
   * ).CustomGasSettings} [customGasSettings] - overrides to use for gas params
   * instead of allowing this method to generate them
   * @param options
   * @returns {object} MetaMask state
   */
  async createCancelTransaction(originalTxId, customGasSettings, options) {
    await this.txController.stopTransaction(
      originalTxId,
      customGasSettings,
      options,
    );
    const state = this.getState();
    return state;
  }

  /**
   * Allows a user to attempt to speed up a previously submitted transaction
   * by creating a new transaction.
   *
   * @param {number} originalTxId - the id of the txMeta that you want to
   * attempt to speed up
   * @param {import(
   *  './controllers/transactions'
   * ).CustomGasSettings} [customGasSettings] - overrides to use for gas params
   * instead of allowing this method to generate them
   * @param options
   * @returns {object} MetaMask state
   */
  async createSpeedUpTransaction(originalTxId, customGasSettings, options) {
    await this.txController.speedUpTransaction(
      originalTxId,
      customGasSettings,
      options,
    );
    const state = this.getState();
    return state;
  }

  async estimateGas(estimateGasParams) {
    return new Promise((resolve, reject) => {
      this.provider
        .request({
          method: 'eth_estimateGas',
          params: [estimateGasParams],
        })
        .then((result) => resolve(result.toString(16)))
        .catch((err) => reject(err));
    });
  }

  handleWatchAssetRequest = ({ asset, type, origin, networkClientId }) => {
    switch (type) {
      case ERC20:
        return this.tokensController.watchAsset({
          asset,
          type,
          networkClientId,
        });
      case ERC721:
      case ERC1155:
        return this.nftController.watchNft(asset, type, origin);
      default:
        throw new Error(`Asset type ${type} not supported`);
    }
  };

  async updateSecurityAlertResponse(
    method,
    securityAlertId,
    securityAlertResponse,
  ) {
    await updateSecurityAlertResponse({
      appStateController: this.appStateController,
      method,
      securityAlertId,
      securityAlertResponse,
      signatureController: this.signatureController,
      transactionController: this.txController,
    });
  }

  //=============================================================================
  // PASSWORD MANAGEMENT
  //=============================================================================

  /**
   * Allows a user to begin the seed phrase recovery process.
   */
  markPasswordForgotten() {
    this.preferencesController.setPasswordForgotten(true);
    this.sendUpdate();
  }

  /**
   * Allows a user to end the seed phrase recovery process.
   */
  unMarkPasswordForgotten() {
    this.preferencesController.setPasswordForgotten(false);
    this.sendUpdate();
  }

  //=============================================================================
  // SETUP
  //=============================================================================

  /**
   * A runtime.MessageSender object, as provided by the browser:
   *
   * @see https://developer.mozilla.org/en-US/docs/Mozilla/Add-ons/WebExtensions/API/runtime/MessageSender
   * @typedef {object} MessageSender
   * @property {string} - The URL of the page or frame hosting the script that sent the message.
   */

  /**
   * A Snap sender object.
   *
   * @typedef {object} SnapSender
   * @property {string} snapId - The ID of the snap.
   */

  /**
   * Used to create a multiplexed stream for connecting to an untrusted context
   * like a Dapp or other extension.
   *
   * @param options - Options bag.
   * @param {ReadableStream} options.connectionStream - The Duplex stream to connect to.
   * @param {MessageSender | SnapSender} options.sender - The sender of the messages on this stream.
   * @param {string} [options.subjectType] - The type of the sender, i.e. subject.
   */
  setupUntrustedCommunicationEip1193({
    connectionStream,
    sender,
    subjectType,
  }) {
    if (sender.url) {
      if (this.onboardingController.state.completedOnboarding) {
        if (this.preferencesController.state.usePhishDetect) {
          const { hostname } = new URL(sender.url);
          this.phishingController.maybeUpdateState();
          // Check if new connection is blocked if phishing detection is on
          const phishingTestResponse = this.phishingController.test(sender.url);
          if (phishingTestResponse?.result) {
            this.sendPhishingWarning(connectionStream, hostname);
            this.metaMetricsController.trackEvent({
              event: MetaMetricsEventName.PhishingPageDisplayed,
              category: MetaMetricsEventCategory.Phishing,
              properties: {
                url: hostname,
              },
            });
            return;
          }
        }
      }
    }

    let inputSubjectType;
    if (subjectType) {
      inputSubjectType = subjectType;
    } else if (sender.id && sender.id !== this.extension.runtime.id) {
      inputSubjectType = SubjectType.Extension;
    } else {
      inputSubjectType = SubjectType.Website;
    }

    // setup multiplexing
    const mux = setupMultiplex(connectionStream);

    // messages between inpage and background
    this.setupProviderConnectionEip1193(
      mux.createStream('metamask-provider'),
      sender,
      inputSubjectType,
    );

    // TODO:LegacyProvider: Delete
    if (sender.url) {
      // legacy streams
      this.setupPublicConfig(mux.createStream('publicConfig'));
    }
  }

  /**
   * Used to create a CAIP stream for connecting to an untrusted context.
   *
   * @param options - Options bag.
   * @param {ReadableStream} options.connectionStream - The Duplex stream to connect to.
   * @param {MessageSender | SnapSender} options.sender - The sender of the messages on this stream.
   * @param {string} [options.subjectType] - The type of the sender, i.e. subject.
   */

  setupUntrustedCommunicationCaip({ connectionStream, sender, subjectType }) {
    let inputSubjectType;
    if (subjectType) {
      inputSubjectType = subjectType;
    } else if (sender.id && sender.id !== this.extension.runtime.id) {
      inputSubjectType = SubjectType.Extension;
    } else {
      inputSubjectType = SubjectType.Website;
    }

    const caipStream = createCaipStream(connectionStream);

    // messages between subject and background
    this.setupProviderConnectionCaip(caipStream, sender, inputSubjectType);
  }

  /**
   * Used to create a multiplexed stream for connecting to a trusted context,
   * like our own user interfaces, which have the provider APIs, but also
   * receive the exported API from this controller, which includes trusted
   * functions, like the ability to approve transactions or sign messages.
   *
   * @param {*} connectionStream - The duplex stream to connect to.
   * @param {MessageSender} sender - The sender of the messages on this stream
   */
  setupTrustedCommunication(connectionStream, sender) {
    // setup multiplexing
    const mux = setupMultiplex(connectionStream);
    // connect features
    this.setupControllerConnection(mux.createStream('controller'));
    this.setupProviderConnectionEip1193(
      mux.createStream('provider'),
      sender,
      SubjectType.Internal,
    );
  }

  /**
   * Used to create a multiplexed stream for connecting to the phishing warning page.
   *
   * @param options - Options bag.
   * @param {ReadableStream} options.connectionStream - The Duplex stream to connect to.
   */
  setupPhishingCommunication({ connectionStream }) {
    const { usePhishDetect } = this.preferencesController.state;

    if (!usePhishDetect) {
      return;
    }

    // setup multiplexing
    const mux = setupMultiplex(connectionStream);
    const phishingStream = mux.createStream(PHISHING_SAFELIST);

    // set up postStream transport
    phishingStream.on(
      'data',
      createMetaRPCHandler(
        {
          safelistPhishingDomain: this.safelistPhishingDomain.bind(this),
          backToSafetyPhishingWarning:
            this.backToSafetyPhishingWarning.bind(this),
        },
        phishingStream,
      ),
    );
  }

  setUpCookieHandlerCommunication({ connectionStream }) {
    const {
      metaMetricsId,
      dataCollectionForMarketing,
      participateInMetaMetrics,
    } = this.metaMetricsController.state;

    if (
      metaMetricsId &&
      dataCollectionForMarketing &&
      participateInMetaMetrics
    ) {
      // setup multiplexing
      const mux = setupMultiplex(connectionStream);
      const metamaskCookieHandlerStream = mux.createStream(
        METAMASK_COOKIE_HANDLER,
      );
      // set up postStream transport
      metamaskCookieHandlerStream.on(
        'data',
        createMetaRPCHandler(
          {
            getCookieFromMarketingPage:
              this.getCookieFromMarketingPage.bind(this),
          },
          metamaskCookieHandlerStream,
        ),
      );
    }
  }

  getCookieFromMarketingPage(data) {
    const { ga_client_id: cookieId } = data;
    this.metaMetricsController.setMarketingCampaignCookieId(cookieId);
  }

  /**
   * Called when we detect a suspicious domain. Requests the browser redirects
   * to our anti-phishing page.
   *
   * @private
   * @param {*} connectionStream - The duplex stream to the per-page script,
   * for sending the reload attempt to.
   * @param {string} hostname - The hostname that triggered the suspicion.
   */
  sendPhishingWarning(connectionStream, hostname) {
    const mux = setupMultiplex(connectionStream);
    const phishingStream = mux.createStream('phishing');
    phishingStream.write({ hostname });
  }

  /**
   * A method for providing our API over a stream using JSON-RPC.
   *
   * @param {*} outStream - The stream to provide our API over.
   */
  setupControllerConnection(outStream) {
    const patchStore = new PatchStore(this.memStore);
    let uiReady = false;

    const handleUpdate = () => {
      if (!isStreamWritable(outStream) || !uiReady) {
        return;
      }

      const patches = patchStore.flushPendingPatches();

      outStream.write({
        jsonrpc: '2.0',
        method: 'sendUpdate',
        params: [patches],
      });
    };

    const api = {
      ...this.getApi(),
      ...this.controllerApi,
      startPatches: () => {
        uiReady = true;
        handleUpdate();
      },
      getStatePatches: () => patchStore.flushPendingPatches(),
    };

    this.on('update', handleUpdate);

    // report new active controller connection
    this.activeControllerConnections += 1;
    this.emit('controllerConnectionChanged', this.activeControllerConnections);

    // set up postStream transport
    outStream.on('data', createMetaRPCHandler(api, outStream));

    const startUISync = () => {
      if (!isStreamWritable(outStream)) {
        return;
      }
      // send notification to client-side
      outStream.write({
        jsonrpc: '2.0',
        method: 'startUISync',
      });
    };

    if (this.startUISync) {
      startUISync();
    } else {
      this.once('startUISync', startUISync);
    }

    const outstreamEndHandler = () => {
      if (!outStream.mmFinished) {
        this.activeControllerConnections -= 1;
        this.emit(
          'controllerConnectionChanged',
          this.activeControllerConnections,
        );
        outStream.mmFinished = true;
        this.removeListener('update', handleUpdate);
        patchStore.destroy();
      }
    };

    // The presence of both of the below handlers may be redundant.
    // After upgrading metamask/object-multiples to v2.0.0, which included
    // an upgrade of readable-streams from v2 to v3, we saw that the
    // `outStream.on('end'` handler was almost never being called. This seems to
    // related to how v3 handles errors vs how v2 handles errors; there
    // are "premature close" errors in both cases, although in the case
    // of v2 they don't prevent `outStream.on('end'` from being called.
    // At the time that this comment was committed, it was known that we
    // need to investigate and resolve the underlying error, however,
    // for expediency, we are not addressing them at this time. Instead, we
    // can observe that `readableStream.finished` preserves the same
    // functionality as we had when we relied on readable-stream v2. Meanwhile,
    // the `outStream.on('end')` handler was observed to have been called at least once.
    // In an abundance of caution to prevent against unexpected future behavioral changes in
    // streams implementations, we redundantly use multiple paths to attach the same event handler.
    // The outstreamEndHandler therefore needs to be idempotent, which introduces the `mmFinished` property.

    outStream.mmFinished = false;
    finished(outStream, outstreamEndHandler);
    outStream.once('close', outstreamEndHandler);
    outStream.once('end', outstreamEndHandler);
  }

  /**
   * A method for serving our ethereum provider over a given stream.
   *
   * @param {*} outStream - The stream to provide over.
   * @param {MessageSender | SnapSender} sender - The sender of the messages on this stream
   * @param {SubjectType} subjectType - The type of the sender, i.e. subject.
   */
  setupProviderConnectionEip1193(outStream, sender, subjectType) {
    let origin;
    if (subjectType === SubjectType.Internal) {
      origin = ORIGIN_METAMASK;
    } else if (subjectType === SubjectType.Snap) {
      origin = sender.snapId;
    } else {
      origin = new URL(sender.url).origin;
    }

    if (sender.id && sender.id !== this.extension.runtime.id) {
      this.subjectMetadataController.addSubjectMetadata({
        origin,
        extensionId: sender.id,
        subjectType: SubjectType.Extension,
      });
    }

    let tabId;
    if (sender.tab && sender.tab.id) {
      tabId = sender.tab.id;
    }

    let mainFrameOrigin = origin;
    if (sender.tab && sender.tab.url) {
      // If sender origin is an iframe, then get the top-level frame's origin
      mainFrameOrigin = new URL(sender.tab.url).origin;
    }

    const engine = this.setupProviderEngineEip1193({
      origin,
      sender,
      subjectType,
      tabId,
      mainFrameOrigin,
    });

    const dupeReqFilterStream = createDupeReqFilterStream();

    // setup connection
    const providerStream = createEngineStream({ engine });

    const connectionId = this.addConnection(origin, { engine });

    pipeline(
      outStream,
      dupeReqFilterStream,
      providerStream,
      outStream,
      (err) => {
        // handle any middleware cleanup
        engine.destroy();
        connectionId && this.removeConnection(origin, connectionId);
        // For context and todos related to the error message match, see https://github.com/MetaMask/metamask-extension/issues/26337
        if (err && !err.message?.match('Premature close')) {
          log.error(err);
        }
      },
    );

    // Used to show wallet liveliness to the provider
    if (subjectType !== SubjectType.Internal) {
      this._notifyChainChangeForConnection({ engine }, origin);
    }
  }

  /**
   * A method for serving our CAIP provider over a given stream.
   *
   * @param {*} outStream - The stream to provide over.
   * @param {MessageSender | SnapSender} sender - The sender of the messages on this stream
   * @param {SubjectType} subjectType - The type of the sender, i.e. subject.
   */
  setupProviderConnectionCaip(outStream, sender, subjectType) {
    let origin;
    if (subjectType === SubjectType.Internal) {
      origin = ORIGIN_METAMASK;
    } else if (subjectType === SubjectType.Snap) {
      origin = sender.snapId;
    } else {
      origin = new URL(sender.url).origin;
    }

    if (sender.id && sender.id !== this.extension.runtime.id) {
      this.subjectMetadataController.addSubjectMetadata({
        origin,
        extensionId: sender.id,
        subjectType: SubjectType.Extension,
      });
    }

    let tabId;
    if (sender.tab && sender.tab.id) {
      tabId = sender.tab.id;
    }

    const engine = this.setupProviderEngineCaip({
      origin,
      tabId,
    });

    const dupeReqFilterStream = createDupeReqFilterStream();

    // setup connection
    const providerStream = createEngineStream({ engine });

    const connectionId = this.addConnection(origin, { engine });

    pipeline(
      outStream,
      dupeReqFilterStream,
      providerStream,
      outStream,
      (err) => {
        // handle any middleware cleanup
        engine._middleware.forEach((mid) => {
          if (mid.destroy && typeof mid.destroy === 'function') {
            mid.destroy();
          }
        });
        connectionId && this.removeConnection(origin, connectionId);
        if (err) {
          log.error(err);
        }
      },
    );

    // Used to show wallet liveliness to the provider
    if (subjectType !== SubjectType.Internal) {
      this._notifyChainChangeForConnection({ engine }, origin);
    }
  }

  /**
   * For snaps running in workers.
   *
   * @param snapId
   * @param connectionStream
   */
  setupSnapProvider(snapId, connectionStream) {
    this.setupUntrustedCommunicationEip1193({
      connectionStream,
      sender: { snapId },
      subjectType: SubjectType.Snap,
    });
  }

  /**
   * A method for creating an ethereum provider that is safely restricted for the requesting subject.
   *
   * @param {object} options - Provider engine options
   * @param {string} options.origin - The origin of the sender
   * @param {MessageSender | SnapSender} options.sender - The sender object.
   * @param {string} options.subjectType - The type of the sender subject.
   * @param {tabId} [options.tabId] - The tab ID of the sender - if the sender is within a tab
   * @param {mainFrameOrigin} [options.mainFrameOrigin] - The origin of the main frame if the sender is an iframe
   */
  setupProviderEngineEip1193({
    origin,
    subjectType,
    sender,
    tabId,
    mainFrameOrigin,
  }) {
    const engine = new JsonRpcEngine();

    // Append origin to each request
    engine.push(createOriginMiddleware({ origin }));

    // Append mainFrameOrigin to each request if present
    if (mainFrameOrigin) {
      engine.push(createMainFrameOriginMiddleware({ mainFrameOrigin }));
    }

    // Append selectedNetworkClientId to each request
    engine.push(createSelectedNetworkMiddleware(this.controllerMessenger));

    // Add a middleware that will switch chain on each request (as needed)
    const requestQueueMiddleware = createQueuedRequestMiddleware({
      enqueueRequest: this.queuedRequestController.enqueueRequest.bind(
        this.queuedRequestController,
      ),
      shouldEnqueueRequest: (request) => {
        return methodsThatShouldBeEnqueued.includes(request.method);
      },
      // This will be removed once we can actually remove useRequestQueue state
      // i.e. unrevert https://github.com/MetaMask/core/pull/5065
      useRequestQueue: () => true,
    });
    engine.push(requestQueueMiddleware);

    // If the origin is not in the selectedNetworkController's `domains` state
    // when the provider engine is created, the selectedNetworkController will
    // fetch the globally selected networkClient from the networkController and wrap
    // it in a proxy which can be switched to use its own state if/when the origin
    // is added to the `domains` state
    const proxyClient =
      this.selectedNetworkController.getProviderAndBlockTracker(origin);

    // We create the filter and subscription manager middleware now, but they will
    // be inserted into the engine later.
    const filterMiddleware = createFilterMiddleware(proxyClient);
    const subscriptionManager = createSubscriptionManager(proxyClient);
    subscriptionManager.events.on('notification', (message) =>
      engine.emit('notification', message),
    );

    // Append tabId to each request if it exists
    if (tabId) {
      engine.push(createTabIdMiddleware({ tabId }));
    }

    engine.push(createLoggerMiddleware({ origin }));
    engine.push(this.permissionLogController.createMiddleware());

    if (origin === BaseUrl.Portfolio) {
      engine.push(createTxVerificationMiddleware(this.networkController));
    }

    engine.push(createTracingMiddleware());

    engine.push(
      createPPOMMiddleware(
        this.ppomController,
        this.preferencesController,
        this.networkController,
        this.appStateController,
        this.accountsController,
        this.updateSecurityAlertResponse.bind(this),
      ),
    );

    engine.push(
      createRPCMethodTrackingMiddleware({
        getAccountType: this.getAccountType.bind(this),
        getDeviceModel: this.getDeviceModel.bind(this),
        snapAndHardwareMessenger: this.controllerMessenger.getRestricted({
          name: 'SnapAndHardwareMessenger',
          allowedActions: [
            'KeyringController:getKeyringForAccount',
            'SnapController:get',
            'AccountsController:getSelectedAccount',
          ],
        }),
        appStateController: this.appStateController,
        metaMetricsController: this.metaMetricsController,
      }),
    );

    engine.push(createUnsupportedMethodMiddleware());

    // Legacy RPC methods that need to be implemented _ahead of_ the permission
    // middleware.
    engine.push(
      createEthAccountsMethodMiddleware({
        getAccounts: this.getPermittedAccounts.bind(this, origin),
      }),
    );

    if (subjectType !== SubjectType.Internal) {
      engine.push(
        this.permissionController.createPermissionMiddleware({
          origin,
        }),
      );
    }

    if (subjectType === SubjectType.Website) {
      engine.push(
        createOnboardingMiddleware({
          location: sender.url,
          registerOnboarding: this.onboardingController.registerOnboarding,
        }),
      );
    }

    // EVM requests and eth permissions should not be passed to non-EVM accounts
    // this middleware intercepts these requests and returns an error.
    engine.push(
      createEvmMethodsToNonEvmAccountReqFilterMiddleware({
        messenger: this.controllerMessenger.getRestricted({
          name: 'EvmMethodsToNonEvmAccountFilterMessenger',
          allowedActions: ['AccountsController:getSelectedAccount'],
        }),
      }),
    );

    // Unrestricted/permissionless RPC method implementations.
    // They must nevertheless be placed _behind_ the permission middleware.
    engine.push(
      createEip1193MethodMiddleware({
        subjectType,

        // Miscellaneous
        addSubjectMetadata:
          this.subjectMetadataController.addSubjectMetadata.bind(
            this.subjectMetadataController,
          ),
        metamaskState: this.getState(),
        getProviderState: this.getProviderState.bind(this),
        getUnlockPromise: this.appStateController.getUnlockPromise.bind(
          this.appStateController,
        ),
        handleWatchAssetRequest: this.handleWatchAssetRequest.bind(this),
        requestUserApproval:
          this.approvalController.addAndShowApprovalRequest.bind(
            this.approvalController,
          ),
        sendMetrics: this.metaMetricsController.trackEvent.bind(
          this.metaMetricsController,
        ),
        // Permission-related
        getAccounts: this.getPermittedAccounts.bind(this, origin),
        requestCaip25ApprovalForOrigin: this.requestCaip25Approval.bind(
          this,
          origin,
        ),
        grantPermissionsForOrigin: (approvedPermissions) => {
          return this.permissionController.grantPermissions({
            subject: { origin },
            approvedPermissions,
          });
        },
        getPermissionsForOrigin: this.permissionController.getPermissions.bind(
          this.permissionController,
          origin,
        ),
        requestPermittedChainsPermissionForOrigin: (options) =>
          this.requestPermittedChainsPermission({
            ...options,
            origin,
          }),
        requestPermittedChainsPermissionIncrementalForOrigin: (options) =>
          this.requestPermittedChainsPermissionIncremental({
            ...options,
            origin,
          }),
        requestPermissionsForOrigin: (requestedPermissions) =>
          this.permissionController.requestPermissions(
            { origin },
            requestedPermissions,
          ),
        revokePermissionsForOrigin: (permissionKeys) => {
          try {
            this.permissionController.revokePermissions({
              [origin]: permissionKeys,
            });
          } catch (e) {
            // we dont want to handle errors here because
            // the revokePermissions api method should just
            // return `null` if the permissions were not
            // successfully revoked or if the permissions
            // for the origin do not exist
            console.log(e);
          }
        },
        getCaveat: ({ target, caveatType }) => {
          try {
            return this.permissionController.getCaveat(
              origin,
              target,
              caveatType,
            );
          } catch (e) {
            if (e instanceof PermissionDoesNotExistError) {
              // suppress expected error in case that the origin
              // does not have the target permission yet
            } else {
              throw e;
            }
          }

          return undefined;
        },
        // network configuration-related
        setActiveNetwork: async (networkClientId) => {
          await this.networkController.setActiveNetwork(networkClientId);
          // if the origin has the CAIP-25 permission
          // we set per dapp network selection state
          if (
            this.permissionController.hasPermission(
              origin,
              Caip25EndowmentPermissionName,
            )
          ) {
            this.selectedNetworkController.setNetworkClientIdForDomain(
              origin,
              networkClientId,
            );
          }
        },
        addNetwork: this.networkController.addNetwork.bind(
          this.networkController,
        ),
        updateNetwork: this.networkController.updateNetwork.bind(
          this.networkController,
        ),
        getNetworkConfigurationByChainId:
          this.networkController.getNetworkConfigurationByChainId.bind(
            this.networkController,
          ),
        getCurrentChainIdForDomain: (domain) => {
          const networkClientId =
            this.selectedNetworkController.getNetworkClientIdForDomain(domain);
          const { chainId } =
            this.networkController.getNetworkConfigurationByNetworkClientId(
              networkClientId,
            );
          return chainId;
        },

        // Web3 shim-related
        getWeb3ShimUsageState: this.alertController.getWeb3ShimUsageState.bind(
          this.alertController,
        ),
        setWeb3ShimUsageRecorded:
          this.alertController.setWeb3ShimUsageRecorded.bind(
            this.alertController,
          ),
        updateCaveat: this.permissionController.updateCaveat.bind(
          this.permissionController,
          origin,
        ),

        ///: BEGIN:ONLY_INCLUDE_IF(build-mmi)
        handleMmiAuthenticate:
          this.institutionalFeaturesController.handleMmiAuthenticate.bind(
            this.institutionalFeaturesController,
          ),
        handleMmiCheckIfTokenIsPresent:
          this.mmiController.handleMmiCheckIfTokenIsPresent.bind(
            this.mmiController,
          ),
        handleMmiDashboardData: this.mmiController.handleMmiDashboardData.bind(
          this.mmiController,
        ),
        handleMmiSetAccountAndNetwork:
          this.mmiController.setAccountAndNetwork.bind(this.mmiController),
        handleMmiOpenAddHardwareWallet:
          this.mmiController.handleMmiOpenAddHardwareWallet.bind(
            this.mmiController,
          ),
        ///: END:ONLY_INCLUDE_IF
      }),
    );

    engine.push(
      createSnapsMethodMiddleware(subjectType === SubjectType.Snap, {
        clearSnapState: this.controllerMessenger.call.bind(
          this.controllerMessenger,
          'SnapController:clearSnapState',
          origin,
        ),
        getUnlockPromise: this.appStateController.getUnlockPromise.bind(
          this.appStateController,
        ),
        getSnaps: this.controllerMessenger.call.bind(
          this.controllerMessenger,
          'SnapController:getPermitted',
          origin,
        ),
        requestPermissions: async (requestedPermissions) =>
          await this.permissionController.requestPermissions(
            { origin },
            requestedPermissions,
          ),
        getPermissions: this.permissionController.getPermissions.bind(
          this.permissionController,
          origin,
        ),
        getSnapFile: this.controllerMessenger.call.bind(
          this.controllerMessenger,
          'SnapController:getFile',
          origin,
        ),
        getSnapState: this.controllerMessenger.call.bind(
          this.controllerMessenger,
          'SnapController:getSnapState',
          origin,
        ),
        updateSnapState: this.controllerMessenger.call.bind(
          this.controllerMessenger,
          'SnapController:updateSnapState',
          origin,
        ),
        installSnaps: this.controllerMessenger.call.bind(
          this.controllerMessenger,
          'SnapController:install',
          origin,
        ),
        invokeSnap: this.permissionController.executeRestrictedMethod.bind(
          this.permissionController,
          origin,
          RestrictedMethods.wallet_snap,
        ),
        getIsLocked: () => {
          return !this.appStateController.isUnlocked();
        },
        getInterfaceState: (...args) =>
          this.controllerMessenger.call(
            'SnapInterfaceController:getInterface',
            origin,
            ...args,
          ).state,
        getInterfaceContext: (...args) =>
          this.controllerMessenger.call(
            'SnapInterfaceController:getInterface',
            origin,
            ...args,
          ).context,
        createInterface: this.controllerMessenger.call.bind(
          this.controllerMessenger,
          'SnapInterfaceController:createInterface',
          origin,
        ),
        updateInterface: this.controllerMessenger.call.bind(
          this.controllerMessenger,
          'SnapInterfaceController:updateInterface',
          origin,
        ),
        resolveInterface: this.controllerMessenger.call.bind(
          this.controllerMessenger,
          'SnapInterfaceController:resolveInterface',
          origin,
        ),
        getSnap: this.controllerMessenger.call.bind(
          this.controllerMessenger,
          'SnapController:get',
        ),
        getAllSnaps: this.controllerMessenger.call.bind(
          this.controllerMessenger,
          'SnapController:getAll',
        ),
        getCurrencyRate: (currency) => {
          const rate = this.multichainRatesController.state.rates[currency];
          const { fiatCurrency } = this.multichainRatesController.state;

          if (!rate) {
            return undefined;
          }

          return {
            ...rate,
            currency: fiatCurrency,
          };
        },
        hasPermission: this.permissionController.hasPermission.bind(
          this.permissionController,
          origin,
        ),
        scheduleBackgroundEvent: (event) =>
          this.controllerMessenger.call(
            'CronjobController:scheduleBackgroundEvent',
            { ...event, snapId: origin },
          ),
        cancelBackgroundEvent: this.controllerMessenger.call.bind(
          this.controllerMessenger,
          'CronjobController:cancelBackgroundEvent',
          origin,
        ),
        getBackgroundEvents: this.controllerMessenger.call.bind(
          this.controllerMessenger,
          'CronjobController:getBackgroundEvents',
          origin,
        ),
        ///: BEGIN:ONLY_INCLUDE_IF(keyring-snaps)
        handleSnapRpcRequest: (args) =>
          this.handleSnapRequest({ ...args, origin }),
        getAllowedKeyringMethods: keyringSnapPermissionsBuilder(
          this.subjectMetadataController,
          origin,
        ),
        ///: END:ONLY_INCLUDE_IF
      }),
    );

    engine.push(filterMiddleware);
    engine.push(subscriptionManager.middleware);

    engine.push(this.metamaskMiddleware);

    engine.push(providerAsMiddleware(proxyClient.provider));

    return engine;
  }

  /**
   * A method for creating a CAIP provider that is safely restricted for the requesting subject.
   *
   * @param {object} options - Provider engine options
   * @param {string} options.origin - The origin of the sender
   * @param {tabId} [options.tabId] - The tab ID of the sender - if the sender is within a tab
   */
  setupProviderEngineCaip({ origin, tabId }) {
    const engine = new JsonRpcEngine();

    engine.push((request, _res, _next, end) => {
      console.log('CAIP request received', { origin, tabId, request });
      return end(new Error('CAIP RPC Pipeline not yet implemented.'));
    });

    return engine;
  }

  /**
   * TODO:LegacyProvider: Delete
   * A method for providing our public config info over a stream.
   * This includes info we like to be synchronous if possible, like
   * the current selected account, and network ID.
   *
   * Since synchronous methods have been deprecated in web3,
   * this is a good candidate for deprecation.
   *
   * @param {*} outStream - The stream to provide public config over.
   */
  setupPublicConfig(outStream) {
    const configStream = storeAsStream(this.publicConfigStore);

    pipeline(configStream, outStream, (err) => {
      configStream.destroy();
      // For context and todos related to the error message match, see https://github.com/MetaMask/metamask-extension/issues/26337
      if (err && !err.message?.match('Premature close')) {
        log.error(err);
      }
    });
  }

  /**
   * Adds a reference to a connection by origin. Ignores the 'metamask' origin.
   * Caller must ensure that the returned id is stored such that the reference
   * can be deleted later.
   *
   * @param {string} origin - The connection's origin string.
   * @param {object} options - Data associated with the connection
   * @param {object} options.engine - The connection's JSON Rpc Engine
   * @returns {string} The connection's id (so that it can be deleted later)
   */
  addConnection(origin, { engine }) {
    if (origin === ORIGIN_METAMASK) {
      return null;
    }

    if (!this.connections[origin]) {
      this.connections[origin] = {};
    }

    const id = nanoid();
    this.connections[origin][id] = {
      engine,
    };

    return id;
  }

  /**
   * Deletes a reference to a connection, by origin and id.
   * Ignores unknown origins.
   *
   * @param {string} origin - The connection's origin string.
   * @param {string} id - The connection's id, as returned from addConnection.
   */
  removeConnection(origin, id) {
    const connections = this.connections[origin];
    if (!connections) {
      return;
    }

    delete connections[id];

    if (Object.keys(connections).length === 0) {
      delete this.connections[origin];
    }
  }

  /**
   * Closes all connections for the given origin, and removes the references
   * to them.
   * Ignores unknown origins.
   *
   * @param {string} origin - The origin string.
   */
  removeAllConnections(origin) {
    const connections = this.connections[origin];
    if (!connections) {
      return;
    }

    Object.keys(connections).forEach((id) => {
      this.removeConnection(origin, id);
    });
  }

  /**
   * Causes the RPC engines associated with the connections to the given origin
   * to emit a notification event with the given payload.
   *
   * The caller is responsible for ensuring that only permitted notifications
   * are sent.
   *
   * Ignores unknown origins.
   *
   * @param {string} origin - The connection's origin string.
   * @param {unknown} payload - The event payload.
   */
  notifyConnections(origin, payload) {
    const connections = this.connections[origin];

    if (connections) {
      Object.values(connections).forEach((conn) => {
        if (conn.engine) {
          conn.engine.emit('notification', payload);
        }
      });
    }
  }

  /**
   * Causes the RPC engines associated with all connections to emit a
   * notification event with the given payload.
   *
   * If the "payload" parameter is a function, the payload for each connection
   * will be the return value of that function called with the connection's
   * origin.
   *
   * The caller is responsible for ensuring that only permitted notifications
   * are sent.
   *
   * @param {unknown} payload - The event payload, or payload getter function.
   */
  notifyAllConnections(payload) {
    const getPayload =
      typeof payload === 'function'
        ? (origin) => payload(origin)
        : () => payload;

    Object.keys(this.connections).forEach((origin) => {
      Object.values(this.connections[origin]).forEach(async (conn) => {
        try {
          this.notifyConnection(conn, await getPayload(origin));
        } catch (err) {
          console.error(err);
        }
      });
    });
  }

  /**
   * Causes the RPC engine for passed connection to emit a
   * notification event with the given payload.
   *
   * The caller is responsible for ensuring that only permitted notifications
   * are sent.
   *
   * @param {object} connection - Data associated with the connection
   * @param {object} connection.engine - The connection's JSON Rpc Engine
   * @param {unknown} payload - The event payload
   */
  notifyConnection(connection, payload) {
    try {
      if (connection.engine) {
        connection.engine.emit('notification', payload);
      }
    } catch (err) {
      console.error(err);
    }
  }

  // handlers

  /**
   * Handle a KeyringController update
   *
   * @param {object} state - the KC state
   * @returns {Promise<void>}
   * @private
   */
  async _onKeyringControllerUpdate(state) {
    const { keyrings } = state;

    // The accounts tracker only supports EVM addresses and the keyring
    // controller may pass non-EVM addresses, so we filter them out
    const addresses = keyrings
      .reduce((acc, { accounts }) => acc.concat(accounts), [])
      .filter(isEthAddress);

    if (!addresses.length) {
      return;
    }

    this.accountTrackerController.syncWithAddresses(addresses);
  }

  /**
   * Handle global application unlock.
   * Notifies all connections that the extension is unlocked, and which
   * account(s) are currently accessible, if any.
   */
  _onUnlock() {
    this.notifyAllConnections((origin) => {
      return {
        method: NOTIFICATION_NAMES.unlockStateChanged,
        params: {
          isUnlocked: true,
          accounts: this.getPermittedAccounts(origin),
        },
      };
    });

    this.unMarkPasswordForgotten();

    // In the current implementation, this handler is triggered by a
    // KeyringController event. Other controllers subscribe to the 'unlock'
    // event of the MetaMaskController itself.
    this.emit('unlock');
  }

  /**
   * Handle global application lock.
   * Notifies all connections that the extension is locked.
   */
  _onLock() {
    this.notifyAllConnections({
      method: NOTIFICATION_NAMES.unlockStateChanged,
      params: {
        isUnlocked: false,
      },
    });

    // In the current implementation, this handler is triggered by a
    // KeyringController event. Other controllers subscribe to the 'lock'
    // event of the MetaMaskController itself.
    this.emit('lock');
  }

  /**
   * Handle memory state updates.
   * - Ensure isClientOpenAndUnlocked is updated
   * - Notifies all connections with the new provider network state
   *   - The external providers handle diffing the state
   *
   * @param newState
   */
  _onStateUpdate(newState) {
    this.isClientOpenAndUnlocked = newState.isUnlocked && this._isClientOpen;
    this._notifyChainChange();
  }

  /**
   * Execute side effects of a removed account.
   *
   * @param {string} address - The address of the account to remove.
   */
  _onAccountRemoved(address) {
    // Remove all associated permissions
    this.removeAllAccountPermissions(address);

    ///: BEGIN:ONLY_INCLUDE_IF(build-mmi)
    this.custodyController.removeAccount(address);
    ///: END:ONLY_INCLUDE_IF(build-mmi)
  }

  // misc

  /**
   * A method for emitting the full MetaMask state to all registered listeners.
   *
   * @private
   */
  privateSendUpdate() {
    this.emit('update', this.getState());
  }

  /**
   * @returns {boolean} Whether the extension is unlocked.
   */
  isUnlocked() {
    return this.keyringController.state.isUnlocked;
  }

  //=============================================================================
  // MISCELLANEOUS
  //=============================================================================

  getExternalPendingTransactions(address) {
    return this.smartTransactionsController.getTransactions({
      addressFrom: address,
      status: 'pending',
    });
  }

  /**
   * The chain list is fetched live at runtime, falling back to a cache.
   * This preseeds the cache at startup with a static list provided at build.
   */
  async initializeChainlist() {
    const cacheKey = `cachedFetch:${CHAIN_SPEC_URL}`;
    const { cachedResponse } = (await getStorageItem(cacheKey)) || {};
    if (cachedResponse) {
      return;
    }
    await setStorageItem(cacheKey, {
      cachedResponse: rawChainData(),
      // Cached value is immediately invalidated
      cachedTime: 0,
    });
  }

  /**
   * Returns the nonce that will be associated with a transaction once approved
   *
   * @param {string} address - The hex string address for the transaction
   * @param networkClientId - The networkClientId to get the nonce lock with
   * @returns {Promise<number>}
   */
  async getPendingNonce(address, networkClientId) {
    const { nonceDetails, releaseLock } = await this.txController.getNonceLock(
      address,
      networkClientId,
    );

    const pendingNonce = nonceDetails.params.highestSuggested;

    releaseLock();
    return pendingNonce;
  }

  /**
   * Returns the next nonce according to the nonce-tracker
   *
   * @param {string} address - The hex string address for the transaction
   * @param networkClientId - The networkClientId to get the nonce lock with
   * @returns {Promise<number>}
   */
  async getNextNonce(address, networkClientId) {
    const nonceLock = await this.txController.getNonceLock(
      address,
      networkClientId,
    );
    nonceLock.releaseLock();
    return nonceLock.nextNonce;
  }

  /**
   * Throw an artificial error in a timeout handler for testing purposes.
   *
   * @param message - The error message.
   * @deprecated This is only mean to facilitiate E2E testing. We should not
   * use this for handling errors.
   */
  throwTestError(message) {
    setTimeout(() => {
      const error = new Error(message);
      error.name = 'TestError';
      throw error;
    });
  }

  getTransactionMetricsRequest() {
    const controllerActions = {
      // Metametrics Actions
      createEventFragment: this.metaMetricsController.createEventFragment.bind(
        this.metaMetricsController,
      ),
      finalizeEventFragment:
        this.metaMetricsController.finalizeEventFragment.bind(
          this.metaMetricsController,
        ),
      getEventFragmentById:
        this.metaMetricsController.getEventFragmentById.bind(
          this.metaMetricsController,
        ),
      getParticipateInMetrics: () =>
        this.metaMetricsController.state.participateInMetaMetrics,
      trackEvent: this.metaMetricsController.trackEvent.bind(
        this.metaMetricsController,
      ),
      updateEventFragment: this.metaMetricsController.updateEventFragment.bind(
        this.metaMetricsController,
      ),
      // Other dependencies
      getAccountType: this.getAccountType.bind(this),
      getDeviceModel: this.getDeviceModel.bind(this),
      getEIP1559GasFeeEstimates:
        this.gasFeeController.fetchGasFeeEstimates.bind(this.gasFeeController),
      getSelectedAddress: () =>
        this.accountsController.getSelectedAccount().address,
      getTokenStandardAndDetails: this.getTokenStandardAndDetails.bind(this),
      getTransaction: (id) =>
        this.txController.state.transactions.find((tx) => tx.id === id),
      getIsSmartTransaction: () => {
        return getIsSmartTransaction(this._getMetaMaskState());
      },
      getSmartTransactionByMinedTxHash: (txHash) => {
        return this.smartTransactionsController.getSmartTransactionByMinedTxHash(
          txHash,
        );
      },
      getMethodData: (data) => {
        if (!data) {
          return null;
        }
        const { knownMethodData, use4ByteResolution } =
          this.preferencesController.state;
        const prefixedData = addHexPrefix(data);
        return getMethodDataName(
          knownMethodData,
          use4ByteResolution,
          prefixedData,
          this.preferencesController.addKnownMethodData.bind(
            this.preferencesController,
          ),
          this.provider,
        );
      },
      getIsConfirmationAdvancedDetailsOpen: () => {
        return this.preferencesController.state.preferences
          .showConfirmationAdvancedDetails;
      },
    };
    return {
      ...controllerActions,
      snapAndHardwareMessenger: this.controllerMessenger.getRestricted({
        name: 'SnapAndHardwareMessenger',
        allowedActions: [
          'KeyringController:getKeyringForAccount',
          'SnapController:get',
          'AccountsController:getSelectedAccount',
        ],
      }),
      provider: this.provider,
    };
  }

  toggleExternalServices(useExternal) {
    this.preferencesController.toggleExternalServices(useExternal);
    this.tokenListController.updatePreventPollingOnNetworkRestart(!useExternal);
    if (useExternal) {
      this.tokenDetectionController.enable();
      this.gasFeeController.enableNonRPCGasFeeApis();
    } else {
      this.tokenDetectionController.disable();
      this.gasFeeController.disableNonRPCGasFeeApis();
    }
  }

  //=============================================================================
  // CONFIG
  //=============================================================================

  /**
   * Sets the Ledger Live preference to use for Ledger hardware wallet support
   *
   * @param keyring
   * @deprecated This method is deprecated and will be removed in the future.
   * Only webhid connections are supported in chrome and u2f in firefox.
   */
  async setLedgerTransportPreference(keyring) {
    const transportType = window.navigator.hid
      ? LedgerTransportTypes.webhid
      : LedgerTransportTypes.u2f;

    if (keyring?.updateTransportMethod) {
      return keyring.updateTransportMethod(transportType).catch((e) => {
        throw e;
      });
    }

    return undefined;
  }

  /**
   * A method for initializing storage the first time.
   *
   * @param {object} initState - The default state to initialize with.
   * @private
   */
  recordFirstTimeInfo(initState) {
    if (!('firstTimeInfo' in initState)) {
      const version = process.env.METAMASK_VERSION;
      initState.firstTimeInfo = {
        version,
        date: Date.now(),
      };
    }
  }

  // TODO: Replace isClientOpen methods with `controllerConnectionChanged` events.
  /* eslint-disable accessor-pairs */
  /**
   * A method for recording whether the MetaMask user interface is open or not.
   *
   * @param {boolean} open
   */
  set isClientOpen(open) {
    this._isClientOpen = open;
  }
  /* eslint-enable accessor-pairs */

  /**
   * A method that is called by the background when all instances of metamask are closed.
   * Currently used to stop controller polling.
   */
  onClientClosed() {
    try {
      this.gasFeeController.stopAllPolling();
      this.currencyRateController.stopAllPolling();
      this.tokenRatesController.stopAllPolling();
      this.tokenDetectionController.stopAllPolling();
      this.tokenListController.stopAllPolling();
      this.tokenBalancesController.stopAllPolling();
      this.appStateController.clearPollingTokens();
      this.accountTrackerController.stopAllPolling();
    } catch (error) {
      console.error(error);
    }
  }

  /**
   * A method that is called by the background when a particular environment type is closed (fullscreen, popup, notification).
   * Currently used to stop polling controllers for only that environement type
   *
   * @param environmentType
   */
  onEnvironmentTypeClosed(environmentType) {
    const appStatePollingTokenType =
      POLLING_TOKEN_ENVIRONMENT_TYPES[environmentType];
    const pollingTokensToDisconnect =
      this.appStateController.state[appStatePollingTokenType];
    pollingTokensToDisconnect.forEach((pollingToken) => {
      // We don't know which controller the token is associated with, so try them all.
      // Consider storing the tokens per controller in state instead.
      this.gasFeeController.stopPollingByPollingToken(pollingToken);
      this.currencyRateController.stopPollingByPollingToken(pollingToken);
      this.tokenRatesController.stopPollingByPollingToken(pollingToken);
      this.tokenDetectionController.stopPollingByPollingToken(pollingToken);
      this.tokenListController.stopPollingByPollingToken(pollingToken);
      this.tokenBalancesController.stopPollingByPollingToken(pollingToken);
      this.accountTrackerController.stopPollingByPollingToken(pollingToken);
      this.appStateController.removePollingToken(
        pollingToken,
        appStatePollingTokenType,
      );
    });
  }

  /**
   * Adds a domain to the PhishingController safelist
   *
   * @param {string} origin - the domain to safelist
   */
  safelistPhishingDomain(origin) {
    this.metaMetricsController.trackEvent({
      category: MetaMetricsEventCategory.Phishing,
      event: MetaMetricsEventName.ProceedAnywayClicked,
      properties: {
        url: origin,
        referrer: {
          url: origin,
        },
      },
    });

    return this.phishingController.bypass(origin);
  }

  async backToSafetyPhishingWarning() {
    const portfolioBaseURL = process.env.PORTFOLIO_URL;
    const portfolioURL = `${portfolioBaseURL}/?metamaskEntry=phishing_page_portfolio_button`;

    this.metaMetricsController.trackEvent({
      category: MetaMetricsEventCategory.Navigation,
      event: MetaMetricsEventName.PortfolioLinkClicked,
      properties: {
        location: 'phishing_page',
        text: 'Back to safety',
      },
    });

    await this.platform.switchToAnotherURL(undefined, portfolioURL);
  }

  /**
   * Locks MetaMask
   */
  setLocked() {
    return this.keyringController.setLocked();
  }

  removePermissionsFor = (subjects) => {
    try {
      this.permissionController.revokePermissions(subjects);
    } catch (exp) {
      if (!(exp instanceof PermissionsRequestNotFoundError)) {
        throw exp;
      }
    }
  };

  updateCaveat = (origin, target, caveatType, caveatValue) => {
    try {
      this.controllerMessenger.call(
        'PermissionController:updateCaveat',
        origin,
        target,
        caveatType,
        caveatValue,
      );
    } catch (exp) {
      if (!(exp instanceof PermissionsRequestNotFoundError)) {
        throw exp;
      }
    }
  };

  updateNetworksList = (chainIds) => {
    try {
      this.networkOrderController.updateNetworksList(chainIds);
    } catch (err) {
      log.error(err.message);
      throw err;
    }
  };

  updateAccountsList = (pinnedAccountList) => {
    try {
      this.accountOrderController.updateAccountsList(pinnedAccountList);
    } catch (err) {
      log.error(err.message);
      throw err;
    }
  };

  updateHiddenAccountsList = (hiddenAccountList) => {
    try {
      this.accountOrderController.updateHiddenAccountsList(hiddenAccountList);
    } catch (err) {
      log.error(err.message);
      throw err;
    }
  };

  rejectPermissionsRequest = (requestId) => {
    try {
      this.permissionController.rejectPermissionsRequest(requestId);
    } catch (exp) {
      if (!(exp instanceof PermissionsRequestNotFoundError)) {
        throw exp;
      }
    }
  };

  acceptPermissionsRequest = (request) => {
    try {
      this.permissionController.acceptPermissionsRequest(request);
    } catch (exp) {
      if (!(exp instanceof PermissionsRequestNotFoundError)) {
        throw exp;
      }
    }
  };

  resolvePendingApproval = async (id, value, options) => {
    try {
      await this.approvalController.accept(id, value, options);
    } catch (exp) {
      if (!(exp instanceof ApprovalRequestNotFoundError)) {
        throw exp;
      }
    }
  };

  rejectPendingApproval = (id, error) => {
    try {
      this.approvalController.reject(
        id,
        new JsonRpcError(error.code, error.message, error.data),
      );
    } catch (exp) {
      if (!(exp instanceof ApprovalRequestNotFoundError)) {
        throw exp;
      }
    }
  };

  rejectAllPendingApprovals() {
    const deleteInterface = (id) =>
      this.controllerMessenger.call(
        'SnapInterfaceController:deleteInterface',
        id,
      );

    rejectAllApprovals({
      approvalController: this.approvalController,
      deleteInterface,
    });
  }

  async _onAccountChange(newAddress) {
    const permittedAccountsMap = getPermittedAccountsByOrigin(
      this.permissionController.state,
    );

    for (const [origin, accounts] of permittedAccountsMap.entries()) {
      if (accounts.includes(newAddress)) {
        this._notifyAccountsChange(origin, accounts);
      }
    }

    await this.txController.updateIncomingTransactions([
      this.#getGlobalChainId(),
    ]);
  }

  _notifyAccountsChange(origin, newAccounts) {
    if (this.isUnlocked()) {
      this.notifyConnections(origin, {
        method: NOTIFICATION_NAMES.accountsChanged,
        // This should be the same as the return value of `eth_accounts`,
        // namely an array of the current / most recently selected Ethereum
        // account.
        params:
          newAccounts.length < 2
            ? // If the length is 1 or 0, the accounts are sorted by definition.
              newAccounts
            : // If the length is 2 or greater, we have to execute
              // `eth_accounts` vi this method.
              this.getPermittedAccounts(origin),
      });
    }

    this.permissionLogController.updateAccountsHistory(origin, newAccounts);
  }

  async _notifyChainChange() {
    this.notifyAllConnections(async (origin) => ({
      method: NOTIFICATION_NAMES.chainChanged,
      params: await this.getProviderNetworkState(origin),
    }));
  }

  async _notifyChainChangeForConnection(connection, origin) {
    this.notifyConnection(connection, {
      method: NOTIFICATION_NAMES.chainChanged,
      params: await this.getProviderNetworkState(origin),
    });
  }

  /**
   * @deprecated
   * Controllers should subscribe to messenger events internally rather than relying on the client.
   * @param transactionMeta - Metadata for the transaction.
   */
  async _onFinishedTransaction(transactionMeta) {
    if (
      ![TransactionStatus.confirmed, TransactionStatus.failed].includes(
        transactionMeta.status,
      )
    ) {
      return;
    }

    await this._createTransactionNotifcation(transactionMeta);
    await this._updateNFTOwnership(transactionMeta);
    this._trackTransactionFailure(transactionMeta);
    await this.tokenBalancesController.updateBalancesByChainId({
      chainId: transactionMeta.chainId,
    });
  }

  async _createTransactionNotifcation(transactionMeta) {
    const { chainId } = transactionMeta;
    let rpcPrefs = {};

    if (chainId) {
      const networkConfiguration =
        this.networkController.state.networkConfigurationsByChainId?.[chainId];

      const blockExplorerUrl =
        networkConfiguration?.blockExplorerUrls?.[
          networkConfiguration?.defaultBlockExplorerUrlIndex
        ];

      rpcPrefs = { blockExplorerUrl };
    }

    try {
      await this.platform.showTransactionNotification(
        transactionMeta,
        rpcPrefs,
      );
    } catch (error) {
      log.error('Failed to create transaction notification', error);
    }
  }

  async _updateNFTOwnership(transactionMeta) {
    // if this is a transferFrom method generated from within the app it may be an NFT transfer transaction
    // in which case we will want to check and update ownership status of the transferred NFT.

    const { type, txParams, chainId, txReceipt } = transactionMeta;
    const selectedAddress =
      this.accountsController.getSelectedAccount().address;

    const { allNfts } = this.nftController.state;
    const txReceiptLogs = txReceipt?.logs;

    const isContractInteractionTx =
      type === TransactionType.contractInteraction && txReceiptLogs;
    const isTransferFromTx =
      (type === TransactionType.tokenMethodTransferFrom ||
        type === TransactionType.tokenMethodSafeTransferFrom) &&
      txParams !== undefined;

    if (!isContractInteractionTx && !isTransferFromTx) {
      return;
    }

    if (isTransferFromTx) {
      const { data, to: contractAddress, from: userAddress } = txParams;
      const transactionData = parseStandardTokenTransactionData(data);
      // Sometimes the tokenId value is parsed as "_value" param. Not seeing this often any more, but still occasionally:
      // i.e. call approve() on BAYC contract - https://etherscan.io/token/0xbc4ca0eda7647a8ab7c2061c2e118a18a936f13d#writeContract, and tokenId shows up as _value,
      // not sure why since it doesn't match the ERC721 ABI spec we use to parse these transactions - https://github.com/MetaMask/metamask-eth-abis/blob/d0474308a288f9252597b7c93a3a8deaad19e1b2/src/abis/abiERC721.ts#L62.
      const transactionDataTokenId =
        getTokenIdParam(transactionData) ?? getTokenValueParam(transactionData);

      // check if its a known NFT
      const knownNft = allNfts?.[userAddress]?.[chainId]?.find(
        ({ address, tokenId }) =>
          isEqualCaseInsensitive(address, contractAddress) &&
          tokenId === transactionDataTokenId,
      );

      // if it is we check and update ownership status.
      if (knownNft) {
        this.nftController.checkAndUpdateSingleNftOwnershipStatus(
          knownNft,
          false,
          // TODO add networkClientId once it is available in the transactionMeta
          // the chainId previously passed here didn't actually allow us to check for ownership on a non globally selected network
          // because the check would use the provider for the globally selected network, not the chainId passed here.
          { userAddress },
        );
      }
    } else {
      // Else if contract interaction we will parse the logs

      const allNftTransferLog = txReceiptLogs.map((txReceiptLog) => {
        const isERC1155NftTransfer =
          txReceiptLog.topics &&
          txReceiptLog.topics[0] === TRANSFER_SINFLE_LOG_TOPIC_HASH;
        const isERC721NftTransfer =
          txReceiptLog.topics &&
          txReceiptLog.topics[0] === TOKEN_TRANSFER_LOG_TOPIC_HASH;
        let isTransferToSelectedAddress;

        if (isERC1155NftTransfer) {
          isTransferToSelectedAddress =
            txReceiptLog.topics &&
            txReceiptLog.topics[3] &&
            txReceiptLog.topics[3].match(selectedAddress?.slice(2));
        }

        if (isERC721NftTransfer) {
          isTransferToSelectedAddress =
            txReceiptLog.topics &&
            txReceiptLog.topics[2] &&
            txReceiptLog.topics[2].match(selectedAddress?.slice(2));
        }

        return {
          isERC1155NftTransfer,
          isERC721NftTransfer,
          isTransferToSelectedAddress,
          ...txReceiptLog,
        };
      });
      if (allNftTransferLog.length !== 0) {
        const allNftParsedLog = [];
        allNftTransferLog.forEach((singleLog) => {
          if (
            singleLog.isTransferToSelectedAddress &&
            (singleLog.isERC1155NftTransfer || singleLog.isERC721NftTransfer)
          ) {
            let iface;
            if (singleLog.isERC1155NftTransfer) {
              iface = new Interface(abiERC1155);
            } else {
              iface = new Interface(abiERC721);
            }
            try {
              const parsedLog = iface.parseLog({
                data: singleLog.data,
                topics: singleLog.topics,
              });
              allNftParsedLog.push({
                contract: singleLog.address,
                ...parsedLog,
              });
            } catch (err) {
              // ignore
            }
          }
        });
        // Filter known nfts and new Nfts
        const knownNFTs = [];
        const newNFTs = [];
        allNftParsedLog.forEach((single) => {
          const tokenIdFromLog = getTokenIdParam(single);
          const existingNft = allNfts?.[selectedAddress]?.[chainId]?.find(
            ({ address, tokenId }) => {
              return (
                isEqualCaseInsensitive(address, single.contract) &&
                tokenId === tokenIdFromLog
              );
            },
          );
          if (existingNft) {
            knownNFTs.push(existingNft);
          } else {
            newNFTs.push({
              tokenId: tokenIdFromLog,
              ...single,
            });
          }
        });
        // For known nfts only refresh ownership
        const refreshOwnershipNFts = knownNFTs.map(async (singleNft) => {
          return this.nftController.checkAndUpdateSingleNftOwnershipStatus(
            singleNft,
            false,
            // TODO add networkClientId once it is available in the transactionMeta
            // the chainId previously passed here didn't actually allow us to check for ownership on a non globally selected network
            // because the check would use the provider for the globally selected network, not the chainId passed here.
            { selectedAddress },
          );
        });
        await Promise.allSettled(refreshOwnershipNFts);
        // For new nfts, add them to state
        const addNftPromises = newNFTs.map(async (singleNft) => {
          return this.nftController.addNft(
            singleNft.contract,
            singleNft.tokenId,
          );
        });
        await Promise.allSettled(addNftPromises);
      }
    }
  }

  _trackTransactionFailure(transactionMeta) {
    const { txReceipt } = transactionMeta;
    const metamaskState = this.getState();

    if (!txReceipt || txReceipt.status !== '0x0') {
      return;
    }

    this.metaMetricsController.trackEvent(
      {
        event: 'Tx Status Update: On-Chain Failure',
        category: MetaMetricsEventCategory.Background,
        properties: {
          action: 'Transactions',
          errorMessage: transactionMeta.simulationFails?.reason,
          numberOfTokens: metamaskState.tokens.length,
          numberOfAccounts: Object.keys(metamaskState.accounts).length,
        },
      },
      {
        matomoEvent: true,
      },
    );
  }

  _onUserOperationAdded(userOperationMeta) {
    const transactionMeta = this.txController.state.transactions.find(
      (tx) => tx.id === userOperationMeta.id,
    );

    if (!transactionMeta) {
      return;
    }

    if (transactionMeta.type === TransactionType.swap) {
      this.controllerMessenger.publish(
        'TransactionController:transactionNewSwap',
        { transactionMeta },
      );
    } else if (transactionMeta.type === TransactionType.swapApproval) {
      this.controllerMessenger.publish(
        'TransactionController:transactionNewSwapApproval',
        { transactionMeta },
      );
    }
  }

  _onUserOperationTransactionUpdated(transactionMeta) {
    const updatedTransactionMeta = {
      ...transactionMeta,
      txParams: {
        ...transactionMeta.txParams,
        from: this.accountsController.getSelectedAccount().address,
      },
    };

    const transactionExists = this.txController.state.transactions.some(
      (tx) => tx.id === updatedTransactionMeta.id,
    );

    if (!transactionExists) {
      this.txController.update((state) => {
        state.transactions.push(updatedTransactionMeta);
      });
    }

    this.txController.updateTransaction(
      updatedTransactionMeta,
      'Generated from user operation',
    );

    this.controllerMessenger.publish(
      'TransactionController:transactionStatusUpdated',
      { transactionMeta: updatedTransactionMeta },
    );
  }

  _getMetaMaskState() {
    return {
      metamask: this.getState(),
    };
  }

  _getConfigForRemoteFeatureFlagRequest() {
    const distribution =
      buildTypeMappingForRemoteFeatureFlag[process.env.METAMASK_BUILD_TYPE] ||
      DistributionType.Main;
    const environment =
      environmentMappingForRemoteFeatureFlag[
        process.env.METAMASK_ENVIRONMENT
      ] || EnvironmentType.Development;
    return { distribution, environment };
  }

  /**
   * Select a hardware wallet device and execute a
   * callback with the keyring for that device.
   *
   * Note that KeyringController state is not updated before
   * the end of the callback execution, and calls to KeyringController
   * methods within the callback can lead to deadlocks.
   *
   * @param {object} options - The options for the device
   * @param {string} options.name - The device name to select
   * @param {string} options.hdPath - An optional hd path to be set on the device
   * keyring
   * @param {*} callback - The callback to execute with the keyring
   * @returns {*} The result of the callback
   */
  async #withKeyringForDevice(options, callback) {
    const keyringOverrides = this.opts.overrides?.keyrings;
    let keyringType = null;
    switch (options.name) {
      case HardwareDeviceNames.trezor:
        keyringType = keyringOverrides?.trezor?.type || TrezorKeyring.type;
        break;
      case HardwareDeviceNames.ledger:
        keyringType = keyringOverrides?.ledger?.type || LedgerKeyring.type;
        break;
      case HardwareDeviceNames.qr:
        keyringType = QRHardwareKeyring.type;
        break;
      case HardwareDeviceNames.lattice:
        keyringType = keyringOverrides?.lattice?.type || LatticeKeyring.type;
        break;
      default:
        throw new Error(
          'MetamaskController:#withKeyringForDevice - Unknown device',
        );
    }

    return this.keyringController.withKeyring(
      { type: keyringType },
      async (keyring) => {
        if (options.hdPath && keyring.setHdPath) {
          keyring.setHdPath(options.hdPath);
        }

        if (options.name === HardwareDeviceNames.lattice) {
          keyring.appName = 'MetaMask';
        }

        if (options.name === HardwareDeviceNames.trezor) {
          const model = keyring.getModel();
          this.appStateController.setTrezorModel(model);
        }

        keyring.network = getProviderConfig({
          metamask: this.networkController.state,
        }).type;

        return await callback(keyring);
      },
      {
        createIfMissing: true,
      },
    );
  }

  #checkTokenListPolling(currentState, previousState) {
    const previousEnabled = this.#isTokenListPollingRequired(previousState);
    const newEnabled = this.#isTokenListPollingRequired(currentState);

    if (previousEnabled === newEnabled) {
      return;
    }

    this.tokenListController.updatePreventPollingOnNetworkRestart(!newEnabled);
  }

  #isTokenListPollingRequired(preferencesControllerState) {
    const { useTokenDetection, useTransactionSimulations, preferences } =
      preferencesControllerState ?? {};

    const { petnamesEnabled } = preferences ?? {};

    return useTokenDetection || petnamesEnabled || useTransactionSimulations;
  }

  /**
   * @deprecated Avoid new references to the global network.
   * Will be removed once multi-chain support is fully implemented.
   * @returns {string} The chain ID of the currently selected network.
   */
  #getGlobalChainId() {
    const globalNetworkClientId = this.#getGlobalNetworkClientId();

    const globalNetworkClient = this.networkController.getNetworkClientById(
      globalNetworkClientId,
    );

    return globalNetworkClient.configuration.chainId;
  }

  /**
   * @deprecated Avoid new references to the global network.
   * Will be removed once multi-chain support is fully implemented.
   * @returns {string} The network client ID of the currently selected network client.
   */
  #getGlobalNetworkClientId() {
    return this.networkController.state.selectedNetworkClientId;
  }

  #initControllers({ existingControllers, initFunctions, initState }) {
    const initRequest = {
      getFlatState: this.getState.bind(this),
      getGlobalChainId: this.#getGlobalChainId.bind(this),
      getPermittedAccounts: this.getPermittedAccounts.bind(this),
      getProvider: () => this.provider,
      getStateUI: this._getMetaMaskState.bind(this),
      getTransactionMetricsRequest:
        this.getTransactionMetricsRequest.bind(this),
      persistedState: initState,
    };

    return initControllers({
      baseControllerMessenger: this.controllerMessenger,
      existingControllers,
      initFunctions,
      initRequest,
    });
  }
}<|MERGE_RESOLUTION|>--- conflicted
+++ resolved
@@ -13,11 +13,8 @@
   RatesController,
   fetchMultiExchangeRate,
   TokenBalancesController,
-<<<<<<< HEAD
   MultichainAssetsController,
-=======
   MultichainBalancesController,
->>>>>>> e2fea0f4
 } from '@metamask/assets-controllers';
 import { JsonRpcEngine } from '@metamask/json-rpc-engine';
 import { createEngineStream } from '@metamask/json-rpc-middleware-stream';
@@ -2565,13 +2562,10 @@
         AppStateController: this.appStateController,
         AppMetadataController: this.appMetadataController,
         MultichainBalancesController: this.multichainBalancesController,
-<<<<<<< HEAD
         MultichainAssetsController: this.multichainAssetsController,
-=======
         ///: BEGIN:ONLY_INCLUDE_IF(build-flask)
         MultichainTransactionsController: this.multichainTransactionsController,
         ///: END:ONLY_INCLUDE_IF
->>>>>>> e2fea0f4
         NetworkController: this.networkController,
         KeyringController: this.keyringController,
         PreferencesController: this.preferencesController,
