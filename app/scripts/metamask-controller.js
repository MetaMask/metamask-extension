import EventEmitter from 'events';
import { finished, pipeline } from 'readable-stream';
import browser from 'webextension-polyfill';
import {
  createAsyncMiddleware,
  createScaffoldMiddleware,
  JsonRpcEngine,
} from '@metamask/json-rpc-engine';
import { createEngineStream } from '@metamask/json-rpc-middleware-stream';
import { ObservableStore } from '@metamask/obs-store';
import { storeAsStream } from '@metamask/obs-store/dist/asStream';
import { providerAsMiddleware } from '@metamask/eth-json-rpc-middleware';
import { debounce, uniq } from 'lodash';
import { KeyringTypes } from '@metamask/keyring-controller';
import createFilterMiddleware from '@metamask/eth-json-rpc-filters';
import createSubscriptionManager from '@metamask/eth-json-rpc-filters/subscriptionManager';
import { errorCodes, JsonRpcError, rpcErrors } from '@metamask/rpc-errors';
import { Mutex } from 'await-semaphore';
import log from 'loglevel';
import { OneKeyKeyring, TrezorKeyring } from '@metamask/eth-trezor-keyring';
import { LedgerKeyring } from '@metamask/eth-ledger-bridge-keyring';
import LatticeKeyring from 'eth-lattice-keyring';
import { rawChainData } from 'eth-chainlist';
import { QrKeyring } from '@metamask/eth-qr-keyring';
import { nanoid } from 'nanoid';
import { ApprovalRequestNotFoundError } from '@metamask/approval-controller';
import { Messenger } from '@metamask/base-controller';
import {
  MethodNames,
  PermissionDoesNotExistError,
  PermissionsRequestNotFoundError,
  SubjectType,
} from '@metamask/permission-controller';
import {
  METAMASK_DOMAIN,
  createSelectedNetworkMiddleware,
} from '@metamask/selected-network-controller';

import {
  createPreinstalledSnapsMiddleware,
  createSnapsMethodMiddleware,
} from '@metamask/snaps-rpc-methods';
import { ERC1155, ERC20, ERC721 } from '@metamask/controller-utils';

import { wordlist } from '@metamask/scure-bip39/dist/wordlists/english';

import {
  BRIDGE_CONTROLLER_NAME,
  BridgeUserAction,
  BridgeBackgroundAction,
} from '@metamask/bridge-controller';

import {
  TransactionStatus,
  TransactionType,
} from '@metamask/transaction-controller';

import { Interface } from '@ethersproject/abi';
import { abiERC1155, abiERC721 } from '@metamask/metamask-eth-abis';
import {
  isEvmAccountType,
  SolAccountType,
  ///: BEGIN:ONLY_INCLUDE_IF(bitcoin)
  BtcScope,
  ///: END:ONLY_INCLUDE_IF
  SolScope,
} from '@metamask/keyring-api';
import {
  hexToBigInt,
  toCaipChainId,
  parseCaipAccountId,
  add0x,
  hexToBytes,
  bytesToHex,
} from '@metamask/utils';
import { normalize } from '@metamask/eth-sig-util';

import { TRIGGER_TYPES } from '@metamask/notification-services-controller/notification-services';

import {
  multichainMethodCallValidatorMiddleware,
  MultichainSubscriptionManager,
  MultichainMiddlewareManager,
  walletGetSession,
  walletRevokeSession,
  walletInvokeMethod,
  MultichainApiNotifications,
  walletCreateSession,
} from '@metamask/multichain-api-middleware';

import {
  getCallsStatus,
  getCapabilities,
  processSendCalls,
  walletGetCallsStatus,
  walletGetCapabilities,
  walletSendCalls,
} from '@metamask/eip-5792-middleware';

import {
  Caip25CaveatMutators,
  Caip25CaveatType,
  Caip25EndowmentPermissionName,
  getEthAccounts,
  getSessionScopes,
  setPermittedEthChainIds,
  getPermittedAccountsForScopes,
  KnownSessionProperties,
  getAllScopesFromCaip25CaveatValue,
  requestPermittedChainsPermissionIncremental,
  getCaip25PermissionFromLegacyPermissions,
} from '@metamask/chain-agnostic-permission';
import {
  BRIDGE_STATUS_CONTROLLER_NAME,
  BridgeStatusAction,
} from '@metamask/bridge-status-controller';

import {
  SeedlessOnboardingControllerErrorMessage,
  SecretType,
  RecoveryError,
} from '@metamask/seedless-onboarding-controller';

import {
  PAYMENT_TYPES,
  PRODUCT_TYPES,
  RECURRING_INTERVALS,
} from '@metamask/subscription-controller';
import {
  FEATURE_VERSION_2,
  isMultichainAccountsFeatureEnabled,
} from '../../shared/lib/multichain-accounts/remote-feature-flag';
import { captureException } from '../../shared/lib/sentry';
import { TokenStandard } from '../../shared/constants/transaction';
import {
  CHAIN_IDS,
  CHAIN_SPEC_URL,
  NetworkStatus,
  UNSUPPORTED_RPC_METHODS,
} from '../../shared/constants/network';

import {
  HardwareDeviceNames,
  HardwareKeyringType,
  LedgerTransportTypes,
} from '../../shared/constants/hardware-wallets';
import { KeyringType } from '../../shared/constants/keyring';
import { RestrictedMethods } from '../../shared/constants/permissions';
import { MILLISECOND, MINUTE, SECOND } from '../../shared/constants/time';
import {
  HYPERLIQUID_APPROVAL_TYPE,
  ORIGIN_METAMASK,
  POLLING_TOKEN_ENVIRONMENT_TYPES,
  MESSAGE_TYPE,
  PLATFORM_FIREFOX,
} from '../../shared/constants/app';
import {
  MetaMetricsEventCategory,
  MetaMetricsEventName,
  MetaMetricsRequestedThrough,
} from '../../shared/constants/metametrics';

import {
  getStorageItem,
  setStorageItem,
} from '../../shared/lib/storage-helpers';
import {
  getTokenIdParam,
  fetchTokenBalance,
  fetchERC1155Balance,
} from '../../shared/lib/token-util';
import { isEqualCaseInsensitive } from '../../shared/modules/string-utils';
import { parseStandardTokenTransactionData } from '../../shared/modules/transaction.utils';
import { STATIC_MAINNET_TOKEN_LIST } from '../../shared/constants/tokens';
import { getTokenValueParam } from '../../shared/lib/metamask-controller-utils';
import { isManifestV3 } from '../../shared/modules/mv3.utils';
import { convertNetworkId } from '../../shared/modules/network.utils';
import { getIsSmartTransaction } from '../../shared/modules/selectors';
import {
  TOKEN_TRANSFER_LOG_TOPIC_HASH,
  TRANSFER_SINFLE_LOG_TOPIC_HASH,
} from '../../shared/lib/transactions-controller-utils';
import { getProviderConfig } from '../../shared/modules/selectors/networks';
import { selectAllEnabledNetworkClientIds } from '../../shared/modules/selectors/multichain';
import {
  trace,
  endTrace,
  TraceName,
  TraceOperation,
} from '../../shared/lib/trace';
import fetchWithCache from '../../shared/lib/fetch-with-cache';
import { MultichainNetworks } from '../../shared/constants/multichain/networks';
import { ALLOWED_BRIDGE_CHAIN_IDS } from '../../shared/constants/bridge';
///: BEGIN:ONLY_INCLUDE_IF(multichain)
import { MultichainWalletSnapClient } from '../../shared/lib/accounts';
///: END:ONLY_INCLUDE_IF
///: BEGIN:ONLY_INCLUDE_IF(bitcoin)
import { BITCOIN_WALLET_SNAP_ID } from '../../shared/lib/accounts/bitcoin-wallet-snap';
///: END:ONLY_INCLUDE_IF
import { SOLANA_WALLET_SNAP_ID } from '../../shared/lib/accounts/solana-wallet-snap';
import { FirstTimeFlowType } from '../../shared/constants/onboarding';
import { updateCurrentLocale } from '../../shared/lib/translate';
import {
  getIsSeedlessOnboardingFeatureEnabled,
  isGatorPermissionsFeatureEnabled,
} from '../../shared/modules/environment';
import { isSnapPreinstalled } from '../../shared/lib/snaps/snaps';
import { getShieldGatewayConfig } from '../../shared/modules/shield';
import {
  HYPERLIQUID_ORIGIN,
  METAMASK_REFERRAL_CODE,
} from '../../shared/constants/referrals';
import { getIsShieldSubscriptionActive } from '../../shared/lib/shield';
import { createTransactionEventFragmentWithTxId } from './lib/transaction/metrics';
///: BEGIN:ONLY_INCLUDE_IF(keyring-snaps)
import { keyringSnapPermissionsBuilder } from './lib/snap-keyring/keyring-snaps-permissions';
///: END:ONLY_INCLUDE_IF

import { AddressBookPetnamesBridge } from './lib/AddressBookPetnamesBridge';
import { AccountIdentitiesPetnamesBridge } from './lib/AccountIdentitiesPetnamesBridge';
import { createPPOMMiddleware } from './lib/ppom/ppom-middleware';
import { createTrustSignalsMiddleware } from './lib/trust-signals/trust-signals-middleware';
import {
  onMessageReceived,
  checkForMultipleVersionsRunning,
} from './detect-multiple-instances';
import ComposableObservableStore from './lib/ComposableObservableStore';
import createDupeReqFilterStream from './lib/createDupeReqFilterStream';
import createLoggerMiddleware from './lib/createLoggerMiddleware';
import {
  createEthAccountsMethodMiddleware,
  createEip1193MethodMiddleware,
  createUnsupportedMethodMiddleware,
  createMultichainMethodMiddleware,
  makeMethodMiddlewareMaker,
} from './lib/rpc-method-middleware';
import createOriginMiddleware from './lib/createOriginMiddleware';
import createMainFrameOriginMiddleware from './lib/createMainFrameOriginMiddleware';
import createTabIdMiddleware from './lib/createTabIdMiddleware';
import createOnboardingMiddleware from './lib/createOnboardingMiddleware';
import { isStreamWritable, setupMultiplex } from './lib/stream-utils';
import { ReferralStatus } from './controllers/preferences-controller';
import Backup from './lib/backup';
import createMetaRPCHandler from './lib/createMetaRPCHandler';
import {
  addHexPrefix,
  getMethodDataName,
  previousValueComparator,
  initializeRpcProviderDomains,
  getPlatform,
} from './lib/util';
import createMetamaskMiddleware from './lib/createMetamaskMiddleware';
import {
  createHyperliquidReferralMiddleware,
  HyperliquidPermissionTriggerType,
} from './lib/createHyperliquidReferralMiddleware';

import {
  diffMap,
  getPermissionBackgroundApiMethods,
  getPermittedAccountsByOrigin,
  getPermittedChainsByOrigin,
  NOTIFICATION_NAMES,
  getRemovedAuthorizations,
  getChangedAuthorizations,
  getAuthorizedScopesByOrigin,
  getPermittedAccountsForScopesByOrigin,
  getOriginsWithSessionProperty,
} from './controllers/permissions';
import createRPCMethodTrackingMiddleware from './lib/createRPCMethodTrackingMiddleware';
///: BEGIN:ONLY_INCLUDE_IF(keyring-snaps)
import { getAccountsBySnapId } from './lib/snap-keyring';
///: END:ONLY_INCLUDE_IF
import { addDappTransaction, addTransaction } from './lib/transaction/util';
import { addTypedMessage, addPersonalMessage } from './lib/signature/util';
import {
  METAMASK_CAIP_MULTICHAIN_PROVIDER,
  METAMASK_COOKIE_HANDLER,
  METAMASK_EIP_1193_PROVIDER,
} from './constants/stream';

// Notification controllers
import {
  updateSecurityAlertResponse,
  validateRequestWithPPOM,
} from './lib/ppom/ppom-util';
import createEvmMethodsToNonEvmAccountReqFilterMiddleware from './lib/createEvmMethodsToNonEvmAccountReqFilterMiddleware';
import { isEthAddress } from './lib/multichain/address';

import { decodeTransactionData } from './lib/transaction/decode/util';
import createTracingMiddleware from './lib/createTracingMiddleware';
import createOriginThrottlingMiddleware from './lib/createOriginThrottlingMiddleware';
import { PatchStore } from './lib/PatchStore';
import { sanitizeUIState } from './lib/state-utils';
import {
  rejectAllApprovals,
  rejectOriginApprovals,
} from './lib/approval/utils';
import { InstitutionalSnapControllerInit } from './controller-init/institutional-snap/institutional-snap-controller-init';
import {
  ///: BEGIN:ONLY_INCLUDE_IF(multichain)
  MultichainAssetsControllerInit,
  MultichainTransactionsControllerInit,
  MultichainBalancesControllerInit,
  MultichainAssetsRatesControllerInit,
  ///: END:ONLY_INCLUDE_IF
  MultichainNetworkControllerInit,
} from './controller-init/multichain';
import {
  AssetsContractControllerInit,
  NetworkOrderControllerInit,
  NftControllerInit,
  NftDetectionControllerInit,
  TokenRatesControllerInit,
} from './controller-init/assets';
import { TransactionControllerInit } from './controller-init/confirmations/transaction-controller-init';
import { PPOMControllerInit } from './controller-init/confirmations/ppom-controller-init';
import { SmartTransactionsControllerInit } from './controller-init/smart-transactions/smart-transactions-controller-init';
import { initControllers } from './controller-init/utils';
import {
  CronjobControllerInit,
  ExecutionServiceInit,
  RateLimitControllerInit,
  SnapControllerInit,
  SnapInsightsControllerInit,
  SnapInterfaceControllerInit,
  SnapsNameProviderInit,
  SnapsRegistryInit,
  WebSocketServiceInit,
  ///: BEGIN:ONLY_INCLUDE_IF(keyring-snaps)
  MultichainRouterInit,
  ///: END:ONLY_INCLUDE_IF
} from './controller-init/snaps';
import {
  BackendWebSocketServiceInit,
  AccountActivityServiceInit,
} from './controller-init/core-backend';
import { AuthenticationControllerInit } from './controller-init/identity/authentication-controller-init';
import { UserStorageControllerInit } from './controller-init/identity/user-storage-controller-init';
import { DeFiPositionsControllerInit } from './controller-init/defi-positions/defi-positions-controller-init';
import { NotificationServicesControllerInit } from './controller-init/notifications/notification-services-controller-init';
import { NotificationServicesPushControllerInit } from './controller-init/notifications/notification-services-push-controller-init';
import { DelegationControllerInit } from './controller-init/delegation/delegation-controller-init';
import { isRelaySupported } from './lib/transaction/transaction-relay';
import { openUpdateTabAndReload } from './lib/open-update-tab-and-reload';
import { AccountTreeControllerInit } from './controller-init/accounts/account-tree-controller-init';
import { MultichainAccountServiceInit } from './controller-init/multichain/multichain-account-service-init';
import {
  OAuthServiceInit,
  SeedlessOnboardingControllerInit,
} from './controller-init/seedless-onboarding';
import { applyTransactionContainersExisting } from './lib/transaction/containers/util';
import {
  getSendBundleSupportedChains,
  isSendBundleSupported,
} from './lib/transaction/sentinel-api';
import { ShieldControllerInit } from './controller-init/shield/shield-controller-init';
import { GatorPermissionsControllerInit } from './controller-init/gator-permissions/gator-permissions-controller-init';

import { forwardRequestToSnap } from './lib/forwardRequestToSnap';
import { MetaMetricsControllerInit } from './controller-init/metametrics-controller-init';
import { TokenListControllerInit } from './controller-init/token-list-controller-init';
import { TokenDetectionControllerInit } from './controller-init/token-detection-controller-init';
import { TokensControllerInit } from './controller-init/tokens-controller-init';
import { TokenBalancesControllerInit } from './controller-init/token-balances-controller-init';
import { RatesControllerInit } from './controller-init/rates-controller-init';
import { CurrencyRateControllerInit } from './controller-init/currency-rate-controller-init';
import { EnsControllerInit } from './controller-init/confirmations/ens-controller-init';
import { NameControllerInit } from './controller-init/confirmations/name-controller-init';
import { GasFeeControllerInit } from './controller-init/confirmations/gas-fee-controller-init';
import { SelectedNetworkControllerInit } from './controller-init/selected-network-controller-init';
import {
  SubscriptionControllerInit,
  SubscriptionServiceInit,
} from './controller-init/subscription';
import { AccountTrackerControllerInit } from './controller-init/account-tracker-controller-init';
import { OnboardingControllerInit } from './controller-init/onboarding-controller-init';
import { RemoteFeatureFlagControllerInit } from './controller-init/remote-feature-flag-controller-init';
import { SwapsControllerInit } from './controller-init/swaps-controller-init';
import { BridgeControllerInit } from './controller-init/bridge-controller-init';
import { BridgeStatusControllerInit } from './controller-init/bridge-status-controller-init';
import { PreferencesControllerInit } from './controller-init/preferences-controller-init';
import { AppStateControllerInit } from './controller-init/app-state-controller-init';
import { PermissionControllerInit } from './controller-init/permission-controller-init';
import { SubjectMetadataControllerInit } from './controller-init/subject-metadata-controller-init';
import { NetworkEnablementControllerInit } from './controller-init/assets/network-enablement-controller-init';
import { KeyringControllerInit } from './controller-init/keyring-controller-init';
import { SnapKeyringBuilderInit } from './controller-init/accounts/snap-keyring-builder-init';
import { PermissionLogControllerInit } from './controller-init/permission-log-controller-init';
import { NetworkControllerInit } from './controller-init/network-controller-init';
import { AnnouncementControllerInit } from './controller-init/announcement-controller-init';
import { AccountOrderControllerInit } from './controller-init/account-order-controller-init';
import { AccountsControllerInit } from './controller-init/accounts-controller-init';
import { PhishingControllerInit } from './controller-init/phishing-controller-init';
import { AlertControllerInit } from './controller-init/alert-controller-init';
import { MetaMetricsDataDeletionControllerInit } from './controller-init/metametrics-data-deletion-controller-init';
import { LoggingControllerInit } from './controller-init/logging-controller-init';
import { AppMetadataControllerInit } from './controller-init/app-metadata-controller-init';
import { ErrorReportingServiceInit } from './controller-init/error-reporting-service-init';
import { ApprovalControllerInit } from './controller-init/confirmations/approval-controller-init';
import { AddressBookControllerInit } from './controller-init/confirmations/address-book-controller-init';
import { DecryptMessageManagerInit } from './controller-init/confirmations/decrypt-message-manager-init';
import { DecryptMessageControllerInit } from './controller-init/confirmations/decrypt-message-controller-init';
import { EncryptionPublicKeyControllerInit } from './controller-init/confirmations/encryption-public-key-controller-init';
import { EncryptionPublicKeyManagerInit } from './controller-init/confirmations/encryption-public-key-message-manager-init';
import { SignatureControllerInit } from './controller-init/confirmations/signature-controller-init';
import { UserOperationControllerInit } from './controller-init/confirmations/user-operation-controller-init';

export const METAMASK_CONTROLLER_EVENTS = {
  // Fired after state changes that impact the extension badge (unapproved msg count)
  // The process of updating the badge happens in app/scripts/background.js.
  UPDATE_BADGE: 'updateBadge',
  DECRYPT_MESSAGE_MANAGER_UPDATE_BADGE: 'DecryptMessageManager:updateBadge',
  ENCRYPTION_PUBLIC_KEY_MANAGER_UPDATE_BADGE:
    'EncryptionPublicKeyManager:updateBadge',
  // TODO: Add this and similar enums to the `controllers` repo and export them
  APPROVAL_STATE_CHANGE: 'ApprovalController:stateChange',
  APP_STATE_UNLOCK_CHANGE: 'AppStateController:unlockChange',
  METAMASK_NOTIFICATIONS_LIST_UPDATED:
    'NotificationServicesController:notificationsListUpdated',
  METAMASK_NOTIFICATIONS_MARK_AS_READ:
    'NotificationServicesController:markNotificationsAsRead',
};

/**
 * @typedef {import('../../ui/store/store').MetaMaskReduxState} MetaMaskReduxState
 */

// Types of APIs
const API_TYPE = {
  EIP1193: 'eip-1193',
  CAIP_MULTICHAIN: 'caip-multichain',
};

// stream channels
const PHISHING_SAFELIST = 'metamask-phishing-safelist';

export default class MetamaskController extends EventEmitter {
  /**
   * @param {object} opts
   */
  constructor(opts) {
    super();

    const { isFirstMetaMaskControllerSetup } = opts;

    this.defaultMaxListeners = 20;

    this.sendUpdate = debounce(
      this.privateSendUpdate.bind(this),
      MILLISECOND * 200,
    );
    this.opts = opts;
    this.requestSafeReload =
      opts.requestSafeReload ?? (() => Promise.resolve());
    this.extension = opts.browser;
    this.platform = opts.platform;
    this.notificationManager = opts.notificationManager;
    const initState = opts.initState || {};
    const version = process.env.METAMASK_VERSION;
    this.recordFirstTimeInfo(initState);
    this.featureFlags = opts.featureFlags;

    // this keeps track of how many "controllerStream" connections are open
    // the only thing that uses controller connections are open metamask UI instances
    this.activeControllerConnections = 0;

    this.offscreenPromise = opts.offscreenPromise ?? Promise.resolve();

    this.getRequestAccountTabIds = opts.getRequestAccountTabIds;
    this.getOpenMetamaskTabsIds = opts.getOpenMetamaskTabsIds;

    this.initializeChainlist();

    this.controllerMessenger = new Messenger();
    this.currentMigrationVersion = opts.currentMigrationVersion;

    // observable state store
    this.store = new ComposableObservableStore({
      state: initState,
      controllerMessenger: this.controllerMessenger,
      persist: true,
    });

    // external connections by origin
    // Do not modify directly. Use the associated methods.
    this.connections = {};

    // lock to ensure only one vault created at once
    this.createVaultMutex = new Mutex();

    // lock to ensure only one seedless onboarding operation is running at once
    this.seedlessOperationMutex = new Mutex();

    this.extension.runtime.onInstalled.addListener((details) => {
      if (details.reason === 'update') {
        if (version === '8.1.0') {
          this.platform.openExtensionInBrowser();
        }
      }
    });

    this.multichainSubscriptionManager = new MultichainSubscriptionManager({
      getNetworkClientById: this.controllerMessenger.call.bind(
        this.controllerMessenger,
        'NetworkController:getNetworkClientById',
      ),
      findNetworkClientIdByChainId: this.controllerMessenger.call.bind(
        this.controllerMessenger,
        'NetworkController:findNetworkClientIdByChainId',
      ),
    });
    this.multichainMiddlewareManager = new MultichainMiddlewareManager();
    this.deprecatedNetworkVersions = {};

    // start and stop polling for balances based on activeControllerConnections
    this.on('controllerConnectionChanged', (activeControllerConnections) => {
      const { completedOnboarding } = this.onboardingController.state;
      if (activeControllerConnections > 0 && completedOnboarding) {
        this.triggerNetworkrequests();
      } else {
        this.stopNetworkRequests();
      }
    });

    /** @type {import('./controller-init/utils').InitFunctions} */
    const controllerInitFunctions = {
      ApprovalController: ApprovalControllerInit,
      LoggingController: LoggingControllerInit,
      ErrorReportingService: ErrorReportingServiceInit,
      AppMetadataController: AppMetadataControllerInit,
      PreferencesController: PreferencesControllerInit,
      SnapKeyringBuilder: SnapKeyringBuilderInit,
      KeyringController: KeyringControllerInit,
      AccountsController: AccountsControllerInit,
      AddressBookController: AddressBookControllerInit,
      AlertController: AlertControllerInit,
      DecryptMessageManager: DecryptMessageManagerInit,
      DecryptMessageController: DecryptMessageControllerInit,
      EncryptionPublicKeyManager: EncryptionPublicKeyManagerInit,
      EncryptionPublicKeyController: EncryptionPublicKeyControllerInit,
      SignatureController: SignatureControllerInit,
      PermissionController: PermissionControllerInit,
      PermissionLogController: PermissionLogControllerInit,
      SubjectMetadataController: SubjectMetadataControllerInit,
      AppStateController: AppStateControllerInit,
      NetworkController: NetworkControllerInit,
      MetaMetricsController: MetaMetricsControllerInit,
      MetaMetricsDataDeletionController: MetaMetricsDataDeletionControllerInit,
      RemoteFeatureFlagController: RemoteFeatureFlagControllerInit,
      GasFeeController: GasFeeControllerInit,
      UserOperationController: UserOperationControllerInit,
      ExecutionService: ExecutionServiceInit,
      InstitutionalSnapController: InstitutionalSnapControllerInit,
      RateLimitController: RateLimitControllerInit,
      SnapsRegistry: SnapsRegistryInit,
      CronjobController: CronjobControllerInit,
      SelectedNetworkController: SelectedNetworkControllerInit,
      SnapController: SnapControllerInit,
      SnapInsightsController: SnapInsightsControllerInit,
      SnapInterfaceController: SnapInterfaceControllerInit,
      WebSocketService: WebSocketServiceInit,
      BackendWebSocketService: BackendWebSocketServiceInit,
      AccountActivityService: AccountActivityServiceInit,
      PPOMController: PPOMControllerInit,
      PhishingController: PhishingControllerInit,
      OnboardingController: OnboardingControllerInit,
      AccountTrackerController: AccountTrackerControllerInit,
      TransactionController: TransactionControllerInit,
      SmartTransactionsController: SmartTransactionsControllerInit,
      SwapsController: SwapsControllerInit,
      BridgeController: BridgeControllerInit,
      BridgeStatusController: BridgeStatusControllerInit,
      NftController: NftControllerInit,
      AssetsContractController: AssetsContractControllerInit,
      NftDetectionController: NftDetectionControllerInit,
      CurrencyRateController: CurrencyRateControllerInit,
      RatesController: RatesControllerInit,
      TokenListController: TokenListControllerInit,
      TokenDetectionController: TokenDetectionControllerInit,
      TokensController: TokensControllerInit,
      TokenBalancesController: TokenBalancesControllerInit,
      TokenRatesController: TokenRatesControllerInit,
      // Must be init before `AccountTreeController` to migrate existing pinned and hidden state to the new account tree controller.
      AccountOrderController: AccountOrderControllerInit,
      // FIXME: Must be init before `MultichainAccountService` to make sure account-tree is updated before
      // reacting to any `:multichainAccountGroup*` events.
      AccountTreeController: AccountTreeControllerInit,
      ///: BEGIN:ONLY_INCLUDE_IF(multichain)
      MultichainAssetsController: MultichainAssetsControllerInit,
      MultichainAssetsRatesController: MultichainAssetsRatesControllerInit,
      MultichainBalancesController: MultichainBalancesControllerInit,
      MultichainTransactionsController: MultichainTransactionsControllerInit,
      MultichainAccountService: MultichainAccountServiceInit,
      ///: END:ONLY_INCLUDE_IF
      ///: BEGIN:ONLY_INCLUDE_IF(keyring-snaps)
      MultichainRouter: MultichainRouterInit,
      ///: END:ONLY_INCLUDE_IF
      MultichainNetworkController: MultichainNetworkControllerInit,
      AuthenticationController: AuthenticationControllerInit,
      UserStorageController: UserStorageControllerInit,
      NotificationServicesController: NotificationServicesControllerInit,
      NotificationServicesPushController:
        NotificationServicesPushControllerInit,
      DeFiPositionsController: DeFiPositionsControllerInit,
      DelegationController: DelegationControllerInit,
      OAuthService: OAuthServiceInit,
      SeedlessOnboardingController: SeedlessOnboardingControllerInit,
      SubscriptionController: SubscriptionControllerInit,
      SubscriptionService: SubscriptionServiceInit,
      NetworkOrderController: NetworkOrderControllerInit,
      ShieldController: ShieldControllerInit,
      GatorPermissionsController: GatorPermissionsControllerInit,
      SnapsNameProvider: SnapsNameProviderInit,
      EnsController: EnsControllerInit,
      NameController: NameControllerInit,
      NetworkEnablementController: NetworkEnablementControllerInit,
      AnnouncementController: AnnouncementControllerInit,
    };

    const {
      controllerApi,
      controllerMemState,
      controllerPersistedState,
      controllersByName,
    } = this.#initControllers({
      initFunctions: controllerInitFunctions,
      initState,
    });

    this.controllerApi = controllerApi;
    this.controllerMemState = controllerMemState;
    this.controllerPersistedState = controllerPersistedState;
    this.controllersByName = controllersByName;

    // Backwards compatibility for existing references
    this.approvalController = controllersByName.ApprovalController;
    this.loggingController = controllersByName.LoggingController;
    this.appMetadataController = controllersByName.AppMetadataController;
    this.preferencesController = controllersByName.PreferencesController;
    this.keyringController = controllersByName.KeyringController;
    this.accountsController = controllersByName.AccountsController;
    this.addressBookController = controllersByName.AddressBookController;
    this.alertController = controllersByName.AlertController;
    this.decryptMessageController = controllersByName.DecryptMessageController;
    this.encryptionPublicKeyController =
      controllersByName.EncryptionPublicKeyController;
    this.signatureController = controllersByName.SignatureController;
    this.permissionController = controllersByName.PermissionController;
    this.permissionLogController = controllersByName.PermissionLogController;
    this.subjectMetadataController =
      controllersByName.SubjectMetadataController;
    this.appStateController = controllersByName.AppStateController;
    this.networkController = controllersByName.NetworkController;
    this.metaMetricsController = controllersByName.MetaMetricsController;
    this.metaMetricsDataDeletionController =
      controllersByName.MetaMetricsDataDeletionController;
    this.remoteFeatureFlagController =
      controllersByName.RemoteFeatureFlagController;
    this.gasFeeController = controllersByName.GasFeeController;
    this.userOperationController = controllersByName.UserOperationController;
    this.cronjobController = controllersByName.CronjobController;
    this.rateLimitController = controllersByName.RateLimitController;
    this.selectedNetworkController =
      controllersByName.SelectedNetworkController;
    this.snapController = controllersByName.SnapController;
    this.snapInsightsController = controllersByName.SnapInsightsController;
    this.snapInterfaceController = controllersByName.SnapInterfaceController;
    this.snapsRegistry = controllersByName.SnapsRegistry;
    this.ppomController = controllersByName.PPOMController;
    this.phishingController = controllersByName.PhishingController;
    this.onboardingController = controllersByName.OnboardingController;
    this.accountTrackerController = controllersByName.AccountTrackerController;
    this.txController = controllersByName.TransactionController;
    this.smartTransactionsController =
      controllersByName.SmartTransactionsController;
    this.swapsController = controllersByName.SwapsController;
    this.bridgeController = controllersByName.BridgeController;
    this.bridgeStatusController = controllersByName.BridgeStatusController;
    this.backendWebSocketService = controllersByName.BackendWebSocketService;
    this.accountActivityService = controllersByName.AccountActivityService;
    this.nftController = controllersByName.NftController;
    this.nftDetectionController = controllersByName.NftDetectionController;
    this.assetsContractController = controllersByName.AssetsContractController;
    ///: BEGIN:ONLY_INCLUDE_IF(multichain)
    this.multichainAssetsController =
      controllersByName.MultichainAssetsController;
    this.multichainBalancesController =
      controllersByName.MultichainBalancesController;
    this.multichainTransactionsController =
      controllersByName.MultichainTransactionsController;
    this.multichainAssetsRatesController =
      controllersByName.MultichainAssetsRatesController;
    this.multichainAccountService = controllersByName.MultichainAccountService;
    ///: END:ONLY_INCLUDE_IF
    this.tokenBalancesController = controllersByName.TokenBalancesController;
    this.tokenListController = controllersByName.TokenListController;
    this.tokenDetectionController = controllersByName.TokenDetectionController;
    this.tokensController = controllersByName.TokensController;
    this.tokenRatesController = controllersByName.TokenRatesController;
    this.currencyRateController = controllersByName.CurrencyRateController;
    this.multichainNetworkController =
      controllersByName.MultichainNetworkController;
    this.multichainRatesController = controllersByName.RatesController;
    this.authenticationController = controllersByName.AuthenticationController;
    this.userStorageController = controllersByName.UserStorageController;
    this.delegationController = controllersByName.DelegationController;
    this.notificationServicesController =
      controllersByName.NotificationServicesController;
    this.notificationServicesPushController =
      controllersByName.NotificationServicesPushController;
    this.deFiPositionsController = controllersByName.DeFiPositionsController;
    this.accountTreeController = controllersByName.AccountTreeController;
    this.oauthService = controllersByName.OAuthService;
    this.SubscriptionService = controllersByName.SubscriptionService;
    this.seedlessOnboardingController =
      controllersByName.SeedlessOnboardingController;
    this.subscriptionController = controllersByName.SubscriptionController;
    this.networkOrderController = controllersByName.NetworkOrderController;
    this.networkEnablementController =
      controllersByName.NetworkEnablementController;
    this.shieldController = controllersByName.ShieldController;
    this.gatorPermissionsController =
      controllersByName.GatorPermissionsController;
    this.ensController = controllersByName.EnsController;
    this.nameController = controllersByName.NameController;
    this.announcementController = controllersByName.AnnouncementController;
    this.accountOrderController = controllersByName.AccountOrderController;

    this.backup = new Backup({
      preferencesController: this.preferencesController,
      addressBookController: this.addressBookController,
      accountsController: this.accountsController,
      networkController: this.networkController,
      trackMetaMetricsEvent: this.controllerMessenger.call.bind(
        this.controllerMessenger,
        'MetaMetricsController:trackEvent',
      ),
    });

    this.provider =
      this.networkController.getProviderAndBlockTracker().provider;
    this.blockTracker =
      this.networkController.getProviderAndBlockTracker().blockTracker;

    this.on('update', (update) => {
      this.metaMetricsController.handleMetaMaskStateUpdate(update);
    });

    this.controllerMessenger.subscribe('KeyringController:unlock', () =>
      this._onUnlock(),
    );

    this.controllerMessenger.subscribe('KeyringController:lock', () =>
      this._onLock(),
    );

    this.controllerMessenger.subscribe(
      'KeyringController:stateChange',
      (state) => {
        this._onKeyringControllerUpdate(state);
      },
    );

    this.userOperationController.hub.on(
      'user-operation-added',
      this._onUserOperationAdded.bind(this),
    );

    this.userOperationController.hub.on(
      'transaction-updated',
      this._onUserOperationTransactionUpdated.bind(this),
    );

    // on/off shield controller based on shield subscription
    this.controllerMessenger.subscribe(
      'SubscriptionController:stateChange',
      (state) => {
        // check if the shield subscription is active after the state change
        const hasActiveShieldSubscription = getIsShieldSubscriptionActive(
          state.subscriptions,
        );

        if (hasActiveShieldSubscription) {
          this.shieldController.start();
        } else {
          this.shieldController.stop();
        }
      },
    );

    const petnamesBridgeMessenger = this.controllerMessenger.getRestricted({
      name: 'PetnamesBridge',
      allowedEvents: [
        'NameController:stateChange',
        'AccountsController:stateChange',
        'AddressBookController:stateChange',
      ],
      allowedActions: ['AccountsController:listAccounts'],
    });

    new AddressBookPetnamesBridge({
      addressBookController: this.addressBookController,
      nameController: this.nameController,
      messenger: petnamesBridgeMessenger,
    }).init();

    new AccountIdentitiesPetnamesBridge({
      nameController: this.nameController,
      messenger: petnamesBridgeMessenger,
    }).init();

    this.getSecurityAlertsConfig = async (url) => {
      const getShieldSubscription = () =>
        this.controllerMessenger.call(
          'SubscriptionController:getSubscriptionByProduct',
          PRODUCT_TYPES.SHIELD,
        );
      const getToken = () =>
        this.controllerMessenger.call(
          'AuthenticationController:getBearerToken',
        );
      return getShieldGatewayConfig(getToken, getShieldSubscription, url);
    };

    this.notificationServicesController.init();
    this.snapController.init();
    this.cronjobController.init();

    this.controllerMessenger.subscribe(
      'TransactionController:transactionStatusUpdated',
      ({ transactionMeta }) => {
        this._onFinishedTransaction(transactionMeta);
<<<<<<< HEAD
        // this._onSubscriptionApprovalTransactionSigned(transactionMeta);
=======
        this._onShieldSubscriptionApprovalTransaction(transactionMeta.id);
>>>>>>> 6e344fdc
      },
    );

    this.controllerMessenger.subscribe(
      `OnboardingController:stateChange`,
      previousValueComparator(async (prevState, currState) => {
        const { completedOnboarding: prevCompletedOnboarding } = prevState;
        const {
          completedOnboarding: currCompletedOnboarding,
          firstTimeFlowType,
        } = currState;
        if (!prevCompletedOnboarding && currCompletedOnboarding) {
          const { address } = this.accountsController.getSelectedAccount();

          if (this.isMultichainAccountsFeatureState2Enabled()) {
            ///: BEGIN:ONLY_INCLUDE_IF(keyring-snaps)
            await this.getSnapKeyring();
            ///: END:ONLY_INCLUDE_IF

            await this.accountTreeController.syncWithUserStorageAtLeastOnce();
          }

          if (firstTimeFlowType === FirstTimeFlowType.socialImport) {
            // importing multiple SRPs on social login rehydration
            await this._importAccountsWithBalances();
          } else if (this.isMultichainAccountsFeatureState2Enabled()) {
            await this.discoverAndCreateAccounts();
          } else {
            await this._addAccountsWithBalance();
          }

          this.postOnboardingInitialization();
          this.triggerNetworkrequests();

          // execute once the token detection on the post-onboarding
          await this.tokenDetectionController.detectTokens({
            selectedAddress: address,
          });
        }
      }, this.onboardingController.state),
    );

    const getAccounts = ({ origin: innerOrigin }) => {
      if (innerOrigin === ORIGIN_METAMASK) {
        const selectedAddress =
          this.accountsController.getSelectedAccount().address;
        return selectedAddress ? [selectedAddress] : [];
      }
      return this.getPermittedAccounts(innerOrigin);
    };

    this.eip5792Middleware = createScaffoldMiddleware({
      wallet_getCapabilities: createAsyncMiddleware(async (req, res) =>
        walletGetCapabilities(req, res, {
          getAccounts,
          getCapabilities: getCapabilities.bind(
            null,
            {
              getDismissSmartAccountSuggestionEnabled: () =>
                this.preferencesController.state.preferences
                  .dismissSmartAccountSuggestionEnabled,
              getIsSmartTransaction: (chainId) =>
                getIsSmartTransaction(this._getMetaMaskState(), chainId),
              isAtomicBatchSupported:
                this.txController.isAtomicBatchSupported.bind(
                  this.txController,
                ),
              isRelaySupported,
              getSendBundleSupportedChains,
              isAuxiliaryFundsSupported: (chainId) =>
                ALLOWED_BRIDGE_CHAIN_IDS.includes(chainId),
            },
            this.controllerMessenger,
          ),
        }),
      ),
      wallet_sendCalls: createAsyncMiddleware(async (req, res) =>
        walletSendCalls(req, res, {
          getAccounts,
          processSendCalls: processSendCalls.bind(
            null,
            {
              addTransaction: this.txController.addTransaction.bind(
                this.txController,
              ),
              addTransactionBatch: this.txController.addTransactionBatch.bind(
                this.txController,
              ),
              getDismissSmartAccountSuggestionEnabled: () =>
                this.preferencesController.state.preferences
                  .dismissSmartAccountSuggestionEnabled,
              isAtomicBatchSupported:
                this.txController.isAtomicBatchSupported.bind(
                  this.txController,
                ),
              validateSecurity: (securityAlertId, request, chainId) =>
                validateRequestWithPPOM({
                  chainId,
                  ppomController: this.ppomController,
                  request,
                  securityAlertId,
                  updateSecurityAlertResponse:
                    this.updateSecurityAlertResponse.bind(this),
                  getSecurityAlertsConfig:
                    this.getSecurityAlertsConfig.bind(this),
                }),
              isAuxiliaryFundsSupported: (chainId) =>
                ALLOWED_BRIDGE_CHAIN_IDS.includes(chainId),
            },
            this.controllerMessenger,
          ),
        }),
      ),
      wallet_getCallsStatus: createAsyncMiddleware(async (req, res) =>
        walletGetCallsStatus(req, res, {
          getCallsStatus: getCallsStatus.bind(null, this.controllerMessenger),
        }),
      ),
    });

    this.metamaskMiddleware = createMetamaskMiddleware({
      static: {
        eth_syncing: false,
        web3_clientVersion: `MetaMask/v${version}`,
      },
      version,
      // account mgmt
      getAccounts,
      // tx signing
      processTransaction: (transactionParams, dappRequest) =>
        addDappTransaction(
          this.getAddTransactionRequest({ transactionParams, dappRequest }),
        ),
      // msg signing

      processTypedMessage: (...args) =>
        addTypedMessage({
          signatureController: this.signatureController,
          signatureParams: args,
        }),
      processTypedMessageV3: (...args) =>
        addTypedMessage({
          signatureController: this.signatureController,
          signatureParams: args,
        }),
      processTypedMessageV4: (...args) =>
        addTypedMessage({
          signatureController: this.signatureController,
          signatureParams: args,
        }),
      processPersonalMessage: (...args) =>
        addPersonalMessage({
          signatureController: this.signatureController,
          signatureParams: args,
        }),

      processEncryptionPublicKey:
        this.encryptionPublicKeyController.newRequestEncryptionPublicKey.bind(
          this.encryptionPublicKeyController,
        ),

      processDecryptMessage:
        this.decryptMessageController.newRequestDecryptMessage.bind(
          this.decryptMessageController,
        ),
      getPendingNonce: this.getPendingNonce.bind(this),
      getPendingTransactionByHash: (hash) =>
        this.txController.state.transactions.find(
          (meta) =>
            meta.hash === hash && meta.status === TransactionStatus.submitted,
        ),
      processRequestExecutionPermissions: isGatorPermissionsFeatureEnabled()
        ? forwardRequestToSnap.bind(null, {
            snapId: process.env.PERMISSIONS_KERNEL_SNAP_ID,
            handleRequest: this.handleSnapRequest.bind(this),
          })
        : undefined,
    });

    // ensure isClientOpenAndUnlocked is updated when memState updates
    this.on('update', (memState) => this._onStateUpdate(memState));

    /**
     * All controllers in Memstore but not in store. They are not persisted.
     * On chrome profile re-start, they will be re-initialized.
     */
    const resetOnRestartStore = {
      AccountTracker: this.accountTrackerController,
      TokenRatesController: this.tokenRatesController,
      DecryptMessageController: this.decryptMessageController,
      EncryptionPublicKeyController: this.encryptionPublicKeyController,
      SignatureController: this.signatureController,
      SwapsController: this.swapsController,
      BridgeController: this.bridgeController,
      BridgeStatusController: this.bridgeStatusController,
      EnsController: this.ensController,
      ApprovalController: this.approvalController,
    };

    this.store.updateStructure({
      AccountsController: this.accountsController,
      AppStateController: this.appStateController,
      AppMetadataController: this.appMetadataController,
      KeyringController: this.keyringController,
      PreferencesController: this.preferencesController,
      MetaMetricsController: this.metaMetricsController,
      MetaMetricsDataDeletionController: this.metaMetricsDataDeletionController,
      AddressBookController: this.addressBookController,
      CurrencyController: this.currencyRateController,
      MultichainNetworkController: this.multichainNetworkController,
      NetworkController: this.networkController,
      AlertController: this.alertController,
      OnboardingController: this.onboardingController,
      SeedlessOnboardingController: this.seedlessOnboardingController,
      PermissionController: this.permissionController,
      PermissionLogController: this.permissionLogController,
      SubjectMetadataController: this.subjectMetadataController,
      AnnouncementController: this.announcementController,
      NetworkOrderController: this.networkOrderController,
      NetworkEnablementController: this.networkEnablementController,
      AccountOrderController: this.accountOrderController,
      GasFeeController: this.gasFeeController,
      GatorPermissionsController: this.gatorPermissionsController,
      TokenListController: this.tokenListController,
      TokensController: this.tokensController,
      TokenBalancesController: this.tokenBalancesController,
      SmartTransactionsController: this.smartTransactionsController,
      NftController: this.nftController,
      PhishingController: this.phishingController,
      SelectedNetworkController: this.selectedNetworkController,
      LoggingController: this.loggingController,
      MultichainRatesController: this.multichainRatesController,
      NameController: this.nameController,
      UserOperationController: this.userOperationController,
      // Notification Controllers
      AuthenticationController: this.authenticationController,
      UserStorageController: this.userStorageController,
      NotificationServicesController: this.notificationServicesController,
      NotificationServicesPushController:
        this.notificationServicesPushController,
      RemoteFeatureFlagController: this.remoteFeatureFlagController,
      DeFiPositionsController: this.deFiPositionsController,
      ...resetOnRestartStore,
      ...controllerPersistedState,
    });

    this.memStore = new ComposableObservableStore({
      config: {
        AccountsController: this.accountsController,
        AppStateController: this.appStateController,
        AppMetadataController: this.appMetadataController,
        ///: BEGIN:ONLY_INCLUDE_IF(multichain)
        MultichainAssetsController: this.multichainAssetsController,
        MultichainBalancesController: this.multichainBalancesController,
        MultichainTransactionsController: this.multichainTransactionsController,
        MultichainAssetsRatesController: this.multichainAssetsRatesController,
        ///: END:ONLY_INCLUDE_IF
        TokenRatesController: this.tokenRatesController,
        MultichainNetworkController: this.multichainNetworkController,
        NetworkController: this.networkController,
        KeyringController: this.keyringController,
        PreferencesController: this.preferencesController,
        MetaMetricsController: this.metaMetricsController,
        MetaMetricsDataDeletionController:
          this.metaMetricsDataDeletionController,
        AddressBookController: this.addressBookController,
        CurrencyController: this.currencyRateController,
        AlertController: this.alertController,
        OnboardingController: this.onboardingController,
        SeedlessOnboardingController: this.seedlessOnboardingController,
        SubscriptionController: this.subscriptionController,
        PermissionController: this.permissionController,
        PermissionLogController: this.permissionLogController,
        SubjectMetadataController: this.subjectMetadataController,
        AnnouncementController: this.announcementController,
        NetworkOrderController: this.networkOrderController,
        NetworkEnablementController: this.networkEnablementController,
        AccountOrderController: this.accountOrderController,
        GasFeeController: this.gasFeeController,
        TokenListController: this.tokenListController,
        TokensController: this.tokensController,
        TokenBalancesController: this.tokenBalancesController,
        SmartTransactionsController: this.smartTransactionsController,
        NftController: this.nftController,
        SelectedNetworkController: this.selectedNetworkController,
        LoggingController: this.loggingController,
        MultichainRatesController: this.multichainRatesController,
        SnapController: this.snapController,
        CronjobController: this.cronjobController,
        SnapsRegistry: this.snapsRegistry,
        SnapInterfaceController: this.snapInterfaceController,
        SnapInsightsController: this.snapInsightsController,
        NameController: this.nameController,
        UserOperationController: this.userOperationController,
        // Notification Controllers
        AuthenticationController: this.authenticationController,
        UserStorageController: this.userStorageController,
        NotificationServicesController: this.notificationServicesController,
        NotificationServicesPushController:
          this.notificationServicesPushController,
        RemoteFeatureFlagController: this.remoteFeatureFlagController,
        DeFiPositionsController: this.deFiPositionsController,
        PhishingController: this.phishingController,
        ShieldController: this.shieldController,
        ...resetOnRestartStore,
        ...controllerMemState,
      },
      controllerMessenger: this.controllerMessenger,
    });

    // if this is the first time, clear the state of by calling these methods
    const resetMethods = [
      this.accountTrackerController.resetState.bind(
        this.accountTrackerController,
      ),
      this.decryptMessageController.resetState.bind(
        this.decryptMessageController,
      ),
      this.encryptionPublicKeyController.resetState.bind(
        this.encryptionPublicKeyController,
      ),
      this.signatureController.resetState.bind(this.signatureController),
      this.swapsController.resetState.bind(this.swapsController),
      this.bridgeController.resetState.bind(this.bridgeController),
      this.ensController.resetState.bind(this.ensController),
      this.approvalController.clear.bind(this.approvalController),
      // WE SHOULD ADD TokenListController.resetState here too. But it's not implemented yet.
    ];

    if (isManifestV3) {
      if (isFirstMetaMaskControllerSetup === true) {
        this.resetStates(resetMethods);
        this.extension.storage.session.set({
          isFirstMetaMaskControllerSetup: false,
        });
      }
    } else {
      // it's always the first time in MV2
      this.resetStates(resetMethods);
    }

    // Automatic login via config password
    const password = process.env.PASSWORD;
    if (
      !this.isUnlocked() &&
      this.onboardingController.state.completedOnboarding &&
      password &&
      !process.env.IN_TEST
    ) {
      this._loginUser(password);
    } else {
      this._startUISync();
    }

    // Lazily update the store with the current extension environment
    this.extension.runtime.getPlatformInfo().then(({ os }) => {
      this.appStateController.setBrowserEnvironment(
        os,
        // This method is presently only supported by Firefox
        this.extension.runtime.getBrowserInfo === undefined
          ? 'chrome'
          : 'firefox',
      );
    });

    this.setupControllerEventSubscriptions();
    this.setupMultichainDataAndSubscriptions();

    // For more information about these legacy streams, see here:
    // https://github.com/MetaMask/metamask-extension/issues/15491
    // TODO:LegacyProvider: Delete
    this.publicConfigStore = this.createPublicConfigStore();

    // Multiple MetaMask instances launched warning
    this.extension.runtime.onMessageExternal.addListener(onMessageReceived);
    // Fire a ping message to check if other extensions are running
    checkForMultipleVersionsRunning();

    if (this.onboardingController.state.completedOnboarding) {
      this.postOnboardingInitialization();
    }
  }

  // Provides a method for getting feature flags for the multichain
  // initial rollout, such that we can remotely modify polling interval
  getInfuraFeatureFlags() {
    fetchWithCache({
      url: 'https://bridge.api.cx.metamask.io/featureFlags',
      cacheRefreshTime: MINUTE * 20,
    })
      .then(this.onFeatureFlagResponseReceived)
      .catch((e) => {
        // API unreachable (?)
        log.warn('Feature flag endpoint is unreachable', e);
      });
  }

  onFeatureFlagResponseReceived(response) {
    const { multiChainAssets = {} } = response;
    const { pollInterval } = multiChainAssets;
    // Polling interval is provided in seconds
    if (pollInterval > 0) {
      this.tokenBalancesController.setIntervalLength(pollInterval * SECOND);
    }
  }

  isMultichainAccountsFeatureState2Enabled() {
    const featureFlag =
      this.remoteFeatureFlagController?.state?.remoteFeatureFlags
        ?.enableMultichainAccountsState2;
    return isMultichainAccountsFeatureEnabled(featureFlag, FEATURE_VERSION_2);
  }

  postOnboardingInitialization() {
    const { usePhishDetect } = this.preferencesController.state;

    if (usePhishDetect) {
      this.phishingController.maybeUpdateState();
    }
  }

  /**
   * Gathers metadata (primarily connectivity status) about the globally selected
   * network as well as each enabled network and persists it to state.
   */
  async lookupSelectedNetworks() {
    const enabledNetworkClientIds = selectAllEnabledNetworkClientIds(
      this._getMetaMaskState(),
    );

    await Promise.allSettled([
      this.networkController.lookupNetwork(),
      ...enabledNetworkClientIds.map(async (networkClientId) => {
        return await this.networkController.lookupNetwork(networkClientId);
      }),
    ]);
  }

  triggerNetworkrequests() {
    this.tokenDetectionController.enable();
    this.getInfuraFeatureFlags();
    if (
      !isEvmAccountType(
        this.accountsController.getSelectedMultichainAccount().type,
      )
    ) {
      this.multichainRatesController.start();
    }
  }

  stopNetworkRequests() {
    this.txController.stopIncomingTransactionPolling();
    this.tokenDetectionController.disable();
    this.multichainRatesController.stop();
  }

  resetStates(resetMethods) {
    resetMethods.forEach((resetMethod) => {
      try {
        resetMethod();
      } catch (err) {
        console.error(err);
      }
    });
  }

  ///: BEGIN:ONLY_INCLUDE_IF(keyring-snaps)
  /**
   * Initialize the snap keyring if it is not present.
   *
   * @returns {SnapKeyring}
   */
  async getSnapKeyring() {
    // TODO: Use `withKeyring` instead
    let [snapKeyring] = this.keyringController.getKeyringsByType(
      KeyringType.snap,
    );
    if (!snapKeyring) {
      await this.keyringController.addNewKeyring(KeyringType.snap);
      // TODO: Use `withKeyring` instead
      [snapKeyring] = this.keyringController.getKeyringsByType(
        KeyringType.snap,
      );
    }
    return snapKeyring;
  }

  /**
   * Get the snap keyring instance if available.
   *
   * @returns {SnapKeyring}
   */
  getSnapKeyringIfAvailable() {
    // Check if the controller has been unlocked, otherwise this will throw.
    if (this.keyringController.isUnlocked()) {
      // TODO: Use `withKeyring` instead
      const [snapKeyring] = this.keyringController.getKeyringsByType(
        KeyringType.snap,
      );

      return snapKeyring;
    }
    return undefined;
  }

  /**
   * Forward currently selected account group to the Snap keyring.
   *
   * @param snapKeyring - Snap keyring instance or undefined if not available.
   * @param groupId - Currently selected account group.
   */
  async forwardSelectedAccountGroupToSnapKeyring(snapKeyring, groupId) {
    if (!snapKeyring) {
      // Nothing to forward if the Snap keyring is not available.
      return;
    }

    if (groupId) {
      const group = this.accountTreeController.getAccountGroupObject(groupId);
      if (group) {
        // FIXME: For now, only our non-EVM Snaps support this `keyring_setSelectedAccounts`
        // method. There's also no way to know which optional method is supported on an
        // account management Snap for now.
        // Calling this on the SSK has an undesired side-effect on the Snap itself, to avoid
        // making it fail, we ONLY scope this call to "multichain account groups" which are
        // backed by non-EVM Snaps.
        const hasNonEvmAccounts = group.accounts.some((id) => {
          const account = this.accountsController.getAccount(id);

          return Boolean(account) && !isEvmAccountType(account.type);
        });

        if (hasNonEvmAccounts) {
          await snapKeyring.setSelectedAccounts(group.accounts);
        }
      }
    }
  }
  ///: END:ONLY_INCLUDE_IF

  trackInsightSnapView(snapId) {
    this.metaMetricsController.trackEvent({
      event: MetaMetricsEventName.InsightSnapViewed,
      category: MetaMetricsEventCategory.Snaps,
      properties: {
        snap_id: snapId,
      },
    });
  }

  /**
   * Get snap metadata from the current state without refreshing the registry database.
   *
   * @param {string} snapId - A snap id.
   * @returns The available metadata for the snap, if any.
   */
  _getSnapMetadata(snapId) {
    return this.snapsRegistry.state.database?.verifiedSnaps?.[snapId]?.metadata;
  }

  /**
   * Passes a JSON-RPC request object to the SnapController for execution.
   *
   * @param {object} args - A bag of options.
   * @param {string} args.snapId - The ID of the recipient snap.
   * @param {string} args.origin - The origin of the RPC request.
   * @param {string} args.handler - The handler to trigger on the snap for the request.
   * @param {object} args.request - The JSON-RPC request object.
   * @returns The result of the JSON-RPC request.
   */
  async handleSnapRequest(args) {
    return await this.controllerMessenger.call(
      'SnapController:handleRequest',
      args,
    );
  }

  /**
   * Sets up BaseController V2 event subscriptions. Currently, this includes
   * the subscriptions necessary to notify permission subjects of account
   * changes.
   *
   * Some of the subscriptions in this method are Messenger selector
   * event subscriptions. See the relevant documentation for
   * `@metamask/base-controller` for more information.
   *
   * Note that account-related notifications emitted when the extension
   * becomes unlocked are handled in MetaMaskController._onUnlock.
   */
  setupControllerEventSubscriptions() {
    let lastSelectedAddress;
    let lastSelectedSolanaAccountAddress;

    // this throws if there is no solana account... perhaps we should handle this better at the controller level
    try {
      lastSelectedSolanaAccountAddress =
        this.accountsController.getSelectedMultichainAccount(
          MultichainNetworks.SOLANA,
        )?.address;
    } catch {
      // noop
    }

    this.controllerMessenger.subscribe(
      'PreferencesController:stateChange',
      previousValueComparator(async (_, currState) => {
        const { currentLocale } = currState;

        await updateCurrentLocale(currentLocale);
      }, this.preferencesController.state),
    );

    this.controllerMessenger.subscribe(
      `${this.accountsController.name}:selectedAccountChange`,
      async (account) => {
        if (account.address && account.address !== lastSelectedAddress) {
          lastSelectedAddress = account.address;
          await this._onAccountChange(account.address);
        }
      },
    );

    // This handles account changes every time relevant permission state
    // changes, for any reason.
    this.controllerMessenger.subscribe(
      `${this.permissionController.name}:stateChange`,
      async (currentValue, previousValue) => {
        const changedAccounts = diffMap(currentValue, previousValue);

        for (const [origin, accounts] of changedAccounts.entries()) {
          this._notifyAccountsChange(origin, accounts);
        }
      },
      getPermittedAccountsByOrigin,
    );

    // This handles CAIP-25 authorization changes every time relevant permission state
    // changes, for any reason.
    // wallet_sessionChanged and eth_subscription setup/teardown
    this.controllerMessenger.subscribe(
      `${this.permissionController.name}:stateChange`,
      async (currentValue, previousValue) => {
        const changedAuthorizations = getChangedAuthorizations(
          currentValue,
          previousValue,
        );

        const removedAuthorizations = getRemovedAuthorizations(
          currentValue,
          previousValue,
        );

        // remove any existing notification subscriptions for removed authorizations
        for (const [origin, authorization] of removedAuthorizations.entries()) {
          const sessionScopes = getSessionScopes(authorization, {
            getNonEvmSupportedMethods:
              this.getNonEvmSupportedMethods.bind(this),
          });
          // if the eth_subscription notification is in the scope and eth_subscribe is in the methods
          // then remove middleware and unsubscribe
          Object.entries(sessionScopes).forEach(([scope, scopeObject]) => {
            if (
              scopeObject.notifications.includes('eth_subscription') &&
              scopeObject.methods.includes('eth_subscribe')
            ) {
              this.removeMultichainApiEthSubscriptionMiddleware({
                scope,
                origin,
              });
            }
          });
        }

        // add new notification subscriptions for added/changed authorizations
        for (const [origin, authorization] of changedAuthorizations.entries()) {
          const sessionScopes = getSessionScopes(authorization, {
            getNonEvmSupportedMethods:
              this.getNonEvmSupportedMethods.bind(this),
          });

          // if the eth_subscription notification is in the scope and eth_subscribe is in the methods
          // then get the subscriptionManager going for that scope
          Object.entries(sessionScopes).forEach(([scope, scopeObject]) => {
            if (
              scopeObject.notifications.includes('eth_subscription') &&
              scopeObject.methods.includes('eth_subscribe')
            ) {
              // for each tabId
              Object.values(this.connections[origin] ?? {}).forEach(
                ({ tabId }) => {
                  this.addMultichainApiEthSubscriptionMiddleware({
                    scope,
                    origin,
                    tabId,
                  });
                },
              );
            } else {
              this.removeMultichainApiEthSubscriptionMiddleware({
                scope,
                origin,
              });
            }
          });
          this._notifyAuthorizationChange(origin, authorization);
        }
      },
      getAuthorizedScopesByOrigin,
    );

    // wallet_notify for solana accountChanged when permission changes
    this.controllerMessenger.subscribe(
      `${this.permissionController.name}:stateChange`,
      async (currentValue, previousValue) => {
        const origins = uniq([...previousValue.keys(), ...currentValue.keys()]);
        origins.forEach((origin) => {
          const previousCaveatValue = previousValue.get(origin);
          const currentCaveatValue = currentValue.get(origin);

          const previousSolanaAccountChangedNotificationsEnabled = Boolean(
            previousCaveatValue?.sessionProperties?.[
              KnownSessionProperties.SolanaAccountChangedNotifications
            ],
          );
          const currentSolanaAccountChangedNotificationsEnabled = Boolean(
            currentCaveatValue?.sessionProperties?.[
              KnownSessionProperties.SolanaAccountChangedNotifications
            ],
          );

          if (
            !previousSolanaAccountChangedNotificationsEnabled &&
            !currentSolanaAccountChangedNotificationsEnabled
          ) {
            return;
          }

          const previousSolanaCaipAccountIds = previousCaveatValue
            ? getPermittedAccountsForScopes(previousCaveatValue, [
                MultichainNetworks.SOLANA,
                MultichainNetworks.SOLANA_DEVNET,
                MultichainNetworks.SOLANA_TESTNET,
              ])
            : [];
          const previousNonUniqueSolanaHexAccountAddresses =
            previousSolanaCaipAccountIds.map((caipAccountId) => {
              const { address } = parseCaipAccountId(caipAccountId);
              return address;
            });
          const previousSolanaHexAccountAddresses = uniq(
            previousNonUniqueSolanaHexAccountAddresses,
          );
          const [previousSelectedSolanaAccountAddress] =
            this.sortMultichainAccountsByLastSelected(
              previousSolanaHexAccountAddresses,
            );

          const currentSolanaCaipAccountIds = currentCaveatValue
            ? getPermittedAccountsForScopes(currentCaveatValue, [
                MultichainNetworks.SOLANA,
                MultichainNetworks.SOLANA_DEVNET,
                MultichainNetworks.SOLANA_TESTNET,
              ])
            : [];
          const currentNonUniqueSolanaHexAccountAddresses =
            currentSolanaCaipAccountIds.map((caipAccountId) => {
              const { address } = parseCaipAccountId(caipAccountId);
              return address;
            });
          const currentSolanaHexAccountAddresses = uniq(
            currentNonUniqueSolanaHexAccountAddresses,
          );
          const [currentSelectedSolanaAccountAddress] =
            this.sortMultichainAccountsByLastSelected(
              currentSolanaHexAccountAddresses,
            );

          if (
            previousSelectedSolanaAccountAddress !==
            currentSelectedSolanaAccountAddress
          ) {
            this._notifySolanaAccountChange(
              origin,
              currentSelectedSolanaAccountAddress
                ? [currentSelectedSolanaAccountAddress]
                : [],
            );
          }
        });
      },
      getAuthorizedScopesByOrigin,
    );

    // TODO: To be removed when state 2 is fully transitioned.
    // wallet_notify for solana accountChanged when selected account changes
    this.controllerMessenger.subscribe(
      `${this.accountsController.name}:selectedAccountChange`,
      async (account) => {
        if (
          account.type === SolAccountType.DataAccount &&
          account.address !== lastSelectedSolanaAccountAddress
        ) {
          lastSelectedSolanaAccountAddress = account.address;

          const originsWithSolanaAccountChangedNotifications =
            getOriginsWithSessionProperty(
              this.permissionController.state,
              KnownSessionProperties.SolanaAccountChangedNotifications,
            );

          // returns a map of origins to permitted solana accounts
          const solanaAccounts = getPermittedAccountsForScopesByOrigin(
            this.permissionController.state,
            [
              MultichainNetworks.SOLANA,
              MultichainNetworks.SOLANA_DEVNET,
              MultichainNetworks.SOLANA_TESTNET,
            ],
          );

          if (solanaAccounts.size > 0) {
            for (const [origin, accounts] of solanaAccounts.entries()) {
              const parsedSolanaAddresses = accounts.map((caipAccountId) => {
                const { address } = parseCaipAccountId(caipAccountId);
                return address;
              });

              if (
                parsedSolanaAddresses.includes(account.address) &&
                originsWithSolanaAccountChangedNotifications[origin]
              ) {
                this._notifySolanaAccountChange(origin, [account.address]);
              }
            }
          }
        }
      },
    );

    // wallet_notify for solana accountChanged when selected account group changes
    this.controllerMessenger.subscribe(
      `${this.accountTreeController.name}:selectedAccountGroupChange`,
      (groupId) => {
        // TODO: Move this logic to the SnapKeyring directly.
        // Forward selected accounts to the Snap keyring, so each Snaps can fetch those accounts.
        // eslint-disable-next-line no-void
        void this.forwardSelectedAccountGroupToSnapKeyring(
          this.getSnapKeyringIfAvailable(),
          groupId,
        );

        const [account] =
          this.accountTreeController.getAccountsFromSelectedAccountGroup({
            scopes: [SolScope.Mainnet],
          });
        if (
          account &&
          account.type === SolAccountType.DataAccount &&
          account.address !== lastSelectedSolanaAccountAddress
        ) {
          lastSelectedSolanaAccountAddress = account.address;

          const originsWithSolanaAccountChangedNotifications =
            getOriginsWithSessionProperty(
              this.permissionController.state,
              KnownSessionProperties.SolanaAccountChangedNotifications,
            );

          // returns a map of origins to permitted solana accounts
          const solanaAccounts = getPermittedAccountsForScopesByOrigin(
            this.permissionController.state,
            [
              MultichainNetworks.SOLANA,
              MultichainNetworks.SOLANA_DEVNET,
              MultichainNetworks.SOLANA_TESTNET,
            ],
          );

          if (solanaAccounts.size > 0) {
            for (const [origin, accounts] of solanaAccounts.entries()) {
              const parsedSolanaAddresses = accounts.map((caipAccountId) => {
                const { address } = parseCaipAccountId(caipAccountId);
                return address;
              });

              if (
                parsedSolanaAddresses.includes(account.address) &&
                originsWithSolanaAccountChangedNotifications[origin]
              ) {
                this._notifySolanaAccountChange(origin, [account.address]);
              }
            }
          }
        }
      },
    );

    // TODO: Move this logic to the SnapKeyring directly.
    // Forward selected accounts to the Snap keyring, so each Snaps can fetch those accounts.
    this.controllerMessenger.subscribe(
      `${this.multichainAccountService.name}:multichainAccountGroupUpdated`,
      (group) => {
        // If the current group gets updated, then maybe there are more accounts being "selected"
        // now, so we have to forward them to the Snap keyring too!
        if (this.accountTreeController.getSelectedAccountGroup() === group.id) {
          // eslint-disable-next-line no-void
          void this.forwardSelectedAccountGroupToSnapKeyring(
            this.getSnapKeyringIfAvailable(),
            group.id,
          );
        }
      },
    );

    this.controllerMessenger.subscribe(
      `${this.permissionController.name}:stateChange`,
      async (currentValue, previousValue) => {
        const changedChains = diffMap(currentValue, previousValue);

        // This operates under the assumption that there will be at maximum
        // one origin permittedChains value change per event handler call
        for (const [origin, chains] of changedChains.entries()) {
          const currentNetworkClientIdForOrigin =
            this.selectedNetworkController.getNetworkClientIdForDomain(origin);

          const networkConfig =
            this.networkController.getNetworkConfigurationByNetworkClientId(
              currentNetworkClientIdForOrigin,
            );

          // Guard clause: skip this iteration or handle the case if networkConfig is undefined.
          if (!networkConfig) {
            log.warn(
              `No network configuration found for clientId: ${currentNetworkClientIdForOrigin}`,
            );
            continue;
          }

          const { chainId: currentChainIdForOrigin } = networkConfig;

          if (chains.length > 0 && !chains.includes(currentChainIdForOrigin)) {
            const networkClientId =
              this.networkController.findNetworkClientIdByChainId(chains[0]);
            // setActiveNetwork should be called before setNetworkClientIdForDomain
            // to ensure that the isConnected value can be accurately inferred from
            // NetworkController.state.networksMetadata in return value of
            // `metamask_getProviderState` requests and `metamask_chainChanged` events.
            this.networkController.setActiveNetwork(networkClientId);
            this.selectedNetworkController.setNetworkClientIdForDomain(
              origin,
              networkClientId,
            );
          }
        }
      },
      getPermittedChainsByOrigin,
    );

    this.controllerMessenger.subscribe(
      'NetworkController:networkRemoved',
      ({ chainId }) => {
        const scopeString = toCaipChainId(
          'eip155',
          hexToBigInt(chainId).toString(10),
        );
        this.removeAllScopePermissions(scopeString);
      },
    );

    this.controllerMessenger.subscribe(
      `${this.snapController.name}:snapInstallStarted`,
      (snapId, origin, isUpdate) => {
        const snapCategory = this._getSnapMetadata(snapId)?.category;
        this.metaMetricsController.trackEvent({
          event: isUpdate
            ? MetaMetricsEventName.SnapUpdateStarted
            : MetaMetricsEventName.SnapInstallStarted,
          category: MetaMetricsEventCategory.Snaps,
          properties: {
            snap_id: snapId,
            origin,
            snap_category: snapCategory,
          },
        });
      },
    );

    this.controllerMessenger.subscribe(
      `${this.snapController.name}:snapInstallFailed`,
      (snapId, origin, isUpdate, error) => {
        const isRejected = error.includes('User rejected the request.');
        const failedEvent = isUpdate
          ? MetaMetricsEventName.SnapUpdateFailed
          : MetaMetricsEventName.SnapInstallFailed;
        const rejectedEvent = isUpdate
          ? MetaMetricsEventName.SnapUpdateRejected
          : MetaMetricsEventName.SnapInstallRejected;

        const snapCategory = this._getSnapMetadata(snapId)?.category;
        this.metaMetricsController.trackEvent({
          event: isRejected ? rejectedEvent : failedEvent,
          category: MetaMetricsEventCategory.Snaps,
          properties: {
            snap_id: snapId,
            origin,
            snap_category: snapCategory,
          },
        });
      },
    );

    this.controllerMessenger.subscribe(
      `${this.snapController.name}:snapInstalled`,
      (truncatedSnap, origin, preinstalled) => {
        if (preinstalled) {
          return;
        }

        const snapId = truncatedSnap.id;
        const snapCategory = this._getSnapMetadata(snapId)?.category;
        this.metaMetricsController.trackEvent({
          event: MetaMetricsEventName.SnapInstalled,
          category: MetaMetricsEventCategory.Snaps,
          properties: {
            snap_id: snapId,
            version: truncatedSnap.version,
            origin,
            snap_category: snapCategory,
          },
        });
      },
    );

    this.controllerMessenger.subscribe(
      `${this.snapController.name}:snapUpdated`,
      (newSnap, oldVersion, origin, preinstalled) => {
        if (preinstalled) {
          return;
        }

        const snapId = newSnap.id;
        const snapCategory = this._getSnapMetadata(snapId)?.category;
        this.metaMetricsController.trackEvent({
          event: MetaMetricsEventName.SnapUpdated,
          category: MetaMetricsEventCategory.Snaps,
          properties: {
            snap_id: snapId,
            old_version: oldVersion,
            new_version: newSnap.version,
            origin,
            snap_category: snapCategory,
          },
        });
      },
    );

    this.controllerMessenger.subscribe(
      `${this.snapController.name}:snapTerminated`,
      (truncatedSnap) => {
        const approvals = Object.values(
          this.approvalController.state.pendingApprovals,
        ).filter(
          (approval) =>
            approval.origin === truncatedSnap.id &&
            approval.type.startsWith(RestrictedMethods.snap_dialog),
        );
        for (const approval of approvals) {
          this.approvalController.reject(
            approval.id,
            new Error('Snap was terminated.'),
          );
        }
      },
    );

    this.controllerMessenger.subscribe(
      `${this.snapController.name}:snapUninstalled`,
      (truncatedSnap) => {
        const notificationIds = this.notificationServicesController
          .getNotificationsByType(TRIGGER_TYPES.SNAP)
          .filter(
            (notification) => notification.data.origin === truncatedSnap.id,
          )
          .map((notification) => notification.id);

        this.notificationServicesController.deleteNotificationsById(
          notificationIds,
        );

        const snapId = truncatedSnap.id;
        const snapCategory = this._getSnapMetadata(snapId)?.category;
        this.metaMetricsController.trackEvent({
          event: MetaMetricsEventName.SnapUninstalled,
          category: MetaMetricsEventCategory.Snaps,
          properties: {
            snap_id: snapId,
            version: truncatedSnap.version,
            snap_category: snapCategory,
          },
        });
      },
    );
  }

  /**
   * Sets up multichain data and subscriptions.
   * This method is called during the MetaMaskController constructor.
   * It starts the MultichainRatesController if selected account is non-EVM
   * and subscribes to account changes.
   */
  setupMultichainDataAndSubscriptions() {
    this.controllerMessenger.subscribe(
      'AccountsController:selectedAccountChange',
      (selectedAccount) => {
        if (
          this.activeControllerConnections === 0 ||
          isEvmAccountType(selectedAccount.type)
        ) {
          this.multichainRatesController.stop();
          return;
        }
        this.multichainRatesController.start();
      },
    );

    this.controllerMessenger.subscribe(
      'CurrencyRateController:stateChange',
      ({ currentCurrency }) => {
        if (
          currentCurrency !== this.multichainRatesController.state.fiatCurrency
        ) {
          this.multichainRatesController.setFiatCurrency(currentCurrency);
        }
      },
    );
  }

  /**
   * If it does not already exist, creates and inserts middleware to handle eth
   * subscriptions for a particular evm scope on a specific Multichain API
   * JSON-RPC pipeline by origin and tabId.
   *
   * @param {object} options - The options object.
   * @param {string} options.scope - The evm scope to handle eth susbcriptions for.
   * @param {string} options.origin - The origin to handle eth subscriptions for.
   * @param {string} options.tabId - The tabId to handle eth subscriptions for.
   */
  addMultichainApiEthSubscriptionMiddleware({ scope, origin, tabId }) {
    const subscriptionManager = this.multichainSubscriptionManager.subscribe({
      scope,
      origin,
      tabId,
    });
    this.multichainMiddlewareManager.addMiddleware({
      scope,
      origin,
      tabId,
      middleware: subscriptionManager.middleware,
    });
  }

  /**
   * If it does exist, removes all middleware that were handling eth
   * subscriptions for a particular evm scope for all Multichain API
   * JSON-RPC pipelines for an origin.
   *
   * @param {object} options - The options object.
   * @param {string} options.scope - The evm scope to handle eth susbcriptions for.
   * @param {string} options.origin - The origin to handle eth subscriptions for.
   */

  removeMultichainApiEthSubscriptionMiddleware({ scope, origin }) {
    this.multichainMiddlewareManager.removeMiddlewareByScopeAndOrigin(
      scope,
      origin,
    );
    this.multichainSubscriptionManager.unsubscribeByScopeAndOrigin(
      scope,
      origin,
    );
  }

  /**
   * TODO:LegacyProvider: Delete
   * Constructor helper: initialize a public config store.
   * This store is used to make some config info available to Dapps synchronously.
   */
  createPublicConfigStore() {
    // subset of state for metamask inpage provider
    const publicConfigStore = new ObservableStore();

    const selectPublicState = async ({ isUnlocked }) => {
      const { chainId, networkVersion, isConnected } =
        await this.getProviderNetworkState();

      return {
        isUnlocked,
        chainId,
        networkVersion: isConnected ? networkVersion : 'loading',
      };
    };

    const updatePublicConfigStore = async (memState) => {
      const networkStatus =
        memState.networksMetadata[memState.selectedNetworkClientId]?.status;
      if (networkStatus === NetworkStatus.Available) {
        publicConfigStore.putState(await selectPublicState(memState));
      }
    };

    // setup memStore subscription hooks
    this.on('update', updatePublicConfigStore);
    // Update the store asynchronously, out-of-band
    updatePublicConfigStore(this.getState());

    return publicConfigStore;
  }

  /**
   * Gets relevant state for the provider of an external origin.
   *
   * @param {string} origin - The origin to get the provider state for.
   * @param {object} [options] - Options.
   * @param {boolean} [options.isInitializingStreamProvider] - Whether this method is being used to initialize the StreamProvider (default: false).
   * @returns {Promise<{ isUnlocked: boolean, networkVersion: string, chainId: string, accounts: string[], extensionId: string | undefined }>} An object with relevant state properties.
   */
  async getProviderState(
    origin,
    { isInitializingStreamProvider = false } = {},
  ) {
    const providerNetworkState = await this.getProviderNetworkState({
      origin,
      isInitializingStreamProvider,
    });
    const metadata = {};
    if (isManifestV3) {
      const { chrome } = globalThis;
      metadata.extensionId = chrome?.runtime?.id;
    }
    return {
      /**
       * We default `isUnlocked` to `true` because even though we no longer emit events depending on this,
       * embedded dapp providers might listen directly to our streams, and therefore depend on it, so we leave it here.
       */
      isUnlocked: true,
      accounts: this.getPermittedAccounts(origin),
      ...metadata,
      ...providerNetworkState,
    };
  }

  /**
   * Retrieves network state information relevant for external providers.
   *
   * @param {object} [args] - The arguments to this function.
   * @param {string} [args.origin] - The origin identifier for which network state is requested (default: 'metamask').
   * @param {boolean} [args.isInitializingStreamProvider] - Whether this method is being used to initialize the StreamProvider (default: false).
   * @returns {object} An object containing important network state properties, including chainId and networkVersion.
   */
  async getProviderNetworkState({
    origin = METAMASK_DOMAIN,
    isInitializingStreamProvider = false,
  } = {}) {
    const networkClientId = this.controllerMessenger.call(
      'SelectedNetworkController:getNetworkClientIdForDomain',
      origin,
    );

    const networkClient = this.controllerMessenger.call(
      'NetworkController:getNetworkClientById',
      networkClientId,
    );

    const { chainId } = networkClient.configuration;

    const { completedOnboarding } = this.onboardingController.state;

    let networkVersion = this.deprecatedNetworkVersions[networkClientId];
    // We use `metamask_getProviderState` to set the initial state of the
    // StreamProvider. The StreamProvider allows the UI to make network requests
    // through the background connection, and it must be initialized before we
    // can show the UI. However, this creates a problem if the selected network
    // is slow or unresponsive, because then the network request will hang and
    // thus we will be unable to show the UI. To get around this, we prevent a
    // request from occurring during initialization
    // (`isInitializingStreamProvider` = true). `metamask_getProviderState` is
    // called each time the memState is updated, so eventually we _will_ make
    // this request (`isInitializingStreamProvider` = false), and if the network
    // recovers, the network version will be properly retrieved at that time.
    if (
      networkVersion === undefined &&
      completedOnboarding &&
      !isInitializingStreamProvider
    ) {
      try {
        const result = await networkClient.provider.request({
          method: 'net_version',
        });
        networkVersion = convertNetworkId(result);
      } catch (error) {
        console.error(error);
        networkVersion = null;
      }

      this.deprecatedNetworkVersions[networkClientId] = networkVersion;
    }

    const metadata =
      this.networkController.state.networksMetadata[networkClientId];

    return {
      chainId,
      networkVersion: networkVersion ?? 'loading',
      isConnected: metadata?.status === NetworkStatus.Available,
    };
  }

  //=============================================================================
  // EXPOSED TO THE UI SUBSYSTEM
  //=============================================================================

  /**
   * The metamask-state of the various controllers, made available to the UI
   *
   * @returns {MetaMaskReduxState["metamask"]} status
   */
  getState() {
    const { vault } = this.keyringController.state;
    const isInitialized = Boolean(vault);
    const flatState = this.memStore.getFlatState();

    return {
      isInitialized,
      ...sanitizeUIState(flatState),
    };
  }

  /**
   * Returns an Object containing API Callback Functions.
   * These functions are the interface for the UI.
   * The API object can be transmitted over a stream via JSON-RPC.
   *
   * @returns {object} Object containing API functions.
   */
  getApi() {
    const {
      accountsController,
      addressBookController,
      alertController,
      appStateController,
      nftController,
      nftDetectionController,
      currencyRateController,
      tokenBalancesController,
      tokenDetectionController,
      ensController,
      tokenListController,
      gasFeeController,
      gatorPermissionsController,
      metaMetricsController,
      networkController,
      multichainNetworkController,
      announcementController,
      onboardingController,
      permissionController,
      preferencesController,
      tokensController,
      smartTransactionsController,
      txController,
      backup,
      approvalController,
      phishingController,
      tokenRatesController,
      accountTrackerController,
      // Notification Controllers
      authenticationController,
      userStorageController,
      notificationServicesController,
      notificationServicesPushController,
      deFiPositionsController,
      ///: BEGIN:ONLY_INCLUDE_IF(multichain)
      multichainAssetsRatesController,
      ///: END:ONLY_INCLUDE_IF
    } = this;

    return {
      // etc
      getState: this.getState.bind(this),
      setCurrentCurrency: currencyRateController.setCurrentCurrency.bind(
        currencyRateController,
      ),
      // @deprecated Use setAvatarType instead
      setUseBlockie: preferencesController.setUseBlockie.bind(
        preferencesController,
      ),
      setAvatarType: (avatarType) =>
        preferencesController.setPreference('avatarType', avatarType),
      setUsePhishDetect: preferencesController.setUsePhishDetect.bind(
        preferencesController,
      ),
      setUseMultiAccountBalanceChecker:
        preferencesController.setUseMultiAccountBalanceChecker.bind(
          preferencesController,
        ),
      setUseSafeChainsListValidation:
        preferencesController.setUseSafeChainsListValidation.bind(
          preferencesController,
        ),
      setUseTokenDetection: preferencesController.setUseTokenDetection.bind(
        preferencesController,
      ),
      setUseNftDetection: preferencesController.setUseNftDetection.bind(
        preferencesController,
      ),
      setUse4ByteResolution: preferencesController.setUse4ByteResolution.bind(
        preferencesController,
      ),
      setUseCurrencyRateCheck:
        preferencesController.setUseCurrencyRateCheck.bind(
          preferencesController,
        ),
      setOpenSeaEnabled: preferencesController.setOpenSeaEnabled.bind(
        preferencesController,
      ),
      getProviderConfig: () =>
        getProviderConfig({
          metamask: this.networkController.state,
        }),
      grantPermissionsIncremental:
        this.permissionController.grantPermissionsIncremental.bind(
          this.permissionController,
        ),
      grantPermissions: this.permissionController.grantPermissions.bind(
        this.permissionController,
      ),
      setSecurityAlertsEnabled:
        preferencesController.setSecurityAlertsEnabled.bind(
          preferencesController,
        ),
      ///: BEGIN:ONLY_INCLUDE_IF(keyring-snaps)
      setAddSnapAccountEnabled:
        preferencesController.setAddSnapAccountEnabled.bind(
          preferencesController,
        ),
      ///: END:ONLY_INCLUDE_IF
      ///: BEGIN:ONLY_INCLUDE_IF(build-flask,build-experimental)
      setWatchEthereumAccountEnabled:
        preferencesController.setWatchEthereumAccountEnabled.bind(
          preferencesController,
        ),
      ///: END:ONLY_INCLUDE_IF
      setUseExternalNameSources:
        preferencesController.setUseExternalNameSources.bind(
          preferencesController,
        ),
      setUseTransactionSimulations:
        preferencesController.setUseTransactionSimulations.bind(
          preferencesController,
        ),
      setIpfsGateway: preferencesController.setIpfsGateway.bind(
        preferencesController,
      ),
      setIsIpfsGatewayEnabled:
        preferencesController.setIsIpfsGatewayEnabled.bind(
          preferencesController,
        ),
      setUseAddressBarEnsResolution:
        preferencesController.setUseAddressBarEnsResolution.bind(
          preferencesController,
        ),
      setParticipateInMetaMetrics:
        metaMetricsController.setParticipateInMetaMetrics.bind(
          metaMetricsController,
        ),
      setDataCollectionForMarketing:
        metaMetricsController.setDataCollectionForMarketing.bind(
          metaMetricsController,
        ),
      setMarketingCampaignCookieId:
        metaMetricsController.setMarketingCampaignCookieId.bind(
          metaMetricsController,
        ),
      setCurrentLocale: preferencesController.setCurrentLocale.bind(
        preferencesController,
      ),
      setServiceWorkerKeepAlivePreference:
        preferencesController.setServiceWorkerKeepAlivePreference.bind(
          preferencesController,
        ),
      markPasswordForgotten: this.markPasswordForgotten.bind(this),
      unMarkPasswordForgotten: this.unMarkPasswordForgotten.bind(this),
      getRequestAccountTabIds: this.getRequestAccountTabIds,
      getOpenMetamaskTabsIds: this.getOpenMetamaskTabsIds,
      markNotificationPopupAsAutomaticallyClosed: () =>
        this.notificationManager.markAsAutomaticallyClosed(),
      getCode: this.getCode.bind(this),

      // primary keyring management
      addNewAccount: this.addNewAccount.bind(this),
      getSeedPhrase: this.getSeedPhrase.bind(this),
      resetAccount: this.resetAccount.bind(this),
      removeAccount: this.removeAccount.bind(this),
      importAccountWithStrategy: this.importAccountWithStrategy.bind(this),
      getNextAvailableAccountName:
        accountsController.getNextAvailableAccountName.bind(accountsController),
      ///: BEGIN:ONLY_INCLUDE_IF(keyring-snaps)
      getAccountsBySnapId: (snapId) =>
        getAccountsBySnapId(this.getSnapKeyring.bind(this), snapId),
      ///: END:ONLY_INCLUDE_IF
      checkIsSeedlessPasswordOutdated:
        this.checkIsSeedlessPasswordOutdated.bind(this),
      syncPasswordAndUnlockWallet: this.syncPasswordAndUnlockWallet.bind(this),

      // subscription
      subscriptionsStartPolling: this.subscriptionController.startPolling.bind(
        this.subscriptionController,
      ),
      getSubscriptionsEligibilities:
        this.subscriptionController.getSubscriptionsEligibilities.bind(
          this.subscriptionController,
        ),
      getSubscriptions: this.subscriptionController.getSubscriptions.bind(
        this.subscriptionController,
      ),
      getSubscriptionPricing: this.subscriptionController.getPricing.bind(
        this.subscriptionController,
      ),
      getSubscriptionCryptoApprovalAmount:
        this.subscriptionController.getCryptoApproveTransactionParams.bind(
          this.subscriptionController,
        ),
      cancelSubscription: this.subscriptionController.cancelSubscription.bind(
        this.subscriptionController,
      ),
      unCancelSubscription:
        this.subscriptionController.unCancelSubscription.bind(
          this.subscriptionController,
        ),
      getSubscriptionBillingPortalUrl:
        this.subscriptionController.getBillingPortalUrl.bind(
          this.subscriptionController,
        ),
      startSubscriptionWithCard:
        this.SubscriptionService.startSubscriptionWithCard.bind(
          this.SubscriptionService,
        ),
      updateSubscriptionCardPaymentMethod:
        this.SubscriptionService.updateSubscriptionCardPaymentMethod.bind(
          this.SubscriptionService,
        ),
      startSubscriptionWithCrypto:
        this.subscriptionController.startSubscriptionWithCrypto.bind(
          this.subscriptionController,
        ),
      updateSubscriptionCryptoPaymentMethod:
        this.SubscriptionService.updateSubscriptionCryptoPaymentMethod.bind(
          this.SubscriptionService,
        ),
      submitSubscriptionUserEvents:
        this.subscriptionController.submitUserEvent.bind(
          this.subscriptionController,
        ),

      // hardware wallets
      connectHardware: this.connectHardware.bind(this),
      forgetDevice: this.forgetDevice.bind(this),
      checkHardwareStatus: this.checkHardwareStatus.bind(this),
      unlockHardwareWalletAccount: this.unlockHardwareWalletAccount.bind(this),
      attemptLedgerTransportCreation:
        this.attemptLedgerTransportCreation.bind(this),

      // qr hardware devices
      completeQrCodeScan:
        appStateController.completeQrCodeScan.bind(appStateController),
      cancelQrCodeScan:
        appStateController.cancelQrCodeScan.bind(appStateController),

      // vault management
      submitPassword: this.submitPassword.bind(this),
      verifyPassword: this.verifyPassword.bind(this),

      // network management
      setActiveNetwork: async (id) => {
        // The multichain network controller will proxy the call to the network controller
        // in the case that the ID is an EVM network client ID.
        return await this.multichainNetworkController.setActiveNetwork(id);
      },
      findNetworkClientIdByChainId:
        this.networkController.findNetworkClientIdByChainId.bind(
          this.networkController,
        ),

      // active networks by accounts
      getNetworksWithTransactionActivityByAccounts:
        this.multichainNetworkController.getNetworksWithTransactionActivityByAccounts.bind(
          this.multichainNetworkController,
        ),
      // Avoids returning the promise so that initial call to switch network
      // doesn't block on the network lookup step
      setActiveNetworkConfigurationId: (networkConfigurationId) => {
        this.networkController.setActiveNetwork(networkConfigurationId);
      },
      setNetworkClientIdForDomain: (origin, networkClientId) => {
        return this.selectedNetworkController.setNetworkClientIdForDomain(
          origin,
          networkClientId,
        );
      },
      rollbackToPreviousProvider:
        networkController.rollbackToPreviousProvider.bind(networkController),
      addNetwork: this.networkController.addNetwork.bind(
        this.networkController,
      ),
      updateNetwork: this.networkController.updateNetwork.bind(
        this.networkController,
      ),
      removeNetwork: this.multichainNetworkController.removeNetwork.bind(
        this.multichainNetworkController,
      ),
      getCurrentNetworkEIP1559Compatibility:
        this.networkController.getEIP1559Compatibility.bind(
          this.networkController,
        ),
      getNetworkConfigurationByNetworkClientId:
        this.networkController.getNetworkConfigurationByNetworkClientId.bind(
          this.networkController,
        ),
      // PreferencesController
      setSelectedAddress: (address) => {
        const account = this.accountsController.getAccountByAddress(address);
        if (account) {
          this.accountsController.setSelectedAccount(account.id);
        } else {
          throw new Error(`No account found for address: ${address}`);
        }
      },
      toggleExternalServices: this.toggleExternalServices.bind(this),
      addToken: tokensController.addToken.bind(tokensController),
      updateTokenType: tokensController.updateTokenType.bind(tokensController),
      setFeatureFlag: preferencesController.setFeatureFlag.bind(
        preferencesController,
      ),
      setPreference: preferencesController.setPreference.bind(
        preferencesController,
      ),

      addKnownMethodData: preferencesController.addKnownMethodData.bind(
        preferencesController,
      ),
      setDismissSeedBackUpReminder:
        preferencesController.setDismissSeedBackUpReminder.bind(
          preferencesController,
        ),
      setOverrideContentSecurityPolicyHeader:
        preferencesController.setOverrideContentSecurityPolicyHeader.bind(
          preferencesController,
        ),
      setAdvancedGasFee: preferencesController.setAdvancedGasFee.bind(
        preferencesController,
      ),
      setTheme: preferencesController.setTheme.bind(preferencesController),
      ///: BEGIN:ONLY_INCLUDE_IF(keyring-snaps)
      setSnapsAddSnapAccountModalDismissed:
        preferencesController.setSnapsAddSnapAccountModalDismissed.bind(
          preferencesController,
        ),
      ///: END:ONLY_INCLUDE_IF

      setManageInstitutionalWallets:
        preferencesController.setManageInstitutionalWallets.bind(
          preferencesController,
        ),

      // AccountsController
      setSelectedInternalAccount: (id) => {
        const account = this.accountsController.getAccount(id);
        if (account) {
          this.accountsController.setSelectedAccount(id);
        }
      },

      setAccountName:
        accountsController.setAccountName.bind(accountsController),

      setAccountLabel: (address, label) => {
        const account = this.accountsController.getAccountByAddress(address);
        if (account === undefined) {
          throw new Error(`No account found for address: ${address}`);
        }
        this.accountsController.setAccountName(account.id, label);
      },

      // AccountTreeController
      setSelectedMultichainAccount: (accountGroupId) => {
        this.accountTreeController.setSelectedAccountGroup(accountGroupId);
      },
      setAccountGroupName: (accountGroupId, accountGroupName) => {
        this.accountTreeController.setAccountGroupName(
          accountGroupId,
          accountGroupName,
        );
      },
      setAccountGroupPinned:
        this.accountTreeController.setAccountGroupPinned.bind(this),
      setAccountGroupHidden:
        this.accountTreeController.setAccountGroupHidden.bind(this),
      syncAccountTreeWithUserStorage: async () => {
        ///: BEGIN:ONLY_INCLUDE_IF(keyring-snaps)
        await this.getSnapKeyring();
        ///: END:ONLY_INCLUDE_IF
        await this.accountTreeController.syncWithUserStorage();
      },

      // MultichainAccountService
      createNextMultichainAccountGroup: async (walletId) => {
        await this.multichainAccountService.createNextMultichainAccountGroup({
          entropySource: walletId,
        });
      },

      alignMultichainWallets: async () => {
        if (this.multichainAccountService) {
          await this.multichainAccountService.alignWallets();
        }
      },

      // AssetsContractController
      getTokenStandardAndDetails: this.getTokenStandardAndDetails.bind(this),
      getTokenSymbol: this.getTokenSymbol.bind(this),
      getTokenStandardAndDetailsByChain:
        this.getTokenStandardAndDetailsByChain.bind(this),
      getERC1155BalanceOf:
        this.assetsContractController.getERC1155BalanceOf.bind(
          this.assetsContractController,
        ),

      // NftController
      addNft: nftController.addNft.bind(nftController),

      addNftVerifyOwnership:
        nftController.addNftVerifyOwnership.bind(nftController),

      removeAndIgnoreNft: nftController.removeAndIgnoreNft.bind(nftController),

      removeNft: nftController.removeNft.bind(nftController),

      checkAndUpdateAllNftsOwnershipStatus:
        nftController.checkAndUpdateAllNftsOwnershipStatus.bind(nftController),

      checkAndUpdateSingleNftOwnershipStatus:
        nftController.checkAndUpdateSingleNftOwnershipStatus.bind(
          nftController,
        ),

      getNFTContractInfo: nftController.getNFTContractInfo.bind(nftController),

      isNftOwner: nftController.isNftOwner.bind(nftController),

      // AddressController
      setAddressBook: addressBookController.set.bind(addressBookController),
      removeFromAddressBook: addressBookController.delete.bind(
        addressBookController,
      ),

      // AppStateController
      setLastActiveTime:
        appStateController.setLastActiveTime.bind(appStateController),
      setCurrentExtensionPopupId:
        appStateController.setCurrentExtensionPopupId.bind(appStateController),
      setDefaultHomeActiveTabName:
        appStateController.setDefaultHomeActiveTabName.bind(appStateController),
      setConnectedStatusPopoverHasBeenShown:
        appStateController.setConnectedStatusPopoverHasBeenShown.bind(
          appStateController,
        ),
      setRecoveryPhraseReminderHasBeenShown:
        appStateController.setRecoveryPhraseReminderHasBeenShown.bind(
          appStateController,
        ),
      setRecoveryPhraseReminderLastShown:
        appStateController.setRecoveryPhraseReminderLastShown.bind(
          appStateController,
        ),
      setTermsOfUseLastAgreed:
        appStateController.setTermsOfUseLastAgreed.bind(appStateController),
      setSurveyLinkLastClickedOrClosed:
        appStateController.setSurveyLinkLastClickedOrClosed.bind(
          appStateController,
        ),
      setOnboardingDate:
        appStateController.setOnboardingDate.bind(appStateController),
      setLastViewedUserSurvey:
        appStateController.setLastViewedUserSurvey.bind(appStateController),
      setRampCardClosed:
        appStateController.setRampCardClosed.bind(appStateController),
      setNewPrivacyPolicyToastClickedOrClosed:
        appStateController.setNewPrivacyPolicyToastClickedOrClosed.bind(
          appStateController,
        ),
      setNewPrivacyPolicyToastShownDate:
        appStateController.setNewPrivacyPolicyToastShownDate.bind(
          appStateController,
        ),
      setSnapsInstallPrivacyWarningShownStatus:
        appStateController.setSnapsInstallPrivacyWarningShownStatus.bind(
          appStateController,
        ),
      setOutdatedBrowserWarningLastShown:
        appStateController.setOutdatedBrowserWarningLastShown.bind(
          appStateController,
        ),
      setIsUpdateAvailable:
        appStateController.setIsUpdateAvailable.bind(appStateController),
      setUpdateModalLastDismissedAt:
        appStateController.setUpdateModalLastDismissedAt.bind(
          appStateController,
        ),
      setLastUpdatedAt:
        appStateController.setLastUpdatedAt.bind(appStateController),
      setShowTestnetMessageInDropdown:
        appStateController.setShowTestnetMessageInDropdown.bind(
          appStateController,
        ),
      setShowBetaHeader:
        appStateController.setShowBetaHeader.bind(appStateController),
      setShowPermissionsTour:
        appStateController.setShowPermissionsTour.bind(appStateController),
      setShowAccountBanner:
        appStateController.setShowAccountBanner.bind(appStateController),
      setProductTour:
        appStateController.setProductTour.bind(appStateController),
      setShowNetworkBanner:
        appStateController.setShowNetworkBanner.bind(appStateController),
      updateNftDropDownState:
        appStateController.updateNftDropDownState.bind(appStateController),
      getLastInteractedConfirmationInfo:
        appStateController.getLastInteractedConfirmationInfo.bind(
          appStateController,
        ),
      setLastInteractedConfirmationInfo:
        appStateController.setLastInteractedConfirmationInfo.bind(
          appStateController,
        ),
      updateSlides: appStateController.updateSlides.bind(appStateController),
      removeSlide: appStateController.removeSlide.bind(appStateController),
      setEnableEnforcedSimulations:
        appStateController.setEnableEnforcedSimulations.bind(
          appStateController,
        ),
      setEnableEnforcedSimulationsForTransaction:
        appStateController.setEnableEnforcedSimulationsForTransaction.bind(
          appStateController,
        ),
      setEnforcedSimulationsSlippageForTransaction:
        appStateController.setEnforcedSimulationsSlippageForTransaction.bind(
          appStateController,
        ),
      setHasShownMultichainAccountsIntroModal:
        appStateController.setHasShownMultichainAccountsIntroModal.bind(
          appStateController,
        ),
      updateNetworkConnectionBanner:
        appStateController.updateNetworkConnectionBanner.bind(
          appStateController,
        ),
      setShowShieldEntryModalOnce:
        appStateController.setShowShieldEntryModalOnce.bind(appStateController),
      setShieldPausedToastLastClickedOrClosed:
        appStateController.setShieldPausedToastLastClickedOrClosed.bind(
          appStateController,
        ),
      setShieldEndingToastLastClickedOrClosed:
        appStateController.setShieldEndingToastLastClickedOrClosed.bind(
          appStateController,
        ),

      // EnsController
      tryReverseResolveAddress:
        ensController.reverseResolveAddress.bind(ensController),

      // OAuthService
      startOAuthLogin: this.oauthService.startOAuthLogin.bind(
        this.oauthService,
      ),
      setMarketingConsent: this.oauthService.setMarketingConsent.bind(
        this.oauthService,
      ),
      getMarketingConsent: this.oauthService.getMarketingConsent.bind(
        this.oauthService,
      ),

      // SeedlessOnboardingController
      authenticate: this.seedlessOnboardingController.authenticate.bind(
        this.seedlessOnboardingController,
      ),
      resetOAuthLoginState: this.seedlessOnboardingController.clearState.bind(
        this.seedlessOnboardingController,
      ),
      createSeedPhraseBackup: this.createSeedPhraseBackup.bind(this),
      storeKeyringEncryptionKey:
        this.seedlessOnboardingController.storeKeyringEncryptionKey.bind(
          this.seedlessOnboardingController,
        ),
      restoreSocialBackupAndGetSeedPhrase:
        this.restoreSocialBackupAndGetSeedPhrase.bind(this),
      syncSeedPhrases: this.syncSeedPhrases.bind(this),
      changePassword: this.changePassword.bind(this),

      // GatorPermissionsController
      fetchAndUpdateGatorPermissions:
        gatorPermissionsController.fetchAndUpdateGatorPermissions.bind(
          gatorPermissionsController,
        ),

      // KeyringController
      setLocked: this.setLocked.bind(this),
      createNewVaultAndKeychain: this.createNewVaultAndKeychain.bind(this),
      createNewVaultAndRestore: this.createNewVaultAndRestore.bind(this),
      generateNewMnemonicAndAddToVault:
        this.generateNewMnemonicAndAddToVault.bind(this),
      importMnemonicToVault: this.importMnemonicToVault.bind(this),
      exportAccount: this.exportAccount.bind(this),

      // txController
      updateTransaction: txController.updateTransaction.bind(txController),
      approveTransactionsWithSameNonce:
        txController.approveTransactionsWithSameNonce.bind(txController),
      createCancelTransaction: this.createCancelTransaction.bind(this),
      createSpeedUpTransaction: this.createSpeedUpTransaction.bind(this),
      estimateGas: this.estimateGas.bind(this),
      estimateGasFee: txController.estimateGasFee.bind(txController),
      getNextNonce: this.getNextNonce.bind(this),
      addTransaction: (transactionParams, transactionOptions) =>
        addTransaction(
          this.getAddTransactionRequest({
            transactionParams,
            transactionOptions,
            waitForSubmit: false,
          }),
        ),
      addTransactionAndWaitForPublish: (
        transactionParams,
        transactionOptions,
      ) =>
        addTransaction(
          this.getAddTransactionRequest({
            transactionParams,
            transactionOptions,
            waitForSubmit: true,
          }),
        ),
      createTransactionEventFragment:
        createTransactionEventFragmentWithTxId.bind(
          null,
          this.getTransactionMetricsRequest(),
        ),
      setTransactionActive:
        txController.setTransactionActive.bind(txController),
      // decryptMessageController
      decryptMessage: this.decryptMessageController.decryptMessage.bind(
        this.decryptMessageController,
      ),
      decryptMessageInline:
        this.decryptMessageController.decryptMessageInline.bind(
          this.decryptMessageController,
        ),
      cancelDecryptMessage:
        this.decryptMessageController.cancelDecryptMessage.bind(
          this.decryptMessageController,
        ),

      // EncryptionPublicKeyController
      encryptionPublicKey:
        this.encryptionPublicKeyController.encryptionPublicKey.bind(
          this.encryptionPublicKeyController,
        ),
      cancelEncryptionPublicKey:
        this.encryptionPublicKeyController.cancelEncryptionPublicKey.bind(
          this.encryptionPublicKeyController,
        ),

      // onboarding controller
      setSeedPhraseBackedUp:
        onboardingController.setSeedPhraseBackedUp.bind(onboardingController),
      completeOnboarding:
        onboardingController.completeOnboarding.bind(onboardingController),
      setFirstTimeFlowType:
        onboardingController.setFirstTimeFlowType.bind(onboardingController),

      // alert controller
      setAlertEnabledness:
        alertController.setAlertEnabledness.bind(alertController),
      setUnconnectedAccountAlertShown:
        alertController.setUnconnectedAccountAlertShown.bind(alertController),
      setWeb3ShimUsageAlertDismissed:
        alertController.setWeb3ShimUsageAlertDismissed.bind(alertController),

      // permissions
      removePermissionsFor: this.removePermissionsFor,
      approvePermissionsRequest: this.acceptPermissionsRequest,
      rejectPermissionsRequest: this.rejectPermissionsRequest,
      ...getPermissionBackgroundApiMethods({
        permissionController,
        approvalController,
        accountsController,
        networkController,
        multichainNetworkController,
      }),

      // snaps
      disableSnap: this.controllerMessenger.call.bind(
        this.controllerMessenger,
        'SnapController:disable',
      ),
      enableSnap: this.controllerMessenger.call.bind(
        this.controllerMessenger,
        'SnapController:enable',
      ),
      updateSnap: (origin, requestedSnaps) => {
        // We deliberately do not await this promise as that would mean waiting for the update to complete
        // Instead we return null to signal to the UI that it is safe to redirect to the update flow
        this.controllerMessenger.call(
          'SnapController:install',
          origin,
          requestedSnaps,
        );
        return null;
      },
      removeSnap: this.controllerMessenger.call.bind(
        this.controllerMessenger,
        'SnapController:remove',
      ),
      handleSnapRequest: this.handleSnapRequest.bind(this),
      revokeDynamicSnapPermissions: this.controllerMessenger.call.bind(
        this.controllerMessenger,
        'SnapController:revokeDynamicPermissions',
      ),
      disconnectOriginFromSnap: this.controllerMessenger.call.bind(
        this.controllerMessenger,
        'SnapController:disconnectOrigin',
      ),
      updateNetworksList: this.updateNetworksList.bind(this),
      updateAccountsList: this.updateAccountsList.bind(this),
      setEnabledNetworks: this.setEnabledNetworks.bind(this),
      setEnabledAllPopularNetworks:
        this.setEnabledAllPopularNetworks.bind(this),
      updateHiddenAccountsList: this.updateHiddenAccountsList.bind(this),
      getPhishingResult: async (website) => {
        await phishingController.maybeUpdateState();

        return phishingController.test(website);
      },
      deleteInterface: this.controllerMessenger.call.bind(
        this.controllerMessenger,
        'SnapInterfaceController:deleteInterface',
      ),
      updateInterfaceState: this.controllerMessenger.call.bind(
        this.controllerMessenger,
        'SnapInterfaceController:updateInterfaceState',
      ),

      // swaps
      fetchAndSetQuotes: this.controllerMessenger.call.bind(
        this.controllerMessenger,
        'SwapsController:fetchAndSetQuotes',
      ),
      setSelectedQuoteAggId: this.controllerMessenger.call.bind(
        this.controllerMessenger,
        'SwapsController:setSelectedQuoteAggId',
      ),
      resetSwapsState: this.controllerMessenger.call.bind(
        this.controllerMessenger,
        'SwapsController:resetSwapsState',
      ),
      setSwapsTokens: this.controllerMessenger.call.bind(
        this.controllerMessenger,
        'SwapsController:setSwapsTokens',
      ),
      clearSwapsQuotes: this.controllerMessenger.call.bind(
        this.controllerMessenger,
        'SwapsController:clearSwapsQuotes',
      ),
      setApproveTxId: this.controllerMessenger.call.bind(
        this.controllerMessenger,
        'SwapsController:setApproveTxId',
      ),
      setTradeTxId: this.controllerMessenger.call.bind(
        this.controllerMessenger,
        'SwapsController:setTradeTxId',
      ),
      setSwapsTxGasPrice: this.controllerMessenger.call.bind(
        this.controllerMessenger,
        'SwapsController:setSwapsTxGasPrice',
      ),
      setSwapsTxGasLimit: this.controllerMessenger.call.bind(
        this.controllerMessenger,
        'SwapsController:setSwapsTxGasLimit',
      ),
      setSwapsTxMaxFeePerGas: this.controllerMessenger.call.bind(
        this.controllerMessenger,
        'SwapsController:setSwapsTxMaxFeePerGas',
      ),
      setSwapsTxMaxFeePriorityPerGas: this.controllerMessenger.call.bind(
        this.controllerMessenger,
        'SwapsController:setSwapsTxMaxFeePriorityPerGas',
      ),
      safeRefetchQuotes: this.controllerMessenger.call.bind(
        this.controllerMessenger,
        'SwapsController:safeRefetchQuotes',
      ),
      stopPollingForQuotes: this.controllerMessenger.call.bind(
        this.controllerMessenger,
        'SwapsController:stopPollingForQuotes',
      ),
      setBackgroundSwapRouteState: this.controllerMessenger.call.bind(
        this.controllerMessenger,
        'SwapsController:setBackgroundSwapRouteState',
      ),
      resetPostFetchState: this.controllerMessenger.call.bind(
        this.controllerMessenger,
        'SwapsController:resetPostFetchState',
      ),
      setSwapsErrorKey: this.controllerMessenger.call.bind(
        this.controllerMessenger,
        'SwapsController:setSwapsErrorKey',
      ),
      setInitialGasEstimate: this.controllerMessenger.call.bind(
        this.controllerMessenger,
        'SwapsController:setInitialGasEstimate',
      ),
      setCustomApproveTxData: this.controllerMessenger.call.bind(
        this.controllerMessenger,
        'SwapsController:setCustomApproveTxData',
      ),
      setSwapsLiveness: this.controllerMessenger.call.bind(
        this.controllerMessenger,
        'SwapsController:setSwapsLiveness',
      ),
      setSwapsFeatureFlags: this.controllerMessenger.call.bind(
        this.controllerMessenger,
        'SwapsController:setSwapsFeatureFlags',
      ),
      setSwapsUserFeeLevel: this.controllerMessenger.call.bind(
        this.controllerMessenger,
        'SwapsController:setSwapsUserFeeLevel',
      ),
      setSwapsQuotesPollingLimitEnabled: this.controllerMessenger.call.bind(
        this.controllerMessenger,
        'SwapsController:setSwapsQuotesPollingLimitEnabled',
      ),

      // Bridge
      [BridgeBackgroundAction.RESET_STATE]: this.controllerMessenger.call.bind(
        this.controllerMessenger,
        `${BRIDGE_CONTROLLER_NAME}:${BridgeBackgroundAction.RESET_STATE}`,
      ),
      [BridgeUserAction.UPDATE_QUOTE_PARAMS]:
        this.controllerMessenger.call.bind(
          this.controllerMessenger,
          `${BRIDGE_CONTROLLER_NAME}:${BridgeUserAction.UPDATE_QUOTE_PARAMS}`,
        ),
      [BridgeBackgroundAction.TRACK_METAMETRICS_EVENT]:
        this.controllerMessenger.call.bind(
          this.controllerMessenger,
          `${BRIDGE_CONTROLLER_NAME}:${BridgeBackgroundAction.TRACK_METAMETRICS_EVENT}`,
        ),

      // Bridge Tx submission
      [BridgeStatusAction.SUBMIT_TX]: this.controllerMessenger.call.bind(
        this.controllerMessenger,
        `${BRIDGE_STATUS_CONTROLLER_NAME}:${BridgeStatusAction.SUBMIT_TX}`,
      ),

      // Smart Transactions
      fetchSmartTransactionFees: smartTransactionsController.getFees.bind(
        smartTransactionsController,
      ),
      clearSmartTransactionFees: smartTransactionsController.clearFees.bind(
        smartTransactionsController,
      ),
      submitSignedTransactions:
        smartTransactionsController.submitSignedTransactions.bind(
          smartTransactionsController,
        ),
      cancelSmartTransaction:
        smartTransactionsController.cancelSmartTransaction.bind(
          smartTransactionsController,
        ),
      fetchSmartTransactionsLiveness:
        smartTransactionsController.fetchLiveness.bind(
          smartTransactionsController,
        ),
      updateSmartTransaction:
        smartTransactionsController.updateSmartTransaction.bind(
          smartTransactionsController,
        ),
      setStatusRefreshInterval:
        smartTransactionsController.setStatusRefreshInterval.bind(
          smartTransactionsController,
        ),

      // MetaMetrics
      trackMetaMetricsEvent: metaMetricsController.trackEvent.bind(
        metaMetricsController,
      ),
      trackMetaMetricsPage: metaMetricsController.trackPage.bind(
        metaMetricsController,
      ),
      createEventFragment: metaMetricsController.createEventFragment.bind(
        metaMetricsController,
      ),
      updateEventFragment: metaMetricsController.updateEventFragment.bind(
        metaMetricsController,
      ),
      finalizeEventFragment: metaMetricsController.finalizeEventFragment.bind(
        metaMetricsController,
      ),
      trackInsightSnapView: this.trackInsightSnapView.bind(this),

      // MetaMetrics buffering for onboarding
      addEventBeforeMetricsOptIn:
        metaMetricsController.addEventBeforeMetricsOptIn.bind(
          metaMetricsController,
        ),

      // Buffered Trace API that checks consent and handles buffering/immediate execution
      bufferedTrace: metaMetricsController.bufferedTrace.bind(
        metaMetricsController,
      ),
      bufferedEndTrace: metaMetricsController.bufferedEndTrace.bind(
        metaMetricsController,
      ),

      // ApprovalController
      rejectAllPendingApprovals: this.rejectAllPendingApprovals.bind(this),
      rejectPendingApproval: this.rejectPendingApproval,
      requestUserApproval:
        approvalController.addAndShowApprovalRequest.bind(approvalController),
      resolvePendingApproval: this.resolvePendingApproval,

      // Notifications
      resetViewedNotifications: announcementController.resetViewed.bind(
        announcementController,
      ),
      updateViewedNotifications: announcementController.updateViewed.bind(
        announcementController,
      ),

      // CurrencyRateController
      currencyRateStartPolling: currencyRateController.startPolling.bind(
        currencyRateController,
      ),
      currencyRateStopPollingByPollingToken:
        currencyRateController.stopPollingByPollingToken.bind(
          currencyRateController,
        ),
      ///: BEGIN:ONLY_INCLUDE_IF(multichain)
      multichainAssetsRatesStartPolling:
        multichainAssetsRatesController.startPolling.bind(
          multichainAssetsRatesController,
        ),
      multichainAssetsRatesStopPollingByPollingToken:
        multichainAssetsRatesController.stopPollingByPollingToken.bind(
          multichainAssetsRatesController,
        ),
      ///: END:ONLY_INCLUDE_IF

      tokenRatesStartPolling:
        tokenRatesController.startPolling.bind(tokenRatesController),
      tokenRatesStopPollingByPollingToken:
        tokenRatesController.stopPollingByPollingToken.bind(
          tokenRatesController,
        ),
      accountTrackerStartPolling:
        accountTrackerController.startPollingByNetworkClientId.bind(
          accountTrackerController,
        ),
      accountTrackerStopPollingByPollingToken:
        accountTrackerController.stopPollingByPollingToken.bind(
          accountTrackerController,
        ),

      tokenDetectionStartPolling: tokenDetectionController.startPolling.bind(
        tokenDetectionController,
      ),
      tokenDetectionStopPollingByPollingToken:
        tokenDetectionController.stopPollingByPollingToken.bind(
          tokenDetectionController,
        ),

      tokenListStartPolling:
        tokenListController.startPolling.bind(tokenListController),
      tokenListStopPollingByPollingToken:
        tokenListController.stopPollingByPollingToken.bind(tokenListController),

      tokenBalancesStartPolling: tokenBalancesController.startPolling.bind(
        tokenBalancesController,
      ),
      tokenBalancesStopPollingByPollingToken:
        tokenBalancesController.stopPollingByPollingToken.bind(
          tokenBalancesController,
        ),

      updateBalances: tokenBalancesController.updateBalances.bind(
        tokenBalancesController,
      ),

      deFiStartPolling: deFiPositionsController.startPolling.bind(
        deFiPositionsController,
      ),
      deFiStopPolling: deFiPositionsController.stopPollingByPollingToken.bind(
        deFiPositionsController,
      ),

      // GasFeeController
      gasFeeStartPolling: gasFeeController.startPolling.bind(gasFeeController),
      gasFeeStopPollingByPollingToken:
        gasFeeController.stopPollingByPollingToken.bind(gasFeeController),

      getGasFeeTimeEstimate:
        gasFeeController.getTimeEstimate.bind(gasFeeController),

      addPollingTokenToAppState:
        appStateController.addPollingToken.bind(appStateController),

      removePollingTokenFromAppState:
        appStateController.removePollingToken.bind(appStateController),

      updateThrottledOriginState:
        appStateController.updateThrottledOriginState.bind(appStateController),

      // Backup
      backupUserData: backup.backupUserData.bind(backup),
      restoreUserData: backup.restoreUserData.bind(backup),

      // TokenDetectionController
      detectTokens: tokenDetectionController.detectTokens.bind(
        tokenDetectionController,
      ),

      // MultichainAssetsRatesController
      fetchHistoricalPricesForAsset: (...args) =>
        this.multichainAssetsRatesController.fetchHistoricalPricesForAsset(
          ...args,
        ),

      // DetectCollectibleController
      detectNfts: nftDetectionController.detectNfts.bind(
        nftDetectionController,
      ),

      /** Token Detection V2 */
      addDetectedTokens:
        tokensController.addDetectedTokens.bind(tokensController),
      addImportedTokens: tokensController.addTokens.bind(tokensController),
      ignoreTokens: tokensController.ignoreTokens.bind(tokensController),
      getBalancesInSingleCall: (...args) =>
        this.assetsContractController.getBalancesInSingleCall(...args),

      // Authentication Controller
      performSignIn: authenticationController.performSignIn.bind(
        authenticationController,
      ),
      performSignOut: authenticationController.performSignOut.bind(
        authenticationController,
      ),
      getUserProfileLineage:
        authenticationController.getUserProfileLineage.bind(
          authenticationController,
        ),
      getBearerToken: authenticationController.getBearerToken.bind(
        authenticationController,
      ),

      // UserStorageController
      setIsBackupAndSyncFeatureEnabled:
        userStorageController.setIsBackupAndSyncFeatureEnabled.bind(
          userStorageController,
        ),
      deleteAccountSyncingDataFromUserStorage:
        userStorageController.performDeleteStorageAllFeatureEntries.bind(
          userStorageController,
        ),
      syncContactsWithUserStorage:
        userStorageController.syncContactsWithUserStorage.bind(
          userStorageController,
        ),
      // NotificationServicesController
      checkAccountsPresence:
        notificationServicesController.checkAccountsPresence.bind(
          notificationServicesController,
        ),
      createOnChainTriggers:
        notificationServicesController.createOnChainTriggers.bind(
          notificationServicesController,
        ),
      disableAccounts: notificationServicesController.disableAccounts.bind(
        notificationServicesController,
      ),
      enableAccounts: notificationServicesController.enableAccounts.bind(
        notificationServicesController,
      ),
      fetchAndUpdateMetamaskNotifications:
        notificationServicesController.fetchAndUpdateMetamaskNotifications.bind(
          notificationServicesController,
        ),
      deleteNotificationsById:
        notificationServicesController.deleteNotificationsById.bind(
          notificationServicesController,
        ),
      getNotificationsByType:
        notificationServicesController.getNotificationsByType.bind(
          notificationServicesController,
        ),
      markMetamaskNotificationsAsRead:
        notificationServicesController.markMetamaskNotificationsAsRead.bind(
          notificationServicesController,
        ),
      setFeatureAnnouncementsEnabled:
        notificationServicesController.setFeatureAnnouncementsEnabled.bind(
          notificationServicesController,
        ),
      enablePushNotifications:
        notificationServicesPushController.enablePushNotifications.bind(
          notificationServicesPushController,
        ),
      disablePushNotifications:
        notificationServicesPushController.disablePushNotifications.bind(
          notificationServicesPushController,
        ),
      enableMetamaskNotifications:
        notificationServicesController.enableMetamaskNotifications.bind(
          notificationServicesController,
        ),
      disableMetamaskNotifications:
        notificationServicesController.disableNotificationServices.bind(
          notificationServicesController,
        ),

      // Testing
      throwTestError: this.throwTestError.bind(this),
      captureTestError: this.captureTestError.bind(this),

      // NameController
      updateProposedNames: this.nameController.updateProposedNames.bind(
        this.nameController,
      ),
      setName: this.nameController.setName.bind(this.nameController),

      ///: BEGIN:ONLY_INCLUDE_IF(keyring-snaps)
      // SnapKeyring
      createSnapAccount: async (snapId, options, internalOptions) => {
        // NOTE: We should probably start using `withKeyring` with `createIfMissing: true`
        // in this case.
        const keyring = await this.getSnapKeyring();

        return await keyring.createAccount(snapId, options, internalOptions);
      },
      ///: END:ONLY_INCLUDE_IF

      ///: BEGIN:ONLY_INCLUDE_IF(multichain)
      // MultichainBalancesController
      multichainUpdateBalance: (accountId) =>
        this.multichainBalancesController.updateBalance(accountId),

      // MultichainTransactionsController
      multichainUpdateTransactions: (accountId) =>
        this.multichainTransactionsController.updateTransactionsForAccount(
          accountId,
        ),
      ///: END:ONLY_INCLUDE_IF
      // Transaction Decode
      decodeTransactionData: (request) =>
        decodeTransactionData({
          ...request,
          provider: this.provider,
        }),
      // metrics data deleteion
      createMetaMetricsDataDeletionTask:
        this.metaMetricsDataDeletionController.createMetaMetricsDataDeletionTask.bind(
          this.metaMetricsDataDeletionController,
        ),
      updateDataDeletionTaskStatus:
        this.metaMetricsDataDeletionController.updateDataDeletionTaskStatus.bind(
          this.metaMetricsDataDeletionController,
        ),

      // Other
      endTrace,
      isRelaySupported,
      isSendBundleSupported,
      openUpdateTabAndReload: () =>
        openUpdateTabAndReload(this.requestSafeReload.bind(this)),
      requestSafeReload: this.requestSafeReload.bind(this),
      applyTransactionContainersExisting: (transactionId, containerTypes) =>
        applyTransactionContainersExisting({
          containerTypes,
          messenger: this.controllerMessenger,
          transactionId,
          updateEditableParams: this.txController.updateEditableParams.bind(
            this.txController,
          ),
        }),
      lookupSelectedNetworks: this.lookupSelectedNetworks.bind(this),
    };
  }

  rejectOriginPendingApprovals(origin) {
    const deleteInterface = (id) =>
      this.controllerMessenger.call(
        'SnapInterfaceController:deleteInterface',
        id,
      );

    rejectOriginApprovals({
      approvalController: this.approvalController,
      deleteInterface,
      origin,
    });
  }

  async exportAccount(address, password) {
    await this.verifyPassword(password);
    return this.keyringController.exportAccount(password, address);
  }

  async getTokenStandardAndDetails(address, userAddress, tokenId) {
    const currentChainId = this.#getGlobalChainId();

    const { tokensChainsCache } = this.tokenListController.state;
    const tokenList = tokensChainsCache?.[currentChainId]?.data || {};
    const { allTokens } = this.tokensController.state;

    const tokens = allTokens?.[currentChainId]?.[userAddress] || [];

    const staticTokenListDetails =
      STATIC_MAINNET_TOKEN_LIST[address?.toLowerCase()] || {};
    const tokenListDetails = tokenList[address?.toLowerCase()] || {};
    const userDefinedTokenDetails =
      tokens.find(({ address: _address }) =>
        isEqualCaseInsensitive(_address, address),
      ) || {};

    const tokenDetails = {
      ...staticTokenListDetails,
      ...tokenListDetails,
      ...userDefinedTokenDetails,
    };

    // boolean to check if the token is an ERC20
    const tokenDetailsStandardIsERC20 =
      isEqualCaseInsensitive(tokenDetails.standard, TokenStandard.ERC20) ||
      tokenDetails.erc20 === true;

    // boolean to check if the token is an NFT
    const noEvidenceThatTokenIsAnNFT =
      !tokenId &&
      !isEqualCaseInsensitive(tokenDetails.standard, TokenStandard.ERC1155) &&
      !isEqualCaseInsensitive(tokenDetails.standard, TokenStandard.ERC721) &&
      !tokenDetails.erc721;

    // boolean to check if the token is an ERC20 like
    const otherDetailsAreERC20Like =
      tokenDetails.decimals !== undefined && tokenDetails.symbol;

    // boolean to check if the token can be treated as an ERC20
    const tokenCanBeTreatedAsAnERC20 =
      tokenDetailsStandardIsERC20 ||
      (noEvidenceThatTokenIsAnNFT && otherDetailsAreERC20Like);

    let details;
    if (tokenCanBeTreatedAsAnERC20) {
      try {
        const balance = userAddress
          ? await fetchTokenBalance(address, userAddress, this.provider)
          : undefined;

        details = {
          address,
          balance,
          standard: TokenStandard.ERC20,
          decimals: tokenDetails.decimals,
          symbol: tokenDetails.symbol,
        };
      } catch (e) {
        // If the `fetchTokenBalance` call failed, `details` remains undefined, and we
        // fall back to the below `assetsContractController.getTokenStandardAndDetails` call
        log.warn(`Failed to get token balance. Error: ${e}`);
      }
    }

    // `details`` will be undefined if `tokenCanBeTreatedAsAnERC20`` is false,
    // or if it is true but the `fetchTokenBalance`` call failed. In either case, we should
    // attempt to retrieve details from `assetsContractController.getTokenStandardAndDetails`
    if (details === undefined) {
      try {
        details =
          await this.assetsContractController.getTokenStandardAndDetails(
            address,
            userAddress,
            tokenId,
          );
      } catch (e) {
        log.warn(`Failed to get token standard and details. Error: ${e}`);
      }
    }

    if (details) {
      const tokenDetailsStandardIsERC1155 = isEqualCaseInsensitive(
        details.standard,
        TokenStandard.ERC1155,
      );

      if (tokenDetailsStandardIsERC1155) {
        try {
          const balance = await fetchERC1155Balance(
            address,
            userAddress,
            tokenId,
            this.provider,
          );

          const balanceToUse = balance?._hex
            ? parseInt(balance._hex, 16).toString()
            : null;

          details = {
            ...details,
            balance: balanceToUse,
          };
        } catch (e) {
          // If the `fetchTokenBalance` call failed, `details` remains undefined, and we
          // fall back to the below `assetsContractController.getTokenStandardAndDetails` call
          log.warn('Failed to get token balance. Error:', e);
        }
      }
    }

    return {
      ...details,
      decimals: details?.decimals?.toString(10),
      balance: details?.balance?.toString(10),
    };
  }

  async getTokenStandardAndDetailsByChain(
    address,
    userAddress,
    tokenId,
    chainId,
  ) {
    const { tokensChainsCache } = this.tokenListController.state;
    const tokenList = tokensChainsCache?.[chainId]?.data || {};

    const { allTokens } = this.tokensController.state;
    const selectedAccount = this.accountsController.getSelectedAccount();
    const tokens = allTokens?.[chainId]?.[selectedAccount.address] || [];

    let staticTokenListDetails = {};
    if (chainId === CHAIN_IDS.MAINNET) {
      staticTokenListDetails =
        STATIC_MAINNET_TOKEN_LIST[address?.toLowerCase()] || {};
    }

    const tokenListDetails = tokenList[address?.toLowerCase()] || {};
    const userDefinedTokenDetails =
      tokens.find(({ address: _address }) =>
        isEqualCaseInsensitive(_address, address),
      ) || {};
    const tokenDetails = {
      ...staticTokenListDetails,
      ...tokenListDetails,
      ...userDefinedTokenDetails,
    };

    const tokenDetailsStandardIsERC20 =
      isEqualCaseInsensitive(tokenDetails.standard, TokenStandard.ERC20) ||
      tokenDetails.erc20 === true;

    const noEvidenceThatTokenIsAnNFT =
      !tokenId &&
      !isEqualCaseInsensitive(tokenDetails.standard, TokenStandard.ERC1155) &&
      !isEqualCaseInsensitive(tokenDetails.standard, TokenStandard.ERC721) &&
      !tokenDetails.erc721;

    const otherDetailsAreERC20Like =
      tokenDetails.decimals !== undefined && tokenDetails.symbol;

    // boolean to check if the token can be treated as an ERC20
    const tokenCanBeTreatedAsAnERC20 =
      tokenDetailsStandardIsERC20 ||
      (noEvidenceThatTokenIsAnNFT && otherDetailsAreERC20Like);

    let details;
    if (tokenCanBeTreatedAsAnERC20) {
      try {
        let balance = 0;
        if (this.#getGlobalChainId() === chainId) {
          balance = await fetchTokenBalance(
            address,
            userAddress,
            this.provider,
          );
        }

        details = {
          address,
          balance,
          standard: TokenStandard.ERC20,
          decimals: tokenDetails.decimals,
          symbol: tokenDetails.symbol,
        };
      } catch (e) {
        // If the `fetchTokenBalance` call failed, `details` remains undefined, and we
        // fall back to the below `assetsContractController.getTokenStandardAndDetails` call
        log.warn(`Failed to get token balance. Error: ${e}`);
      }
    }

    // `details`` will be undefined if `tokenCanBeTreatedAsAnERC20`` is false,
    // or if it is true but the `fetchTokenBalance`` call failed. In either case, we should
    // attempt to retrieve details from `assetsContractController.getTokenStandardAndDetails`
    if (details === undefined) {
      try {
        const networkClientId =
          this.networkController?.state?.networkConfigurationsByChainId?.[
            chainId
          ]?.rpcEndpoints[
            this.networkController?.state?.networkConfigurationsByChainId?.[
              chainId
            ]?.defaultRpcEndpointIndex
          ]?.networkClientId;

        details =
          await this.assetsContractController.getTokenStandardAndDetails(
            address,
            userAddress,
            tokenId,
            networkClientId,
          );
      } catch (e) {
        log.warn(`Failed to get token standard and details. Error: ${e}`);
      }
    }

    if (details) {
      const tokenDetailsStandardIsERC1155 = isEqualCaseInsensitive(
        details.standard,
        TokenStandard.ERC1155,
      );

      if (tokenDetailsStandardIsERC1155) {
        try {
          const balance = await fetchERC1155Balance(
            address,
            userAddress,
            tokenId,
            this.provider,
          );

          const balanceToUse = balance?._hex
            ? parseInt(balance._hex, 16).toString()
            : null;

          details = {
            ...details,
            balance: balanceToUse,
          };
        } catch (e) {
          // If the `fetchTokenBalance` call failed, `details` remains undefined, and we
          // fall back to the below `assetsContractController.getTokenStandardAndDetails` call
          log.warn('Failed to get token balance. Error:', e);
        }
      }
    }

    return {
      ...details,
      decimals: details?.decimals?.toString(10),
      balance: details?.balance?.toString(10),
    };
  }

  async getTokenSymbol(address) {
    try {
      const details =
        await this.assetsContractController.getTokenStandardAndDetails(address);
      return details?.symbol;
    } catch (e) {
      return null;
    }
  }

  /**
   * Creates a PRIMARY seed phrase backup for the user.
   *
   * Generate Encryption Key from the password using the Threshold OPRF and encrypt the seed phrase with the key.
   * Save the encrypted seed phrase in the metadata store.
   *
   * @param {string} password - The user's password.
   * @param {number[]} encodedSeedPhrase - The seed phrase to backup.
   * @param {string} keyringId - The keyring id of the backup seed phrase.
   */
  async createSeedPhraseBackup(password, encodedSeedPhrase, keyringId) {
    let createSeedPhraseBackupSuccess = false;
    try {
      this.metaMetricsController.bufferedTrace?.({
        name: TraceName.OnboardingCreateKeyAndBackupSrp,
        op: TraceOperation.OnboardingSecurityOp,
      });
      const seedPhraseAsBuffer = Buffer.from(encodedSeedPhrase);

      const seedPhrase =
        this._convertMnemonicToWordlistIndices(seedPhraseAsBuffer);

      await this.seedlessOnboardingController.createToprfKeyAndBackupSeedPhrase(
        password,
        seedPhrase,
        keyringId,
      );
      createSeedPhraseBackupSuccess = true;

      await this.syncKeyringEncryptionKey();
    } catch (error) {
      const errorMessage =
        error instanceof Error ? error.message : 'Unknown error';

      this.metaMetricsController.bufferedTrace?.({
        name: TraceName.OnboardingCreateKeyAndBackupSrpError,
        op: TraceOperation.OnboardingError,
        tags: { errorMessage },
      });
      this.metaMetricsController.bufferedEndTrace?.({
        name: TraceName.OnboardingCreateKeyAndBackupSrpError,
      });

      log.error('[createSeedPhraseBackup] error', error);
      throw error;
    } finally {
      this.metaMetricsController.bufferedEndTrace?.({
        name: TraceName.OnboardingCreateKeyAndBackupSrp,
        data: { success: createSeedPhraseBackupSuccess },
      });
    }
  }

  /**
   * Fetches and restores all the backed-up Secret Data (SRPs and Private keys)
   *
   * @param {string} password - The user's password.
   * @returns {Promise<Buffer[]>} The seed phrase.
   */
  async fetchAllSecretData(password) {
    let fetchAllSeedPhrasesSuccess = false;
    try {
      this.metaMetricsController.bufferedTrace?.({
        name: TraceName.OnboardingFetchSrps,
        op: TraceOperation.OnboardingSecurityOp,
      });
      const allSeedPhrases =
        await this.seedlessOnboardingController.fetchAllSecretData(password);
      fetchAllSeedPhrasesSuccess = true;

      return allSeedPhrases;
    } catch (error) {
      const errorMessage =
        error instanceof Error ? error.message : 'Unknown error';

      this.metaMetricsController.bufferedTrace?.({
        name: TraceName.OnboardingFetchSrpsError,
        op: TraceOperation.OnboardingError,
        tags: { errorMessage },
      });
      this.metaMetricsController.bufferedEndTrace?.({
        name: TraceName.OnboardingFetchSrpsError,
      });

      throw error;
    } finally {
      this.metaMetricsController.bufferedEndTrace?.({
        name: TraceName.OnboardingFetchSrps,
        data: { success: fetchAllSeedPhrasesSuccess },
      });
    }
  }

  /**
   * Sync latest global seedless password and override the current device password with latest global password.
   * Unlock the vault with the latest global password.
   *
   * @param {string} password - latest global seedless password
   * @returns {boolean} true if the sync was successful, false otherwise. Sync can fail if user is on a very old device
   * and user has changed password more than 20 times since the last time they used the app on this device.
   */
  async syncPasswordAndUnlockWallet(password) {
    let isPasswordSynced = false;
    const isSocialLoginFlow = this.onboardingController.getIsSocialLoginFlow();
    // check if the password is outdated
    let isPasswordOutdated = false;
    if (isSocialLoginFlow) {
      try {
        isPasswordOutdated =
          await this.seedlessOnboardingController.checkIsPasswordOutdated({
            skipCache: false,
          });
      } catch (error) {
        // we don't want to block the unlock flow if the password outdated check fails
        log.error('error while checking if password is outdated', error);
      }
    }

    // if the flow is not social login or the password is not outdated,
    // we will proceed with the normal flow and use the password to unlock the vault
    if (!isSocialLoginFlow || !isPasswordOutdated) {
      await this.submitPassword(password);
      if (isSocialLoginFlow) {
        // renew seedless refresh token asynchronously
        this.seedlessOnboardingController
          .renewRefreshToken(password)
          .catch((err) => {
            log.error('error while revoking seedless refresh token', err);
          })
          .finally(() => {
            // try to revoke pending refresh tokens asynchronously
            this.seedlessOnboardingController
              .revokePendingRefreshTokens()
              .catch((err) => {
                log.error('error while revoking pending refresh tokens', err);
              });
          });
      }
      isPasswordSynced = true;
      return isPasswordSynced;
    }
    const releaseLock = await this.seedlessOperationMutex.acquire();

    try {
      const isKeyringPasswordValid = await this.keyringController
        .verifyPassword(password)
        .then(() => true)
        .catch((err) => {
          if (err.message.includes('Incorrect password')) {
            return false;
          }
          log.error('error while verifying keyring password', err.message);
          throw err;
        });

      // here e could be invalid password or outdated password error, which can result in following cases:
      // 1. Seedless controller password verification succeeded.
      // 2. Seedless controller failed but Keyring controller password verification succeeded.
      // 3. Both keyring and seedless controller password verification failed.
      await this.seedlessOnboardingController
        .submitGlobalPassword({
          globalPassword: password,
          maxKeyChainLength: 20,
        })
        .then(() => {
          // Case 1.
          isPasswordSynced = true;
        })
        .catch((err) => {
          log.error(
            `error while submitting global password: ${err.message} , isKeyringPasswordValid: ${isKeyringPasswordValid}`,
          );
          if (err instanceof RecoveryError) {
            // Keyring controller password verification succeeds and seedless controller failed.
            if (
              err?.message ===
                SeedlessOnboardingControllerErrorMessage.IncorrectPassword &&
              isKeyringPasswordValid
            ) {
              throw new Error(
                SeedlessOnboardingControllerErrorMessage.OutdatedPassword,
              );
            }
            throw new JsonRpcError(-32603, err.message, err.data);
          } else if (
            err.message ===
            SeedlessOnboardingControllerErrorMessage.MaxKeyChainLengthExceeded
          ) {
            isPasswordSynced = false;
          } else {
            throw err;
          }
        });

      // we are unable to recover the old pwd enc key as user is on a very old device.
      // create a new vault and encrypt the new vault with the latest global password.
      // also show a info popup to user.
      if (!isPasswordSynced) {
        // refresh the current auth tokens to get the latest auth tokens
        await this.seedlessOnboardingController.refreshAuthTokens();
        // create a new vault and encrypt the new vault with the latest global password
        await this.restoreSocialBackupAndGetSeedPhrase(password);
        // display info popup to user based on the password sync status
        return isPasswordSynced;
      }

      // re-encrypt the old vault data with the latest global password
      const keyringEncryptionKey =
        await this.seedlessOnboardingController.loadKeyringEncryptionKey();
      // use encryption key to unlock the keyring vault
      await this.submitEncryptionKey(keyringEncryptionKey);

      let changePasswordSuccess = false;
      try {
        // update seedlessOnboardingController to use latest global password
        await this.seedlessOnboardingController.syncLatestGlobalPassword({
          globalPassword: password,
        });

        this.metaMetricsController.bufferedTrace?.({
          name: TraceName.OnboardingResetPassword,
          op: TraceOperation.OnboardingSecurityOp,
        });
        // update vault password to global password
        await this.keyringController.changePassword(password);
        changePasswordSuccess = true;
        // sync the new keyring encryption key after keyring changePassword to the seedless onboarding controller
        await this.syncKeyringEncryptionKey();

        // check password outdated again skip cache to reset the cache after successful syncing
        await this.seedlessOnboardingController.checkIsPasswordOutdated({
          skipCache: true,
        });

        // revoke seedless refresh token asynchronously
        this.seedlessOnboardingController
          .renewRefreshToken(password)
          .catch((err) => {
            log.error('error while revoking seedless refresh token', err);
          })
          .finally(() => {
            // try to revoke pending refresh tokens asynchronously
            this.seedlessOnboardingController
              .revokePendingRefreshTokens()
              .catch((err) => {
                log.error('error while revoking pending refresh tokens', err);
              });
          });
      } catch (err) {
        const errorMessage =
          err instanceof Error ? err.message : 'Unknown error';

        this.metaMetricsController.bufferedTrace?.({
          name: TraceName.OnboardingResetPasswordError,
          op: TraceOperation.OnboardingError,
          tags: { errorMessage },
        });
        this.metaMetricsController.bufferedEndTrace?.({
          name: TraceName.OnboardingResetPasswordError,
        });

        // lock app again on error after submitPassword succeeded
        // here we skip the seedless operation lock as we are already in the seedless operation lock
        await this.setLocked({ skipSeedlessOperationLock: true });
        throw err;
      } finally {
        this.metaMetricsController.bufferedEndTrace?.({
          name: TraceName.OnboardingResetPassword,
          data: { success: changePasswordSuccess },
        });
      }
      return isPasswordSynced;
    } finally {
      releaseLock();
    }
  }

  /**
   * Syncs the keyring encryption key with the seedless onboarding controller.
   *
   * @returns {Promise<void>}
   */
  async syncKeyringEncryptionKey() {
    // store the keyring encryption key in the seedless onboarding controller
    const keyringEncryptionKey =
      await this.keyringController.exportEncryptionKey();
    await this.seedlessOnboardingController.storeKeyringEncryptionKey(
      keyringEncryptionKey,
    );
  }

  /**
   * Checks if the seedless password is outdated.
   *
   * @param {boolean} skipCache - whether to skip the cache
   * @returns {Promise<boolean | undefined>} true if the password is outdated, false otherwise, undefined if the flow is not seedless
   */
  async checkIsSeedlessPasswordOutdated(skipCache = false) {
    const isSocialLoginFlow = this.onboardingController.getIsSocialLoginFlow();
    const { completedOnboarding } = this.onboardingController.state;

    if (!isSocialLoginFlow || !completedOnboarding) {
      // this is only available for seedless onboarding flow and completed onboarding
      return false;
    }

    const isPasswordOutdated =
      await this.seedlessOnboardingController.checkIsPasswordOutdated({
        skipCache,
      });
    return isPasswordOutdated;
  }

  /**
   * Syncs the seed phrases with the social login flow.
   *
   * @returns {Promise<void>}
   */
  async syncSeedPhrases() {
    const isSocialLoginFlow = this.onboardingController.getIsSocialLoginFlow();

    if (!isSocialLoginFlow) {
      throw new Error(
        'Syncing seed phrases is only available for social login flow',
      );
    }

    // 1. fetch all seed phrases
    const [rootSecret, ...otherSecrets] = await this.fetchAllSecretData();
    if (!rootSecret) {
      throw new Error('No root SRP found');
    }

    for (const secret of otherSecrets) {
      // import SRP secret
      // Get the SRP hash, and find the hash in the local state
      const srpHash =
        this.seedlessOnboardingController.getSecretDataBackupState(
          secret.data,
          secret.type,
        );

      if (!srpHash) {
        // import private key secret
        if (secret.type === SecretType.PrivateKey) {
          await this.importAccountWithStrategy(
            'privateKey',
            [bytesToHex(secret.data)],
            {
              shouldCreateSocialBackup: false,
              shouldSelectAccount: false,
            },
          );
          continue;
        }

        // If SRP is not in the local state, import it to the vault
        // convert the seed phrase to a mnemonic (string)
        const encodedSrp = this._convertEnglishWordlistIndicesToCodepoints(
          secret.data,
        );
        const mnemonicToRestore = Buffer.from(encodedSrp).toString('utf8');

        // import the new mnemonic to the current vault
        await this.importMnemonicToVault(mnemonicToRestore, {
          shouldCreateSocialBackup: false,
          shouldSelectAccount: false,
          shouldImportSolanaAccount: true,
        });
      }
    }
  }

  /**
   * Adds a new seed phrase backup for the user.
   *
   * If `syncWithSocial` is false, it will only update the local state,
   * and not sync the seed phrase to the server.
   *
   * @param {string} mnemonic - The mnemonic to derive the seed phrase from.
   * @param {string} keyringId - The keyring id of the backup seed phrase.
   * @param {boolean} syncWithSocial - whether to skip syncing with social login
   */
  async addNewSeedPhraseBackup(mnemonic, keyringId, syncWithSocial = true) {
    const seedPhraseAsBuffer = Buffer.from(mnemonic, 'utf8');

    const seedPhraseAsUint8Array =
      this._convertMnemonicToWordlistIndices(seedPhraseAsBuffer);

    if (syncWithSocial) {
      const releaseLock = await this.seedlessOperationMutex.acquire();
      let addNewSeedPhraseBackupSuccess = false;
      try {
        this.metaMetricsController.bufferedTrace?.({
          name: TraceName.OnboardingAddSrp,
          op: TraceOperation.OnboardingSecurityOp,
        });
        await this.seedlessOnboardingController.addNewSecretData(
          seedPhraseAsUint8Array,
          SecretType.Mnemonic,
          {
            keyringId,
          },
        );
        addNewSeedPhraseBackupSuccess = true;
      } catch (err) {
        const errorMessage =
          err instanceof Error ? err.message : 'Unknown error';

        this.metaMetricsController.bufferedTrace?.({
          name: TraceName.OnboardingAddSrpError,
          op: TraceOperation.OnboardingError,
          tags: { errorMessage },
        });
        this.metaMetricsController.bufferedEndTrace?.({
          name: TraceName.OnboardingAddSrpError,
        });

        throw err;
      } finally {
        this.metaMetricsController.bufferedEndTrace?.({
          name: TraceName.OnboardingAddSrp,
          data: { success: addNewSeedPhraseBackupSuccess },
        });
        releaseLock();
      }
    } else {
      // Do not sync the seed phrase to the server, only update the local state
      this.seedlessOnboardingController.updateBackupMetadataState({
        keyringId,
        data: seedPhraseAsUint8Array,
        type: SecretType.Mnemonic,
      });
    }
  }

  /**
   * Changes the password for the wallet.
   *
   * If the flow is social login flow, it will also change the password for the seedless onboarding controller.
   *
   * @param {string} newPassword - The new password.
   * @param {string} oldPassword - The old password.
   */
  async changePassword(newPassword, oldPassword) {
    const releaseLock = await this.seedlessOperationMutex.acquire();
    const isSocialLoginFlow = this.onboardingController.getIsSocialLoginFlow();
    try {
      await this.keyringController.changePassword(newPassword);

      if (isSocialLoginFlow) {
        try {
          await this.seedlessOnboardingController.changePassword(
            newPassword,
            oldPassword,
          );
          // store the new keyring encryption key in the seedless onboarding controller
          const keyringEncKey =
            await this.keyringController.exportEncryptionKey();
          await this.seedlessOnboardingController.storeKeyringEncryptionKey(
            keyringEncKey,
          );
        } catch (err) {
          log.error('error while changing seedless-onboarding password', err);
          log.error('reverting keyring password change');
          // revert the keyring password change by changing the password back to the old password
          await this.keyringController.changePassword(oldPassword);
          // store the old keyring encryption key in the seedless onboarding controller
          const revertedKeyringEncKey =
            await this.keyringController.exportEncryptionKey();
          await this.seedlessOnboardingController.storeKeyringEncryptionKey(
            revertedKeyringEncKey,
          );
          throw err;
        }
      }
    } catch (error) {
      log.error('error while changing password', error);
      throw error;
    } finally {
      releaseLock();
    }
  }

  //=============================================================================
  // VAULT / KEYRING RELATED METHODS
  //=============================================================================

  /**
   * Creates a new Vault and create a new keychain.
   *
   * A vault, or KeyringController, is a controller that contains
   * many different account strategies, currently called Keyrings.
   * Creating it new means wiping all previous keyrings.
   *
   * A keychain, or keyring, controls many accounts with a single backup and signing strategy.
   * For example, a mnemonic phrase can generate many accounts, and is a keyring.
   *
   * @param {string} password
   * @returns {object} created keyring object
   */
  async createNewVaultAndKeychain(password) {
    const releaseLock = await this.createVaultMutex.acquire();
    try {
      await this.keyringController.createNewVaultAndKeychain(password);
      const primaryKeyring = this.keyringController.state.keyrings[0];

      // Once we have our first HD keyring available, we re-create the internal list of
      // accounts (they should be up-to-date already, but we still run `updateAccounts` as
      // there are some account migration happening in that function).
      await this.accountsController.updateAccounts();
      // Then we can build the initial tree.
      this.accountTreeController.init();
      // TODO: Move this logic to the SnapKeyring directly.
      // Forward selected accounts to the Snap keyring, so each Snaps can fetch those accounts.
      await this.forwardSelectedAccountGroupToSnapKeyring(
        await this.getSnapKeyring(),
        this.accountTreeController.getSelectedAccountGroup(),
      );

      return primaryKeyring;
    } finally {
      releaseLock();
    }
  }

  /**
   * Counts the number of accounts discovered by provider.
   *
   * @param {Array} accounts - The discovered accounts to count by provider.
   */
  getDiscoveryCountByProvider(accounts) {
    // count includes Bitcoin to maintain return type for the ImportSRP component
    const counts = {
      Bitcoin: 0,
      Solana: 0,
    };

    const solanaAccountTypes = Object.values(SolAccountType);

    for (const account of accounts) {
      // Newly supported account types should be added here
      // No BTC discovery/account creation until the provider is added to the MultichainAccountsService
      if (solanaAccountTypes.includes(account.type)) {
        counts.Solana += 1;
      }
    }

    return counts;
  }

  /**
   * Discovers and creates accounts for the given keyring id.
   *
   * @param {string} id - The keyring id to discover and create accounts for.
   * @returns {Promise<Record<string, number>>} Discovered account counts by chain.
   */
  async discoverAndCreateAccounts(id) {
    try {
      // If no keyring id is provided, we assume one keyring was added to the vault
      const keyringIdToDiscover =
        id || this.keyringController.state.keyrings[0]?.metadata.id;

      if (!keyringIdToDiscover) {
        throw new Error('No keyring id to discover accounts for');
      }

      // Ensure the snap keyring is initialized
      await this.getSnapKeyring();

      const wallet = this.controllerMessenger.call(
        'MultichainAccountService:getMultichainAccountWallet',
        { entropySource: keyringIdToDiscover },
      );

      const result = await wallet.discoverAccounts();

      const counts = this.getDiscoveryCountByProvider(result);

      return counts;
    } catch (error) {
      log.warn(`Failed to add accounts with balance. ${error}`);
      return {
        Bitcoin: 0,
        Solana: 0,
      };
    }
  }

  /**
   * Imports a new mnemonic to the vault.
   *
   * @param {string} mnemonic - The mnemonic to import.
   * @param {object} options - The options for the import.
   * @param {boolean} options.shouldCreateSocialBackup - whether to create a backup for the seedless onboarding flow
   * @param {boolean} options.shouldSelectAccount - whether to select the new account in the wallet
   * @param {boolean} options.shouldImportSolanaAccount - whether to import a Solana account
   * @returns {Promise<void>}
   */
  async importMnemonicToVault(
    mnemonic,
    options = {
      shouldCreateSocialBackup: true,
      shouldSelectAccount: true,
      shouldImportSolanaAccount: true,
    },
  ) {
    const {
      shouldCreateSocialBackup,
      shouldSelectAccount,
      shouldImportSolanaAccount,
    } = options;
    const releaseLock = await this.createVaultMutex.acquire();
    try {
      // TODO: `getKeyringsByType` is deprecated, this logic should probably be moved to the `KeyringController`.
      // FIXME: The `KeyringController` does not check yet for duplicated accounts with HD keyrings, see: https://github.com/MetaMask/core/issues/5411
      const alreadyImportedSrp = this.keyringController
        .getKeyringsByType(KeyringTypes.hd)
        .some((keyring) => {
          return (
            Buffer.from(
              this._convertEnglishWordlistIndicesToCodepoints(keyring.mnemonic),
            ).toString('utf8') === mnemonic
          );
        });

      if (alreadyImportedSrp) {
        throw new Error(
          'This Secret Recovery Phrase has already been imported.',
        );
      }

      const { id } = await this.keyringController.addNewKeyring(
        KeyringTypes.hd,
        {
          mnemonic,
          numberOfAccounts: 1,
        },
      );

      const [newAccountAddress] = await this.keyringController.withKeyring(
        { id },
        async ({ keyring }) => keyring.getAccounts(),
      );

      if (this.onboardingController.getIsSocialLoginFlow()) {
        try {
          // if social backup is requested, add the seed phrase backup
          await this.addNewSeedPhraseBackup(
            mnemonic,
            id,
            shouldCreateSocialBackup,
          );
        } catch (err) {
          // handle seedless controller import error by reverting keyring controller mnemonic import
          // KeyringController.removeAccount will remove keyring when it's emptied, currently there are no other method in keyring controller to remove keyring
          await this.keyringController.removeAccount(newAccountAddress);
          throw err;
        }
      }

      if (shouldSelectAccount) {
        const account =
          this.accountsController.getAccountByAddress(newAccountAddress);
        this.accountsController.setSelectedAccount(account.id);
      }

      const syncAndDiscoverAccounts = async () => {
        if (this.isMultichainAccountsFeatureState2Enabled()) {
          // We want to trigger a full sync of the account tree after importing a new SRP
          // because `hasAccountTreeSyncingSyncedAtLeastOnce` is already true
          await this.accountTreeController.syncWithUserStorage();
        }

        let discoveredAccounts;

        if (
          this.isMultichainAccountsFeatureState2Enabled() &&
          shouldImportSolanaAccount
        ) {
          // We check if shouldImportSolanaAccount is true, because if it's false, we are in the middle of the onboarding flow.
          // We just create the accounts at the end of the onboarding flow (including EVM).
          discoveredAccounts = await this.discoverAndCreateAccounts(id);
        } else {
          discoveredAccounts = await this._addAccountsWithBalance(
            id,
            shouldImportSolanaAccount,
          );
        }

        const newHdEntropyIndex = this.getHDEntropyIndex();

        this.metaMetricsController.trackEvent({
          event: MetaMetricsEventName.ImportSecretRecoveryPhraseCompleted,
          properties: {
            // eslint-disable-next-line @typescript-eslint/naming-convention
            hd_entropy_index: newHdEntropyIndex,
            // eslint-disable-next-line @typescript-eslint/naming-convention
            number_of_solana_accounts_discovered: discoveredAccounts?.Solana,
            // eslint-disable-next-line @typescript-eslint/naming-convention
            number_of_bitcoin_accounts_discovered: discoveredAccounts?.Bitcoin,
          },
        });
      };

      // In order to avoid blocking the UI thread, we don't await for the sync and discover accounts to complete.
      // eslint-disable-next-line no-void
      void syncAndDiscoverAccounts();
    } finally {
      releaseLock();
    }
  }

  /**
   * Restores an array of seed phrases to the vault and updates the SocialBackupMetadataState if import is successful.
   *
   * This method is used to restore seed phrases from the Social Backup.
   *
   * @param {{data: Uint8Array, type: SecretType, timestamp: number, version: number}[]} secretDatas - The seed phrases to restore.
   * @returns {Promise<void>}
   */
  async restoreSeedPhrasesToVault(secretDatas) {
    const isSocialLoginFlow = this.onboardingController.getIsSocialLoginFlow();

    if (!isSocialLoginFlow) {
      // import the restored seed phrase (mnemonics) to the vault
      // this is only available for social login flow
      return; // or throw error here?
    }

    // These mnemonics are restored from the Social Backup, so we don't need to do it again
    const shouldCreateSocialBackup = false;
    // This is used to select the new account in the wallet.
    // During the restore seed phrases, we just do the import, but don't change the selected account.
    // Just let the user select the account manually after the restore.
    const shouldSetSelectedAccount = false;

    // This method is called during the social login rehydration.
    // At that point, we won't import the Solana account yet, since the wallet onboarding is not completed yet.
    // Solana accounts will be imported after the wallet onboarding is completed.
    const shouldImportSolanaAccount = false;

    for (const secret of secretDatas) {
      // import SRP secret
      // Get the SRP hash, and find the hash in the local state
      const srpHash =
        this.seedlessOnboardingController.getSecretDataBackupState(
          secret.data,
          secret.type,
        );
      if (srpHash) {
        // If SRP is in the local state, skip it
        continue;
      }

      if (secret.type === SecretType.PrivateKey) {
        await this.importAccountWithStrategy(
          'privateKey',
          [bytesToHex(secret.data)],
          {
            shouldCreateSocialBackup,
            shouldSelectAccount: shouldSetSelectedAccount,
          },
        );
        continue;
      }

      // If SRP is not in the local state, import it to the vault
      // convert the seed phrase to a mnemonic (string)
      const encodedSrp = this._convertEnglishWordlistIndicesToCodepoints(
        secret.data,
      );
      const mnemonicToRestore = Buffer.from(encodedSrp).toString('utf8');

      // import the new mnemonic to the vault
      await this.importMnemonicToVault(mnemonicToRestore, {
        shouldCreateSocialBackup,
        shouldSelectAccount: shouldSetSelectedAccount,
        shouldImportSolanaAccount,
      });
    }
  }

  /**
   * Fetches and restores the seed phrase from the metadata store using the social login and restore the vault using the seed phrase.
   *
   * @param {string} password - The password.
   * @returns The seed phrase.
   */
  async restoreSocialBackupAndGetSeedPhrase(password) {
    try {
      // get the first seed phrase from the array, this is the oldest seed phrase
      // and we will use it to create the initial vault
      const [firstSecretData, ...remainingSecretData] =
        await this.fetchAllSecretData(password);

      const firstSeedPhrase = this._convertEnglishWordlistIndicesToCodepoints(
        firstSecretData.data,
      );
      const mnemonic = Buffer.from(firstSeedPhrase).toString('utf8');
      const encodedSeedPhrase = Array.from(
        Buffer.from(mnemonic, 'utf8').values(),
      );
      // restore the vault using the root seed phrase
      await this.createNewVaultAndRestore(password, encodedSeedPhrase);

      // restore the remaining Mnemonics/SeedPhrases/PrivateKeys to the vault
      if (remainingSecretData.length > 0) {
        await this.restoreSeedPhrasesToVault(remainingSecretData);
      }

      return mnemonic;
    } catch (error) {
      log.error('Error restoring social backup and getting seed phrase', error);
      if (error instanceof RecoveryError) {
        throw new JsonRpcError(-32603, error.message, error.data);
      }
      throw error;
    }
  }

  /**
   * Generates a new mnemonic phrase and adds it to the vault, creating a new HD keyring.
   * This method automatically creates one account associated with the new keyring.
   * The method is protected by a mutex to prevent concurrent vault modifications.
   *
   * @async
   * @returns {Promise<string>} The address of the newly created account
   * @throws Will throw an error if keyring creation fails
   */
  async generateNewMnemonicAndAddToVault() {
    const releaseLock = await this.createVaultMutex.acquire();
    try {
      // addNewKeyring auto creates 1 account.
      const { id } = await this.keyringController.addNewKeyring(
        KeyringTypes.hd,
      );
      const [newAccount] = await this.keyringController.withKeyring(
        { id },
        async ({ keyring }) => keyring.getAccounts(),
      );
      const account = this.accountsController.getAccountByAddress(newAccount);
      this.accountsController.setSelectedAccount(account.id);

      // NOTE: No need to update balances here since we're generating a fresh seed.

      return newAccount;
    } finally {
      releaseLock();
    }
  }

  /**
   * Create a new Vault and restore an existent keyring.
   *
   * @param {string} password
   * @param {number[]} encodedSeedPhrase - The seed phrase, encoded as an array
   * of UTF-8 bytes.
   */
  async createNewVaultAndRestore(password, encodedSeedPhrase) {
    const releaseLock = await this.createVaultMutex.acquire();
    try {
      const { completedOnboarding } = this.onboardingController.state;

      const seedPhraseAsBuffer = Buffer.from(encodedSeedPhrase);

      // clear permissions
      this.permissionController.clearState();

      // Clear snap state
      await this.snapController.clearState();

      // Clear account tree state
      this.accountTreeController.clearState();

      // Currently, the account-order-controller is not in sync with
      // the accounts-controller. To properly persist the hidden state
      // of accounts, we should add a new flag to the account struct
      // to indicate if it is hidden or not.
      // TODO: Update @metamask/accounts-controller to support this.
      this.accountOrderController.updateHiddenAccountsList([]);

      // clear accounts in AccountTrackerController
      this.accountTrackerController.clearAccounts();

      this.txController.clearUnapprovedTransactions();

      if (completedOnboarding) {
        this.tokenDetectionController.enable();
      }

      // create new vault
      const seedPhraseAsUint8Array =
        this._convertMnemonicToWordlistIndices(seedPhraseAsBuffer);
      await this.keyringController.createNewVaultAndRestore(
        password,
        seedPhraseAsUint8Array,
      );

      // We re-created the vault, meaning we only have 1 new HD keyring
      // now. We re-create the internal list of accounts (which is
      // not an expensive operation, since we should only have 1 HD
      // keyring that has one default account.
      // TODO: Remove this once the `accounts-controller` once only
      // depends only on keyrings `:stateChange`.
      await this.accountsController.updateAccounts();

      ///: BEGIN:ONLY_INCLUDE_IF(multichain)
      // Init multichain accounts after creating internal accounts.
      this.multichainAccountService.init();
      ///: END:ONLY_INCLUDE_IF

      // And we re-init the account tree controller too, to use the
      // newly created accounts.
      // TODO: Remove this once the `accounts-controller` once only
      // depends only on keyrings `:stateChange`.
      this.accountTreeController.reinit();
      // TODO: Move this logic to the SnapKeyring directly.
      // Forward selected accounts to the Snap keyring, so each Snaps can fetch those accounts.
      await this.forwardSelectedAccountGroupToSnapKeyring(
        await this.getSnapKeyring(),
        this.accountTreeController.getSelectedAccountGroup(),
      );

      if (completedOnboarding) {
        if (this.isMultichainAccountsFeatureState2Enabled()) {
          ///: BEGIN:ONLY_INCLUDE_IF(keyring-snaps)
          await this.getSnapKeyring();
          ///: END:ONLY_INCLUDE_IF
          await this.accountTreeController.syncWithUserStorageAtLeastOnce();
          await this.discoverAndCreateAccounts();
        } else {
          await this._addAccountsWithBalance();
        }
      }

      if (getIsSeedlessOnboardingFeatureEnabled()) {
        const isSocialLoginFlow =
          this.onboardingController.getIsSocialLoginFlow();
        if (isSocialLoginFlow) {
          // if it's social login flow, update the local backup metadata state of SeedlessOnboarding Controller
          const primaryKeyringId =
            this.keyringController.state.keyrings[0].metadata.id;
          this.seedlessOnboardingController.updateBackupMetadataState({
            keyringId: primaryKeyringId,
            data: seedPhraseAsUint8Array,
            type: SecretType.Mnemonic,
          });

          await this.syncKeyringEncryptionKey();
        }
      }
    } finally {
      releaseLock();
    }
  }

  ///: BEGIN:ONLY_INCLUDE_IF(multichain)
  async _getMultichainWalletSnapClient(snapId) {
    const keyring = await this.getSnapKeyring();
    const messenger = this.controllerMessenger;

    return new MultichainWalletSnapClient(snapId, keyring, messenger);
  }
  ///: END:ONLY_INCLUDE_IF

  /**
   * Adds accounts with balances to the keyring.
   *
   * @param {string} keyringId - The Optional ID of the keyring to add the accounts to.
   * @param {boolean} shouldImportSolanaAccount - Whether to import Solana accounts.
   * For the context, we do not need to import the Solana account if the onboarding flow has not completed yet during the social login import flow.
   */
  async _addAccountsWithBalance(keyringId, shouldImportSolanaAccount = true) {
    try {
      // Scan accounts until we find an empty one
      const chainId = this.#getGlobalChainId();

      const keyringSelector = keyringId
        ? { id: keyringId }
        : { type: KeyringTypes.hd };

      const { accounts, entropySource } =
        await this.keyringController.withKeyring(
          keyringSelector,
          async ({ keyring, metadata }) => {
            const keyringAccounts = await keyring.getAccounts();
            return {
              accounts: keyringAccounts,
              entropySource: metadata.id,
            };
          },
        );
      let address = accounts[accounts.length - 1];

      for (let count = accounts.length; ; count++) {
        const balance = await this.getBalance(address, this.provider);

        if (balance === '0x0') {
          // This account has no balance, so check for tokens
          await this.tokenDetectionController.detectTokens({
            chainIds: [chainId],
            selectedAddress: address,
          });

          const tokens =
            this.tokensController.state.allTokens?.[chainId]?.[address];
          const detectedTokens =
            this.tokensController.state.allDetectedTokens?.[chainId]?.[address];

          if (
            (tokens?.length ?? 0) === 0 &&
            (detectedTokens?.length ?? 0) === 0
          ) {
            // This account has no balance or tokens
            if (count !== 1) {
              await this.removeAccount(address);
            }
            break;
          }
        }

        // This account has assets, so check the next one
        address = await this.keyringController.withKeyring(
          keyringSelector,
          async ({ keyring }) => {
            const [newAddress] = await keyring.addAccounts(1);
            return newAddress;
          },
        );
      }

      const discoveredAccounts = {
        Bitcoin: 0,
        Solana: 0,
      };

      ///: BEGIN:ONLY_INCLUDE_IF(bitcoin)
      const btcClient = await this._getMultichainWalletSnapClient(
        BITCOIN_WALLET_SNAP_ID,
      );
      const btcScope = BtcScope.Mainnet;
      const btcAccounts = await btcClient.discoverAccounts(
        entropySource,
        btcScope,
      );

      discoveredAccounts.Bitcoin = btcAccounts.length;

      // If none accounts got discovered, we still create the first (default) one.
      if (btcAccounts.length === 0) {
        await this._addSnapAccount(entropySource, btcClient, {
          scope: btcScope,
          synchronize: false,
        });
      }
      ///: END:ONLY_INCLUDE_IF

      if (shouldImportSolanaAccount) {
        const solanaClient = await this._getMultichainWalletSnapClient(
          SOLANA_WALLET_SNAP_ID,
        );
        const solScope = SolScope.Mainnet;
        const solanaAccounts = await solanaClient.discoverAccounts(
          entropySource,
          solScope,
        );

        discoveredAccounts.Solana = solanaAccounts.length;

        // If none accounts got discovered, we still create the first (default) one.
        if (solanaAccounts.length === 0) {
          await this._addSnapAccount(entropySource, solanaClient, {
            scope: solScope,
          });
        }
      }

      return discoveredAccounts;
    } catch (e) {
      log.warn(`Failed to add accounts with balance. Error: ${e}`);
      return {
        Bitcoin: 0,
        Solana: 0,
      };
    }
  }

  /**
   * Imports accounts with balances to the keyring.
   */
  async _importAccountsWithBalances() {
    const shouldImportSolanaAccount = true;
    const { keyrings } = this.keyringController.state;

    // walk through all the keyrings and import the solana accounts for the HD keyrings
    for (const { metadata } of keyrings) {
      // check if the keyring is an HD keyring
      const isHdKeyring = await this.keyringController.withKeyring(
        { id: metadata.id },
        async ({ keyring }) => {
          return keyring.type === KeyringTypes.hd;
        },
      );
      if (isHdKeyring) {
        if (this.isMultichainAccountsFeatureState2Enabled()) {
          ///: BEGIN:ONLY_INCLUDE_IF(keyring-snaps)
          await this.getSnapKeyring();
          ///: END:ONLY_INCLUDE_IF
          await this.accountTreeController.syncWithUserStorageAtLeastOnce();
          await this.discoverAndCreateAccounts(metadata.id);
        } else {
          await this._addAccountsWithBalance(
            metadata.id,
            shouldImportSolanaAccount,
          );
        }
      }
    }
  }

  /**
   * Adds Snap account to the keyring.
   *
   * @param {string} keyringId - The ID of the keyring to add the account to.
   * @param {object} client - The Snap client instance.
   * @param {object} options - The options to pass to the createAccount method.
   */
  ///: BEGIN:ONLY_INCLUDE_IF(multichain)
  async _addSnapAccount(keyringId, client, options = {}) {
    let entropySource = keyringId;
    try {
      if (!entropySource) {
        // Get the entropy source from the first HD keyring
        const id = await this.keyringController.withKeyring(
          { type: KeyringTypes.hd },
          async ({ metadata }) => {
            return metadata.id;
          },
        );
        entropySource = id;
      }

      return await client.createAccount(
        { ...options, entropySource },
        {
          displayConfirmation: false,
          displayAccountNameSuggestion: false,
          setSelectedAccount: false,
        },
      );
    } catch (e) {
      // Do not block the onboarding flow if this fails
      log.warn(`Failed to add Snap account. Error: ${e}`);
      captureException(e);
      return null;
    }
  }
  ///: END:ONLY_INCLUDE_IF

  /**
   * Encodes a BIP-39 mnemonic as the indices of words in the English BIP-39 wordlist.
   *
   * @param {Buffer} mnemonic - The BIP-39 mnemonic.
   * @returns {Buffer} The Unicode code points for the seed phrase formed from the words in the wordlist.
   */
  _convertMnemonicToWordlistIndices(mnemonic) {
    const indices = mnemonic
      .toString()
      .split(' ')
      .map((word) => wordlist.indexOf(word));
    return new Uint8Array(new Uint16Array(indices).buffer);
  }

  /**
   * Converts a BIP-39 mnemonic stored as indices of words in the English wordlist to a buffer of Unicode code points.
   *
   * @param {Uint8Array} wordlistIndices - Indices to specific words in the BIP-39 English wordlist.
   * @returns {Buffer} The BIP-39 mnemonic formed from the words in the English wordlist, encoded as a list of Unicode code points.
   */
  _convertEnglishWordlistIndicesToCodepoints(wordlistIndices) {
    return Buffer.from(
      Array.from(new Uint16Array(wordlistIndices.buffer))
        .map((i) => wordlist[i])
        .join(' '),
    );
  }

  /**
   * Get an account balance from the AccountTrackerController or request it directly from the network.
   *
   * @param {string} address - The account address
   * @param {Provider} provider - The provider instance to use when asking the network
   */
  async getBalance(address, provider) {
    const accounts =
      this.accountTrackerController.state.accountsByChainId[
        this.#getGlobalChainId()
      ];
    const cached = accounts?.[address];

    if (cached && cached.balance) {
      return cached.balance;
    }

    try {
      const balance = await provider.request({
        method: 'eth_getBalance',
        params: [address, 'latest'],
      });
      return balance || '0x0';
    } catch (error) {
      log.error(error);
      throw error;
    }
  }

  /**
   * Submits the user's password and attempts to unlock the vault.
   * Also synchronizes the preferencesController, to ensure its schema
   * is up to date with known accounts once the vault is decrypted.
   *
   * @param {string} password - The user's password
   */
  async submitPassword(password) {
    await this.submitPasswordOrEncryptionKey({ password });
  }

  /**
   * Submits the user's encryption key and attempts to unlock the vault.
   * Also synchronizes the preferencesController, to ensure its schema
   * is up to date with known accounts once the vault is decrypted.
   *
   * @param {string} encryptionKey - The user's encryption key
   */
  async submitEncryptionKey(encryptionKey) {
    await this.submitPasswordOrEncryptionKey({ encryptionKey });
  }

  /**
   * Attempts to unlock the vault using either the user's password or encryption
   * key. Also synchronizes the preferencesController, to ensure its schema is
   * up to date with known accounts once the vault is decrypted.
   *
   * @param {object} params - The function parameters.
   * @param {string} params.password - The user's password.
   * @param {string} params.encryptionKey - The user's encryption key.
   */
  async submitPasswordOrEncryptionKey({ password, encryptionKey }) {
    const isSocialLoginFlow = this.onboardingController.getIsSocialLoginFlow();

    // Before attempting to unlock the keyrings, we need the offscreen to have loaded.
    await this.offscreenPromise;

    if (encryptionKey) {
      await this.keyringController.submitEncryptionKey(encryptionKey);
    } else {
      await this.keyringController.submitPassword(password);
      if (isSocialLoginFlow) {
        // unlock the seedless onboarding vault
        await this.seedlessOnboardingController.submitPassword(password);
      }
    }

    try {
      await this.blockTracker.checkForLatestBlock();
    } catch (error) {
      log.error('Error while unlocking extension.', error);
    }

    await this.accountsController.updateAccounts();
    ///: BEGIN:ONLY_INCLUDE_IF(multichain)
    // Init multichain accounts after creating internal accounts.
    this.multichainAccountService.init();
    ///: END:ONLY_INCLUDE_IF
    // Force account-tree refresh after all accounts have been updated.
    this.accountTreeController.init();
    // TODO: Move this logic to the SnapKeyring directly.
    // Forward selected accounts to the Snap keyring, so each Snaps can fetch those accounts.
    await this.forwardSelectedAccountGroupToSnapKeyring(
      await this.getSnapKeyring(),
      this.accountTreeController.getSelectedAccountGroup(),
    );
  }

  async _loginUser(password) {
    try {
      // Automatic login via config password
      await this.submitPassword(password);

      // Updating accounts in this.accountTrackerController before starting UI syncing ensure that
      // state has account balance before it is synced with UI
      await this.accountTrackerController.updateAccountsAllActiveNetworks();
    } finally {
      this._startUISync();
    }
  }

  _startUISync() {
    // Message startUISync is used to start syncing state with UI
    // Sending this message after login is completed helps to ensure that incomplete state without
    // account details are not flushed to UI.
    this.emit('startUISync');
    this.startUISync = true;
    this.memStore.subscribe(this.sendUpdate.bind(this));
  }

  /**
   * Submits a user's encryption key to log the user in via login token
   */
  async submitEncryptionKeyFromSessionStorage() {
    try {
      const { loginToken, loginSalt } =
        await this.extension.storage.session.get(['loginToken', 'loginSalt']);
      if (loginToken && loginSalt) {
        const { vault } = this.keyringController.state;

        const jsonVault = JSON.parse(vault);

        if (jsonVault.salt !== loginSalt) {
          console.warn(
            'submitEncryptionKey: Stored salt and vault salt do not match',
          );
          await this.clearLoginArtifacts();
          return;
        }

        await this.keyringController.submitEncryptionKey(loginToken, loginSalt);
      }
    } catch (e) {
      // If somehow this login token doesn't work properly,
      // remove it and the user will get shown back to the unlock screen
      await this.clearLoginArtifacts();
      throw e;
    }
  }

  async clearLoginArtifacts() {
    await this.extension.storage.session.remove(['loginToken', 'loginSalt']);
  }

  /**
   * Submits a user's password to check its validity.
   *
   * @param {string} password - The user's password
   */
  async verifyPassword(password) {
    await this.keyringController.verifyPassword(password);
  }

  /**
   * @type Identity
   * @property {string} name - The account nickname.
   * @property {string} address - The account's ethereum address, in lower case.
   * receiving funds from our automatic Ropsten faucet.
   */

  /**
   * Gets the mnemonic of the user's primary keyring.
   */
  getPrimaryKeyringMnemonic() {
    const [keyring] = this.keyringController.getKeyringsByType(
      KeyringType.hdKeyTree,
    );
    if (!keyring.mnemonic) {
      throw new Error('Primary keyring mnemonic unavailable.');
    }

    return keyring.mnemonic;
  }

  /**
   * Gets the mnemonic seed of the user's primary keyring.
   */
  getPrimaryKeyringMnemonicSeed() {
    const [keyring] = this.keyringController.getKeyringsByType(
      KeyringType.hdKeyTree,
    );
    if (!keyring.seed) {
      throw new Error('Primary keyring mnemonic unavailable.');
    }

    return keyring.seed;
  }

  //
  // Hardware
  //

  async attemptLedgerTransportCreation() {
    return await this.#withKeyringForDevice(
      { name: HardwareDeviceNames.ledger },
      async (keyring) => keyring.attemptMakeApp(),
    );
  }

  /**
   * Fetch account list from a hardware device.
   *
   * @param deviceName
   * @param page
   * @param hdPath
   * @returns [] accounts
   */
  async connectHardware(deviceName, page, hdPath) {
    return this.#withKeyringForDevice(
      { name: deviceName, hdPath },
      async (keyring) => {
        let accounts = [];
        switch (page) {
          case -1:
            accounts = await keyring.getPreviousPage();
            break;
          case 1:
            accounts = await keyring.getNextPage();
            break;
          default:
            accounts = await keyring.getFirstPage();
        }

        // Merge with existing accounts
        // and make sure addresses are not repeated
        const oldAccounts = await this.keyringController.getAccounts();

        const accountsToTrack = [
          ...new Set(
            oldAccounts.concat(accounts.map((a) => a.address.toLowerCase())),
          ),
        ];
        this.accountTrackerController.syncWithAddresses(accountsToTrack);
        return accounts;
      },
    );
  }

  /**
   * Check if the device is unlocked
   *
   * @param deviceName
   * @param hdPath
   * @returns {Promise<boolean>}
   */
  async checkHardwareStatus(deviceName, hdPath) {
    return this.#withKeyringForDevice(
      { name: deviceName, hdPath },
      async (keyring) => {
        return keyring.isUnlocked();
      },
    );
  }

  /**
   * Get hardware type that will be sent for metrics logging.
   *
   * @param {string} address - Address to retrieve the keyring from
   * @returns {HardwareKeyringType} Keyring hardware type
   */
  async getHardwareTypeForMetric(address) {
    return await this.keyringController.withKeyring(
      { address },
      ({ keyring }) => HardwareKeyringType[keyring.type],
    );
  }

  /**
   * Clear
   *
   * @param deviceName
   * @returns {Promise<boolean>}
   */
  async forgetDevice(deviceName) {
    return this.#withKeyringForDevice({ name: deviceName }, async (keyring) => {
      for (const address of await keyring.getAccounts()) {
        this._onAccountRemoved(address);
      }

      keyring.forgetDevice();

      return true;
    });
  }

  /**
   * Retrieves the keyring for the selected address and using the .type returns
   * a subtype for the account. Either 'hardware', 'imported', 'snap', or 'MetaMask'.
   *
   * @param {string} address - Address to retrieve keyring for
   * @returns {'hardware' | 'imported' | 'snap' | 'MetaMask'}
   */
  async getAccountType(address) {
    const keyringType =
      await this.keyringController.getAccountKeyringType(address);
    switch (keyringType) {
      case KeyringType.trezor:
      case KeyringType.oneKey:
      case KeyringType.lattice:
      case KeyringType.qr:
      case KeyringType.ledger:
        return 'hardware';
      case KeyringType.imported:
        return 'imported';
      case KeyringType.snap:
        return 'snap';
      default:
        return 'MetaMask';
    }
  }

  /**
   * Retrieves the keyring for the selected address and using the .type
   * determines if a more specific name for the device is available. Returns
   * undefined for non hardware wallets.
   *
   * @param {string} address - Address to retrieve keyring for
   * @returns {'ledger' | 'lattice' | string | undefined}
   */
  async getDeviceModel(address) {
    return this.keyringController.withKeyring(
      { address },
      async ({ keyring }) => {
        switch (keyring.type) {
          case KeyringType.trezor:
          case KeyringType.oneKey:
            return keyring.getModel();
          case KeyringType.qr:
            return keyring.getName();
          case KeyringType.ledger:
            // TODO: get model after ledger keyring exposes method
            return HardwareDeviceNames.ledger;
          case KeyringType.lattice:
            // TODO: get model after lattice keyring exposes method
            return HardwareDeviceNames.lattice;
          default:
            return undefined;
        }
      },
    );
  }

  /**
   * get hardware account label
   *
   * @param name
   * @param index
   * @param hdPathDescription
   * @returns string label
   */
  getAccountLabel(name, index, hdPathDescription) {
    return `${name[0].toUpperCase()}${name.slice(1)} ${
      parseInt(index, 10) + 1
    } ${hdPathDescription || ''}`.trim();
  }

  /**
   * Imports an account from a Trezor or Ledger device.
   *
   * @param index
   * @param deviceName
   * @param hdPath
   * @param hdPathDescription
   * @returns {} keyState
   */
  async unlockHardwareWalletAccount(
    index,
    deviceName,
    hdPath,
    hdPathDescription,
  ) {
    const { address: unlockedAccount } = await this.#withKeyringForDevice(
      { name: deviceName, hdPath },
      async (keyring) => {
        keyring.setAccountToUnlock(index);
        const [address] = await keyring.addAccounts(1);
        return {
          address: normalize(address),
          label: this.getAccountLabel(
            deviceName === HardwareDeviceNames.qr
              ? keyring.getName()
              : deviceName,
            index,
            hdPathDescription,
          ),
        };
      },
    );
    // Select the account
    this.preferencesController.setSelectedAddress(unlockedAccount);

    const accounts = this.accountsController.listAccounts();

    const { identities } = this.preferencesController.state;
    return { unlockedAccount, identities, accounts };
  }

  //
  // Account Management
  //

  /**
   * Adds a new account to the keyring corresponding to the given `keyringId`,
   * or to the default (first) HD keyring if no `keyringId` is provided.
   *
   * @param {number} accountCount - The number of accounts to create
   * @param {string} _keyringId - The keyring identifier.
   * @returns {Promise<string>} The address of the newly-created account.
   */
  async addNewAccount(accountCount, _keyringId) {
    const oldAccounts = await this.keyringController.getAccounts();
    const keyringSelector = _keyringId
      ? { id: _keyringId }
      : { type: KeyringTypes.hd };

    const addedAccountAddress = await this.keyringController.withKeyring(
      keyringSelector,
      async ({ keyring }) => {
        if (keyring.type !== KeyringTypes.hd) {
          throw new Error('Cannot add account to non-HD keyring');
        }
        const accountsInKeyring = await keyring.getAccounts();

        // Only add an account if the accountCount matches the accounts in the keyring.
        if (accountCount && accountCount !== accountsInKeyring.length) {
          if (accountCount > accountsInKeyring.length) {
            throw new Error('Account out of sequence');
          }

          const existingAccount = accountsInKeyring[accountCount];

          if (!existingAccount) {
            throw new Error(`Can't find account at index ${accountCount}`);
          }

          return existingAccount;
        }

        const [newAddress] = await keyring.addAccounts(1);
        if (oldAccounts.includes(newAddress)) {
          await keyring.removeAccount(newAddress);
          throw new Error(`Cannot add duplicate ${newAddress} account`);
        }
        return newAddress;
      },
    );

    if (!oldAccounts.includes(addedAccountAddress)) {
      this.preferencesController.setSelectedAddress(addedAccountAddress);
    }

    return addedAccountAddress;
  }

  /**
   * Verifies the validity of the current vault's seed phrase.
   *
   * Validity: seed phrase restores the accounts belonging to the current vault.
   *
   * Called when the first account is created and on unlocking the vault.
   *
   * @param {string} password
   * @param {string} _keyringId - This is the identifier for the hd keyring.
   * @returns {Promise<number[]>} The seed phrase to be confirmed by the user,
   * encoded as an array of UTF-8 bytes.
   */
  async getSeedPhrase(password, _keyringId) {
    return this._convertEnglishWordlistIndicesToCodepoints(
      await this.keyringController.exportSeedPhrase(password, _keyringId),
    );
  }

  /**
   * Clears the transaction history, to allow users to force-reset their nonces.
   * Mostly used in development environments, when networks are restarted with
   * the same network ID.
   *
   * @returns {Promise<string>} The current selected address.
   */
  async resetAccount() {
    const selectedAddress =
      this.accountsController.getSelectedAccount().address;

    const globalChainId = this.#getGlobalChainId();

    this.txController.wipeTransactions({
      address: selectedAddress,
      chainId: globalChainId,
    });

    this.smartTransactionsController.wipeSmartTransactions({
      address: selectedAddress,
      ignoreNetwork: false,
    });

    this.bridgeStatusController.wipeBridgeStatus({
      address: selectedAddress,
      ignoreNetwork: false,
    });

    this.networkController.resetConnection();

    return selectedAddress;
  }

  /**
   * Checks that all accounts referenced have a matching InternalAccount. Sends
   * an error to sentry for any accounts that were expected but are missing from the wallet.
   *
   * @param {InternalAccount[]} [internalAccounts] - The list of evm accounts the wallet knows about.
   * @param {Hex[]} [accounts] - The list of evm accounts addresses that should exist.
   */
  captureKeyringTypesWithMissingIdentities(
    internalAccounts = [],
    accounts = [],
  ) {
    const accountsMissingIdentities = accounts.filter(
      (address) =>
        !internalAccounts.some(
          (account) => account.address.toLowerCase() === address.toLowerCase(),
        ),
    );
    const keyringTypesWithMissingIdentities = accountsMissingIdentities.map(
      (address) => this.keyringController.getAccountKeyringType(address),
    );

    const internalAccountCount = internalAccounts.length;

    const accountsForCurrentChain =
      this.accountTrackerController.state.accountsByChainId[
        this.#getGlobalChainId()
      ];

    const accountTrackerCount = Object.keys(
      accountsForCurrentChain || {},
    ).length;

    captureException(
      new Error(
        `Attempt to get permission specifications failed because their were ${accounts.length} accounts, but ${internalAccountCount} identities, and the ${keyringTypesWithMissingIdentities} keyrings included accounts with missing identities. Meanwhile, there are ${accountTrackerCount} accounts in the account tracker.`,
      ),
    );
  }

  /**
   * Sorts a list of evm account addresses by most recently selected by using
   * the lastSelected value for the matching InternalAccount object stored in state.
   *
   * @param {Hex[]} [addresses] - The list of evm accounts addresses to sort.
   * @returns {Hex[]} The sorted evm accounts addresses.
   */
  sortEvmAccountsByLastSelected(addresses) {
    const internalAccounts = this.accountsController.listAccounts();
    return this.sortAddressesWithInternalAccounts(addresses, internalAccounts);
  }

  /**
   * Sorts a list of multichain account addresses by most recently selected by using
   * the lastSelected value for the matching InternalAccount object stored in state.
   *
   * @param {string[]} [addresses] - The list of addresses (not full CAIP-10 Account IDs) to sort.
   * @returns {string[]} The sorted accounts addresses.
   */
  sortMultichainAccountsByLastSelected(addresses) {
    const internalAccounts = this.accountsController.listMultichainAccounts();
    return this.sortAddressesWithInternalAccounts(addresses, internalAccounts);
  }

  /**
   * Sorts a list of addresses by most recently selected by using the lastSelected value for
   * the matching InternalAccount object from the list of internalAccounts provided.
   *
   * @param {string[]} [addresses] - The list of caip accounts addresses to sort.
   * @param {InternalAccount[]} [internalAccounts] - The list of InternalAccounts to determine lastSelected from.
   * @returns {string[]} The sorted accounts addresses.
   */
  sortAddressesWithInternalAccounts(addresses, internalAccounts) {
    return addresses.sort((firstAddress, secondAddress) => {
      const firstAccount = internalAccounts.find(
        (internalAccount) =>
          internalAccount.address.toLowerCase() === firstAddress.toLowerCase(),
      );

      const secondAccount = internalAccounts.find(
        (internalAccount) =>
          internalAccount.address.toLowerCase() === secondAddress.toLowerCase(),
      );

      if (!firstAccount) {
        this.captureKeyringTypesWithMissingIdentities(
          internalAccounts,
          addresses,
        );
        throw new Error(`Missing identity for address: "${firstAddress}".`);
      } else if (!secondAccount) {
        this.captureKeyringTypesWithMissingIdentities(
          internalAccounts,
          addresses,
        );
        throw new Error(`Missing identity for address: "${secondAddress}".`);
      } else if (
        firstAccount.metadata.lastSelected ===
        secondAccount.metadata.lastSelected
      ) {
        return 0;
      } else if (firstAccount.metadata.lastSelected === undefined) {
        return 1;
      } else if (secondAccount.metadata.lastSelected === undefined) {
        return -1;
      }

      return (
        secondAccount.metadata.lastSelected - firstAccount.metadata.lastSelected
      );
    });
  }

  /**
   * Gets the sorted permitted accounts for the specified origin. Returns an empty
   * array if no accounts are permitted.
   *
   * @param {string} origin - The origin whose exposed accounts to retrieve.
   * @returns {string[]} The origin's permitted accounts, or an empty
   * array.
   */
  getPermittedAccounts(origin) {
    let caveat;
    try {
      caveat = this.permissionController.getCaveat(
        origin,
        Caip25EndowmentPermissionName,
        Caip25CaveatType,
      );
    } catch (err) {
      if (err instanceof PermissionDoesNotExistError) {
        // suppress expected error in case that the origin
        // does not have the target permission yet
        return [];
      }
      throw err;
    }

    const ethAccounts = getEthAccounts(caveat.value);
    return this.sortEvmAccountsByLastSelected(ethAccounts);
  }

  /**
   * Handles Hyperliquid referral approval flow.
   * Shows approval confirmation screen if needed and manages referral URL redirection.
   * This can be triggered by connection permission grants or existing connections.
   *
   * @param {number} tabId - The browser tab ID to update.
   * @param {HyperliquidPermissionTriggerType} triggerType - The trigger type.
   */
  async handleHyperliquidReferral(tabId, triggerType) {
    const isHyperliquidReferralEnabled =
      this.remoteFeatureFlagController?.state?.remoteFeatureFlags
        ?.extensionUxDefiReferral;

    if (!isHyperliquidReferralEnabled) {
      return;
    }

    // Only continue if Hyperliquid has permitted accounts
    const permittedAccounts = this.getPermittedAccounts(HYPERLIQUID_ORIGIN);
    if (permittedAccounts.length === 0) {
      return;
    }

    // Only continue if there is no pending approval
    const hasPendingApproval = this.approvalController.has({
      origin: HYPERLIQUID_ORIGIN,
      type: HYPERLIQUID_APPROVAL_TYPE,
    });

    if (hasPendingApproval) {
      return;
    }

    // First account is the active Hyperliquid account
    const activePermittedAccount = permittedAccounts[0];

    const referralStatusByAccount =
      this.preferencesController.state.referrals.hyperliquid;
    const permittedAccountStatus =
      referralStatusByAccount[activePermittedAccount];
    const declinedAccounts = Object.keys(referralStatusByAccount).filter(
      (account) => referralStatusByAccount[account] === ReferralStatus.Declined,
    );

    // We should show approval screen if the account does not have a status
    const shouldShowApproval = permittedAccountStatus === undefined;

    // We should redirect to the referral url if the account is approved
    const shouldRedirect = permittedAccountStatus === ReferralStatus.Approved;

    if (shouldShowApproval) {
      try {
        // Track referral viewed event
        this.metaMetricsController.trackEvent({
          event: MetaMetricsEventName.ReferralViewed,
          category: MetaMetricsEventCategory.Referrals,
          properties: {
            url: HYPERLIQUID_ORIGIN,
            trigger_type: triggerType,
          },
        });

        const approvalResponse = await this.approvalController.add({
          origin: HYPERLIQUID_ORIGIN,
          type: HYPERLIQUID_APPROVAL_TYPE,
          requestData: { selectedAddress: activePermittedAccount },
          shouldShowRequest:
            triggerType === HyperliquidPermissionTriggerType.NewConnection,
        });

        if (approvalResponse?.approved) {
          this._handleHyperliquidApprovedAccount(
            activePermittedAccount,
            permittedAccounts,
            declinedAccounts,
          );
          await this._handleHyperliquidReferralRedirect(
            tabId,
            activePermittedAccount,
          );
        } else {
          this.preferencesController.addReferralDeclinedAccount(
            activePermittedAccount,
          );
        }

        // Track referral confirm button clicked event
        this.metaMetricsController.trackEvent({
          event: MetaMetricsEventName.ReferralConfirmButtonClicked,
          category: MetaMetricsEventCategory.Referrals,
          properties: {
            opt_in: Boolean(approvalResponse?.approved),
          },
        });
      } catch (error) {
        // Do nothing if the user rejects the request
        if (error.code === errorCodes.provider.userRejectedRequest) {
          return;
        }
        throw error;
      }
    }

    if (shouldRedirect) {
      await this._handleHyperliquidReferralRedirect(
        tabId,
        activePermittedAccount,
      );
    }
  }

  /**
   * Handles redirection to the Hyperliquid referral page.
   *
   * @param {number} tabId - The browser tab ID to update.
   * @param {string} permittedAccount - The permitted account.
   */
  async _handleHyperliquidReferralRedirect(tabId, permittedAccount) {
    await this._updateHyperliquidReferralUrl(tabId);
    // Mark this account as having been shown the Hyperliquid referral page
    this.preferencesController.addReferralPassedAccount(permittedAccount);
  }

  /**
   * Handles referral states for permitted accounts after user approval.
   *
   * @param {string} activePermittedAccount - The active permitted account.
   * @param {string[]} permittedAccounts - The permitted accounts.
   * @param {string[]} declinedAccounts - The previously declined permitted accounts.
   */
  _handleHyperliquidApprovedAccount(
    activePermittedAccount,
    permittedAccounts,
    declinedAccounts,
  ) {
    if (declinedAccounts.length === 0) {
      // If there are no previously declined permitted accounts then
      // we approve all permitted accounts so that the user is not
      // shown the approval screen unnecessarily when switching
      this.preferencesController.setAccountsReferralApproved(permittedAccounts);
    } else {
      this.preferencesController.addReferralApprovedAccount(
        activePermittedAccount,
      );
      // If there are any previously declined accounts then
      // we do not approve them, but instead remove them from the declined list
      // so they have the option to participate again in future
      permittedAccounts.forEach((account) => {
        if (declinedAccounts.includes(account)) {
          this.preferencesController.removeReferralDeclinedAccount(account);
        }
      });
    }
  }

  /**
   * Updates the browser tab URL to the Hyperliquid referral page.
   *
   * @param {number} tabId - The browser tab ID to update.
   */
  async _updateHyperliquidReferralUrl(tabId) {
    try {
      const { url } = await browser.tabs.get(tabId);
      const { search } = new URL(url || '');
      const newUrl = `${HYPERLIQUID_ORIGIN}/join/${METAMASK_REFERRAL_CODE}${search}`;
      await browser.tabs.update(tabId, { url: newUrl });
    } catch (error) {
      log.error('Failed to update URL to Hyperliquid referral page: ', error);
    }
  }

  /**
   * Stops exposing the specified scope to all third parties.
   *
   * @param {string} scopeString - The scope to stop exposing
   * to third parties.
   */
  removeAllScopePermissions(scopeString) {
    this.permissionController.updatePermissionsByCaveat(
      Caip25CaveatType,
      (existingScopes) =>
        Caip25CaveatMutators[Caip25CaveatType].removeScope(
          existingScopes,
          scopeString,
        ),
    );
  }

  /**
   * Stops exposing the account with the specified address to all third parties.
   * Exposed accounts are stored in caveats of the eth_accounts permission. This
   * method uses `PermissionController.updatePermissionsByCaveat` to
   * remove the specified address from every eth_accounts permission. If a
   * permission only included this address, the permission is revoked entirely.
   *
   * @param {string} targetAccount - The address of the account to stop exposing
   * to third parties.
   */
  removeAllAccountPermissions(targetAccount) {
    this.permissionController.updatePermissionsByCaveat(
      Caip25CaveatType,
      (existingScopes) =>
        Caip25CaveatMutators[Caip25CaveatType].removeAccount(
          existingScopes,
          targetAccount,
        ),
    );
  }

  /**
   * Removes an account from state / storage.
   *
   * @param {string} address - A hex address
   */
  async removeAccount(address) {
    this._onAccountRemoved(address);
    await this.keyringController.removeAccount(address);

    return address;
  }

  /**
   * Imports an account with the specified import strategy.
   * These are defined in @metamask/keyring-controller
   * Each strategy represents a different way of serializing an Ethereum key pair.
   *
   * @param {'privateKey' | 'json'} strategy - A unique identifier for an account import strategy.
   * @param {any} args - The data required by that strategy to import an account.
   * @param {object} options - The options for the import.
   * @param {boolean} options.shouldCreateSocialBackup - whether to create a backup for the seedless onboarding flow
   * @param {boolean} options.shouldSelectAccount - whether to select the new account in the wallet
   */
  async importAccountWithStrategy(
    strategy,
    args,
    options = {
      shouldCreateSocialBackup: true,
      shouldSelectAccount: true,
    },
  ) {
    const { shouldCreateSocialBackup, shouldSelectAccount } = options;

    const importedAccountAddress =
      await this.keyringController.importAccountWithStrategy(strategy, args);

    if (this.onboardingController.getIsSocialLoginFlow()) {
      // Use withKeyring to get keyring metadata for an address
      const { id: keyringId, privateKey: privateKeyFromKeyring } =
        await this.keyringController.withKeyring(
          { address: importedAccountAddress },
          async ({ keyring, metadata }) => {
            const privateKey = await keyring.exportAccount(
              importedAccountAddress,
            );
            return { id: metadata.id, privateKey };
          },
        );

      try {
        // if social backup is requested, add the seed phrase backup
        await this.addNewPrivateKeyBackup(
          privateKeyFromKeyring,
          keyringId,
          shouldCreateSocialBackup,
        );
      } catch (err) {
        // handle seedless controller import error by reverting keyring controller mnemonic import
        // KeyringController.removeAccount will remove keyring when it's emptied, currently there are no other method in keyring controller to remove keyring
        await this.keyringController.removeAccount(importedAccountAddress);
        throw err;
      }
    }

    if (shouldSelectAccount) {
      // set new account as selected
      this.preferencesController.setSelectedAddress(importedAccountAddress);
    }
  }

  /**
   * Adds a new private key backup for the user
   *
   * If `syncWithSocial` is false, it will only update the local state,
   * and not sync the private key to the server.
   *
   * @param {string} privateKey - The privateKey from keyring.
   * @param {string} keyringId - The keyring id to add the private key backup to.
   * @param {boolean} syncWithSocial - whether to skip syncing with social login
   */
  async addNewPrivateKeyBackup(privateKey, keyringId, syncWithSocial = true) {
    const bufferedPrivateKey = hexToBytes(add0x(privateKey));

    if (syncWithSocial) {
      const releaseLock = await this.seedlessOperationMutex.acquire();
      try {
        await this.seedlessOnboardingController.addNewSecretData(
          bufferedPrivateKey,
          SecretType.PrivateKey,
          { keyringId },
        );
      } catch (error) {
        log.error('Error adding new private key backup', error);
        throw error;
      } finally {
        releaseLock();
      }
    } else {
      // Do not sync the seed phrase to the server, only update the local state
      this.seedlessOnboardingController.updateBackupMetadataState({
        keyringId,
        data: bufferedPrivateKey,
        type: SecretType.PrivateKey,
      });
    }
  }

  /**
   * Requests approval for permissions for the specified origin
   *
   * @param origin - The origin to request approval for.
   * @param permissions - The permissions to request approval for.
   * @param [options] - Optional. Additional properties to define on the requestData object
   */
  async requestPermissionApproval(origin, permissions, options = {}) {
    const id = nanoid();
    return this.approvalController.addAndShowApprovalRequest({
      id,
      origin,
      requestData: {
        metadata: {
          id,
          origin,
        },
        permissions,
        ...options,
      },
      type: MethodNames.RequestPermissions,
    });
  }

  /**
   * Prompts the user with permittedChains approval for given chainId.
   *
   * @param {string} origin - The origin to request approval for.
   * @param {Hex} chainId - The chainId to add incrementally.
   */
  async requestApprovalPermittedChainsPermission(origin, chainId) {
    const caveatValueWithChains = setPermittedEthChainIds(
      {
        requiredScopes: {},
        optionalScopes: {},
        sessionProperties: {},
        isMultichainOrigin: false,
      },
      [chainId],
    );

    await this.permissionController.requestPermissionsIncremental(
      { origin },
      {
        [Caip25EndowmentPermissionName]: {
          caveats: [
            {
              type: Caip25CaveatType,
              value: caveatValueWithChains,
            },
          ],
        },
      },
    );
  }

  getNonEvmSupportedMethods(scope) {
    return this.controllerMessenger.call(
      'MultichainRouter:getSupportedMethods',
      scope,
    );
  }

  /**
   * For origins with a solana scope permitted, sends a wallet_notify -> metamask_accountChanged
   * event to fire for the solana scope with the currently selected solana account if any are
   * permitted or empty array otherwise.
   *
   * @param {string} origin - The origin to notify with the current solana account
   */
  notifySolanaAccountChangedForCurrentAccount(origin) {
    let caip25Caveat;
    try {
      caip25Caveat = this.permissionController.getCaveat(
        origin,
        Caip25EndowmentPermissionName,
        Caip25CaveatType,
      );
    } catch {
      // noop
    }
    if (!caip25Caveat) {
      return;
    }

    // The optional chain operator below shouldn't be needed as
    // the existence of sessionProperties is enforced by the caveat
    // validator, but we are still seeing some instances where it
    // isn't defined in production:
    // https://github.com/MetaMask/metamask-extension/issues/33412
    // This suggests state corruption, but we can't find definitive proof that.
    // For now we are using this patch which is harmless and silences the error in Sentry.
    const solanaAccountsChangedNotifications =
      caip25Caveat.value.sessionProperties?.[
        KnownSessionProperties.SolanaAccountChangedNotifications
      ];

    const sessionScopes = getSessionScopes(caip25Caveat.value, {
      getNonEvmSupportedMethods: this.getNonEvmSupportedMethods.bind(this),
    });

    const solanaScope =
      sessionScopes[MultichainNetworks.SOLANA] ||
      sessionScopes[MultichainNetworks.SOLANA_DEVNET] ||
      sessionScopes[MultichainNetworks.SOLANA_TESTNET];

    if (solanaAccountsChangedNotifications && solanaScope) {
      const { accounts } = solanaScope;
      const parsedPermittedSolanaAddresses = accounts.map((caipAccountId) => {
        const { address } = parseCaipAccountId(caipAccountId);
        return address;
      });

      const [accountAddressToEmit] = this.sortMultichainAccountsByLastSelected(
        parsedPermittedSolanaAddresses,
      );

      if (accountAddressToEmit) {
        this._notifySolanaAccountChange(origin, [accountAddressToEmit]);
      }
    }
  }

  // ---------------------------------------------------------------------------
  // Identity Management (signature operations)

  getAddTransactionRequest({
    transactionParams,
    transactionOptions,
    dappRequest,
    ...otherParams
  }) {
    const networkClientId =
      dappRequest?.networkClientId ?? transactionOptions?.networkClientId;
    const { chainId } =
      this.networkController.getNetworkConfigurationByNetworkClientId(
        networkClientId,
      );
    return {
      internalAccounts: this.accountsController.listAccounts(),
      dappRequest,
      networkClientId,
      selectedAccount: this.accountsController.getAccountByAddress(
        transactionParams.from,
      ),
      transactionController: this.txController,
      transactionOptions,
      transactionParams,
      userOperationController: this.userOperationController,
      chainId,
      ppomController: this.ppomController,
      securityAlertsEnabled:
        this.preferencesController.state?.securityAlertsEnabled,
      updateSecurityAlertResponse: this.updateSecurityAlertResponse.bind(this),
      getSecurityAlertResponse:
        this.appStateController.getAddressSecurityAlertResponse.bind(
          this.appStateController,
        ),
      addSecurityAlertResponse:
        this.appStateController.addAddressSecurityAlertResponse.bind(
          this.appStateController,
        ),
      getSecurityAlertsConfig: this.getSecurityAlertsConfig.bind(this),
      ...otherParams,
    };
  }

  //=============================================================================
  // END (VAULT / KEYRING RELATED METHODS)
  //=============================================================================

  /**
   * Allows a user to attempt to cancel a previously submitted transaction
   * by creating a new transaction.
   *
   * @param {number} originalTxId - the id of the txMeta that you want to
   * attempt to cancel
   * @param {import(
   *  './controllers/transactions'
   * ).CustomGasSettings} [customGasSettings] - overrides to use for gas params
   * instead of allowing this method to generate them
   * @param options
   * @returns {object} MetaMask state
   */
  async createCancelTransaction(originalTxId, customGasSettings, options) {
    await this.txController.stopTransaction(
      originalTxId,
      customGasSettings,
      options,
    );
    const state = this.getState();
    return state;
  }

  /**
   * Allows a user to attempt to speed up a previously submitted transaction
   * by creating a new transaction.
   *
   * @param {number} originalTxId - the id of the txMeta that you want to
   * attempt to speed up
   * @param {import(
   *  './controllers/transactions'
   * ).CustomGasSettings} [customGasSettings] - overrides to use for gas params
   * instead of allowing this method to generate them
   * @param options
   * @returns {object} MetaMask state
   */
  async createSpeedUpTransaction(originalTxId, customGasSettings, options) {
    await this.txController.speedUpTransaction(
      originalTxId,
      customGasSettings,
      options,
    );
    const state = this.getState();
    return state;
  }

  async estimateGas(estimateGasParams) {
    return new Promise((resolve, reject) => {
      this.provider
        .request({
          method: 'eth_estimateGas',
          params: [estimateGasParams],
        })
        .then((result) => resolve(result.toString(16)))
        .catch((err) => reject(err));
    });
  }

  handleWatchAssetRequest = ({ asset, type, origin, networkClientId }) => {
    switch (type) {
      case ERC20:
        return this.tokensController.watchAsset({
          asset,
          type,
          networkClientId,
        });
      case ERC721:
      case ERC1155:
        return this.nftController.watchNft(
          asset,
          type,
          origin,
          networkClientId,
        );
      default:
        throw new Error(`Asset type ${type} not supported`);
    }
  };

  async updateSecurityAlertResponse(
    method,
    securityAlertId,
    securityAlertResponse,
  ) {
    return await updateSecurityAlertResponse({
      appStateController: this.appStateController,
      messenger: this.controllerMessenger,
      method,
      securityAlertId,
      securityAlertResponse,
      signatureController: this.signatureController,
      transactionController: this.txController,
    });
  }

  /**
   * Returns the index of the HD keyring containing the selected account.
   *
   * @returns {number | undefined} The index of the HD keyring containing the selected account.
   */
  getHDEntropyIndex() {
    const selectedAccount = this.accountsController.getSelectedAccount();
    const hdKeyrings = this.keyringController.state.keyrings.filter(
      (keyring) => keyring.type === KeyringTypes.hd,
    );
    const index = hdKeyrings.findIndex((keyring) =>
      keyring.accounts.includes(selectedAccount.address),
    );

    return index === -1 ? undefined : index;
  }

  //=============================================================================
  // PASSWORD MANAGEMENT
  //=============================================================================

  /**
   * Allows a user to begin the seed phrase recovery process.
   */
  markPasswordForgotten() {
    this.preferencesController.setPasswordForgotten(true);
    this.sendUpdate();
  }

  /**
   * Allows a user to end the seed phrase recovery process.
   */
  unMarkPasswordForgotten() {
    this.preferencesController.setPasswordForgotten(false);
    this.sendUpdate();
  }

  //=============================================================================
  // SETUP
  //=============================================================================

  /**
   * A runtime.MessageSender object, as provided by the browser:
   *
   * @see https://developer.mozilla.org/en-US/docs/Mozilla/Add-ons/WebExtensions/API/runtime/MessageSender
   * @typedef {object} MessageSender
   * @property {string} - The URL of the page or frame hosting the script that sent the message.
   */

  /**
   * A Snap sender object.
   *
   * @typedef {object} SnapSender
   * @property {string} snapId - The ID of the snap.
   */

  /**
   * Used to create a multiplexed stream for connecting to an untrusted context
   * like a Dapp or other extension.
   *
   * @param options - Options bag.
   * @param {ReadableStream} options.connectionStream - The Duplex stream to connect to.
   * @param {MessageSender | SnapSender} options.sender - The sender of the messages on this stream.
   * @param {string} [options.subjectType] - The type of the sender, i.e. subject.
   */
  setupUntrustedCommunicationEip1193({
    connectionStream,
    sender,
    subjectType,
  }) {
    if (sender.url) {
      if (this.onboardingController.state.completedOnboarding) {
        if (this.preferencesController.state.usePhishDetect) {
          const { hostname } = new URL(sender.url);
          this.phishingController.maybeUpdateState();
          // Check if new connection is blocked if phishing detection is on
          const phishingTestResponse = this.phishingController.test(sender.url);
          if (phishingTestResponse?.result) {
            this.sendPhishingWarning(connectionStream, hostname);
            this.metaMetricsController.trackEvent({
              event: MetaMetricsEventName.PhishingPageDisplayed,
              category: MetaMetricsEventCategory.Phishing,
              properties: {
                url: hostname,
              },
            });
            return;
          }
        }
      }
    }

    let inputSubjectType;
    if (subjectType) {
      inputSubjectType = subjectType;
    } else if (sender.id && sender.id !== this.extension.runtime.id) {
      inputSubjectType = SubjectType.Extension;
    } else {
      inputSubjectType = SubjectType.Website;
    }

    // setup multiplexing
    const mux = setupMultiplex(connectionStream);
    mux.ignoreStream(METAMASK_CAIP_MULTICHAIN_PROVIDER);

    // messages between inpage and background
    this.setupProviderConnectionEip1193(
      mux.createStream(METAMASK_EIP_1193_PROVIDER),
      sender,
      inputSubjectType,
    );

    // TODO:LegacyProvider: Delete
    if (sender.url) {
      // legacy streams
      this.setupPublicConfig(mux.createStream('publicConfig'));
    }
  }

  /**
   * Used to create a CAIP stream for connecting to an untrusted context.
   *
   * @param options - Options bag.
   * @param {ReadableStream} options.connectionStream - The Duplex stream to connect to.
   * @param {MessageSender | SnapSender} options.sender - The sender of the messages on this stream.
   * @param {string} [options.subjectType] - The type of the sender, i.e. subject.
   */
  setupUntrustedCommunicationCaip({ connectionStream, sender, subjectType }) {
    let inputSubjectType;
    if (subjectType) {
      inputSubjectType = subjectType;
    } else if (sender.id && sender.id !== this.extension.runtime.id) {
      inputSubjectType = SubjectType.Extension;
    } else {
      inputSubjectType = SubjectType.Website;
    }

    // messages between subject and background
    this.setupProviderConnectionCaip(
      connectionStream,
      sender,
      inputSubjectType,
    );
  }

  /**
   * Used to create a multiplexed stream for connecting to a trusted context,
   * like our own user interfaces, which have the provider APIs, but also
   * receive the exported API from this controller, which includes trusted
   * functions, like the ability to approve transactions or sign messages.
   *
   * @param {*} connectionStream - The duplex stream to connect to.
   * @param {MessageSender} sender - The sender of the messages on this stream
   */
  setupTrustedCommunication(connectionStream, sender) {
    // setup multiplexing
    const mux = setupMultiplex(connectionStream);
    // connect features
    this.setupControllerConnection(mux.createStream('controller'));
    this.setupProviderConnectionEip1193(
      mux.createStream('provider'),
      sender,
      SubjectType.Internal,
    );
  }

  /**
   * Used to create a multiplexed stream for connecting to the phishing warning page.
   *
   * @param options - Options bag.
   * @param {ReadableStream} options.connectionStream - The Duplex stream to connect to.
   */
  setupPhishingCommunication({ connectionStream }) {
    const { usePhishDetect } = this.preferencesController.state;

    if (!usePhishDetect) {
      return;
    }

    // setup multiplexing
    const mux = setupMultiplex(connectionStream);
    const phishingStream = mux.createStream(PHISHING_SAFELIST);

    // set up postStream transport
    phishingStream.on(
      'data',
      createMetaRPCHandler(
        {
          safelistPhishingDomain: this.safelistPhishingDomain.bind(this),
          backToSafetyPhishingWarning:
            this.backToSafetyPhishingWarning.bind(this),
        },
        phishingStream,
      ),
    );
  }

  setUpCookieHandlerCommunication({ connectionStream }) {
    const {
      metaMetricsId,
      dataCollectionForMarketing,
      participateInMetaMetrics,
    } = this.metaMetricsController.state;

    if (
      metaMetricsId &&
      dataCollectionForMarketing &&
      participateInMetaMetrics
    ) {
      // setup multiplexing
      const mux = setupMultiplex(connectionStream);
      const metamaskCookieHandlerStream = mux.createStream(
        METAMASK_COOKIE_HANDLER,
      );
      // set up postStream transport
      metamaskCookieHandlerStream.on(
        'data',
        createMetaRPCHandler(
          {
            getCookieFromMarketingPage:
              this.getCookieFromMarketingPage.bind(this),
          },
          metamaskCookieHandlerStream,
        ),
      );
    }
  }

  getCookieFromMarketingPage(data) {
    const { ga_client_id: cookieId } = data;
    this.metaMetricsController.setMarketingCampaignCookieId(cookieId);
  }

  /**
   * Called when we detect a suspicious domain. Requests the browser redirects
   * to our anti-phishing page.
   *
   * @private
   * @param {*} connectionStream - The duplex stream to the per-page script,
   * for sending the reload attempt to.
   * @param {string} hostname - The hostname that triggered the suspicion.
   */
  sendPhishingWarning(connectionStream, hostname) {
    const mux = setupMultiplex(connectionStream);
    const phishingStream = mux.createStream('phishing');
    phishingStream.write({ hostname });
  }

  /**
   * A method for providing our API over a stream using JSON-RPC.
   *
   * @param {*} outStream - The stream to provide our API over.
   */
  setupControllerConnection(outStream) {
    const patchStore = new PatchStore(this.memStore);
    let uiReady = false;

    const handleUpdate = () => {
      if (!isStreamWritable(outStream) || !uiReady) {
        return;
      }

      const patches = patchStore.flushPendingPatches();

      outStream.write({
        jsonrpc: '2.0',
        method: 'sendUpdate',
        params: [patches],
      });
    };

    const api = {
      ...this.getApi(),
      ...this.controllerApi,
      startPatches: () => {
        uiReady = true;
        handleUpdate();
      },
      getStatePatches: () => patchStore.flushPendingPatches(),
    };

    this.on('update', handleUpdate);

    // report new active controller connection
    this.activeControllerConnections += 1;
    this.emit('controllerConnectionChanged', this.activeControllerConnections);

    // set up postStream transport
    outStream.on('data', createMetaRPCHandler(api, outStream));

    const startUISync = () => {
      if (!isStreamWritable(outStream)) {
        return;
      }
      // send notification to client-side
      outStream.write({
        jsonrpc: '2.0',
        method: 'startUISync',
      });
    };

    if (this.startUISync) {
      startUISync();
    } else {
      this.once('startUISync', startUISync);
    }

    const outstreamEndHandler = () => {
      if (!outStream.mmFinished) {
        this.activeControllerConnections -= 1;
        this.emit(
          'controllerConnectionChanged',
          this.activeControllerConnections,
        );
        outStream.mmFinished = true;
        this.removeListener('update', handleUpdate);
        patchStore.destroy();
      }
    };

    // The presence of both of the below handlers may be redundant.
    // After upgrading metamask/object-multiples to v2.0.0, which included
    // an upgrade of readable-streams from v2 to v3, we saw that the
    // `outStream.on('end'` handler was almost never being called. This seems to
    // related to how v3 handles errors vs how v2 handles errors; there
    // are "premature close" errors in both cases, although in the case
    // of v2 they don't prevent `outStream.on('end'` from being called.
    // At the time that this comment was committed, it was known that we
    // need to investigate and resolve the underlying error, however,
    // for expediency, we are not addressing them at this time. Instead, we
    // can observe that `readableStream.finished` preserves the same
    // functionality as we had when we relied on readable-stream v2. Meanwhile,
    // the `outStream.on('end')` handler was observed to have been called at least once.
    // In an abundance of caution to prevent against unexpected future behavioral changes in
    // streams implementations, we redundantly use multiple paths to attach the same event handler.
    // The outstreamEndHandler therefore needs to be idempotent, which introduces the `mmFinished` property.

    outStream.mmFinished = false;
    finished(outStream, outstreamEndHandler);
    outStream.once('close', outstreamEndHandler);
    outStream.once('end', outstreamEndHandler);
  }

  /**
   * A method for serving our ethereum provider over a given stream.
   *
   * @param {*} outStream - The stream to provide over.
   * @param {MessageSender | SnapSender} sender - The sender of the messages on this stream
   * @param {SubjectType} subjectType - The type of the sender, i.e. subject.
   */
  setupProviderConnectionEip1193(outStream, sender, subjectType) {
    let origin;
    if (subjectType === SubjectType.Internal) {
      origin = ORIGIN_METAMASK;
    } else if (subjectType === SubjectType.Snap) {
      origin = sender.snapId;
    } else {
      origin = new URL(sender.url).origin;
    }

    if (sender.id && sender.id !== this.extension.runtime.id) {
      this.subjectMetadataController.addSubjectMetadata({
        origin,
        extensionId: sender.id,
        subjectType: SubjectType.Extension,
      });
    }

    let tabId;
    if (sender.tab && sender.tab.id) {
      tabId = sender.tab.id;
    }

    let mainFrameOrigin = origin;
    if (sender.tab && sender.tab.url) {
      // If sender origin is an iframe, then get the top-level frame's origin
      mainFrameOrigin = new URL(sender.tab.url).origin;
    }

    const engine = this.setupProviderEngineEip1193({
      origin,
      sender,
      subjectType,
      tabId,
      mainFrameOrigin,
    });

    const dupeReqFilterStream = createDupeReqFilterStream();

    // setup connection
    const providerStream = createEngineStream({ engine });

    const connectionId = this.addConnection(origin, {
      tabId,
      apiType: API_TYPE.EIP1193,
      engine,
    });

    pipeline(
      outStream,
      dupeReqFilterStream,
      providerStream,
      outStream,
      (err) => {
        // handle any middleware cleanup
        engine.destroy();
        connectionId && this.removeConnection(origin, connectionId);
        // For context and todos related to the error message match, see https://github.com/MetaMask/metamask-extension/issues/26337
        if (err && !err.message?.match('Premature close')) {
          log.error(err);
        }
      },
    );

    // Used to show wallet liveliness to the provider
    if (subjectType !== SubjectType.Internal) {
      this._notifyChainChangeForConnection({ engine }, origin);
    }
  }

  /**
   * A method for serving our CAIP provider over a given stream.
   *
   * @param {*} outStream - The stream to provide over.
   * @param {MessageSender | SnapSender} sender - The sender of the messages on this stream
   * @param {SubjectType} subjectType - The type of the sender, i.e. subject.
   */
  setupProviderConnectionCaip(outStream, sender, subjectType) {
    let origin;
    if (subjectType === SubjectType.Internal) {
      origin = ORIGIN_METAMASK;
    } else if (subjectType === SubjectType.Snap) {
      origin = sender.snapId;
    } else {
      origin = new URL(sender.url).origin;
    }

    if (sender.id && sender.id !== this.extension.runtime.id) {
      this.subjectMetadataController.addSubjectMetadata({
        origin,
        extensionId: sender.id,
        subjectType: SubjectType.Extension,
      });
    }

    let tabId;
    if (sender.tab && sender.tab.id) {
      tabId = sender.tab.id;
    }

    const engine = this.setupProviderEngineCaip({
      origin,
      sender,
      subjectType,
      tabId,
    });

    const dupeReqFilterStream = createDupeReqFilterStream();

    // setup connection
    const providerStream = createEngineStream({ engine });

    const connectionId = this.addConnection(origin, {
      tabId,
      apiType: API_TYPE.CAIP_MULTICHAIN,
      engine,
    });

    // solana account changed notifications
    // This delay is needed because it's possible for a dapp to not have listeners
    // setup in time right after a connection is established.
    // This can be resolved if we amend the caip standards to include a liveliness
    // handshake as part of the initial connection.
    setTimeout(
      () => this.notifySolanaAccountChangedForCurrentAccount(origin),
      500,
    );

    pipeline(
      outStream,
      dupeReqFilterStream,
      providerStream,
      outStream,
      (err) => {
        // handle any middleware cleanup
        engine.destroy();
        connectionId && this.removeConnection(origin, connectionId);
        // For context and todos related to the error message match, see https://github.com/MetaMask/metamask-extension/issues/26337
        if (err && !err.message?.match('Premature close')) {
          log.error(err);
        }
      },
    );
  }

  /**
   * Creates middleware hooks that are shared between the Eip1193 and Multichain engines.
   *
   * @private
   * @param {string} origin - The connection's origin string.
   * @returns {object} The shared hooks.
   */
  setupCommonMiddlewareHooks(origin) {
    return {
      // Miscellaneous
      addSubjectMetadata:
        this.subjectMetadataController.addSubjectMetadata.bind(
          this.subjectMetadataController,
        ),
      getProviderState: this.getProviderState.bind(this),
      handleWatchAssetRequest: this.handleWatchAssetRequest.bind(this),
      requestUserApproval:
        this.approvalController.addAndShowApprovalRequest.bind(
          this.approvalController,
        ),
      getCaveat: ({ target, caveatType }) => {
        try {
          return this.permissionController.getCaveat(
            origin,
            target,
            caveatType,
          );
        } catch (e) {
          if (e instanceof PermissionDoesNotExistError) {
            // suppress expected error in case that the origin
            // does not have the target permission yet
          } else {
            throw e;
          }
        }

        return undefined;
      },
      requestPermittedChainsPermissionIncrementalForOrigin: (options) =>
        requestPermittedChainsPermissionIncremental({
          ...options,
          origin,
          hooks: {
            requestPermissionsIncremental:
              this.permissionController.requestPermissionsIncremental.bind(
                this.permissionController,
              ),
            grantPermissionsIncremental:
              this.permissionController.grantPermissionsIncremental.bind(
                this.permissionController,
              ),
          },
        }),

      // Network configuration-related
      addNetwork: this.networkController.addNetwork.bind(
        this.networkController,
      ),
      updateNetwork: this.networkController.updateNetwork.bind(
        this.networkController,
      ),
      setActiveNetwork: async (networkClientId) => {
        // if the origin has the CAIP-25 permission
        // we set per dapp network selection state
        if (
          this.permissionController.hasPermission(
            origin,
            Caip25EndowmentPermissionName,
          )
        ) {
          this.selectedNetworkController.setNetworkClientIdForDomain(
            origin,
            networkClientId,
          );
        } else {
          await this.networkController.setActiveNetwork(networkClientId);
        }
      },
      getNetworkConfigurationByChainId:
        this.networkController.getNetworkConfigurationByChainId.bind(
          this.networkController,
        ),
      setTokenNetworkFilter: (chainId) => {
        const { tokenNetworkFilter } =
          this.preferencesController.getPreferences();
        if (chainId && Object.keys(tokenNetworkFilter).length === 1) {
          this.preferencesController.setPreference('tokenNetworkFilter', {
            [chainId]: true,
          });
        }
      },
      setEnabledNetworks: (chainId) => {
        this.networkEnablementController.enableNetwork(chainId);
      },
      getEnabledNetworks: (namespace) => {
        return (
          this.networkEnablementController.state.enabledNetworkMap[namespace] ||
          {}
        );
      },
      getCurrentChainIdForDomain: (domain) => {
        const networkClientId =
          this.selectedNetworkController.getNetworkClientIdForDomain(domain);
        const { chainId } =
          this.networkController.getNetworkConfigurationByNetworkClientId(
            networkClientId,
          );
        return chainId;
      },

      // Web3 shim-related
      getWeb3ShimUsageState: this.alertController.getWeb3ShimUsageState.bind(
        this.alertController,
      ),
      setWeb3ShimUsageRecorded:
        this.alertController.setWeb3ShimUsageRecorded.bind(
          this.alertController,
        ),
      rejectApprovalRequestsForOrigin: () =>
        this.rejectOriginPendingApprovals(origin),
    };
  }

  /**
   * A method for creating an ethereum provider that is safely restricted for the requesting subject.
   *
   * @param {object} options - Provider engine options
   * @param {string} options.origin - The origin of the sender
   * @param {MessageSender | SnapSender} options.sender - The sender object.
   * @param {string} options.subjectType - The type of the sender subject.
   * @param {tabId} [options.tabId] - The tab ID of the sender - if the sender is within a tab
   * @param {mainFrameOrigin} [options.mainFrameOrigin] - The origin of the main frame if the sender is an iframe
   */
  setupProviderEngineEip1193({
    origin,
    subjectType,
    sender,
    tabId,
    mainFrameOrigin,
  }) {
    const engine = new JsonRpcEngine();

    // Append origin to each request
    engine.push(createOriginMiddleware({ origin }));

    // Append mainFrameOrigin to each request if present
    if (mainFrameOrigin) {
      engine.push(createMainFrameOriginMiddleware({ mainFrameOrigin }));
    }

    // Append selectedNetworkClientId to each request
    engine.push(createSelectedNetworkMiddleware(this.controllerMessenger));

    // If the origin is not in the selectedNetworkController's `domains` state
    // when the provider engine is created, the selectedNetworkController will
    // fetch the globally selected networkClient from the networkController and wrap
    // it in a proxy which can be switched to use its own state if/when the origin
    // is added to the `domains` state
    const proxyClient =
      this.selectedNetworkController.getProviderAndBlockTracker(origin);

    // We create the filter and subscription manager middleware now, but they will
    // be inserted into the engine later.
    const filterMiddleware = createFilterMiddleware(proxyClient);
    const subscriptionManager = createSubscriptionManager(proxyClient);
    subscriptionManager.events.on('notification', (message) =>
      engine.emit('notification', message),
    );

    // Append tabId to each request if it exists
    if (tabId) {
      engine.push(createTabIdMiddleware({ tabId }));
    }

    engine.push(createLoggerMiddleware({ origin }));
    engine.push(this.permissionLogController.createMiddleware());

    engine.push(createTracingMiddleware());

    engine.push(
      createOriginThrottlingMiddleware({
        getThrottledOriginState:
          this.appStateController.getThrottledOriginState.bind(
            this.appStateController,
          ),
        updateThrottledOriginState:
          this.appStateController.updateThrottledOriginState.bind(
            this.appStateController,
          ),
      }),
    );

    engine.push(
      createPPOMMiddleware(
        this.ppomController,
        this.preferencesController,
        this.networkController,
        this.appStateController,
        this.accountsController,
        this.updateSecurityAlertResponse.bind(this),
        this.getSecurityAlertsConfig.bind(this),
      ),
    );

    engine.push(
      createTrustSignalsMiddleware(
        this.networkController,
        this.appStateController,
        this.phishingController,
        this.preferencesController,
        this.getPermittedAccounts.bind(this),
      ),
    );

    engine.push(
      createRPCMethodTrackingMiddleware({
        getAccountType: this.getAccountType.bind(this),
        getDeviceModel: this.getDeviceModel.bind(this),
        getHDEntropyIndex: this.getHDEntropyIndex.bind(this),
        getHardwareTypeForMetric: this.getHardwareTypeForMetric.bind(this),
        snapAndHardwareMessenger: this.controllerMessenger.getRestricted({
          name: 'SnapAndHardwareMessenger',
          allowedActions: [
            'KeyringController:getKeyringForAccount',
            'KeyringController:getState',
            'SnapController:get',
            'AccountsController:getSelectedAccount',
          ],
        }),
        appStateController: this.appStateController,
        metaMetricsController: this.metaMetricsController,
      }),
    );

    engine.push(createUnsupportedMethodMiddleware());

    if (subjectType === SubjectType.Snap && isSnapPreinstalled(origin)) {
      engine.push(
        createPreinstalledSnapsMiddleware({
          getPermissions: this.permissionController.getPermissions.bind(
            this.permissionController,
            origin,
          ),
          getAllEvmAccounts: () =>
            this.controllerMessenger
              .call('AccountsController:listAccounts')
              .map((account) => account.address),
          grantPermissions: (approvedPermissions) =>
            this.controllerMessenger.call(
              'PermissionController:grantPermissions',
              { approvedPermissions, subject: { origin } },
            ),
        }),
      );
    }

    // Legacy RPC method that needs to be implemented _ahead of_ the permission
    // middleware.
    engine.push(
      createEthAccountsMethodMiddleware({
        getAccounts: this.getPermittedAccounts.bind(this, origin),
      }),
    );

    if (subjectType !== SubjectType.Internal) {
      engine.push(
        this.permissionController.createPermissionMiddleware({
          origin,
        }),
      );

      // Add Hyperliquid permission monitoring middleware
      engine.push(
        createHyperliquidReferralMiddleware(
          this.handleHyperliquidReferral.bind(this),
        ),
      );
    }

    if (subjectType === SubjectType.Website) {
      engine.push(
        createOnboardingMiddleware({
          location: sender.url,
          registerOnboarding: this.onboardingController.registerOnboarding,
        }),
      );
    }

    // EVM requests and eth permissions should not be passed to non-EVM accounts
    // this middleware intercepts these requests and returns an error.
    engine.push(
      createEvmMethodsToNonEvmAccountReqFilterMiddleware({
        messenger: this.controllerMessenger.getRestricted({
          name: 'EvmMethodsToNonEvmAccountFilterMessenger',
          allowedActions: ['AccountsController:getSelectedAccount'],
        }),
      }),
    );

    // Unrestricted/permissionless RPC method implementations.
    // They must nevertheless be placed _behind_ the permission middleware.
    engine.push(
      createEip1193MethodMiddleware({
        subjectType,
        ...this.setupCommonMiddlewareHooks(origin),

        // Miscellaneous
        metamaskState: this.getState(),
        sendMetrics: this.metaMetricsController.trackEvent.bind(
          this.metaMetricsController,
        ),

        // Permission-related
        getAccounts: this.getPermittedAccounts.bind(this, origin),
        getCaip25PermissionFromLegacyPermissionsForOrigin: (
          requestedPermissions,
        ) => getCaip25PermissionFromLegacyPermissions(requestedPermissions),
        getPermissionsForOrigin: this.permissionController.getPermissions.bind(
          this.permissionController,
          origin,
        ),

        requestPermissionsForOrigin: (requestedPermissions) =>
          this.permissionController.requestPermissions(
            { origin },
            requestedPermissions,
            {
              metadata: {
                isEip1193Request: true,
              },
            },
          ),
        revokePermissionsForOrigin: (permissionKeys) => {
          try {
            this.permissionController.revokePermissions({
              [origin]: permissionKeys,
            });
          } catch (e) {
            // we dont want to handle errors here because
            // the revokePermissions api method should just
            // return `null` if the permissions were not
            // successfully revoked or if the permissions
            // for the origin do not exist
            console.log(e);
          }
        },

        updateCaveat: this.permissionController.updateCaveat.bind(
          this.permissionController,
          origin,
        ),
        hasApprovalRequestsForOrigin: () =>
          this.approvalController.has({ origin }),
      }),
    );

    engine.push(
      createSnapsMethodMiddleware(subjectType === SubjectType.Snap, {
        clearSnapState: this.controllerMessenger.call.bind(
          this.controllerMessenger,
          'SnapController:clearSnapState',
          origin,
        ),
        getUnlockPromise: this.controllerMessenger.call.bind(
          this.controllerMessenger,
          'AppStateController:getUnlockPromise',
        ),
        getSnaps: this.controllerMessenger.call.bind(
          this.controllerMessenger,
          'SnapController:getPermitted',
          origin,
        ),
        requestPermissions: async (requestedPermissions) =>
          await this.permissionController.requestPermissions(
            { origin },
            requestedPermissions,
          ),
        getPermissions: this.permissionController.getPermissions.bind(
          this.permissionController,
          origin,
        ),
        getSnapFile: this.controllerMessenger.call.bind(
          this.controllerMessenger,
          'SnapController:getFile',
          origin,
        ),
        getSnapState: this.controllerMessenger.call.bind(
          this.controllerMessenger,
          'SnapController:getSnapState',
          origin,
        ),
        updateSnapState: this.controllerMessenger.call.bind(
          this.controllerMessenger,
          'SnapController:updateSnapState',
          origin,
        ),
        installSnaps: this.controllerMessenger.call.bind(
          this.controllerMessenger,
          'SnapController:install',
          origin,
        ),
        invokeSnap: this.permissionController.executeRestrictedMethod.bind(
          this.permissionController,
          origin,
          RestrictedMethods.wallet_snap,
        ),
        getIsLocked: () => {
          const { isUnlocked } = this.controllerMessenger.call(
            'KeyringController:getState',
          );

          return !isUnlocked;
        },
        getIsActive: () => {
          return this._isClientOpen;
        },
        getInterfaceState: (...args) =>
          this.controllerMessenger.call(
            'SnapInterfaceController:getInterface',
            origin,
            ...args,
          ).state,
        getInterfaceContext: (...args) =>
          this.controllerMessenger.call(
            'SnapInterfaceController:getInterface',
            origin,
            ...args,
          ).context,
        createInterface: this.controllerMessenger.call.bind(
          this.controllerMessenger,
          'SnapInterfaceController:createInterface',
          origin,
        ),
        updateInterface: this.controllerMessenger.call.bind(
          this.controllerMessenger,
          'SnapInterfaceController:updateInterface',
          origin,
        ),
        resolveInterface: this.controllerMessenger.call.bind(
          this.controllerMessenger,
          'SnapInterfaceController:resolveInterface',
          origin,
        ),
        getSnap: this.controllerMessenger.call.bind(
          this.controllerMessenger,
          'SnapController:get',
        ),
        trackError: (error) => {
          // `captureException` imported from `@sentry/browser` does not seem to
          // work in E2E tests. This is a workaround which works in both E2E
          // tests and production.
          return global.sentry?.captureException?.(error);
        },
        trackEvent: this.metaMetricsController.trackEvent.bind(
          this.metaMetricsController,
        ),
        getAllSnaps: this.controllerMessenger.call.bind(
          this.controllerMessenger,
          'SnapController:getAll',
        ),
        openWebSocket: this.controllerMessenger.call.bind(
          this.controllerMessenger,
          'WebSocketService:open',
          origin,
        ),
        closeWebSocket: this.controllerMessenger.call.bind(
          this.controllerMessenger,
          'WebSocketService:close',
          origin,
        ),
        getWebSockets: this.controllerMessenger.call.bind(
          this.controllerMessenger,
          'WebSocketService:getAll',
          origin,
        ),
        sendWebSocketMessage: this.controllerMessenger.call.bind(
          this.controllerMessenger,
          'WebSocketService:sendMessage',
          origin,
        ),
        getCurrencyRate: (currency) => {
          const rate = this.multichainRatesController.state.rates[currency];
          const { fiatCurrency } = this.multichainRatesController.state;

          if (!rate) {
            return undefined;
          }

          return {
            ...rate,
            currency: fiatCurrency,
          };
        },
        getEntropySources: () => {
          /**
           * @type {KeyringController['state']}
           */
          const state = this.controllerMessenger.call(
            'KeyringController:getState',
          );

          return state.keyrings
            .map((keyring, index) => {
              if (keyring.type === KeyringTypes.hd) {
                return {
                  id: keyring.metadata.id,
                  name: keyring.metadata.name,
                  type: 'mnemonic',
                  primary: index === 0,
                };
              }

              return null;
            })
            .filter(Boolean);
        },
        hasPermission: this.permissionController.hasPermission.bind(
          this.permissionController,
          origin,
        ),
        scheduleBackgroundEvent: (event) =>
          this.controllerMessenger.call('CronjobController:schedule', {
            ...event,
            snapId: origin,
          }),
        cancelBackgroundEvent: this.controllerMessenger.call.bind(
          this.controllerMessenger,
          'CronjobController:cancel',
          origin,
        ),
        getBackgroundEvents: this.controllerMessenger.call.bind(
          this.controllerMessenger,
          'CronjobController:get',
          origin,
        ),
        getNetworkConfigurationByChainId: this.controllerMessenger.call.bind(
          this.controllerMessenger,
          'NetworkController:getNetworkConfigurationByChainId',
        ),
        getNetworkClientById: this.controllerMessenger.call.bind(
          this.controllerMessenger,
          'NetworkController:getNetworkClientById',
        ),
        startTrace: (options) => {
          // We intentionally strip out `_isStandaloneSpan` since it can be undefined
          // eslint-disable-next-line no-unused-vars
          const { _isStandaloneSpan, ...result } = trace(options);
          return result;
        },
        endTrace,
        ///: BEGIN:ONLY_INCLUDE_IF(keyring-snaps)
        handleSnapRpcRequest: (args) =>
          this.handleSnapRequest({ ...args, origin }),
        getAllowedKeyringMethods: keyringSnapPermissionsBuilder(
          this.subjectMetadataController,
          origin,
        ),
        ///: END:ONLY_INCLUDE_IF
      }),
    );

    engine.push(filterMiddleware);
    engine.push(subscriptionManager.middleware);

    engine.push(this.metamaskMiddleware);

    engine.push(this.eip5792Middleware);

    engine.push(providerAsMiddleware(proxyClient.provider));

    return engine;
  }

  /**
   * A method for creating a CAIP Multichain provider that is safely restricted for the requesting subject.
   *
   * @param {object} options - Provider engine options
   * @param {string} options.origin - The origin of the sender
   * @param {MessageSender | SnapSender} options.sender - The sender object.
   * @param {string} options.subjectType - The type of the sender subject.
   * @param {tabId} [options.tabId] - The tab ID of the sender - if the sender is within a tab
   */
  setupProviderEngineCaip({ origin, sender, subjectType, tabId }) {
    const engine = new JsonRpcEngine();

    // Append origin to each request
    engine.push(createOriginMiddleware({ origin }));

    // Append tabId to each request if it exists
    if (tabId) {
      engine.push(createTabIdMiddleware({ tabId }));
    }

    engine.push(createLoggerMiddleware({ origin }));

    engine.push((req, _res, next, end) => {
      if (
        ![
          MESSAGE_TYPE.WALLET_CREATE_SESSION,
          MESSAGE_TYPE.WALLET_INVOKE_METHOD,
          MESSAGE_TYPE.WALLET_GET_SESSION,
          MESSAGE_TYPE.WALLET_REVOKE_SESSION,
        ].includes(req.method)
      ) {
        return end(rpcErrors.methodNotFound({ data: { method: req.method } }));
      }
      return next();
    });

    engine.push(
      createRPCMethodTrackingMiddleware({
        getAccountType: this.getAccountType.bind(this),
        getDeviceModel: this.getDeviceModel.bind(this),
        getHDEntropyIndex: this.getHDEntropyIndex.bind(this),
        getHardwareTypeForMetric: this.getHardwareTypeForMetric.bind(this),
        snapAndHardwareMessenger: this.controllerMessenger.getRestricted({
          name: 'SnapAndHardwareMessenger',
          allowedActions: [
            'KeyringController:getKeyringForAccount',
            'SnapController:get',
            'AccountsController:getSelectedAccount',
          ],
        }),
        appStateController: this.appStateController,
        metaMetricsController: this.metaMetricsController,
      }),
    );

    engine.push(multichainMethodCallValidatorMiddleware);
    const middlewareMaker = makeMethodMiddlewareMaker([
      walletRevokeSession,
      walletGetSession,
      walletInvokeMethod,
      walletCreateSession,
    ]);

    engine.push(
      middlewareMaker({
        findNetworkClientIdByChainId:
          this.networkController.findNetworkClientIdByChainId.bind(
            this.networkController,
          ),
        listAccounts: this.accountsController.listAccounts.bind(
          this.accountsController,
        ),
        requestPermissionsForOrigin: (requestedPermissions, options = {}) =>
          this.permissionController.requestPermissions(
            { origin },
            requestedPermissions,
            options,
          ),
        getCaveatForOrigin: this.permissionController.getCaveat.bind(
          this.permissionController,
          origin,
        ),
        updateCaveat: this.permissionController.updateCaveat.bind(
          this.permissionController,
          origin,
        ),
        getSelectedNetworkClientId: () =>
          this.networkController.state.selectedNetworkClientId,
        revokePermissionForOrigin:
          this.permissionController.revokePermission.bind(
            this.permissionController,
            origin,
          ),
        getNonEvmSupportedMethods: this.getNonEvmSupportedMethods.bind(this),
        isNonEvmScopeSupported: this.controllerMessenger.call.bind(
          this.controllerMessenger,
          'MultichainRouter:isSupportedScope',
        ),
        handleNonEvmRequestForOrigin: (params) =>
          this.controllerMessenger.call('MultichainRouter:handleRequest', {
            ...params,
            origin,
          }),
        getNonEvmAccountAddresses: this.controllerMessenger.call.bind(
          this.controllerMessenger,
          'MultichainRouter:getSupportedAccounts',
        ),
        trackSessionCreatedEvent: (approvedCaip25CaveatValue) =>
          this.metaMetricsController.trackEvent({
            event: MetaMetricsEventName.PermissionsRequested,
            properties: {
              api_source: MetaMetricsRequestedThrough.MultichainApi,
              method: MESSAGE_TYPE.WALLET_CREATE_SESSION,
              chain_id_list: getAllScopesFromCaip25CaveatValue(
                approvedCaip25CaveatValue,
              ),
            },
          }),
      }),
    );

    engine.push(
      createUnsupportedMethodMiddleware(
        new Set([
          ...UNSUPPORTED_RPC_METHODS,
          'eth_requestAccounts',
          'eth_accounts',
        ]),
      ),
    );

    if (subjectType === SubjectType.Website) {
      engine.push(
        createOnboardingMiddleware({
          location: sender.url,
          registerOnboarding: this.onboardingController.registerOnboarding,
        }),
      );
    }

    engine.push(
      createMultichainMethodMiddleware({
        subjectType,
        ...this.setupCommonMiddlewareHooks(origin),
      }),
    );
    engine.push(this.metamaskMiddleware);

    engine.push(this.eip5792Middleware);

    try {
      const caip25Caveat = this.permissionController.getCaveat(
        origin,
        Caip25EndowmentPermissionName,
        Caip25CaveatType,
      );

      // add new notification subscriptions for changed authorizations
      const sessionScopes = getSessionScopes(caip25Caveat.value, {
        getNonEvmSupportedMethods: this.getNonEvmSupportedMethods.bind(this),
      });

      // if the eth_subscription notification is in the scope and eth_subscribe is in the methods
      // then get the subscriptionManager going for that scope
      Object.entries(sessionScopes).forEach(([scope, scopeObject]) => {
        if (
          scopeObject.notifications.includes('eth_subscription') &&
          scopeObject.methods.includes('eth_subscribe')
        ) {
          this.addMultichainApiEthSubscriptionMiddleware({
            scope,
            origin,
            tabId,
          });
        }
      });
    } catch (err) {
      // noop
    }

    this.multichainSubscriptionManager.on(
      'notification',
      (targetOrigin, targetTabId, message) => {
        if (origin === targetOrigin && tabId === targetTabId) {
          engine.emit('notification', message);
        }
      },
    );

    engine.push(
      this.multichainMiddlewareManager.generateMultichainMiddlewareForOriginAndTabId(
        origin,
        tabId,
      ),
    );

    engine.push(async (req, res, _next, end) => {
      const { provider } = this.networkController.getNetworkClientById(
        req.networkClientId,
      );
      res.result = await provider.request(req);
      return end();
    });

    return engine;
  }

  /**
   * TODO:LegacyProvider: Delete
   * A method for providing our public config info over a stream.
   * This includes info we like to be synchronous if possible, like
   * the current selected account, and network ID.
   *
   * Since synchronous methods have been deprecated in web3,
   * this is a good candidate for deprecation.
   *
   * @param {*} outStream - The stream to provide public config over.
   */
  setupPublicConfig(outStream) {
    const configStream = storeAsStream(this.publicConfigStore);

    pipeline(configStream, outStream, (err) => {
      configStream.destroy();
      // For context and todos related to the error message match, see https://github.com/MetaMask/metamask-extension/issues/26337
      if (err && !err.message?.match('Premature close')) {
        log.error(err);
      }
    });
  }

  /**
   * Adds a reference to a connection by origin. Ignores the 'metamask' origin.
   * Caller must ensure that the returned id is stored such that the reference
   * can be deleted later.
   *
   * @param {string} origin - The connection's origin string.
   * @param {object} options - Data associated with the connection
   * @param {object} options.engine - The connection's JSON Rpc Engine
   * @param {number} options.tabId - The tabId for the connection
   * @param {API_TYPE} options.apiType - The API type for the connection
   * @returns {string} The connection's id (so that it can be deleted later)
   */
  addConnection(origin, { tabId, apiType, engine }) {
    if (origin === ORIGIN_METAMASK) {
      return null;
    }

    if (!this.connections[origin]) {
      this.connections[origin] = {};
    }

    const id = nanoid();
    this.connections[origin][id] = {
      tabId,
      apiType,
      engine,
    };

    return id;
  }

  /**
   * Deletes a reference to a connection, by origin and id.
   * Ignores unknown origins.
   *
   * @param {string} origin - The connection's origin string.
   * @param {string} id - The connection's id, as returned from addConnection.
   */
  removeConnection(origin, id) {
    const connections = this.connections[origin];
    if (!connections) {
      return;
    }

    delete connections[id];

    if (Object.keys(connections).length === 0) {
      delete this.connections[origin];
    }
  }

  /**
   * Closes all connections for the given origin, and removes the references
   * to them.
   * Ignores unknown origins.
   *
   * @param {string} origin - The origin string.
   */
  removeAllConnections(origin) {
    const connections = this.connections[origin];
    if (!connections) {
      return;
    }

    Object.keys(connections).forEach((id) => {
      this.removeConnection(origin, id);
    });
  }

  /**
   * Causes the RPC engines associated with the connections to the given origin
   * to emit a notification event with the given payload.
   *
   * The caller is responsible for ensuring that only permitted notifications
   * are sent.
   *
   * Ignores unknown origins.
   *
   * @param {string} origin - The connection's origin string.
   * @param {unknown} payload - The event payload.
   * @param apiType
   */
  notifyConnections(origin, payload, apiType) {
    const connections = this.connections[origin];
    if (connections) {
      Object.values(connections).forEach((conn) => {
        if (apiType && conn.apiType !== apiType) {
          return;
        }
        if (conn.engine) {
          conn.engine.emit('notification', payload);
        }
      });
    }
  }

  /**
   * Causes the RPC engines associated with all connections to emit a
   * notification event with the given payload.
   *
   * If the "payload" parameter is a function, the payload for each connection
   * will be the return value of that function called with the connection's
   * origin.
   *
   * The caller is responsible for ensuring that only permitted notifications
   * are sent.
   *
   * @param {unknown} payload - The event payload, or payload getter function.
   * @param apiType
   */
  notifyAllConnections(payload, apiType) {
    const getPayload =
      typeof payload === 'function'
        ? (origin) => payload(origin)
        : () => payload;

    Object.keys(this.connections).forEach((origin) => {
      Object.values(this.connections[origin]).forEach(async (conn) => {
        if (apiType && conn.apiType !== apiType) {
          return;
        }
        try {
          this.notifyConnection(conn, await getPayload(origin));
        } catch (err) {
          console.error(err);
        }
      });
    });
  }

  /**
   * Causes the RPC engine for passed connection to emit a
   * notification event with the given payload.
   *
   * The caller is responsible for ensuring that only permitted notifications
   * are sent.
   *
   * @param {object} connection - Data associated with the connection
   * @param {object} connection.engine - The connection's JSON Rpc Engine
   * @param {unknown} payload - The event payload
   */
  notifyConnection(connection, payload) {
    try {
      if (connection.engine) {
        connection.engine.emit('notification', payload);
      }
    } catch (err) {
      console.error(err);
    }
  }

  // handlers

  /**
   * Handle a KeyringController update
   *
   * @param {object} state - the KC state
   * @returns {Promise<void>}
   * @private
   */
  async _onKeyringControllerUpdate(state) {
    const { keyrings } = state;

    // The accounts tracker only supports EVM addresses and the keyring
    // controller may pass non-EVM addresses, so we filter them out
    const addresses = keyrings
      .reduce((acc, { accounts }) => acc.concat(accounts), [])
      .filter(isEthAddress);

    if (!addresses.length) {
      return;
    }

    this.accountTrackerController.syncWithAddresses(addresses);
  }

  /**
   * Handle global application unlock.
   */
  _onUnlock() {
    this.unMarkPasswordForgotten();

    // In the current implementation, this handler is triggered by a
    // KeyringController event. Other controllers subscribe to the 'unlock'
    // event of the MetaMaskController itself.
    this.emit('unlock');
  }

  /**
   * Handle global application lock.
   */
  _onLock() {
    // In the current implementation, this handler is triggered by a
    // KeyringController event. Other controllers subscribe to the 'lock'
    // event of the MetaMaskController itself.
    this.emit('lock');
  }

  /**
   * Handle memory state updates.
   * - Ensure isClientOpenAndUnlocked is updated
   * - Notifies all connections with the new provider network state
   *   - The external providers handle diffing the state
   *
   * @param newState
   */
  _onStateUpdate(newState) {
    this.isClientOpenAndUnlocked = newState.isUnlocked && this._isClientOpen;
    this._notifyChainChange();
  }

  /**
   * Execute side effects of a removed account.
   *
   * @param {string} address - The address of the account to remove.
   */
  _onAccountRemoved(address) {
    // Remove all associated permissions
    this.removeAllAccountPermissions(address);
  }

  // misc

  /**
   * A method for emitting the full MetaMask state to all registered listeners.
   *
   * @private
   */
  privateSendUpdate() {
    this.emit('update', this.getState());
  }

  /**
   * @returns {boolean} Whether the extension is unlocked.
   */
  isUnlocked() {
    return this.keyringController.state.isUnlocked;
  }

  //=============================================================================
  // MISCELLANEOUS
  //=============================================================================

  getExternalPendingTransactions(address) {
    return this.smartTransactionsController.getTransactions({
      addressFrom: address,
      status: 'pending',
    });
  }

  /**
   * The chain list is fetched live at runtime, falling back to a cache.
   * This preseeds the cache at startup with a static list provided at build.
   */
  async initializeChainlist() {
    const cacheKey = `cachedFetch:${CHAIN_SPEC_URL}`;
    const { cachedResponse } = (await getStorageItem(cacheKey)) || {};
    if (cachedResponse) {
      // Also initialize the known domains when we have chain data cached
      await initializeRpcProviderDomains();
      return;
    }
    await setStorageItem(cacheKey, {
      cachedResponse: rawChainData(),
      // Cached value is immediately invalidated
      cachedTime: 0,
    });
    // Initialize domains after setting the chainlist cache
    await initializeRpcProviderDomains();
  }

  /**
   * Returns the nonce that will be associated with a transaction once approved
   *
   * @param {string} address - The hex string address for the transaction
   * @param networkClientId - The networkClientId to get the nonce lock with
   * @returns {Promise<number>}
   */
  async getPendingNonce(address, networkClientId) {
    const { nonceDetails, releaseLock } = await this.txController.getNonceLock(
      address,
      networkClientId,
    );

    const pendingNonce = nonceDetails.params.highestSuggested;

    releaseLock();
    return pendingNonce;
  }

  /**
   * Returns the next nonce according to the nonce-tracker
   *
   * @param {string} address - The hex string address for the transaction
   * @param networkClientId - The networkClientId to get the nonce lock with
   * @returns {Promise<number>}
   */
  async getNextNonce(address, networkClientId) {
    const nonceLock = await this.txController.getNonceLock(
      address,
      networkClientId,
    );
    nonceLock.releaseLock();
    return nonceLock.nextNonce;
  }

  /**
   * Throw an artificial error in a timeout handler for testing purposes.
   *
   * @param message - The error message.
   * @deprecated This is only meant to facilitate manual and E2E testing. We should not
   * use this for handling errors.
   */
  throwTestError(message) {
    setTimeout(() => {
      const error = new Error(message);
      error.name = 'TestError';
      throw error;
    });
  }

  /**
   * Capture an artificial error in a timeout handler for testing purposes.
   *
   * @param message - The error message.
   * @deprecated This is only meant to facilitate manual and E2E tests testing. We should not
   * use this for handling errors.
   */
  captureTestError(message) {
    setTimeout(() => {
      const error = new Error(message);
      error.name = 'TestError';
      captureException(error);
    });
  }

  getTransactionMetricsRequest() {
    const controllerActions = {
      // Metametrics Actions
      createEventFragment: this.controllerMessenger.call.bind(
        this.controllerMessenger,
        'MetaMetricsController:createEventFragment',
      ),
      finalizeEventFragment: this.controllerMessenger.call.bind(
        this.controllerMessenger,
        'MetaMetricsController:finalizeEventFragment',
      ),
      getEventFragmentById: this.controllerMessenger.call.bind(
        this.controllerMessenger,
        'MetaMetricsController:getEventFragmentById',
      ),
      getParticipateInMetrics: () =>
        this.controllerMessenger.call('MetaMetricsController:getState')
          .participateInMetaMetrics,
      trackEvent: this.controllerMessenger.call.bind(
        this.controllerMessenger,
        'MetaMetricsController:trackEvent',
      ),
      updateEventFragment: this.controllerMessenger.call.bind(
        this.controllerMessenger,
        'MetaMetricsController:updateEventFragment',
      ),
      // Other dependencies
      getAccountBalance: (account, chainId) =>
        this.accountTrackerController.state.accountsByChainId?.[chainId]?.[
          account
        ]?.balance,
      getAccountType: this.getAccountType.bind(this),
      getDeviceModel: this.getDeviceModel.bind(this),
      getHardwareTypeForMetric: this.getHardwareTypeForMetric.bind(this),
      getEIP1559GasFeeEstimates: (...args) =>
        this.gasFeeController.fetchGasFeeEstimates(...args),
      getSelectedAddress: () =>
        this.accountsController.getSelectedAccount().address,
      getTokenStandardAndDetails: this.getTokenStandardAndDetails.bind(this),
      getTransaction: (id) =>
        this.txController.state.transactions.find((tx) => tx.id === id),
      getIsSmartTransaction: (chainId) => {
        return getIsSmartTransaction(this._getMetaMaskState(), chainId);
      },
      getSmartTransactionByMinedTxHash: (txHash) => {
        return this.smartTransactionsController.getSmartTransactionByMinedTxHash(
          txHash,
        );
      },
      getMethodData: (data) => {
        if (!data) {
          return null;
        }
        const { knownMethodData, use4ByteResolution } =
          this.preferencesController.state;
        const prefixedData = addHexPrefix(data);
        return getMethodDataName(
          knownMethodData,
          use4ByteResolution,
          prefixedData,
          this.preferencesController.addKnownMethodData.bind(
            this.preferencesController,
          ),
          this.provider,
        );
      },
      getIsConfirmationAdvancedDetailsOpen: () => {
        return this.preferencesController.state.preferences
          .showConfirmationAdvancedDetails;
      },
      getHDEntropyIndex: this.getHDEntropyIndex.bind(this),
      getNetworkRpcUrl: (chainId) => {
        // TODO: Move to @metamask/network-controller
        try {
          const networkClientId =
            this.networkController.findNetworkClientIdByChainId(chainId);
          const networkConfig =
            this.networkController.getNetworkConfigurationByNetworkClientId(
              networkClientId,
            );

          // Try direct rpcUrl property first
          if (networkConfig.rpcUrl) {
            return networkConfig.rpcUrl;
          }

          // Try rpcEndpoints array
          if (networkConfig.rpcEndpoints?.length > 0) {
            const defaultEndpointIndex =
              networkConfig.defaultRpcEndpointIndex || 0;
            return (
              networkConfig.rpcEndpoints[defaultEndpointIndex]?.url ||
              networkConfig.rpcEndpoints[0].url
            );
          }

          return 'unknown';
        } catch (error) {
          console.error('Error getting RPC URL:', error);
          return 'unknown';
        }
      },
    };

    return {
      ...controllerActions,
      snapAndHardwareMessenger: this.controllerMessenger.getRestricted({
        name: 'SnapAndHardwareMessenger',
        allowedActions: [
          'KeyringController:getKeyringForAccount',
          'KeyringController:getState',
          'SnapController:get',
          'AccountsController:getSelectedAccount',
        ],
      }),
      provider: this.controllerMessenger.call(
        'NetworkController:getSelectedNetworkClient',
      )?.provider,
    };
  }

  updateAccountBalanceForTransactionNetwork(transactionMeta) {
    const {
      networkClientId,
      txParams: { from },
    } = transactionMeta;
    this.accountTrackerController.updateAccountByAddress({
      address: from,
      networkClientId,
    });
  }

  toggleExternalServices(useExternal) {
    this.preferencesController.toggleExternalServices(useExternal);
    this.tokenListController.updatePreventPollingOnNetworkRestart(!useExternal);
    if (useExternal) {
      this.tokenDetectionController.enable();
      this.gasFeeController.enableNonRPCGasFeeApis();
    } else {
      this.tokenDetectionController.disable();
      this.gasFeeController.disableNonRPCGasFeeApis();
    }
  }

  //=============================================================================
  // CONFIG
  //=============================================================================

  /**
   * Sets the Ledger Live preference to use for Ledger hardware wallet support
   *
   * @param keyring
   * @deprecated This method is deprecated and will be removed in the future.
   * Only webhid connections are supported in chrome and u2f in firefox.
   */
  async setLedgerTransportPreference(keyring) {
    const transportType = window.navigator.hid
      ? LedgerTransportTypes.webhid
      : LedgerTransportTypes.u2f;

    if (keyring?.updateTransportMethod) {
      return keyring.updateTransportMethod(transportType).catch((e) => {
        throw e;
      });
    }

    return undefined;
  }

  /**
   * A method for initializing storage the first time.
   *
   * @param {object} initState - The default state to initialize with.
   * @private
   */
  recordFirstTimeInfo(initState) {
    if (!('firstTimeInfo' in initState)) {
      const version = process.env.METAMASK_VERSION;
      initState.firstTimeInfo = {
        version,
        date: Date.now(),
      };
    }
  }

  // TODO: Replace isClientOpen methods with `controllerConnectionChanged` events.
  /* eslint-disable accessor-pairs */
  /**
   * A method for recording whether the MetaMask user interface is open or not.
   *
   * @param {boolean} open
   */
  set isClientOpen(open) {
    this._isClientOpen = open;

    // Notify Snaps that the client is open or closed.
    this.controllerMessenger.call('SnapController:setClientActive', open);

    if (open) {
      this.controllerMessenger.call('BackendWebSocketService:connect');
    } else {
      this.controllerMessenger.call('BackendWebSocketService:disconnect');
    }
  }
  /* eslint-enable accessor-pairs */

  /**
   * A method that is called by the background when all instances of metamask are closed.
   * Currently used to stop controller polling.
   */
  onClientClosed() {
    try {
      this.gasFeeController.stopAllPolling();
      this.currencyRateController.stopAllPolling();
      this.tokenRatesController.stopAllPolling();
      this.tokenDetectionController.stopAllPolling();
      this.tokenListController.stopAllPolling();
      this.tokenBalancesController.stopAllPolling();
      this.appStateController.clearPollingTokens();
      this.accountTrackerController.stopAllPolling();
      this.deFiPositionsController.stopAllPolling();
    } catch (error) {
      console.error(error);
    }
  }

  /**
   * A method that is called by the background when a particular environment type is closed (fullscreen, popup, notification).
   * Currently used to stop polling controllers for only that environement type
   *
   * @param environmentType
   */
  onEnvironmentTypeClosed(environmentType) {
    const appStatePollingTokenType =
      POLLING_TOKEN_ENVIRONMENT_TYPES[environmentType];
    const pollingTokensToDisconnect =
      this.appStateController.state[appStatePollingTokenType];
    pollingTokensToDisconnect.forEach((pollingToken) => {
      // We don't know which controller the token is associated with, so try them all.
      // Consider storing the tokens per controller in state instead.
      this.gasFeeController.stopPollingByPollingToken(pollingToken);
      this.currencyRateController.stopPollingByPollingToken(pollingToken);
      this.tokenRatesController.stopPollingByPollingToken(pollingToken);
      this.tokenDetectionController.stopPollingByPollingToken(pollingToken);
      this.tokenListController.stopPollingByPollingToken(pollingToken);
      this.tokenBalancesController.stopPollingByPollingToken(pollingToken);
      this.accountTrackerController.stopPollingByPollingToken(pollingToken);
      this.appStateController.removePollingToken(
        pollingToken,
        appStatePollingTokenType,
      );
    });
  }

  /**
   * Adds a domain to the PhishingController safelist
   *
   * @param {string} origin - the domain to safelist
   */
  safelistPhishingDomain(origin) {
    const isFirefox = getPlatform() === PLATFORM_FIREFOX;
    if (!isFirefox) {
      this.metaMetricsController.trackEvent(
        {
          category: MetaMetricsEventCategory.Phishing,
          event: MetaMetricsEventName.ProceedAnywayClicked,
          properties: {
            url: origin,
            referrer: {
              url: origin,
            },
          },
        },
        {
          excludeMetaMetricsId: true,
        },
      );
    }

    return this.phishingController.bypass(origin);
  }

  async backToSafetyPhishingWarning() {
    const portfolioBaseURL = process.env.PORTFOLIO_URL;
    const portfolioURL = `${portfolioBaseURL}/?metamaskEntry=phishing_page_portfolio_button`;

    this.metaMetricsController.trackEvent({
      category: MetaMetricsEventCategory.Navigation,
      event: MetaMetricsEventName.PortfolioLinkClicked,
      properties: {
        location: 'phishing_page',
        text: 'Back to safety',
      },
    });

    await this.platform.switchToAnotherURL(undefined, portfolioURL);
  }

  /**
   * Locks MetaMask
   *
   * @param {object} options - The options for setting the locked state.
   * @param {boolean} options.skipSeedlessOperationLock - If true, the seedless operation mutex will not be locked.
   */
  async setLocked(options = { skipSeedlessOperationLock: false }) {
    const { skipSeedlessOperationLock } = options;
    const isSocialLoginFlow = this.onboardingController.getIsSocialLoginFlow();

    let releaseLock;
    if (isSocialLoginFlow && !skipSeedlessOperationLock) {
      releaseLock = await this.seedlessOperationMutex.acquire();
    }

    try {
      if (isSocialLoginFlow) {
        await this.seedlessOnboardingController.setLocked();
      }
      await this.keyringController.setLocked();
    } catch (error) {
      log.error('Error setting locked state', error);
      throw error;
    } finally {
      if (releaseLock) {
        releaseLock();
      }
    }
  }

  removePermissionsFor = (subjects) => {
    try {
      this.permissionController.revokePermissions(subjects);
    } catch (exp) {
      if (!(exp instanceof PermissionsRequestNotFoundError)) {
        throw exp;
      }
    }
  };

  updateCaveat = (origin, target, caveatType, caveatValue) => {
    try {
      this.controllerMessenger.call(
        'PermissionController:updateCaveat',
        origin,
        target,
        caveatType,
        caveatValue,
      );
    } catch (exp) {
      if (!(exp instanceof PermissionsRequestNotFoundError)) {
        throw exp;
      }
    }
  };

  updateNetworksList = (chainIds) => {
    try {
      this.networkOrderController.updateNetworksList(chainIds);
    } catch (err) {
      log.error(err.message);
      throw err;
    }
  };

  updateAccountsList = (pinnedAccountList) => {
    try {
      this.accountOrderController.updateAccountsList(pinnedAccountList);
    } catch (err) {
      log.error(err.message);
      throw err;
    }
  };

  setEnabledNetworks = async (chainId) => {
    try {
      this.networkEnablementController.enableNetwork(chainId);
    } catch (err) {
      log.error(err.message);
      throw err;
    }

    await this.lookupSelectedNetworks();
  };

  setEnabledAllPopularNetworks = async () => {
    try {
      this.networkEnablementController.enableAllPopularNetworks();
    } catch (err) {
      log.error(err.message);
      throw err;
    }

    await this.lookupSelectedNetworks();
  };

  updateHiddenAccountsList = (hiddenAccountList) => {
    try {
      this.accountOrderController.updateHiddenAccountsList(hiddenAccountList);
    } catch (err) {
      log.error(err.message);
      throw err;
    }
  };

  rejectPermissionsRequest = (requestId) => {
    try {
      this.permissionController.rejectPermissionsRequest(requestId);
    } catch (exp) {
      if (!(exp instanceof PermissionsRequestNotFoundError)) {
        throw exp;
      }
    }
  };

  acceptPermissionsRequest = (request) => {
    try {
      this.permissionController.acceptPermissionsRequest(request);
    } catch (exp) {
      if (!(exp instanceof PermissionsRequestNotFoundError)) {
        throw exp;
      }
    }
  };

  resolvePendingApproval = async (id, value, options) => {
    try {
      await this.approvalController.accept(id, value, options);
      // handle shield subscription approval transaction in background after approval is accepted
      await this._onShieldSubscriptionApprovalTransaction(id);
    } catch (exp) {
      if (!(exp instanceof ApprovalRequestNotFoundError)) {
        throw exp;
      }
    }
  };

  rejectPendingApproval = (id, error) => {
    try {
      this.approvalController.reject(
        id,
        new JsonRpcError(error.code, error.message, error.data),
      );
    } catch (exp) {
      if (!(exp instanceof ApprovalRequestNotFoundError)) {
        throw exp;
      }
    }
  };

  rejectAllPendingApprovals() {
    const deleteInterface = (id) =>
      this.controllerMessenger.call(
        'SnapInterfaceController:deleteInterface',
        id,
      );

    rejectAllApprovals({
      approvalController: this.approvalController,
      deleteInterface,
    });
  }

  async getCode(address, networkClientId) {
    const { provider } =
      this.networkController.getNetworkClientById(networkClientId);

    return await provider.request({
      method: 'eth_getCode',
      params: [address],
    });
  }

  async _onAccountChange(newAddress) {
    const permittedAccountsMap = getPermittedAccountsByOrigin(
      this.permissionController.state,
    );

    for (const [origin, accounts] of permittedAccountsMap.entries()) {
      if (accounts.includes(newAddress)) {
        this._notifyAccountsChange(origin, accounts);
      }
    }
  }

  _notifyAccountsChange(origin, newAccounts) {
    this.notifyConnections(
      origin,
      {
        method: NOTIFICATION_NAMES.accountsChanged,
        // This should be the same as the return value of `eth_accounts`,
        // namely an array of the current / most recently selected Ethereum
        // account.
        params:
          newAccounts.length < 2
            ? // If the length is 1 or 0, the accounts are sorted by definition.
              newAccounts
            : // If the length is 2 or greater, we have to execute
              // `eth_accounts` vi this method.
              this.getPermittedAccounts(origin),
      },
      API_TYPE.EIP1193,
    );

    this.permissionLogController.updateAccountsHistory(origin, newAccounts);
  }

  async _notifyAuthorizationChange(origin, newAuthorization) {
    this.notifyConnections(
      origin,
      {
        method: MultichainApiNotifications.sessionChanged,
        params: {
          sessionScopes: getSessionScopes(newAuthorization, {
            getNonEvmSupportedMethods:
              this.getNonEvmSupportedMethods.bind(this),
          }),
        },
      },
      API_TYPE.CAIP_MULTICHAIN,
    );
  }

  async _notifySolanaAccountChange(origin, accountAddressArray) {
    this.notifyConnections(
      origin,
      {
        method: MultichainApiNotifications.walletNotify,
        params: {
          scope: MultichainNetworks.SOLANA,
          notification: {
            method: NOTIFICATION_NAMES.accountsChanged,
            params: accountAddressArray,
          },
        },
      },
      API_TYPE.CAIP_MULTICHAIN,
    );
  }

  async _notifyChainChange() {
    this.notifyAllConnections(
      async (origin) => ({
        method: NOTIFICATION_NAMES.chainChanged,
        params: await this.getProviderNetworkState({ origin }),
      }),
      API_TYPE.EIP1193,
    );
  }

  async _notifyChainChangeForConnection(connection, origin) {
    this.notifyConnection(connection, {
      method: NOTIFICATION_NAMES.chainChanged,
      params: await this.getProviderNetworkState({ origin }),
    });
  }

  /**
   * Handles the shield subscription approval transaction after confirm
   *
   * @param {string} transactionId - The id of the transaction
   */
  async _onShieldSubscriptionApprovalTransaction(transactionId) {
    const transactionMeta = this.txController.getTransactions({
      searchCriteria: { id: transactionId },
    })[0];

    if (!transactionMeta) {
      throw new Error(
        `Transaction meta not found for transaction id: ${transactionId}`,
      );
    }

    if (
      // NOTE: transaciton meta only has rawTx when transaction is submitted
      transactionMeta.status !== TransactionStatus.submitted ||
      transactionMeta.type !== TransactionType.shieldSubscriptionApprove
    ) {
      return;
    }
    const selectedAddress =
      this.accountsController.getSelectedAccount().address;
    if (!selectedAddress) {
      return;
    }
    const { trialedProducts, pricing } = this.subscriptionController.state;
    const pricingPlans = pricing?.products.find(
      (product) => product.name === PRODUCT_TYPES.SHIELD,
    )?.prices;
    const cryptoPaymentMethod = pricing?.paymentMethods.find(
      (paymentMethod) => paymentMethod.type === PAYMENT_TYPES.byCrypto,
    );
    const selectedTokenPrice = cryptoPaymentMethod?.chains
      ?.find(
        (chain) =>
          chain.chainId.toLowerCase() ===
          transactionMeta?.chainId.toLowerCase(),
      )
      ?.tokens.find(
        (token) =>
          token.address.toLowerCase() ===
          transactionMeta?.txParams?.to?.toLowerCase(),
      );
    if (!selectedTokenPrice) {
      log.error('Selected token price not found', pricing);
      return;
    }
    if (!pricing) {
      log.error('Subscription pricing not found', transactionMeta);
      return;
    }
    const isTrialed = trialedProducts?.includes(PRODUCT_TYPES.SHIELD);

    const { chainId, txParams, rawTx } = transactionMeta;
    if (!chainId || !txParams || !rawTx) {
      log.error('Missing required transaction meta', transactionMeta);
      return;
    }
    const decodeResponse = await decodeTransactionData({
      transactionData: txParams.data,
      contractAddress: txParams.to,
      chainId,
      provider: this.provider,
    });
    if (!decodeResponse) {
      return;
    }
    const decodedApprovalAmount = decodeResponse?.data?.[0]?.params?.find(
      (param) => param.name === 'value' || param.name === 'amount',
    )?.value;
    if (!decodedApprovalAmount) {
      return;
    }

    const getProductPriceByApprovalAmount = async () => {
      const getCryptoApproveTransactionParams = {
        chainId,
        paymentTokenAddress: selectedTokenPrice.address,
        productType: PRODUCT_TYPES.SHIELD,
      };
      // Get all intervals from RECURRING_INTERVALS
      const intervals = Object.values(RECURRING_INTERVALS);

      // Fetch approval amounts for all intervals
      const approvalAmounts = await Promise.all(
        intervals.map((interval) =>
          this.subscriptionController.getCryptoApproveTransactionParams({
            ...getCryptoApproveTransactionParams,
            interval,
          }),
        ),
      );

      // Find the matching plan by comparing approval amounts
      for (let i = 0; i < approvalAmounts.length; i++) {
        if (approvalAmounts[i]?.approveAmount === decodedApprovalAmount) {
          return pricingPlans?.find((plan) => plan.interval === intervals[i]);
        }
      }

      return undefined;
    };

    const productPrice = await getProductPriceByApprovalAmount();
    if (!productPrice) {
      return;
    }

    const params = {
      products: [PRODUCT_TYPES.SHIELD],
      isTrialRequested: !isTrialed,
      recurringInterval: productPrice.interval,
      billingCycles: productPrice.minBillingCycles,
      chainId,
      payerAddress: selectedAddress,
      tokenSymbol: selectedTokenPrice.symbol,
      rawTransaction: rawTx,
    };
    await this.subscriptionController.startSubscriptionWithCrypto(params);
    await this.subscriptionController.getSubscriptions();
  }

  /**
   * @deprecated
   * Controllers should subscribe to messenger events internally rather than relying on the client.
   * @param transactionMeta - Metadata for the transaction.
   */
  async _onFinishedTransaction(transactionMeta) {
    if (
      ![TransactionStatus.confirmed, TransactionStatus.failed].includes(
        transactionMeta.status,
      )
    ) {
      return;
    }
    const startTime = performance.now();

    const traceContext = trace({
      name: TraceName.OnFinishedTransaction,
      startTime: performance.timeOrigin,
    });

    trace({
      name: TraceName.OnFinishedTransaction,
      startTime: performance.timeOrigin,
      parentContext: traceContext,
      data: {
        transactionMeta,
      },
    });

    await this._createTransactionNotifcation(transactionMeta);
    await this._updateNFTOwnership(transactionMeta);
    this._trackTransactionFailure(transactionMeta);
    await this.tokenBalancesController.updateBalances({
      chainIds: [transactionMeta.chainId],
    });
    endTrace({
      name: TraceName.OnFinishedTransaction,
      timestamp: performance.timeOrigin + startTime,
    });
  }

  async _createTransactionNotifcation(transactionMeta) {
    const { chainId } = transactionMeta;
    let rpcPrefs = {};

    if (chainId) {
      const networkConfiguration =
        this.networkController.state.networkConfigurationsByChainId?.[chainId];

      const blockExplorerUrl =
        networkConfiguration?.blockExplorerUrls?.[
          networkConfiguration?.defaultBlockExplorerUrlIndex
        ];

      rpcPrefs = { blockExplorerUrl };
    }

    try {
      await this.platform.showTransactionNotification(
        transactionMeta,
        rpcPrefs,
      );
    } catch (error) {
      log.error('Failed to create transaction notification', error);
    }
  }

  async _updateNFTOwnership(transactionMeta) {
    // if this is a transferFrom method generated from within the app it may be an NFT transfer transaction
    // in which case we will want to check and update ownership status of the transferred NFT.

    const { type, txParams, chainId, txReceipt } = transactionMeta;
    const selectedAddress =
      this.accountsController.getSelectedAccount().address;

    const { allNfts } = this.nftController.state;
    const txReceiptLogs = txReceipt?.logs;

    const isContractInteractionTx =
      type === TransactionType.contractInteraction && txReceiptLogs;
    const isTransferFromTx =
      (type === TransactionType.tokenMethodTransferFrom ||
        type === TransactionType.tokenMethodSafeTransferFrom) &&
      txParams !== undefined;

    if (!isContractInteractionTx && !isTransferFromTx) {
      return;
    }

    const networkClientId =
      this.networkController?.state?.networkConfigurationsByChainId?.[chainId]
        ?.rpcEndpoints[
        this.networkController?.state?.networkConfigurationsByChainId?.[chainId]
          ?.defaultRpcEndpointIndex
      ]?.networkClientId;

    if (isTransferFromTx) {
      const { data, to: contractAddress, from: userAddress } = txParams;
      const transactionData = parseStandardTokenTransactionData(data);
      // Sometimes the tokenId value is parsed as "_value" param. Not seeing this often any more, but still occasionally:
      // i.e. call approve() on BAYC contract - https://etherscan.io/token/0xbc4ca0eda7647a8ab7c2061c2e118a18a936f13d#writeContract, and tokenId shows up as _value,
      // not sure why since it doesn't match the ERC721 ABI spec we use to parse these transactions - https://github.com/MetaMask/metamask-eth-abis/blob/d0474308a288f9252597b7c93a3a8deaad19e1b2/src/abis/abiERC721.ts#L62.
      const transactionDataTokenId =
        getTokenIdParam(transactionData) ?? getTokenValueParam(transactionData);

      // check if its a known NFT
      const knownNft = allNfts?.[userAddress]?.[chainId]?.find(
        ({ address, tokenId }) =>
          isEqualCaseInsensitive(address, contractAddress) &&
          tokenId === transactionDataTokenId,
      );

      // if it is we check and update ownership status.
      if (knownNft) {
        this.nftController.checkAndUpdateSingleNftOwnershipStatus(
          knownNft,
          false,
          networkClientId,
          // TODO add networkClientId once it is available in the transactionMeta
          // the chainId previously passed here didn't actually allow us to check for ownership on a non globally selected network
          // because the check would use the provider for the globally selected network, not the chainId passed here.
          { userAddress },
        );
      }
    } else {
      // Else if contract interaction we will parse the logs

      const allNftTransferLog = txReceiptLogs.map((txReceiptLog) => {
        const isERC1155NftTransfer =
          txReceiptLog.topics &&
          txReceiptLog.topics[0] === TRANSFER_SINFLE_LOG_TOPIC_HASH;
        const isERC721NftTransfer =
          txReceiptLog.topics &&
          txReceiptLog.topics[0] === TOKEN_TRANSFER_LOG_TOPIC_HASH;
        let isTransferToSelectedAddress;

        if (isERC1155NftTransfer) {
          isTransferToSelectedAddress =
            txReceiptLog.topics &&
            txReceiptLog.topics[3] &&
            txReceiptLog.topics[3].match(selectedAddress?.slice(2));
        }

        if (isERC721NftTransfer) {
          isTransferToSelectedAddress =
            txReceiptLog.topics &&
            txReceiptLog.topics[2] &&
            txReceiptLog.topics[2].match(selectedAddress?.slice(2));
        }

        return {
          isERC1155NftTransfer,
          isERC721NftTransfer,
          isTransferToSelectedAddress,
          ...txReceiptLog,
        };
      });
      if (allNftTransferLog.length !== 0) {
        const allNftParsedLog = [];
        allNftTransferLog.forEach((singleLog) => {
          if (
            singleLog.isTransferToSelectedAddress &&
            (singleLog.isERC1155NftTransfer || singleLog.isERC721NftTransfer)
          ) {
            let iface;
            if (singleLog.isERC1155NftTransfer) {
              iface = new Interface(abiERC1155);
            } else {
              iface = new Interface(abiERC721);
            }
            try {
              const parsedLog = iface.parseLog({
                data: singleLog.data,
                topics: singleLog.topics,
              });
              allNftParsedLog.push({
                contract: singleLog.address,
                ...parsedLog,
              });
            } catch (err) {
              // ignore
            }
          }
        });
        // Filter known nfts and new Nfts
        const knownNFTs = [];
        const newNFTs = [];
        allNftParsedLog.forEach((single) => {
          const tokenIdFromLog = getTokenIdParam(single);
          const existingNft = allNfts?.[selectedAddress]?.[chainId]?.find(
            ({ address, tokenId }) => {
              return (
                isEqualCaseInsensitive(address, single.contract) &&
                tokenId === tokenIdFromLog
              );
            },
          );
          if (existingNft) {
            knownNFTs.push(existingNft);
          } else {
            newNFTs.push({
              tokenId: tokenIdFromLog,
              ...single,
            });
          }
        });
        // For known nfts only refresh ownership
        const refreshOwnershipNFts = knownNFTs.map(async (singleNft) => {
          return this.nftController.checkAndUpdateSingleNftOwnershipStatus(
            singleNft,
            false,
            networkClientId,
            // TODO add networkClientId once it is available in the transactionMeta
            // the chainId previously passed here didn't actually allow us to check for ownership on a non globally selected network
            // because the check would use the provider for the globally selected network, not the chainId passed here.
            { selectedAddress },
          );
        });
        await Promise.allSettled(refreshOwnershipNFts);
        // For new nfts, add them to state
        const addNftPromises = newNFTs.map(async (singleNft) => {
          return this.nftController.addNft(
            singleNft.contract,
            singleNft.tokenId,
            networkClientId,
          );
        });
        await Promise.allSettled(addNftPromises);
      }
    }
  }

  _trackTransactionFailure(transactionMeta) {
    const { txReceipt } = transactionMeta;
    const metamaskState = this.getState();
    const { allTokens } = this.tokensController.state;
    const selectedAccount = this.accountsController.getSelectedAccount();
    const tokens =
      allTokens?.[transactionMeta.chainId]?.[selectedAccount.address] || [];

    if (!txReceipt || txReceipt.status !== '0x0') {
      return;
    }

    this.metaMetricsController.trackEvent(
      {
        event: 'Tx Status Update: On-Chain Failure',
        category: MetaMetricsEventCategory.Background,
        properties: {
          action: 'Transactions',
          errorMessage: transactionMeta.simulationFails?.reason,
          numberOfTokens: tokens.length,
          // TODO: remove this once we have migrated to the new account balances state
          numberOfAccounts: Object.keys(metamaskState.accounts).length,
        },
      },
      {
        matomoEvent: true,
      },
    );
  }

  _onUserOperationAdded(userOperationMeta) {
    const transactionMeta = this.txController.state.transactions.find(
      (tx) => tx.id === userOperationMeta.id,
    );

    if (!transactionMeta) {
      return;
    }

    if (transactionMeta.type === TransactionType.swap) {
      this.controllerMessenger.publish(
        'TransactionController:transactionNewSwap',
        { transactionMeta },
      );
    } else if (transactionMeta.type === TransactionType.swapApproval) {
      this.controllerMessenger.publish(
        'TransactionController:transactionNewSwapApproval',
        { transactionMeta },
      );
    }
  }

  _onUserOperationTransactionUpdated(transactionMeta) {
    const updatedTransactionMeta = {
      ...transactionMeta,
      txParams: {
        ...transactionMeta.txParams,
        from: this.accountsController.getSelectedAccount().address,
      },
    };

    const transactionExists = this.txController.state.transactions.some(
      (tx) => tx.id === updatedTransactionMeta.id,
    );

    if (!transactionExists) {
      this.txController.update((state) => {
        state.transactions.push(updatedTransactionMeta);
      });
    }

    this.txController.updateTransaction(
      updatedTransactionMeta,
      'Generated from user operation',
    );

    this.controllerMessenger.publish(
      'TransactionController:transactionStatusUpdated',
      { transactionMeta: updatedTransactionMeta },
    );
  }

  _getMetaMaskState() {
    return {
      metamask: this.getState(),
    };
  }

  /**
   * Select a hardware wallet device and execute a
   * callback with the keyring for that device.
   *
   * Note that KeyringController state is not updated before
   * the end of the callback execution, and calls to KeyringController
   * methods within the callback can lead to deadlocks.
   *
   * @param {object} options - The options for the device
   * @param {string} options.name - The device name to select
   * @param {string} options.hdPath - An optional hd path to be set on the device
   * keyring
   * @param {*} callback - The callback to execute with the keyring
   * @returns {*} The result of the callback
   */
  async #withKeyringForDevice(options, callback) {
    const keyringOverrides = this.opts.overrides?.keyrings;
    let keyringType = null;
    switch (options.name) {
      case HardwareDeviceNames.trezor:
        keyringType = keyringOverrides?.trezor?.type || TrezorKeyring.type;
        break;
      case HardwareDeviceNames.oneKey:
        keyringType = keyringOverrides?.oneKey?.type || OneKeyKeyring?.type;
        break;
      case HardwareDeviceNames.ledger:
        keyringType = keyringOverrides?.ledger?.type || LedgerKeyring.type;
        break;
      case HardwareDeviceNames.qr:
        keyringType = QrKeyring.type;
        break;
      case HardwareDeviceNames.lattice:
        keyringType = keyringOverrides?.lattice?.type || LatticeKeyring.type;
        break;
      default:
        throw new Error(
          'MetamaskController:#withKeyringForDevice - Unknown device',
        );
    }

    return this.keyringController.withKeyring(
      { type: keyringType },
      async ({ keyring }) => {
        if (options.hdPath && keyring.setHdPath) {
          keyring.setHdPath(options.hdPath);
        }

        if (options.name === HardwareDeviceNames.lattice) {
          keyring.appName = 'MetaMask';
        }

        if (options.name === HardwareDeviceNames.ledger) {
          await this.setLedgerTransportPreference(keyring);
        }

        if (
          options.name === HardwareDeviceNames.trezor ||
          options.name === HardwareDeviceNames.oneKey
        ) {
          const model = keyring.getModel();
          this.appStateController.setTrezorModel(model);
        }

        keyring.network = getProviderConfig({
          metamask: this.networkController.state,
        }).type;

        return await callback(keyring);
      },
      {
        createIfMissing: true,
      },
    );
  }

  /**
   * @deprecated Avoid new references to the global network.
   * Will be removed once multi-chain support is fully implemented.
   * @returns {string} The chain ID of the currently selected network.
   */
  #getGlobalChainId() {
    const globalNetworkClientId = this.#getGlobalNetworkClientId();

    const globalNetworkClient = this.networkController.getNetworkClientById(
      globalNetworkClientId,
    );

    return globalNetworkClient.configuration.chainId;
  }

  /**
   * @deprecated Avoid new references to the global network.
   * Will be removed once multi-chain support is fully implemented.
   * @returns {string} The network client ID of the currently selected network client.
   */
  #getGlobalNetworkClientId() {
    return this.networkController.state.selectedNetworkClientId;
  }

  #initControllers({ existingControllers, initFunctions, initState }) {
    const initRequest = {
      currentMigrationVersion: this.opts.currentMigrationVersion,
      encryptor: this.opts.encryptor,
      extension: this.extension,
      platform: this.platform,
      getCronjobControllerStorageManager: () =>
        this.opts.cronjobControllerStorageManager,
      getFlatState: this.getState.bind(this),
      getPermittedAccounts: this.getPermittedAccounts.bind(this),
      getTransactionMetricsRequest:
        this.getTransactionMetricsRequest.bind(this),
      getUIState: this.getState.bind(this),
      infuraProjectId: this.opts.infuraProjectId,
      initLangCode: this.opts.initLangCode,
      keyringOverrides: this.opts.overrides?.keyrings,
      updateAccountBalanceForTransactionNetwork:
        this.updateAccountBalanceForTransactionNetwork.bind(this),
      offscreenPromise: this.offscreenPromise,
      preinstalledSnaps: this.opts.preinstalledSnaps,
      persistedState: initState,
      removeAccount: this.removeAccount.bind(this),
      removeAllConnections: this.removeAllConnections.bind(this),
      setupUntrustedCommunicationEip1193:
        this.setupUntrustedCommunicationEip1193.bind(this),
      setLocked: this.setLocked.bind(this),
      showNotification: this.platform._showNotification,
      showUserConfirmation: this.opts.showUserConfirmation,
      getAccountType: this.getAccountType.bind(this),
      getDeviceModel: this.getDeviceModel.bind(this),
      getHardwareTypeForMetric: this.getHardwareTypeForMetric.bind(this),
      trace,
    };

    return initControllers({
      baseControllerMessenger: this.controllerMessenger,
      existingControllers,
      initFunctions,
      initRequest,
    });
  }
}<|MERGE_RESOLUTION|>--- conflicted
+++ resolved
@@ -831,11 +831,7 @@
       'TransactionController:transactionStatusUpdated',
       ({ transactionMeta }) => {
         this._onFinishedTransaction(transactionMeta);
-<<<<<<< HEAD
-        // this._onSubscriptionApprovalTransactionSigned(transactionMeta);
-=======
         this._onShieldSubscriptionApprovalTransaction(transactionMeta.id);
->>>>>>> 6e344fdc
       },
     );
 
@@ -8114,8 +8110,6 @@
   resolvePendingApproval = async (id, value, options) => {
     try {
       await this.approvalController.accept(id, value, options);
-      // handle shield subscription approval transaction in background after approval is accepted
-      await this._onShieldSubscriptionApprovalTransaction(id);
     } catch (exp) {
       if (!(exp instanceof ApprovalRequestNotFoundError)) {
         throw exp;
