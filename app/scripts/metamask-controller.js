--- conflicted
+++ resolved
@@ -415,15 +415,12 @@
 } from './lib/transaction/eip5792';
 import { NotificationServicesControllerInit } from './controller-init/notifications/notification-services-controller-init';
 import { NotificationServicesPushControllerInit } from './controller-init/notifications/notification-services-push-controller-init';
-<<<<<<< HEAD
+import { DelegationControllerInit } from './controller-init/delegation/delegation-controller-init';
 import {
   onRpcEndpointUnavailable,
   onRpcEndpointDegraded,
 } from './lib/network-controller/messenger-action-handlers';
 import { getIsQuicknodeEndpointUrl } from './lib/network-controller/utils';
-=======
-import { DelegationControllerInit } from './controller-init/delegation/delegation-controller-init';
->>>>>>> f252643a
 
 export const METAMASK_CONTROLLER_EVENTS = {
   // Fired after state changes that impact the extension badge (unapproved msg count)
@@ -582,7 +579,6 @@
     const additionalDefaultNetworks = [ChainId['megaeth-testnet']];
 
     let initialNetworkControllerState = initState.NetworkController;
-    const additionalDefaultNetworks = [ChainId['megaeth-testnet']];
     if (!initialNetworkControllerState) {
       initialNetworkControllerState = getDefaultNetworkControllerState(
         additionalDefaultNetworks,
@@ -668,7 +664,6 @@
       messenger: networkControllerMessenger,
       state: initialNetworkControllerState,
       infuraProjectId: opts.infuraProjectId,
-<<<<<<< HEAD
       getBlockTrackerOptions: () => {
         return process.env.IN_TEST
           ? {}
@@ -711,12 +706,6 @@
           },
         };
       },
-=======
-      getRpcServiceOptions: () => ({
-        fetch: globalThis.fetch.bind(globalThis),
-        btoa: globalThis.btoa.bind(globalThis),
-      }),
->>>>>>> f252643a
       additionalDefaultNetworks,
     });
     networkControllerMessenger.subscribe(
