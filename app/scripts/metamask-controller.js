import EventEmitter from 'events';
import { finished, pipeline } from 'readable-stream';
import {
  AssetsContractController,
  CurrencyRateController,
  NftController,
  NftDetectionController,
  TokenDetectionController,
  TokenListController,
  TokenRatesController,
  TokensController,
  CodefiTokenPricesServiceV2,
  RatesController,
  fetchMultiExchangeRate,
  TokenBalancesController,
} from '@metamask/assets-controllers';
import { JsonRpcEngine } from '@metamask/json-rpc-engine';
import { createEngineStream } from '@metamask/json-rpc-middleware-stream';
import { ObservableStore } from '@metamask/obs-store';
import { storeAsStream } from '@metamask/obs-store/dist/asStream';
import { providerAsMiddleware } from '@metamask/eth-json-rpc-middleware';
import { debounce, throttle, memoize, wrap } from 'lodash';
import {
  KeyringController,
  keyringBuilderFactory,
} from '@metamask/keyring-controller';
import createFilterMiddleware from '@metamask/eth-json-rpc-filters';
import createSubscriptionManager from '@metamask/eth-json-rpc-filters/subscriptionManager';
import {
  errorCodes as rpcErrorCodes,
  JsonRpcError,
  providerErrors,
} from '@metamask/rpc-errors';

import { Mutex } from 'await-semaphore';
import log from 'loglevel';
import {
  TrezorConnectBridge,
  TrezorKeyring,
} from '@metamask/eth-trezor-keyring';
import {
  LedgerKeyring,
  LedgerIframeBridge,
} from '@metamask/eth-ledger-bridge-keyring';
import LatticeKeyring from 'eth-lattice-keyring';
import { rawChainData } from 'eth-chainlist';
import { MetaMaskKeyring as QRHardwareKeyring } from '@keystonehq/metamask-airgapped-keyring';
import EthQuery from '@metamask/eth-query';
import EthJSQuery from '@metamask/ethjs-query';
import nanoid from 'nanoid';
import { captureException } from '@sentry/browser';
import { AddressBookController } from '@metamask/address-book-controller';
import {
  ApprovalController,
  ApprovalRequestNotFoundError,
} from '@metamask/approval-controller';
import { ControllerMessenger } from '@metamask/base-controller';
import { EnsController } from '@metamask/ens-controller';
import { PhishingController } from '@metamask/phishing-controller';
import { AnnouncementController } from '@metamask/announcement-controller';
import {
  NetworkController,
  getDefaultNetworkControllerState,
} from '@metamask/network-controller';
import { GasFeeController } from '@metamask/gas-fee-controller';
import {
  PermissionController,
  PermissionDoesNotExistError,
  PermissionsRequestNotFoundError,
  SubjectMetadataController,
  SubjectType,
} from '@metamask/permission-controller';
import SmartTransactionsController from '@metamask/smart-transactions-controller';
import {
  METAMASK_DOMAIN,
  SelectedNetworkController,
  createSelectedNetworkMiddleware,
} from '@metamask/selected-network-controller';
import { LoggingController, LogType } from '@metamask/logging-controller';
import { PermissionLogController } from '@metamask/permission-log-controller';

import { RateLimitController } from '@metamask/rate-limit-controller';
import { NotificationController } from '@metamask/notification-controller';
import {
  CronjobController,
  JsonSnapsRegistry,
  SnapController,
  IframeExecutionService,
  SnapInterfaceController,
  SnapInsightsController,
  OffscreenExecutionService,
} from '@metamask/snaps-controllers';
import {
  createSnapsMethodMiddleware,
  buildSnapEndowmentSpecifications,
  buildSnapRestrictedMethodSpecifications,
} from '@metamask/snaps-rpc-methods';
import {
  ApprovalType,
  ERC1155,
  ERC20,
  ERC721,
  BlockExplorerUrl,
} from '@metamask/controller-utils';

import { AccountsController } from '@metamask/accounts-controller';

///: BEGIN:ONLY_INCLUDE_IF(build-mmi)
import {
  CUSTODIAN_TYPES,
  MmiConfigurationController,
} from '@metamask-institutional/custody-keyring';
import { InstitutionalFeaturesController } from '@metamask-institutional/institutional-features';
import { CustodyController } from '@metamask-institutional/custody-controller';
import { TransactionUpdateController } from '@metamask-institutional/transaction-update';
///: END:ONLY_INCLUDE_IF
import { SignatureController } from '@metamask/signature-controller';
import { PPOMController } from '@metamask/ppom-validator';
import { wordlist } from '@metamask/scure-bip39/dist/wordlists/english';

import {
  NameController,
  ENSNameProvider,
  EtherscanNameProvider,
  TokenNameProvider,
  LensNameProvider,
} from '@metamask/name-controller';

import {
  QueuedRequestController,
  createQueuedRequestMiddleware,
} from '@metamask/queued-request-controller';

import { UserOperationController } from '@metamask/user-operation-controller';

import {
  TransactionController,
  TransactionStatus,
  TransactionType,
} from '@metamask/transaction-controller';

///: BEGIN:ONLY_INCLUDE_IF(keyring-snaps)
import {
  getLocalizedSnapManifest,
  stripSnapPrefix,
} from '@metamask/snaps-utils';
///: END:ONLY_INCLUDE_IF

import { Interface } from '@ethersproject/abi';
import { abiERC1155, abiERC721 } from '@metamask/metamask-eth-abis';
import { isEvmAccountType } from '@metamask/keyring-api';
import {
  AuthenticationController,
  UserStorageController,
} from '@metamask/profile-sync-controller';
import {
  NotificationServicesPushController,
  NotificationServicesController,
} from '@metamask/notification-services-controller';
import { isProduction } from '../../shared/modules/environment';
import {
  methodsRequiringNetworkSwitch,
  methodsThatCanSwitchNetworkWithoutApproval,
  methodsThatShouldBeEnqueued,
} from '../../shared/constants/methods-tags';

///: BEGIN:ONLY_INCLUDE_IF(build-mmi)
import { toChecksumHexAddress } from '../../shared/modules/hexstring-utils';
///: END:ONLY_INCLUDE_IF

import { AssetType, TokenStandard } from '../../shared/constants/transaction';
import {
  GAS_API_BASE_URL,
  GAS_DEV_API_BASE_URL,
  SWAPS_CLIENT_ID,
} from '../../shared/constants/swaps';
import {
  CHAIN_IDS,
  CHAIN_SPEC_URL,
  NETWORK_TYPES,
  NetworkStatus,
  MAINNET_DISPLAY_NAME,
} from '../../shared/constants/network';
import { getAllowedSmartTransactionsChainIds } from '../../shared/constants/smartTransactions';

import {
  HardwareDeviceNames,
  LedgerTransportTypes,
} from '../../shared/constants/hardware-wallets';
import { KeyringType } from '../../shared/constants/keyring';
import {
  CaveatTypes,
  RestrictedMethods,
  EndowmentPermissions,
  ExcludedSnapPermissions,
  ExcludedSnapEndowments,
} from '../../shared/constants/permissions';
import { UI_NOTIFICATIONS } from '../../shared/notifications';
import { MILLISECOND, SECOND } from '../../shared/constants/time';
import {
  ORIGIN_METAMASK,
  POLLING_TOKEN_ENVIRONMENT_TYPES,
} from '../../shared/constants/app';
import {
  MetaMetricsEventCategory,
  MetaMetricsEventName,
  MetaMetricsUserTrait,
} from '../../shared/constants/metametrics';
import { LOG_EVENT } from '../../shared/constants/logs';

import {
  getStorageItem,
  setStorageItem,
} from '../../shared/lib/storage-helpers';
import {
  getTokenIdParam,
  fetchTokenBalance,
  fetchERC1155Balance,
} from '../../shared/lib/token-util';
import { isEqualCaseInsensitive } from '../../shared/modules/string-utils';
import { parseStandardTokenTransactionData } from '../../shared/modules/transaction.utils';
import { STATIC_MAINNET_TOKEN_LIST } from '../../shared/constants/tokens';
import { getTokenValueParam } from '../../shared/lib/metamask-controller-utils';
import { isManifestV3 } from '../../shared/modules/mv3.utils';
import { convertNetworkId } from '../../shared/modules/network.utils';
import {
  getIsSmartTransaction,
  isHardwareWallet,
  getFeatureFlagsByChainId,
  getCurrentChainSupportsSmartTransactions,
  getHardwareWalletType,
  getSmartTransactionsPreferenceEnabled,
} from '../../shared/modules/selectors';
import { createCaipStream } from '../../shared/modules/caip-stream';
import { BaseUrl } from '../../shared/constants/urls';
import {
  TOKEN_TRANSFER_LOG_TOPIC_HASH,
  TRANSFER_SINFLE_LOG_TOPIC_HASH,
} from '../../shared/lib/transactions-controller-utils';
// TODO: Remove restricted import
// eslint-disable-next-line import/no-restricted-paths
import { getCurrentChainId } from '../../ui/selectors';
// TODO: Remove restricted import
// eslint-disable-next-line import/no-restricted-paths
import { getProviderConfig } from '../../ui/ducks/metamask/metamask';
import { endTrace, trace } from '../../shared/lib/trace';
// eslint-disable-next-line import/no-restricted-paths
import { isSnapId } from '../../ui/helpers/utils/snaps';
import { BalancesController as MultichainBalancesController } from './lib/accounts/BalancesController';
import {
  ///: BEGIN:ONLY_INCLUDE_IF(build-mmi)
  handleMMITransactionUpdate,
  ///: END:ONLY_INCLUDE_IF
  handleTransactionAdded,
  handleTransactionApproved,
  handleTransactionFailed,
  handleTransactionConfirmed,
  handleTransactionDropped,
  handleTransactionRejected,
  handleTransactionSubmitted,
  handlePostTransactionBalanceUpdate,
  createTransactionEventFragmentWithTxId,
} from './lib/transaction/metrics';
///: BEGIN:ONLY_INCLUDE_IF(build-mmi)
import {
  afterTransactionSign as afterTransactionSignMMI,
  beforeCheckPendingTransaction as beforeCheckPendingTransactionMMI,
  beforeTransactionPublish as beforeTransactionPublishMMI,
  getAdditionalSignArguments as getAdditionalSignArgumentsMMI,
} from './lib/transaction/mmi-hooks';
///: END:ONLY_INCLUDE_IF
import { submitSmartTransactionHook } from './lib/transaction/smart-transactions';
///: BEGIN:ONLY_INCLUDE_IF(keyring-snaps)
import { keyringSnapPermissionsBuilder } from './lib/snap-keyring/keyring-snaps-permissions';
///: END:ONLY_INCLUDE_IF

import { SnapsNameProvider } from './lib/SnapsNameProvider';
import { AddressBookPetnamesBridge } from './lib/AddressBookPetnamesBridge';
import { AccountIdentitiesPetnamesBridge } from './lib/AccountIdentitiesPetnamesBridge';
import { createPPOMMiddleware } from './lib/ppom/ppom-middleware';
import * as PPOMModule from './lib/ppom/ppom';
import {
  onMessageReceived,
  checkForMultipleVersionsRunning,
} from './detect-multiple-instances';
///: BEGIN:ONLY_INCLUDE_IF(build-mmi)
import { MMIController } from './controllers/mmi-controller';
import { mmiKeyringBuilderFactory } from './mmi-keyring-builder-factory';
///: END:ONLY_INCLUDE_IF
import ComposableObservableStore from './lib/ComposableObservableStore';
import AccountTrackerController from './controllers/account-tracker-controller';
import createDupeReqFilterStream from './lib/createDupeReqFilterStream';
import createLoggerMiddleware from './lib/createLoggerMiddleware';
import {
  createLegacyMethodMiddleware,
  createMethodMiddleware,
  createUnsupportedMethodMiddleware,
} from './lib/rpc-method-middleware';
import createOriginMiddleware from './lib/createOriginMiddleware';
import createTabIdMiddleware from './lib/createTabIdMiddleware';
import { NetworkOrderController } from './controllers/network-order';
import { AccountOrderController } from './controllers/account-order';
import createOnboardingMiddleware from './lib/createOnboardingMiddleware';
import { isStreamWritable, setupMultiplex } from './lib/stream-utils';
import { PreferencesController } from './controllers/preferences-controller';
import { AppStateController } from './controllers/app-state-controller';
import { AlertController } from './controllers/alert-controller';
import OnboardingController from './controllers/onboarding';
import Backup from './lib/backup';
import DecryptMessageController from './controllers/decrypt-message';
import SwapsController from './controllers/swaps';
import MetaMetricsController from './controllers/metametrics-controller';
import { segment } from './lib/segment';
import createMetaRPCHandler from './lib/createMetaRPCHandler';
import {
  addHexPrefix,
  getMethodDataName,
  previousValueComparator,
} from './lib/util';
import createMetamaskMiddleware from './lib/createMetamaskMiddleware';
import { hardwareKeyringBuilderFactory } from './lib/hardware-keyring-builder-factory';
import EncryptionPublicKeyController from './controllers/encryption-public-key';
import AppMetadataController from './controllers/app-metadata';

import {
  CaveatFactories,
  CaveatMutatorFactories,
  getCaveatSpecifications,
  diffMap,
  getPermissionBackgroundApiMethods,
  getPermissionSpecifications,
  getPermittedAccountsByOrigin,
  getPermittedChainsByOrigin,
  NOTIFICATION_NAMES,
  PermissionNames,
  unrestrictedMethods,
} from './controllers/permissions';
import { MetaMetricsDataDeletionController } from './controllers/metametrics-data-deletion/metametrics-data-deletion';
import { DataDeletionService } from './services/data-deletion-service';
import createRPCMethodTrackingMiddleware from './lib/createRPCMethodTrackingMiddleware';
import { IndexedDBPPOMStorage } from './lib/ppom/indexed-db-backend';
import { updateCurrentLocale } from './translate';
import { TrezorOffscreenBridge } from './lib/offscreen-bridge/trezor-offscreen-bridge';
import { LedgerOffscreenBridge } from './lib/offscreen-bridge/ledger-offscreen-bridge';
///: BEGIN:ONLY_INCLUDE_IF(keyring-snaps)
import { snapKeyringBuilder, getAccountsBySnapId } from './lib/snap-keyring';
///: END:ONLY_INCLUDE_IF
import { encryptorFactory } from './lib/encryptor-factory';
import { addDappTransaction, addTransaction } from './lib/transaction/util';
///: BEGIN:ONLY_INCLUDE_IF(build-main,build-beta,build-flask)
import { addTypedMessage, addPersonalMessage } from './lib/signature/util';
///: END:ONLY_INCLUDE_IF
import { LatticeKeyringOffscreen } from './lib/offscreen-bridge/lattice-offscreen-keyring';
import PREINSTALLED_SNAPS from './snaps/preinstalled-snaps';
import { WeakRefObjectMap } from './lib/WeakRefObjectMap';
import { METAMASK_COOKIE_HANDLER } from './constants/stream';

// Notification controllers
import { createTxVerificationMiddleware } from './lib/tx-verification/tx-verification-middleware';
import { updateSecurityAlertResponse } from './lib/ppom/ppom-util';
import createEvmMethodsToNonEvmAccountReqFilterMiddleware from './lib/createEvmMethodsToNonEvmAccountReqFilterMiddleware';
import { isEthAddress } from './lib/multichain/address';
import { decodeTransactionData } from './lib/transaction/decode/util';
import {
  BridgeUserAction,
  BridgeBackgroundAction,
} from './controllers/bridge/types';
import BridgeController from './controllers/bridge/bridge-controller';
import { BRIDGE_CONTROLLER_NAME } from './controllers/bridge/constants';
import {
  onPushNotificationClicked,
  onPushNotificationReceived,
} from './controllers/push-notifications';
import createTracingMiddleware from './lib/createTracingMiddleware';
import { PatchStore } from './lib/PatchStore';
import { sanitizeUIState } from './lib/state-utils';

export const METAMASK_CONTROLLER_EVENTS = {
  // Fired after state changes that impact the extension badge (unapproved msg count)
  // The process of updating the badge happens in app/scripts/background.js.
  UPDATE_BADGE: 'updateBadge',
  // TODO: Add this and similar enums to the `controllers` repo and export them
  APPROVAL_STATE_CHANGE: 'ApprovalController:stateChange',
  QUEUED_REQUEST_STATE_CHANGE: 'QueuedRequestController:stateChange',
  METAMASK_NOTIFICATIONS_LIST_UPDATED:
    'NotificationServicesController:notificationsListUpdated',
  METAMASK_NOTIFICATIONS_MARK_AS_READ:
    'NotificationServicesController:markNotificationsAsRead',
  NOTIFICATIONS_STATE_CHANGE: 'NotificationController:stateChange',
};

// stream channels
const PHISHING_SAFELIST = 'metamask-phishing-safelist';

// OneKey devices can connect to Metamask using Trezor USB transport. They use a specific device minor version (99) to differentiate between genuine Trezor and OneKey devices.
export const ONE_KEY_VIA_TREZOR_MINOR_VERSION = 99;

export default class MetamaskController extends EventEmitter {
  /**
   * @param {object} opts
   */
  constructor(opts) {
    super();

    const { isFirstMetaMaskControllerSetup } = opts;

    this.defaultMaxListeners = 20;

    this.sendUpdate = debounce(
      this.privateSendUpdate.bind(this),
      MILLISECOND * 200,
    );
    this.opts = opts;
    this.extension = opts.browser;
    this.platform = opts.platform;
    this.notificationManager = opts.notificationManager;
    const initState = opts.initState || {};
    const version = process.env.METAMASK_VERSION;
    this.recordFirstTimeInfo(initState);
    this.featureFlags = opts.featureFlags;

    // this keeps track of how many "controllerStream" connections are open
    // the only thing that uses controller connections are open metamask UI instances
    this.activeControllerConnections = 0;

    this.offscreenPromise = opts.offscreenPromise ?? Promise.resolve();

    this.getRequestAccountTabIds = opts.getRequestAccountTabIds;
    this.getOpenMetamaskTabsIds = opts.getOpenMetamaskTabsIds;

    this.initializeChainlist();

    this.controllerMessenger = new ControllerMessenger();

    this.loggingController = new LoggingController({
      messenger: this.controllerMessenger.getRestricted({
        name: 'LoggingController',
        allowedActions: [],
        allowedEvents: [],
      }),
      state: initState.LoggingController,
    });

    // instance of a class that wraps the extension's storage local API.
    this.localStoreApiWrapper = opts.localStore;

    this.currentMigrationVersion = opts.currentMigrationVersion;

    // observable state store
    this.store = new ComposableObservableStore({
      state: initState,
      controllerMessenger: this.controllerMessenger,
      persist: true,
    });

    // external connections by origin
    // Do not modify directly. Use the associated methods.
    this.connections = {};

    // lock to ensure only one vault created at once
    this.createVaultMutex = new Mutex();

    this.extension.runtime.onInstalled.addListener((details) => {
      if (details.reason === 'update') {
        if (version === '8.1.0') {
          this.platform.openExtensionInBrowser();
        }
        this.loggingController.add({
          type: LogType.GenericLog,
          data: {
            event: LOG_EVENT.VERSION_UPDATE,
            previousVersion: details.previousVersion,
            version,
          },
        });
      }
    });

    this.appMetadataController = new AppMetadataController({
      state: initState.AppMetadataController,
      currentMigrationVersion: this.currentMigrationVersion,
      currentAppVersion: version,
    });

    // next, we will initialize the controllers
    // controller initialization order matters
    const clearPendingConfirmations = () => {
      this.encryptionPublicKeyController.clearUnapproved();
      this.decryptMessageController.clearUnapproved();
      this.signatureController.clearUnapproved();
      this.approvalController.clear(providerErrors.userRejectedRequest());
    };

    this.approvalController = new ApprovalController({
      messenger: this.controllerMessenger.getRestricted({
        name: 'ApprovalController',
      }),
      showApprovalRequest: opts.showUserConfirmation,
      typesExcludedFromRateLimiting: [
        ApprovalType.PersonalSign,
        ApprovalType.EthSignTypedData,
        ApprovalType.Transaction,
        ApprovalType.WatchAsset,
        ApprovalType.EthGetEncryptionPublicKey,
        ApprovalType.EthDecrypt,
      ],
    });

    this.queuedRequestController = new QueuedRequestController({
      messenger: this.controllerMessenger.getRestricted({
        name: 'QueuedRequestController',
        allowedActions: [
          'NetworkController:getState',
          'NetworkController:setActiveNetwork',
          'SelectedNetworkController:getNetworkClientIdForDomain',
        ],
        allowedEvents: ['SelectedNetworkController:stateChange'],
      }),
      shouldRequestSwitchNetwork: ({ method }) =>
        methodsRequiringNetworkSwitch.includes(method),
      canRequestSwitchNetworkWithoutApproval: ({ method }) =>
        methodsThatCanSwitchNetworkWithoutApproval.includes(method),
      clearPendingConfirmations,
      showApprovalRequest: () => {
        if (this.approvalController.getTotalApprovalCount() > 0) {
          opts.showUserConfirmation();
        }
      },
    });

    ///: BEGIN:ONLY_INCLUDE_IF(build-mmi)
    this.mmiConfigurationController = new MmiConfigurationController({
      initState: initState.MmiConfigurationController,
      mmiConfigurationServiceUrl: process.env.MMI_CONFIGURATION_SERVICE_URL,
    });
    ///: END:ONLY_INCLUDE_IF

    const networkControllerMessenger = this.controllerMessenger.getRestricted({
      name: 'NetworkController',
    });

    let initialNetworkControllerState = initState.NetworkController;
    if (!initialNetworkControllerState) {
      initialNetworkControllerState = getDefaultNetworkControllerState();

      const networks =
        initialNetworkControllerState.networkConfigurationsByChainId;

      // Note: Consider changing `getDefaultNetworkControllerState`
      // on the controller side to include some of these tweaks.
      networks[CHAIN_IDS.MAINNET].name = MAINNET_DISPLAY_NAME;
      delete networks[CHAIN_IDS.GOERLI];
      delete networks[CHAIN_IDS.LINEA_GOERLI];

      Object.values(networks).forEach((network) => {
        const id = network.rpcEndpoints[0].networkClientId;
        network.blockExplorerUrls = [BlockExplorerUrl[id]];
        network.defaultBlockExplorerUrlIndex = 0;
      });

      let network;
      if (process.env.IN_TEST) {
        network = {
          chainId: CHAIN_IDS.LOCALHOST,
          name: 'Localhost 8545',
          nativeCurrency: 'ETH',
          blockExplorerUrls: [],
          defaultRpcEndpointIndex: 0,
          rpcEndpoints: [
            {
              networkClientId: 'networkConfigurationId',
              url: 'http://localhost:8545',
              type: 'custom',
            },
          ],
        };
        networks[CHAIN_IDS.LOCALHOST] = network;
      } else if (
        process.env.METAMASK_DEBUG ||
        process.env.METAMASK_ENVIRONMENT === 'test'
      ) {
        network = networks[CHAIN_IDS.SEPOLIA];
      } else {
        network = networks[CHAIN_IDS.MAINNET];
      }

      initialNetworkControllerState.selectedNetworkClientId =
        network.rpcEndpoints[network.defaultRpcEndpointIndex].networkClientId;
    }

    this.networkController = new NetworkController({
      messenger: networkControllerMessenger,
      state: initialNetworkControllerState,
      infuraProjectId: opts.infuraProjectId,
    });
    this.networkController.initializeProvider();
    this.provider =
      this.networkController.getProviderAndBlockTracker().provider;
    this.blockTracker =
      this.networkController.getProviderAndBlockTracker().blockTracker;
    this.deprecatedNetworkVersions = {};

    const accountsControllerMessenger = this.controllerMessenger.getRestricted({
      name: 'AccountsController',
      allowedEvents: [
        'SnapController:stateChange',
        'KeyringController:accountRemoved',
        'KeyringController:stateChange',
      ],
      allowedActions: [
        'KeyringController:getAccounts',
        'KeyringController:getKeyringsByType',
        'KeyringController:getKeyringForAccount',
      ],
    });

    this.accountsController = new AccountsController({
      messenger: accountsControllerMessenger,
      state: initState.AccountsController,
    });

    const preferencesMessenger = this.controllerMessenger.getRestricted({
      name: 'PreferencesController',
      allowedActions: [
        'AccountsController:setSelectedAccount',
        'AccountsController:getSelectedAccount',
        'AccountsController:getAccountByAddress',
        'AccountsController:setAccountName',
        'NetworkController:getState',
      ],
      allowedEvents: ['AccountsController:stateChange'],
    });

    this.preferencesController = new PreferencesController({
      state: {
        currentLocale: opts.initLangCode ?? '',
        ...initState.PreferencesController,
      },
      messenger: preferencesMessenger,
    });

    const tokenListMessenger = this.controllerMessenger.getRestricted({
      name: 'TokenListController',
      allowedActions: ['NetworkController:getNetworkClientById'],
      allowedEvents: ['NetworkController:stateChange'],
    });

    this.tokenListController = new TokenListController({
      chainId: getCurrentChainId({ metamask: this.networkController.state }),
      preventPollingOnNetworkRestart: !this.#isTokenListPollingRequired(
        this.preferencesController.state,
      ),
      messenger: tokenListMessenger,
      state: initState.TokenListController,
    });

    const assetsContractControllerMessenger =
      this.controllerMessenger.getRestricted({
        name: 'AssetsContractController',
        allowedActions: [
          'NetworkController:getNetworkClientById',
          'NetworkController:getNetworkConfigurationByNetworkClientId',
          'NetworkController:getSelectedNetworkClient',
          'NetworkController:getState',
        ],
        allowedEvents: [
          'PreferencesController:stateChange',
          'NetworkController:networkDidChange',
        ],
      });
    this.assetsContractController = new AssetsContractController({
      messenger: assetsContractControllerMessenger,
      chainId: getCurrentChainId({ metamask: this.networkController.state }),
    });

    const tokensControllerMessenger = this.controllerMessenger.getRestricted({
      name: 'TokensController',
      allowedActions: [
        'ApprovalController:addRequest',
        'NetworkController:getNetworkClientById',
        'AccountsController:getSelectedAccount',
        'AccountsController:getAccount',
      ],
      allowedEvents: [
        'NetworkController:networkDidChange',
        'AccountsController:selectedEvmAccountChange',
        'PreferencesController:stateChange',
        'TokenListController:stateChange',
        'NetworkController:stateChange',
      ],
    });
    this.tokensController = new TokensController({
      state: initState.TokensController,
      provider: this.provider,
      messenger: tokensControllerMessenger,
      chainId: getCurrentChainId({ metamask: this.networkController.state }),
    });

    const nftControllerMessenger = this.controllerMessenger.getRestricted({
      name: 'NftController',
      allowedEvents: [
        'PreferencesController:stateChange',
        'NetworkController:networkDidChange',
        'AccountsController:selectedEvmAccountChange',
      ],
      allowedActions: [
        `${this.approvalController.name}:addRequest`,
        `${this.networkController.name}:getNetworkClientById`,
        'AccountsController:getSelectedAccount',
        'AccountsController:getAccount',
        'AssetsContractController:getERC721AssetName',
        'AssetsContractController:getERC721AssetSymbol',
        'AssetsContractController:getERC721TokenURI',
        'AssetsContractController:getERC721OwnerOf',
        'AssetsContractController:getERC1155BalanceOf',
        'AssetsContractController:getERC1155TokenURI',
      ],
    });
    this.nftController = new NftController({
      state: initState.NftController,
      messenger: nftControllerMessenger,
      chainId: getCurrentChainId({ metamask: this.networkController.state }),
      onNftAdded: ({ address, symbol, tokenId, standard, source }) =>
        this.metaMetricsController.trackEvent({
          event: MetaMetricsEventName.NftAdded,
          category: MetaMetricsEventCategory.Wallet,
          sensitiveProperties: {
            token_contract_address: address,
            token_symbol: symbol,
            token_id: tokenId,
            token_standard: standard,
            asset_type: AssetType.NFT,
            source,
          },
        }),
    });

    this.nftController.setApiKey(process.env.OPENSEA_KEY);

    const nftDetectionControllerMessenger =
      this.controllerMessenger.getRestricted({
        name: 'NftDetectionController',
        allowedEvents: [
          'NetworkController:stateChange',
          'PreferencesController:stateChange',
        ],
        allowedActions: [
          'ApprovalController:addRequest',
          'NetworkController:getState',
          'NetworkController:getNetworkClientById',
          'AccountsController:getSelectedAccount',
        ],
      });

    this.nftDetectionController = new NftDetectionController({
      messenger: nftDetectionControllerMessenger,
      chainId: getCurrentChainId({ metamask: this.networkController.state }),
      getOpenSeaApiKey: () => this.nftController.openSeaApiKey,
      getBalancesInSingleCall:
        this.assetsContractController.getBalancesInSingleCall.bind(
          this.assetsContractController,
        ),
      addNft: this.nftController.addNft.bind(this.nftController),
      getNftState: () => this.nftController.state,
      // added this to track previous value of useNftDetection, should be true on very first initializing of controller[]
      disabled: !this.preferencesController.state.useNftDetection,
    });

    const metaMetricsControllerMessenger =
      this.controllerMessenger.getRestricted({
        name: 'MetaMetricsController',
        allowedActions: [
          'PreferencesController:getState',
          'NetworkController:getState',
          'NetworkController:getNetworkClientById',
        ],
        allowedEvents: [
          'PreferencesController:stateChange',
          'NetworkController:networkDidChange',
        ],
      });
    this.metaMetricsController = new MetaMetricsController({
      state: initState.MetaMetricsController,
      messenger: metaMetricsControllerMessenger,
      segment,
      version: process.env.METAMASK_VERSION,
      environment: process.env.METAMASK_ENVIRONMENT,
      extension: this.extension,
      captureException,
    });

    this.on('update', (update) => {
      this.metaMetricsController.handleMetaMaskStateUpdate(update);
    });

    const dataDeletionService = new DataDeletionService();
    const metaMetricsDataDeletionMessenger =
      this.controllerMessenger.getRestricted({
        name: 'MetaMetricsDataDeletionController',
        allowedActions: ['MetaMetricsController:getState'],
        allowedEvents: [],
      });
    this.metaMetricsDataDeletionController =
      new MetaMetricsDataDeletionController({
        dataDeletionService,
        messenger: metaMetricsDataDeletionMessenger,
        state: initState.metaMetricsDataDeletionController,
      });

    const gasFeeMessenger = this.controllerMessenger.getRestricted({
      name: 'GasFeeController',
      allowedActions: [
        'NetworkController:getEIP1559Compatibility',
        'NetworkController:getNetworkClientById',
        'NetworkController:getState',
      ],
      allowedEvents: ['NetworkController:stateChange'],
    });

    const gasApiBaseUrl = process.env.SWAPS_USE_DEV_APIS
      ? GAS_DEV_API_BASE_URL
      : GAS_API_BASE_URL;

    this.gasFeeController = new GasFeeController({
      state: initState.GasFeeController,
      interval: 10000,
      messenger: gasFeeMessenger,
      clientId: SWAPS_CLIENT_ID,
      getProvider: () =>
        this.networkController.getProviderAndBlockTracker().provider,
      onNetworkDidChange: (eventHandler) => {
        networkControllerMessenger.subscribe(
          'NetworkController:networkDidChange',
          () => eventHandler(this.networkController.state),
        );
      },
      getCurrentNetworkEIP1559Compatibility:
        this.networkController.getEIP1559Compatibility.bind(
          this.networkController,
        ),
      getCurrentAccountEIP1559Compatibility:
        this.getCurrentAccountEIP1559Compatibility.bind(this),
      legacyAPIEndpoint: `${gasApiBaseUrl}/networks/<chain_id>/gasPrices`,
      EIP1559APIEndpoint: `${gasApiBaseUrl}/networks/<chain_id>/suggestedGasFees`,
      getCurrentNetworkLegacyGasAPICompatibility: () => {
        const chainId = getCurrentChainId({
          metamask: this.networkController.state,
        });
        return chainId === CHAIN_IDS.BSC;
      },
      getChainId: () =>
        getCurrentChainId({ metamask: this.networkController.state }),
    });

    this.appStateController = new AppStateController({
      addUnlockListener: this.on.bind(this, 'unlock'),
      isUnlocked: this.isUnlocked.bind(this),
      initState: initState.AppStateController,
      onInactiveTimeout: () => this.setLocked(),
      messenger: this.controllerMessenger.getRestricted({
        name: 'AppStateController',
        allowedActions: [
          `${this.approvalController.name}:addRequest`,
          `${this.approvalController.name}:acceptRequest`,
          `PreferencesController:getState`,
        ],
        allowedEvents: [
          `KeyringController:qrKeyringStateChange`,
          'PreferencesController:stateChange',
        ],
      }),
      extension: this.extension,
    });

    const currencyRateMessenger = this.controllerMessenger.getRestricted({
      name: 'CurrencyRateController',
      allowedActions: [`${this.networkController.name}:getNetworkClientById`],
    });
    this.currencyRateController = new CurrencyRateController({
      includeUsdRate: true,
      messenger: currencyRateMessenger,
      state: initState.CurrencyController,
    });
    const initialFetchMultiExchangeRate =
      this.currencyRateController.fetchMultiExchangeRate.bind(
        this.currencyRateController,
      );
    this.currencyRateController.fetchMultiExchangeRate = (...args) => {
      if (this.preferencesController.state.useCurrencyRateCheck) {
        return initialFetchMultiExchangeRate(...args);
      }
      return {
        conversionRate: null,
        usdConversionRate: null,
      };
    };

    const tokenBalancesMessenger = this.controllerMessenger.getRestricted({
      name: 'TokenBalancesController',
      allowedActions: [
        'NetworkController:getState',
        'NetworkController:getNetworkClientById',
        'TokensController:getState',
        'PreferencesController:getState',
        'AccountsController:getSelectedAccount',
      ],
      allowedEvents: [
        'PreferencesController:stateChange',
        'TokensController:stateChange',
        'NetworkController:stateChange',
      ],
    });

    this.tokenBalancesController = new TokenBalancesController({
      messenger: tokenBalancesMessenger,
      state: initState.TokenBalancesController,
      interval: 30000,
    });

    const phishingControllerMessenger = this.controllerMessenger.getRestricted({
      name: 'PhishingController',
    });

    this.phishingController = new PhishingController({
      messenger: phishingControllerMessenger,
      state: initState.PhishingController,
      hotlistRefreshInterval: process.env.IN_TEST ? 5 * SECOND : undefined,
      stalelistRefreshInterval: process.env.IN_TEST ? 30 * SECOND : undefined,
    });

    this.ppomController = new PPOMController({
      messenger: this.controllerMessenger.getRestricted({
        name: 'PPOMController',
        allowedEvents: [
          'NetworkController:stateChange',
          'NetworkController:networkDidChange',
        ],
        allowedActions: ['NetworkController:getNetworkClientById'],
      }),
      storageBackend: new IndexedDBPPOMStorage('PPOMDB', 1),
      provider: this.provider,
      ppomProvider: {
        PPOM: PPOMModule.PPOM,
        ppomInit: () => PPOMModule.default(process.env.PPOM_URI),
      },
      state: initState.PPOMController,
      chainId: getCurrentChainId({ metamask: this.networkController.state }),
      securityAlertsEnabled:
        this.preferencesController.state.securityAlertsEnabled,
      onPreferencesChange: preferencesMessenger.subscribe.bind(
        preferencesMessenger,
        'PreferencesController:stateChange',
      ),
      cdnBaseUrl: process.env.BLOCKAID_FILE_CDN,
      blockaidPublicKey: process.env.BLOCKAID_PUBLIC_KEY,
    });

    const announcementMessenger = this.controllerMessenger.getRestricted({
      name: 'AnnouncementController',
    });

    this.announcementController = new AnnouncementController({
      messenger: announcementMessenger,
      allAnnouncements: UI_NOTIFICATIONS,
      state: initState.AnnouncementController,
    });

    const networkOrderMessenger = this.controllerMessenger.getRestricted({
      name: 'NetworkOrderController',
      allowedEvents: ['NetworkController:stateChange'],
    });
    this.networkOrderController = new NetworkOrderController({
      messenger: networkOrderMessenger,
      state: initState.NetworkOrderController,
    });

    const accountOrderMessenger = this.controllerMessenger.getRestricted({
      name: 'AccountOrderController',
    });
    this.accountOrderController = new AccountOrderController({
      messenger: accountOrderMessenger,
      state: initState.AccountOrderController,
    });

    const multichainBalancesControllerMessenger =
      this.controllerMessenger.getRestricted({
        name: 'BalancesController',
        allowedEvents: [
          'AccountsController:accountAdded',
          'AccountsController:accountRemoved',
        ],
        allowedActions: [
          'AccountsController:listMultichainAccounts',
          'SnapController:handleRequest',
        ],
      });

    this.multichainBalancesController = new MultichainBalancesController({
      messenger: multichainBalancesControllerMessenger,
      state: initState.MultichainBalancesController,
    });

    const multichainRatesControllerMessenger =
      this.controllerMessenger.getRestricted({
        name: 'RatesController',
      });
    this.multichainRatesController = new RatesController({
      state: initState.MultichainRatesController,
      messenger: multichainRatesControllerMessenger,
      includeUsdRate: true,
      fetchMultiExchangeRate,
    });

    const tokenRatesMessenger = this.controllerMessenger.getRestricted({
      name: 'TokenRatesController',
      allowedActions: [
        'TokensController:getState',
        'NetworkController:getNetworkClientById',
        'NetworkController:getState',
        'AccountsController:getAccount',
        'AccountsController:getSelectedAccount',
      ],
      allowedEvents: [
        'NetworkController:stateChange',
        'AccountsController:selectedEvmAccountChange',
        'PreferencesController:stateChange',
        'TokensController:stateChange',
      ],
    });

    // token exchange rate tracker
    this.tokenRatesController = new TokenRatesController({
      state: initState.TokenRatesController,
      messenger: tokenRatesMessenger,
      tokenPricesService: new CodefiTokenPricesServiceV2(),
      disabled: !this.preferencesController.state.useCurrencyRateCheck,
    });

    this.controllerMessenger.subscribe(
      'PreferencesController:stateChange',
      previousValueComparator((prevState, currState) => {
        const { useCurrencyRateCheck: prevUseCurrencyRateCheck } = prevState;
        const { useCurrencyRateCheck: currUseCurrencyRateCheck } = currState;
        if (currUseCurrencyRateCheck && !prevUseCurrencyRateCheck) {
          this.tokenRatesController.enable();
        } else if (!currUseCurrencyRateCheck && prevUseCurrencyRateCheck) {
          this.tokenRatesController.disable();
        }
      }, this.preferencesController.state),
    );

    this.ensController = new EnsController({
      messenger: this.controllerMessenger.getRestricted({
        name: 'EnsController',
        allowedActions: ['NetworkController:getNetworkClientById'],
        allowedEvents: [],
      }),
      provider: this.provider,
      onNetworkDidChange: networkControllerMessenger.subscribe.bind(
        networkControllerMessenger,
        'NetworkController:networkDidChange',
      ),
    });

    const onboardingControllerMessenger =
      this.controllerMessenger.getRestricted({
        name: 'OnboardingController',
        allowedActions: [],
        allowedEvents: [],
      });
    this.onboardingController = new OnboardingController({
      messenger: onboardingControllerMessenger,
      state: initState.OnboardingController,
    });

    let additionalKeyrings = [keyringBuilderFactory(QRHardwareKeyring)];

    const keyringOverrides = this.opts.overrides?.keyrings;

    if (isManifestV3 === false) {
      const additionalKeyringTypes = [
        keyringOverrides?.lattice || LatticeKeyring,
        QRHardwareKeyring,
      ];

      const additionalBridgedKeyringTypes = [
        {
          keyring: keyringOverrides?.trezor || TrezorKeyring,
          bridge: keyringOverrides?.trezorBridge || TrezorConnectBridge,
        },
        {
          keyring: keyringOverrides?.ledger || LedgerKeyring,
          bridge: keyringOverrides?.ledgerBridge || LedgerIframeBridge,
        },
      ];

      additionalKeyrings = additionalKeyringTypes.map((keyringType) =>
        keyringBuilderFactory(keyringType),
      );

      additionalBridgedKeyringTypes.forEach((keyringType) =>
        additionalKeyrings.push(
          hardwareKeyringBuilderFactory(
            keyringType.keyring,
            keyringType.bridge,
          ),
        ),
      );
    } else {
      additionalKeyrings.push(
        hardwareKeyringBuilderFactory(
          TrezorKeyring,
          keyringOverrides?.trezorBridge || TrezorOffscreenBridge,
        ),
        hardwareKeyringBuilderFactory(
          LedgerKeyring,
          keyringOverrides?.ledgerBridge || LedgerOffscreenBridge,
        ),
        keyringBuilderFactory(LatticeKeyringOffscreen),
      );
    }

    ///: BEGIN:ONLY_INCLUDE_IF(build-mmi)
    for (const custodianType of Object.keys(CUSTODIAN_TYPES)) {
      additionalKeyrings.push(
        mmiKeyringBuilderFactory(CUSTODIAN_TYPES[custodianType].keyringClass, {
          mmiConfigurationController: this.mmiConfigurationController,
          captureException,
        }),
      );
    }
    ///: END:ONLY_INCLUDE_IF

    ///: BEGIN:ONLY_INCLUDE_IF(keyring-snaps)
    const snapKeyringBuildMessenger = this.controllerMessenger.getRestricted({
      name: 'SnapKeyringBuilder',
      allowedActions: [
        'ApprovalController:addRequest',
        'ApprovalController:acceptRequest',
        'ApprovalController:rejectRequest',
        'ApprovalController:startFlow',
        'ApprovalController:endFlow',
        'ApprovalController:showSuccess',
        'ApprovalController:showError',
        'PhishingController:test',
        'PhishingController:maybeUpdateState',
        'KeyringController:getAccounts',
        'AccountsController:setSelectedAccount',
        'AccountsController:getAccountByAddress',
        'AccountsController:setAccountName',
      ],
    });

    const getSnapController = () => this.snapController;

    // Necessary to persist the keyrings and update the accounts both within the keyring controller and accounts controller
    const persistAndUpdateAccounts = async () => {
      await this.keyringController.persistAllKeyrings();
      await this.accountsController.updateAccounts();
    };

    const getSnapName = (id) => {
      if (!id) {
        return null;
      }

      const currentLocale = this.getLocale();
      const { snaps } = this.snapController.state;
      const snap = snaps[id];

      if (!snap) {
        return stripSnapPrefix(id);
      }

      if (snap.localizationFiles) {
        const localizedManifest = getLocalizedSnapManifest(
          snap.manifest,
          currentLocale,
          snap.localizationFiles,
        );
        return localizedManifest.proposedName;
      }

      return snap.manifest.proposedName;
    };

    const isSnapPreinstalled = (id) => {
      return PREINSTALLED_SNAPS.some((snap) => snap.snapId === id);
    };

    additionalKeyrings.push(
      snapKeyringBuilder(
        snapKeyringBuildMessenger,
        getSnapController,
        persistAndUpdateAccounts,
        (address) => this.removeAccount(address),
        this.metaMetricsController.trackEvent.bind(this.metaMetricsController),
        getSnapName,
        isSnapPreinstalled,
      ),
    );

    ///: END:ONLY_INCLUDE_IF

    const keyringControllerMessenger = this.controllerMessenger.getRestricted({
      name: 'KeyringController',
    });

    this.keyringController = new KeyringController({
      cacheEncryptionKey: true,
      keyringBuilders: additionalKeyrings,
      state: initState.KeyringController,
      encryptor: opts.encryptor || encryptorFactory(600_000),
      messenger: keyringControllerMessenger,
    });

    this.controllerMessenger.subscribe('KeyringController:unlock', () =>
      this._onUnlock(),
    );
    this.controllerMessenger.subscribe('KeyringController:lock', () =>
      this._onLock(),
    );

    this.controllerMessenger.subscribe(
      'KeyringController:stateChange',
      (state) => {
        this._onKeyringControllerUpdate(state);
      },
    );

    this.permissionController = new PermissionController({
      messenger: this.controllerMessenger.getRestricted({
        name: 'PermissionController',
        allowedActions: [
          `${this.approvalController.name}:addRequest`,
          `${this.approvalController.name}:hasRequest`,
          `${this.approvalController.name}:acceptRequest`,
          `${this.approvalController.name}:rejectRequest`,
          `SnapController:getPermitted`,
          `SnapController:install`,
          `SubjectMetadataController:getSubjectMetadata`,
        ],
      }),
      state: initState.PermissionController,
      caveatSpecifications: getCaveatSpecifications({
        getInternalAccounts: this.accountsController.listAccounts.bind(
          this.accountsController,
        ),
        findNetworkClientIdByChainId:
          this.networkController.findNetworkClientIdByChainId.bind(
            this.networkController,
          ),
      }),
      permissionSpecifications: {
        ...getPermissionSpecifications({
          getInternalAccounts: this.accountsController.listAccounts.bind(
            this.accountsController,
          ),
          getAllAccounts: this.keyringController.getAccounts.bind(
            this.keyringController,
          ),
          captureKeyringTypesWithMissingIdentities: (
            internalAccounts = [],
            accounts = [],
          ) => {
            const accountsMissingIdentities = accounts.filter(
              (address) =>
                !internalAccounts.some(
                  (account) =>
                    account.address.toLowerCase() === address.toLowerCase(),
                ),
            );
            const keyringTypesWithMissingIdentities =
              accountsMissingIdentities.map((address) =>
                this.keyringController.getAccountKeyringType(address),
              );

            const internalAccountCount = internalAccounts.length;

            const accountTrackerCount = Object.keys(
              this.accountTrackerController.state.accounts || {},
            ).length;

            captureException(
              new Error(
                `Attempt to get permission specifications failed because their were ${accounts.length} accounts, but ${internalAccountCount} identities, and the ${keyringTypesWithMissingIdentities} keyrings included accounts with missing identities. Meanwhile, there are ${accountTrackerCount} accounts in the account tracker.`,
              ),
            );
          },
        }),
        ...this.getSnapPermissionSpecifications(),
      },
      unrestrictedMethods,
    });

    this.selectedNetworkController = new SelectedNetworkController({
      messenger: this.controllerMessenger.getRestricted({
        name: 'SelectedNetworkController',
        allowedActions: [
          'NetworkController:getNetworkClientById',
          'NetworkController:getState',
          'NetworkController:getSelectedNetworkClient',
          'PermissionController:hasPermissions',
          'PermissionController:getSubjectNames',
        ],
        allowedEvents: [
          'NetworkController:stateChange',
          'PermissionController:stateChange',
        ],
      }),
      state: initState.SelectedNetworkController,
      useRequestQueuePreference:
        this.preferencesController.state.useRequestQueue,
      onPreferencesStateChange: (listener) => {
        preferencesMessenger.subscribe(
          'PreferencesController:stateChange',
          listener,
        );
      },
      domainProxyMap: new WeakRefObjectMap(),
    });

    this.permissionLogController = new PermissionLogController({
      messenger: this.controllerMessenger.getRestricted({
        name: 'PermissionLogController',
      }),
      restrictedMethods: new Set(Object.keys(RestrictedMethods)),
      state: initState.PermissionLogController,
    });

    this.subjectMetadataController = new SubjectMetadataController({
      messenger: this.controllerMessenger.getRestricted({
        name: 'SubjectMetadataController',
        allowedActions: [`${this.permissionController.name}:hasPermissions`],
      }),
      state: initState.SubjectMetadataController,
      subjectCacheLimit: 100,
    });

    const shouldUseOffscreenExecutionService =
      isManifestV3 &&
      typeof chrome !== 'undefined' &&
      // eslint-disable-next-line no-undef
      typeof chrome.offscreen !== 'undefined';

    const snapExecutionServiceArgs = {
      messenger: this.controllerMessenger.getRestricted({
        name: 'ExecutionService',
      }),
      setupSnapProvider: this.setupSnapProvider.bind(this),
    };

    this.snapExecutionService =
      shouldUseOffscreenExecutionService === false
        ? new IframeExecutionService({
            ...snapExecutionServiceArgs,
            iframeUrl: new URL(process.env.IFRAME_EXECUTION_ENVIRONMENT_URL),
          })
        : new OffscreenExecutionService({
            ...snapExecutionServiceArgs,
            offscreenPromise: this.offscreenPromise,
          });

    const snapControllerMessenger = this.controllerMessenger.getRestricted({
      name: 'SnapController',
      allowedEvents: [
        'ExecutionService:unhandledError',
        'ExecutionService:outboundRequest',
        'ExecutionService:outboundResponse',
      ],
      allowedActions: [
        `${this.permissionController.name}:getEndowments`,
        `${this.permissionController.name}:getPermissions`,
        `${this.permissionController.name}:hasPermission`,
        `${this.permissionController.name}:hasPermissions`,
        `${this.permissionController.name}:requestPermissions`,
        `${this.permissionController.name}:revokeAllPermissions`,
        `${this.permissionController.name}:revokePermissions`,
        `${this.permissionController.name}:revokePermissionForAllSubjects`,
        `${this.permissionController.name}:getSubjectNames`,
        `${this.permissionController.name}:updateCaveat`,
        `${this.approvalController.name}:addRequest`,
        `${this.approvalController.name}:updateRequestState`,
        `${this.permissionController.name}:grantPermissions`,
        `${this.subjectMetadataController.name}:getSubjectMetadata`,
        `${this.subjectMetadataController.name}:addSubjectMetadata`,
        'ExecutionService:executeSnap',
        'ExecutionService:getRpcRequestHandler',
        'ExecutionService:terminateSnap',
        'ExecutionService:terminateAllSnaps',
        'ExecutionService:handleRpcRequest',
        'SnapsRegistry:get',
        'SnapsRegistry:getMetadata',
        'SnapsRegistry:update',
        'SnapsRegistry:resolveVersion',
        `SnapInterfaceController:createInterface`,
        `SnapInterfaceController:getInterface`,
      ],
    });

    const allowLocalSnaps = process.env.ALLOW_LOCAL_SNAPS;
    const requireAllowlist = process.env.REQUIRE_SNAPS_ALLOWLIST;
    const rejectInvalidPlatformVersion =
      process.env.REJECT_INVALID_SNAPS_PLATFORM_VERSION;

    this.snapController = new SnapController({
      environmentEndowmentPermissions: Object.values(EndowmentPermissions),
      excludedPermissions: {
        ...ExcludedSnapPermissions,
        ...ExcludedSnapEndowments,
      },
      closeAllConnections: this.removeAllConnections.bind(this),
      state: initState.SnapController,
      messenger: snapControllerMessenger,
      featureFlags: {
        dappsCanUpdateSnaps: true,
        allowLocalSnaps,
        requireAllowlist,
        rejectInvalidPlatformVersion,
      },
      encryptor: encryptorFactory(600_000),
      getMnemonic: this.getPrimaryKeyringMnemonic.bind(this),
      preinstalledSnaps: PREINSTALLED_SNAPS,
      getFeatureFlags: () => {
        return {
          disableSnaps:
            this.preferencesController.state.useExternalServices === false,
        };
      },
    });

    this.notificationController = new NotificationController({
      messenger: this.controllerMessenger.getRestricted({
        name: 'NotificationController',
      }),
      state: initState.NotificationController,
    });

    this.rateLimitController = new RateLimitController({
      state: initState.RateLimitController,
      messenger: this.controllerMessenger.getRestricted({
        name: 'RateLimitController',
      }),
      implementations: {
        showNativeNotification: {
          method: (origin, message) => {
            const subjectMetadataState = this.controllerMessenger.call(
              'SubjectMetadataController:getState',
            );

            const originMetadata = subjectMetadataState.subjectMetadata[origin];

            this.platform
              ._showNotification(originMetadata?.name ?? origin, message)
              .catch((error) => {
                log.error('Failed to create notification', error);
              });

            return null;
          },
          // 2 calls per 5 minutes
          rateLimitCount: 2,
          rateLimitTimeout: 300000,
        },
        showInAppNotification: {
          method: (origin, message) => {
            this.controllerMessenger.call(
              'NotificationController:show',
              origin,
              message,
            );

            return null;
          },
          // 5 calls per minute
          rateLimitCount: 5,
          rateLimitTimeout: 60000,
        },
      },
    });
    const cronjobControllerMessenger = this.controllerMessenger.getRestricted({
      name: 'CronjobController',
      allowedEvents: [
        'SnapController:snapInstalled',
        'SnapController:snapUpdated',
        'SnapController:snapUninstalled',
        'SnapController:snapEnabled',
        'SnapController:snapDisabled',
      ],
      allowedActions: [
        `${this.permissionController.name}:getPermissions`,
        'SnapController:handleRequest',
        'SnapController:getAll',
      ],
    });
    this.cronjobController = new CronjobController({
      state: initState.CronjobController,
      messenger: cronjobControllerMessenger,
    });

    const snapsRegistryMessenger = this.controllerMessenger.getRestricted({
      name: 'SnapsRegistry',
      allowedEvents: [],
      allowedActions: [],
    });

    this.snapsRegistry = new JsonSnapsRegistry({
      state: initState.SnapsRegistry,
      messenger: snapsRegistryMessenger,
      refetchOnAllowlistMiss: requireAllowlist,
      url: {
        registry: 'https://acl.execution.metamask.io/latest/registry.json',
        signature: 'https://acl.execution.metamask.io/latest/signature.json',
      },
      publicKey:
        '0x025b65308f0f0fb8bc7f7ff87bfc296e0330eee5d3c1d1ee4a048b2fd6a86fa0a6',
    });

    const snapInterfaceControllerMessenger =
      this.controllerMessenger.getRestricted({
        name: 'SnapInterfaceController',
        allowedActions: [
          `${this.phishingController.name}:maybeUpdateState`,
          `${this.phishingController.name}:testOrigin`,
          `${this.approvalController.name}:hasRequest`,
          `${this.approvalController.name}:acceptRequest`,
          `${this.snapController.name}:get`,
        ],
      });

    this.snapInterfaceController = new SnapInterfaceController({
      state: initState.SnapInterfaceController,
      messenger: snapInterfaceControllerMessenger,
    });

    const snapInsightsControllerMessenger =
      this.controllerMessenger.getRestricted({
        name: 'SnapInsightsController',
        allowedActions: [
          `${this.snapController.name}:handleRequest`,
          `${this.snapController.name}:getAll`,
          `${this.permissionController.name}:getPermissions`,
          `${this.snapInterfaceController.name}:deleteInterface`,
        ],
        allowedEvents: [
          `TransactionController:unapprovedTransactionAdded`,
          `TransactionController:transactionStatusUpdated`,
          `SignatureController:stateChange`,
        ],
      });

    this.snapInsightsController = new SnapInsightsController({
      state: initState.SnapInsightsController,
      messenger: snapInsightsControllerMessenger,
    });

    // Notification Controllers
    this.authenticationController = new AuthenticationController.Controller({
      state: initState.AuthenticationController,
      messenger: this.controllerMessenger.getRestricted({
        name: 'AuthenticationController',
        allowedActions: [
          'KeyringController:getState',
          'SnapController:handleRequest',
        ],
        allowedEvents: ['KeyringController:lock', 'KeyringController:unlock'],
      }),
      metametrics: {
        getMetaMetricsId: () => this.metaMetricsController.getMetaMetricsId(),
        agent: 'extension',
      },
    });

    this.userStorageController = new UserStorageController.Controller({
      getMetaMetricsState: () =>
        this.metaMetricsController.state.participateInMetaMetrics ?? false,
      state: initState.UserStorageController,
      config: {
        accountSyncing: {
          onAccountAdded: (profileId) => {
            this.metaMetricsController.trackEvent({
              category: MetaMetricsEventCategory.ProfileSyncing,
              event: MetaMetricsEventName.AccountsSyncAdded,
              properties: {
                profile_id: profileId,
              },
            });
          },
          onAccountNameUpdated: (profileId) => {
            this.metaMetricsController.trackEvent({
              category: MetaMetricsEventCategory.ProfileSyncing,
              event: MetaMetricsEventName.AccountsSyncNameUpdated,
              properties: {
                profile_id: profileId,
              },
            });
          },
        },
      },
      env: {
        isAccountSyncingEnabled: !isProduction() && isManifestV3,
      },
      messenger: this.controllerMessenger.getRestricted({
        name: 'UserStorageController',
        allowedActions: [
          'KeyringController:getState',
          'KeyringController:addNewAccount',
          'SnapController:handleRequest',
          'AuthenticationController:getBearerToken',
          'AuthenticationController:getSessionProfile',
          'AuthenticationController:isSignedIn',
          'AuthenticationController:performSignOut',
          'AuthenticationController:performSignIn',
          'NotificationServicesController:disableNotificationServices',
          'NotificationServicesController:selectIsNotificationServicesEnabled',
          'AccountsController:listAccounts',
          'AccountsController:updateAccountMetadata',
        ],
        allowedEvents: [
          'KeyringController:lock',
          'KeyringController:unlock',
          'AccountsController:accountAdded',
          'AccountsController:accountRenamed',
        ],
      }),
    });

    const notificationServicesPushControllerMessenger =
      this.controllerMessenger.getRestricted({
        name: 'NotificationServicesPushController',
        allowedActions: ['AuthenticationController:getBearerToken'],
        allowedEvents: [],
      });
    this.notificationServicesPushController =
      new NotificationServicesPushController.Controller({
        messenger: notificationServicesPushControllerMessenger,
        state: initState.NotificationServicesPushController,
        env: {
          apiKey: process.env.FIREBASE_API_KEY ?? '',
          authDomain: process.env.FIREBASE_AUTH_DOMAIN ?? '',
          storageBucket: process.env.FIREBASE_STORAGE_BUCKET ?? '',
          projectId: process.env.FIREBASE_PROJECT_ID ?? '',
          messagingSenderId: process.env.FIREBASE_MESSAGING_SENDER_ID ?? '',
          appId: process.env.FIREBASE_APP_ID ?? '',
          measurementId: process.env.FIREBASE_MEASUREMENT_ID ?? '',
          vapidKey: process.env.VAPID_KEY ?? '',
        },
        config: {
          isPushEnabled: isManifestV3,
          platform: 'extension',
          onPushNotificationReceived,
          onPushNotificationClicked,
        },
      });
    notificationServicesPushControllerMessenger.subscribe(
      'NotificationServicesPushController:onNewNotifications',
      (notification) => {
        this.metaMetricsController.trackEvent({
          category: MetaMetricsEventCategory.PushNotifications,
          event: MetaMetricsEventName.PushNotificationReceived,
          properties: {
            notification_id: notification.id,
            notification_type: notification.type,
            chain_id: notification?.chain_id,
          },
        });
      },
    );
    notificationServicesPushControllerMessenger.subscribe(
      'NotificationServicesPushController:pushNotificationClicked',
      (notification) => {
        this.metaMetricsController.trackEvent({
          category: MetaMetricsEventCategory.PushNotifications,
          event: MetaMetricsEventName.PushNotificationClicked,
          properties: {
            notification_id: notification.id,
            notification_type: notification.type,
            chain_id: notification?.chain_id,
          },
        });
      },
    );

    this.notificationServicesController =
      new NotificationServicesController.Controller({
        messenger: this.controllerMessenger.getRestricted({
          name: 'NotificationServicesController',
          allowedActions: [
            'KeyringController:getAccounts',
            'KeyringController:getState',
            'AuthenticationController:getBearerToken',
            'AuthenticationController:isSignedIn',
            'UserStorageController:enableProfileSyncing',
            'UserStorageController:getStorageKey',
            'UserStorageController:performGetStorage',
            'UserStorageController:performSetStorage',
            'NotificationServicesPushController:enablePushNotifications',
            'NotificationServicesPushController:disablePushNotifications',
            'NotificationServicesPushController:subscribeToPushNotifications',
            'NotificationServicesPushController:updateTriggerPushNotifications',
          ],
          allowedEvents: [
            'KeyringController:stateChange',
            'KeyringController:lock',
            'KeyringController:unlock',
            'NotificationServicesPushController:onNewNotifications',
          ],
        }),
        state: initState.NotificationServicesController,
        env: {
          isPushIntegrated: isManifestV3,
          featureAnnouncements: {
            platform: 'extension',
            spaceId: process.env.CONTENTFUL_ACCESS_SPACE_ID ?? '',
            accessToken: process.env.CONTENTFUL_ACCESS_TOKEN ?? '',
          },
        },
      });

    // account tracker watches balances, nonces, and any code at their address
    this.accountTrackerController = new AccountTrackerController({
      state: { accounts: {} },
      messenger: this.controllerMessenger.getRestricted({
        name: 'AccountTrackerController',
        allowedActions: [
          'AccountsController:getSelectedAccount',
          'NetworkController:getState',
          'NetworkController:getNetworkClientById',
          'OnboardingController:getState',
          'PreferencesController:getState',
        ],
        allowedEvents: [
          'AccountsController:selectedEvmAccountChange',
          'OnboardingController:stateChange',
          'KeyringController:accountRemoved',
        ],
      }),
      provider: this.provider,
      blockTracker: this.blockTracker,
      getNetworkIdentifier: (providerConfig) => {
        const { type, rpcUrl } =
          providerConfig ??
          getProviderConfig({
            metamask: this.networkController.state,
          });
        return type === NETWORK_TYPES.RPC ? rpcUrl : type;
      },
    });

    // start and stop polling for balances based on activeControllerConnections
    this.on('controllerConnectionChanged', (activeControllerConnections) => {
      const { completedOnboarding } = this.onboardingController.state;
      if (activeControllerConnections > 0 && completedOnboarding) {
        this.triggerNetworkrequests();
      } else {
        this.stopNetworkRequests();
      }
    });

    this.controllerMessenger.subscribe(
      `${this.onboardingController.name}:stateChange`,
      previousValueComparator(async (prevState, currState) => {
        const { completedOnboarding: prevCompletedOnboarding } = prevState;
        const { completedOnboarding: currCompletedOnboarding } = currState;
        if (!prevCompletedOnboarding && currCompletedOnboarding) {
          const { address } = this.accountsController.getSelectedAccount();

          this._addAccountsWithBalance();

          this.postOnboardingInitialization();
          this.triggerNetworkrequests();
          // execute once the token detection on the post-onboarding
          await this.tokenDetectionController.detectTokens({
            selectedAddress: address,
          });
        }
      }, this.onboardingController.state),
    );

    const tokenDetectionControllerMessenger =
      this.controllerMessenger.getRestricted({
        name: 'TokenDetectionController',
        allowedActions: [
          'AccountsController:getAccount',
          'AccountsController:getSelectedAccount',
          'KeyringController:getState',
          'NetworkController:getNetworkClientById',
          'NetworkController:getNetworkConfigurationByNetworkClientId',
          'NetworkController:getState',
          'PreferencesController:getState',
          'TokenListController:getState',
          'TokensController:getState',
          'TokensController:addDetectedTokens',
        ],
        allowedEvents: [
          'AccountsController:selectedEvmAccountChange',
          'KeyringController:lock',
          'KeyringController:unlock',
          'NetworkController:networkDidChange',
          'PreferencesController:stateChange',
          'TokenListController:stateChange',
        ],
      });

    this.tokenDetectionController = new TokenDetectionController({
      messenger: tokenDetectionControllerMessenger,
      getBalancesInSingleCall:
        this.assetsContractController.getBalancesInSingleCall.bind(
          this.assetsContractController,
        ),
      trackMetaMetricsEvent: this.metaMetricsController.trackEvent.bind(
        this.metaMetricsController,
      ),
      useAccountsAPI: true,
      platform: 'extension',
    });

    const addressBookControllerMessenger =
      this.controllerMessenger.getRestricted({
        name: 'AddressBookController',
        allowedActions: [],
        allowedEvents: [],
      });

    this.addressBookController = new AddressBookController({
      messenger: addressBookControllerMessenger,
      state: initState.AddressBookController,
    });

    this.alertController = new AlertController({
      state: initState.AlertController,
      messenger: this.controllerMessenger.getRestricted({
        name: 'AlertController',
        allowedEvents: ['AccountsController:selectedAccountChange'],
        allowedActions: ['AccountsController:getSelectedAccount'],
      }),
    });

    ///: BEGIN:ONLY_INCLUDE_IF(build-mmi)
    this.custodyController = new CustodyController({
      initState: initState.CustodyController,
      captureException,
    });
    this.institutionalFeaturesController = new InstitutionalFeaturesController({
      initState: initState.InstitutionalFeaturesController,
      showConfirmRequest: opts.showUserConfirmation,
    });
    this.transactionUpdateController = new TransactionUpdateController({
      initState: initState.TransactionUpdateController,
      getCustodyKeyring: this.getCustodyKeyringIfExists.bind(this),
      mmiConfigurationController: this.mmiConfigurationController,
      captureException,
    });
    ///: END:ONLY_INCLUDE_IF

    this.backup = new Backup({
      preferencesController: this.preferencesController,
      addressBookController: this.addressBookController,
      accountsController: this.accountsController,
      networkController: this.networkController,
      trackMetaMetricsEvent: this.metaMetricsController.trackEvent.bind(
        this.metaMetricsController,
      ),
    });

    // This gets used as a ...spread parameter in two places: new TransactionController() and createRPCMethodTrackingMiddleware()
    this.snapAndHardwareMetricsParams = {
      getSelectedAccount: this.accountsController.getSelectedAccount.bind(
        this.accountsController,
      ),
      getAccountType: this.getAccountType.bind(this),
      getDeviceModel: this.getDeviceModel.bind(this),
      snapAndHardwareMessenger: this.controllerMessenger.getRestricted({
        name: 'SnapAndHardwareMessenger',
        allowedActions: [
          'KeyringController:getKeyringForAccount',
          'SnapController:get',
          'AccountsController:getSelectedAccount',
        ],
      }),
    };

    const transactionControllerMessenger =
      this.controllerMessenger.getRestricted({
        name: 'TransactionController',
        allowedActions: [
          `${this.approvalController.name}:addRequest`,
          'NetworkController:findNetworkClientIdByChainId',
          'NetworkController:getNetworkClientById',
          'AccountsController:getSelectedAccount',
        ],
        allowedEvents: [`NetworkController:stateChange`],
      });
    this.txController = new TransactionController({
      blockTracker: this.blockTracker,
      getCurrentNetworkEIP1559Compatibility:
        this.networkController.getEIP1559Compatibility.bind(
          this.networkController,
        ),
      getCurrentAccountEIP1559Compatibility:
        this.getCurrentAccountEIP1559Compatibility.bind(this),
      getExternalPendingTransactions:
        this.getExternalPendingTransactions.bind(this),
      getGasFeeEstimates: this.gasFeeController.fetchGasFeeEstimates.bind(
        this.gasFeeController,
      ),
      getNetworkClientRegistry:
        this.networkController.getNetworkClientRegistry.bind(
          this.networkController,
        ),
      getNetworkState: () => this.networkController.state,
      getPermittedAccounts: this.getPermittedAccounts.bind(this),
      getSavedGasFees: () =>
        this.preferencesController.state.advancedGasFee[
          getCurrentChainId({ metamask: this.networkController.state })
        ],
      incomingTransactions: {
        etherscanApiKeysByChainId: {
          [CHAIN_IDS.MAINNET]: process.env.ETHERSCAN_API_KEY,
          [CHAIN_IDS.SEPOLIA]: process.env.ETHERSCAN_API_KEY,
        },
        includeTokenTransfers: false,
        isEnabled: () =>
          Boolean(
            this.preferencesController.state.incomingTransactionsPreferences?.[
              getCurrentChainId({ metamask: this.networkController.state })
            ] && this.onboardingController.state.completedOnboarding,
          ),
        queryEntireHistory: false,
        updateTransactions: false,
      },
      isMultichainEnabled: process.env.TRANSACTION_MULTICHAIN,
      isSimulationEnabled: () =>
        this.preferencesController.state.useTransactionSimulations,
      messenger: transactionControllerMessenger,
      onNetworkStateChange: (listener) => {
        networkControllerMessenger.subscribe(
          'NetworkController:networkDidChange',
          () => listener(),
        );
      },
      pendingTransactions: {
        isResubmitEnabled: () => {
          const state = this._getMetaMaskState();
          return !(
            getSmartTransactionsPreferenceEnabled(state) &&
            getCurrentChainSupportsSmartTransactions(state)
          );
        },
      },
      provider: this.provider,
      testGasFeeFlows: process.env.TEST_GAS_FEE_FLOWS,
      trace,
      hooks: {
        ///: BEGIN:ONLY_INCLUDE_IF(build-mmi)
        afterSign: (txMeta, signedEthTx) =>
          afterTransactionSignMMI(
            txMeta,
            signedEthTx,
            this.transactionUpdateController.addTransactionToWatchList.bind(
              this.transactionUpdateController,
            ),
          ),
        beforeCheckPendingTransaction:
          beforeCheckPendingTransactionMMI.bind(this),
        beforePublish: beforeTransactionPublishMMI.bind(this),
        getAdditionalSignArguments: getAdditionalSignArgumentsMMI.bind(this),
        ///: END:ONLY_INCLUDE_IF
        publish: this._publishSmartTransactionHook.bind(this),
      },
      sign: (...args) => this.keyringController.signTransaction(...args),
      state: initState.TransactionController,
    });

    this._addTransactionControllerListeners();

    this.decryptMessageController = new DecryptMessageController({
      getState: this.getState.bind(this),
      messenger: this.controllerMessenger.getRestricted({
        name: 'DecryptMessageController',
        allowedActions: [
          `${this.approvalController.name}:addRequest`,
          `${this.approvalController.name}:acceptRequest`,
          `${this.approvalController.name}:rejectRequest`,
          `${this.keyringController.name}:decryptMessage`,
        ],
      }),
      metricsEvent: this.metaMetricsController.trackEvent.bind(
        this.metaMetricsController,
      ),
    });

    this.encryptionPublicKeyController = new EncryptionPublicKeyController({
      messenger: this.controllerMessenger.getRestricted({
        name: 'EncryptionPublicKeyController',
        allowedActions: [
          `${this.approvalController.name}:addRequest`,
          `${this.approvalController.name}:acceptRequest`,
          `${this.approvalController.name}:rejectRequest`,
        ],
      }),
      getEncryptionPublicKey:
        this.keyringController.getEncryptionPublicKey.bind(
          this.keyringController,
        ),
      getAccountKeyringType: this.keyringController.getAccountKeyringType.bind(
        this.keyringController,
      ),
      getState: this.getState.bind(this),
      metricsEvent: this.metaMetricsController.trackEvent.bind(
        this.metaMetricsController,
      ),
    });

    this.signatureController = new SignatureController({
      messenger: this.controllerMessenger.getRestricted({
        name: 'SignatureController',
        allowedActions: [
          `${this.approvalController.name}:addRequest`,
          `${this.keyringController.name}:signMessage`,
          `${this.keyringController.name}:signPersonalMessage`,
          `${this.keyringController.name}:signTypedMessage`,
          `${this.loggingController.name}:add`,
          `${this.networkController.name}:getNetworkClientById`,
        ],
      }),
      trace,
      decodingApiUrl: process.env.DECODING_API_URL,
      isDecodeSignatureRequestEnabled: () =>
        this.preferencesController.state.useExternalServices === true &&
        this.preferencesController.state.useTransactionSimulations &&
        process.env.ENABLE_SIGNATURE_DECODING === true,
    });

    this.signatureController.hub.on(
      'cancelWithReason',
      ({ message, reason }) => {
        this.metaMetricsController.trackEvent({
          event: reason,
          category: MetaMetricsEventCategory.Transactions,
          properties: {
            action: 'Sign Request',
            type: message.type,
          },
        });
      },
    );

    ///: BEGIN:ONLY_INCLUDE_IF(build-mmi)
    const transactionMetricsRequest = this.getTransactionMetricsRequest();

    const mmiControllerMessenger = this.controllerMessenger.getRestricted({
      name: 'MMIController',
      allowedActions: [
        'AccountsController:getAccountByAddress',
        'AccountsController:setAccountName',
        'AccountsController:listAccounts',
        'AccountsController:getSelectedAccount',
        'AccountsController:setSelectedAccount',
        'MetaMetricsController:getState',
        'NetworkController:getState',
        'NetworkController:setActiveNetwork',
      ],
    });

    this.mmiController = new MMIController({
      messenger: mmiControllerMessenger,
      mmiConfigurationController: this.mmiConfigurationController,
      keyringController: this.keyringController,
      appStateController: this.appStateController,
      transactionUpdateController: this.transactionUpdateController,
      custodyController: this.custodyController,
      getState: this.getState.bind(this),
      getPendingNonce: this.getPendingNonce.bind(this),
      accountTrackerController: this.accountTrackerController,
      networkController: this.networkController,
      metaMetricsController: this.metaMetricsController,
      permissionController: this.permissionController,
      signatureController: this.signatureController,
      platform: this.platform,
      extension: this.extension,
      getTransactions: this.txController.getTransactions.bind(
        this.txController,
      ),
      setTxStatusSigned: (id) =>
        this.txController.updateCustodialTransaction(id, {
          status: TransactionStatus.signed,
        }),
      setTxStatusSubmitted: (id) =>
        this.txController.updateCustodialTransaction(id, {
          status: TransactionStatus.submitted,
        }),
      setTxStatusFailed: (id, reason) =>
        this.txController.updateCustodialTransaction(id, {
          status: TransactionStatus.failed,
          errorMessage: reason,
        }),
      trackTransactionEvents: handleMMITransactionUpdate.bind(
        null,
        transactionMetricsRequest,
      ),
      updateTransaction: (txMeta, note) =>
        this.txController.updateTransaction(txMeta, note),
      updateTransactionHash: (id, hash) =>
        this.txController.updateCustodialTransaction(id, { hash }),
      setChannelId: (channelId) =>
        this.institutionalFeaturesController.setChannelId(channelId),
      setConnectionRequest: (payload) =>
        this.institutionalFeaturesController.setConnectionRequest(payload),
    });
    ///: END:ONLY_INCLUDE_IF

    const swapsControllerMessenger = this.controllerMessenger.getRestricted({
      name: 'SwapsController',
      // TODO: allow these internal calls once GasFeeController and TransactionController
      // export these action types and register its action handlers
      // allowedActions: [
      //   'GasFeeController:getEIP1559GasFeeEstimates',
      //   'TransactionController:getLayer1GasFee',
      // ],
      allowedActions: [
        'NetworkController:getState',
        'NetworkController:getNetworkClientById',
        'TokenRatesController:getState',
      ],
      allowedEvents: [],
    });

    this.swapsController = new SwapsController(
      {
        messenger: swapsControllerMessenger,
        provider: this.provider,
        // TODO: Remove once TransactionController exports this action type
        getBufferedGasLimit: async (txMeta, multiplier) => {
          const { gas: gasLimit, simulationFails } =
            await this.txController.estimateGasBuffered(
              txMeta.txParams,
              multiplier,
            );

          return { gasLimit, simulationFails };
        },
        // TODO: Remove once GasFeeController exports this action type
        getEIP1559GasFeeEstimates:
          this.gasFeeController.fetchGasFeeEstimates.bind(
            this.gasFeeController,
          ),
        // TODO: Remove once TransactionController exports this action type
        getLayer1GasFee: this.txController.getLayer1GasFee.bind(
          this.txController,
        ),
        trackMetaMetricsEvent: this.metaMetricsController.trackEvent.bind(
          this.metaMetricsController,
        ),
      },
      initState.SwapsController,
    );

    const bridgeControllerMessenger = this.controllerMessenger.getRestricted({
      name: BRIDGE_CONTROLLER_NAME,
      allowedActions: [
        'AccountsController:getSelectedAccount',
        'NetworkController:getSelectedNetworkClient',
        'NetworkController:findNetworkClientIdByChainId',
      ],
      allowedEvents: [],
    });
    this.bridgeController = new BridgeController({
      messenger: bridgeControllerMessenger,
    });

    const smartTransactionsControllerMessenger =
      this.controllerMessenger.getRestricted({
        name: 'SmartTransactionsController',
        allowedActions: ['NetworkController:getNetworkClientById'],
        allowedEvents: ['NetworkController:stateChange'],
      });
    this.smartTransactionsController = new SmartTransactionsController({
      supportedChainIds: getAllowedSmartTransactionsChainIds(),
      getNonceLock: this.txController.getNonceLock.bind(this.txController),
      confirmExternalTransaction:
        this.txController.confirmExternalTransaction.bind(this.txController),
      trackMetaMetricsEvent: this.metaMetricsController.trackEvent.bind(
        this.metaMetricsController,
      ),
      state: initState.SmartTransactionsController,
      messenger: smartTransactionsControllerMessenger,
      getTransactions: this.txController.getTransactions.bind(
        this.txController,
      ),
      getMetaMetricsProps: async () => {
        const selectedAddress =
          this.accountsController.getSelectedAccount().address;
        const accountHardwareType = await getHardwareWalletType(
          this._getMetaMaskState(),
        );
        const accountType = await this.getAccountType(selectedAddress);
        const deviceModel = await this.getDeviceModel(selectedAddress);
        return {
          accountHardwareType,
          accountType,
          deviceModel,
        };
      },
    });

    const isExternalNameSourcesEnabled = () =>
      this.preferencesController.state.useExternalNameSources;

    this.nameController = new NameController({
      messenger: this.controllerMessenger.getRestricted({
        name: 'NameController',
        allowedActions: [],
      }),
      providers: [
        new ENSNameProvider({
          reverseLookup: this.ensController.reverseResolveAddress.bind(
            this.ensController,
          ),
        }),
        new EtherscanNameProvider({ isEnabled: isExternalNameSourcesEnabled }),
        new TokenNameProvider({ isEnabled: isExternalNameSourcesEnabled }),
        new LensNameProvider({ isEnabled: isExternalNameSourcesEnabled }),
        new SnapsNameProvider({
          messenger: this.controllerMessenger.getRestricted({
            name: 'SnapsNameProvider',
            allowedActions: [
              'SnapController:getAll',
              'SnapController:get',
              'SnapController:handleRequest',
              'PermissionController:getState',
            ],
          }),
        }),
      ],
      state: initState.NameController,
    });

    const petnamesBridgeMessenger = this.controllerMessenger.getRestricted({
      name: 'PetnamesBridge',
      allowedEvents: [
        'NameController:stateChange',
        'AccountsController:stateChange',
        'AddressBookController:stateChange',
      ],
      allowedActions: ['AccountsController:listAccounts'],
    });

    new AddressBookPetnamesBridge({
      addressBookController: this.addressBookController,
      nameController: this.nameController,
      messenger: petnamesBridgeMessenger,
    }).init();

    new AccountIdentitiesPetnamesBridge({
      nameController: this.nameController,
      messenger: petnamesBridgeMessenger,
    }).init();

    this.userOperationController = new UserOperationController({
      entrypoint: process.env.EIP_4337_ENTRYPOINT,
      getGasFeeEstimates: this.gasFeeController.fetchGasFeeEstimates.bind(
        this.gasFeeController,
      ),
      messenger: this.controllerMessenger.getRestricted({
        name: 'UserOperationController',
        allowedActions: [
          'ApprovalController:addRequest',
          'NetworkController:getNetworkClientById',
          'KeyringController:prepareUserOperation',
          'KeyringController:patchUserOperation',
          'KeyringController:signUserOperation',
        ],
      }),
      state: initState.UserOperationController,
    });

    this.userOperationController.hub.on(
      'user-operation-added',
      this._onUserOperationAdded.bind(this),
    );

    this.userOperationController.hub.on(
      'transaction-updated',
      this._onUserOperationTransactionUpdated.bind(this),
    );

    // ensure AccountTrackerController updates balances after network change
    networkControllerMessenger.subscribe(
      'NetworkController:networkDidChange',
      () => {
        this.accountTrackerController.updateAccounts();
      },
    );

    // clear unapproved transactions and messages when the network will change
    networkControllerMessenger.subscribe(
      'NetworkController:networkWillChange',
      clearPendingConfirmations.bind(this),
    );

    this.metamaskMiddleware = createMetamaskMiddleware({
      static: {
        eth_syncing: false,
        web3_clientVersion: `MetaMask/v${version}`,
      },
      version,
      // account mgmt
      getAccounts: async (
        { origin: innerOrigin },
        { suppressUnauthorizedError = true } = {},
      ) => {
        if (innerOrigin === ORIGIN_METAMASK) {
          const selectedAddress =
            this.accountsController.getSelectedAccount().address;
          return selectedAddress ? [selectedAddress] : [];
        } else if (this.isUnlocked()) {
          return await this.getPermittedAccounts(innerOrigin, {
            suppressUnauthorizedError,
          });
        }
        return []; // changing this is a breaking change
      },
      // tx signing
      processTransaction: (transactionParams, dappRequest) =>
        addDappTransaction(
          this.getAddTransactionRequest({ transactionParams, dappRequest }),
        ),
      // msg signing
      ///: BEGIN:ONLY_INCLUDE_IF(build-main,build-beta,build-flask)

      processTypedMessage: (...args) =>
        addTypedMessage({
          signatureController: this.signatureController,
          signatureParams: args,
        }),
      processTypedMessageV3: (...args) =>
        addTypedMessage({
          signatureController: this.signatureController,
          signatureParams: args,
        }),
      processTypedMessageV4: (...args) =>
        addTypedMessage({
          signatureController: this.signatureController,
          signatureParams: args,
        }),
      processPersonalMessage: (...args) =>
        addPersonalMessage({
          signatureController: this.signatureController,
          signatureParams: args,
        }),
      ///: END:ONLY_INCLUDE_IF

      ///: BEGIN:ONLY_INCLUDE_IF(build-mmi)
      /* eslint-disable no-dupe-keys */
      processTypedMessage: this.mmiController.newUnsignedMessage.bind(
        this.mmiController,
      ),
      processTypedMessageV3: this.mmiController.newUnsignedMessage.bind(
        this.mmiController,
      ),
      processTypedMessageV4: this.mmiController.newUnsignedMessage.bind(
        this.mmiController,
      ),
      processPersonalMessage: this.mmiController.newUnsignedMessage.bind(
        this.mmiController,
      ),
      setTypedMessageInProgress:
        this.signatureController.setTypedMessageInProgress.bind(
          this.signatureController,
        ),
      setPersonalMessageInProgress:
        this.signatureController.setPersonalMessageInProgress.bind(
          this.signatureController,
        ),
      /* eslint-enable no-dupe-keys */
      ///: END:ONLY_INCLUDE_IF

      processEncryptionPublicKey:
        this.encryptionPublicKeyController.newRequestEncryptionPublicKey.bind(
          this.encryptionPublicKeyController,
        ),

      processDecryptMessage:
        this.decryptMessageController.newRequestDecryptMessage.bind(
          this.decryptMessageController,
        ),
      getPendingNonce: this.getPendingNonce.bind(this),
      getPendingTransactionByHash: (hash) =>
        this.txController.state.transactions.find(
          (meta) =>
            meta.hash === hash && meta.status === TransactionStatus.submitted,
        ),
    });

    // ensure isClientOpenAndUnlocked is updated when memState updates
    this.on('update', (memState) => this._onStateUpdate(memState));

    /**
     * All controllers in Memstore but not in store. They are not persisted.
     * On chrome profile re-start, they will be re-initialized.
     */
    const resetOnRestartStore = {
      AccountTracker: this.accountTrackerController,
      TokenRatesController: this.tokenRatesController,
      DecryptMessageController: this.decryptMessageController,
      EncryptionPublicKeyController: this.encryptionPublicKeyController,
      SignatureController: this.signatureController,
      SwapsController: this.swapsController,
      BridgeController: this.bridgeController,
      EnsController: this.ensController,
      ApprovalController: this.approvalController,
      PPOMController: this.ppomController,
    };

    this.store.updateStructure({
      AccountsController: this.accountsController,
      AppStateController: this.appStateController.store,
      AppMetadataController: this.appMetadataController.store,
      MultichainBalancesController: this.multichainBalancesController,
      TransactionController: this.txController,
      KeyringController: this.keyringController,
      PreferencesController: this.preferencesController,
      MetaMetricsController: this.metaMetricsController,
      MetaMetricsDataDeletionController: this.metaMetricsDataDeletionController,
      AddressBookController: this.addressBookController,
      CurrencyController: this.currencyRateController,
      NetworkController: this.networkController,
      AlertController: this.alertController,
      OnboardingController: this.onboardingController,
      PermissionController: this.permissionController,
      PermissionLogController: this.permissionLogController,
      SubjectMetadataController: this.subjectMetadataController,
      AnnouncementController: this.announcementController,
      NetworkOrderController: this.networkOrderController,
      AccountOrderController: this.accountOrderController,
      GasFeeController: this.gasFeeController,
      TokenListController: this.tokenListController,
      TokensController: this.tokensController,
      TokenBalancesController: this.tokenBalancesController,
      SmartTransactionsController: this.smartTransactionsController,
      NftController: this.nftController,
      PhishingController: this.phishingController,
      SelectedNetworkController: this.selectedNetworkController,
      LoggingController: this.loggingController,
      MultichainRatesController: this.multichainRatesController,
      SnapController: this.snapController,
      CronjobController: this.cronjobController,
      SnapsRegistry: this.snapsRegistry,
      NotificationController: this.notificationController,
      SnapInterfaceController: this.snapInterfaceController,
      SnapInsightsController: this.snapInsightsController,
      ///: BEGIN:ONLY_INCLUDE_IF(build-mmi)
      CustodyController: this.custodyController.store,
      InstitutionalFeaturesController:
        this.institutionalFeaturesController.store,
      MmiConfigurationController: this.mmiConfigurationController.store,
      ///: END:ONLY_INCLUDE_IF
      PPOMController: this.ppomController,
      NameController: this.nameController,
      UserOperationController: this.userOperationController,
      // Notification Controllers
      AuthenticationController: this.authenticationController,
      UserStorageController: this.userStorageController,
      NotificationServicesController: this.notificationServicesController,
      NotificationServicesPushController:
        this.notificationServicesPushController,
      ...resetOnRestartStore,
    });

    this.memStore = new ComposableObservableStore({
      config: {
        AccountsController: this.accountsController,
        AppStateController: this.appStateController.store,
        AppMetadataController: this.appMetadataController.store,
        MultichainBalancesController: this.multichainBalancesController,
        NetworkController: this.networkController,
        KeyringController: this.keyringController,
        PreferencesController: this.preferencesController,
        MetaMetricsController: this.metaMetricsController,
        MetaMetricsDataDeletionController:
          this.metaMetricsDataDeletionController,
        AddressBookController: this.addressBookController,
        CurrencyController: this.currencyRateController,
        AlertController: this.alertController,
        OnboardingController: this.onboardingController,
        PermissionController: this.permissionController,
        PermissionLogController: this.permissionLogController,
        SubjectMetadataController: this.subjectMetadataController,
        AnnouncementController: this.announcementController,
        NetworkOrderController: this.networkOrderController,
        AccountOrderController: this.accountOrderController,
        GasFeeController: this.gasFeeController,
        TokenListController: this.tokenListController,
        TokensController: this.tokensController,
        TokenBalancesController: this.tokenBalancesController,
        SmartTransactionsController: this.smartTransactionsController,
        NftController: this.nftController,
        SelectedNetworkController: this.selectedNetworkController,
        LoggingController: this.loggingController,
        TxController: this.txController,
        MultichainRatesController: this.multichainRatesController,
        SnapController: this.snapController,
        CronjobController: this.cronjobController,
        SnapsRegistry: this.snapsRegistry,
        NotificationController: this.notificationController,
        SnapInterfaceController: this.snapInterfaceController,
        SnapInsightsController: this.snapInsightsController,
        ///: BEGIN:ONLY_INCLUDE_IF(build-mmi)
        CustodyController: this.custodyController.store,
        InstitutionalFeaturesController:
          this.institutionalFeaturesController.store,
        MmiConfigurationController: this.mmiConfigurationController.store,
        ///: END:ONLY_INCLUDE_IF
        NameController: this.nameController,
        UserOperationController: this.userOperationController,
        // Notification Controllers
        AuthenticationController: this.authenticationController,
        UserStorageController: this.userStorageController,
        NotificationServicesController: this.notificationServicesController,
        QueuedRequestController: this.queuedRequestController,
        NotificationServicesPushController:
          this.notificationServicesPushController,
        ...resetOnRestartStore,
      },
      controllerMessenger: this.controllerMessenger,
    });

    // if this is the first time, clear the state of by calling these methods
    const resetMethods = [
      this.accountTrackerController.resetState.bind(
        this.accountTrackerController,
      ),
      this.decryptMessageController.resetState.bind(
        this.decryptMessageController,
      ),
      this.encryptionPublicKeyController.resetState.bind(
        this.encryptionPublicKeyController,
      ),
      this.signatureController.resetState.bind(this.signatureController),
      this.swapsController.resetState.bind(this.swapsController),
      this.bridgeController.resetState.bind(this.bridgeController),
      this.ensController.resetState.bind(this.ensController),
      this.approvalController.clear.bind(this.approvalController),
      // WE SHOULD ADD TokenListController.resetState here too. But it's not implemented yet.
    ];

    if (isManifestV3) {
      if (isFirstMetaMaskControllerSetup === true) {
        this.resetStates(resetMethods);
        this.extension.storage.session.set({
          isFirstMetaMaskControllerSetup: false,
        });
      }
    } else {
      // it's always the first time in MV2
      this.resetStates(resetMethods);
    }

    // Automatic login via config password
    const password = process.env.PASSWORD;
    if (
      !this.isUnlocked() &&
      this.onboardingController.state.completedOnboarding &&
      password &&
      !process.env.IN_TEST
    ) {
      this._loginUser(password);
    } else {
      this._startUISync();
    }

    // Lazily update the store with the current extension environment
    this.extension.runtime.getPlatformInfo().then(({ os }) => {
      this.appStateController.setBrowserEnvironment(
        os,
        // This method is presently only supported by Firefox
        this.extension.runtime.getBrowserInfo === undefined
          ? 'chrome'
          : 'firefox',
      );
    });

    this.setupControllerEventSubscriptions();
    this.setupMultichainDataAndSubscriptions();

    // For more information about these legacy streams, see here:
    // https://github.com/MetaMask/metamask-extension/issues/15491
    // TODO:LegacyProvider: Delete
    this.publicConfigStore = this.createPublicConfigStore();

    // Multiple MetaMask instances launched warning
    this.extension.runtime.onMessageExternal.addListener(onMessageReceived);
    // Fire a ping message to check if other extensions are running
    checkForMultipleVersionsRunning();

    if (this.onboardingController.state.completedOnboarding) {
      this.postOnboardingInitialization();
    }
  }

  postOnboardingInitialization() {
    const { usePhishDetect } = this.preferencesController.state;

    this.networkController.lookupNetwork();

    if (usePhishDetect) {
      this.phishingController.maybeUpdateState();
    }

    // post onboarding emit detectTokens event
    const preferencesControllerState = this.preferencesController.state;
    const { useTokenDetection, useNftDetection } =
      preferencesControllerState ?? {};
    this.metaMetricsController.trackEvent({
      category: MetaMetricsEventCategory.Onboarding,
      event: MetaMetricsUserTrait.TokenDetectionEnabled,
      properties: {
        [MetaMetricsUserTrait.TokenDetectionEnabled]: useTokenDetection,
      },
    });
    this.metaMetricsController.trackEvent({
      category: MetaMetricsEventCategory.Onboarding,
      event: MetaMetricsUserTrait.NftAutodetectionEnabled,
      properties: {
        [MetaMetricsUserTrait.NftAutodetectionEnabled]: useNftDetection,
      },
    });
  }

  triggerNetworkrequests() {
    this.accountTrackerController.start();
    this.txController.startIncomingTransactionPolling();
    this.tokenDetectionController.enable();
  }

  stopNetworkRequests() {
    this.accountTrackerController.stop();
    this.txController.stopIncomingTransactionPolling();
    this.tokenDetectionController.disable();
  }

  resetStates(resetMethods) {
    resetMethods.forEach((resetMethod) => {
      try {
        resetMethod();
      } catch (err) {
        console.error(err);
      }
    });
  }

  ///: BEGIN:ONLY_INCLUDE_IF(keyring-snaps)
  /**
   * Initialize the snap keyring if it is not present.
   *
   * @returns {SnapKeyring}
   */
  async getSnapKeyring() {
    let [snapKeyring] = this.keyringController.getKeyringsByType(
      KeyringType.snap,
    );
    if (!snapKeyring) {
      snapKeyring = await this.keyringController.addNewKeyring(
        KeyringType.snap,
      );
    }
    return snapKeyring;
  }
  ///: END:ONLY_INCLUDE_IF

  trackInsightSnapView(snapId) {
    this.metaMetricsController.trackEvent({
      event: MetaMetricsEventName.InsightSnapViewed,
      category: MetaMetricsEventCategory.Snaps,
      properties: {
        snap_id: snapId,
      },
    });
  }

  /**
   * Get snap metadata from the current state without refreshing the registry database.
   *
   * @param {string} snapId - A snap id.
   * @returns The available metadata for the snap, if any.
   */
  _getSnapMetadata(snapId) {
    return this.snapsRegistry.state.database?.verifiedSnaps?.[snapId]?.metadata;
  }

  /**
   * Tracks snaps export usage.
   * Note: This function is throttled to 1 call per 60 seconds per snap id + handler combination.
   *
   * @param {string} snapId - The ID of the snap the handler is being triggered on.
   * @param {string} handler - The handler to trigger on the snap for the request.
   * @param {boolean} success - Whether the invocation was successful or not.
   * @param {string} origin - The origin of the request.
   */
  _trackSnapExportUsage = wrap(
    memoize(
      () =>
        throttle(
          (snapId, handler, success, origin) =>
            this.metaMetricsController.trackEvent({
              event: MetaMetricsEventName.SnapExportUsed,
              category: MetaMetricsEventCategory.Snaps,
              properties: {
                snap_id: snapId,
                export: handler,
                snap_category: this._getSnapMetadata(snapId)?.category,
                success,
                origin,
              },
            }),
          SECOND * 60,
        ),
      (snapId, handler, _, origin) => `${snapId}${handler}${origin}`,
    ),
    (getFunc, ...args) => getFunc(...args)(...args),
  );

  /**
   * Passes a JSON-RPC request object to the SnapController for execution.
   *
   * @param {object} args - A bag of options.
   * @param {string} args.snapId - The ID of the recipient snap.
   * @param {string} args.origin - The origin of the RPC request.
   * @param {string} args.handler - The handler to trigger on the snap for the request.
   * @param {object} args.request - The JSON-RPC request object.
   * @returns The result of the JSON-RPC request.
   */
  async handleSnapRequest(args) {
    try {
      const response = await this.controllerMessenger.call(
        'SnapController:handleRequest',
        args,
      );
      this._trackSnapExportUsage(args.snapId, args.handler, true, args.origin);
      return response;
    } catch (error) {
      this._trackSnapExportUsage(args.snapId, args.handler, false, args.origin);
      throw error;
    }
  }

  /**
   * Gets the currently selected locale from the PreferencesController.
   *
   * @returns The currently selected locale.
   */
  getLocale() {
    const { currentLocale } = this.preferencesController.state;

    return currentLocale;
  }

  /**
   * Constructor helper for getting Snap permission specifications.
   */
  getSnapPermissionSpecifications() {
    return {
      ...buildSnapEndowmentSpecifications(Object.keys(ExcludedSnapEndowments)),
      ...buildSnapRestrictedMethodSpecifications(
        Object.keys(ExcludedSnapPermissions),
        {
          getPreferences: () => {
            const locale = this.getLocale();
            const currency = this.currencyRateController.state.currentCurrency;
            return { locale, currency };
          },
          clearSnapState: this.controllerMessenger.call.bind(
            this.controllerMessenger,
            'SnapController:clearSnapState',
          ),
          getMnemonic: this.getPrimaryKeyringMnemonic.bind(this),
          getUnlockPromise: this.appStateController.getUnlockPromise.bind(
            this.appStateController,
          ),
          getSnap: this.controllerMessenger.call.bind(
            this.controllerMessenger,
            'SnapController:get',
          ),
          handleSnapRpcRequest: this.handleSnapRequest.bind(this),
          getSnapState: this.controllerMessenger.call.bind(
            this.controllerMessenger,
            'SnapController:getSnapState',
          ),
          requestUserApproval:
            this.approvalController.addAndShowApprovalRequest.bind(
              this.approvalController,
            ),
          showNativeNotification: (origin, args) =>
            this.controllerMessenger.call(
              'RateLimitController:call',
              origin,
              'showNativeNotification',
              origin,
              args.message,
            ),
          showInAppNotification: (origin, args) =>
            this.controllerMessenger.call(
              'RateLimitController:call',
              origin,
              'showInAppNotification',
              origin,
              args.message,
            ),
          updateSnapState: this.controllerMessenger.call.bind(
            this.controllerMessenger,
            'SnapController:updateSnapState',
          ),
          maybeUpdatePhishingList: () => {
            const { usePhishDetect } = this.preferencesController.state;

            if (!usePhishDetect) {
              return;
            }

            this.controllerMessenger.call(
              'PhishingController:maybeUpdateState',
            );
          },
          isOnPhishingList: (url) => {
            const { usePhishDetect } =
              this.preferencesController.store.getState();

            if (!usePhishDetect) {
              return false;
            }

            return this.controllerMessenger.call(
              'PhishingController:testOrigin',
              url,
            ).result;
          },
          createInterface: this.controllerMessenger.call.bind(
            this.controllerMessenger,
            'SnapInterfaceController:createInterface',
          ),
          getInterface: this.controllerMessenger.call.bind(
            this.controllerMessenger,
            'SnapInterfaceController:getInterface',
          ),
          ///: BEGIN:ONLY_INCLUDE_IF(keyring-snaps)
          getSnapKeyring: this.getSnapKeyring.bind(this),
          ///: END:ONLY_INCLUDE_IF
        },
      ),
    };
  }

  /**
   * Deletes the specified notifications from state.
   *
   * @param {string[]} ids - The notifications ids to delete.
   */
  dismissNotifications(ids) {
    this.notificationController.dismiss(ids);
  }

  /**
   * Updates the readDate attribute of the specified notifications.
   *
   * @param {string[]} ids - The notifications ids to mark as read.
   */
  markNotificationsAsRead(ids) {
    this.notificationController.markRead(ids);
  }

  /**
   * Sets up BaseController V2 event subscriptions. Currently, this includes
   * the subscriptions necessary to notify permission subjects of account
   * changes.
   *
   * Some of the subscriptions in this method are ControllerMessenger selector
   * event subscriptions. See the relevant documentation for
   * `@metamask/base-controller` for more information.
   *
   * Note that account-related notifications emitted when the extension
   * becomes unlocked are handled in MetaMaskController._onUnlock.
   */
  setupControllerEventSubscriptions() {
    let lastSelectedAddress;
    this.controllerMessenger.subscribe(
      'PreferencesController:stateChange',
      previousValueComparator(async (prevState, currState) => {
        const { currentLocale } = currState;
        const chainId = getCurrentChainId({
          metamask: this.networkController.state,
        });

        await updateCurrentLocale(currentLocale);
        if (currState.incomingTransactionsPreferences?.[chainId]) {
          this.txController.startIncomingTransactionPolling();
        } else {
          this.txController.stopIncomingTransactionPolling();
        }

        this.#checkTokenListPolling(currState, prevState);
      }, this.preferencesController.state),
    );

    this.controllerMessenger.subscribe(
      `${this.accountsController.name}:selectedAccountChange`,
      async (account) => {
        if (account.address && account.address !== lastSelectedAddress) {
          lastSelectedAddress = account.address;
          await this._onAccountChange(account.address);
        }
      },
    );

    // This handles account changes every time relevant permission state
    // changes, for any reason.
    this.controllerMessenger.subscribe(
      `${this.permissionController.name}:stateChange`,
      async (currentValue, previousValue) => {
        const changedAccounts = diffMap(currentValue, previousValue);

        for (const [origin, accounts] of changedAccounts.entries()) {
          this._notifyAccountsChange(origin, accounts);
        }
      },
      getPermittedAccountsByOrigin,
    );

    this.controllerMessenger.subscribe(
      `${this.permissionController.name}:stateChange`,
      async (currentValue, previousValue) => {
        const changedChains = diffMap(currentValue, previousValue);

        // This operates under the assumption that there will be at maximum
        // one origin permittedChains value change per event handler call
        for (const [origin, chains] of changedChains.entries()) {
          const currentNetworkClientIdForOrigin =
            this.selectedNetworkController.getNetworkClientIdForDomain(origin);
          const { chainId: currentChainIdForOrigin } =
            this.networkController.getNetworkConfigurationByNetworkClientId(
              currentNetworkClientIdForOrigin,
            );
          // if(chains.length === 0) {
          // TODO: This particular case should also occur at the same time
          // that eth_accounts is revoked. When eth_accounts is revoked,
          // the networkClientId for that origin should be reset to track
          // the globally selected network.
          // }
          if (chains.length > 0 && !chains.includes(currentChainIdForOrigin)) {
            const networkClientId =
              this.networkController.findNetworkClientIdByChainId(chains[0]);
            this.selectedNetworkController.setNetworkClientIdForDomain(
              origin,
              networkClientId,
            );
            this.networkController.setActiveNetwork(networkClientId);
          }
        }
      },
      getPermittedChainsByOrigin,
    );

    this.controllerMessenger.subscribe(
      'NetworkController:networkDidChange',
      async () => {
        await this.txController.updateIncomingTransactions();
      },
    );

    this.controllerMessenger.subscribe(
      `${this.snapController.name}:snapInstallStarted`,
      (snapId, origin, isUpdate) => {
        const snapCategory = this._getSnapMetadata(snapId)?.category;
        this.metaMetricsController.trackEvent({
          event: isUpdate
            ? MetaMetricsEventName.SnapUpdateStarted
            : MetaMetricsEventName.SnapInstallStarted,
          category: MetaMetricsEventCategory.Snaps,
          properties: {
            snap_id: snapId,
            origin,
            snap_category: snapCategory,
          },
        });
      },
    );

    this.controllerMessenger.subscribe(
      `${this.snapController.name}:snapInstallFailed`,
      (snapId, origin, isUpdate, error) => {
        const isRejected = error.includes('User rejected the request.');
        const failedEvent = isUpdate
          ? MetaMetricsEventName.SnapUpdateFailed
          : MetaMetricsEventName.SnapInstallFailed;
        const rejectedEvent = isUpdate
          ? MetaMetricsEventName.SnapUpdateRejected
          : MetaMetricsEventName.SnapInstallRejected;

        const snapCategory = this._getSnapMetadata(snapId)?.category;
        this.metaMetricsController.trackEvent({
          event: isRejected ? rejectedEvent : failedEvent,
          category: MetaMetricsEventCategory.Snaps,
          properties: {
            snap_id: snapId,
            origin,
            snap_category: snapCategory,
          },
        });
      },
    );

    this.controllerMessenger.subscribe(
      `${this.snapController.name}:snapInstalled`,
      (truncatedSnap, origin) => {
        const snapId = truncatedSnap.id;
        const snapCategory = this._getSnapMetadata(snapId)?.category;
        this.metaMetricsController.trackEvent({
          event: MetaMetricsEventName.SnapInstalled,
          category: MetaMetricsEventCategory.Snaps,
          properties: {
            snap_id: snapId,
            version: truncatedSnap.version,
            origin,
            snap_category: snapCategory,
          },
        });
      },
    );

    this.controllerMessenger.subscribe(
      `${this.snapController.name}:snapUpdated`,
      (newSnap, oldVersion, origin) => {
        const snapId = newSnap.id;
        const snapCategory = this._getSnapMetadata(snapId)?.category;
        this.metaMetricsController.trackEvent({
          event: MetaMetricsEventName.SnapUpdated,
          category: MetaMetricsEventCategory.Snaps,
          properties: {
            snap_id: snapId,
            old_version: oldVersion,
            new_version: newSnap.version,
            origin,
            snap_category: snapCategory,
          },
        });
      },
    );

    this.controllerMessenger.subscribe(
      `${this.snapController.name}:snapTerminated`,
      (truncatedSnap) => {
        const approvals = Object.values(
          this.approvalController.state.pendingApprovals,
        ).filter(
          (approval) =>
            approval.origin === truncatedSnap.id &&
            approval.type.startsWith(RestrictedMethods.snap_dialog),
        );
        for (const approval of approvals) {
          this.approvalController.reject(
            approval.id,
            new Error('Snap was terminated.'),
          );
        }
      },
    );

    this.controllerMessenger.subscribe(
      `${this.snapController.name}:snapUninstalled`,
      (truncatedSnap) => {
        const notificationIds = Object.values(
          this.notificationController.state.notifications,
        ).reduce((idList, notification) => {
          if (notification.origin === truncatedSnap.id) {
            idList.push(notification.id);
          }
          return idList;
        }, []);

        this.dismissNotifications(notificationIds);

        const snapId = truncatedSnap.id;
        const snapCategory = this._getSnapMetadata(snapId)?.category;
        this.metaMetricsController.trackEvent({
          event: MetaMetricsEventName.SnapUninstalled,
          category: MetaMetricsEventCategory.Snaps,
          properties: {
            snap_id: snapId,
            version: truncatedSnap.version,
            snap_category: snapCategory,
          },
        });
      },
    );
  }

  /**
   * Sets up multichain data and subscriptions.
   * This method is called during the MetaMaskController constructor.
   * It starts the MultichainRatesController if selected account is non-EVM
   * and subscribes to account changes.
   */
  setupMultichainDataAndSubscriptions() {
    if (
      !isEvmAccountType(
        this.accountsController.getSelectedMultichainAccount().type,
      )
    ) {
      this.multichainRatesController.start();
    }

    this.controllerMessenger.subscribe(
      'AccountsController:selectedAccountChange',
      (selectedAccount) => {
        if (isEvmAccountType(selectedAccount.type)) {
          this.multichainRatesController.stop();
          return;
        }
        this.multichainRatesController.start();
      },
    );
    this.multichainBalancesController.start();
    this.multichainBalancesController.updateBalances();
  }

  /**
   * TODO:LegacyProvider: Delete
   * Constructor helper: initialize a public config store.
   * This store is used to make some config info available to Dapps synchronously.
   */
  createPublicConfigStore() {
    // subset of state for metamask inpage provider
    const publicConfigStore = new ObservableStore();

    const selectPublicState = async ({ isUnlocked }) => {
      const { chainId, networkVersion } = await this.getProviderNetworkState();

      return {
        isUnlocked,
        chainId,
        networkVersion: networkVersion ?? 'loading',
      };
    };

    const updatePublicConfigStore = async (memState) => {
      const networkStatus =
        memState.networksMetadata[memState.selectedNetworkClientId]?.status;
      if (networkStatus === NetworkStatus.Available) {
        publicConfigStore.putState(await selectPublicState(memState));
      }
    };

    // setup memStore subscription hooks
    this.on('update', updatePublicConfigStore);
    updatePublicConfigStore(this.getState());

    return publicConfigStore;
  }

  /**
   * Gets relevant state for the provider of an external origin.
   *
   * @param {string} origin - The origin to get the provider state for.
   * @returns {Promise<{ isUnlocked: boolean, networkVersion: string, chainId: string, accounts: string[] }>} An object with relevant state properties.
   */
  async getProviderState(origin) {
    const providerNetworkState = await this.getProviderNetworkState(
      this.preferencesController.getUseRequestQueue() ? origin : undefined,
    );

    return {
      isUnlocked: this.isUnlocked(),
      accounts: await this.getPermittedAccounts(origin),
      ...providerNetworkState,
    };
  }

  /**
   * Retrieves network state information relevant for external providers.
   *
   * @param {string} origin - The origin identifier for which network state is requested (default: 'metamask').
   * @returns {object} An object containing important network state properties, including chainId and networkVersion.
   */
  async getProviderNetworkState(origin = METAMASK_DOMAIN) {
    const networkClientId = this.controllerMessenger.call(
      'SelectedNetworkController:getNetworkClientIdForDomain',
      origin,
    );

    const networkClient = this.controllerMessenger.call(
      'NetworkController:getNetworkClientById',
      networkClientId,
    );

    const { chainId } = networkClient.configuration;

    const { completedOnboarding } = this.onboardingController.state;

    let networkVersion = this.deprecatedNetworkVersions[networkClientId];
    if (!networkVersion && completedOnboarding) {
      const ethQuery = new EthQuery(networkClient.provider);
      networkVersion = await new Promise((resolve) => {
        ethQuery.sendAsync({ method: 'net_version' }, (error, result) => {
          if (error) {
            console.error(error);
            resolve(null);
          } else {
            resolve(convertNetworkId(result));
          }
        });
      });
      this.deprecatedNetworkVersions[networkClientId] = networkVersion;
    }

    return {
      chainId,
      networkVersion: networkVersion ?? 'loading',
    };
  }

  //=============================================================================
  // EXPOSED TO THE UI SUBSYSTEM
  //=============================================================================

  /**
   * The metamask-state of the various controllers, made available to the UI
   *
   * @returns {object} status
   */
  getState() {
    const { vault } = this.keyringController.state;
    const isInitialized = Boolean(vault);
    const flatState = this.memStore.getFlatState();

    return {
      isInitialized,
      ...sanitizeUIState(flatState),
    };
  }

  /**
   * Returns an Object containing API Callback Functions.
   * These functions are the interface for the UI.
   * The API object can be transmitted over a stream via JSON-RPC.
   *
   * @returns {object} Object containing API functions.
   */
  getApi() {
    const {
      accountsController,
      addressBookController,
      alertController,
      appStateController,
      keyringController,
      nftController,
      nftDetectionController,
      currencyRateController,
      tokenBalancesController,
      tokenDetectionController,
      ensController,
      tokenListController,
      gasFeeController,
      metaMetricsController,
      networkController,
      announcementController,
      onboardingController,
      permissionController,
      preferencesController,
      tokensController,
      smartTransactionsController,
      txController,
      assetsContractController,
      backup,
      approvalController,
      phishingController,
      tokenRatesController,
      // Notification Controllers
      authenticationController,
      userStorageController,
      notificationServicesController,
      notificationServicesPushController,
    } = this;

    return {
      // etc
      getState: this.getState.bind(this),
      setCurrentCurrency: currencyRateController.setCurrentCurrency.bind(
        currencyRateController,
      ),
      setUseBlockie: preferencesController.setUseBlockie.bind(
        preferencesController,
      ),
      setUseNonceField: preferencesController.setUseNonceField.bind(
        preferencesController,
      ),
      setUsePhishDetect: preferencesController.setUsePhishDetect.bind(
        preferencesController,
      ),
      setUseMultiAccountBalanceChecker:
        preferencesController.setUseMultiAccountBalanceChecker.bind(
          preferencesController,
        ),
      setUseSafeChainsListValidation:
        preferencesController.setUseSafeChainsListValidation.bind(
          preferencesController,
        ),
      setUseTokenDetection: preferencesController.setUseTokenDetection.bind(
        preferencesController,
      ),
      setUseNftDetection: preferencesController.setUseNftDetection.bind(
        preferencesController,
      ),
      setUse4ByteResolution: preferencesController.setUse4ByteResolution.bind(
        preferencesController,
      ),
      setUseCurrencyRateCheck:
        preferencesController.setUseCurrencyRateCheck.bind(
          preferencesController,
        ),
      setOpenSeaEnabled: preferencesController.setOpenSeaEnabled.bind(
        preferencesController,
      ),
      getUseRequestQueue: this.preferencesController.getUseRequestQueue.bind(
        this.preferencesController,
      ),
      getProviderConfig: () =>
        getProviderConfig({
          metamask: this.networkController.state,
        }),
      grantPermissionsIncremental:
        this.permissionController.grantPermissionsIncremental.bind(
          this.permissionController,
        ),
      grantPermissions: this.permissionController.grantPermissions.bind(
        this.permissionController,
      ),
      setSecurityAlertsEnabled:
        preferencesController.setSecurityAlertsEnabled.bind(
          preferencesController,
        ),
      ///: BEGIN:ONLY_INCLUDE_IF(keyring-snaps)
      setAddSnapAccountEnabled:
        preferencesController.setAddSnapAccountEnabled.bind(
          preferencesController,
        ),
      ///: END:ONLY_INCLUDE_IF
      ///: BEGIN:ONLY_INCLUDE_IF(build-flask)
      setWatchEthereumAccountEnabled:
        preferencesController.setWatchEthereumAccountEnabled.bind(
          preferencesController,
        ),
      ///: END:ONLY_INCLUDE_IF
      ///: BEGIN:ONLY_INCLUDE_IF(solana)
      setSolanaSupportEnabled:
        preferencesController.setSolanaSupportEnabled.bind(
          preferencesController,
        ),
      ///: END:ONLY_INCLUDE_IF
      setBitcoinSupportEnabled:
        preferencesController.setBitcoinSupportEnabled.bind(
          preferencesController,
        ),
      setBitcoinTestnetSupportEnabled:
        preferencesController.setBitcoinTestnetSupportEnabled.bind(
          preferencesController,
        ),
      setUseExternalNameSources:
        preferencesController.setUseExternalNameSources.bind(
          preferencesController,
        ),
      setUseTransactionSimulations:
        preferencesController.setUseTransactionSimulations.bind(
          preferencesController,
        ),
      setUseRequestQueue: this.setUseRequestQueue.bind(this),
      setIpfsGateway: preferencesController.setIpfsGateway.bind(
        preferencesController,
      ),
      setIsIpfsGatewayEnabled:
        preferencesController.setIsIpfsGatewayEnabled.bind(
          preferencesController,
        ),
      setUseAddressBarEnsResolution:
        preferencesController.setUseAddressBarEnsResolution.bind(
          preferencesController,
        ),
      setParticipateInMetaMetrics:
        metaMetricsController.setParticipateInMetaMetrics.bind(
          metaMetricsController,
        ),
      setDataCollectionForMarketing:
        metaMetricsController.setDataCollectionForMarketing.bind(
          metaMetricsController,
        ),
      setMarketingCampaignCookieId:
        metaMetricsController.setMarketingCampaignCookieId.bind(
          metaMetricsController,
        ),
      setCurrentLocale: preferencesController.setCurrentLocale.bind(
        preferencesController,
      ),
      setIncomingTransactionsPreferences:
        preferencesController.setIncomingTransactionsPreferences.bind(
          preferencesController,
        ),
      setServiceWorkerKeepAlivePreference:
        preferencesController.setServiceWorkerKeepAlivePreference.bind(
          preferencesController,
        ),
      markPasswordForgotten: this.markPasswordForgotten.bind(this),
      unMarkPasswordForgotten: this.unMarkPasswordForgotten.bind(this),
      getRequestAccountTabIds: this.getRequestAccountTabIds,
      getOpenMetamaskTabsIds: this.getOpenMetamaskTabsIds,
      markNotificationPopupAsAutomaticallyClosed: () =>
        this.notificationManager.markAsAutomaticallyClosed(),

      // approval
      requestUserApproval:
        approvalController.addAndShowApprovalRequest.bind(approvalController),

      // primary keyring management
      addNewAccount: this.addNewAccount.bind(this),
      getSeedPhrase: this.getSeedPhrase.bind(this),
      resetAccount: this.resetAccount.bind(this),
      removeAccount: this.removeAccount.bind(this),
      importAccountWithStrategy: this.importAccountWithStrategy.bind(this),
      getNextAvailableAccountName:
        accountsController.getNextAvailableAccountName.bind(accountsController),
      ///: BEGIN:ONLY_INCLUDE_IF(keyring-snaps)
      getAccountsBySnapId: (snapId) => getAccountsBySnapId(this, snapId),
      ///: END:ONLY_INCLUDE_IF

      // hardware wallets
      connectHardware: this.connectHardware.bind(this),
      forgetDevice: this.forgetDevice.bind(this),
      checkHardwareStatus: this.checkHardwareStatus.bind(this),
      getDeviceNameForMetric: this.getDeviceNameForMetric.bind(this),
      unlockHardwareWalletAccount: this.unlockHardwareWalletAccount.bind(this),
      attemptLedgerTransportCreation:
        this.attemptLedgerTransportCreation.bind(this),

      // qr hardware devices
      submitQRHardwareCryptoHDKey:
        keyringController.submitQRCryptoHDKey.bind(keyringController),
      submitQRHardwareCryptoAccount:
        keyringController.submitQRCryptoAccount.bind(keyringController),
      cancelSyncQRHardware:
        keyringController.cancelQRSynchronization.bind(keyringController),
      submitQRHardwareSignature:
        keyringController.submitQRSignature.bind(keyringController),
      cancelQRHardwareSignRequest:
        keyringController.cancelQRSignRequest.bind(keyringController),

      // vault management
      submitPassword: this.submitPassword.bind(this),
      verifyPassword: this.verifyPassword.bind(this),

      // network management
      setActiveNetwork: (networkConfigurationId) => {
        return this.networkController.setActiveNetwork(networkConfigurationId);
      },
      // Avoids returning the promise so that initial call to switch network
      // doesn't block on the network lookup step
      setActiveNetworkConfigurationId: (networkConfigurationId) => {
        this.networkController.setActiveNetwork(networkConfigurationId);
      },
      setNetworkClientIdForDomain: (origin, networkClientId) => {
        return this.selectedNetworkController.setNetworkClientIdForDomain(
          origin,
          networkClientId,
        );
      },
      rollbackToPreviousProvider:
        networkController.rollbackToPreviousProvider.bind(networkController),
      addNetwork: this.networkController.addNetwork.bind(
        this.networkController,
      ),
      updateNetwork: this.networkController.updateNetwork.bind(
        this.networkController,
      ),
      removeNetwork: this.networkController.removeNetwork.bind(
        this.networkController,
      ),
      getCurrentNetworkEIP1559Compatibility:
        this.networkController.getEIP1559Compatibility.bind(
          this.networkController,
        ),
      getNetworkConfigurationByNetworkClientId:
        this.networkController.getNetworkConfigurationByNetworkClientId.bind(
          this.networkController,
        ),
      // PreferencesController
      setSelectedAddress: (address) => {
        const account = this.accountsController.getAccountByAddress(address);
        if (account) {
          this.accountsController.setSelectedAccount(account.id);
        } else {
          throw new Error(`No account found for address: ${address}`);
        }
      },
      toggleExternalServices: this.toggleExternalServices.bind(this),
      addToken: tokensController.addToken.bind(tokensController),
      updateTokenType: tokensController.updateTokenType.bind(tokensController),
      setFeatureFlag: preferencesController.setFeatureFlag.bind(
        preferencesController,
      ),
      setPreference: preferencesController.setPreference.bind(
        preferencesController,
      ),

      addKnownMethodData: preferencesController.addKnownMethodData.bind(
        preferencesController,
      ),
      setDismissSeedBackUpReminder:
        preferencesController.setDismissSeedBackUpReminder.bind(
          preferencesController,
        ),
      setOverrideContentSecurityPolicyHeader:
        preferencesController.setOverrideContentSecurityPolicyHeader.bind(
          preferencesController,
        ),
      setAdvancedGasFee: preferencesController.setAdvancedGasFee.bind(
        preferencesController,
      ),
      setTheme: preferencesController.setTheme.bind(preferencesController),
      ///: BEGIN:ONLY_INCLUDE_IF(keyring-snaps)
      setSnapsAddSnapAccountModalDismissed:
        preferencesController.setSnapsAddSnapAccountModalDismissed.bind(
          preferencesController,
        ),
      ///: END:ONLY_INCLUDE_IF

      // AccountsController
      setSelectedInternalAccount: (id) => {
        const account = this.accountsController.getAccount(id);
        if (account) {
          this.accountsController.setSelectedAccount(id);
        }
      },

      setAccountName:
        accountsController.setAccountName.bind(accountsController),

      setAccountLabel: (address, label) => {
        const account = this.accountsController.getAccountByAddress(address);
        if (account === undefined) {
          throw new Error(`No account found for address: ${address}`);
        }
        this.accountsController.setAccountName(account.id, label);
      },

      // AssetsContractController
      getTokenStandardAndDetails: this.getTokenStandardAndDetails.bind(this),
      getTokenSymbol: this.getTokenSymbol.bind(this),

      // NftController
      addNft: nftController.addNft.bind(nftController),

      addNftVerifyOwnership:
        nftController.addNftVerifyOwnership.bind(nftController),

      removeAndIgnoreNft: nftController.removeAndIgnoreNft.bind(nftController),

      removeNft: nftController.removeNft.bind(nftController),

      checkAndUpdateAllNftsOwnershipStatus:
        nftController.checkAndUpdateAllNftsOwnershipStatus.bind(nftController),

      checkAndUpdateSingleNftOwnershipStatus:
        nftController.checkAndUpdateSingleNftOwnershipStatus.bind(
          nftController,
        ),

      getNFTContractInfo: nftController.getNFTContractInfo.bind(nftController),

      isNftOwner: nftController.isNftOwner.bind(nftController),

      // AddressController
      setAddressBook: addressBookController.set.bind(addressBookController),
      removeFromAddressBook: addressBookController.delete.bind(
        addressBookController,
      ),

      // AppStateController
      setLastActiveTime:
        appStateController.setLastActiveTime.bind(appStateController),
      setCurrentExtensionPopupId:
        appStateController.setCurrentExtensionPopupId.bind(appStateController),
      setDefaultHomeActiveTabName:
        appStateController.setDefaultHomeActiveTabName.bind(appStateController),
      setConnectedStatusPopoverHasBeenShown:
        appStateController.setConnectedStatusPopoverHasBeenShown.bind(
          appStateController,
        ),
      setRecoveryPhraseReminderHasBeenShown:
        appStateController.setRecoveryPhraseReminderHasBeenShown.bind(
          appStateController,
        ),
      setRecoveryPhraseReminderLastShown:
        appStateController.setRecoveryPhraseReminderLastShown.bind(
          appStateController,
        ),
      setTermsOfUseLastAgreed:
        appStateController.setTermsOfUseLastAgreed.bind(appStateController),
      setSurveyLinkLastClickedOrClosed:
        appStateController.setSurveyLinkLastClickedOrClosed.bind(
          appStateController,
        ),
      setOnboardingDate:
        appStateController.setOnboardingDate.bind(appStateController),
      setLastViewedUserSurvey:
        appStateController.setLastViewedUserSurvey.bind(appStateController),
      setNewPrivacyPolicyToastClickedOrClosed:
        appStateController.setNewPrivacyPolicyToastClickedOrClosed.bind(
          appStateController,
        ),
      setNewPrivacyPolicyToastShownDate:
        appStateController.setNewPrivacyPolicyToastShownDate.bind(
          appStateController,
        ),
      setSnapsInstallPrivacyWarningShownStatus:
        appStateController.setSnapsInstallPrivacyWarningShownStatus.bind(
          appStateController,
        ),
      setOutdatedBrowserWarningLastShown:
        appStateController.setOutdatedBrowserWarningLastShown.bind(
          appStateController,
        ),
      setShowTestnetMessageInDropdown:
        appStateController.setShowTestnetMessageInDropdown.bind(
          appStateController,
        ),
      setShowBetaHeader:
        appStateController.setShowBetaHeader.bind(appStateController),
      setShowPermissionsTour:
        appStateController.setShowPermissionsTour.bind(appStateController),
      setShowAccountBanner:
        appStateController.setShowAccountBanner.bind(appStateController),
      setShowNetworkBanner:
        appStateController.setShowNetworkBanner.bind(appStateController),
      updateNftDropDownState:
        appStateController.updateNftDropDownState.bind(appStateController),
      setFirstTimeUsedNetwork:
        appStateController.setFirstTimeUsedNetwork.bind(appStateController),
      setSwitchedNetworkDetails:
        appStateController.setSwitchedNetworkDetails.bind(appStateController),
      clearSwitchedNetworkDetails:
        appStateController.clearSwitchedNetworkDetails.bind(appStateController),
      setSwitchedNetworkNeverShowMessage:
        appStateController.setSwitchedNetworkNeverShowMessage.bind(
          appStateController,
        ),
      getLastInteractedConfirmationInfo:
        appStateController.getLastInteractedConfirmationInfo.bind(
          appStateController,
        ),
      setLastInteractedConfirmationInfo:
        appStateController.setLastInteractedConfirmationInfo.bind(
          appStateController,
        ),

      // EnsController
      tryReverseResolveAddress:
        ensController.reverseResolveAddress.bind(ensController),

      // KeyringController
      setLocked: this.setLocked.bind(this),
      createNewVaultAndKeychain: this.createNewVaultAndKeychain.bind(this),
      createNewVaultAndRestore: this.createNewVaultAndRestore.bind(this),
      exportAccount: this.exportAccount.bind(this),

      // txController
      updateTransaction: txController.updateTransaction.bind(txController),
      approveTransactionsWithSameNonce:
        txController.approveTransactionsWithSameNonce.bind(txController),
      createCancelTransaction: this.createCancelTransaction.bind(this),
      createSpeedUpTransaction: this.createSpeedUpTransaction.bind(this),
      estimateGas: this.estimateGas.bind(this),
      estimateGasFee: txController.estimateGasFee.bind(txController),
      getNextNonce: this.getNextNonce.bind(this),
      addTransaction: (transactionParams, transactionOptions) =>
        addTransaction(
          this.getAddTransactionRequest({
            transactionParams,
            transactionOptions,
            waitForSubmit: false,
          }),
        ),
      addTransactionAndWaitForPublish: (
        transactionParams,
        transactionOptions,
      ) =>
        addTransaction(
          this.getAddTransactionRequest({
            transactionParams,
            transactionOptions,
            waitForSubmit: true,
          }),
        ),
      createTransactionEventFragment:
        createTransactionEventFragmentWithTxId.bind(
          null,
          this.getTransactionMetricsRequest(),
        ),
      getTransactions: this.txController.getTransactions.bind(
        this.txController,
      ),
      updateEditableParams: this.txController.updateEditableParams.bind(
        this.txController,
      ),
      updateTransactionGasFees:
        txController.updateTransactionGasFees.bind(txController),
      updateTransactionSendFlowHistory:
        txController.updateTransactionSendFlowHistory.bind(txController),
      updatePreviousGasParams:
        txController.updatePreviousGasParams.bind(txController),
      abortTransactionSigning:
        txController.abortTransactionSigning.bind(txController),
      getLayer1GasFee: txController.getLayer1GasFee.bind(txController),

      // decryptMessageController
      decryptMessage: this.decryptMessageController.decryptMessage.bind(
        this.decryptMessageController,
      ),
      decryptMessageInline:
        this.decryptMessageController.decryptMessageInline.bind(
          this.decryptMessageController,
        ),
      cancelDecryptMessage:
        this.decryptMessageController.cancelDecryptMessage.bind(
          this.decryptMessageController,
        ),

      // EncryptionPublicKeyController
      encryptionPublicKey:
        this.encryptionPublicKeyController.encryptionPublicKey.bind(
          this.encryptionPublicKeyController,
        ),
      cancelEncryptionPublicKey:
        this.encryptionPublicKeyController.cancelEncryptionPublicKey.bind(
          this.encryptionPublicKeyController,
        ),

      // onboarding controller
      setSeedPhraseBackedUp:
        onboardingController.setSeedPhraseBackedUp.bind(onboardingController),
      completeOnboarding:
        onboardingController.completeOnboarding.bind(onboardingController),
      setFirstTimeFlowType:
        onboardingController.setFirstTimeFlowType.bind(onboardingController),

      // alert controller
      setAlertEnabledness:
        alertController.setAlertEnabledness.bind(alertController),
      setUnconnectedAccountAlertShown:
        alertController.setUnconnectedAccountAlertShown.bind(alertController),
      setWeb3ShimUsageAlertDismissed:
        alertController.setWeb3ShimUsageAlertDismissed.bind(alertController),

      // permissions
      removePermissionsFor: this.removePermissionsFor,
      approvePermissionsRequest: this.acceptPermissionsRequest,
      rejectPermissionsRequest: this.rejectPermissionsRequest,
      ...getPermissionBackgroundApiMethods(permissionController),

      ///: BEGIN:ONLY_INCLUDE_IF(build-mmi)
      connectCustodyAddresses: this.mmiController.connectCustodyAddresses.bind(
        this.mmiController,
      ),
      getCustodianAccounts: this.mmiController.getCustodianAccounts.bind(
        this.mmiController,
      ),
      getCustodianTransactionDeepLink:
        this.mmiController.getCustodianTransactionDeepLink.bind(
          this.mmiController,
        ),
      getCustodianConfirmDeepLink:
        this.mmiController.getCustodianConfirmDeepLink.bind(this.mmiController),
      getCustodianSignMessageDeepLink:
        this.mmiController.getCustodianSignMessageDeepLink.bind(
          this.mmiController,
        ),
      getCustodianToken: this.mmiController.getCustodianToken.bind(
        this.mmiController,
      ),
      getCustodianJWTList: this.mmiController.getCustodianJWTList.bind(
        this.mmiController,
      ),
      getAllCustodianAccountsWithToken:
        this.mmiController.getAllCustodianAccountsWithToken.bind(
          this.mmiController,
        ),
      setCustodianNewRefreshToken:
        this.mmiController.setCustodianNewRefreshToken.bind(this.mmiController),
      setWaitForConfirmDeepLinkDialog:
        this.custodyController.setWaitForConfirmDeepLinkDialog.bind(
          this.custodyController,
        ),
      getMmiConfiguration:
        this.mmiConfigurationController.getConfiguration.bind(
          this.mmiConfigurationController,
        ),
      removeAddTokenConnectRequest:
        this.institutionalFeaturesController.removeAddTokenConnectRequest.bind(
          this.institutionalFeaturesController,
        ),
      setConnectionRequest:
        this.institutionalFeaturesController.setConnectionRequest.bind(
          this.institutionalFeaturesController,
        ),
      showInteractiveReplacementTokenBanner:
        appStateController.showInteractiveReplacementTokenBanner.bind(
          appStateController,
        ),
      setCustodianDeepLink:
        appStateController.setCustodianDeepLink.bind(appStateController),
      setNoteToTraderMessage:
        appStateController.setNoteToTraderMessage.bind(appStateController),
      logAndStoreApiRequest: this.mmiController.logAndStoreApiRequest.bind(
        this.mmiController,
      ),
      ///: END:ONLY_INCLUDE_IF

      // snaps
      disableSnap: this.controllerMessenger.call.bind(
        this.controllerMessenger,
        'SnapController:disable',
      ),
      enableSnap: this.controllerMessenger.call.bind(
        this.controllerMessenger,
        'SnapController:enable',
      ),
      updateSnap: (origin, requestedSnaps) => {
        // We deliberately do not await this promise as that would mean waiting for the update to complete
        // Instead we return null to signal to the UI that it is safe to redirect to the update flow
        this.controllerMessenger.call(
          'SnapController:install',
          origin,
          requestedSnaps,
        );
        return null;
      },
      removeSnap: this.controllerMessenger.call.bind(
        this.controllerMessenger,
        'SnapController:remove',
      ),
      handleSnapRequest: this.handleSnapRequest.bind(this),
      revokeDynamicSnapPermissions: this.controllerMessenger.call.bind(
        this.controllerMessenger,
        'SnapController:revokeDynamicPermissions',
      ),
      dismissNotifications: this.dismissNotifications.bind(this),
      markNotificationsAsRead: this.markNotificationsAsRead.bind(this),
      disconnectOriginFromSnap: this.controllerMessenger.call.bind(
        this.controllerMessenger,
        'SnapController:disconnectOrigin',
      ),
      updateNetworksList: this.updateNetworksList.bind(this),
      updateAccountsList: this.updateAccountsList.bind(this),
      updateHiddenAccountsList: this.updateHiddenAccountsList.bind(this),
      getPhishingResult: async (website) => {
        await phishingController.maybeUpdateState();

        return phishingController.test(website);
      },
      deleteInterface: this.controllerMessenger.call.bind(
        this.controllerMessenger,
        'SnapInterfaceController:deleteInterface',
      ),
      updateInterfaceState: this.controllerMessenger.call.bind(
        this.controllerMessenger,
        'SnapInterfaceController:updateInterfaceState',
      ),

      // swaps
      fetchAndSetQuotes: this.controllerMessenger.call.bind(
        this.controllerMessenger,
        'SwapsController:fetchAndSetQuotes',
      ),
      setSelectedQuoteAggId: this.controllerMessenger.call.bind(
        this.controllerMessenger,
        'SwapsController:setSelectedQuoteAggId',
      ),
      resetSwapsState: this.controllerMessenger.call.bind(
        this.controllerMessenger,
        'SwapsController:resetSwapsState',
      ),
      setSwapsTokens: this.controllerMessenger.call.bind(
        this.controllerMessenger,
        'SwapsController:setSwapsTokens',
      ),
      clearSwapsQuotes: this.controllerMessenger.call.bind(
        this.controllerMessenger,
        'SwapsController:clearSwapsQuotes',
      ),
      setApproveTxId: this.controllerMessenger.call.bind(
        this.controllerMessenger,
        'SwapsController:setApproveTxId',
      ),
      setTradeTxId: this.controllerMessenger.call.bind(
        this.controllerMessenger,
        'SwapsController:setTradeTxId',
      ),
      setSwapsTxGasPrice: this.controllerMessenger.call.bind(
        this.controllerMessenger,
        'SwapsController:setSwapsTxGasPrice',
      ),
      setSwapsTxGasLimit: this.controllerMessenger.call.bind(
        this.controllerMessenger,
        'SwapsController:setSwapsTxGasLimit',
      ),
      setSwapsTxMaxFeePerGas: this.controllerMessenger.call.bind(
        this.controllerMessenger,
        'SwapsController:setSwapsTxMaxFeePerGas',
      ),
      setSwapsTxMaxFeePriorityPerGas: this.controllerMessenger.call.bind(
        this.controllerMessenger,
        'SwapsController:setSwapsTxMaxFeePriorityPerGas',
      ),
      safeRefetchQuotes: this.controllerMessenger.call.bind(
        this.controllerMessenger,
        'SwapsController:safeRefetchQuotes',
      ),
      stopPollingForQuotes: this.controllerMessenger.call.bind(
        this.controllerMessenger,
        'SwapsController:stopPollingForQuotes',
      ),
      setBackgroundSwapRouteState: this.controllerMessenger.call.bind(
        this.controllerMessenger,
        'SwapsController:setBackgroundSwapRouteState',
      ),
      resetPostFetchState: this.controllerMessenger.call.bind(
        this.controllerMessenger,
        'SwapsController:resetPostFetchState',
      ),
      setSwapsErrorKey: this.controllerMessenger.call.bind(
        this.controllerMessenger,
        'SwapsController:setSwapsErrorKey',
      ),
      setInitialGasEstimate: this.controllerMessenger.call.bind(
        this.controllerMessenger,
        'SwapsController:setInitialGasEstimate',
      ),
      setCustomApproveTxData: this.controllerMessenger.call.bind(
        this.controllerMessenger,
        'SwapsController:setCustomApproveTxData',
      ),
      setSwapsLiveness: this.controllerMessenger.call.bind(
        this.controllerMessenger,
        'SwapsController:setSwapsLiveness',
      ),
      setSwapsFeatureFlags: this.controllerMessenger.call.bind(
        this.controllerMessenger,
        'SwapsController:setSwapsFeatureFlags',
      ),
      setSwapsUserFeeLevel: this.controllerMessenger.call.bind(
        this.controllerMessenger,
        'SwapsController:setSwapsUserFeeLevel',
      ),
      setSwapsQuotesPollingLimitEnabled: this.controllerMessenger.call.bind(
        this.controllerMessenger,
        'SwapsController:setSwapsQuotesPollingLimitEnabled',
      ),

      // Bridge
      [BridgeBackgroundAction.SET_FEATURE_FLAGS]:
        this.controllerMessenger.call.bind(
          this.controllerMessenger,
          `${BRIDGE_CONTROLLER_NAME}:${BridgeBackgroundAction.SET_FEATURE_FLAGS}`,
        ),
      [BridgeBackgroundAction.RESET_STATE]: this.controllerMessenger.call.bind(
        this.controllerMessenger,
        `${BRIDGE_CONTROLLER_NAME}:${BridgeBackgroundAction.RESET_STATE}`,
      ),
      [BridgeUserAction.SELECT_SRC_NETWORK]: this.controllerMessenger.call.bind(
        this.controllerMessenger,
        `${BRIDGE_CONTROLLER_NAME}:${BridgeUserAction.SELECT_SRC_NETWORK}`,
      ),
      [BridgeUserAction.SELECT_DEST_NETWORK]:
        this.controllerMessenger.call.bind(
          this.controllerMessenger,
          `${BRIDGE_CONTROLLER_NAME}:${BridgeUserAction.SELECT_DEST_NETWORK}`,
        ),
      [BridgeUserAction.UPDATE_QUOTE_PARAMS]:
        this.controllerMessenger.call.bind(
          this.controllerMessenger,
          `${BRIDGE_CONTROLLER_NAME}:${BridgeUserAction.UPDATE_QUOTE_PARAMS}`,
        ),

      // Smart Transactions
      fetchSmartTransactionFees: smartTransactionsController.getFees.bind(
        smartTransactionsController,
      ),
      clearSmartTransactionFees: smartTransactionsController.clearFees.bind(
        smartTransactionsController,
      ),
      submitSignedTransactions:
        smartTransactionsController.submitSignedTransactions.bind(
          smartTransactionsController,
        ),
      cancelSmartTransaction:
        smartTransactionsController.cancelSmartTransaction.bind(
          smartTransactionsController,
        ),
      fetchSmartTransactionsLiveness:
        smartTransactionsController.fetchLiveness.bind(
          smartTransactionsController,
        ),
      updateSmartTransaction:
        smartTransactionsController.updateSmartTransaction.bind(
          smartTransactionsController,
        ),
      setStatusRefreshInterval:
        smartTransactionsController.setStatusRefreshInterval.bind(
          smartTransactionsController,
        ),

      // MetaMetrics
      trackMetaMetricsEvent: metaMetricsController.trackEvent.bind(
        metaMetricsController,
      ),
      trackMetaMetricsPage: metaMetricsController.trackPage.bind(
        metaMetricsController,
      ),
      createEventFragment: metaMetricsController.createEventFragment.bind(
        metaMetricsController,
      ),
      updateEventFragment: metaMetricsController.updateEventFragment.bind(
        metaMetricsController,
      ),
      finalizeEventFragment: metaMetricsController.finalizeEventFragment.bind(
        metaMetricsController,
      ),
      trackInsightSnapView: this.trackInsightSnapView.bind(this),

      // approval controller
      resolvePendingApproval: this.resolvePendingApproval,
      rejectPendingApproval: this.rejectPendingApproval,

      // Notifications
      resetViewedNotifications: announcementController.resetViewed.bind(
        announcementController,
      ),
      updateViewedNotifications: announcementController.updateViewed.bind(
        announcementController,
      ),

      // CurrencyRateController
      currencyRateStartPolling: currencyRateController.startPolling.bind(
        currencyRateController,
      ),
      currencyRateStopPollingByPollingToken:
        currencyRateController.stopPollingByPollingToken.bind(
          currencyRateController,
        ),

      tokenRatesStartPolling:
        tokenRatesController.startPolling.bind(tokenRatesController),
      tokenRatesStopPollingByPollingToken:
        tokenRatesController.stopPollingByPollingToken.bind(
          tokenRatesController,
        ),

      tokenDetectionStartPolling: tokenDetectionController.startPolling.bind(
        tokenDetectionController,
      ),
      tokenDetectionStopPollingByPollingToken:
        tokenDetectionController.stopPollingByPollingToken.bind(
          tokenDetectionController,
        ),

      tokenListStartPolling:
        tokenListController.startPolling.bind(tokenListController),
      tokenListStopPollingByPollingToken:
        tokenListController.stopPollingByPollingToken.bind(tokenListController),

<<<<<<< HEAD
      tokenBalancesStartPolling: tokenBalancesController.startPolling.bind(
        tokenBalancesController,
      ),
      tokenBalancesStopPollingByPollingToken:
        tokenBalancesController.stopPollingByPollingToken.bind(
          tokenBalancesController,
        ),

=======
>>>>>>> a597a8ef
      // GasFeeController
      gasFeeStartPollingByNetworkClientId:
        gasFeeController.startPollingByNetworkClientId.bind(gasFeeController),
      gasFeeStopPollingByPollingToken:
        gasFeeController.stopPollingByPollingToken.bind(gasFeeController),

      getGasFeeTimeEstimate:
        gasFeeController.getTimeEstimate.bind(gasFeeController),

      addPollingTokenToAppState:
        appStateController.addPollingToken.bind(appStateController),

      removePollingTokenFromAppState:
        appStateController.removePollingToken.bind(appStateController),

      // Backup
      backupUserData: backup.backupUserData.bind(backup),
      restoreUserData: backup.restoreUserData.bind(backup),

      // TokenDetectionController
      detectTokens: tokenDetectionController.detectTokens.bind(
        tokenDetectionController,
      ),

      // DetectCollectibleController
      detectNfts: nftDetectionController.detectNfts.bind(
        nftDetectionController,
      ),

      /** Token Detection V2 */
      addDetectedTokens:
        tokensController.addDetectedTokens.bind(tokensController),
      addImportedTokens: tokensController.addTokens.bind(tokensController),
      ignoreTokens: tokensController.ignoreTokens.bind(tokensController),
      getBalancesInSingleCall:
        assetsContractController.getBalancesInSingleCall.bind(
          assetsContractController,
        ),

      // Authentication Controller
      performSignIn: authenticationController.performSignIn.bind(
        authenticationController,
      ),
      performSignOut: authenticationController.performSignOut.bind(
        authenticationController,
      ),

      // UserStorageController
      enableProfileSyncing: userStorageController.enableProfileSyncing.bind(
        userStorageController,
      ),
      disableProfileSyncing: userStorageController.disableProfileSyncing.bind(
        userStorageController,
      ),
      setIsProfileSyncingEnabled:
        userStorageController.setIsProfileSyncingEnabled.bind(
          userStorageController,
        ),
      syncInternalAccountsWithUserStorage:
        userStorageController.syncInternalAccountsWithUserStorage.bind(
          userStorageController,
        ),
      deleteAccountSyncingDataFromUserStorage:
        userStorageController.performDeleteStorageAllFeatureEntries.bind(
          userStorageController,
        ),

      // NotificationServicesController
      checkAccountsPresence:
        notificationServicesController.checkAccountsPresence.bind(
          notificationServicesController,
        ),
      createOnChainTriggers:
        notificationServicesController.createOnChainTriggers.bind(
          notificationServicesController,
        ),
      deleteOnChainTriggersByAccount:
        notificationServicesController.deleteOnChainTriggersByAccount.bind(
          notificationServicesController,
        ),
      updateOnChainTriggersByAccount:
        notificationServicesController.updateOnChainTriggersByAccount.bind(
          notificationServicesController,
        ),
      fetchAndUpdateMetamaskNotifications:
        notificationServicesController.fetchAndUpdateMetamaskNotifications.bind(
          notificationServicesController,
        ),
      markMetamaskNotificationsAsRead:
        notificationServicesController.markMetamaskNotificationsAsRead.bind(
          notificationServicesController,
        ),
      setFeatureAnnouncementsEnabled:
        notificationServicesController.setFeatureAnnouncementsEnabled.bind(
          notificationServicesController,
        ),
      enablePushNotifications:
        notificationServicesPushController.enablePushNotifications.bind(
          notificationServicesPushController,
        ),
      disablePushNotifications:
        notificationServicesPushController.disablePushNotifications.bind(
          notificationServicesPushController,
        ),
      updateTriggerPushNotifications:
        notificationServicesPushController.updateTriggerPushNotifications.bind(
          notificationServicesPushController,
        ),
      enableMetamaskNotifications:
        notificationServicesController.enableMetamaskNotifications.bind(
          notificationServicesController,
        ),
      disableMetamaskNotifications:
        notificationServicesController.disableNotificationServices.bind(
          notificationServicesController,
        ),

      // E2E testing
      throwTestError: this.throwTestError.bind(this),

      // NameController
      updateProposedNames: this.nameController.updateProposedNames.bind(
        this.nameController,
      ),
      setName: this.nameController.setName.bind(this.nameController),

      // MultichainBalancesController
      multichainUpdateBalance: (accountId) =>
        this.multichainBalancesController.updateBalance(accountId),

      multichainUpdateBalances: () =>
        this.multichainBalancesController.updateBalances(),

      // Transaction Decode
      decodeTransactionData: (request) =>
        decodeTransactionData({
          ...request,
          ethQuery: new EthQuery(this.provider),
        }),
      // metrics data deleteion
      createMetaMetricsDataDeletionTask:
        this.metaMetricsDataDeletionController.createMetaMetricsDataDeletionTask.bind(
          this.metaMetricsDataDeletionController,
        ),
      updateDataDeletionTaskStatus:
        this.metaMetricsDataDeletionController.updateDataDeletionTaskStatus.bind(
          this.metaMetricsDataDeletionController,
        ),
      // Trace
      endTrace,
    };
  }

  async exportAccount(address, password) {
    await this.verifyPassword(password);
    return this.keyringController.exportAccount(password, address);
  }

  async getTokenStandardAndDetails(address, userAddress, tokenId) {
    const { tokenList } = this.tokenListController.state;
    const { tokens } = this.tokensController.state;

    const staticTokenListDetails =
      STATIC_MAINNET_TOKEN_LIST[address?.toLowerCase()] || {};
    const tokenListDetails = tokenList[address.toLowerCase()] || {};
    const userDefinedTokenDetails =
      tokens.find(({ address: _address }) =>
        isEqualCaseInsensitive(_address, address),
      ) || {};

    const tokenDetails = {
      ...staticTokenListDetails,
      ...tokenListDetails,
      ...userDefinedTokenDetails,
    };

    const tokenDetailsStandardIsERC20 =
      isEqualCaseInsensitive(tokenDetails.standard, TokenStandard.ERC20) ||
      tokenDetails.erc20 === true;

    const noEvidenceThatTokenIsAnNFT =
      !tokenId &&
      !isEqualCaseInsensitive(tokenDetails.standard, TokenStandard.ERC1155) &&
      !isEqualCaseInsensitive(tokenDetails.standard, TokenStandard.ERC721) &&
      !tokenDetails.erc721;

    const otherDetailsAreERC20Like =
      tokenDetails.decimals !== undefined && tokenDetails.symbol;

    const tokenCanBeTreatedAsAnERC20 =
      tokenDetailsStandardIsERC20 ||
      (noEvidenceThatTokenIsAnNFT && otherDetailsAreERC20Like);

    let details;
    if (tokenCanBeTreatedAsAnERC20) {
      try {
        const balance = userAddress
          ? await fetchTokenBalance(address, userAddress, this.provider)
          : undefined;

        details = {
          address,
          balance,
          standard: TokenStandard.ERC20,
          decimals: tokenDetails.decimals,
          symbol: tokenDetails.symbol,
        };
      } catch (e) {
        // If the `fetchTokenBalance` call failed, `details` remains undefined, and we
        // fall back to the below `assetsContractController.getTokenStandardAndDetails` call
        log.warn(`Failed to get token balance. Error: ${e}`);
      }
    }

    // `details`` will be undefined if `tokenCanBeTreatedAsAnERC20`` is false,
    // or if it is true but the `fetchTokenBalance`` call failed. In either case, we should
    // attempt to retrieve details from `assetsContractController.getTokenStandardAndDetails`
    if (details === undefined) {
      details = await this.assetsContractController.getTokenStandardAndDetails(
        address,
        userAddress,
        tokenId,
      );
    }

    const tokenDetailsStandardIsERC1155 = isEqualCaseInsensitive(
      details.standard,
      TokenStandard.ERC1155,
    );

    if (tokenDetailsStandardIsERC1155) {
      try {
        const balance = await fetchERC1155Balance(
          address,
          userAddress,
          tokenId,
          this.provider,
        );

        const balanceToUse = balance?._hex
          ? parseInt(balance._hex, 16).toString()
          : null;

        details = {
          ...details,
          balance: balanceToUse,
        };
      } catch (e) {
        // If the `fetchTokenBalance` call failed, `details` remains undefined, and we
        // fall back to the below `assetsContractController.getTokenStandardAndDetails` call
        log.warn('Failed to get token balance. Error:', e);
      }
    }

    return {
      ...details,
      decimals: details?.decimals?.toString(10),
      balance: details?.balance?.toString(10),
    };
  }

  async getTokenSymbol(address) {
    try {
      const details =
        await this.assetsContractController.getTokenStandardAndDetails(address);
      return details?.symbol;
    } catch (e) {
      return null;
    }
  }

  //=============================================================================
  // VAULT / KEYRING RELATED METHODS
  //=============================================================================

  /**
   * Creates a new Vault and create a new keychain.
   *
   * A vault, or KeyringController, is a controller that contains
   * many different account strategies, currently called Keyrings.
   * Creating it new means wiping all previous keyrings.
   *
   * A keychain, or keyring, controls many accounts with a single backup and signing strategy.
   * For example, a mnemonic phrase can generate many accounts, and is a keyring.
   *
   * @param {string} password
   * @returns {object} vault
   */
  async createNewVaultAndKeychain(password) {
    const releaseLock = await this.createVaultMutex.acquire();
    try {
      return await this.keyringController.createNewVaultAndKeychain(password);
    } finally {
      releaseLock();
    }
  }

  /**
   * Create a new Vault and restore an existent keyring.
   *
   * @param {string} password
   * @param {number[]} encodedSeedPhrase - The seed phrase, encoded as an array
   * of UTF-8 bytes.
   */
  async createNewVaultAndRestore(password, encodedSeedPhrase) {
    const releaseLock = await this.createVaultMutex.acquire();
    try {
      const { completedOnboarding } = this.onboardingController.state;

      const seedPhraseAsBuffer = Buffer.from(encodedSeedPhrase);

      // clear permissions
      this.permissionController.clearState();

      // Clear snap state
      this.snapController.clearState();
      // Clear notification state
      this.notificationController.clear();

      // clear accounts in AccountTrackerController
      this.accountTrackerController.clearAccounts();

      this.txController.clearUnapprovedTransactions();

      if (completedOnboarding) {
        this.tokenDetectionController.enable();
      }

      // create new vault
      await this.keyringController.createNewVaultAndRestore(
        password,
        this._convertMnemonicToWordlistIndices(seedPhraseAsBuffer),
      );

      if (completedOnboarding) {
        await this._addAccountsWithBalance();

        // This must be set as soon as possible to communicate to the
        // keyring's iframe and have the setting initialized properly
        // Optimistically called to not block MetaMask login due to
        // Ledger Keyring GitHub downtime
        this.setLedgerTransportPreference();
      }
    } finally {
      releaseLock();
    }
  }

  async _addAccountsWithBalance() {
    // Scan accounts until we find an empty one
    const chainId = getCurrentChainId({
      metamask: this.networkController.state,
    });
    const ethQuery = new EthQuery(this.provider);
    const accounts = await this.keyringController.getAccounts();
    let address = accounts[accounts.length - 1];

    for (let count = accounts.length; ; count++) {
      const balance = await this.getBalance(address, ethQuery);

      if (balance === '0x0') {
        // This account has no balance, so check for tokens
        await this.tokenDetectionController.detectTokens({
          chainIds: [chainId],
          selectedAddress: address,
        });

        const tokens =
          this.tokensController.state.allTokens?.[chainId]?.[address];
        const detectedTokens =
          this.tokensController.state.allDetectedTokens?.[chainId]?.[address];

        if (
          (tokens?.length ?? 0) === 0 &&
          (detectedTokens?.length ?? 0) === 0
        ) {
          // This account has no balance or tokens
          if (count !== 1) {
            await this.removeAccount(address);
          }
          break;
        }
      }

      // This account has assets, so check the next one
      address = await this.keyringController.addNewAccount(count);
    }
  }

  /**
   * Encodes a BIP-39 mnemonic as the indices of words in the English BIP-39 wordlist.
   *
   * @param {Buffer} mnemonic - The BIP-39 mnemonic.
   * @returns {Buffer} The Unicode code points for the seed phrase formed from the words in the wordlist.
   */
  _convertMnemonicToWordlistIndices(mnemonic) {
    const indices = mnemonic
      .toString()
      .split(' ')
      .map((word) => wordlist.indexOf(word));
    return new Uint8Array(new Uint16Array(indices).buffer);
  }

  /**
   * Converts a BIP-39 mnemonic stored as indices of words in the English wordlist to a buffer of Unicode code points.
   *
   * @param {Uint8Array} wordlistIndices - Indices to specific words in the BIP-39 English wordlist.
   * @returns {Buffer} The BIP-39 mnemonic formed from the words in the English wordlist, encoded as a list of Unicode code points.
   */
  _convertEnglishWordlistIndicesToCodepoints(wordlistIndices) {
    return Buffer.from(
      Array.from(new Uint16Array(wordlistIndices.buffer))
        .map((i) => wordlist[i])
        .join(' '),
    );
  }

  /**
   * Get an account balance from the AccountTrackerController or request it directly from the network.
   *
   * @param {string} address - The account address
   * @param {EthQuery} ethQuery - The EthQuery instance to use when asking the network
   */
  getBalance(address, ethQuery) {
    return new Promise((resolve, reject) => {
      const cached = this.accountTrackerController.state.accounts[address];

      if (cached && cached.balance) {
        resolve(cached.balance);
      } else {
        ethQuery.getBalance(address, (error, balance) => {
          if (error) {
            reject(error);
            log.error(error);
          } else {
            resolve(balance || '0x0');
          }
        });
      }
    });
  }

  /**
   * Submits the user's password and attempts to unlock the vault.
   * Also synchronizes the preferencesController, to ensure its schema
   * is up to date with known accounts once the vault is decrypted.
   *
   * @param {string} password - The user's password
   */
  async submitPassword(password) {
    const { completedOnboarding } = this.onboardingController.state;

    // Before attempting to unlock the keyrings, we need the offscreen to have loaded.
    await this.offscreenPromise;

    await this.keyringController.submitPassword(password);

    ///: BEGIN:ONLY_INCLUDE_IF(build-mmi)
    this.mmiController.onSubmitPassword();
    ///: END:ONLY_INCLUDE_IF

    try {
      await this.blockTracker.checkForLatestBlock();
    } catch (error) {
      log.error('Error while unlocking extension.', error);
    }

    await this.accountsController.updateAccounts();

    // This must be set as soon as possible to communicate to the
    // keyring's iframe and have the setting initialized properly
    // Optimistically called to not block MetaMask login due to
    // Ledger Keyring GitHub downtime
    if (completedOnboarding) {
      this.setLedgerTransportPreference();
    }
  }

  async _loginUser(password) {
    try {
      // Automatic login via config password
      await this.submitPassword(password);

      // Updating accounts in this.accountTrackerController before starting UI syncing ensure that
      // state has account balance before it is synced with UI
      await this.accountTrackerController.updateAccountsAllActiveNetworks();
    } finally {
      this._startUISync();
    }
  }

  _startUISync() {
    // Message startUISync is used to start syncing state with UI
    // Sending this message after login is completed helps to ensure that incomplete state without
    // account details are not flushed to UI.
    this.emit('startUISync');
    this.startUISync = true;
    this.memStore.subscribe(this.sendUpdate.bind(this));
  }

  /**
   * Submits a user's encryption key to log the user in via login token
   */
  async submitEncryptionKey() {
    try {
      const { loginToken, loginSalt } =
        await this.extension.storage.session.get(['loginToken', 'loginSalt']);
      if (loginToken && loginSalt) {
        const { vault } = this.keyringController.state;

        const jsonVault = JSON.parse(vault);

        if (jsonVault.salt !== loginSalt) {
          console.warn(
            'submitEncryptionKey: Stored salt and vault salt do not match',
          );
          await this.clearLoginArtifacts();
          return;
        }

        await this.keyringController.submitEncryptionKey(loginToken, loginSalt);
      }
    } catch (e) {
      // If somehow this login token doesn't work properly,
      // remove it and the user will get shown back to the unlock screen
      await this.clearLoginArtifacts();
      throw e;
    }
  }

  async clearLoginArtifacts() {
    await this.extension.storage.session.remove(['loginToken', 'loginSalt']);
  }

  /**
   * Submits a user's password to check its validity.
   *
   * @param {string} password - The user's password
   */
  async verifyPassword(password) {
    await this.keyringController.verifyPassword(password);
  }

  /**
   * @type Identity
   * @property {string} name - The account nickname.
   * @property {string} address - The account's ethereum address, in lower case.
   * receiving funds from our automatic Ropsten faucet.
   */

  /**
   * Gets the mnemonic of the user's primary keyring.
   */
  getPrimaryKeyringMnemonic() {
    const [keyring] = this.keyringController.getKeyringsByType(
      KeyringType.hdKeyTree,
    );
    if (!keyring.mnemonic) {
      throw new Error('Primary keyring mnemonic unavailable.');
    }

    return keyring.mnemonic;
  }

  ///: BEGIN:ONLY_INCLUDE_IF(build-mmi)
  async getCustodyKeyringIfExists(address) {
    const custodyType = this.custodyController.getCustodyTypeByAddress(
      toChecksumHexAddress(address),
    );
    const keyring = this.keyringController.getKeyringsByType(custodyType)[0];
    return keyring?.getAccountDetails(address) ? keyring : undefined;
  }
  ///: END:ONLY_INCLUDE_IF

  //
  // Hardware
  //

  async getKeyringForDevice(deviceName, hdPath = null) {
    const keyringOverrides = this.opts.overrides?.keyrings;
    let keyringName = null;
    switch (deviceName) {
      case HardwareDeviceNames.trezor:
        keyringName = keyringOverrides?.trezor?.type || TrezorKeyring.type;
        break;
      case HardwareDeviceNames.ledger:
        keyringName = keyringOverrides?.ledger?.type || LedgerKeyring.type;
        break;
      case HardwareDeviceNames.qr:
        keyringName = QRHardwareKeyring.type;
        break;
      case HardwareDeviceNames.lattice:
        keyringName = keyringOverrides?.lattice?.type || LatticeKeyring.type;
        break;
      default:
        throw new Error(
          'MetamaskController:getKeyringForDevice - Unknown device',
        );
    }
    let [keyring] = await this.keyringController.getKeyringsByType(keyringName);
    if (!keyring) {
      keyring = await this.keyringController.addNewKeyring(keyringName);
    }
    if (hdPath && keyring.setHdPath) {
      keyring.setHdPath(hdPath);
    }
    if (deviceName === HardwareDeviceNames.lattice) {
      keyring.appName = 'MetaMask';
    }
    if (deviceName === HardwareDeviceNames.trezor) {
      const model = keyring.getModel();
      this.appStateController.setTrezorModel(model);
    }

    keyring.network = getProviderConfig({
      metamask: this.networkController.state,
    }).type;

    return keyring;
  }

  async attemptLedgerTransportCreation() {
    const keyring = await this.getKeyringForDevice(HardwareDeviceNames.ledger);
    return await keyring.attemptMakeApp();
  }

  /**
   * Fetch account list from a hardware device.
   *
   * @param deviceName
   * @param page
   * @param hdPath
   * @returns [] accounts
   */
  async connectHardware(deviceName, page, hdPath) {
    const keyring = await this.getKeyringForDevice(deviceName, hdPath);

    if (deviceName === HardwareDeviceNames.ledger) {
      await this.setLedgerTransportPreference(keyring);
    }

    let accounts = [];
    switch (page) {
      case -1:
        accounts = await keyring.getPreviousPage();
        break;
      case 1:
        accounts = await keyring.getNextPage();
        break;
      default:
        accounts = await keyring.getFirstPage();
    }

    // Merge with existing accounts
    // and make sure addresses are not repeated
    const oldAccounts = await this.keyringController.getAccounts();

    const accountsToTrack = [
      ...new Set(
        oldAccounts.concat(accounts.map((a) => a.address.toLowerCase())),
      ),
    ];
    this.accountTrackerController.syncWithAddresses(accountsToTrack);
    return accounts;
  }

  /**
   * Check if the device is unlocked
   *
   * @param deviceName
   * @param hdPath
   * @returns {Promise<boolean>}
   */
  async checkHardwareStatus(deviceName, hdPath) {
    const keyring = await this.getKeyringForDevice(deviceName, hdPath);
    return keyring.isUnlocked();
  }

  /**
   * Get hardware device name for metric logging.
   *
   * @param deviceName - HardwareDeviceNames
   * @param hdPath - string
   * @returns {Promise<string>}
   */
  async getDeviceNameForMetric(deviceName, hdPath) {
    if (deviceName === HardwareDeviceNames.trezor) {
      const keyring = await this.getKeyringForDevice(deviceName, hdPath);
      const { minorVersion } = keyring.bridge;
      // Specific case for OneKey devices, see `ONE_KEY_VIA_TREZOR_MINOR_VERSION` for further details.
      if (minorVersion && minorVersion === ONE_KEY_VIA_TREZOR_MINOR_VERSION) {
        return HardwareDeviceNames.oneKeyViaTrezor;
      }
    }

    return deviceName;
  }

  /**
   * Clear
   *
   * @param deviceName
   * @returns {Promise<boolean>}
   */
  async forgetDevice(deviceName) {
    const keyring = await this.getKeyringForDevice(deviceName);

    for (const address of keyring.accounts) {
      await this.removeAccount(address);
    }

    keyring.forgetDevice();
    return true;
  }

  /**
   * Retrieves the keyring for the selected address and using the .type returns
   * a subtype for the account. Either 'hardware', 'imported', 'snap', or 'MetaMask'.
   *
   * @param {string} address - Address to retrieve keyring for
   * @returns {'hardware' | 'imported' | 'snap' | 'MetaMask'}
   */
  async getAccountType(address) {
    const keyringType = await this.keyringController.getAccountKeyringType(
      address,
    );
    switch (keyringType) {
      case KeyringType.trezor:
      case KeyringType.lattice:
      case KeyringType.qr:
      case KeyringType.ledger:
        return 'hardware';
      case KeyringType.imported:
        return 'imported';
      case KeyringType.snap:
        return 'snap';
      default:
        return 'MetaMask';
    }
  }

  /**
   * Retrieves the keyring for the selected address and using the .type
   * determines if a more specific name for the device is available. Returns
   * undefined for non hardware wallets.
   *
   * @param {string} address - Address to retrieve keyring for
   * @returns {'ledger' | 'lattice' | string | undefined}
   */
  async getDeviceModel(address) {
    const keyring = await this.keyringController.getKeyringForAccount(address);
    switch (keyring.type) {
      case KeyringType.trezor:
        return keyring.getModel();
      case KeyringType.qr:
        return keyring.getName();
      case KeyringType.ledger:
        // TODO: get model after ledger keyring exposes method
        return HardwareDeviceNames.ledger;
      case KeyringType.lattice:
        // TODO: get model after lattice keyring exposes method
        return HardwareDeviceNames.lattice;
      default:
        return undefined;
    }
  }

  /**
   * get hardware account label
   *
   * @param name
   * @param index
   * @param hdPathDescription
   * @returns string label
   */
  getAccountLabel(name, index, hdPathDescription) {
    return `${name[0].toUpperCase()}${name.slice(1)} ${
      parseInt(index, 10) + 1
    } ${hdPathDescription || ''}`.trim();
  }

  /**
   * Imports an account from a Trezor or Ledger device.
   *
   * @param index
   * @param deviceName
   * @param hdPath
   * @param hdPathDescription
   * @returns {} keyState
   */
  async unlockHardwareWalletAccount(
    index,
    deviceName,
    hdPath,
    hdPathDescription,
  ) {
    const keyring = await this.getKeyringForDevice(deviceName, hdPath);

    keyring.setAccountToUnlock(index);
    const unlockedAccount =
      await this.keyringController.addNewAccountForKeyring(keyring);
    const label = this.getAccountLabel(
      deviceName === HardwareDeviceNames.qr ? keyring.getName() : deviceName,
      index,
      hdPathDescription,
    );
    // Set the account label to Trezor 1 / Ledger 1 / QR Hardware 1, etc
    this.preferencesController.setAccountLabel(unlockedAccount, label);
    // Select the account
    this.preferencesController.setSelectedAddress(unlockedAccount);

    // It is expected that the account also exist in the accounts-controller
    // in other case, an error shall be thrown
    const account =
      this.accountsController.getAccountByAddress(unlockedAccount);
    this.accountsController.setAccountName(account.id, label);

    const accounts = this.accountsController.listAccounts();

    const { identities } = this.preferencesController.state;
    return { unlockedAccount, identities, accounts };
  }

  //
  // Account Management
  //

  /**
   * Adds a new account to the default (first) HD seed phrase Keyring.
   *
   * @param accountCount
   * @returns {Promise<string>} The address of the newly-created account.
   */
  async addNewAccount(accountCount) {
    const oldAccounts = await this.keyringController.getAccounts();

    const addedAccountAddress = await this.keyringController.addNewAccount(
      accountCount,
    );

    if (!oldAccounts.includes(addedAccountAddress)) {
      this.preferencesController.setSelectedAddress(addedAccountAddress);
    }

    return addedAccountAddress;
  }

  /**
   * Verifies the validity of the current vault's seed phrase.
   *
   * Validity: seed phrase restores the accounts belonging to the current vault.
   *
   * Called when the first account is created and on unlocking the vault.
   *
   * @param password
   * @returns {Promise<number[]>} The seed phrase to be confirmed by the user,
   * encoded as an array of UTF-8 bytes.
   */
  async getSeedPhrase(password) {
    return this._convertEnglishWordlistIndicesToCodepoints(
      await this.keyringController.exportSeedPhrase(password),
    );
  }

  /**
   * Clears the transaction history, to allow users to force-reset their nonces.
   * Mostly used in development environments, when networks are restarted with
   * the same network ID.
   *
   * @returns {Promise<string>} The current selected address.
   */
  async resetAccount() {
    const selectedAddress =
      this.accountsController.getSelectedAccount().address;
    this.txController.wipeTransactions(false, selectedAddress);
    this.smartTransactionsController.wipeSmartTransactions({
      address: selectedAddress,
      ignoreNetwork: false,
    });
    this.networkController.resetConnection();

    return selectedAddress;
  }

  /**
   * Gets the permitted accounts for the specified origin. Returns an empty
   * array if no accounts are permitted.
   *
   * @param {string} origin - The origin whose exposed accounts to retrieve.
   * @param {boolean} [suppressUnauthorizedError] - Suppresses the unauthorized error.
   * @returns {Promise<string[]>} The origin's permitted accounts, or an empty
   * array.
   */
  async getPermittedAccounts(
    origin,
    { suppressUnauthorizedError = true } = {},
  ) {
    try {
      return await this.permissionController.executeRestrictedMethod(
        origin,
        RestrictedMethods.eth_accounts,
      );
    } catch (error) {
      if (
        suppressUnauthorizedError &&
        error.code === rpcErrorCodes.provider.unauthorized
      ) {
        return [];
      }
      throw error;
    }
  }

  /**
   * Stops exposing the specified chain ID to all third parties.
   * Exposed chain IDs are stored in caveats of the `endowment:permitted-chains`
   * permission. This method uses `PermissionController.updatePermissionsByCaveat`
   * to remove the specified chain ID from every `endowment:permitted-chains`
   * permission. If a permission only included this chain ID, the permission is
   * revoked entirely.
   *
   * @param {string} targetChainId - The chain ID to stop exposing
   * to third parties.
   */
  removeAllChainIdPermissions(targetChainId) {
    this.permissionController.updatePermissionsByCaveat(
      CaveatTypes.restrictNetworkSwitching,
      (existingChainIds) =>
        CaveatMutatorFactories[
          CaveatTypes.restrictNetworkSwitching
        ].removeChainId(targetChainId, existingChainIds),
    );
  }

  /**
   * Stops exposing the account with the specified address to all third parties.
   * Exposed accounts are stored in caveats of the eth_accounts permission. This
   * method uses `PermissionController.updatePermissionsByCaveat` to
   * remove the specified address from every eth_accounts permission. If a
   * permission only included this address, the permission is revoked entirely.
   *
   * @param {string} targetAccount - The address of the account to stop exposing
   * to third parties.
   */
  removeAllAccountPermissions(targetAccount) {
    this.permissionController.updatePermissionsByCaveat(
      CaveatTypes.restrictReturnedAccounts,
      (existingAccounts) =>
        CaveatMutatorFactories[
          CaveatTypes.restrictReturnedAccounts
        ].removeAccount(targetAccount, existingAccounts),
    );
  }

  /**
   * Removes an account from state / storage.
   *
   * @param {string[]} address - A hex address
   */
  async removeAccount(address) {
    // Remove all associated permissions
    this.removeAllAccountPermissions(address);

    ///: BEGIN:ONLY_INCLUDE_IF(build-mmi)
    this.custodyController.removeAccount(address);
    ///: END:ONLY_INCLUDE_IF(build-mmi)

    const keyring = await this.keyringController.getKeyringForAccount(address);
    // Remove account from the keyring
    await this.keyringController.removeAccount(address);
    const updatedKeyringAccounts = keyring ? await keyring.getAccounts() : {};
    if (updatedKeyringAccounts?.length === 0) {
      keyring.destroy?.();
    }

    return address;
  }

  /**
   * Imports an account with the specified import strategy.
   * These are defined in @metamask/keyring-controller
   * Each strategy represents a different way of serializing an Ethereum key pair.
   *
   * @param {'privateKey' | 'json'} strategy - A unique identifier for an account import strategy.
   * @param {any} args - The data required by that strategy to import an account.
   */
  async importAccountWithStrategy(strategy, args) {
    const importedAccountAddress =
      await this.keyringController.importAccountWithStrategy(strategy, args);
    // set new account as selected
    this.preferencesController.setSelectedAddress(importedAccountAddress);
  }

  // ---------------------------------------------------------------------------
  // Identity Management (signature operations)

  getAddTransactionRequest({
    transactionParams,
    transactionOptions,
    dappRequest,
    ...otherParams
  }) {
    return {
      internalAccounts: this.accountsController.listAccounts(),
      dappRequest,
      networkClientId:
        dappRequest?.networkClientId ??
        this.networkController.state.selectedNetworkClientId,
      selectedAccount: this.accountsController.getAccountByAddress(
        transactionParams.from,
      ),
      transactionController: this.txController,
      transactionOptions,
      transactionParams,
      userOperationController: this.userOperationController,
      chainId: getCurrentChainId({ metamask: this.networkController.state }),
      ppomController: this.ppomController,
      securityAlertsEnabled:
        this.preferencesController.state?.securityAlertsEnabled,
      updateSecurityAlertResponse: this.updateSecurityAlertResponse.bind(this),
      ...otherParams,
    };
  }

  /**
   * @returns {boolean} true if the keyring type supports EIP-1559
   */
  async getCurrentAccountEIP1559Compatibility() {
    return true;
  }

  //=============================================================================
  // END (VAULT / KEYRING RELATED METHODS)
  //=============================================================================

  /**
   * Allows a user to attempt to cancel a previously submitted transaction
   * by creating a new transaction.
   *
   * @param {number} originalTxId - the id of the txMeta that you want to
   * attempt to cancel
   * @param {import(
   *  './controllers/transactions'
   * ).CustomGasSettings} [customGasSettings] - overrides to use for gas params
   * instead of allowing this method to generate them
   * @param options
   * @returns {object} MetaMask state
   */
  async createCancelTransaction(originalTxId, customGasSettings, options) {
    await this.txController.stopTransaction(
      originalTxId,
      customGasSettings,
      options,
    );
    const state = this.getState();
    return state;
  }

  /**
   * Allows a user to attempt to speed up a previously submitted transaction
   * by creating a new transaction.
   *
   * @param {number} originalTxId - the id of the txMeta that you want to
   * attempt to speed up
   * @param {import(
   *  './controllers/transactions'
   * ).CustomGasSettings} [customGasSettings] - overrides to use for gas params
   * instead of allowing this method to generate them
   * @param options
   * @returns {object} MetaMask state
   */
  async createSpeedUpTransaction(originalTxId, customGasSettings, options) {
    await this.txController.speedUpTransaction(
      originalTxId,
      customGasSettings,
      options,
    );
    const state = this.getState();
    return state;
  }

  async estimateGas(estimateGasParams) {
    return new Promise((resolve, reject) => {
      return new EthJSQuery(this.provider).estimateGas(
        estimateGasParams,
        (err, res) => {
          if (err) {
            return reject(err);
          }

          return resolve(res.toString(16));
        },
      );
    });
  }

  handleWatchAssetRequest = ({ asset, type, origin, networkClientId }) => {
    switch (type) {
      case ERC20:
        return this.tokensController.watchAsset({
          asset,
          type,
          networkClientId,
        });
      case ERC721:
      case ERC1155:
        return this.nftController.watchNft(asset, type, origin);
      default:
        throw new Error(`Asset type ${type} not supported`);
    }
  };

  async updateSecurityAlertResponse(
    method,
    securityAlertId,
    securityAlertResponse,
  ) {
    await updateSecurityAlertResponse({
      appStateController: this.appStateController,
      method,
      securityAlertId,
      securityAlertResponse,
      signatureController: this.signatureController,
      transactionController: this.txController,
    });
  }

  //=============================================================================
  // PASSWORD MANAGEMENT
  //=============================================================================

  /**
   * Allows a user to begin the seed phrase recovery process.
   */
  markPasswordForgotten() {
    this.preferencesController.setPasswordForgotten(true);
    this.sendUpdate();
  }

  /**
   * Allows a user to end the seed phrase recovery process.
   */
  unMarkPasswordForgotten() {
    this.preferencesController.setPasswordForgotten(false);
    this.sendUpdate();
  }

  //=============================================================================
  // REQUEST QUEUE
  //=============================================================================

  setUseRequestQueue(value) {
    this.preferencesController.setUseRequestQueue(value);
  }

  //=============================================================================
  // SETUP
  //=============================================================================

  /**
   * A runtime.MessageSender object, as provided by the browser:
   *
   * @see https://developer.mozilla.org/en-US/docs/Mozilla/Add-ons/WebExtensions/API/runtime/MessageSender
   * @typedef {object} MessageSender
   * @property {string} - The URL of the page or frame hosting the script that sent the message.
   */

  /**
   * A Snap sender object.
   *
   * @typedef {object} SnapSender
   * @property {string} snapId - The ID of the snap.
   */

  /**
   * Used to create a multiplexed stream for connecting to an untrusted context
   * like a Dapp or other extension.
   *
   * @param options - Options bag.
   * @param {ReadableStream} options.connectionStream - The Duplex stream to connect to.
   * @param {MessageSender | SnapSender} options.sender - The sender of the messages on this stream.
   * @param {string} [options.subjectType] - The type of the sender, i.e. subject.
   */
  setupUntrustedCommunicationEip1193({
    connectionStream,
    sender,
    subjectType,
  }) {
    if (sender.url) {
      if (this.onboardingController.state.completedOnboarding) {
        if (this.preferencesController.state.usePhishDetect) {
          const { hostname } = new URL(sender.url);
          this.phishingController.maybeUpdateState();
          // Check if new connection is blocked if phishing detection is on
          const phishingTestResponse = this.phishingController.test(sender.url);
          if (phishingTestResponse?.result) {
            this.sendPhishingWarning(connectionStream, hostname);
            this.metaMetricsController.trackEvent({
              event: MetaMetricsEventName.PhishingPageDisplayed,
              category: MetaMetricsEventCategory.Phishing,
              properties: {
                url: hostname,
              },
            });
            return;
          }
        }
      }
    }

    let inputSubjectType;
    if (subjectType) {
      inputSubjectType = subjectType;
    } else if (sender.id && sender.id !== this.extension.runtime.id) {
      inputSubjectType = SubjectType.Extension;
    } else {
      inputSubjectType = SubjectType.Website;
    }

    // setup multiplexing
    const mux = setupMultiplex(connectionStream);

    // messages between inpage and background
    this.setupProviderConnectionEip1193(
      mux.createStream('metamask-provider'),
      sender,
      inputSubjectType,
    );

    // TODO:LegacyProvider: Delete
    if (sender.url) {
      // legacy streams
      this.setupPublicConfig(mux.createStream('publicConfig'));
    }
  }

  /**
   * Used to create a CAIP stream for connecting to an untrusted context.
   *
   * @param options - Options bag.
   * @param {ReadableStream} options.connectionStream - The Duplex stream to connect to.
   * @param {MessageSender | SnapSender} options.sender - The sender of the messages on this stream.
   * @param {string} [options.subjectType] - The type of the sender, i.e. subject.
   */

  setupUntrustedCommunicationCaip({ connectionStream, sender, subjectType }) {
    let inputSubjectType;
    if (subjectType) {
      inputSubjectType = subjectType;
    } else if (sender.id && sender.id !== this.extension.runtime.id) {
      inputSubjectType = SubjectType.Extension;
    } else {
      inputSubjectType = SubjectType.Website;
    }

    const caipStream = createCaipStream(connectionStream);

    // messages between subject and background
    this.setupProviderConnectionCaip(caipStream, sender, inputSubjectType);
  }

  /**
   * Used to create a multiplexed stream for connecting to a trusted context,
   * like our own user interfaces, which have the provider APIs, but also
   * receive the exported API from this controller, which includes trusted
   * functions, like the ability to approve transactions or sign messages.
   *
   * @param {*} connectionStream - The duplex stream to connect to.
   * @param {MessageSender} sender - The sender of the messages on this stream
   */
  setupTrustedCommunication(connectionStream, sender) {
    // setup multiplexing
    const mux = setupMultiplex(connectionStream);
    // connect features
    this.setupControllerConnection(mux.createStream('controller'));
    this.setupProviderConnectionEip1193(
      mux.createStream('provider'),
      sender,
      SubjectType.Internal,
    );
  }

  /**
   * Used to create a multiplexed stream for connecting to the phishing warning page.
   *
   * @param options - Options bag.
   * @param {ReadableStream} options.connectionStream - The Duplex stream to connect to.
   */
  setupPhishingCommunication({ connectionStream }) {
    const { usePhishDetect } = this.preferencesController.state;

    if (!usePhishDetect) {
      return;
    }

    // setup multiplexing
    const mux = setupMultiplex(connectionStream);
    const phishingStream = mux.createStream(PHISHING_SAFELIST);

    // set up postStream transport
    phishingStream.on(
      'data',
      createMetaRPCHandler(
        {
          safelistPhishingDomain: this.safelistPhishingDomain.bind(this),
          backToSafetyPhishingWarning:
            this.backToSafetyPhishingWarning.bind(this),
        },
        phishingStream,
      ),
    );
  }

  setUpCookieHandlerCommunication({ connectionStream }) {
    const {
      metaMetricsId,
      dataCollectionForMarketing,
      participateInMetaMetrics,
    } = this.metaMetricsController.state;

    if (
      metaMetricsId &&
      dataCollectionForMarketing &&
      participateInMetaMetrics
    ) {
      // setup multiplexing
      const mux = setupMultiplex(connectionStream);
      const metamaskCookieHandlerStream = mux.createStream(
        METAMASK_COOKIE_HANDLER,
      );
      // set up postStream transport
      metamaskCookieHandlerStream.on(
        'data',
        createMetaRPCHandler(
          {
            getCookieFromMarketingPage:
              this.getCookieFromMarketingPage.bind(this),
          },
          metamaskCookieHandlerStream,
        ),
      );
    }
  }

  getCookieFromMarketingPage(data) {
    const { ga_client_id: cookieId } = data;
    this.metaMetricsController.setMarketingCampaignCookieId(cookieId);
  }

  /**
   * Called when we detect a suspicious domain. Requests the browser redirects
   * to our anti-phishing page.
   *
   * @private
   * @param {*} connectionStream - The duplex stream to the per-page script,
   * for sending the reload attempt to.
   * @param {string} hostname - The hostname that triggered the suspicion.
   */
  sendPhishingWarning(connectionStream, hostname) {
    const mux = setupMultiplex(connectionStream);
    const phishingStream = mux.createStream('phishing');
    phishingStream.write({ hostname });
  }

  /**
   * A method for providing our API over a stream using JSON-RPC.
   *
   * @param {*} outStream - The stream to provide our API over.
   */
  setupControllerConnection(outStream) {
    const patchStore = new PatchStore(this.memStore);
    let uiReady = false;

    const handleUpdate = () => {
      if (!isStreamWritable(outStream) || !uiReady) {
        return;
      }

      const patches = patchStore.flushPendingPatches();

      outStream.write({
        jsonrpc: '2.0',
        method: 'sendUpdate',
        params: [patches],
      });
    };

    const api = {
      ...this.getApi(),
      startPatches: () => {
        uiReady = true;
        handleUpdate();
      },
      getStatePatches: () => patchStore.flushPendingPatches(),
    };

    this.on('update', handleUpdate);

    // report new active controller connection
    this.activeControllerConnections += 1;
    this.emit('controllerConnectionChanged', this.activeControllerConnections);

    // set up postStream transport
    outStream.on('data', createMetaRPCHandler(api, outStream));

    const startUISync = () => {
      if (!isStreamWritable(outStream)) {
        return;
      }
      // send notification to client-side
      outStream.write({
        jsonrpc: '2.0',
        method: 'startUISync',
      });
    };

    if (this.startUISync) {
      startUISync();
    } else {
      this.once('startUISync', startUISync);
    }

    const outstreamEndHandler = () => {
      if (!outStream.mmFinished) {
        this.activeControllerConnections -= 1;
        this.emit(
          'controllerConnectionChanged',
          this.activeControllerConnections,
        );
        outStream.mmFinished = true;
        this.removeListener('update', handleUpdate);
        patchStore.destroy();
      }
    };

    // The presence of both of the below handlers may be redundant.
    // After upgrading metamask/object-multiples to v2.0.0, which included
    // an upgrade of readable-streams from v2 to v3, we saw that the
    // `outStream.on('end'` handler was almost never being called. This seems to
    // related to how v3 handles errors vs how v2 handles errors; there
    // are "premature close" errors in both cases, although in the case
    // of v2 they don't prevent `outStream.on('end'` from being called.
    // At the time that this comment was committed, it was known that we
    // need to investigate and resolve the underlying error, however,
    // for expediency, we are not addressing them at this time. Instead, we
    // can observe that `readableStream.finished` preserves the same
    // functionality as we had when we relied on readable-stream v2. Meanwhile,
    // the `outStream.on('end')` handler was observed to have been called at least once.
    // In an abundance of caution to prevent against unexpected future behavioral changes in
    // streams implementations, we redundantly use multiple paths to attach the same event handler.
    // The outstreamEndHandler therefore needs to be idempotent, which introduces the `mmFinished` property.

    outStream.mmFinished = false;
    finished(outStream, outstreamEndHandler);
    outStream.once('close', outstreamEndHandler);
    outStream.once('end', outstreamEndHandler);
  }

  /**
   * A method for serving our ethereum provider over a given stream.
   *
   * @param {*} outStream - The stream to provide over.
   * @param {MessageSender | SnapSender} sender - The sender of the messages on this stream
   * @param {SubjectType} subjectType - The type of the sender, i.e. subject.
   */
  setupProviderConnectionEip1193(outStream, sender, subjectType) {
    let origin;
    if (subjectType === SubjectType.Internal) {
      origin = ORIGIN_METAMASK;
    } else if (subjectType === SubjectType.Snap) {
      origin = sender.snapId;
    } else {
      origin = new URL(sender.url).origin;
    }

    if (sender.id && sender.id !== this.extension.runtime.id) {
      this.subjectMetadataController.addSubjectMetadata({
        origin,
        extensionId: sender.id,
        subjectType: SubjectType.Extension,
      });
    }

    let tabId;
    if (sender.tab && sender.tab.id) {
      tabId = sender.tab.id;
    }

    const engine = this.setupProviderEngineEip1193({
      origin,
      sender,
      subjectType,
      tabId,
    });

    const dupeReqFilterStream = createDupeReqFilterStream();

    // setup connection
    const providerStream = createEngineStream({ engine });

    const connectionId = this.addConnection(origin, { engine });

    pipeline(
      outStream,
      dupeReqFilterStream,
      providerStream,
      outStream,
      (err) => {
        // handle any middleware cleanup
        engine.destroy();
        connectionId && this.removeConnection(origin, connectionId);
        // For context and todos related to the error message match, see https://github.com/MetaMask/metamask-extension/issues/26337
        if (err && !err.message?.match('Premature close')) {
          log.error(err);
        }
      },
    );

    // Used to show wallet liveliness to the provider
    if (subjectType !== SubjectType.Internal) {
      this._notifyChainChangeForConnection({ engine }, origin);
    }
  }

  /**
   * A method for serving our CAIP provider over a given stream.
   *
   * @param {*} outStream - The stream to provide over.
   * @param {MessageSender | SnapSender} sender - The sender of the messages on this stream
   * @param {SubjectType} subjectType - The type of the sender, i.e. subject.
   */
  setupProviderConnectionCaip(outStream, sender, subjectType) {
    let origin;
    if (subjectType === SubjectType.Internal) {
      origin = ORIGIN_METAMASK;
    } else if (subjectType === SubjectType.Snap) {
      origin = sender.snapId;
    } else {
      origin = new URL(sender.url).origin;
    }

    if (sender.id && sender.id !== this.extension.runtime.id) {
      this.subjectMetadataController.addSubjectMetadata({
        origin,
        extensionId: sender.id,
        subjectType: SubjectType.Extension,
      });
    }

    let tabId;
    if (sender.tab && sender.tab.id) {
      tabId = sender.tab.id;
    }

    const engine = this.setupProviderEngineCaip({
      origin,
      tabId,
    });

    const dupeReqFilterStream = createDupeReqFilterStream();

    // setup connection
    const providerStream = createEngineStream({ engine });

    const connectionId = this.addConnection(origin, { engine });

    pipeline(
      outStream,
      dupeReqFilterStream,
      providerStream,
      outStream,
      (err) => {
        // handle any middleware cleanup
        engine._middleware.forEach((mid) => {
          if (mid.destroy && typeof mid.destroy === 'function') {
            mid.destroy();
          }
        });
        connectionId && this.removeConnection(origin, connectionId);
        if (err) {
          log.error(err);
        }
      },
    );

    // Used to show wallet liveliness to the provider
    if (subjectType !== SubjectType.Internal) {
      this._notifyChainChangeForConnection({ engine }, origin);
    }
  }

  /**
   * For snaps running in workers.
   *
   * @param snapId
   * @param connectionStream
   */
  setupSnapProvider(snapId, connectionStream) {
    this.setupUntrustedCommunicationEip1193({
      connectionStream,
      sender: { snapId },
      subjectType: SubjectType.Snap,
    });
  }

  /**
   * A method for creating an ethereum provider that is safely restricted for the requesting subject.
   *
   * @param {object} options - Provider engine options
   * @param {string} options.origin - The origin of the sender
   * @param {MessageSender | SnapSender} options.sender - The sender object.
   * @param {string} options.subjectType - The type of the sender subject.
   * @param {tabId} [options.tabId] - The tab ID of the sender - if the sender is within a tab
   */
  setupProviderEngineEip1193({ origin, subjectType, sender, tabId }) {
    const engine = new JsonRpcEngine();

    // Append origin to each request
    engine.push(createOriginMiddleware({ origin }));

    // Append selectedNetworkClientId to each request
    engine.push(createSelectedNetworkMiddleware(this.controllerMessenger));

    // Add a middleware that will switch chain on each request (as needed)
    const requestQueueMiddleware = createQueuedRequestMiddleware({
      enqueueRequest: this.queuedRequestController.enqueueRequest.bind(
        this.queuedRequestController,
      ),
      useRequestQueue: this.preferencesController.getUseRequestQueue.bind(
        this.preferencesController,
      ),
      shouldEnqueueRequest: (request) => {
        return methodsThatShouldBeEnqueued.includes(request.method);
      },
    });
    engine.push(requestQueueMiddleware);

    // If the origin is not in the selectedNetworkController's `domains` state
    // when the provider engine is created, the selectedNetworkController will
    // fetch the globally selected networkClient from the networkController and wrap
    // it in a proxy which can be switched to use its own state if/when the origin
    // is added to the `domains` state
    const proxyClient =
      this.selectedNetworkController.getProviderAndBlockTracker(origin);

    // We create the filter and subscription manager middleware now, but they will
    // be inserted into the engine later.
    const filterMiddleware = createFilterMiddleware(proxyClient);
    const subscriptionManager = createSubscriptionManager(proxyClient);
    subscriptionManager.events.on('notification', (message) =>
      engine.emit('notification', message),
    );

    // Append tabId to each request if it exists
    if (tabId) {
      engine.push(createTabIdMiddleware({ tabId }));
    }

    engine.push(createLoggerMiddleware({ origin }));
    engine.push(this.permissionLogController.createMiddleware());

    if (origin === BaseUrl.Portfolio) {
      engine.push(createTxVerificationMiddleware(this.networkController));
    }

    engine.push(createTracingMiddleware());

    engine.push(
      createPPOMMiddleware(
        this.ppomController,
        this.preferencesController,
        this.networkController,
        this.appStateController,
        this.accountsController,
        this.updateSecurityAlertResponse.bind(this),
      ),
    );

    const isConfirmationRedesignEnabled = () => {
      return this.preferencesController.state.preferences
        .redesignedConfirmationsEnabled;
    };

    engine.push(
      createRPCMethodTrackingMiddleware({
        getAccountType: this.getAccountType.bind(this),
        getDeviceModel: this.getDeviceModel.bind(this),
        isConfirmationRedesignEnabled,
        snapAndHardwareMessenger: this.controllerMessenger.getRestricted({
          name: 'SnapAndHardwareMessenger',
          allowedActions: [
            'KeyringController:getKeyringForAccount',
            'SnapController:get',
            'AccountsController:getSelectedAccount',
          ],
        }),
        appStateController: this.appStateController,
        metaMetricsController: this.metaMetricsController,
      }),
    );

    engine.push(createUnsupportedMethodMiddleware());

    // Legacy RPC methods that need to be implemented _ahead of_ the permission
    // middleware.
    engine.push(
      createLegacyMethodMiddleware({
        getAccounts: this.getPermittedAccounts.bind(this, origin),
      }),
    );

    if (subjectType !== SubjectType.Internal) {
      engine.push(
        this.permissionController.createPermissionMiddleware({
          origin,
        }),
      );
    }

    if (subjectType === SubjectType.Website) {
      engine.push(
        createOnboardingMiddleware({
          location: sender.url,
          registerOnboarding: this.onboardingController.registerOnboarding,
        }),
      );
    }

    // EVM requests and eth permissions should not be passed to non-EVM accounts
    // this middleware intercepts these requests and returns an error.
    engine.push(
      createEvmMethodsToNonEvmAccountReqFilterMiddleware({
        messenger: this.controllerMessenger.getRestricted({
          name: 'EvmMethodsToNonEvmAccountFilterMessenger',
          allowedActions: ['AccountsController:getSelectedAccount'],
        }),
      }),
    );

    // Unrestricted/permissionless RPC method implementations.
    // They must nevertheless be placed _behind_ the permission middleware.
    engine.push(
      createMethodMiddleware({
        origin,

        subjectType,

        // Miscellaneous
        addSubjectMetadata:
          this.subjectMetadataController.addSubjectMetadata.bind(
            this.subjectMetadataController,
          ),
        metamaskState: this.getState(),
        getProviderState: this.getProviderState.bind(this),
        getUnlockPromise: this.appStateController.getUnlockPromise.bind(
          this.appStateController,
        ),
        handleWatchAssetRequest: this.handleWatchAssetRequest.bind(this),
        requestUserApproval:
          this.approvalController.addAndShowApprovalRequest.bind(
            this.approvalController,
          ),
        startApprovalFlow: this.approvalController.startFlow.bind(
          this.approvalController,
        ),
        endApprovalFlow: this.approvalController.endFlow.bind(
          this.approvalController,
        ),
        sendMetrics: this.metaMetricsController.trackEvent.bind(
          this.metaMetricsController,
        ),
        // Permission-related
        getAccounts: this.getPermittedAccounts.bind(this, origin),
        getPermissionsForOrigin: this.permissionController.getPermissions.bind(
          this.permissionController,
          origin,
        ),
        hasPermission: this.permissionController.hasPermission.bind(
          this.permissionController,
          origin,
        ),
        requestAccountsPermission:
          this.permissionController.requestPermissions.bind(
            this.permissionController,
            { origin },
            {
              eth_accounts: {},
              ...(!isSnapId(origin) && {
                [PermissionNames.permittedChains]: {},
              }),
            },
          ),
        requestPermittedChainsPermission: (chainIds) =>
          this.permissionController.requestPermissionsIncremental(
            { origin },
            {
              [PermissionNames.permittedChains]: {
                caveats: [
                  CaveatFactories[CaveatTypes.restrictNetworkSwitching](
                    chainIds,
                  ),
                ],
              },
            },
          ),
        grantPermittedChainsPermissionIncremental: (chainIds) =>
          this.permissionController.grantPermissionsIncremental({
            subject: { origin },
            approvedPermissions: {
              [PermissionNames.permittedChains]: {
                caveats: [
                  CaveatFactories[CaveatTypes.restrictNetworkSwitching](
                    chainIds,
                  ),
                ],
              },
            },
          }),
        requestPermissionsForOrigin: (requestedPermissions) =>
          this.permissionController.requestPermissions(
            { origin },
            {
              ...(requestedPermissions[PermissionNames.eth_accounts] && {
                [PermissionNames.permittedChains]: {},
              }),
              ...(requestedPermissions[PermissionNames.permittedChains] && {
                [PermissionNames.eth_accounts]: {},
              }),
              ...requestedPermissions,
            },
          ),
        revokePermissionsForOrigin: (permissionKeys) => {
          try {
            this.permissionController.revokePermissions({
              [origin]: permissionKeys,
            });
          } catch (e) {
            // we dont want to handle errors here because
            // the revokePermissions api method should just
            // return `null` if the permissions were not
            // successfully revoked or if the permissions
            // for the origin do not exist
            console.log(e);
          }
        },
        getCaveat: ({ target, caveatType }) => {
          try {
            return this.permissionController.getCaveat(
              origin,
              target,
              caveatType,
            );
          } catch (e) {
            if (e instanceof PermissionDoesNotExistError) {
              // suppress expected error in case that the origin
              // does not have the target permission yet
            } else {
              throw e;
            }
          }

          return undefined;
        },
        // network configuration-related
        setActiveNetwork: async (networkClientId) => {
          await this.networkController.setActiveNetwork(networkClientId);
          // if the origin has the eth_accounts permission
          // we set per dapp network selection state
          if (
            this.permissionController.hasPermission(
              origin,
              PermissionNames.eth_accounts,
            )
          ) {
            this.selectedNetworkController.setNetworkClientIdForDomain(
              origin,
              networkClientId,
            );
          }
        },
        addNetwork: this.networkController.addNetwork.bind(
          this.networkController,
        ),
        updateNetwork: this.networkController.updateNetwork.bind(
          this.networkController,
        ),
        getNetworkConfigurationByChainId:
          this.networkController.getNetworkConfigurationByChainId.bind(
            this.networkController,
          ),
        getCurrentChainIdForDomain: (domain) => {
          const networkClientId =
            this.selectedNetworkController.getNetworkClientIdForDomain(domain);
          const { chainId } =
            this.networkController.getNetworkConfigurationByNetworkClientId(
              networkClientId,
            );
          return chainId;
        },

        // Web3 shim-related
        getWeb3ShimUsageState: this.alertController.getWeb3ShimUsageState.bind(
          this.alertController,
        ),
        setWeb3ShimUsageRecorded:
          this.alertController.setWeb3ShimUsageRecorded.bind(
            this.alertController,
          ),

        ///: BEGIN:ONLY_INCLUDE_IF(build-mmi)
        handleMmiAuthenticate:
          this.institutionalFeaturesController.handleMmiAuthenticate.bind(
            this.institutionalFeaturesController,
          ),
        handleMmiCheckIfTokenIsPresent:
          this.mmiController.handleMmiCheckIfTokenIsPresent.bind(
            this.mmiController,
          ),
        handleMmiDashboardData: this.mmiController.handleMmiDashboardData.bind(
          this.mmiController,
        ),
        handleMmiSetAccountAndNetwork:
          this.mmiController.setAccountAndNetwork.bind(this.mmiController),
        handleMmiOpenAddHardwareWallet:
          this.mmiController.handleMmiOpenAddHardwareWallet.bind(
            this.mmiController,
          ),
        ///: END:ONLY_INCLUDE_IF
      }),
    );

    engine.push(
      createSnapsMethodMiddleware(subjectType === SubjectType.Snap, {
        getUnlockPromise: this.appStateController.getUnlockPromise.bind(
          this.appStateController,
        ),
        getSnaps: this.controllerMessenger.call.bind(
          this.controllerMessenger,
          'SnapController:getPermitted',
          origin,
        ),
        requestPermissions: async (requestedPermissions) =>
          await this.permissionController.requestPermissions(
            { origin },
            requestedPermissions,
          ),
        getPermissions: this.permissionController.getPermissions.bind(
          this.permissionController,
          origin,
        ),
        getSnapFile: this.controllerMessenger.call.bind(
          this.controllerMessenger,
          'SnapController:getFile',
          origin,
        ),
        installSnaps: this.controllerMessenger.call.bind(
          this.controllerMessenger,
          'SnapController:install',
          origin,
        ),
        invokeSnap: this.permissionController.executeRestrictedMethod.bind(
          this.permissionController,
          origin,
          RestrictedMethods.wallet_snap,
        ),
        getIsLocked: () => {
          return !this.appStateController.isUnlocked();
        },
        getInterfaceState: (...args) =>
          this.controllerMessenger.call(
            'SnapInterfaceController:getInterface',
            origin,
            ...args,
          ).state,
        createInterface: this.controllerMessenger.call.bind(
          this.controllerMessenger,
          'SnapInterfaceController:createInterface',
          origin,
        ),
        updateInterface: this.controllerMessenger.call.bind(
          this.controllerMessenger,
          'SnapInterfaceController:updateInterface',
          origin,
        ),
        resolveInterface: this.controllerMessenger.call.bind(
          this.controllerMessenger,
          'SnapInterfaceController:resolveInterface',
          origin,
        ),
        getSnap: this.controllerMessenger.call.bind(
          this.controllerMessenger,
          'SnapController:get',
        ),
        getAllSnaps: this.controllerMessenger.call.bind(
          this.controllerMessenger,
          'SnapController:getAll',
        ),
        getCurrencyRate: (currency) => {
          const rate = this.multichainRatesController.state.rates[currency];
          const { fiatCurrency } = this.multichainRatesController.state;

          if (!rate) {
            return undefined;
          }

          return {
            ...rate,
            currency: fiatCurrency,
          };
        },
        ///: BEGIN:ONLY_INCLUDE_IF(keyring-snaps)
        hasPermission: this.permissionController.hasPermission.bind(
          this.permissionController,
          origin,
        ),
        handleSnapRpcRequest: (args) =>
          this.handleSnapRequest({ ...args, origin }),
        getAllowedKeyringMethods: keyringSnapPermissionsBuilder(
          this.subjectMetadataController,
          origin,
        ),
        ///: END:ONLY_INCLUDE_IF
      }),
    );

    engine.push(filterMiddleware);
    engine.push(subscriptionManager.middleware);

    engine.push(this.metamaskMiddleware);

    engine.push(providerAsMiddleware(proxyClient.provider));

    return engine;
  }

  /**
   * A method for creating a CAIP provider that is safely restricted for the requesting subject.
   *
   * @param {object} options - Provider engine options
   * @param {string} options.origin - The origin of the sender
   * @param {tabId} [options.tabId] - The tab ID of the sender - if the sender is within a tab
   */
  setupProviderEngineCaip({ origin, tabId }) {
    const engine = new JsonRpcEngine();

    engine.push((request, _res, _next, end) => {
      console.log('CAIP request received', { origin, tabId, request });
      return end(new Error('CAIP RPC Pipeline not yet implemented.'));
    });

    return engine;
  }

  /**
   * TODO:LegacyProvider: Delete
   * A method for providing our public config info over a stream.
   * This includes info we like to be synchronous if possible, like
   * the current selected account, and network ID.
   *
   * Since synchronous methods have been deprecated in web3,
   * this is a good candidate for deprecation.
   *
   * @param {*} outStream - The stream to provide public config over.
   */
  setupPublicConfig(outStream) {
    const configStream = storeAsStream(this.publicConfigStore);

    pipeline(configStream, outStream, (err) => {
      configStream.destroy();
      // For context and todos related to the error message match, see https://github.com/MetaMask/metamask-extension/issues/26337
      if (err && !err.message?.match('Premature close')) {
        log.error(err);
      }
    });
  }

  /**
   * Adds a reference to a connection by origin. Ignores the 'metamask' origin.
   * Caller must ensure that the returned id is stored such that the reference
   * can be deleted later.
   *
   * @param {string} origin - The connection's origin string.
   * @param {object} options - Data associated with the connection
   * @param {object} options.engine - The connection's JSON Rpc Engine
   * @returns {string} The connection's id (so that it can be deleted later)
   */
  addConnection(origin, { engine }) {
    if (origin === ORIGIN_METAMASK) {
      return null;
    }

    if (!this.connections[origin]) {
      this.connections[origin] = {};
    }

    const id = nanoid();
    this.connections[origin][id] = {
      engine,
    };

    return id;
  }

  /**
   * Deletes a reference to a connection, by origin and id.
   * Ignores unknown origins.
   *
   * @param {string} origin - The connection's origin string.
   * @param {string} id - The connection's id, as returned from addConnection.
   */
  removeConnection(origin, id) {
    const connections = this.connections[origin];
    if (!connections) {
      return;
    }

    delete connections[id];

    if (Object.keys(connections).length === 0) {
      delete this.connections[origin];
    }
  }

  /**
   * Closes all connections for the given origin, and removes the references
   * to them.
   * Ignores unknown origins.
   *
   * @param {string} origin - The origin string.
   */
  removeAllConnections(origin) {
    const connections = this.connections[origin];
    if (!connections) {
      return;
    }

    Object.keys(connections).forEach((id) => {
      this.removeConnection(origin, id);
    });
  }

  /**
   * Causes the RPC engines associated with the connections to the given origin
   * to emit a notification event with the given payload.
   *
   * The caller is responsible for ensuring that only permitted notifications
   * are sent.
   *
   * Ignores unknown origins.
   *
   * @param {string} origin - The connection's origin string.
   * @param {unknown} payload - The event payload.
   */
  notifyConnections(origin, payload) {
    const connections = this.connections[origin];

    if (connections) {
      Object.values(connections).forEach((conn) => {
        if (conn.engine) {
          conn.engine.emit('notification', payload);
        }
      });
    }
  }

  /**
   * Causes the RPC engines associated with all connections to emit a
   * notification event with the given payload.
   *
   * If the "payload" parameter is a function, the payload for each connection
   * will be the return value of that function called with the connection's
   * origin.
   *
   * The caller is responsible for ensuring that only permitted notifications
   * are sent.
   *
   * @param {unknown} payload - The event payload, or payload getter function.
   */
  notifyAllConnections(payload) {
    const getPayload =
      typeof payload === 'function'
        ? (origin) => payload(origin)
        : () => payload;

    Object.keys(this.connections).forEach((origin) => {
      Object.values(this.connections[origin]).forEach(async (conn) => {
        try {
          this.notifyConnection(conn, await getPayload(origin));
        } catch (err) {
          console.error(err);
        }
      });
    });
  }

  /**
   * Causes the RPC engine for passed connection to emit a
   * notification event with the given payload.
   *
   * The caller is responsible for ensuring that only permitted notifications
   * are sent.
   *
   * @param {object} connection - Data associated with the connection
   * @param {object} connection.engine - The connection's JSON Rpc Engine
   * @param {unknown} payload - The event payload
   */
  notifyConnection(connection, payload) {
    try {
      if (connection.engine) {
        connection.engine.emit('notification', payload);
      }
    } catch (err) {
      console.error(err);
    }
  }

  // handlers

  /**
   * Handle a KeyringController update
   *
   * @param {object} state - the KC state
   * @returns {Promise<void>}
   * @private
   */
  async _onKeyringControllerUpdate(state) {
    const { keyrings } = state;

    // The accounts tracker only supports EVM addresses and the keyring
    // controller may pass non-EVM addresses, so we filter them out
    const addresses = keyrings
      .reduce((acc, { accounts }) => acc.concat(accounts), [])
      .filter(isEthAddress);

    if (!addresses.length) {
      return;
    }

    this.accountTrackerController.syncWithAddresses(addresses);
  }

  /**
   * Handle global application unlock.
   * Notifies all connections that the extension is unlocked, and which
   * account(s) are currently accessible, if any.
   */
  _onUnlock() {
    this.notifyAllConnections(async (origin) => {
      return {
        method: NOTIFICATION_NAMES.unlockStateChanged,
        params: {
          isUnlocked: true,
          accounts: await this.getPermittedAccounts(origin),
        },
      };
    });

    this.unMarkPasswordForgotten();

    // In the current implementation, this handler is triggered by a
    // KeyringController event. Other controllers subscribe to the 'unlock'
    // event of the MetaMaskController itself.
    this.emit('unlock');
  }

  /**
   * Handle global application lock.
   * Notifies all connections that the extension is locked.
   */
  _onLock() {
    this.notifyAllConnections({
      method: NOTIFICATION_NAMES.unlockStateChanged,
      params: {
        isUnlocked: false,
      },
    });

    // In the current implementation, this handler is triggered by a
    // KeyringController event. Other controllers subscribe to the 'lock'
    // event of the MetaMaskController itself.
    this.emit('lock');
  }

  /**
   * Handle memory state updates.
   * - Ensure isClientOpenAndUnlocked is updated
   * - Notifies all connections with the new provider network state
   *   - The external providers handle diffing the state
   *
   * @param newState
   */
  _onStateUpdate(newState) {
    this.isClientOpenAndUnlocked = newState.isUnlocked && this._isClientOpen;
    this._notifyChainChange();
  }

  // misc

  /**
   * A method for emitting the full MetaMask state to all registered listeners.
   *
   * @private
   */
  privateSendUpdate() {
    this.emit('update', this.getState());
  }

  /**
   * @returns {boolean} Whether the extension is unlocked.
   */
  isUnlocked() {
    return this.keyringController.state.isUnlocked;
  }

  //=============================================================================
  // MISCELLANEOUS
  //=============================================================================

  getExternalPendingTransactions(address) {
    return this.smartTransactionsController.getTransactions({
      addressFrom: address,
      status: 'pending',
    });
  }

  /**
   * The chain list is fetched live at runtime, falling back to a cache.
   * This preseeds the cache at startup with a static list provided at build.
   */
  async initializeChainlist() {
    const cacheKey = `cachedFetch:${CHAIN_SPEC_URL}`;
    const { cachedResponse } = (await getStorageItem(cacheKey)) || {};
    if (cachedResponse) {
      return;
    }
    await setStorageItem(cacheKey, {
      cachedResponse: rawChainData(),
      // Cached value is immediately invalidated
      cachedTime: 0,
    });
  }

  /**
   * Returns the nonce that will be associated with a transaction once approved
   *
   * @param {string} address - The hex string address for the transaction
   * @param networkClientId - The optional networkClientId to get the nonce lock with
   * @returns {Promise<number>}
   */
  async getPendingNonce(address, networkClientId) {
    const { nonceDetails, releaseLock } = await this.txController.getNonceLock(
      address,
      process.env.TRANSACTION_MULTICHAIN ? networkClientId : undefined,
    );

    const pendingNonce = nonceDetails.params.highestSuggested;

    releaseLock();
    return pendingNonce;
  }

  /**
   * Returns the next nonce according to the nonce-tracker
   *
   * @param {string} address - The hex string address for the transaction
   * @param networkClientId - The optional networkClientId to get the nonce lock with
   * @returns {Promise<number>}
   */
  async getNextNonce(address, networkClientId) {
    const nonceLock = await this.txController.getNonceLock(
      address,
      process.env.TRANSACTION_MULTICHAIN ? networkClientId : undefined,
    );
    nonceLock.releaseLock();
    return nonceLock.nextNonce;
  }

  /**
   * Throw an artificial error in a timeout handler for testing purposes.
   *
   * @param message - The error message.
   * @deprecated This is only mean to facilitiate E2E testing. We should not
   * use this for handling errors.
   */
  throwTestError(message) {
    setTimeout(() => {
      const error = new Error(message);
      error.name = 'TestError';
      throw error;
    });
  }

  /**
   * A method for setting TransactionController event listeners
   */
  _addTransactionControllerListeners() {
    const transactionMetricsRequest = this.getTransactionMetricsRequest();

    this.controllerMessenger.subscribe(
      'TransactionController:postTransactionBalanceUpdated',
      handlePostTransactionBalanceUpdate.bind(null, transactionMetricsRequest),
    );

    this.controllerMessenger.subscribe(
      'TransactionController:unapprovedTransactionAdded',
      (transactionMeta) =>
        handleTransactionAdded(transactionMetricsRequest, { transactionMeta }),
    );

    this.controllerMessenger.subscribe(
      'TransactionController:transactionApproved',
      handleTransactionApproved.bind(null, transactionMetricsRequest),
    );

    this.controllerMessenger.subscribe(
      'TransactionController:transactionDropped',
      handleTransactionDropped.bind(null, transactionMetricsRequest),
    );

    this.controllerMessenger.subscribe(
      'TransactionController:transactionConfirmed',
      handleTransactionConfirmed.bind(null, transactionMetricsRequest),
    );

    this.controllerMessenger.subscribe(
      'TransactionController:transactionFailed',
      handleTransactionFailed.bind(null, transactionMetricsRequest),
    );

    this.controllerMessenger.subscribe(
      'TransactionController:transactionNewSwap',
      ({ transactionMeta }) =>
        // TODO: This can be called internally by the TransactionController
        // since Swaps Controller registers this action handler
        this.controllerMessenger.call(
          'SwapsController:setTradeTxId',
          transactionMeta.id,
        ),
    );

    this.controllerMessenger.subscribe(
      'TransactionController:transactionNewSwapApproval',
      ({ transactionMeta }) =>
        // TODO: This can be called internally by the TransactionController
        // since Swaps Controller registers this action handler
        this.controllerMessenger.call(
          'SwapsController:setApproveTxId',
          transactionMeta.id,
        ),
    );

    this.controllerMessenger.subscribe(
      'TransactionController:transactionRejected',
      handleTransactionRejected.bind(null, transactionMetricsRequest),
    );

    this.controllerMessenger.subscribe(
      'TransactionController:transactionSubmitted',
      handleTransactionSubmitted.bind(null, transactionMetricsRequest),
    );

    this.controllerMessenger.subscribe(
      'TransactionController:transactionStatusUpdated',
      ({ transactionMeta }) => {
        this._onFinishedTransaction(transactionMeta);
      },
    );
  }

  getTransactionMetricsRequest() {
    const controllerActions = {
      // Metametrics Actions
      createEventFragment: this.metaMetricsController.createEventFragment.bind(
        this.metaMetricsController,
      ),
      finalizeEventFragment:
        this.metaMetricsController.finalizeEventFragment.bind(
          this.metaMetricsController,
        ),
      getEventFragmentById:
        this.metaMetricsController.getEventFragmentById.bind(
          this.metaMetricsController,
        ),
      getParticipateInMetrics: () =>
        this.metaMetricsController.state.participateInMetaMetrics,
      trackEvent: this.metaMetricsController.trackEvent.bind(
        this.metaMetricsController,
      ),
      updateEventFragment: this.metaMetricsController.updateEventFragment.bind(
        this.metaMetricsController,
      ),
      // Other dependencies
      getAccountType: this.getAccountType.bind(this),
      getDeviceModel: this.getDeviceModel.bind(this),
      getEIP1559GasFeeEstimates:
        this.gasFeeController.fetchGasFeeEstimates.bind(this.gasFeeController),
      getSelectedAddress: () =>
        this.accountsController.getSelectedAccount().address,
      getTokenStandardAndDetails: this.getTokenStandardAndDetails.bind(this),
      getTransaction: (id) =>
        this.txController.state.transactions.find((tx) => tx.id === id),
      getIsSmartTransaction: () => {
        return getIsSmartTransaction(this._getMetaMaskState());
      },
      getSmartTransactionByMinedTxHash: (txHash) => {
        return this.smartTransactionsController.getSmartTransactionByMinedTxHash(
          txHash,
        );
      },
      getRedesignedConfirmationsEnabled: () => {
        return this.preferencesController.state.preferences
          .redesignedConfirmationsEnabled;
      },
      getRedesignedTransactionsEnabled: () => {
        return this.preferencesController.state.preferences
          .redesignedTransactionsEnabled;
      },
      getMethodData: (data) => {
        if (!data) {
          return null;
        }
        const { knownMethodData, use4ByteResolution } =
          this.preferencesController.state;
        const prefixedData = addHexPrefix(data);
        return getMethodDataName(
          knownMethodData,
          use4ByteResolution,
          prefixedData,
          this.preferencesController.addKnownMethodData.bind(
            this.preferencesController,
          ),
          this.provider,
        );
      },
      getIsRedesignedConfirmationsDeveloperEnabled: () => {
        return this.preferencesController.state.preferences
          .isRedesignedConfirmationsDeveloperEnabled;
      },
      getIsConfirmationAdvancedDetailsOpen: () => {
        return this.preferencesController.state.preferences
          .showConfirmationAdvancedDetails;
      },
    };
    return {
      ...controllerActions,
      snapAndHardwareMessenger: this.controllerMessenger.getRestricted({
        name: 'SnapAndHardwareMessenger',
        allowedActions: [
          'KeyringController:getKeyringForAccount',
          'SnapController:get',
          'AccountsController:getSelectedAccount',
        ],
      }),
      provider: this.provider,
    };
  }

  toggleExternalServices(useExternal) {
    this.preferencesController.toggleExternalServices(useExternal);
    this.tokenListController.updatePreventPollingOnNetworkRestart(!useExternal);
    if (useExternal) {
      this.tokenDetectionController.enable();
      this.gasFeeController.enableNonRPCGasFeeApis();
    } else {
      this.tokenDetectionController.disable();
      this.gasFeeController.disableNonRPCGasFeeApis();
    }
  }

  //=============================================================================
  // CONFIG
  //=============================================================================

  /**
   * Sets the Ledger Live preference to use for Ledger hardware wallet support
   *
   * @param _keyring
   * @deprecated This method is deprecated and will be removed in the future.
   * Only webhid connections are supported in chrome and u2f in firefox.
   */
  async setLedgerTransportPreference(_keyring) {
    const transportType = window.navigator.hid
      ? LedgerTransportTypes.webhid
      : LedgerTransportTypes.u2f;
    const keyring =
      _keyring || (await this.getKeyringForDevice(HardwareDeviceNames.ledger));
    if (keyring?.updateTransportMethod) {
      return keyring.updateTransportMethod(transportType).catch((e) => {
        throw e;
      });
    }

    return undefined;
  }

  /**
   * A method for initializing storage the first time.
   *
   * @param {object} initState - The default state to initialize with.
   * @private
   */
  recordFirstTimeInfo(initState) {
    if (!('firstTimeInfo' in initState)) {
      const version = process.env.METAMASK_VERSION;
      initState.firstTimeInfo = {
        version,
        date: Date.now(),
      };
    }
  }

  // TODO: Replace isClientOpen methods with `controllerConnectionChanged` events.
  /* eslint-disable accessor-pairs */
  /**
   * A method for recording whether the MetaMask user interface is open or not.
   *
   * @param {boolean} open
   */
  set isClientOpen(open) {
    this._isClientOpen = open;
  }
  /* eslint-enable accessor-pairs */

  /**
   * A method that is called by the background when all instances of metamask are closed.
   * Currently used to stop controller polling.
   */
  onClientClosed() {
    try {
      this.gasFeeController.stopAllPolling();
      this.currencyRateController.stopAllPolling();
      this.tokenRatesController.stopAllPolling();
      this.tokenDetectionController.stopAllPolling();
      this.tokenListController.stopAllPolling();
<<<<<<< HEAD
      this.tokenBalancesController.stopAllPolling();
=======
>>>>>>> a597a8ef
      this.appStateController.clearPollingTokens();
    } catch (error) {
      console.error(error);
    }
  }

  /**
   * A method that is called by the background when a particular environment type is closed (fullscreen, popup, notification).
   * Currently used to stop polling in the gasFeeController for only that environement type
   *
   * @param environmentType
   */
  onEnvironmentTypeClosed(environmentType) {
    const appStatePollingTokenType =
      POLLING_TOKEN_ENVIRONMENT_TYPES[environmentType];
    const pollingTokensToDisconnect =
      this.appStateController.store.getState()[appStatePollingTokenType];
    pollingTokensToDisconnect.forEach((pollingToken) => {
      this.gasFeeController.stopPollingByPollingToken(pollingToken);
      this.currencyRateController.stopPollingByPollingToken(pollingToken);
      this.appStateController.removePollingToken(
        pollingToken,
        appStatePollingTokenType,
      );
    });
  }

  /**
   * Adds a domain to the PhishingController safelist
   *
   * @param {string} origin - the domain to safelist
   */
  safelistPhishingDomain(origin) {
    this.metaMetricsController.trackEvent({
      category: MetaMetricsEventCategory.Phishing,
      event: MetaMetricsEventName.ProceedAnywayClicked,
      properties: {
        url: origin,
        referrer: {
          url: origin,
        },
      },
    });

    return this.phishingController.bypass(origin);
  }

  async backToSafetyPhishingWarning() {
    const portfolioBaseURL = process.env.PORTFOLIO_URL;
    const portfolioURL = `${portfolioBaseURL}/?metamaskEntry=phishing_page_portfolio_button`;

    this.metaMetricsController.trackEvent({
      category: MetaMetricsEventCategory.Navigation,
      event: MetaMetricsEventName.PortfolioLinkClicked,
      properties: {
        location: 'phishing_page',
        text: 'Back to safety',
      },
    });

    await this.platform.switchToAnotherURL(undefined, portfolioURL);
  }

  /**
   * Locks MetaMask
   */
  setLocked() {
    return this.keyringController.setLocked();
  }

  removePermissionsFor = (subjects) => {
    try {
      this.permissionController.revokePermissions(subjects);
    } catch (exp) {
      if (!(exp instanceof PermissionsRequestNotFoundError)) {
        throw exp;
      }
    }
  };

  updateCaveat = (origin, target, caveatType, caveatValue) => {
    try {
      this.controllerMessenger.call(
        'PermissionController:updateCaveat',
        origin,
        target,
        caveatType,
        caveatValue,
      );
    } catch (exp) {
      if (!(exp instanceof PermissionsRequestNotFoundError)) {
        throw exp;
      }
    }
  };

  updateNetworksList = (chainIds) => {
    try {
      this.networkOrderController.updateNetworksList(chainIds);
    } catch (err) {
      log.error(err.message);
      throw err;
    }
  };

  updateAccountsList = (pinnedAccountList) => {
    try {
      this.accountOrderController.updateAccountsList(pinnedAccountList);
    } catch (err) {
      log.error(err.message);
      throw err;
    }
  };

  updateHiddenAccountsList = (hiddenAccountList) => {
    try {
      this.accountOrderController.updateHiddenAccountsList(hiddenAccountList);
    } catch (err) {
      log.error(err.message);
      throw err;
    }
  };

  rejectPermissionsRequest = (requestId) => {
    try {
      this.permissionController.rejectPermissionsRequest(requestId);
    } catch (exp) {
      if (!(exp instanceof PermissionsRequestNotFoundError)) {
        throw exp;
      }
    }
  };

  acceptPermissionsRequest = (request) => {
    try {
      this.permissionController.acceptPermissionsRequest(request);
    } catch (exp) {
      if (!(exp instanceof PermissionsRequestNotFoundError)) {
        throw exp;
      }
    }
  };

  resolvePendingApproval = async (id, value, options) => {
    try {
      await this.approvalController.accept(id, value, options);
    } catch (exp) {
      if (!(exp instanceof ApprovalRequestNotFoundError)) {
        throw exp;
      }
    }
  };

  rejectPendingApproval = (id, error) => {
    try {
      this.approvalController.reject(
        id,
        new JsonRpcError(error.code, error.message, error.data),
      );
    } catch (exp) {
      if (!(exp instanceof ApprovalRequestNotFoundError)) {
        throw exp;
      }
    }
  };

  async _onAccountChange(newAddress) {
    const permittedAccountsMap = getPermittedAccountsByOrigin(
      this.permissionController.state,
    );

    for (const [origin, accounts] of permittedAccountsMap.entries()) {
      if (accounts.includes(newAddress)) {
        this._notifyAccountsChange(origin, accounts);
      }
    }

    await this.txController.updateIncomingTransactions();
  }

  async _notifyAccountsChange(origin, newAccounts) {
    if (this.isUnlocked()) {
      this.notifyConnections(origin, {
        method: NOTIFICATION_NAMES.accountsChanged,
        // This should be the same as the return value of `eth_accounts`,
        // namely an array of the current / most recently selected Ethereum
        // account.
        params:
          newAccounts.length < 2
            ? // If the length is 1 or 0, the accounts are sorted by definition.
              newAccounts
            : // If the length is 2 or greater, we have to execute
              // `eth_accounts` vi this method.
              await this.getPermittedAccounts(origin),
      });
    }

    this.permissionLogController.updateAccountsHistory(origin, newAccounts);
  }

  async _notifyChainChange() {
    if (this.preferencesController.getUseRequestQueue()) {
      this.notifyAllConnections(async (origin) => ({
        method: NOTIFICATION_NAMES.chainChanged,
        params: await this.getProviderNetworkState(origin),
      }));
    } else {
      this.notifyAllConnections({
        method: NOTIFICATION_NAMES.chainChanged,
        params: await this.getProviderNetworkState(),
      });
    }
  }

  async _notifyChainChangeForConnection(connection, origin) {
    if (this.preferencesController.getUseRequestQueue()) {
      this.notifyConnection(connection, {
        method: NOTIFICATION_NAMES.chainChanged,
        params: await this.getProviderNetworkState(origin),
      });
    } else {
      this.notifyConnection(connection, {
        method: NOTIFICATION_NAMES.chainChanged,
        params: await this.getProviderNetworkState(),
      });
    }
  }

  async _onFinishedTransaction(transactionMeta) {
    if (
      ![TransactionStatus.confirmed, TransactionStatus.failed].includes(
        transactionMeta.status,
      )
    ) {
      return;
    }

    await this._createTransactionNotifcation(transactionMeta);
    await this._updateNFTOwnership(transactionMeta);
    this._trackTransactionFailure(transactionMeta);
  }

  async _createTransactionNotifcation(transactionMeta) {
    const { chainId } = transactionMeta;
    let rpcPrefs = {};

    if (chainId) {
      const networkConfiguration =
        this.networkController.state.networkConfigurationsByChainId?.[chainId];

      const blockExplorerUrl =
        networkConfiguration?.blockExplorerUrls?.[
          networkConfiguration?.defaultBlockExplorerUrlIndex
        ];

      rpcPrefs = { blockExplorerUrl };
    }

    try {
      await this.platform.showTransactionNotification(
        transactionMeta,
        rpcPrefs,
      );
    } catch (error) {
      log.error('Failed to create transaction notification', error);
    }
  }

  async _updateNFTOwnership(transactionMeta) {
    // if this is a transferFrom method generated from within the app it may be an NFT transfer transaction
    // in which case we will want to check and update ownership status of the transferred NFT.

    const { type, txParams, chainId, txReceipt } = transactionMeta;
    const selectedAddress =
      this.accountsController.getSelectedAccount().address;

    const { allNfts } = this.nftController.state;
    const txReceiptLogs = txReceipt?.logs;

    const isContractInteractionTx =
      type === TransactionType.contractInteraction && txReceiptLogs;
    const isTransferFromTx =
      (type === TransactionType.tokenMethodTransferFrom ||
        type === TransactionType.tokenMethodSafeTransferFrom) &&
      txParams !== undefined;

    if (!isContractInteractionTx && !isTransferFromTx) {
      return;
    }

    if (isTransferFromTx) {
      const { data, to: contractAddress, from: userAddress } = txParams;
      const transactionData = parseStandardTokenTransactionData(data);
      // Sometimes the tokenId value is parsed as "_value" param. Not seeing this often any more, but still occasionally:
      // i.e. call approve() on BAYC contract - https://etherscan.io/token/0xbc4ca0eda7647a8ab7c2061c2e118a18a936f13d#writeContract, and tokenId shows up as _value,
      // not sure why since it doesn't match the ERC721 ABI spec we use to parse these transactions - https://github.com/MetaMask/metamask-eth-abis/blob/d0474308a288f9252597b7c93a3a8deaad19e1b2/src/abis/abiERC721.ts#L62.
      const transactionDataTokenId =
        getTokenIdParam(transactionData) ?? getTokenValueParam(transactionData);

      // check if its a known NFT
      const knownNft = allNfts?.[userAddress]?.[chainId]?.find(
        ({ address, tokenId }) =>
          isEqualCaseInsensitive(address, contractAddress) &&
          tokenId === transactionDataTokenId,
      );

      // if it is we check and update ownership status.
      if (knownNft) {
        this.nftController.checkAndUpdateSingleNftOwnershipStatus(
          knownNft,
          false,
          // TODO add networkClientId once it is available in the transactionMeta
          // the chainId previously passed here didn't actually allow us to check for ownership on a non globally selected network
          // because the check would use the provider for the globally selected network, not the chainId passed here.
          { userAddress },
        );
      }
    } else {
      // Else if contract interaction we will parse the logs

      const allNftTransferLog = txReceiptLogs.map((txReceiptLog) => {
        const isERC1155NftTransfer =
          txReceiptLog.topics &&
          txReceiptLog.topics[0] === TRANSFER_SINFLE_LOG_TOPIC_HASH;
        const isERC721NftTransfer =
          txReceiptLog.topics &&
          txReceiptLog.topics[0] === TOKEN_TRANSFER_LOG_TOPIC_HASH;
        let isTransferToSelectedAddress;

        if (isERC1155NftTransfer) {
          isTransferToSelectedAddress =
            txReceiptLog.topics &&
            txReceiptLog.topics[3] &&
            txReceiptLog.topics[3].match(selectedAddress?.slice(2));
        }

        if (isERC721NftTransfer) {
          isTransferToSelectedAddress =
            txReceiptLog.topics &&
            txReceiptLog.topics[2] &&
            txReceiptLog.topics[2].match(selectedAddress?.slice(2));
        }

        return {
          isERC1155NftTransfer,
          isERC721NftTransfer,
          isTransferToSelectedAddress,
          ...txReceiptLog,
        };
      });
      if (allNftTransferLog.length !== 0) {
        const allNftParsedLog = [];
        allNftTransferLog.forEach((singleLog) => {
          if (
            singleLog.isTransferToSelectedAddress &&
            (singleLog.isERC1155NftTransfer || singleLog.isERC721NftTransfer)
          ) {
            let iface;
            if (singleLog.isERC1155NftTransfer) {
              iface = new Interface(abiERC1155);
            } else {
              iface = new Interface(abiERC721);
            }
            try {
              const parsedLog = iface.parseLog({
                data: singleLog.data,
                topics: singleLog.topics,
              });
              allNftParsedLog.push({
                contract: singleLog.address,
                ...parsedLog,
              });
            } catch (err) {
              // ignore
            }
          }
        });
        // Filter known nfts and new Nfts
        const knownNFTs = [];
        const newNFTs = [];
        allNftParsedLog.forEach((single) => {
          const tokenIdFromLog = getTokenIdParam(single);
          const existingNft = allNfts?.[selectedAddress]?.[chainId]?.find(
            ({ address, tokenId }) => {
              return (
                isEqualCaseInsensitive(address, single.contract) &&
                tokenId === tokenIdFromLog
              );
            },
          );
          if (existingNft) {
            knownNFTs.push(existingNft);
          } else {
            newNFTs.push({
              tokenId: tokenIdFromLog,
              ...single,
            });
          }
        });
        // For known nfts only refresh ownership
        const refreshOwnershipNFts = knownNFTs.map(async (singleNft) => {
          return this.nftController.checkAndUpdateSingleNftOwnershipStatus(
            singleNft,
            false,
            // TODO add networkClientId once it is available in the transactionMeta
            // the chainId previously passed here didn't actually allow us to check for ownership on a non globally selected network
            // because the check would use the provider for the globally selected network, not the chainId passed here.
            { selectedAddress },
          );
        });
        await Promise.allSettled(refreshOwnershipNFts);
        // For new nfts, add them to state
        const addNftPromises = newNFTs.map(async (singleNft) => {
          return this.nftController.addNft(
            singleNft.contract,
            singleNft.tokenId,
          );
        });
        await Promise.allSettled(addNftPromises);
      }
    }
  }

  _trackTransactionFailure(transactionMeta) {
    const { txReceipt } = transactionMeta;
    const metamaskState = this.getState();

    if (!txReceipt || txReceipt.status !== '0x0') {
      return;
    }

    this.metaMetricsController.trackEvent(
      {
        event: 'Tx Status Update: On-Chain Failure',
        category: MetaMetricsEventCategory.Background,
        properties: {
          action: 'Transactions',
          errorMessage: transactionMeta.simulationFails?.reason,
          numberOfTokens: metamaskState.tokens.length,
          numberOfAccounts: Object.keys(metamaskState.accounts).length,
        },
      },
      {
        matomoEvent: true,
      },
    );
  }

  _onUserOperationAdded(userOperationMeta) {
    const transactionMeta = this.txController.state.transactions.find(
      (tx) => tx.id === userOperationMeta.id,
    );

    if (!transactionMeta) {
      return;
    }

    if (transactionMeta.type === TransactionType.swap) {
      this.controllerMessenger.publish(
        'TransactionController:transactionNewSwap',
        { transactionMeta },
      );
    } else if (transactionMeta.type === TransactionType.swapApproval) {
      this.controllerMessenger.publish(
        'TransactionController:transactionNewSwapApproval',
        { transactionMeta },
      );
    }
  }

  _onUserOperationTransactionUpdated(transactionMeta) {
    const updatedTransactionMeta = {
      ...transactionMeta,
      txParams: {
        ...transactionMeta.txParams,
        from: this.accountsController.getSelectedAccount().address,
      },
    };

    const transactionExists = this.txController.state.transactions.some(
      (tx) => tx.id === updatedTransactionMeta.id,
    );

    if (!transactionExists) {
      this.txController.update((state) => {
        state.transactions.push(updatedTransactionMeta);
      });
    }

    this.txController.updateTransaction(
      updatedTransactionMeta,
      'Generated from user operation',
    );

    this.controllerMessenger.publish(
      'TransactionController:transactionStatusUpdated',
      { transactionMeta: updatedTransactionMeta },
    );
  }

  _publishSmartTransactionHook(transactionMeta, signedTransactionInHex) {
    const state = this._getMetaMaskState();
    const isSmartTransaction = getIsSmartTransaction(state);
    if (!isSmartTransaction) {
      // Will cause TransactionController to publish to the RPC provider as normal.
      return { transactionHash: undefined };
    }
    const featureFlags = getFeatureFlagsByChainId(state);
    return submitSmartTransactionHook({
      transactionMeta,
      signedTransactionInHex,
      transactionController: this.txController,
      smartTransactionsController: this.smartTransactionsController,
      controllerMessenger: this.controllerMessenger,
      isSmartTransaction,
      isHardwareWallet: isHardwareWallet(state),
      featureFlags,
    });
  }

  _getMetaMaskState() {
    return {
      metamask: this.getState(),
    };
  }

  #checkTokenListPolling(currentState, previousState) {
    const previousEnabled = this.#isTokenListPollingRequired(previousState);
    const newEnabled = this.#isTokenListPollingRequired(currentState);

    if (previousEnabled === newEnabled) {
      return;
    }

    this.tokenListController.updatePreventPollingOnNetworkRestart(!newEnabled);
  }

  #isTokenListPollingRequired(preferencesControllerState) {
    const { useTokenDetection, useTransactionSimulations, preferences } =
      preferencesControllerState ?? {};

    const { petnamesEnabled } = preferences ?? {};

    return useTokenDetection || petnamesEnabled || useTransactionSimulations;
  }
}<|MERGE_RESOLUTION|>--- conflicted
+++ resolved
@@ -4074,7 +4074,6 @@
       tokenListStopPollingByPollingToken:
         tokenListController.stopPollingByPollingToken.bind(tokenListController),
 
-<<<<<<< HEAD
       tokenBalancesStartPolling: tokenBalancesController.startPolling.bind(
         tokenBalancesController,
       ),
@@ -4083,8 +4082,6 @@
           tokenBalancesController,
         ),
 
-=======
->>>>>>> a597a8ef
       // GasFeeController
       gasFeeStartPollingByNetworkClientId:
         gasFeeController.startPollingByNetworkClientId.bind(gasFeeController),
@@ -6719,10 +6716,7 @@
       this.tokenRatesController.stopAllPolling();
       this.tokenDetectionController.stopAllPolling();
       this.tokenListController.stopAllPolling();
-<<<<<<< HEAD
       this.tokenBalancesController.stopAllPolling();
-=======
->>>>>>> a597a8ef
       this.appStateController.clearPollingTokens();
     } catch (error) {
       console.error(error);
