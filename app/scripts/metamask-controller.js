--- conflicted
+++ resolved
@@ -1087,28 +1087,6 @@
       unrestrictedMethods,
     });
 
-<<<<<<< HEAD
-    this.selectedNetworkController = new SelectedNetworkController({
-      messenger: this.controllerMessenger.getRestricted({
-        name: 'SelectedNetworkController',
-        allowedActions: [
-          'NetworkController:getNetworkClientById',
-          'NetworkController:getState',
-          'NetworkController:getSelectedNetworkClient',
-          'PermissionController:hasPermissions',
-          'PermissionController:getSubjectNames',
-        ],
-        allowedEvents: [
-          'NetworkController:stateChange',
-          'PermissionController:stateChange',
-        ],
-      }),
-      state: initState.SelectedNetworkController,
-      domainProxyMap: new WeakRefObjectMap(),
-    });
-
-=======
->>>>>>> e78bf6cb
     this.permissionLogController = new PermissionLogController({
       messenger: this.controllerMessenger.getRestricted({
         name: 'PermissionLogController',
