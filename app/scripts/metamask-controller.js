--- conflicted
+++ resolved
@@ -2077,19 +2077,7 @@
         this.controllerMessenger,
       ),
       getCallsStatus: getCallsStatus.bind(null, this.controllerMessenger),
-<<<<<<< HEAD
       getCapabilities,
-=======
-      getCapabilities: getCapabilities.bind(null, {
-        getDisabledAccountUpgradeChains:
-          this.preferencesController.getDisabledAccountUpgradeChains.bind(
-            this.preferencesController,
-          ),
-        isAtomicBatchSupported: this.txController.isAtomicBatchSupported.bind(
-          this.txController,
-        ),
-      }),
->>>>>>> 69a61f41
     });
 
     // ensure isClientOpenAndUnlocked is updated when memState updates
