import EventEmitter from 'events';
import { pipeline } from 'readable-stream';
import {
  AssetsContractController,
  CurrencyRateController,
  NftController,
  NftDetectionController,
  TokenDetectionController,
  TokenListController,
  TokenRatesController,
  TokensController,
  CodefiTokenPricesServiceV2,
} from '@metamask/assets-controllers';
import { ObservableStore } from '@metamask/obs-store';
import { storeAsStream } from '@metamask/obs-store/dist/asStream';
import { JsonRpcEngine } from 'json-rpc-engine';
import { createEngineStream } from 'json-rpc-middleware-stream';
import { providerAsMiddleware } from '@metamask/eth-json-rpc-middleware';
import {
  debounce,
  ///: BEGIN:ONLY_INCLUDE_IF(snaps)
  throttle,
  memoize,
  wrap,
  ///: END:ONLY_INCLUDE_IF
} from 'lodash';
import {
  KeyringController,
  keyringBuilderFactory,
} from '@metamask/keyring-controller';
import createFilterMiddleware from '@metamask/eth-json-rpc-filters';
import createSubscriptionManager from '@metamask/eth-json-rpc-filters/subscriptionManager';
import {
  errorCodes as rpcErrorCodes,
  EthereumRpcError,
  ethErrors,
} from 'eth-rpc-errors';

import { Mutex } from 'await-semaphore';
import log from 'loglevel';
import {
  TrezorConnectBridge,
  TrezorKeyring,
} from '@metamask/eth-trezor-keyring';
import {
  LedgerKeyring,
  LedgerIframeBridge,
} from '@metamask/eth-ledger-bridge-keyring';
import LatticeKeyring from 'eth-lattice-keyring';
import { MetaMaskKeyring as QRHardwareKeyring } from '@keystonehq/metamask-airgapped-keyring';
import EthQuery from '@metamask/eth-query';
import EthJSQuery from '@metamask/ethjs-query';
import nanoid from 'nanoid';
import { captureException } from '@sentry/browser';
import { AddressBookController } from '@metamask/address-book-controller';
import {
  ApprovalController,
  ApprovalRequestNotFoundError,
} from '@metamask/approval-controller';
import { ControllerMessenger } from '@metamask/base-controller';
import { EnsController } from '@metamask/ens-controller';
import { PhishingController } from '@metamask/phishing-controller';
import { AnnouncementController } from '@metamask/announcement-controller';
import { NetworkController } from '@metamask/network-controller';
import { GasFeeController } from '@metamask/gas-fee-controller';
import {
  PermissionController,
  PermissionDoesNotExistError,
  PermissionsRequestNotFoundError,
  SubjectMetadataController,
  SubjectType,
} from '@metamask/permission-controller';
import SmartTransactionsController from '@metamask/smart-transactions-controller';
import {
  METAMASK_DOMAIN,
  SelectedNetworkController,
  createSelectedNetworkMiddleware,
} from '@metamask/selected-network-controller';
import { LoggingController, LogType } from '@metamask/logging-controller';
import { PermissionLogController } from '@metamask/permission-log-controller';

///: BEGIN:ONLY_INCLUDE_IF(snaps)
import { RateLimitController } from '@metamask/rate-limit-controller';
import { NotificationController } from '@metamask/notification-controller';
import {
  CronjobController,
  JsonSnapsRegistry,
  SnapController,
  IframeExecutionService,
  SnapInterfaceController,
  OffscreenExecutionService,
} from '@metamask/snaps-controllers';
import {
  createSnapsMethodMiddleware,
  buildSnapEndowmentSpecifications,
  buildSnapRestrictedMethodSpecifications,
} from '@metamask/snaps-rpc-methods';
///: END:ONLY_INCLUDE_IF

import { AccountsController } from '@metamask/accounts-controller';

///: BEGIN:ONLY_INCLUDE_IF(build-mmi)
import {
  CUSTODIAN_TYPES,
  MmiConfigurationController,
} from '@metamask-institutional/custody-keyring';
import { InstitutionalFeaturesController } from '@metamask-institutional/institutional-features';
import { CustodyController } from '@metamask-institutional/custody-controller';
import { TransactionUpdateController } from '@metamask-institutional/transaction-update';
///: END:ONLY_INCLUDE_IF
import { SignatureController } from '@metamask/signature-controller';
///: BEGIN:ONLY_INCLUDE_IF(blockaid)
import { PPOMController } from '@metamask/ppom-validator';
///: END:ONLY_INCLUDE_IF

///: BEGIN:ONLY_INCLUDE_IF(desktop)
// eslint-disable-next-line import/order
import { DesktopController } from '@metamask/desktop/dist/controllers/desktop';
///: END:ONLY_INCLUDE_IF

import {
  ApprovalType,
  ERC1155,
  ERC20,
  ERC721,
} from '@metamask/controller-utils';
import { wordlist } from '@metamask/scure-bip39/dist/wordlists/english';

import {
  NameController,
  ENSNameProvider,
  EtherscanNameProvider,
  TokenNameProvider,
  LensNameProvider,
} from '@metamask/name-controller';

import {
  QueuedRequestController,
  createQueuedRequestMiddleware,
} from '@metamask/queued-request-controller';

import { UserOperationController } from '@metamask/user-operation-controller';

import {
  TransactionController,
  TransactionStatus,
  TransactionType,
} from '@metamask/transaction-controller';

///: BEGIN:ONLY_INCLUDE_IF(keyring-snaps)
import {
  getLocalizedSnapManifest,
  stripSnapPrefix,
} from '@metamask/snaps-utils';
///: END:ONLY_INCLUDE_IF

import {
  methodsRequiringNetworkSwitch,
  methodsWithConfirmation,
} from '../../shared/constants/methods-tags';

///: BEGIN:ONLY_INCLUDE_IF(build-mmi)
import { toChecksumHexAddress } from '../../shared/modules/hexstring-utils';
///: END:ONLY_INCLUDE_IF

import {
  AssetType,
  TokenStandard,
  SIGNING_METHODS,
} from '../../shared/constants/transaction';
import { SWAPS_CLIENT_ID } from '../../shared/constants/swaps';
import {
  CHAIN_IDS,
  NETWORK_TYPES,
  TEST_NETWORK_TICKER_MAP,
  NetworkStatus,
} from '../../shared/constants/network';
import { getAllowedSmartTransactionsChainIds } from '../../shared/constants/smartTransactions';

import {
  HardwareDeviceNames,
  LedgerTransportTypes,
} from '../../shared/constants/hardware-wallets';
import { KeyringType } from '../../shared/constants/keyring';
import {
  CaveatTypes,
  RestrictedMethods,
  ///: BEGIN:ONLY_INCLUDE_IF(snaps)
  EndowmentPermissions,
  ExcludedSnapPermissions,
  ExcludedSnapEndowments,
  ///: END:ONLY_INCLUDE_IF
} from '../../shared/constants/permissions';
import { UI_NOTIFICATIONS } from '../../shared/notifications';
import { MILLISECOND, SECOND } from '../../shared/constants/time';
import {
  ORIGIN_METAMASK,
  ///: BEGIN:ONLY_INCLUDE_IF(snaps)
  SNAP_DIALOG_TYPES,
  ///: END:ONLY_INCLUDE_IF
  POLLING_TOKEN_ENVIRONMENT_TYPES,
} from '../../shared/constants/app';
import {
  MetaMetricsEventCategory,
  MetaMetricsEventName,
} from '../../shared/constants/metametrics';
import { LOG_EVENT } from '../../shared/constants/logs';

import {
  getTokenIdParam,
  fetchTokenBalance,
  fetchERC1155Balance,
} from '../../shared/lib/token-util';
import { isEqualCaseInsensitive } from '../../shared/modules/string-utils';
import { parseStandardTokenTransactionData } from '../../shared/modules/transaction.utils';
import { STATIC_MAINNET_TOKEN_LIST } from '../../shared/constants/tokens';
import { getTokenValueParam } from '../../shared/lib/metamask-controller-utils';
import { isManifestV3 } from '../../shared/modules/mv3.utils';
import { convertNetworkId } from '../../shared/modules/network.utils';
import {
  getIsSmartTransaction,
  getFeatureFlagsByChainId,
  getSmartTransactionsOptInStatus,
  getCurrentChainSupportsSmartTransactions,
} from '../../shared/modules/selectors';
import {
  ///: BEGIN:ONLY_INCLUDE_IF(build-mmi)
  handleMMITransactionUpdate,
  ///: END:ONLY_INCLUDE_IF
  handleTransactionAdded,
  handleTransactionApproved,
  handleTransactionFailed,
  handleTransactionConfirmed,
  handleTransactionDropped,
  handleTransactionRejected,
  handleTransactionSubmitted,
  handlePostTransactionBalanceUpdate,
  createTransactionEventFragmentWithTxId,
} from './lib/transaction/metrics';
///: BEGIN:ONLY_INCLUDE_IF(build-mmi)
import {
  afterTransactionSign as afterTransactionSignMMI,
  beforeCheckPendingTransaction as beforeCheckPendingTransactionMMI,
  beforeTransactionPublish as beforeTransactionPublishMMI,
  beforeTransactionApproveOnInit as beforeApproveOnInitMMI,
  getAdditionalSignArguments as getAdditionalSignArgumentsMMI,
} from './lib/transaction/mmi-hooks';
///: END:ONLY_INCLUDE_IF
import { submitSmartTransactionHook } from './lib/transaction/smart-transactions';
///: BEGIN:ONLY_INCLUDE_IF(keyring-snaps)
import { keyringSnapPermissionsBuilder } from './lib/keyring-snaps-permissions';
///: END:ONLY_INCLUDE_IF

import { SnapsNameProvider } from './lib/SnapsNameProvider';
import { AddressBookPetnamesBridge } from './lib/AddressBookPetnamesBridge';
import { AccountIdentitiesPetnamesBridge } from './lib/AccountIdentitiesPetnamesBridge';

///: BEGIN:ONLY_INCLUDE_IF(blockaid)
import { createPPOMMiddleware } from './lib/ppom/ppom-middleware';
import * as PPOMModule from './lib/ppom/ppom';
///: END:ONLY_INCLUDE_IF
import {
  onMessageReceived,
  checkForMultipleVersionsRunning,
} from './detect-multiple-instances';
///: BEGIN:ONLY_INCLUDE_IF(build-mmi)
import MMIController from './controllers/mmi-controller';
import { mmiKeyringBuilderFactory } from './mmi-keyring-builder-factory';
///: END:ONLY_INCLUDE_IF
import ComposableObservableStore from './lib/ComposableObservableStore';
import AccountTracker from './lib/account-tracker';
import createDupeReqFilterStream from './lib/createDupeReqFilterStream';
import createLoggerMiddleware from './lib/createLoggerMiddleware';
import { createMethodMiddleware } from './lib/rpc-method-middleware';
import createOriginMiddleware from './lib/createOriginMiddleware';
import createTabIdMiddleware from './lib/createTabIdMiddleware';
import { NetworkOrderController } from './controllers/network-order';
import { AccountOrderController } from './controllers/account-order';
import createOnboardingMiddleware from './lib/createOnboardingMiddleware';
import { isStreamWritable, setupMultiplex } from './lib/stream-utils';
import PreferencesController from './controllers/preferences';
import AppStateController from './controllers/app-state';
import AlertController from './controllers/alert';
import OnboardingController from './controllers/onboarding';
import Backup from './lib/backup';
import DecryptMessageController from './controllers/decrypt-message';
import SwapsController from './controllers/swaps';
import MetaMetricsController from './controllers/metametrics';
import { segment } from './lib/segment';
import createMetaRPCHandler from './lib/createMetaRPCHandler';
import { previousValueComparator } from './lib/util';
import createMetamaskMiddleware from './lib/createMetamaskMiddleware';
import { hardwareKeyringBuilderFactory } from './lib/hardware-keyring-builder-factory';
import EncryptionPublicKeyController from './controllers/encryption-public-key';
import AppMetadataController from './controllers/app-metadata';

import {
  CaveatFactories,
  CaveatMutatorFactories,
  getCaveatSpecifications,
  getChangedAccounts,
  getPermissionBackgroundApiMethods,
  getPermissionSpecifications,
  getPermittedAccountsByOrigin,
  NOTIFICATION_NAMES,
  PermissionNames,
  unrestrictedMethods,
} from './controllers/permissions';
import createRPCMethodTrackingMiddleware from './lib/createRPCMethodTrackingMiddleware';
///: BEGIN:ONLY_INCLUDE_IF(blockaid)
import { IndexedDBPPOMStorage } from './lib/ppom/indexed-db-backend';
///: END:ONLY_INCLUDE_IF
import { updateCurrentLocale } from './translate';
import { TrezorOffscreenBridge } from './lib/offscreen-bridge/trezor-offscreen-bridge';
import { LedgerOffscreenBridge } from './lib/offscreen-bridge/ledger-offscreen-bridge';
///: BEGIN:ONLY_INCLUDE_IF(keyring-snaps)
import { snapKeyringBuilder, getAccountsBySnapId } from './lib/snap-keyring';
///: END:ONLY_INCLUDE_IF
import { encryptorFactory } from './lib/encryptor-factory';
import { addDappTransaction, addTransaction } from './lib/transaction/util';
import { LatticeKeyringOffscreen } from './lib/offscreen-bridge/lattice-offscreen-keyring';
///: BEGIN:ONLY_INCLUDE_IF(snaps)
import PREINSTALLED_SNAPS from './snaps/preinstalled-snaps';
///: END:ONLY_INCLUDE_IF
import { WeakRefObjectMap } from './lib/WeakRefObjectMap';

// Notification controllers
import AuthenticationController from './controllers/authentication/authentication-controller';
import UserStorageController from './controllers/user-storage/user-storage-controller';
import { PushPlatformNotificationsController } from './controllers/push-platform-notifications/push-platform-notifications';
import { MetamaskNotificationsController } from './controllers/metamask-notifications/metamask-notifications';

export const METAMASK_CONTROLLER_EVENTS = {
  // Fired after state changes that impact the extension badge (unapproved msg count)
  // The process of updating the badge happens in app/scripts/background.js.
  UPDATE_BADGE: 'updateBadge',
  // TODO: Add this and similar enums to the `controllers` repo and export them
  APPROVAL_STATE_CHANGE: 'ApprovalController:stateChange',
  QUEUED_REQUEST_STATE_CHANGE: 'QueuedRequestController:stateChange',
};

// stream channels
const PHISHING_SAFELIST = 'metamask-phishing-safelist';

export default class MetamaskController extends EventEmitter {
  /**
   * @param {object} opts
   */
  constructor(opts) {
    super();

    const { isFirstMetaMaskControllerSetup } = opts;

    this.defaultMaxListeners = 20;

    this.sendUpdate = debounce(
      this.privateSendUpdate.bind(this),
      MILLISECOND * 200,
    );
    this.opts = opts;
    this.extension = opts.browser;
    this.platform = opts.platform;
    this.notificationManager = opts.notificationManager;
    const initState = opts.initState || {};
    const version = this.platform.getVersion();
    this.recordFirstTimeInfo(initState);
    this.featureFlags = opts.featureFlags;

    // this keeps track of how many "controllerStream" connections are open
    // the only thing that uses controller connections are open metamask UI instances
    this.activeControllerConnections = 0;

    this.getRequestAccountTabIds = opts.getRequestAccountTabIds;
    this.getOpenMetamaskTabsIds = opts.getOpenMetamaskTabsIds;

    this.controllerMessenger = new ControllerMessenger();

    this.loggingController = new LoggingController({
      messenger: this.controllerMessenger.getRestricted({
        name: 'LoggingController',
      }),
      state: initState.LoggingController,
    });

    // instance of a class that wraps the extension's storage local API.
    this.localStoreApiWrapper = opts.localStore;

    this.currentMigrationVersion = opts.currentMigrationVersion;

    // observable state store
    this.store = new ComposableObservableStore({
      state: initState,
      controllerMessenger: this.controllerMessenger,
      persist: true,
    });

    // external connections by origin
    // Do not modify directly. Use the associated methods.
    this.connections = {};

    // lock to ensure only one vault created at once
    this.createVaultMutex = new Mutex();

    this.extension.runtime.onInstalled.addListener((details) => {
      if (details.reason === 'update') {
        if (version === '8.1.0') {
          this.platform.openExtensionInBrowser();
        }
        this.loggingController.add({
          type: LogType.GenericLog,
          data: {
            event: LOG_EVENT.VERSION_UPDATE,
            previousVersion: details.previousVersion,
            version,
          },
        });
      }
    });

    this.appMetadataController = new AppMetadataController({
      state: initState.AppMetadataController,
      currentMigrationVersion: this.currentMigrationVersion,
      currentAppVersion: version,
    });

    // next, we will initialize the controllers
    // controller initialization order matters
    const clearPendingConfirmations = () => {
      this.encryptionPublicKeyController.clearUnapproved();
      this.decryptMessageController.clearUnapproved();
      this.signatureController.clearUnapproved();
      this.approvalController.clear(ethErrors.provider.userRejectedRequest());
    };

    this.queuedRequestController = new QueuedRequestController({
      messenger: this.controllerMessenger.getRestricted({
        name: 'QueuedRequestController',
        allowedActions: [
          'NetworkController:getState',
          'NetworkController:setActiveNetwork',
          'SelectedNetworkController:getNetworkClientIdForDomain',
        ],
        allowedEvents: ['SelectedNetworkController:stateChange'],
      }),
      methodsRequiringNetworkSwitch,
      clearPendingConfirmations,
    });

    this.approvalController = new ApprovalController({
      messenger: this.controllerMessenger.getRestricted({
        name: 'ApprovalController',
      }),
      showApprovalRequest: opts.showUserConfirmation,
      typesExcludedFromRateLimiting: [
        ApprovalType.EthSign,
        ApprovalType.PersonalSign,
        ApprovalType.EthSignTypedData,
        ApprovalType.Transaction,
        ApprovalType.WatchAsset,
        ApprovalType.EthGetEncryptionPublicKey,
        ApprovalType.EthDecrypt,
      ],
    });

    ///: BEGIN:ONLY_INCLUDE_IF(build-mmi)
    this.mmiConfigurationController = new MmiConfigurationController({
      initState: initState.MmiConfigurationController,
      mmiConfigurationServiceUrl: process.env.MMI_CONFIGURATION_SERVICE_URL,
    });
    ///: END:ONLY_INCLUDE_IF

    const networkControllerMessenger = this.controllerMessenger.getRestricted({
      name: 'NetworkController',
    });

    let initialNetworkControllerState = {};
    if (initState.NetworkController) {
      initialNetworkControllerState = initState.NetworkController;
    } else if (process.env.IN_TEST) {
      const networkConfig = {
        chainId: CHAIN_IDS.LOCALHOST,
        nickname: 'Localhost 8545',
        rpcPrefs: {},
        rpcUrl: 'http://localhost:8545',
        ticker: 'ETH',
        id: 'networkConfigurationId',
      };
      initialNetworkControllerState = {
        providerConfig: {
          ...networkConfig,
          type: 'rpc',
        },
        networkConfigurations: {
          networkConfigurationId: {
            ...networkConfig,
          },
        },
      };
    } else if (
      process.env.METAMASK_DEBUG ||
      process.env.METAMASK_ENVIRONMENT === 'test'
    ) {
      initialNetworkControllerState = {
        providerConfig: {
          type: NETWORK_TYPES.SEPOLIA,
          chainId: CHAIN_IDS.SEPOLIA,
          ticker: TEST_NETWORK_TICKER_MAP[NETWORK_TYPES.SEPOLIA],
        },
      };
    }
    this.networkController = new NetworkController({
      messenger: networkControllerMessenger,
      state: initialNetworkControllerState,
      infuraProjectId: opts.infuraProjectId,
      trackMetaMetricsEvent: (...args) =>
        this.metaMetricsController.trackEvent(...args),
    });
    this.networkController.initializeProvider();
    this.provider =
      this.networkController.getProviderAndBlockTracker().provider;
    this.blockTracker =
      this.networkController.getProviderAndBlockTracker().blockTracker;
    this.deprecatedNetworkVersions = {};

    const tokenListMessenger = this.controllerMessenger.getRestricted({
      name: 'TokenListController',
      allowedEvents: ['NetworkController:stateChange'],
    });

    const preferencesMessenger = this.controllerMessenger.getRestricted({
      name: 'PreferencesController',
      allowedActions: [],
      allowedEvents: [],
    });

    this.preferencesController = new PreferencesController({
      initState: initState.PreferencesController,
      initLangCode: opts.initLangCode,
      messenger: preferencesMessenger,
      provider: this.provider,
      networkConfigurations: this.networkController.state.networkConfigurations,
      onKeyringStateChange: (listener) =>
        this.controllerMessenger.subscribe(
          'KeyringController:stateChange',
          listener,
        ),
    });

    this.tokenListController = new TokenListController({
      chainId: this.networkController.state.providerConfig.chainId,
      preventPollingOnNetworkRestart: !this.#isTokenListPollingRequired(
        this.preferencesController.store.getState(),
      ),
      messenger: tokenListMessenger,
      state: initState.TokenListController,
    });

    this.assetsContractController = new AssetsContractController(
      {
        chainId: this.networkController.state.providerConfig.chainId,
        onPreferencesStateChange: (listener) =>
          this.preferencesController.store.subscribe(listener),
        onNetworkDidChange: (cb) =>
          networkControllerMessenger.subscribe(
            'NetworkController:networkDidChange',
            () => {
              const networkState = this.networkController.state;
              return cb(networkState);
            },
          ),
        getNetworkClientById: this.networkController.getNetworkClientById.bind(
          this.networkController,
        ),
      },
      {
        provider: this.provider,
      },
      initState.AssetsContractController,
    );

    const tokensControllerMessenger = this.controllerMessenger.getRestricted({
      name: 'TokensController',
      allowedActions: [
        'ApprovalController:addRequest',
        'NetworkController:getNetworkClientById',
      ],
      allowedEvents: [
        'NetworkController:networkDidChange',
        'AccountsController:selectedAccountChange',
        'PreferencesController:stateChange',
        'TokenListController:stateChange',
      ],
    });
    this.tokensController = new TokensController({
      messenger: tokensControllerMessenger,
      chainId: this.networkController.state.providerConfig.chainId,
      // TODO: The tokens controller currently does not support internalAccounts. This is done to match the behavior of the previous tokens controller subscription.
      onPreferencesStateChange: (listener) =>
        this.controllerMessenger.subscribe(
          `AccountsController:selectedAccountChange`,
          (newlySelectedInternalAccount) => {
            listener({ selectedAddress: newlySelectedInternalAccount.address });
          },
        ),
      onNetworkDidChange: (cb) =>
        networkControllerMessenger.subscribe(
          'NetworkController:networkDidChange',
          () => {
            const networkState = this.networkController.state;
            return cb(networkState);
          },
        ),
      onTokenListStateChange: (listener) =>
        this.controllerMessenger.subscribe(
          `${this.tokenListController.name}:stateChange`,
          listener,
        ),
      getNetworkClientById: this.networkController.getNetworkClientById.bind(
        this.networkController,
      ),
      config: {
        provider: this.provider,
        selectedAddress:
          initState.AccountsController?.internalAccounts?.accounts[
            initState.AccountsController?.internalAccounts?.selectedAccount
          ]?.address ?? '',
      },
      state: initState.TokensController,
    });
    // TODO: Remove once `TokensController` is upgraded to extend from `BaseControllerV2`
    this.controllerMessenger.registerActionHandler(
      'TokensController:getState',
      () => this.tokensController.state,
    );

    const nftControllerMessenger = this.controllerMessenger.getRestricted({
      name: 'NftController',
      allowedActions: [`${this.approvalController.name}:addRequest`],
    });
    this.nftController = new NftController(
      {
        messenger: nftControllerMessenger,
        chainId: this.networkController.state.providerConfig.chainId,
        onPreferencesStateChange:
          this.preferencesController.store.subscribe.bind(
            this.preferencesController.store,
          ),
        onNetworkStateChange: networkControllerMessenger.subscribe.bind(
          networkControllerMessenger,
          'NetworkController:stateChange',
        ),
        getERC721AssetName:
          this.assetsContractController.getERC721AssetName.bind(
            this.assetsContractController,
          ),
        getERC721AssetSymbol:
          this.assetsContractController.getERC721AssetSymbol.bind(
            this.assetsContractController,
          ),
        getERC721TokenURI: this.assetsContractController.getERC721TokenURI.bind(
          this.assetsContractController,
        ),
        getERC721OwnerOf: this.assetsContractController.getERC721OwnerOf.bind(
          this.assetsContractController,
        ),
        getERC1155BalanceOf:
          this.assetsContractController.getERC1155BalanceOf.bind(
            this.assetsContractController,
          ),
        getERC1155TokenURI:
          this.assetsContractController.getERC1155TokenURI.bind(
            this.assetsContractController,
          ),
        onNftAdded: ({ address, symbol, tokenId, standard, source }) =>
          this.metaMetricsController.trackEvent({
            event: MetaMetricsEventName.NftAdded,
            category: MetaMetricsEventCategory.Wallet,
            sensitiveProperties: {
              token_contract_address: address,
              token_symbol: symbol,
              token_id: tokenId,
              token_standard: standard,
              asset_type: AssetType.NFT,
              source,
            },
          }),
        getNetworkClientById: this.networkController.getNetworkClientById.bind(
          this.networkController,
        ),
      },
      {},
      initState.NftController,
    );

    this.nftController.setApiKey(process.env.OPENSEA_KEY);

    this.nftDetectionController = new NftDetectionController({
      chainId: this.networkController.state.providerConfig.chainId,
      onNftsStateChange: (listener) => this.nftController.subscribe(listener),
      onPreferencesStateChange: this.preferencesController.store.subscribe.bind(
        this.preferencesController.store,
      ),
      onNetworkStateChange: networkControllerMessenger.subscribe.bind(
        networkControllerMessenger,
        'NetworkController:stateChange',
      ),
      getOpenSeaApiKey: () => this.nftController.openSeaApiKey,
      getBalancesInSingleCall:
        this.assetsContractController.getBalancesInSingleCall.bind(
          this.assetsContractController,
        ),
      addNft: this.nftController.addNft.bind(this.nftController),
      getNftApi: this.nftController.getNftApi.bind(this.nftController),
      getNftState: () => this.nftController.state,
      // added this to track previous value of useNftDetection, should be true on very first initializing of controller[]
      disabled:
        this.preferencesController.store.getState().useNftDetection ===
        undefined
          ? true
          : !this.preferencesController.store.getState().useNftDetection,
      selectedAddress:
        this.preferencesController.store.getState().selectedAddress,
    });

    this.metaMetricsController = new MetaMetricsController({
      segment,
      preferencesStore: this.preferencesController.store,
      onNetworkDidChange: networkControllerMessenger.subscribe.bind(
        networkControllerMessenger,
        'NetworkController:networkDidChange',
      ),
      getNetworkIdentifier: () => {
        const { type, rpcUrl } = this.networkController.state.providerConfig;
        return type === NETWORK_TYPES.RPC ? rpcUrl : type;
      },
      getCurrentChainId: () =>
        this.networkController.state.providerConfig.chainId,
      version: this.platform.getVersion(),
      environment: process.env.METAMASK_ENVIRONMENT,
      extension: this.extension,
      initState: initState.MetaMetricsController,
      captureException,
    });

    this.on('update', (update) => {
      this.metaMetricsController.handleMetaMaskStateUpdate(update);
    });

    const gasFeeMessenger = this.controllerMessenger.getRestricted({
      name: 'GasFeeController',
      allowedActions: [
        'NetworkController:getEIP1559Compatibility',
        'NetworkController:getNetworkClientById',
        'NetworkController:getState',
      ],
      allowedEvents: ['NetworkController:stateChange'],
    });

    this.gasFeeController = new GasFeeController({
      state: initState.GasFeeController,
      interval: 10000,
      messenger: gasFeeMessenger,
      clientId: SWAPS_CLIENT_ID,
      getProvider: () =>
        this.networkController.getProviderAndBlockTracker().provider,
      onNetworkDidChange: (eventHandler) => {
        networkControllerMessenger.subscribe(
          'NetworkController:networkDidChange',
          () => eventHandler(this.networkController.state),
        );
      },
      getCurrentNetworkEIP1559Compatibility:
        this.networkController.getEIP1559Compatibility.bind(
          this.networkController,
        ),
      getCurrentAccountEIP1559Compatibility:
        this.getCurrentAccountEIP1559Compatibility.bind(this),
      getCurrentNetworkLegacyGasAPICompatibility: () => {
        const { chainId } = this.networkController.state.providerConfig;
        return chainId === CHAIN_IDS.BSC;
      },
      getChainId: () => this.networkController.state.providerConfig.chainId,
      infuraAPIKey: opts.infuraProjectId,
    });

    this.appStateController = new AppStateController({
      addUnlockListener: this.on.bind(this, 'unlock'),
      isUnlocked: this.isUnlocked.bind(this),
      initState: initState.AppStateController,
      onInactiveTimeout: () => this.setLocked(),
      preferencesStore: this.preferencesController.store,
      messenger: this.controllerMessenger.getRestricted({
        name: 'AppStateController',
        allowedActions: [
          `${this.approvalController.name}:addRequest`,
          `${this.approvalController.name}:acceptRequest`,
        ],
        allowedEvents: [`KeyringController:qrKeyringStateChange`],
      }),
      extension: this.extension,
    });

    const currencyRateMessenger = this.controllerMessenger.getRestricted({
      name: 'CurrencyRateController',
      allowedActions: [`${this.networkController.name}:getNetworkClientById`],
    });
    this.currencyRateController = new CurrencyRateController({
      includeUsdRate: true,
      messenger: currencyRateMessenger,
      state: initState.CurrencyController,
    });

    const phishingControllerMessenger = this.controllerMessenger.getRestricted({
      name: 'PhishingController',
    });

    this.phishingController = new PhishingController({
      messenger: phishingControllerMessenger,
      state: initState.PhishingController,
      hotlistRefreshInterval: process.env.IN_TEST ? 5 * SECOND : undefined,
      stalelistRefreshInterval: process.env.IN_TEST ? 30 * SECOND : undefined,
    });

    this.phishingController.maybeUpdateState();

    ///: BEGIN:ONLY_INCLUDE_IF(blockaid)
    this.ppomController = new PPOMController({
      messenger: this.controllerMessenger.getRestricted({
        name: 'PPOMController',
        allowedEvents: ['NetworkController:stateChange'],
      }),
      storageBackend: new IndexedDBPPOMStorage('PPOMDB', 1),
      provider: this.provider,
      ppomProvider: { PPOM: PPOMModule.PPOM, ppomInit: PPOMModule.default },
      state: initState.PPOMController,
      chainId: this.networkController.state.providerConfig.chainId,
      securityAlertsEnabled:
        this.preferencesController.store.getState().securityAlertsEnabled,
      onPreferencesChange: this.preferencesController.store.subscribe.bind(
        this.preferencesController.store,
      ),
      cdnBaseUrl: process.env.BLOCKAID_FILE_CDN,
      blockaidPublicKey: process.env.BLOCKAID_PUBLIC_KEY,
    });
    ///: END:ONLY_INCLUDE_IF

    const announcementMessenger = this.controllerMessenger.getRestricted({
      name: 'AnnouncementController',
    });

    this.announcementController = new AnnouncementController({
      messenger: announcementMessenger,
      allAnnouncements: UI_NOTIFICATIONS,
      state: initState.AnnouncementController,
    });

    const networkOrderMessenger = this.controllerMessenger.getRestricted({
      name: 'NetworkOrderController',
      allowedEvents: ['NetworkController:stateChange'],
    });
    this.networkOrderController = new NetworkOrderController({
      messenger: networkOrderMessenger,
      state: initState.NetworkOrderController,
    });

    const accountOrderMessenger = this.controllerMessenger.getRestricted({
      name: 'AccountOrderController',
    });
    this.accountOrderController = new AccountOrderController({
      messenger: accountOrderMessenger,
      state: initState.AccountOrderController,
    });

    const accountsControllerMessenger = this.controllerMessenger.getRestricted({
      name: 'AccountsController',
      allowedEvents: [
        'SnapController:stateChange',
        'KeyringController:accountRemoved',
        'KeyringController:stateChange',
        'AccountsController:selectedAccountChange',
      ],
      allowedActions: [
        'AccountsController:setCurrentAccount',
        'AccountsController:setAccountName',
        'AccountsController:listAccounts',
        'AccountsController:getSelectedAccount',
        'AccountsController:getAccountByAddress',
        'AccountsController:updateAccounts',
        'KeyringController:getAccounts',
        'KeyringController:getKeyringsByType',
        'KeyringController:getKeyringForAccount',
      ],
    });

    this.accountsController = new AccountsController({
      messenger: accountsControllerMessenger,
      state: initState.AccountsController,
    });

    // token exchange rate tracker
    this.tokenRatesController = new TokenRatesController(
      {
        chainId: this.networkController.state.providerConfig.chainId,
        ticker: this.networkController.state.providerConfig.ticker,
        selectedAddress: this.accountsController.getSelectedAccount().address,
        onTokensStateChange: (listener) =>
          this.tokensController.subscribe(listener),
        onNetworkStateChange: networkControllerMessenger.subscribe.bind(
          networkControllerMessenger,
          'NetworkController:stateChange',
        ),
        onPreferencesStateChange: (listener) =>
          this.controllerMessenger.subscribe(
            `AccountsController:selectedAccountChange`,
            (newlySelectedInternalAccount) => {
              listener({
                selectedAddress: newlySelectedInternalAccount.address,
              });
            },
          ),
        tokenPricesService: new CodefiTokenPricesServiceV2(),
        getNetworkClientById: this.networkController.getNetworkClientById.bind(
          this.networkController,
        ),
      },
      {
        allTokens: this.tokensController.state.allTokens,
        allDetectedTokens: this.tokensController.state.allDetectedTokens,
      },
      initState.TokenRatesController,
    );

    this.preferencesController.store.subscribe(
      previousValueComparator((prevState, currState) => {
        const { useCurrencyRateCheck: prevUseCurrencyRateCheck } = prevState;
        const { useCurrencyRateCheck: currUseCurrencyRateCheck } = currState;
        if (currUseCurrencyRateCheck && !prevUseCurrencyRateCheck) {
          this.tokenRatesController.start();
        } else if (!currUseCurrencyRateCheck && prevUseCurrencyRateCheck) {
          this.tokenRatesController.stop();
        }
      }, this.preferencesController.store.getState()),
    );

    this.ensController = new EnsController({
      messenger: this.controllerMessenger.getRestricted({
        name: 'EnsController',
      }),
      provider: this.provider,
      onNetworkDidChange: networkControllerMessenger.subscribe.bind(
        networkControllerMessenger,
        'NetworkController:networkDidChange',
      ),
    });

    this.onboardingController = new OnboardingController({
      initState: initState.OnboardingController,
    });

    let additionalKeyrings = [keyringBuilderFactory(QRHardwareKeyring)];

    if (isManifestV3 === false) {
      const keyringOverrides = this.opts.overrides?.keyrings;

      const additionalKeyringTypes = [
        keyringOverrides?.lattice || LatticeKeyring,
        QRHardwareKeyring,
      ];

      const additionalBridgedKeyringTypes = [
        {
          keyring: keyringOverrides?.trezor || TrezorKeyring,
          bridge: keyringOverrides?.trezorBridge || TrezorConnectBridge,
        },
        {
          keyring: keyringOverrides?.ledger || LedgerKeyring,
          bridge: keyringOverrides?.ledgerBridge || LedgerIframeBridge,
        },
      ];

      additionalKeyrings = additionalKeyringTypes.map((keyringType) =>
        keyringBuilderFactory(keyringType),
      );

      additionalBridgedKeyringTypes.forEach((keyringType) =>
        additionalKeyrings.push(
          hardwareKeyringBuilderFactory(
            keyringType.keyring,
            keyringType.bridge,
          ),
        ),
      );
    } else {
      additionalKeyrings.push(
        hardwareKeyringBuilderFactory(TrezorKeyring, TrezorOffscreenBridge),
        hardwareKeyringBuilderFactory(LedgerKeyring, LedgerOffscreenBridge),
        keyringBuilderFactory(LatticeKeyringOffscreen),
      );
    }

    ///: BEGIN:ONLY_INCLUDE_IF(build-mmi)
    for (const custodianType of Object.keys(CUSTODIAN_TYPES)) {
      additionalKeyrings.push(
        mmiKeyringBuilderFactory(CUSTODIAN_TYPES[custodianType].keyringClass, {
          mmiConfigurationController: this.mmiConfigurationController,
          captureException,
        }),
      );
    }
    ///: END:ONLY_INCLUDE_IF

    ///: BEGIN:ONLY_INCLUDE_IF(keyring-snaps)
    const snapKeyringBuildMessenger = this.controllerMessenger.getRestricted({
      name: 'SnapKeyringBuilder',
      allowedActions: [
        'ApprovalController:addRequest',
        'ApprovalController:acceptRequest',
        'ApprovalController:rejectRequest',
        'ApprovalController:startFlow',
        'ApprovalController:endFlow',
        'ApprovalController:showSuccess',
        'ApprovalController:showError',
        'PhishingController:test',
        'PhishingController:maybeUpdateState',
        'KeyringController:getAccounts',
        'AccountsController:setSelectedAccount',
        'AccountsController:getAccountByAddress',
      ],
    });

    const getSnapController = () => this.snapController;

    // Necessary to persist the keyrings and update the accounts both within the keyring controller and accounts controller
    const persistAndUpdateAccounts = async () => {
      await this.keyringController.persistAllKeyrings();
      await this.accountsController.updateAccounts();
    };

    const getSnapName = (id) => {
      if (!id) {
        return null;
      }

      const currentLocale = this.getLocale();
      const { snaps } = this.snapController.state;
      const snap = snaps[id];

      if (!snap) {
        return stripSnapPrefix(id);
      }

      if (snap.localizationFiles) {
        const localizedManifest = getLocalizedSnapManifest(
          snap.manifest,
          currentLocale,
          snap.localizationFiles,
        );
        return localizedManifest.proposedName;
      }

      return snap.manifest.proposedName;
    };

    additionalKeyrings.push(
      snapKeyringBuilder(
        snapKeyringBuildMessenger,
        getSnapController,
        persistAndUpdateAccounts,
        (address) => this.preferencesController.setSelectedAddress(address),
        (address) => this.removeAccount(address),
        this.metaMetricsController.trackEvent.bind(this.metaMetricsController),
        getSnapName,
      ),
    );

    ///: END:ONLY_INCLUDE_IF

    const keyringControllerMessenger = this.controllerMessenger.getRestricted({
      name: 'KeyringController',
    });

    this.keyringController = new KeyringController({
      cacheEncryptionKey: true,
      keyringBuilders: additionalKeyrings,
      state: initState.KeyringController,
      encryptor: opts.encryptor || encryptorFactory(600_000),
      messenger: keyringControllerMessenger,
    });

    this.controllerMessenger.subscribe('KeyringController:unlock', () =>
      this._onUnlock(),
    );
    this.controllerMessenger.subscribe('KeyringController:lock', () =>
      this._onLock(),
    );

    this.controllerMessenger.subscribe(
      'KeyringController:stateChange',
      (state) => {
        this._onKeyringControllerUpdate(state);
      },
    );

    this.permissionController = new PermissionController({
      messenger: this.controllerMessenger.getRestricted({
        name: 'PermissionController',
        allowedActions: [
          `${this.approvalController.name}:addRequest`,
          `${this.approvalController.name}:hasRequest`,
          `${this.approvalController.name}:acceptRequest`,
          `${this.approvalController.name}:rejectRequest`,
          `SnapController:getPermitted`,
          `SnapController:install`,
          `SubjectMetadataController:getSubjectMetadata`,
        ],
      }),
      state: initState.PermissionController,
      caveatSpecifications: getCaveatSpecifications({
        getInternalAccounts: this.accountsController.listAccounts.bind(
          this.accountsController,
        ),
        findNetworkClientIdByChainId:
          this.networkController.findNetworkClientIdByChainId.bind(
            this.networkController,
          ),
      }),
      permissionSpecifications: {
        ...getPermissionSpecifications({
          getInternalAccounts: this.accountsController.listAccounts.bind(
            this.accountsController,
          ),
          getAllAccounts: this.keyringController.getAccounts.bind(
            this.keyringController,
          ),
          captureKeyringTypesWithMissingIdentities: (
            internalAccounts = [],
            accounts = [],
          ) => {
            const accountsMissingIdentities = accounts.filter(
              (address) =>
                !internalAccounts.some(
                  (account) =>
                    account.address.toLowerCase() === address.toLowerCase(),
                ),
            );
            const keyringTypesWithMissingIdentities =
              accountsMissingIdentities.map((address) =>
                this.keyringController.getAccountKeyringType(address),
              );

            const internalAccountCount = internalAccounts.length;

            const accountTrackerCount = Object.keys(
              this.accountTracker.store.getState().accounts || {},
            ).length;

            captureException(
              new Error(
                `Attempt to get permission specifications failed because their were ${accounts.length} accounts, but ${internalAccountCount} identities, and the ${keyringTypesWithMissingIdentities} keyrings included accounts with missing identities. Meanwhile, there are ${accountTrackerCount} accounts in the account tracker.`,
              ),
            );
          },
        }),
        ///: BEGIN:ONLY_INCLUDE_IF(snaps)
        ...this.getSnapPermissionSpecifications(),
        ///: END:ONLY_INCLUDE_IF
      },
      unrestrictedMethods,
    });

    this.selectedNetworkController = new SelectedNetworkController({
      messenger: this.controllerMessenger.getRestricted({
        name: 'SelectedNetworkController',
        allowedActions: [
          'NetworkController:getNetworkClientById',
          'NetworkController:getState',
          'NetworkController:getSelectedNetworkClient',
          'PermissionController:hasPermissions',
          'PermissionController:getSubjectNames',
        ],
        allowedEvents: [
          'NetworkController:stateChange',
          'PermissionController:stateChange',
        ],
      }),
      state: initState.SelectedNetworkController,
      useRequestQueuePreference:
        this.preferencesController.store.getState().useRequestQueue,
      onPreferencesStateChange: (listener) =>
        this.preferencesController.store.subscribe(listener),
      domainProxyMap: new WeakRefObjectMap(),
    });

    this.permissionLogController = new PermissionLogController({
      messenger: this.controllerMessenger.getRestricted({
        name: 'PermissionLogController',
      }),
      restrictedMethods: new Set(Object.keys(RestrictedMethods)),
      state: initState.PermissionLogController,
    });

    this.subjectMetadataController = new SubjectMetadataController({
      messenger: this.controllerMessenger.getRestricted({
        name: 'SubjectMetadataController',
        allowedActions: [`${this.permissionController.name}:hasPermissions`],
      }),
      state: initState.SubjectMetadataController,
      subjectCacheLimit: 100,
    });

    ///: BEGIN:ONLY_INCLUDE_IF(snaps)
    const shouldUseOffscreenExecutionService =
      isManifestV3 &&
      typeof chrome !== 'undefined' &&
      // eslint-disable-next-line no-undef
      typeof chrome.offscreen !== 'undefined';

    const snapExecutionServiceArgs = {
      messenger: this.controllerMessenger.getRestricted({
        name: 'ExecutionService',
      }),
      setupSnapProvider: this.setupSnapProvider.bind(this),
    };

    this.snapExecutionService =
      shouldUseOffscreenExecutionService === false
        ? new IframeExecutionService({
            ...snapExecutionServiceArgs,
            iframeUrl: new URL(process.env.IFRAME_EXECUTION_ENVIRONMENT_URL),
          })
        : new OffscreenExecutionService({
            // eslint-disable-next-line no-undef
            documentUrl: chrome.runtime.getURL('./offscreen.html'),
            ...snapExecutionServiceArgs,
          });

    const snapControllerMessenger = this.controllerMessenger.getRestricted({
      name: 'SnapController',
      allowedEvents: [
        'ExecutionService:unhandledError',
        'ExecutionService:outboundRequest',
        'ExecutionService:outboundResponse',
      ],
      allowedActions: [
        `${this.permissionController.name}:getEndowments`,
        `${this.permissionController.name}:getPermissions`,
        `${this.permissionController.name}:hasPermission`,
        `${this.permissionController.name}:hasPermissions`,
        `${this.permissionController.name}:requestPermissions`,
        `${this.permissionController.name}:revokeAllPermissions`,
        `${this.permissionController.name}:revokePermissions`,
        `${this.permissionController.name}:revokePermissionForAllSubjects`,
        `${this.permissionController.name}:getSubjectNames`,
        `${this.permissionController.name}:updateCaveat`,
        `${this.approvalController.name}:addRequest`,
        `${this.approvalController.name}:updateRequestState`,
        `${this.permissionController.name}:grantPermissions`,
        `${this.subjectMetadataController.name}:getSubjectMetadata`,
        `${this.subjectMetadataController.name}:addSubjectMetadata`,
        'ExecutionService:executeSnap',
        'ExecutionService:getRpcRequestHandler',
        'ExecutionService:terminateSnap',
        'ExecutionService:terminateAllSnaps',
        'ExecutionService:handleRpcRequest',
        'SnapsRegistry:get',
        'SnapsRegistry:getMetadata',
        'SnapsRegistry:update',
        'SnapsRegistry:resolveVersion',
        `SnapInterfaceController:createInterface`,
        `SnapInterfaceController:getInterface`,
      ],
    });

    const allowLocalSnaps = process.env.ALLOW_LOCAL_SNAPS;
    const requireAllowlist = process.env.REQUIRE_SNAPS_ALLOWLIST;

    this.snapController = new SnapController({
      environmentEndowmentPermissions: Object.values(EndowmentPermissions),
      excludedPermissions: {
        ...ExcludedSnapPermissions,
        ...ExcludedSnapEndowments,
      },
      closeAllConnections: this.removeAllConnections.bind(this),
      state: initState.SnapController,
      messenger: snapControllerMessenger,
      featureFlags: {
        dappsCanUpdateSnaps: true,
        allowLocalSnaps,
        requireAllowlist,
      },
      encryptor: encryptorFactory(600_000),
      getMnemonic: this.getPrimaryKeyringMnemonic.bind(this),
      preinstalledSnaps: PREINSTALLED_SNAPS,
      getFeatureFlags: () => {
        return {
          disableSnaps:
            this.preferencesController.store.getState().useExternalServices ===
            false,
        };
      },
    });

    this.notificationController = new NotificationController({
      messenger: this.controllerMessenger.getRestricted({
        name: 'NotificationController',
      }),
      state: initState.NotificationController,
    });

    this.rateLimitController = new RateLimitController({
      state: initState.RateLimitController,
      messenger: this.controllerMessenger.getRestricted({
        name: 'RateLimitController',
      }),
      implementations: {
        showNativeNotification: {
          method: (origin, message) => {
            const subjectMetadataState = this.controllerMessenger.call(
              'SubjectMetadataController:getState',
            );

            const originMetadata = subjectMetadataState.subjectMetadata[origin];

            this.platform
              ._showNotification(originMetadata?.name ?? origin, message)
              .catch((error) => {
                log.error('Failed to create notification', error);
              });

            return null;
          },
          // 2 calls per 5 minutes
          rateLimitCount: 2,
          rateLimitTimeout: 300000,
        },
        showInAppNotification: {
          method: (origin, message) => {
            this.controllerMessenger.call(
              'NotificationController:show',
              origin,
              message,
            );

            return null;
          },
          // 5 calls per minute
          rateLimitCount: 5,
          rateLimitTimeout: 60000,
        },
      },
    });
    const cronjobControllerMessenger = this.controllerMessenger.getRestricted({
      name: 'CronjobController',
      allowedEvents: [
        'SnapController:snapInstalled',
        'SnapController:snapUpdated',
        'SnapController:snapUninstalled',
        'SnapController:snapEnabled',
        'SnapController:snapDisabled',
      ],
      allowedActions: [
        `${this.permissionController.name}:getPermissions`,
        'SnapController:handleRequest',
        'SnapController:getAll',
      ],
    });
    this.cronjobController = new CronjobController({
      state: initState.CronjobController,
      messenger: cronjobControllerMessenger,
    });

    const snapsRegistryMessenger = this.controllerMessenger.getRestricted({
      name: 'SnapsRegistry',
      allowedEvents: [],
      allowedActions: [],
    });

    this.snapsRegistry = new JsonSnapsRegistry({
      state: initState.SnapsRegistry,
      messenger: snapsRegistryMessenger,
      refetchOnAllowlistMiss: requireAllowlist,
      failOnUnavailableRegistry: requireAllowlist,
      url: {
        registry: 'https://acl.execution.metamask.io/latest/registry.json',
        signature: 'https://acl.execution.metamask.io/latest/signature.json',
      },
      publicKey:
        '0x025b65308f0f0fb8bc7f7ff87bfc296e0330eee5d3c1d1ee4a048b2fd6a86fa0a6',
    });

    const snapInterfaceControllerMessenger =
      this.controllerMessenger.getRestricted({
        name: 'SnapInterfaceController',
        allowedActions: [
          `${this.phishingController.name}:maybeUpdateState`,
          `${this.phishingController.name}:testOrigin`,
        ],
      });

    this.snapInterfaceController = new SnapInterfaceController({
      state: initState.SnapInterfaceController,
      messenger: snapInterfaceControllerMessenger,
    });

    ///: END:ONLY_INCLUDE_IF

    // Notification Controllers
    this.authenticationController = new AuthenticationController({
      state: initState.AuthenticationController,
      messenger: this.controllerMessenger.getRestricted({
        name: 'AuthenticationController',
        allowedActions: [
          'SnapController:handleRequest',
          'UserStorageController:disableProfileSyncing',
        ],
      }),
      metametrics: {
        getMetaMetricsId: () => this.metaMetricsController.getMetaMetricsId(),
      },
    });

    this.userStorageController = new UserStorageController({
      getMetaMetricsState: () =>
        this.metaMetricsController.state.participateInMetaMetrics,
      state: initState.UserStorageController,
      messenger: this.controllerMessenger.getRestricted({
        name: 'UserStorageController',
        allowedActions: [
          'SnapController:handleRequest',
          'AuthenticationController:getBearerToken',
          'AuthenticationController:getSessionProfile',
          'AuthenticationController:isSignedIn',
          'AuthenticationController:performSignOut',
          'AuthenticationController:performSignIn',
          'MetamaskNotificationsController:disableMetamaskNotifications',
          'MetamaskNotificationsController:selectIsMetamaskNotificationsEnabled',
        ],
      }),
    });

    const pushPlatformNotificationsControllerMessenger =
      this.controllerMessenger.getRestricted({
        name: 'PushPlatformNotificationsController',
        allowedActions: ['AuthenticationController:getBearerToken'],
      });
    this.pushPlatformNotificationsController =
      new PushPlatformNotificationsController({
        state: initState.PushPlatformNotificationsController,
        messenger: pushPlatformNotificationsControllerMessenger,
      });
    pushPlatformNotificationsControllerMessenger.subscribe(
      'PushPlatformNotificationsController:onNewNotifications',
      (notification) => {
        this.metaMetricsController.trackEvent({
          event: MetaMetricsEventName.PushNotificationReceived,
          category: MetaMetricsEventCategory.PushNotifications,
          properties: {
            notification_type: notification.type,
            chain_id: notification?.chain_id,
          },
        });
      },
    );
    pushPlatformNotificationsControllerMessenger.subscribe(
      'PushPlatformNotificationsController:pushNotificationClicked',
      (notification) => {
        this.metaMetricsController.trackEvent({
          event: MetaMetricsEventName.PushNotificationClicked,
          category: MetaMetricsEventCategory.PushNotifications,
          properties: {
            notification_type: notification.type,
            chain_id: notification?.chain_id,
          },
        });
      },
    );

    this.metamaskNotificationsController = new MetamaskNotificationsController({
      messenger: this.controllerMessenger.getRestricted({
        name: 'MetamaskNotificationsController',
        allowedActions: [
          'KeyringController:getAccounts',
          'AuthenticationController:getBearerToken',
          'AuthenticationController:isSignedIn',
          'UserStorageController:enableProfileSyncing',
          'UserStorageController:getStorageKey',
          'UserStorageController:performGetStorage',
          'UserStorageController:performSetStorage',
          'PushPlatformNotificationsController:enablePushNotifications',
          'PushPlatformNotificationsController:disablePushNotifications',
          'PushPlatformNotificationsController:updateTriggerPushNotifications',
        ],
        allowedEvents: [
          'KeyringController:stateChange',
          'PushPlatformNotificationsController:onNewNotifications',
        ],
      }),
      state: initState.MetamaskNotificationsController,
    });

    // account tracker watches balances, nonces, and any code at their address
    this.accountTracker = new AccountTracker({
      provider: this.provider,
      blockTracker: this.blockTracker,
      getCurrentChainId: () =>
        this.networkController.state.providerConfig.chainId,
      getNetworkIdentifier: (providerConfig) => {
        const { type, rpcUrl } =
          providerConfig ?? this.networkController.state.providerConfig;
        return type === NETWORK_TYPES.RPC ? rpcUrl : type;
      },
      preferencesController: this.preferencesController,
      onboardingController: this.onboardingController,
      controllerMessenger: this.controllerMessenger.getRestricted({
        name: 'AccountTracker',
        allowedEvents: ['AccountsController:selectedAccountChange'],
        allowedActions: ['AccountsController:getSelectedAccount'],
      }),
      initState: { accounts: {} },
      onAccountRemoved: this.controllerMessenger.subscribe.bind(
        this.controllerMessenger,
        'KeyringController:accountRemoved',
      ),
    });

    // start and stop polling for balances based on activeControllerConnections
    this.on('controllerConnectionChanged', (activeControllerConnections) => {
      const { completedOnboarding } =
        this.onboardingController.store.getState();
      if (activeControllerConnections > 0 && completedOnboarding) {
        this.triggerNetworkrequests();
      } else {
        this.stopNetworkRequests();
      }
    });

    this.onboardingController.store.subscribe(
      previousValueComparator(async (prevState, currState) => {
        const { completedOnboarding: prevCompletedOnboarding } = prevState;
        const { completedOnboarding: currCompletedOnboarding } = currState;
        if (!prevCompletedOnboarding && currCompletedOnboarding) {
          const { address } = this.accountsController.getSelectedAccount();

          this.postOnboardingInitialization();
          this.triggerNetworkrequests();
          // execute once the token detection on the post-onboarding
          await this.tokenDetectionController.detectTokens({
            selectedAddress: address,
          });
        }
      }, this.onboardingController.store.getState()),
    );

    ///: BEGIN:ONLY_INCLUDE_IF(desktop)
    this.desktopController = new DesktopController({
      initState: initState.DesktopController,
    });
    ///: END:ONLY_INCLUDE_IF

    const tokenDetectionControllerMessenger =
      this.controllerMessenger.getRestricted({
        name: 'TokenDetectionController',
        allowedActions: [
          'AccountsController:getSelectedAccount',
          'KeyringController:getState',
          'NetworkController:getNetworkClientById',
          'NetworkController:getNetworkConfigurationByNetworkClientId',
          'NetworkController:getState',
          'PreferencesController:getState',
          'TokenListController:getState',
          'TokensController:getState',
          'TokensController:addDetectedTokens',
        ],
        allowedEvents: [
          'AccountsController:selectedAccountChange',
          'KeyringController:lock',
          'KeyringController:unlock',
          'NetworkController:networkDidChange',
          'PreferencesController:stateChange',
          'TokenListController:stateChange',
        ],
      });

    this.tokenDetectionController = new TokenDetectionController({
      messenger: tokenDetectionControllerMessenger,
      getBalancesInSingleCall:
        this.assetsContractController.getBalancesInSingleCall.bind(
          this.assetsContractController,
        ),
      trackMetaMetricsEvent: this.metaMetricsController.trackEvent.bind(
        this.metaMetricsController,
      ),
    });

    this.addressBookController = new AddressBookController(
      undefined,
      initState.AddressBookController,
    );

    this.alertController = new AlertController({
      initState: initState.AlertController,
      preferencesStore: this.preferencesController.store,
      controllerMessenger: this.controllerMessenger.getRestricted({
        name: 'AlertController',
        allowedEvents: ['AccountsController:selectedAccountChange'],
        allowedActions: ['AccountsController:getSelectedAccount'],
      }),
    });

    ///: BEGIN:ONLY_INCLUDE_IF(build-mmi)
    this.custodyController = new CustodyController({
      initState: initState.CustodyController,
      captureException,
    });
    this.institutionalFeaturesController = new InstitutionalFeaturesController({
      initState: initState.InstitutionalFeaturesController,
      showConfirmRequest: opts.showUserConfirmation,
    });
    this.transactionUpdateController = new TransactionUpdateController({
      initState: initState.TransactionUpdateController,
      getCustodyKeyring: this.getCustodyKeyringIfExists.bind(this),
      mmiConfigurationController: this.mmiConfigurationController,
      captureException,
    });
    ///: END:ONLY_INCLUDE_IF

    this.backup = new Backup({
      preferencesController: this.preferencesController,
      addressBookController: this.addressBookController,
      accountsController: this.accountsController,
      networkController: this.networkController,
      trackMetaMetricsEvent: this.metaMetricsController.trackEvent.bind(
        this.metaMetricsController,
      ),
    });

    // This gets used as a ...spread parameter in two places: new TransactionController() and createRPCMethodTrackingMiddleware()
    this.snapAndHardwareMetricsParams = {
      getSelectedAccount: this.accountsController.getSelectedAccount.bind(
        this.accountsController,
      ),
      getAccountType: this.getAccountType.bind(this),
      getDeviceModel: this.getDeviceModel.bind(this),
      snapAndHardwareMessenger: this.controllerMessenger.getRestricted({
        name: 'SnapAndHardwareMessenger',
        allowedActions: [
          'KeyringController:getKeyringForAccount',
          'SnapController:get',
          'AccountsController:getSelectedAccount',
        ],
      }),
    };

    const transactionControllerMessenger =
      this.controllerMessenger.getRestricted({
        name: 'TransactionController',
        allowedActions: [
          `${this.approvalController.name}:addRequest`,
          'NetworkController:findNetworkClientIdByChainId',
          'NetworkController:getNetworkClientById',
        ],
        allowedEvents: [`NetworkController:stateChange`],
      });
    this.txController = new TransactionController({
      blockTracker: this.blockTracker,
      getCurrentNetworkEIP1559Compatibility:
        this.networkController.getEIP1559Compatibility.bind(
          this.networkController,
        ),
      getCurrentAccountEIP1559Compatibility:
        this.getCurrentAccountEIP1559Compatibility.bind(this),
      getExternalPendingTransactions:
        this.getExternalPendingTransactions.bind(this),
      getGasFeeEstimates: this.gasFeeController.fetchGasFeeEstimates.bind(
        this.gasFeeController,
      ),
      getNetworkClientRegistry:
        this.networkController.getNetworkClientRegistry.bind(
          this.networkController,
        ),
      getNetworkState: () => this.networkController.state,
      getPermittedAccounts: this.getPermittedAccounts.bind(this),
      getSavedGasFees: () =>
        this.preferencesController.store.getState().advancedGasFee[
          this.networkController.state.providerConfig.chainId
        ],
      getSelectedAddress: () =>
        this.accountsController.getSelectedAccount().address,
      incomingTransactions: {
        includeTokenTransfers: false,
        isEnabled: () =>
          Boolean(
            this.preferencesController.store.getState()
              .incomingTransactionsPreferences?.[
              this.networkController.state.providerConfig.chainId
            ] && this.onboardingController.store.getState().completedOnboarding,
          ),
        queryEntireHistory: false,
        updateTransactions: false,
      },
      isMultichainEnabled: process.env.TRANSACTION_MULTICHAIN,
      isSimulationEnabled: () =>
        this.preferencesController.store.getState().useTransactionSimulations,
      messenger: transactionControllerMessenger,
      onNetworkStateChange: (listener) => {
        networkControllerMessenger.subscribe(
          'NetworkController:networkDidChange',
          () => listener(),
        );
      },
      pendingTransactions: {
        isResubmitEnabled: () => {
          const state = this._getMetaMaskState();
          return !(
            getSmartTransactionsOptInStatus(state) &&
            getCurrentChainSupportsSmartTransactions(state)
          );
        },
      },
      provider: this.provider,
      testGasFeeFlows: process.env.TEST_GAS_FEE_FLOWS,
      hooks: {
        ///: BEGIN:ONLY_INCLUDE_IF(build-mmi)
        afterSign: (txMeta, signedEthTx) =>
          afterTransactionSignMMI(
            txMeta,
            signedEthTx,
            this.transactionUpdateController.addTransactionToWatchList.bind(
              this.transactionUpdateController,
            ),
          ),
        beforeCheckPendingTransaction:
          beforeCheckPendingTransactionMMI.bind(this),
        beforeApproveOnInit: beforeApproveOnInitMMI.bind(this),
        beforePublish: beforeTransactionPublishMMI.bind(this),
        getAdditionalSignArguments: getAdditionalSignArgumentsMMI.bind(this),
        ///: END:ONLY_INCLUDE_IF
        publish: this._publishSmartTransactionHook.bind(this),
      },
      sign: (...args) => this.keyringController.signTransaction(...args),
      state: initState.TransactionController,
    });

    this._addTransactionControllerListeners();

    this.decryptMessageController = new DecryptMessageController({
      getState: this.getState.bind(this),
      messenger: this.controllerMessenger.getRestricted({
        name: 'DecryptMessageController',
        allowedActions: [
          `${this.approvalController.name}:addRequest`,
          `${this.approvalController.name}:acceptRequest`,
          `${this.approvalController.name}:rejectRequest`,
          `${this.keyringController.name}:decryptMessage`,
        ],
      }),
      metricsEvent: this.metaMetricsController.trackEvent.bind(
        this.metaMetricsController,
      ),
    });

    this.encryptionPublicKeyController = new EncryptionPublicKeyController({
      messenger: this.controllerMessenger.getRestricted({
        name: 'EncryptionPublicKeyController',
        allowedActions: [
          `${this.approvalController.name}:addRequest`,
          `${this.approvalController.name}:acceptRequest`,
          `${this.approvalController.name}:rejectRequest`,
        ],
      }),
      getEncryptionPublicKey:
        this.keyringController.getEncryptionPublicKey.bind(
          this.keyringController,
        ),
      getAccountKeyringType: this.keyringController.getAccountKeyringType.bind(
        this.keyringController,
      ),
      getState: this.getState.bind(this),
      metricsEvent: this.metaMetricsController.trackEvent.bind(
        this.metaMetricsController,
      ),
    });

    this.signatureController = new SignatureController({
      messenger: this.controllerMessenger.getRestricted({
        name: 'SignatureController',
        allowedActions: [
          `${this.approvalController.name}:addRequest`,
          `${this.keyringController.name}:signMessage`,
          `${this.keyringController.name}:signPersonalMessage`,
          `${this.keyringController.name}:signTypedMessage`,
          `${this.loggingController.name}:add`,
        ],
      }),
      isEthSignEnabled: () =>
        this.preferencesController.store.getState()
          ?.disabledRpcMethodPreferences?.eth_sign,
      getAllState: this.getState.bind(this),
      getCurrentChainId: () =>
        this.networkController.state.providerConfig.chainId,
    });

    this.signatureController.hub.on(
      'cancelWithReason',
      ({ message, reason }) => {
        this.metaMetricsController.trackEvent({
          event: reason,
          category: MetaMetricsEventCategory.Transactions,
          properties: {
            action: 'Sign Request',
            type: message.type,
          },
        });
      },
    );

    ///: BEGIN:ONLY_INCLUDE_IF(build-mmi)
    const transactionMetricsRequest = this.getTransactionMetricsRequest();

    const mmiControllerMessenger = this.controllerMessenger.getRestricted({
      name: 'MMIController',
      allowedActions: [
        'AccountsController:getAccountByAddress',
        'AccountsController:setAccountName',
        'AccountsController:listAccounts',
      ],
    });

    this.mmiController = new MMIController({
      messenger: mmiControllerMessenger,
      mmiConfigurationController: this.mmiConfigurationController,
      keyringController: this.keyringController,
      preferencesController: this.preferencesController,
      appStateController: this.appStateController,
      transactionUpdateController: this.transactionUpdateController,
      custodyController: this.custodyController,
      getState: this.getState.bind(this),
      getPendingNonce: this.getPendingNonce.bind(this),
      accountTracker: this.accountTracker,
      metaMetricsController: this.metaMetricsController,
      networkController: this.networkController,
      permissionController: this.permissionController,
      signatureController: this.signatureController,
      platform: this.platform,
      extension: this.extension,
      getTransactions: this.txController.getTransactions.bind(
        this.txController,
      ),
      setTxStatusSigned: (id) =>
        this.txController.updateCustodialTransaction(id, {
          status: TransactionStatus.signed,
        }),
      setTxStatusSubmitted: (id) =>
        this.txController.updateCustodialTransaction(id, {
          status: TransactionStatus.submitted,
        }),
      setTxStatusFailed: (id, reason) =>
        this.txController.updateCustodialTransaction(id, {
          status: TransactionStatus.failed,
          errorMessage: reason,
        }),
      trackTransactionEvents: handleMMITransactionUpdate.bind(
        null,
        transactionMetricsRequest,
      ),
      updateTransaction: (txMeta, note) =>
        this.txController.updateTransaction(txMeta, note),
      updateTransactionHash: (id, hash) =>
        this.txController.updateCustodialTransaction(id, { hash }),
      setChannelId: (channelId) =>
        this.institutionalFeaturesController.setChannelId(channelId),
      setConnectionRequest: (payload) =>
        this.institutionalFeaturesController.setConnectionRequest(payload),
    });
    ///: END:ONLY_INCLUDE_IF

    this.swapsController = new SwapsController(
      {
        getBufferedGasLimit: async (txMeta, multiplier) => {
          const { gas: gasLimit, simulationFails } =
            await this.txController.estimateGasBuffered(
              txMeta.txParams,
              multiplier,
            );

          return { gasLimit, simulationFails };
        },
        provider: this.provider,
        getProviderConfig: () => this.networkController.state.providerConfig,
        getTokenRatesState: () => this.tokenRatesController.state,
        getCurrentChainId: () =>
          this.networkController.state.providerConfig.chainId,
        getEIP1559GasFeeEstimates:
          this.gasFeeController.fetchGasFeeEstimates.bind(
            this.gasFeeController,
          ),
        getLayer1GasFee: this.txController.getLayer1GasFee.bind(
          this.txController,
        ),
        getNetworkClientId: () =>
          this.networkController.state.selectedNetworkClientId,
        trackMetaMetricsEvent: this.metaMetricsController.trackEvent.bind(
          this.metaMetricsController,
        ),
      },
      initState.SwapsController,
    );
    this.smartTransactionsController = new SmartTransactionsController(
      {
        getNetworkClientById: this.networkController.getNetworkClientById.bind(
          this.networkController,
        ),
        onNetworkStateChange: networkControllerMessenger.subscribe.bind(
          networkControllerMessenger,
          'NetworkController:stateChange',
        ),
        getNonceLock: this.txController.getNonceLock.bind(this.txController),
        confirmExternalTransaction:
          this.txController.confirmExternalTransaction.bind(this.txController),
        getTransactions: this.txController.getTransactions.bind(
          this.txController,
        ),
        provider: this.provider,
        trackMetaMetricsEvent: this.metaMetricsController.trackEvent.bind(
          this.metaMetricsController,
        ),
      },
      {
        supportedChainIds: getAllowedSmartTransactionsChainIds(),
      },
      initState.SmartTransactionsController,
    );

    const isExternalNameSourcesEnabled = () =>
      this.preferencesController.store.getState().useExternalNameSources;

    this.nameController = new NameController({
      messenger: this.controllerMessenger.getRestricted({
        name: 'NameController',
        allowedActions: [],
      }),
      providers: [
        new ENSNameProvider({
          reverseLookup: this.ensController.reverseResolveAddress.bind(
            this.ensController,
          ),
        }),
        new EtherscanNameProvider({ isEnabled: isExternalNameSourcesEnabled }),
        new TokenNameProvider({ isEnabled: isExternalNameSourcesEnabled }),
        new LensNameProvider({ isEnabled: isExternalNameSourcesEnabled }),
        new SnapsNameProvider({
          messenger: this.controllerMessenger.getRestricted({
            name: 'SnapsNameProvider',
            allowedActions: [
              'SnapController:getAll',
              'SnapController:get',
              'SnapController:handleRequest',
              'PermissionController:getState',
            ],
          }),
        }),
      ],
      state: initState.NameController,
    });

    const petnamesBridgeMessenger = this.controllerMessenger.getRestricted({
      name: 'PetnamesBridge',
      allowedEvents: [
        'NameController:stateChange',
        'AccountsController:stateChange',
      ],
      allowedActions: ['AccountsController:listAccounts'],
    });

    new AddressBookPetnamesBridge({
      addressBookController: this.addressBookController,
      nameController: this.nameController,
      messenger: petnamesBridgeMessenger,
    }).init();

    new AccountIdentitiesPetnamesBridge({
      nameController: this.nameController,
      messenger: petnamesBridgeMessenger,
    }).init();

    this.userOperationController = new UserOperationController({
      entrypoint: process.env.EIP_4337_ENTRYPOINT,
      getGasFeeEstimates: this.gasFeeController.fetchGasFeeEstimates.bind(
        this.gasFeeController,
      ),
      messenger: this.controllerMessenger.getRestricted({
        name: 'UserOperationController',
        allowedActions: [
          'ApprovalController:addRequest',
          'NetworkController:getNetworkClientById',
          'KeyringController:prepareUserOperation',
          'KeyringController:patchUserOperation',
          'KeyringController:signUserOperation',
        ],
      }),
      state: initState.UserOperationController,
    });

    this.userOperationController.hub.on(
      'user-operation-added',
      this._onUserOperationAdded.bind(this),
    );

    this.userOperationController.hub.on(
      'transaction-updated',
      this._onUserOperationTransactionUpdated.bind(this),
    );

    // ensure accountTracker updates balances after network change
    networkControllerMessenger.subscribe(
      'NetworkController:networkDidChange',
      () => {
        this.accountTracker.updateAccounts();
      },
    );

    // clear unapproved transactions and messages when the network will change
    networkControllerMessenger.subscribe(
      'NetworkController:networkWillChange',
      clearPendingConfirmations.bind(this),
    );

    this.metamaskMiddleware = createMetamaskMiddleware({
      static: {
        eth_syncing: false,
        web3_clientVersion: `MetaMask/v${version}`,
      },
      version,
      // account mgmt
      getAccounts: async (
        { origin: innerOrigin },
        { suppressUnauthorizedError = true } = {},
      ) => {
        if (innerOrigin === ORIGIN_METAMASK) {
          const selectedAddress =
            this.accountsController.getSelectedAccount().address;
          return selectedAddress ? [selectedAddress] : [];
        } else if (this.isUnlocked()) {
          return await this.getPermittedAccounts(innerOrigin, {
            suppressUnauthorizedError,
          });
        }
        return []; // changing this is a breaking change
      },
      // tx signing
      processTransaction: (transactionParams, dappRequest) =>
        addDappTransaction(
          this.getAddTransactionRequest({ transactionParams, dappRequest }),
        ),
      // msg signing
      ///: BEGIN:ONLY_INCLUDE_IF(build-main,build-beta,build-flask)
      processEthSignMessage: this.signatureController.newUnsignedMessage.bind(
        this.signatureController,
      ),
      processTypedMessage:
        this.signatureController.newUnsignedTypedMessage.bind(
          this.signatureController,
        ),
      processTypedMessageV3:
        this.signatureController.newUnsignedTypedMessage.bind(
          this.signatureController,
        ),
      processTypedMessageV4:
        this.signatureController.newUnsignedTypedMessage.bind(
          this.signatureController,
        ),
      processPersonalMessage:
        this.signatureController.newUnsignedPersonalMessage.bind(
          this.signatureController,
        ),
      ///: END:ONLY_INCLUDE_IF

      ///: BEGIN:ONLY_INCLUDE_IF(build-mmi)
      /* eslint-disable no-dupe-keys */
      processEthSignMessage: this.mmiController.newUnsignedMessage.bind(
        this.mmiController,
      ),
      processTypedMessage: this.mmiController.newUnsignedMessage.bind(
        this.mmiController,
      ),
      processTypedMessageV3: this.mmiController.newUnsignedMessage.bind(
        this.mmiController,
      ),
      processTypedMessageV4: this.mmiController.newUnsignedMessage.bind(
        this.mmiController,
      ),
      processPersonalMessage: this.mmiController.newUnsignedMessage.bind(
        this.mmiController,
      ),
      setTypedMessageInProgress:
        this.signatureController.setTypedMessageInProgress.bind(
          this.signatureController,
        ),
      setPersonalMessageInProgress:
        this.signatureController.setPersonalMessageInProgress.bind(
          this.signatureController,
        ),
      /* eslint-enable no-dupe-keys */
      ///: END:ONLY_INCLUDE_IF

      processEncryptionPublicKey:
        this.encryptionPublicKeyController.newRequestEncryptionPublicKey.bind(
          this.encryptionPublicKeyController,
        ),
      processDecryptMessage:
        this.decryptMessageController.newRequestDecryptMessage.bind(
          this.decryptMessageController,
        ),
      getPendingNonce: this.getPendingNonce.bind(this),
      getPendingTransactionByHash: (hash) =>
        this.txController.state.transactions.find(
          (meta) =>
            meta.hash === hash && meta.status === TransactionStatus.submitted,
        ),
    });

    // ensure isClientOpenAndUnlocked is updated when memState updates
    this.on('update', (memState) => this._onStateUpdate(memState));

    /**
     * All controllers in Memstore but not in store. They are not persisted.
     * On chrome profile re-start, they will be re-initialized.
     */
    const resetOnRestartStore = {
      AccountTracker: this.accountTracker.store,
      TokenRatesController: this.tokenRatesController,
      DecryptMessageController: this.decryptMessageController,
      EncryptionPublicKeyController: this.encryptionPublicKeyController,
      SignatureController: this.signatureController,
      SwapsController: this.swapsController.store,
      EnsController: this.ensController,
      ApprovalController: this.approvalController,
      ///: BEGIN:ONLY_INCLUDE_IF(blockaid)
      PPOMController: this.ppomController,
      ///: END:ONLY_INCLUDE_IF
    };

    this.store.updateStructure({
      AccountsController: this.accountsController,
      AppStateController: this.appStateController.store,
      AppMetadataController: this.appMetadataController.store,
      TransactionController: this.txController,
      KeyringController: this.keyringController,
      PreferencesController: this.preferencesController.store,
      MetaMetricsController: this.metaMetricsController.store,
      AddressBookController: this.addressBookController,
      CurrencyController: this.currencyRateController,
      NetworkController: this.networkController,
      AlertController: this.alertController.store,
      OnboardingController: this.onboardingController.store,
      PermissionController: this.permissionController,
      PermissionLogController: this.permissionLogController,
      SubjectMetadataController: this.subjectMetadataController,
      AnnouncementController: this.announcementController,
      NetworkOrderController: this.networkOrderController,
      AccountOrderController: this.accountOrderController,
      GasFeeController: this.gasFeeController,
      TokenListController: this.tokenListController,
      TokensController: this.tokensController,
      SmartTransactionsController: this.smartTransactionsController,
      NftController: this.nftController,
      PhishingController: this.phishingController,
      SelectedNetworkController: this.selectedNetworkController,
      LoggingController: this.loggingController,
      ///: BEGIN:ONLY_INCLUDE_IF(snaps)
      SnapController: this.snapController,
      CronjobController: this.cronjobController,
      SnapsRegistry: this.snapsRegistry,
      NotificationController: this.notificationController,
      SnapInterfaceController: this.snapInterfaceController,
      ///: END:ONLY_INCLUDE_IF
      ///: BEGIN:ONLY_INCLUDE_IF(desktop)
      DesktopController: this.desktopController.store,
      ///: END:ONLY_INCLUDE_IF

      ///: BEGIN:ONLY_INCLUDE_IF(build-mmi)
      CustodyController: this.custodyController.store,
      InstitutionalFeaturesController:
        this.institutionalFeaturesController.store,
      MmiConfigurationController: this.mmiConfigurationController.store,
      ///: END:ONLY_INCLUDE_IF
      ///: BEGIN:ONLY_INCLUDE_IF(blockaid)
      PPOMController: this.ppomController,
      ///: END:ONLY_INCLUDE_IF
      NameController: this.nameController,
      UserOperationController: this.userOperationController,
      // Notification Controllers
      AuthenticationController: this.authenticationController,
      UserStorageController: this.userStorageController,
      MetamaskNotificationsController: this.metamaskNotificationsController,
      PushPlatformNotificationsController:
        this.pushPlatformNotificationsController,
      ...resetOnRestartStore,
    });

    this.memStore = new ComposableObservableStore({
      config: {
        AccountsController: this.accountsController,
        AppStateController: this.appStateController.store,
        AppMetadataController: this.appMetadataController.store,
        NetworkController: this.networkController,
        KeyringController: this.keyringController,
        PreferencesController: this.preferencesController.store,
        MetaMetricsController: this.metaMetricsController.store,
        AddressBookController: this.addressBookController,
        CurrencyController: this.currencyRateController,
        AlertController: this.alertController.store,
        OnboardingController: this.onboardingController.store,
        PermissionController: this.permissionController,
        PermissionLogController: this.permissionLogController,
        SubjectMetadataController: this.subjectMetadataController,
        AnnouncementController: this.announcementController,
        NetworkOrderController: this.networkOrderController,
        AccountOrderController: this.accountOrderController,
        GasFeeController: this.gasFeeController,
        TokenListController: this.tokenListController,
        TokensController: this.tokensController,
        SmartTransactionsController: this.smartTransactionsController,
        NftController: this.nftController,
        SelectedNetworkController: this.selectedNetworkController,
        LoggingController: this.loggingController,
        TxController: this.txController,
        ///: BEGIN:ONLY_INCLUDE_IF(snaps)
        SnapController: this.snapController,
        CronjobController: this.cronjobController,
        SnapsRegistry: this.snapsRegistry,
        NotificationController: this.notificationController,
        SnapInterfaceController: this.snapInterfaceController,
        ///: END:ONLY_INCLUDE_IF
        ///: BEGIN:ONLY_INCLUDE_IF(desktop)
        DesktopController: this.desktopController.store,
        ///: END:ONLY_INCLUDE_IF
        ///: BEGIN:ONLY_INCLUDE_IF(build-mmi)
        CustodyController: this.custodyController.store,
        InstitutionalFeaturesController:
          this.institutionalFeaturesController.store,
        MmiConfigurationController: this.mmiConfigurationController.store,
        ///: END:ONLY_INCLUDE_IF
        NameController: this.nameController,
        UserOperationController: this.userOperationController,
        // Notification Controllers
        AuthenticationController: this.authenticationController,
        UserStorageController: this.userStorageController,
        MetamaskNotificationsController: this.metamaskNotificationsController,
        PushPlatformNotificationsController:
          this.pushPlatformNotificationsController,
        ...resetOnRestartStore,
      },
      controllerMessenger: this.controllerMessenger,
    });

    // if this is the first time, clear the state of by calling these methods
    const resetMethods = [
      this.accountTracker.resetState,
      this.decryptMessageController.resetState.bind(
        this.decryptMessageController,
      ),
      this.encryptionPublicKeyController.resetState.bind(
        this.encryptionPublicKeyController,
      ),
      this.signatureController.resetState.bind(this.signatureController),
      this.swapsController.resetState,
      this.ensController.resetState.bind(this.ensController),
      this.approvalController.clear.bind(this.approvalController),
      // WE SHOULD ADD TokenListController.resetState here too. But it's not implemented yet.
    ];

    if (isManifestV3) {
      if (isFirstMetaMaskControllerSetup === true) {
        this.resetStates(resetMethods);
        this.extension.storage.session.set({
          isFirstMetaMaskControllerSetup: false,
        });
      }
    } else {
      // it's always the first time in MV2
      this.resetStates(resetMethods);
    }

    // Automatic login via config password
    const password = process.env.PASSWORD;
    if (
      !this.isUnlocked() &&
      this.onboardingController.store.getState().completedOnboarding &&
      password &&
      !process.env.IN_TEST
    ) {
      this._loginUser(password);
    } else {
      this._startUISync();
    }

    // Lazily update the store with the current extension environment
    this.extension.runtime.getPlatformInfo().then(({ os }) => {
      this.appStateController.setBrowserEnvironment(
        os,
        // This method is presently only supported by Firefox
        this.extension.runtime.getBrowserInfo === undefined
          ? 'chrome'
          : 'firefox',
      );
    });

    this.setupControllerEventSubscriptions();

    // For more information about these legacy streams, see here:
    // https://github.com/MetaMask/metamask-extension/issues/15491
    // TODO:LegacyProvider: Delete
    this.publicConfigStore = this.createPublicConfigStore();

    // Multiple MetaMask instances launched warning
    this.extension.runtime.onMessageExternal.addListener(onMessageReceived);
    // Fire a ping message to check if other extensions are running
    checkForMultipleVersionsRunning();

    if (this.onboardingController.store.getState().completedOnboarding) {
      this.postOnboardingInitialization();
    }
  }

  postOnboardingInitialization() {
    this.networkController.lookupNetwork();
  }

  triggerNetworkrequests() {
    this.accountTracker.start();
    this.txController.startIncomingTransactionPolling();
    this.tokenDetectionController.enable();

    const preferencesControllerState =
      this.preferencesController.store.getState();

    const { useCurrencyRateCheck, useNftDetection } =
      preferencesControllerState;

    if (useNftDetection) {
      this.nftDetectionController.start();
    }

    if (useCurrencyRateCheck) {
      this.tokenRatesController.start();
    }

    if (this.#isTokenListPollingRequired(preferencesControllerState)) {
      this.tokenListController.start();
    }
  }

  stopNetworkRequests() {
    this.accountTracker.stop();
    this.txController.stopIncomingTransactionPolling();
    this.tokenDetectionController.disable();
    this.nftDetectionController.stop();

    const preferencesControllerState =
      this.preferencesController.store.getState();

    const { useCurrencyRateCheck } = preferencesControllerState;

    if (useCurrencyRateCheck) {
      this.tokenRatesController.stop();
    }

    if (this.#isTokenListPollingRequired(preferencesControllerState)) {
      this.tokenListController.stop();
    }
  }

  resetStates(resetMethods) {
    resetMethods.forEach((resetMethod) => {
      try {
        resetMethod();
      } catch (err) {
        console.error(err);
      }
    });
  }

  ///: BEGIN:ONLY_INCLUDE_IF(keyring-snaps)
  /**
   * Initialize the snap keyring if it is not present.
   *
   * @returns {SnapKeyring}
   */
  async getSnapKeyring() {
    let [snapKeyring] = this.keyringController.getKeyringsByType(
      KeyringType.snap,
    );
    if (!snapKeyring) {
      snapKeyring = await this.keyringController.addNewKeyring(
        KeyringType.snap,
      );
    }
    return snapKeyring;
  }
  ///: END:ONLY_INCLUDE_IF

  ///: BEGIN:ONLY_INCLUDE_IF(build-flask)
  trackInsightSnapView(snapId) {
    this.metaMetricsController.trackEvent({
      event: MetaMetricsEventName.InsightSnapViewed,
      category: MetaMetricsEventCategory.Snaps,
      properties: {
        snap_id: snapId,
      },
    });
  }
  ///: END:ONLY_INCLUDE_IF

  ///: BEGIN:ONLY_INCLUDE_IF(snaps)

  /**
   * Get snap metadata from the current state without refreshing the registry database.
   *
   * @param {string} snapId - A snap id.
   * @returns The available metadata for the snap, if any.
   */
  _getSnapMetadata(snapId) {
    return this.snapsRegistry.state.database?.verifiedSnaps?.[snapId]?.metadata;
  }

  /**
   * Tracks snaps export usage.
   * Note: This function is throttled to 1 call per 60 seconds per snap id + handler combination.
   *
   * @param {string} snapId - The ID of the snap the handler is being triggered on.
   * @param {string} handler - The handler to trigger on the snap for the request.
   * @param {boolean} success - Whether the invocation was successful or not.
   * @param {string} origin - The origin of the request.
   */
  _trackSnapExportUsage = wrap(
    memoize(
      () =>
        throttle(
          (snapId, handler, success, origin) =>
            this.metaMetricsController.trackEvent({
              event: MetaMetricsEventName.SnapExportUsed,
              category: MetaMetricsEventCategory.Snaps,
              properties: {
                snap_id: snapId,
                export: handler,
                snap_category: this._getSnapMetadata(snapId)?.category,
                success,
                origin,
              },
            }),
          SECOND * 60,
        ),
      (snapId, handler, _, origin) => `${snapId}${handler}${origin}`,
    ),
    (getFunc, ...args) => getFunc(...args)(...args),
  );

  /**
   * Passes a JSON-RPC request object to the SnapController for execution.
   *
   * @param {object} args - A bag of options.
   * @param {string} args.snapId - The ID of the recipient snap.
   * @param {string} args.origin - The origin of the RPC request.
   * @param {string} args.handler - The handler to trigger on the snap for the request.
   * @param {object} args.request - The JSON-RPC request object.
   * @returns The result of the JSON-RPC request.
   */
  async handleSnapRequest(args) {
    try {
      const response = await this.controllerMessenger.call(
        'SnapController:handleRequest',
        args,
      );
      this._trackSnapExportUsage(args.snapId, args.handler, true, args.origin);
      return response;
    } catch (error) {
      this._trackSnapExportUsage(args.snapId, args.handler, false, args.origin);
      throw error;
    }
  }

  /**
   * Gets the currently selected locale from the PreferencesController.
   *
   * @returns The currently selected locale.
   */
  getLocale() {
    const { currentLocale } = this.preferencesController.store.getState();

    return currentLocale;
  }

  /**
   * Constructor helper for getting Snap permission specifications.
   */
  getSnapPermissionSpecifications() {
    return {
      ...buildSnapEndowmentSpecifications(Object.keys(ExcludedSnapEndowments)),
      ...buildSnapRestrictedMethodSpecifications(
        Object.keys(ExcludedSnapPermissions),
        {
          getLocale: this.getLocale.bind(this),
          clearSnapState: this.controllerMessenger.call.bind(
            this.controllerMessenger,
            'SnapController:clearSnapState',
          ),
          getMnemonic: this.getPrimaryKeyringMnemonic.bind(this),
          getUnlockPromise: this.appStateController.getUnlockPromise.bind(
            this.appStateController,
          ),
          getSnap: this.controllerMessenger.call.bind(
            this.controllerMessenger,
            'SnapController:get',
          ),
          handleSnapRpcRequest: this.handleSnapRequest.bind(this),
          getSnapState: this.controllerMessenger.call.bind(
            this.controllerMessenger,
            'SnapController:getSnapState',
          ),
          showDialog: (origin, type, id, placeholder) =>
            this.approvalController.addAndShowApprovalRequest({
              origin,
              type: SNAP_DIALOG_TYPES[type],
              requestData: { id, placeholder },
            }),
          showNativeNotification: (origin, args) =>
            this.controllerMessenger.call(
              'RateLimitController:call',
              origin,
              'showNativeNotification',
              origin,
              args.message,
            ),
          showInAppNotification: (origin, args) =>
            this.controllerMessenger.call(
              'RateLimitController:call',
              origin,
              'showInAppNotification',
              origin,
              args.message,
            ),
          updateSnapState: this.controllerMessenger.call.bind(
            this.controllerMessenger,
            'SnapController:updateSnapState',
          ),
          maybeUpdatePhishingList: () => {
            const { usePhishDetect } =
              this.preferencesController.store.getState();

            if (!usePhishDetect) {
              return;
            }

            this.controllerMessenger.call(
              'PhishingController:maybeUpdateState',
            );
          },
          isOnPhishingList: (origin) => {
            const { usePhishDetect } =
              this.preferencesController.store.getState();

            if (!usePhishDetect) {
              return false;
            }

            return this.controllerMessenger.call(
              'PhishingController:testOrigin',
              origin,
            ).result;
          },
          createInterface: this.controllerMessenger.call.bind(
            this.controllerMessenger,
            'SnapInterfaceController:createInterface',
          ),
          getInterface: this.controllerMessenger.call.bind(
            this.controllerMessenger,
            'SnapInterfaceController:getInterface',
          ),
          ///: END:ONLY_INCLUDE_IF
          ///: BEGIN:ONLY_INCLUDE_IF(keyring-snaps)
          getSnapKeyring: this.getSnapKeyring.bind(this),
          ///: END:ONLY_INCLUDE_IF
          ///: BEGIN:ONLY_INCLUDE_IF(snaps)
        },
      ),
    };
  }

  /**
   * Deletes the specified notifications from state.
   *
   * @param {string[]} ids - The notifications ids to delete.
   */
  dismissNotifications(ids) {
    this.notificationController.dismiss(ids);
  }

  /**
   * Updates the readDate attribute of the specified notifications.
   *
   * @param {string[]} ids - The notifications ids to mark as read.
   */
  markNotificationsAsRead(ids) {
    this.notificationController.markRead(ids);
  }

  ///: END:ONLY_INCLUDE_IF

  /**
   * Sets up BaseController V2 event subscriptions. Currently, this includes
   * the subscriptions necessary to notify permission subjects of account
   * changes.
   *
   * Some of the subscriptions in this method are ControllerMessenger selector
   * event subscriptions. See the relevant documentation for
   * `@metamask/base-controller` for more information.
   *
   * Note that account-related notifications emitted when the extension
   * becomes unlocked are handled in MetaMaskController._onUnlock.
   */
  setupControllerEventSubscriptions() {
    let lastSelectedAddress;

    this.preferencesController.store.subscribe(
      previousValueComparator((prevState, currState) => {
        this.#onPreferencesControllerStateChange(currState, prevState);
      }, this.preferencesController.store.getState()),
    );

    this.controllerMessenger.subscribe(
      `${this.accountsController.name}:selectedAccountChange`,
      async (account) => {
        if (account.address && account.address !== lastSelectedAddress) {
          lastSelectedAddress = account.address;
          await this._onAccountChange(account.address);
        }
      },
    );

    // This handles account changes every time relevant permission state
    // changes, for any reason.
    this.controllerMessenger.subscribe(
      `${this.permissionController.name}:stateChange`,
      async (currentValue, previousValue) => {
        const changedAccounts = getChangedAccounts(currentValue, previousValue);

        for (const [origin, accounts] of changedAccounts.entries()) {
          this._notifyAccountsChange(origin, accounts);
        }
      },
      getPermittedAccountsByOrigin,
    );

    this.controllerMessenger.subscribe(
      'NetworkController:networkDidChange',
      async () => {
        await this.txController.updateIncomingTransactions();
      },
    );

    ///: BEGIN:ONLY_INCLUDE_IF(snaps)

    this.controllerMessenger.subscribe(
      `${this.snapController.name}:snapInstallStarted`,
      (snapId, origin, isUpdate) => {
        const snapCategory = this._getSnapMetadata(snapId)?.category;
        this.metaMetricsController.trackEvent({
          event: isUpdate
            ? MetaMetricsEventName.SnapUpdateStarted
            : MetaMetricsEventName.SnapInstallStarted,
          category: MetaMetricsEventCategory.Snaps,
          properties: {
            snap_id: snapId,
            origin,
            snap_category: snapCategory,
          },
        });
      },
    );

    this.controllerMessenger.subscribe(
      `${this.snapController.name}:snapInstallFailed`,
      (snapId, origin, isUpdate, error) => {
        const isRejected = error.includes('User rejected the request.');
        const failedEvent = isUpdate
          ? MetaMetricsEventName.SnapUpdateFailed
          : MetaMetricsEventName.SnapInstallFailed;
        const rejectedEvent = isUpdate
          ? MetaMetricsEventName.SnapUpdateRejected
          : MetaMetricsEventName.SnapInstallRejected;

        const snapCategory = this._getSnapMetadata(snapId)?.category;
        this.metaMetricsController.trackEvent({
          event: isRejected ? rejectedEvent : failedEvent,
          category: MetaMetricsEventCategory.Snaps,
          properties: {
            snap_id: snapId,
            origin,
            snap_category: snapCategory,
          },
        });
      },
    );

    this.controllerMessenger.subscribe(
      `${this.snapController.name}:snapInstalled`,
      (truncatedSnap, origin) => {
        const snapId = truncatedSnap.id;
        const snapCategory = this._getSnapMetadata(snapId)?.category;
        this.metaMetricsController.trackEvent({
          event: MetaMetricsEventName.SnapInstalled,
          category: MetaMetricsEventCategory.Snaps,
          properties: {
            snap_id: snapId,
            version: truncatedSnap.version,
            origin,
            snap_category: snapCategory,
          },
        });
      },
    );

    this.controllerMessenger.subscribe(
      `${this.snapController.name}:snapUpdated`,
      (newSnap, oldVersion, origin) => {
        const snapId = newSnap.id;
        const snapCategory = this._getSnapMetadata(snapId)?.category;
        this.metaMetricsController.trackEvent({
          event: MetaMetricsEventName.SnapUpdated,
          category: MetaMetricsEventCategory.Snaps,
          properties: {
            snap_id: snapId,
            old_version: oldVersion,
            new_version: newSnap.version,
            origin,
            snap_category: snapCategory,
          },
        });
      },
    );

    this.controllerMessenger.subscribe(
      `${this.snapController.name}:snapTerminated`,
      (truncatedSnap) => {
        const approvals = Object.values(
          this.approvalController.state.pendingApprovals,
        ).filter(
          (approval) =>
            approval.origin === truncatedSnap.id &&
            approval.type.startsWith(RestrictedMethods.snap_dialog),
        );
        for (const approval of approvals) {
          this.approvalController.reject(
            approval.id,
            new Error('Snap was terminated.'),
          );
        }
      },
    );

    this.controllerMessenger.subscribe(
      `${this.snapController.name}:snapUninstalled`,
      (truncatedSnap) => {
        const notificationIds = Object.values(
          this.notificationController.state.notifications,
        ).reduce((idList, notification) => {
          if (notification.origin === truncatedSnap.id) {
            idList.push(notification.id);
          }
          return idList;
        }, []);

        this.dismissNotifications(notificationIds);

        const snapId = truncatedSnap.id;
        const snapCategory = this._getSnapMetadata(snapId)?.category;
        this.metaMetricsController.trackEvent({
          event: MetaMetricsEventName.SnapUninstalled,
          category: MetaMetricsEventCategory.Snaps,
          properties: {
            snap_id: snapId,
            version: truncatedSnap.version,
            snap_category: snapCategory,
          },
        });
      },
    );

    ///: END:ONLY_INCLUDE_IF
  }

  /**
   * TODO:LegacyProvider: Delete
   * Constructor helper: initialize a public config store.
   * This store is used to make some config info available to Dapps synchronously.
   */
  createPublicConfigStore() {
    // subset of state for metamask inpage provider
    const publicConfigStore = new ObservableStore();

    const selectPublicState = async ({ isUnlocked }) => {
      const { chainId, networkVersion } = await this.getProviderNetworkState();

      return {
        isUnlocked,
        chainId,
        networkVersion: networkVersion ?? 'loading',
      };
    };

    const updatePublicConfigStore = async (memState) => {
      const networkStatus =
        memState.networksMetadata[memState.selectedNetworkClientId]?.status;
      if (networkStatus === NetworkStatus.Available) {
        publicConfigStore.putState(await selectPublicState(memState));
      }
    };

    // setup memStore subscription hooks
    this.on('update', updatePublicConfigStore);
    updatePublicConfigStore(this.getState());

    return publicConfigStore;
  }

  /**
   * Gets relevant state for the provider of an external origin.
   *
   * @param {string} origin - The origin to get the provider state for.
   * @returns {Promise<{ isUnlocked: boolean, networkVersion: string, chainId: string, accounts: string[] }>} An object with relevant state properties.
   */
  async getProviderState(origin) {
    const providerNetworkState = await this.getProviderNetworkState(
      this.preferencesController.getUseRequestQueue() ? origin : undefined,
    );

    return {
      isUnlocked: this.isUnlocked(),
      accounts: await this.getPermittedAccounts(origin),
      ...providerNetworkState,
    };
  }

  /**
   * Retrieves network state information relevant for external providers.
   *
   * @param {string} origin - The origin identifier for which network state is requested (default: 'metamask').
   * @returns {object} An object containing important network state properties, including chainId and networkVersion.
   */
  async getProviderNetworkState(origin = METAMASK_DOMAIN) {
    const networkClientId = this.controllerMessenger.call(
      'SelectedNetworkController:getNetworkClientIdForDomain',
      origin,
    );

    const networkClient = this.controllerMessenger.call(
      'NetworkController:getNetworkClientById',
      networkClientId,
    );

    const { chainId } = networkClient.configuration;

    const { completedOnboarding } = this.onboardingController.store.getState();

    let networkVersion = this.deprecatedNetworkVersions[networkClientId];
    if (!networkVersion && completedOnboarding) {
      const ethQuery = new EthQuery(networkClient.provider);
      networkVersion = await new Promise((resolve) => {
        ethQuery.sendAsync({ method: 'net_version' }, (error, result) => {
          if (error) {
            console.error(error);
            resolve(null);
          } else {
            resolve(convertNetworkId(result));
          }
        });
      });
      this.deprecatedNetworkVersions[networkClientId] = networkVersion;
    }

    return {
      chainId,
      networkVersion: networkVersion ?? 'loading',
    };
  }

  //=============================================================================
  // EXPOSED TO THE UI SUBSYSTEM
  //=============================================================================

  /**
   * The metamask-state of the various controllers, made available to the UI
   *
   * @returns {object} status
   */
  getState() {
    const { vault } = this.keyringController.state;
    const isInitialized = Boolean(vault);

    const flatState = this.memStore.getFlatState();

    // The vault should not be exposed to the UI
    delete flatState.vault;

    return {
      isInitialized,
      ...flatState,
      ///: BEGIN:ONLY_INCLUDE_IF(snaps)
      // Snap state, source code and other files are stripped out to prevent piping to the MetaMask UI.
      snapStates: {},
      unencryptedSnapStates: {},
      snaps: Object.values(flatState.snaps ?? {}).reduce((acc, snap) => {
        // eslint-disable-next-line no-unused-vars
        const { sourceCode, auxiliaryFiles, ...rest } = snap;
        acc[snap.id] = rest;
        return acc;
      }, {}),
      ///: END:ONLY_INCLUDE_IF
    };
  }

  /**
   * Returns an Object containing API Callback Functions.
   * These functions are the interface for the UI.
   * The API object can be transmitted over a stream via JSON-RPC.
   *
   * @returns {object} Object containing API functions.
   */
  getApi() {
    const {
      accountsController,
      addressBookController,
      alertController,
      appStateController,
      keyringController,
      nftController,
      nftDetectionController,
      currencyRateController,
      tokenDetectionController,
      ensController,
      gasFeeController,
      metaMetricsController,
      networkController,
      announcementController,
      onboardingController,
      permissionController,
      preferencesController,
      swapsController,
      tokensController,
      smartTransactionsController,
      txController,
      assetsContractController,
      backup,
      approvalController,
      phishingController,
      // Notification Controllers
      authenticationController,
      userStorageController,
      metamaskNotificationsController,
      pushPlatformNotificationsController,
    } = this;

    return {
      // etc
      getState: this.getState.bind(this),
      setCurrentCurrency: currencyRateController.setCurrentCurrency.bind(
        currencyRateController,
      ),
      setUseBlockie: preferencesController.setUseBlockie.bind(
        preferencesController,
      ),
      setUseNonceField: preferencesController.setUseNonceField.bind(
        preferencesController,
      ),
      setUsePhishDetect: preferencesController.setUsePhishDetect.bind(
        preferencesController,
      ),
      setUseMultiAccountBalanceChecker:
        preferencesController.setUseMultiAccountBalanceChecker.bind(
          preferencesController,
        ),
      dismissOpenSeaToBlockaidBanner:
        preferencesController.dismissOpenSeaToBlockaidBanner.bind(
          preferencesController,
        ),
      setUseSafeChainsListValidation:
        preferencesController.setUseSafeChainsListValidation.bind(
          preferencesController,
        ),
      setUseTokenDetection: preferencesController.setUseTokenDetection.bind(
        preferencesController,
      ),
      setUseNftDetection: preferencesController.setUseNftDetection.bind(
        preferencesController,
      ),
      setUse4ByteResolution: preferencesController.setUse4ByteResolution.bind(
        preferencesController,
      ),
      setUseCurrencyRateCheck:
        preferencesController.setUseCurrencyRateCheck.bind(
          preferencesController,
        ),
      setOpenSeaEnabled: preferencesController.setOpenSeaEnabled.bind(
        preferencesController,
      ),
      getUseRequestQueue: this.preferencesController.getUseRequestQueue.bind(
        this.preferencesController,
      ),
      getProviderConfig: () => this.networkController.state.providerConfig,

      ///: BEGIN:ONLY_INCLUDE_IF(blockaid)
      setSecurityAlertsEnabled:
        preferencesController.setSecurityAlertsEnabled.bind(
          preferencesController,
        ),
      ///: END:ONLY_INCLUDE_IF
      ///: BEGIN:ONLY_INCLUDE_IF(keyring-snaps)
      setAddSnapAccountEnabled:
        preferencesController.setAddSnapAccountEnabled.bind(
          preferencesController,
        ),
      ///: END:ONLY_INCLUDE_IF
      setUseExternalNameSources:
        preferencesController.setUseExternalNameSources.bind(
          preferencesController,
        ),
      setUseTransactionSimulations:
        preferencesController.setUseTransactionSimulations.bind(
          preferencesController,
        ),
      setUseRequestQueue: this.setUseRequestQueue.bind(this),
      setIpfsGateway: preferencesController.setIpfsGateway.bind(
        preferencesController,
      ),
      setIsIpfsGatewayEnabled:
        preferencesController.setIsIpfsGatewayEnabled.bind(
          preferencesController,
        ),
      setUseAddressBarEnsResolution:
        preferencesController.setUseAddressBarEnsResolution.bind(
          preferencesController,
        ),
      setParticipateInMetaMetrics:
        metaMetricsController.setParticipateInMetaMetrics.bind(
          metaMetricsController,
        ),
      setCurrentLocale: preferencesController.setCurrentLocale.bind(
        preferencesController,
      ),
      setIncomingTransactionsPreferences:
        preferencesController.setIncomingTransactionsPreferences.bind(
          preferencesController,
        ),
      setServiceWorkerKeepAlivePreference:
        preferencesController.setServiceWorkerKeepAlivePreference.bind(
          preferencesController,
        ),
      markPasswordForgotten: this.markPasswordForgotten.bind(this),
      unMarkPasswordForgotten: this.unMarkPasswordForgotten.bind(this),
      getRequestAccountTabIds: this.getRequestAccountTabIds,
      getOpenMetamaskTabsIds: this.getOpenMetamaskTabsIds,
      markNotificationPopupAsAutomaticallyClosed: () =>
        this.notificationManager.markAsAutomaticallyClosed(),

      // approval
      requestUserApproval:
        approvalController.addAndShowApprovalRequest.bind(approvalController),

      // primary keyring management
      addNewAccount: this.addNewAccount.bind(this),
      getSeedPhrase: this.getSeedPhrase.bind(this),
      resetAccount: this.resetAccount.bind(this),
      removeAccount: this.removeAccount.bind(this),
      importAccountWithStrategy: this.importAccountWithStrategy.bind(this),
      ///: BEGIN:ONLY_INCLUDE_IF(keyring-snaps)
      getAccountsBySnapId: (snapId) => getAccountsBySnapId(this, snapId),
      ///: END:ONLY_INCLUDE_IF

      // hardware wallets
      connectHardware: this.connectHardware.bind(this),
      forgetDevice: this.forgetDevice.bind(this),
      checkHardwareStatus: this.checkHardwareStatus.bind(this),
      unlockHardwareWalletAccount: this.unlockHardwareWalletAccount.bind(this),
      attemptLedgerTransportCreation:
        this.attemptLedgerTransportCreation.bind(this),

      // qr hardware devices
      submitQRHardwareCryptoHDKey:
        keyringController.submitQRCryptoHDKey.bind(keyringController),
      submitQRHardwareCryptoAccount:
        keyringController.submitQRCryptoAccount.bind(keyringController),
      cancelSyncQRHardware:
        keyringController.cancelQRSynchronization.bind(keyringController),
      submitQRHardwareSignature:
        keyringController.submitQRSignature.bind(keyringController),
      cancelQRHardwareSignRequest:
        keyringController.cancelQRSignRequest.bind(keyringController),

      // vault management
      submitPassword: this.submitPassword.bind(this),
      verifyPassword: this.verifyPassword.bind(this),

      // network management
      setProviderType: (type) => {
        return this.networkController.setProviderType(type);
      },
      setActiveNetwork: (networkConfigurationId) => {
        return this.networkController.setActiveNetwork(networkConfigurationId);
      },
      setNetworkClientIdForDomain: (origin, networkClientId) => {
        return this.selectedNetworkController.setNetworkClientIdForDomain(
          origin,
          networkClientId,
        );
      },
      rollbackToPreviousProvider:
        networkController.rollbackToPreviousProvider.bind(networkController),
      removeNetworkConfiguration: this.removeNetworkConfiguration.bind(this),
      upsertNetworkConfiguration:
        this.networkController.upsertNetworkConfiguration.bind(
          this.networkController,
        ),
      getCurrentNetworkEIP1559Compatibility:
        this.networkController.getEIP1559Compatibility.bind(
          this.networkController,
        ),
      getNetworkConfigurationByNetworkClientId:
        this.networkController.getNetworkConfigurationByNetworkClientId.bind(
          this.networkController,
        ),
      // PreferencesController
      setSelectedAddress: (address) => {
        const account = this.accountsController.getAccountByAddress(address);
        if (account) {
          this.accountsController.setSelectedAccount(account.id);
          this.preferencesController.setSelectedAddress(address);
        } else {
          throw new Error(`No account found for address: ${address}`);
        }
      },
      toggleExternalServices: this.toggleExternalServices.bind(this),
      addToken: tokensController.addToken.bind(tokensController),
      updateTokenType: tokensController.updateTokenType.bind(tokensController),
      setFeatureFlag: preferencesController.setFeatureFlag.bind(
        preferencesController,
      ),
      setPreference: preferencesController.setPreference.bind(
        preferencesController,
      ),

      addKnownMethodData: preferencesController.addKnownMethodData.bind(
        preferencesController,
      ),
      setDismissSeedBackUpReminder:
        preferencesController.setDismissSeedBackUpReminder.bind(
          preferencesController,
        ),
      setDisabledRpcMethodPreference:
        preferencesController.setDisabledRpcMethodPreference.bind(
          preferencesController,
        ),
      getRpcMethodPreferences:
        preferencesController.getRpcMethodPreferences.bind(
          preferencesController,
        ),
      setAdvancedGasFee: preferencesController.setAdvancedGasFee.bind(
        preferencesController,
      ),
      setTheme: preferencesController.setTheme.bind(preferencesController),
      ///: BEGIN:ONLY_INCLUDE_IF(keyring-snaps)
      setSnapsAddSnapAccountModalDismissed:
        preferencesController.setSnapsAddSnapAccountModalDismissed.bind(
          preferencesController,
        ),
      ///: END:ONLY_INCLUDE_IF

      // AccountsController
      setSelectedInternalAccount: (id) => {
        const account = this.accountsController.getAccount(id);
        if (account) {
          this.preferencesController.setSelectedAddress(account.address);
          this.accountsController.setSelectedAccount(id);
        }
      },

      setAccountName:
        accountsController.setAccountName.bind(accountsController),

      setAccountLabel: (address, label) => {
        this.preferencesController.setAccountLabel(address, label);
        const account = this.accountsController.getAccountByAddress(address);
        if (account === undefined) {
          throw new Error(`No account found for address: ${address}`);
        }
        this.accountsController.setAccountName(account.id, label);
      },

      // AssetsContractController
      getTokenStandardAndDetails: this.getTokenStandardAndDetails.bind(this),
      getTokenSymbol: this.getTokenSymbol.bind(this),

      // NftController
      addNft: nftController.addNft.bind(nftController),

      addNftVerifyOwnership:
        nftController.addNftVerifyOwnership.bind(nftController),

      removeAndIgnoreNft: nftController.removeAndIgnoreNft.bind(nftController),

      removeNft: nftController.removeNft.bind(nftController),

      checkAndUpdateAllNftsOwnershipStatus:
        nftController.checkAndUpdateAllNftsOwnershipStatus.bind(nftController),

      checkAndUpdateSingleNftOwnershipStatus:
        nftController.checkAndUpdateSingleNftOwnershipStatus.bind(
          nftController,
        ),

      isNftOwner: nftController.isNftOwner.bind(nftController),

      // AddressController
      setAddressBook: addressBookController.set.bind(addressBookController),
      removeFromAddressBook: addressBookController.delete.bind(
        addressBookController,
      ),

      // AppStateController
      setLastActiveTime:
        appStateController.setLastActiveTime.bind(appStateController),
      setCurrentExtensionPopupId:
        appStateController.setCurrentExtensionPopupId.bind(appStateController),
      setDefaultHomeActiveTabName:
        appStateController.setDefaultHomeActiveTabName.bind(appStateController),
      setConnectedStatusPopoverHasBeenShown:
        appStateController.setConnectedStatusPopoverHasBeenShown.bind(
          appStateController,
        ),
      setRecoveryPhraseReminderHasBeenShown:
        appStateController.setRecoveryPhraseReminderHasBeenShown.bind(
          appStateController,
        ),
      setRecoveryPhraseReminderLastShown:
        appStateController.setRecoveryPhraseReminderLastShown.bind(
          appStateController,
        ),
      setTermsOfUseLastAgreed:
        appStateController.setTermsOfUseLastAgreed.bind(appStateController),
      setSurveyLinkLastClickedOrClosed:
        appStateController.setSurveyLinkLastClickedOrClosed.bind(
          appStateController,
        ),
      setNewPrivacyPolicyToastClickedOrClosed:
        appStateController.setNewPrivacyPolicyToastClickedOrClosed.bind(
          appStateController,
        ),
      setNewPrivacyPolicyToastShownDate:
        appStateController.setNewPrivacyPolicyToastShownDate.bind(
          appStateController,
        ),
      ///: BEGIN:ONLY_INCLUDE_IF(snaps)
      setSnapsInstallPrivacyWarningShownStatus:
        appStateController.setSnapsInstallPrivacyWarningShownStatus.bind(
          appStateController,
        ),
      ///: END:ONLY_INCLUDE_IF
      setOutdatedBrowserWarningLastShown:
        appStateController.setOutdatedBrowserWarningLastShown.bind(
          appStateController,
        ),
      setShowTestnetMessageInDropdown:
        appStateController.setShowTestnetMessageInDropdown.bind(
          appStateController,
        ),
      setShowBetaHeader:
        appStateController.setShowBetaHeader.bind(appStateController),
      setShowPermissionsTour:
        appStateController.setShowPermissionsTour.bind(appStateController),
      setShowAccountBanner:
        appStateController.setShowAccountBanner.bind(appStateController),
      setShowNetworkBanner:
        appStateController.setShowNetworkBanner.bind(appStateController),
      updateNftDropDownState:
        appStateController.updateNftDropDownState.bind(appStateController),
      setFirstTimeUsedNetwork:
        appStateController.setFirstTimeUsedNetwork.bind(appStateController),
      setSwitchedNetworkDetails:
        appStateController.setSwitchedNetworkDetails.bind(appStateController),
      clearSwitchedNetworkDetails:
        appStateController.clearSwitchedNetworkDetails.bind(appStateController),
      setSwitchedNetworkNeverShowMessage:
        appStateController.setSwitchedNetworkNeverShowMessage.bind(
          appStateController,
        ),

      // EnsController
      tryReverseResolveAddress:
        ensController.reverseResolveAddress.bind(ensController),

      // KeyringController
      setLocked: this.setLocked.bind(this),
      createNewVaultAndKeychain: this.createNewVaultAndKeychain.bind(this),
      createNewVaultAndRestore: this.createNewVaultAndRestore.bind(this),
      exportAccount: this.exportAccount.bind(this),

      // txController
      updateTransaction: txController.updateTransaction.bind(txController),
      approveTransactionsWithSameNonce:
        txController.approveTransactionsWithSameNonce.bind(txController),
      createCancelTransaction: this.createCancelTransaction.bind(this),
      createSpeedUpTransaction: this.createSpeedUpTransaction.bind(this),
      estimateGas: this.estimateGas.bind(this),
      getNextNonce: this.getNextNonce.bind(this),
      addTransaction: (transactionParams, transactionOptions) =>
        addTransaction(
          this.getAddTransactionRequest({
            transactionParams,
            transactionOptions,
            waitForSubmit: false,
          }),
          this.updateSecurityAlertResponseByTxId.bind(this),
        ),
      addTransactionAndWaitForPublish: (
        transactionParams,
        transactionOptions,
      ) =>
        addTransaction(
          this.getAddTransactionRequest({
            transactionParams,
            transactionOptions,
            waitForSubmit: true,
          }),
          this.updateSecurityAlertResponseByTxId.bind(this),
        ),
      createTransactionEventFragment:
        createTransactionEventFragmentWithTxId.bind(
          null,
          this.getTransactionMetricsRequest(),
        ),
      getTransactions: this.txController.getTransactions.bind(
        this.txController,
      ),
      updateEditableParams: this.txController.updateEditableParams.bind(
        this.txController,
      ),
      updateTransactionGasFees:
        txController.updateTransactionGasFees.bind(txController),
      updateTransactionSendFlowHistory:
        txController.updateTransactionSendFlowHistory.bind(txController),
      updatePreviousGasParams:
        txController.updatePreviousGasParams.bind(txController),
      abortTransactionSigning:
        txController.abortTransactionSigning.bind(txController),
      getLayer1GasFee: txController.getLayer1GasFee.bind(txController),

      // decryptMessageController
      decryptMessage: this.decryptMessageController.decryptMessage.bind(
        this.decryptMessageController,
      ),
      decryptMessageInline:
        this.decryptMessageController.decryptMessageInline.bind(
          this.decryptMessageController,
        ),
      cancelDecryptMessage:
        this.decryptMessageController.cancelDecryptMessage.bind(
          this.decryptMessageController,
        ),

      // EncryptionPublicKeyController
      encryptionPublicKey:
        this.encryptionPublicKeyController.encryptionPublicKey.bind(
          this.encryptionPublicKeyController,
        ),
      cancelEncryptionPublicKey:
        this.encryptionPublicKeyController.cancelEncryptionPublicKey.bind(
          this.encryptionPublicKeyController,
        ),

      // onboarding controller
      setSeedPhraseBackedUp:
        onboardingController.setSeedPhraseBackedUp.bind(onboardingController),
      completeOnboarding:
        onboardingController.completeOnboarding.bind(onboardingController),
      setFirstTimeFlowType:
        onboardingController.setFirstTimeFlowType.bind(onboardingController),

      // alert controller
      setAlertEnabledness:
        alertController.setAlertEnabledness.bind(alertController),
      setUnconnectedAccountAlertShown:
        alertController.setUnconnectedAccountAlertShown.bind(alertController),
      setWeb3ShimUsageAlertDismissed:
        alertController.setWeb3ShimUsageAlertDismissed.bind(alertController),

      // permissions
      removePermissionsFor: this.removePermissionsFor,
      approvePermissionsRequest: this.acceptPermissionsRequest,
      rejectPermissionsRequest: this.rejectPermissionsRequest,
      ...getPermissionBackgroundApiMethods(permissionController),

      ///: BEGIN:ONLY_INCLUDE_IF(build-mmi)
      connectCustodyAddresses: this.mmiController.connectCustodyAddresses.bind(
        this.mmiController,
      ),
      getCustodianAccounts: this.mmiController.getCustodianAccounts.bind(
        this.mmiController,
      ),
      getCustodianAccountsByAddress:
        this.mmiController.getCustodianAccountsByAddress.bind(
          this.mmiController,
        ),
      getCustodianTransactionDeepLink:
        this.mmiController.getCustodianTransactionDeepLink.bind(
          this.mmiController,
        ),
      getCustodianConfirmDeepLink:
        this.mmiController.getCustodianConfirmDeepLink.bind(this.mmiController),
      getCustodianSignMessageDeepLink:
        this.mmiController.getCustodianSignMessageDeepLink.bind(
          this.mmiController,
        ),
      getCustodianToken: this.mmiController.getCustodianToken.bind(
        this.mmiController,
      ),
      getCustodianJWTList: this.mmiController.getCustodianJWTList.bind(
        this.mmiController,
      ),
      getAllCustodianAccountsWithToken:
        this.mmiController.getAllCustodianAccountsWithToken.bind(
          this.mmiController,
        ),
      setCustodianNewRefreshToken:
        this.mmiController.setCustodianNewRefreshToken.bind(this.mmiController),
      setWaitForConfirmDeepLinkDialog:
        this.custodyController.setWaitForConfirmDeepLinkDialog.bind(
          this.custodyController,
        ),
      getMmiConfiguration:
        this.mmiConfigurationController.getConfiguration.bind(
          this.mmiConfigurationController,
        ),
      removeAddTokenConnectRequest:
        this.institutionalFeaturesController.removeAddTokenConnectRequest.bind(
          this.institutionalFeaturesController,
        ),
      setConnectionRequest:
        this.institutionalFeaturesController.setConnectionRequest.bind(
          this.institutionalFeaturesController,
        ),
      showInteractiveReplacementTokenBanner:
        appStateController.showInteractiveReplacementTokenBanner.bind(
          appStateController,
        ),
      setCustodianDeepLink:
        appStateController.setCustodianDeepLink.bind(appStateController),
      ///: END:ONLY_INCLUDE_IF

      ///: BEGIN:ONLY_INCLUDE_IF(snaps)
      // snaps
      disableSnap: this.controllerMessenger.call.bind(
        this.controllerMessenger,
        'SnapController:disable',
      ),
      enableSnap: this.controllerMessenger.call.bind(
        this.controllerMessenger,
        'SnapController:enable',
      ),
      updateSnap: (origin, requestedSnaps) => {
        // We deliberately do not await this promise as that would mean waiting for the update to complete
        // Instead we return null to signal to the UI that it is safe to redirect to the update flow
        this.controllerMessenger.call(
          'SnapController:install',
          origin,
          requestedSnaps,
        );
        return null;
      },
      removeSnap: this.controllerMessenger.call.bind(
        this.controllerMessenger,
        'SnapController:remove',
      ),
      handleSnapRequest: this.handleSnapRequest.bind(this),
      revokeDynamicSnapPermissions: this.controllerMessenger.call.bind(
        this.controllerMessenger,
        'SnapController:revokeDynamicPermissions',
      ),
      dismissNotifications: this.dismissNotifications.bind(this),
      markNotificationsAsRead: this.markNotificationsAsRead.bind(this),
      disconnectOriginFromSnap: this.controllerMessenger.call.bind(
        this.controllerMessenger,
        'SnapController:disconnectOrigin',
      ),
      updateNetworksList: this.updateNetworksList.bind(this),
      updateAccountsList: this.updateAccountsList.bind(this),
      updateHiddenAccountsList: this.updateHiddenAccountsList.bind(this),
      getPhishingResult: async (website) => {
        await phishingController.maybeUpdateState();

        return phishingController.test(website);
      },
      deleteInterface: this.controllerMessenger.call.bind(
        this.controllerMessenger,
        'SnapInterfaceController:deleteInterface',
      ),
      updateInterfaceState: this.controllerMessenger.call.bind(
        this.controllerMessenger,
        'SnapInterfaceController:updateInterfaceState',
      ),
      ///: END:ONLY_INCLUDE_IF
      ///: BEGIN:ONLY_INCLUDE_IF(desktop)
      // Desktop
      getDesktopEnabled: this.desktopController.getDesktopEnabled.bind(
        this.desktopController,
      ),
      setDesktopEnabled: this.desktopController.setDesktopEnabled.bind(
        this.desktopController,
      ),
      generateDesktopOtp: this.desktopController.generateOtp.bind(
        this.desktopController,
      ),
      testDesktopConnection: this.desktopController.testDesktopConnection.bind(
        this.desktopController,
      ),
      disableDesktop: this.desktopController.disableDesktop.bind(
        this.desktopController,
      ),
      ///: END:ONLY_INCLUDE_IF

      // swaps
      fetchAndSetQuotes:
        swapsController.fetchAndSetQuotes.bind(swapsController),
      setSelectedQuoteAggId:
        swapsController.setSelectedQuoteAggId.bind(swapsController),
      resetSwapsState: swapsController.resetSwapsState.bind(swapsController),
      setSwapsTokens: swapsController.setSwapsTokens.bind(swapsController),
      clearSwapsQuotes: swapsController.clearSwapsQuotes.bind(swapsController),
      setApproveTxId: swapsController.setApproveTxId.bind(swapsController),
      setTradeTxId: swapsController.setTradeTxId.bind(swapsController),
      setSwapsTxGasPrice:
        swapsController.setSwapsTxGasPrice.bind(swapsController),
      setSwapsTxGasLimit:
        swapsController.setSwapsTxGasLimit.bind(swapsController),
      setSwapsTxMaxFeePerGas:
        swapsController.setSwapsTxMaxFeePerGas.bind(swapsController),
      setSwapsTxMaxFeePriorityPerGas:
        swapsController.setSwapsTxMaxFeePriorityPerGas.bind(swapsController),
      safeRefetchQuotes:
        swapsController.safeRefetchQuotes.bind(swapsController),
      stopPollingForQuotes:
        swapsController.stopPollingForQuotes.bind(swapsController),
      setBackgroundSwapRouteState:
        swapsController.setBackgroundSwapRouteState.bind(swapsController),
      resetPostFetchState:
        swapsController.resetPostFetchState.bind(swapsController),
      setSwapsErrorKey: swapsController.setSwapsErrorKey.bind(swapsController),
      setInitialGasEstimate:
        swapsController.setInitialGasEstimate.bind(swapsController),
      setCustomApproveTxData:
        swapsController.setCustomApproveTxData.bind(swapsController),
      setSwapsLiveness: swapsController.setSwapsLiveness.bind(swapsController),
      setSwapsFeatureFlags:
        swapsController.setSwapsFeatureFlags.bind(swapsController),
      setSwapsUserFeeLevel:
        swapsController.setSwapsUserFeeLevel.bind(swapsController),
      setSwapsQuotesPollingLimitEnabled:
        swapsController.setSwapsQuotesPollingLimitEnabled.bind(swapsController),

      // Smart Transactions
      fetchSmartTransactionFees: smartTransactionsController.getFees.bind(
        smartTransactionsController,
      ),
      clearSmartTransactionFees: smartTransactionsController.clearFees.bind(
        smartTransactionsController,
      ),
      submitSignedTransactions:
        smartTransactionsController.submitSignedTransactions.bind(
          smartTransactionsController,
        ),
      cancelSmartTransaction:
        smartTransactionsController.cancelSmartTransaction.bind(
          smartTransactionsController,
        ),
      fetchSmartTransactionsLiveness:
        smartTransactionsController.fetchLiveness.bind(
          smartTransactionsController,
        ),
      updateSmartTransaction:
        smartTransactionsController.updateSmartTransaction.bind(
          smartTransactionsController,
        ),
      setStatusRefreshInterval:
        smartTransactionsController.setStatusRefreshInterval.bind(
          smartTransactionsController,
        ),

      // MetaMetrics
      trackMetaMetricsEvent: metaMetricsController.trackEvent.bind(
        metaMetricsController,
      ),
      trackMetaMetricsPage: metaMetricsController.trackPage.bind(
        metaMetricsController,
      ),
      createEventFragment: metaMetricsController.createEventFragment.bind(
        metaMetricsController,
      ),
      updateEventFragment: metaMetricsController.updateEventFragment.bind(
        metaMetricsController,
      ),
      finalizeEventFragment: metaMetricsController.finalizeEventFragment.bind(
        metaMetricsController,
      ),
      ///: BEGIN:ONLY_INCLUDE_IF(build-flask)
      trackInsightSnapView: this.trackInsightSnapView.bind(this),
      ///: END:ONLY_INCLUDE_IF
      // approval controller
      resolvePendingApproval: this.resolvePendingApproval,
      rejectPendingApproval: this.rejectPendingApproval,

      // Notifications
      resetViewedNotifications: announcementController.resetViewed.bind(
        announcementController,
      ),
      updateViewedNotifications: announcementController.updateViewed.bind(
        announcementController,
      ),

      // CurrencyRateController
      currencyRateStartPollingByNetworkClientId:
        currencyRateController.startPollingByNetworkClientId.bind(
          currencyRateController,
        ),
      currencyRateStopPollingByPollingToken:
        currencyRateController.stopPollingByPollingToken.bind(
          currencyRateController,
        ),

      // GasFeeController
      gasFeeStartPollingByNetworkClientId:
        gasFeeController.startPollingByNetworkClientId.bind(gasFeeController),
      gasFeeStopPollingByPollingToken:
        gasFeeController.stopPollingByPollingToken.bind(gasFeeController),

      getGasFeeTimeEstimate:
        gasFeeController.getTimeEstimate.bind(gasFeeController),

      addPollingTokenToAppState:
        appStateController.addPollingToken.bind(appStateController),

      removePollingTokenFromAppState:
        appStateController.removePollingToken.bind(appStateController),

      // Backup
      backupUserData: backup.backupUserData.bind(backup),
      restoreUserData: backup.restoreUserData.bind(backup),

      // TokenDetectionController
      detectTokens: tokenDetectionController.detectTokens.bind(
        tokenDetectionController,
      ),

      // DetectCollectibleController
      detectNfts: nftDetectionController.detectNfts.bind(
        nftDetectionController,
      ),

      /** Token Detection V2 */
      addDetectedTokens:
        tokensController.addDetectedTokens.bind(tokensController),
      addImportedTokens: tokensController.addTokens.bind(tokensController),
      ignoreTokens: tokensController.ignoreTokens.bind(tokensController),
      getBalancesInSingleCall:
        assetsContractController.getBalancesInSingleCall.bind(
          assetsContractController,
        ),

      // Authentication Controller
      performSignIn: authenticationController.performSignIn.bind(
        authenticationController,
      ),
      performSignOut: authenticationController.performSignOut.bind(
        authenticationController,
      ),

      // UserStorageController
      enableProfileSyncing: userStorageController.enableProfileSyncing.bind(
        userStorageController,
      ),
      disableProfileSyncing: userStorageController.disableProfileSyncing.bind(
        userStorageController,
      ),
      setIsProfileSyncingEnabled:
        userStorageController.setIsProfileSyncingEnabled.bind(
          userStorageController,
        ),

      // MetamaskNotificationsController
      checkAccountsPresence:
        metamaskNotificationsController.checkAccountsPresence.bind(
          metamaskNotificationsController,
        ),
      createOnChainTriggers:
        metamaskNotificationsController.createOnChainTriggers.bind(
          metamaskNotificationsController,
        ),
      deleteOnChainTriggersByAccount:
        metamaskNotificationsController.deleteOnChainTriggersByAccount.bind(
          metamaskNotificationsController,
        ),
      updateOnChainTriggersByAccount:
        metamaskNotificationsController.updateOnChainTriggersByAccount.bind(
          metamaskNotificationsController,
        ),
      fetchAndUpdateMetamaskNotifications:
        metamaskNotificationsController.fetchAndUpdateMetamaskNotifications.bind(
          metamaskNotificationsController,
        ),
      markMetamaskNotificationsAsRead:
        metamaskNotificationsController.markMetamaskNotificationsAsRead.bind(
          metamaskNotificationsController,
        ),
      setFeatureAnnouncementsEnabled:
        metamaskNotificationsController.setFeatureAnnouncementsEnabled.bind(
          metamaskNotificationsController,
        ),
      enablePushNotifications:
        pushPlatformNotificationsController.enablePushNotifications.bind(
          pushPlatformNotificationsController,
        ),
      disablePushNotifications:
        pushPlatformNotificationsController.disablePushNotifications.bind(
          pushPlatformNotificationsController,
        ),
      updateTriggerPushNotifications:
        pushPlatformNotificationsController.updateTriggerPushNotifications.bind(
          pushPlatformNotificationsController,
        ),
      enableMetamaskNotifications:
        metamaskNotificationsController.enableMetamaskNotifications.bind(
          metamaskNotificationsController,
        ),
      disableMetamaskNotifications:
        metamaskNotificationsController.disableMetamaskNotifications.bind(
          metamaskNotificationsController,
        ),

      // E2E testing
      throwTestError: this.throwTestError.bind(this),

      updateProposedNames: this.nameController.updateProposedNames.bind(
        this.nameController,
      ),
      setName: this.nameController.setName.bind(this.nameController),
    };
  }

  async exportAccount(address, password) {
    await this.verifyPassword(password);
    return this.keyringController.exportAccount(password, address);
  }

  async getTokenStandardAndDetails(address, userAddress, tokenId) {
    const { tokenList } = this.tokenListController.state;
    const { tokens } = this.tokensController.state;

    const staticTokenListDetails =
      STATIC_MAINNET_TOKEN_LIST[address.toLowerCase()] || {};
    const tokenListDetails = tokenList[address.toLowerCase()] || {};
    const userDefinedTokenDetails =
      tokens.find(({ address: _address }) =>
        isEqualCaseInsensitive(_address, address),
      ) || {};

    const tokenDetails = {
      ...staticTokenListDetails,
      ...tokenListDetails,
      ...userDefinedTokenDetails,
    };

    const tokenDetailsStandardIsERC20 =
      isEqualCaseInsensitive(tokenDetails.standard, TokenStandard.ERC20) ||
      tokenDetails.erc20 === true;

    const noEvidenceThatTokenIsAnNFT =
      !tokenId &&
      !isEqualCaseInsensitive(tokenDetails.standard, TokenStandard.ERC1155) &&
      !isEqualCaseInsensitive(tokenDetails.standard, TokenStandard.ERC721) &&
      !tokenDetails.erc721;

    const otherDetailsAreERC20Like =
      tokenDetails.decimals !== undefined && tokenDetails.symbol;

    const tokenCanBeTreatedAsAnERC20 =
      tokenDetailsStandardIsERC20 ||
      (noEvidenceThatTokenIsAnNFT && otherDetailsAreERC20Like);

    let details;
    if (tokenCanBeTreatedAsAnERC20) {
      try {
        const balance = userAddress
          ? await fetchTokenBalance(address, userAddress, this.provider)
          : undefined;

        details = {
          address,
          balance,
          standard: TokenStandard.ERC20,
          decimals: tokenDetails.decimals,
          symbol: tokenDetails.symbol,
        };
      } catch (e) {
        // If the `fetchTokenBalance` call failed, `details` remains undefined, and we
        // fall back to the below `assetsContractController.getTokenStandardAndDetails` call
        log.warn(`Failed to get token balance. Error: ${e}`);
      }
    }

    // `details`` will be undefined if `tokenCanBeTreatedAsAnERC20`` is false,
    // or if it is true but the `fetchTokenBalance`` call failed. In either case, we should
    // attempt to retrieve details from `assetsContractController.getTokenStandardAndDetails`
    if (details === undefined) {
      details = await this.assetsContractController.getTokenStandardAndDetails(
        address,
        userAddress,
        tokenId,
      );
    }

    const tokenDetailsStandardIsERC1155 = isEqualCaseInsensitive(
      details.standard,
      TokenStandard.ERC1155,
    );

    if (tokenDetailsStandardIsERC1155) {
      try {
        const balance = await fetchERC1155Balance(
          address,
          userAddress,
          tokenId,
          this.provider,
        );

        const balanceToUse = balance?._hex
          ? parseInt(balance._hex, 16).toString()
          : null;

        details = {
          ...details,
          balance: balanceToUse,
        };
      } catch (e) {
        // If the `fetchTokenBalance` call failed, `details` remains undefined, and we
        // fall back to the below `assetsContractController.getTokenStandardAndDetails` call
        log.warn('Failed to get token balance. Error:', e);
      }
    }

    return {
      ...details,
      decimals: details?.decimals?.toString(10),
      balance: details?.balance?.toString(10),
    };
  }

  async getTokenSymbol(address) {
    try {
      const details =
        await this.assetsContractController.getTokenStandardAndDetails(address);
      return details?.symbol;
    } catch (e) {
      return null;
    }
  }

  //=============================================================================
  // VAULT / KEYRING RELATED METHODS
  //=============================================================================

  /**
   * Creates a new Vault and create a new keychain.
   *
   * A vault, or KeyringController, is a controller that contains
   * many different account strategies, currently called Keyrings.
   * Creating it new means wiping all previous keyrings.
   *
   * A keychain, or keyring, controls many accounts with a single backup and signing strategy.
   * For example, a mnemonic phrase can generate many accounts, and is a keyring.
   *
   * @param {string} password
   * @returns {object} vault
   */
  async createNewVaultAndKeychain(password) {
    const releaseLock = await this.createVaultMutex.acquire();
    try {
      return await this.keyringController.createNewVaultAndKeychain(password);
    } finally {
      releaseLock();
    }
  }

  /**
   * Create a new Vault and restore an existent keyring.
   *
   * @param {string} password
   * @param {number[]} encodedSeedPhrase - The seed phrase, encoded as an array
   * of UTF-8 bytes.
   */
  async createNewVaultAndRestore(password, encodedSeedPhrase) {
    const releaseLock = await this.createVaultMutex.acquire();
    try {
      const seedPhraseAsBuffer = Buffer.from(encodedSeedPhrase);

      // clear permissions
      this.permissionController.clearState();

      ///: BEGIN:ONLY_INCLUDE_IF(snaps)
      // Clear snap state
      this.snapController.clearState();
      // Clear notification state
      this.notificationController.clear();
      ///: END:ONLY_INCLUDE_IF

      // clear accounts in accountTracker
      this.accountTracker.clearAccounts();

      this.txController.clearUnapprovedTransactions();

      this.tokenDetectionController.enable();

      // create new vault
      const vault = await this.keyringController.createNewVaultAndRestore(
        password,
        this._convertMnemonicToWordlistIndices(seedPhraseAsBuffer),
      );

      // Scan accounts until we find an empty one
      const { chainId } = this.networkController.state.providerConfig;
      const ethQuery = new EthQuery(this.provider);
      const accounts = await this.keyringController.getAccounts();
      let address = accounts[accounts.length - 1];

      for (let count = accounts.length; ; count++) {
        const balance = await this.getBalance(address, ethQuery);

        if (balance === '0x0') {
          // This account has no balance, so check for tokens
          await this.tokenDetectionController.detectTokens({
            selectedAddress: address,
          });

          const tokens =
            this.tokensController.state.allTokens?.[chainId]?.[address];
          const detectedTokens =
            this.tokensController.state.allDetectedTokens?.[chainId]?.[address];

          if (
            (tokens?.length ?? 0) === 0 &&
            (detectedTokens?.length ?? 0) === 0
          ) {
            // This account has no balance or tokens
            if (count !== 1) {
              await this.removeAccount(address);
            }
            break;
          }
        }

        // This account has assets, so check the next one
        ({ addedAccountAddress: address } =
          await this.keyringController.addNewAccount(count));
      }

      // This must be set as soon as possible to communicate to the
      // keyring's iframe and have the setting initialized properly
      // Optimistically called to not block MetaMask login due to
      // Ledger Keyring GitHub downtime
      this.setLedgerTransportPreference();

      return vault;
    } finally {
      releaseLock();
    }
  }

  /**
   * Encodes a BIP-39 mnemonic as the indices of words in the English BIP-39 wordlist.
   *
   * @param {Buffer} mnemonic - The BIP-39 mnemonic.
   * @returns {Buffer} The Unicode code points for the seed phrase formed from the words in the wordlist.
   */
  _convertMnemonicToWordlistIndices(mnemonic) {
    const indices = mnemonic
      .toString()
      .split(' ')
      .map((word) => wordlist.indexOf(word));
    return new Uint8Array(new Uint16Array(indices).buffer);
  }

  /**
   * Converts a BIP-39 mnemonic stored as indices of words in the English wordlist to a buffer of Unicode code points.
   *
   * @param {Uint8Array} wordlistIndices - Indices to specific words in the BIP-39 English wordlist.
   * @returns {Buffer} The BIP-39 mnemonic formed from the words in the English wordlist, encoded as a list of Unicode code points.
   */
  _convertEnglishWordlistIndicesToCodepoints(wordlistIndices) {
    return Buffer.from(
      Array.from(new Uint16Array(wordlistIndices.buffer))
        .map((i) => wordlist[i])
        .join(' '),
    );
  }

  /**
   * Get an account balance from the AccountTracker or request it directly from the network.
   *
   * @param {string} address - The account address
   * @param {EthQuery} ethQuery - The EthQuery instance to use when asking the network
   */
  getBalance(address, ethQuery) {
    return new Promise((resolve, reject) => {
      const cached = this.accountTracker.store.getState().accounts[address];

      if (cached && cached.balance) {
        resolve(cached.balance);
      } else {
        ethQuery.getBalance(address, (error, balance) => {
          if (error) {
            reject(error);
            log.error(error);
          } else {
            resolve(balance || '0x0');
          }
        });
      }
    });
  }

  /**
   * Submits the user's password and attempts to unlock the vault.
   * Also synchronizes the preferencesController, to ensure its schema
   * is up to date with known accounts once the vault is decrypted.
   *
   * @param {string} password - The user's password
   */
  async submitPassword(password) {
    await this.keyringController.submitPassword(password);

    ///: BEGIN:ONLY_INCLUDE_IF(build-mmi)
    this.mmiController.onSubmitPassword();
    ///: END:ONLY_INCLUDE_IF

    try {
      await this.blockTracker.checkForLatestBlock();
    } catch (error) {
      log.error('Error while unlocking extension.', error);
    }

    await this.accountsController.updateAccounts();

    // This must be set as soon as possible to communicate to the
    // keyring's iframe and have the setting initialized properly
    // Optimistically called to not block MetaMask login due to
    // Ledger Keyring GitHub downtime
    this.setLedgerTransportPreference();
  }

  async _loginUser(password) {
    try {
      // Automatic login via config password
      await this.submitPassword(password);

      // Updating accounts in this.accountTracker before starting UI syncing ensure that
      // state has account balance before it is synced with UI
      await this.accountTracker.updateAccountsAllActiveNetworks();
    } finally {
      this._startUISync();
    }
  }

  _startUISync() {
    // Message startUISync is used to start syncing state with UI
    // Sending this message after login is completed helps to ensure that incomplete state without
    // account details are not flushed to UI.
    this.emit('startUISync');
    this.startUISync = true;
    this.memStore.subscribe(this.sendUpdate.bind(this));
  }

  /**
   * Submits a user's encryption key to log the user in via login token
   */
  async submitEncryptionKey() {
    try {
      const { loginToken, loginSalt } =
        await this.extension.storage.session.get(['loginToken', 'loginSalt']);
      if (loginToken && loginSalt) {
        const { vault } = this.keyringController.state;

        const jsonVault = JSON.parse(vault);

        if (jsonVault.salt !== loginSalt) {
          console.warn(
            'submitEncryptionKey: Stored salt and vault salt do not match',
          );
          await this.clearLoginArtifacts();
          return;
        }

        await this.keyringController.submitEncryptionKey(loginToken, loginSalt);
      }
    } catch (e) {
      // If somehow this login token doesn't work properly,
      // remove it and the user will get shown back to the unlock screen
      await this.clearLoginArtifacts();
      throw e;
    }
  }

  async clearLoginArtifacts() {
    await this.extension.storage.session.remove(['loginToken', 'loginSalt']);
  }

  /**
   * Submits a user's password to check its validity.
   *
   * @param {string} password - The user's password
   */
  async verifyPassword(password) {
    await this.keyringController.verifyPassword(password);
  }

  /**
   * @type Identity
   * @property {string} name - The account nickname.
   * @property {string} address - The account's ethereum address, in lower case.
   * receiving funds from our automatic Ropsten faucet.
   */

  /**
   * Gets the mnemonic of the user's primary keyring.
   */
  getPrimaryKeyringMnemonic() {
    const [keyring] = this.keyringController.getKeyringsByType(
      KeyringType.hdKeyTree,
    );
    if (!keyring.mnemonic) {
      throw new Error('Primary keyring mnemonic unavailable.');
    }

    return keyring.mnemonic;
  }

  ///: BEGIN:ONLY_INCLUDE_IF(build-mmi)
  async getCustodyKeyringIfExists(address) {
    const custodyType = this.custodyController.getCustodyTypeByAddress(
      toChecksumHexAddress(address),
    );
    const keyring = this.keyringController.getKeyringsByType(custodyType)[0];
    return keyring?.getAccountDetails(address) ? keyring : undefined;
  }
  ///: END:ONLY_INCLUDE_IF

  //
  // Hardware
  //

  async getKeyringForDevice(deviceName, hdPath = null) {
    const keyringOverrides = this.opts.overrides?.keyrings;
    let keyringName = null;
    switch (deviceName) {
      case HardwareDeviceNames.trezor:
        keyringName = keyringOverrides?.trezor?.type || TrezorKeyring.type;
        break;
      case HardwareDeviceNames.ledger:
        keyringName = keyringOverrides?.ledger?.type || LedgerKeyring.type;
        break;
      case HardwareDeviceNames.qr:
        keyringName = QRHardwareKeyring.type;
        break;
      case HardwareDeviceNames.lattice:
        keyringName = keyringOverrides?.lattice?.type || LatticeKeyring.type;
        break;
      default:
        throw new Error(
          'MetamaskController:getKeyringForDevice - Unknown device',
        );
    }
    let [keyring] = await this.keyringController.getKeyringsByType(keyringName);
    if (!keyring) {
      keyring = await this.keyringController.addNewKeyring(keyringName);
    }
    if (hdPath && keyring.setHdPath) {
      keyring.setHdPath(hdPath);
    }
    if (deviceName === HardwareDeviceNames.lattice) {
      keyring.appName = 'MetaMask';
    }
    if (deviceName === HardwareDeviceNames.trezor) {
      const model = keyring.getModel();
      this.appStateController.setTrezorModel(model);
    }

    keyring.network = this.networkController.state.providerConfig.type;

    return keyring;
  }

  async attemptLedgerTransportCreation() {
    const keyring = await this.getKeyringForDevice(HardwareDeviceNames.ledger);
    return await keyring.attemptMakeApp();
  }

  /**
   * Fetch account list from a hardware device.
   *
   * @param deviceName
   * @param page
   * @param hdPath
   * @returns [] accounts
   */
  async connectHardware(deviceName, page, hdPath) {
    const keyring = await this.getKeyringForDevice(deviceName, hdPath);

    let accounts = [];
    switch (page) {
      case -1:
        accounts = await keyring.getPreviousPage();
        break;
      case 1:
        accounts = await keyring.getNextPage();
        break;
      default:
        accounts = await keyring.getFirstPage();
    }

    // Merge with existing accounts
    // and make sure addresses are not repeated
    const oldAccounts = await this.keyringController.getAccounts();
    const accountsToTrack = [
      ...new Set(
        oldAccounts.concat(accounts.map((a) => a.address.toLowerCase())),
      ),
    ];
    this.accountTracker.syncWithAddresses(accountsToTrack);
    return accounts;
  }

  /**
   * Check if the device is unlocked
   *
   * @param deviceName
   * @param hdPath
   * @returns {Promise<boolean>}
   */
  async checkHardwareStatus(deviceName, hdPath) {
    const keyring = await this.getKeyringForDevice(deviceName, hdPath);
    return keyring.isUnlocked();
  }

  /**
   * Clear
   *
   * @param deviceName
   * @returns {Promise<boolean>}
   */
  async forgetDevice(deviceName) {
    const keyring = await this.getKeyringForDevice(deviceName);

    for (const address of keyring.accounts) {
      await this.removeAccount(address);
    }

    keyring.forgetDevice();
    return true;
  }

  /**
   * Retrieves the keyring for the selected address and using the .type returns
   * a subtype for the account. Either 'hardware', 'imported', 'snap', or 'MetaMask'.
   *
   * @param {string} address - Address to retrieve keyring for
   * @returns {'hardware' | 'imported' | 'snap' | 'MetaMask'}
   */
  async getAccountType(address) {
    const keyringType = await this.keyringController.getAccountKeyringType(
      address,
    );
    switch (keyringType) {
      case KeyringType.trezor:
      case KeyringType.lattice:
      case KeyringType.qr:
      case KeyringType.ledger:
        return 'hardware';
      case KeyringType.imported:
        return 'imported';
      case KeyringType.snap:
        return 'snap';
      default:
        return 'MetaMask';
    }
  }

  /**
   * Retrieves the keyring for the selected address and using the .type
   * determines if a more specific name for the device is available. Returns
   * undefined for non hardware wallets.
   *
   * @param {string} address - Address to retrieve keyring for
   * @returns {'ledger' | 'lattice' | string | undefined}
   */
  async getDeviceModel(address) {
    const keyring = await this.keyringController.getKeyringForAccount(address);
    switch (keyring.type) {
      case KeyringType.trezor:
        return keyring.getModel();
      case KeyringType.qr:
        return keyring.getName();
      case KeyringType.ledger:
        // TODO: get model after ledger keyring exposes method
        return HardwareDeviceNames.ledger;
      case KeyringType.lattice:
        // TODO: get model after lattice keyring exposes method
        return HardwareDeviceNames.lattice;
      default:
        return undefined;
    }
  }

  /**
   * get hardware account label
   *
   * @returns string label
   */

  getAccountLabel(name, index, hdPathDescription) {
    return `${name[0].toUpperCase()}${name.slice(1)} ${
      parseInt(index, 10) + 1
    } ${hdPathDescription || ''}`.trim();
  }

  /**
   * Imports an account from a Trezor or Ledger device.
   *
   * @param index
   * @param deviceName
   * @param hdPath
   * @param hdPathDescription
   * @returns {} keyState
   */
  async unlockHardwareWalletAccount(
    index,
    deviceName,
    hdPath,
    hdPathDescription,
  ) {
    const keyring = await this.getKeyringForDevice(deviceName, hdPath);

    keyring.setAccountToUnlock(index);
    const oldAccounts = await this.keyringController.getAccounts();
    const keyState = await this.keyringController.addNewAccountForKeyring(
      keyring,
    );
    const newAccounts = await this.keyringController.getAccounts();
    newAccounts.forEach((address) => {
      if (!oldAccounts.includes(address)) {
        const label = this.getAccountLabel(
          deviceName === HardwareDeviceNames.qr
            ? keyring.getName()
            : deviceName,
          index,
          hdPathDescription,
        );
        // Set the account label to Trezor 1 /  Ledger 1 / QR Hardware 1, etc
        this.preferencesController.setAccountLabel(address, label);
        // Select the account
        this.preferencesController.setSelectedAddress(address);

        // It is expected that the account also exist in the accounts-controller
        // in other case, an error shall be thrown
        const account = this.accountsController.getAccountByAddress(address);
        this.accountsController.setAccountName(account.id, label);
      }
    });

    const accounts = this.accountsController.listAccounts();

    const { identities } = this.preferencesController.store.getState();
    return { ...keyState, identities, accounts };
  }

  //
  // Account Management
  //

  /**
   * Adds a new account to the default (first) HD seed phrase Keyring.
   *
   * @param accountCount
   * @returns {Promise<string>} The address of the newly-created account.
   */
  async addNewAccount(accountCount) {
    const oldAccounts = await this.keyringController.getAccounts();

    const { addedAccountAddress } = await this.keyringController.addNewAccount(
      accountCount,
    );

    if (!oldAccounts.includes(addedAccountAddress)) {
      this.preferencesController.setSelectedAddress(addedAccountAddress);
    }

    return addedAccountAddress;
  }

  /**
   * Verifies the validity of the current vault's seed phrase.
   *
   * Validity: seed phrase restores the accounts belonging to the current vault.
   *
   * Called when the first account is created and on unlocking the vault.
   *
   * @param password
   * @returns {Promise<number[]>} The seed phrase to be confirmed by the user,
   * encoded as an array of UTF-8 bytes.
   */
  async getSeedPhrase(password) {
    return this._convertEnglishWordlistIndicesToCodepoints(
      await this.keyringController.exportSeedPhrase(password),
    );
  }

  /**
   * Clears the transaction history, to allow users to force-reset their nonces.
   * Mostly used in development environments, when networks are restarted with
   * the same network ID.
   *
   * @returns {Promise<string>} The current selected address.
   */
  async resetAccount() {
    const selectedAddress =
      this.accountsController.getSelectedAccount().address;
    this.txController.wipeTransactions(false, selectedAddress);
    this.smartTransactionsController.wipeSmartTransactions({
      address: selectedAddress,
      ignoreNetwork: false,
    });
    this.networkController.resetConnection();

    return selectedAddress;
  }

  /**
   * Gets the permitted accounts for the specified origin. Returns an empty
   * array if no accounts are permitted.
   *
   * @param {string} origin - The origin whose exposed accounts to retrieve.
   * @param {boolean} [suppressUnauthorizedError] - Suppresses the unauthorized error.
   * @returns {Promise<string[]>} The origin's permitted accounts, or an empty
   * array.
   */
  async getPermittedAccounts(
    origin,
    { suppressUnauthorizedError = true } = {},
  ) {
    try {
      return await this.permissionController.executeRestrictedMethod(
        origin,
        RestrictedMethods.eth_accounts,
      );
    } catch (error) {
      if (
        suppressUnauthorizedError &&
        error.code === rpcErrorCodes.provider.unauthorized
      ) {
        return [];
      }
      throw error;
    }
  }

  /**
   * Stops exposing the specified chain ID to all third parties.
   * Exposed chain IDs are stored in caveats of the permittedChains permission. This
   * method uses `PermissionController.updatePermissionsByCaveat` to
   * remove the specified chain ID from every permittedChains permission. If a
   * permission only included this chain ID, the permission is revoked entirely.
   *
   * @param {string} targetChainId - The chain ID to stop exposing
   * to third parties.
   */
  removeAllChainIdPermissions(targetChainId) {
    this.permissionController.updatePermissionsByCaveat(
      CaveatTypes.restrictNetworkSwitching,
      (existingChainIds) =>
        CaveatMutatorFactories[
          CaveatTypes.restrictNetworkSwitching
        ].removeChainId(targetChainId, existingChainIds),
    );
  }

  removeNetworkConfiguration(networkConfigurationId) {
    const { networkConfigurations } = this.networkController.state;
    const { chainId } = networkConfigurations[networkConfigurationId] ?? {};
    if (!chainId) {
      throw new Error('Network configuration not found');
    }
    const hasOtherConfigsForChainId = Object.values(networkConfigurations).some(
      (config) =>
        config.chainId === chainId &&
        config.id !== networkConfigurationId &&
        config.type !== networkConfigurationId,
    );

    // if this network configuration is only one for a given chainId
    // remove all permissions for that chainId
    if (!hasOtherConfigsForChainId) {
      this.removeAllChainIdPermissions(chainId);
    }

    this.networkController.removeNetworkConfiguration(networkConfigurationId);
  }

  /**
   * Stops exposing the account with the specified address to all third parties.
   * Exposed accounts are stored in caveats of the eth_accounts permission. This
   * method uses `PermissionController.updatePermissionsByCaveat` to
   * remove the specified address from every eth_accounts permission. If a
   * permission only included this address, the permission is revoked entirely.
   *
   * @param {string} targetAccount - The address of the account to stop exposing
   * to third parties.
   */
  removeAllAccountPermissions(targetAccount) {
    this.permissionController.updatePermissionsByCaveat(
      CaveatTypes.restrictReturnedAccounts,
      (existingAccounts) =>
        CaveatMutatorFactories[
          CaveatTypes.restrictReturnedAccounts
        ].removeAccount(targetAccount, existingAccounts),
    );
  }

  /**
   * Removes an account from state / storage.
   *
   * @param {string[]} address - A hex address
   */
  async removeAccount(address) {
    // Remove all associated permissions
    this.removeAllAccountPermissions(address);

    ///: BEGIN:ONLY_INCLUDE_IF(build-mmi)
    this.custodyController.removeAccount(address);
    ///: END:ONLY_INCLUDE_IF(build-mmi)

    const keyring = await this.keyringController.getKeyringForAccount(address);
    // Remove account from the keyring
    await this.keyringController.removeAccount(address);
    const updatedKeyringAccounts = keyring ? await keyring.getAccounts() : {};
    if (updatedKeyringAccounts?.length === 0) {
      keyring.destroy?.();
    }

    return address;
  }

  /**
   * Imports an account with the specified import strategy.
   * These are defined in @metamask/keyring-controller
   * Each strategy represents a different way of serializing an Ethereum key pair.
   *
   * @param {'privateKey' | 'json'} strategy - A unique identifier for an account import strategy.
   * @param {any} args - The data required by that strategy to import an account.
   */
  async importAccountWithStrategy(strategy, args) {
    const { importedAccountAddress } =
      await this.keyringController.importAccountWithStrategy(strategy, args);
    // set new account as selected
    this.preferencesController.setSelectedAddress(importedAccountAddress);
  }

  // ---------------------------------------------------------------------------
  // Identity Management (signature operations)

  getAddTransactionRequest({
    transactionParams,
    transactionOptions,
    dappRequest,
  }) {
    return {
      dappRequest,
      networkClientId:
        dappRequest?.networkClientId ??
        this.networkController.state.selectedNetworkClientId,
      selectedAccount: this.accountsController.getAccountByAddress(
        transactionParams.from,
      ),
      transactionController: this.txController,
      transactionOptions,
      transactionParams,
      userOperationController: this.userOperationController,
      ///: BEGIN:ONLY_INCLUDE_IF(blockaid)
      ppomController: this.ppomController,
      securityAlertsEnabled:
        this.preferencesController.store.getState()?.securityAlertsEnabled,
      chainId: this.networkController.state.providerConfig.chainId,
      ///: END:ONLY_INCLUDE_IF
    };
  }

  /**
   * @returns {boolean} true if the keyring type supports EIP-1559
   */
  async getCurrentAccountEIP1559Compatibility() {
    return true;
  }

  //=============================================================================
  // END (VAULT / KEYRING RELATED METHODS)
  //=============================================================================

  /**
   * Allows a user to attempt to cancel a previously submitted transaction
   * by creating a new transaction.
   *
   * @param {number} originalTxId - the id of the txMeta that you want to
   *  attempt to cancel
   * @param {import(
   *  './controllers/transactions'
   * ).CustomGasSettings} [customGasSettings] - overrides to use for gas params
   *  instead of allowing this method to generate them
   * @param options
   * @returns {object} MetaMask state
   */
  async createCancelTransaction(originalTxId, customGasSettings, options) {
    await this.txController.stopTransaction(
      originalTxId,
      customGasSettings,
      options,
    );
    const state = this.getState();
    return state;
  }

  /**
   * Allows a user to attempt to speed up a previously submitted transaction
   * by creating a new transaction.
   *
   * @param {number} originalTxId - the id of the txMeta that you want to
   *  attempt to speed up
   * @param {import(
   *  './controllers/transactions'
   * ).CustomGasSettings} [customGasSettings] - overrides to use for gas params
   *  instead of allowing this method to generate them
   * @param options
   * @returns {object} MetaMask state
   */
  async createSpeedUpTransaction(originalTxId, customGasSettings, options) {
    await this.txController.speedUpTransaction(
      originalTxId,
      customGasSettings,
      options,
    );
    const state = this.getState();
    return state;
  }

  async estimateGas(estimateGasParams) {
    return new Promise((resolve, reject) => {
      return new EthJSQuery(this.provider).estimateGas(
        estimateGasParams,
        (err, res) => {
          if (err) {
            return reject(err);
          }

          return resolve(res.toString(16));
        },
      );
    });
  }

  handleWatchAssetRequest = ({ asset, type, origin, networkClientId }) => {
    switch (type) {
      case ERC20:
        return this.tokensController.watchAsset({
          asset,
          type,
          networkClientId,
        });
      case ERC721:
      case ERC1155:
        return this.nftController.watchNft(asset, type, origin);
      default:
        throw new Error(`Asset type ${type} not supported`);
    }
  };

  async updateSecurityAlertResponseByTxId(req, securityAlertResponse) {
    let foundConfirmation = false;

    while (!foundConfirmation) {
      if (SIGNING_METHODS.includes(req.method)) {
        foundConfirmation = Object.values(
          this.signatureController.messages,
        ).find(
          (message) =>
            message.securityAlertResponse?.securityAlertId ===
            req.securityAlertResponse.securityAlertId,
        );
      } else {
        foundConfirmation = this.txController.state.transactions.find(
          (meta) =>
            meta.securityAlertResponse?.securityAlertId ===
            req.securityAlertResponse.securityAlertId,
        );
      }
      if (!foundConfirmation) {
        await new Promise((resolve) => setTimeout(resolve, 100));
      }
    }

    if (SIGNING_METHODS.includes(req.method)) {
      this.appStateController.addSignatureSecurityAlertResponse(
        securityAlertResponse,
      );
    } else {
      this.txController.updateSecurityAlertResponse(
        foundConfirmation.id,
        securityAlertResponse,
      );
    }
  }

  //=============================================================================
  // PASSWORD MANAGEMENT
  //=============================================================================

  /**
   * Allows a user to begin the seed phrase recovery process.
   */
  markPasswordForgotten() {
    this.preferencesController.setPasswordForgotten(true);
    this.sendUpdate();
  }

  /**
   * Allows a user to end the seed phrase recovery process.
   */
  unMarkPasswordForgotten() {
    this.preferencesController.setPasswordForgotten(false);
    this.sendUpdate();
  }

  //=============================================================================
  // REQUEST QUEUE
  //=============================================================================

  setUseRequestQueue(value) {
    this.preferencesController.setUseRequestQueue(value);
  }

  //=============================================================================
  // SETUP
  //=============================================================================

  /**
   * A runtime.MessageSender object, as provided by the browser:
   *
   * @see https://developer.mozilla.org/en-US/docs/Mozilla/Add-ons/WebExtensions/API/runtime/MessageSender
   * @typedef {object} MessageSender
   * @property {string} - The URL of the page or frame hosting the script that sent the message.
   */

  /**
   * A Snap sender object.
   *
   * @typedef {object} SnapSender
   * @property {string} snapId - The ID of the snap.
   */

  /**
   * Used to create a multiplexed stream for connecting to an untrusted context
   * like a Dapp or other extension.
   *
   * @param options - Options bag.
   * @param {ReadableStream} options.connectionStream - The Duplex stream to connect to.
   * @param {MessageSender | SnapSender} options.sender - The sender of the messages on this stream.
   * @param {string} [options.subjectType] - The type of the sender, i.e. subject.
   */
  setupUntrustedCommunication({ connectionStream, sender, subjectType }) {
    const { usePhishDetect } = this.preferencesController.store.getState();

    let _subjectType;
    if (subjectType) {
      _subjectType = subjectType;
    } else if (sender.id && sender.id !== this.extension.runtime.id) {
      _subjectType = SubjectType.Extension;
    } else {
      _subjectType = SubjectType.Website;
    }

    if (sender.url) {
      const { hostname } = new URL(sender.url);
      this.phishingController.maybeUpdateState();
      // Check if new connection is blocked if phishing detection is on
      const phishingTestResponse = this.phishingController.test(hostname);
      if (usePhishDetect && phishingTestResponse?.result) {
        this.sendPhishingWarning(connectionStream, hostname);
        this.metaMetricsController.trackEvent({
          event: MetaMetricsEventName.PhishingPageDisplayed,
          category: MetaMetricsEventCategory.Phishing,
          properties: {
            url: hostname,
          },
        });
        return;
      }
    }

    // setup multiplexing
    const mux = setupMultiplex(connectionStream);

    // messages between inpage and background
    this.setupProviderConnection(
      mux.createStream('metamask-provider'),
      sender,
      _subjectType,
    );

    // TODO:LegacyProvider: Delete
    if (sender.url) {
      // legacy streams
      this.setupPublicConfig(mux.createStream('publicConfig'));
    }
  }

  /**
   * Used to create a multiplexed stream for connecting to a trusted context,
   * like our own user interfaces, which have the provider APIs, but also
   * receive the exported API from this controller, which includes trusted
   * functions, like the ability to approve transactions or sign messages.
   *
   * @param {*} connectionStream - The duplex stream to connect to.
   * @param {MessageSender} sender - The sender of the messages on this stream
   */
  setupTrustedCommunication(connectionStream, sender) {
    // setup multiplexing
    const mux = setupMultiplex(connectionStream);
    // connect features
    this.setupControllerConnection(mux.createStream('controller'));
    this.setupProviderConnection(
      mux.createStream('provider'),
      sender,
      SubjectType.Internal,
    );
  }

  /**
   * Used to create a multiplexed stream for connecting to the phishing warning page.
   *
   * @param options - Options bag.
   * @param {ReadableStream} options.connectionStream - The Duplex stream to connect to.
   */
  setupPhishingCommunication({ connectionStream }) {
    const { usePhishDetect } = this.preferencesController.store.getState();

    if (!usePhishDetect) {
      return;
    }

    // setup multiplexing
    const mux = setupMultiplex(connectionStream);
    const phishingStream = mux.createStream(PHISHING_SAFELIST);

    // set up postStream transport
    phishingStream.on(
      'data',
      createMetaRPCHandler(
        {
          safelistPhishingDomain: this.safelistPhishingDomain.bind(this),
          backToSafetyPhishingWarning:
            this.backToSafetyPhishingWarning.bind(this),
        },
        phishingStream,
      ),
    );
  }

  /**
   * Called when we detect a suspicious domain. Requests the browser redirects
   * to our anti-phishing page.
   *
   * @private
   * @param {*} connectionStream - The duplex stream to the per-page script,
   * for sending the reload attempt to.
   * @param {string} hostname - The hostname that triggered the suspicion.
   */
  sendPhishingWarning(connectionStream, hostname) {
    const mux = setupMultiplex(connectionStream);
    const phishingStream = mux.createStream('phishing');
    phishingStream.write({ hostname });
  }

  /**
   * A method for providing our API over a stream using JSON-RPC.
   *
   * @param {*} outStream - The stream to provide our API over.
   */
  setupControllerConnection(outStream) {
    const api = this.getApi();

    // report new active controller connection
    this.activeControllerConnections += 1;
    this.emit('controllerConnectionChanged', this.activeControllerConnections);

    // set up postStream transport
    outStream.on(
      'data',
      createMetaRPCHandler(
        api,
        outStream,
        this.store,
        this.localStoreApiWrapper,
      ),
    );
    const handleUpdate = (update) => {
      if (!isStreamWritable(outStream)) {
        return;
      }
      // send notification to client-side
      outStream.write({
        jsonrpc: '2.0',
        method: 'sendUpdate',
        params: [update],
      });
    };
    this.on('update', handleUpdate);
    const startUISync = () => {
      if (!isStreamWritable(outStream)) {
        return;
      }
      // send notification to client-side
      outStream.write({
        jsonrpc: '2.0',
        method: 'startUISync',
      });
    };

    if (this.startUISync) {
      startUISync();
    } else {
      this.once('startUISync', startUISync);
    }

    outStream.on('end', () => {
      this.activeControllerConnections -= 1;
      this.emit(
        'controllerConnectionChanged',
        this.activeControllerConnections,
      );
      this.removeListener('update', handleUpdate);
    });
  }

  /**
   * A method for serving our ethereum provider over a given stream.
   *
   * @param {*} outStream - The stream to provide over.
   * @param {MessageSender | SnapSender} sender - The sender of the messages on this stream
   * @param {SubjectType} subjectType - The type of the sender, i.e. subject.
   */
  setupProviderConnection(outStream, sender, subjectType) {
    let origin;
    if (subjectType === SubjectType.Internal) {
      origin = ORIGIN_METAMASK;
    }
    ///: BEGIN:ONLY_INCLUDE_IF(snaps)
    else if (subjectType === SubjectType.Snap) {
      origin = sender.snapId;
    }
    ///: END:ONLY_INCLUDE_IF
    else {
      origin = new URL(sender.url).origin;
    }

    if (sender.id && sender.id !== this.extension.runtime.id) {
      this.subjectMetadataController.addSubjectMetadata({
        origin,
        extensionId: sender.id,
        subjectType: SubjectType.Extension,
      });
    }

    let tabId;
    if (sender.tab && sender.tab.id) {
      tabId = sender.tab.id;
    }

    const engine = this.setupProviderEngine({
      origin,
      sender,
      subjectType,
      tabId,
    });

    const dupeReqFilterStream = createDupeReqFilterStream();

    // setup connection
    const providerStream = createEngineStream({ engine });

    const connectionId = this.addConnection(origin, { engine });

    pipeline(
      outStream,
      dupeReqFilterStream,
      providerStream,
      outStream,
      (err) => {
        // handle any middleware cleanup
        engine._middleware.forEach((mid) => {
          if (mid.destroy && typeof mid.destroy === 'function') {
            mid.destroy();
          }
        });
        connectionId && this.removeConnection(origin, connectionId);
        if (err) {
          log.error(err);
        }
<<<<<<< HEAD
      });
      connectionId && this.removeConnection(origin, connectionId);
      if (err) {
        log.error(err);
      }
    });

    // Used to show wallet liveliness to the provider
    this._notifyChainChangeForConnection({ engine }, origin);
=======
      },
    );
>>>>>>> 038dbbba
  }

  ///: BEGIN:ONLY_INCLUDE_IF(snaps)
  /**
   * For snaps running in workers.
   *
   * @param snapId
   * @param connectionStream
   */
  setupSnapProvider(snapId, connectionStream) {
    this.setupUntrustedCommunication({
      connectionStream,
      sender: { snapId },
      subjectType: SubjectType.Snap,
    });
  }
  ///: END:ONLY_INCLUDE_IF

  /**
   * A method for creating a provider that is safely restricted for the requesting subject.
   *
   * @param {object} options - Provider engine options
   * @param {string} options.origin - The origin of the sender
   * @param {MessageSender | SnapSender} options.sender - The sender object.
   * @param {string} options.subjectType - The type of the sender subject.
   * @param {tabId} [options.tabId] - The tab ID of the sender - if the sender is within a tab
   */
  setupProviderEngine({ origin, subjectType, sender, tabId }) {
    // setup json rpc engine stack
    const engine = new JsonRpcEngine();

    // append origin to each request
    engine.push(createOriginMiddleware({ origin }));

    // append selectedNetworkClientId to each request
    engine.push(createSelectedNetworkMiddleware(this.controllerMessenger));

    // if the origin is not in the selectedNetworkController's `domains` state
    // when the provider engine is created, the selectedNetworkController will
    // fetch the globally selected networkClient from the networkController and wrap
    // it in a proxy which can be switched to use its own state if/when the origin
    // is added to the `domains` state
    const proxyClient =
      this.selectedNetworkController.getProviderAndBlockTracker(origin);

    const requestQueueMiddleware = createQueuedRequestMiddleware({
      enqueueRequest: this.queuedRequestController.enqueueRequest.bind(
        this.queuedRequestController,
      ),
      useRequestQueue: this.preferencesController.getUseRequestQueue.bind(
        this.preferencesController,
      ),
      methodsWithConfirmation,
    });
    // add some middleware that will switch chain on each request (as needed)
    engine.push(requestQueueMiddleware);

    // create filter polyfill middleware
    const filterMiddleware = createFilterMiddleware(proxyClient);

    // create subscription polyfill middleware
    const subscriptionManager = createSubscriptionManager(proxyClient);
    subscriptionManager.events.on('notification', (message) =>
      engine.emit('notification', message),
    );

    // append tabId to each request if it exists
    if (tabId) {
      engine.push(createTabIdMiddleware({ tabId }));
    }

    // logging
    engine.push(createLoggerMiddleware({ origin }));
    engine.push(this.permissionLogController.createMiddleware());

    ///: BEGIN:ONLY_INCLUDE_IF(blockaid)
    engine.push(
      createPPOMMiddleware(
        this.ppomController,
        this.preferencesController,
        this.networkController,
        this.appStateController,
        this.updateSecurityAlertResponseByTxId.bind(this),
      ),
    );
    ///: END:ONLY_INCLUDE_IF

    const isConfirmationRedesignEnabled = () => {
      return this.preferencesController.store.getState().preferences
        .redesignedConfirmationsEnabled;
    };

    engine.push(
      createRPCMethodTrackingMiddleware({
        trackEvent: this.metaMetricsController.trackEvent.bind(
          this.metaMetricsController,
        ),
        getMetricsState: this.metaMetricsController.store.getState.bind(
          this.metaMetricsController.store,
        ),
        getAccountType: this.getAccountType.bind(this),
        getDeviceModel: this.getDeviceModel.bind(this),
        isConfirmationRedesignEnabled,
        snapAndHardwareMessenger: this.controllerMessenger.getRestricted({
          name: 'SnapAndHardwareMessenger',
          allowedActions: [
            'KeyringController:getKeyringForAccount',
            'SnapController:get',
            'AccountsController:getSelectedAccount',
          ],
        }),
        ///: BEGIN:ONLY_INCLUDE_IF(blockaid)
        appStateController: this.appStateController,
        ///: END:ONLY_INCLUDE_IF
      }),
    );

    // onboarding
    if (subjectType === SubjectType.Website) {
      engine.push(
        createOnboardingMiddleware({
          location: sender.url,
          registerOnboarding: this.onboardingController.registerOnboarding,
        }),
      );
    }

    // Unrestricted/permissionless RPC method implementations
    engine.push(
      createMethodMiddleware({
        origin,

        subjectType,

        // Miscellaneous
        addSubjectMetadata:
          this.subjectMetadataController.addSubjectMetadata.bind(
            this.subjectMetadataController,
          ),
        metamaskState: this.getState(),
        getProviderState: this.getProviderState.bind(this),
        getUnlockPromise: this.appStateController.getUnlockPromise.bind(
          this.appStateController,
        ),
        handleWatchAssetRequest: this.handleWatchAssetRequest.bind(this),
        requestUserApproval:
          this.approvalController.addAndShowApprovalRequest.bind(
            this.approvalController,
          ),
        startApprovalFlow: this.approvalController.startFlow.bind(
          this.approvalController,
        ),
        endApprovalFlow: this.approvalController.endFlow.bind(
          this.approvalController,
        ),
        sendMetrics: this.metaMetricsController.trackEvent.bind(
          this.metaMetricsController,
        ),
        // Permission-related
        getAccounts: this.getPermittedAccounts.bind(this, origin),
        getPermissionsForOrigin: this.permissionController.getPermissions.bind(
          this.permissionController,
          origin,
        ),
        hasPermission: this.permissionController.hasPermission.bind(
          this.permissionController,
          origin,
        ),
        requestAccountsPermission:
          this.permissionController.requestPermissions.bind(
            this.permissionController,
            { origin },
            { eth_accounts: {} },
          ),
        requestPermittedChainsPermission: (chainIds) =>
          this.permissionController.requestPermissions(
            { origin },
            {
              [PermissionNames.permittedChains]: {
                caveats: [
                  CaveatFactories[CaveatTypes.restrictNetworkSwitching](
                    chainIds,
                  ),
                ],
              },
            },
          ),
        requestPermissionsForOrigin:
          this.permissionController.requestPermissions.bind(
            this.permissionController,
            { origin },
          ),
        revokePermissionsForOrigin: (permissionKeys) => {
          try {
            this.permissionController.revokePermissions({
              [origin]: permissionKeys,
            });
          } catch (e) {
            // we dont want to handle errors here because
            // the revokePermissions api method should just
            // return `null` if the permissions were not
            // successfully revoked or if the permissions
            // for the origin do not exist
            console.log(e);
          }
        },
        getCaveat: ({ target, caveatType }) => {
          try {
            return this.permissionController.getCaveat(
              origin,
              target,
              caveatType,
            );
          } catch (e) {
            if (e instanceof PermissionDoesNotExistError) {
              // suppress expected error in case that the origin
              // does not have the target permission yet
            } else {
              throw e;
            }
          }

          return undefined;
        },
        getChainPermissionsFeatureFlag: () =>
          Boolean(process.env.CHAIN_PERMISSIONS),
        getCurrentRpcUrl: () =>
          this.networkController.state.providerConfig.rpcUrl,
        // network configuration-related
        upsertNetworkConfiguration:
          this.networkController.upsertNetworkConfiguration.bind(
            this.networkController,
          ),
        setActiveNetwork: async (networkClientId) => {
          await this.networkController.setActiveNetwork(networkClientId);
          // if the origin has the eth_accounts permission
          // we set per dapp network selection state
          if (
            this.permissionController.hasPermission(
              origin,
              PermissionNames.eth_accounts,
            )
          ) {
            this.selectedNetworkController.setNetworkClientIdForDomain(
              origin,
              networkClientId,
            );
          }
        },
        findNetworkConfigurationBy: this.findNetworkConfigurationBy.bind(this),
        getCurrentChainIdForDomain: (domain) => {
          const networkClientId =
            this.selectedNetworkController.getNetworkClientIdForDomain(domain);
          const { chainId } =
            this.networkController.getNetworkConfigurationByNetworkClientId(
              networkClientId,
            );
          return chainId;
        },

        // Web3 shim-related
        getWeb3ShimUsageState: this.alertController.getWeb3ShimUsageState.bind(
          this.alertController,
        ),
        setWeb3ShimUsageRecorded:
          this.alertController.setWeb3ShimUsageRecorded.bind(
            this.alertController,
          ),

        ///: BEGIN:ONLY_INCLUDE_IF(build-mmi)
        handleMmiAuthenticate:
          this.institutionalFeaturesController.handleMmiAuthenticate.bind(
            this.institutionalFeaturesController,
          ),
        handleMmiCheckIfTokenIsPresent:
          this.mmiController.handleMmiCheckIfTokenIsPresent.bind(
            this.mmiController,
          ),
        handleMmiDashboardData: this.mmiController.handleMmiDashboardData.bind(
          this.mmiController,
        ),
        handleMmiSetAccountAndNetwork:
          this.mmiController.setAccountAndNetwork.bind(this.mmiController),
        handleMmiOpenAddHardwareWallet:
          this.mmiController.handleMmiOpenAddHardwareWallet.bind(
            this.mmiController,
          ),
        ///: END:ONLY_INCLUDE_IF
      }),
    );

    ///: BEGIN:ONLY_INCLUDE_IF(snaps)
    engine.push(
      createSnapsMethodMiddleware(subjectType === SubjectType.Snap, {
        getUnlockPromise: this.appStateController.getUnlockPromise.bind(
          this.appStateController,
        ),
        getSnaps: this.controllerMessenger.call.bind(
          this.controllerMessenger,
          'SnapController:getPermitted',
          origin,
        ),
        requestPermissions: async (requestedPermissions) =>
          await this.permissionController.requestPermissions(
            { origin },
            requestedPermissions,
          ),
        getPermissions: this.permissionController.getPermissions.bind(
          this.permissionController,
          origin,
        ),
        getSnapFile: this.controllerMessenger.call.bind(
          this.controllerMessenger,
          'SnapController:getFile',
          origin,
        ),
        installSnaps: this.controllerMessenger.call.bind(
          this.controllerMessenger,
          'SnapController:install',
          origin,
        ),
        invokeSnap: this.permissionController.executeRestrictedMethod.bind(
          this.permissionController,
          origin,
          RestrictedMethods.wallet_snap,
        ),
        getIsLocked: () => {
          return !this.appStateController.isUnlocked();
        },
        ///: END:ONLY_INCLUDE_IF
        ///: BEGIN:ONLY_INCLUDE_IF(keyring-snaps)
        hasPermission: this.permissionController.hasPermission.bind(
          this.permissionController,
          origin,
        ),
        getSnap: this.controllerMessenger.call.bind(
          this.controllerMessenger,
          'SnapController:get',
        ),
        getAllSnaps: this.controllerMessenger.call.bind(
          this.controllerMessenger,
          'SnapController:getAll',
        ),
        handleSnapRpcRequest: (args) =>
          this.handleSnapRequest({ ...args, origin }),
        getAllowedKeyringMethods: keyringSnapPermissionsBuilder(
          this.subjectMetadataController,
          origin,
        ),
        createInterface: this.controllerMessenger.call.bind(
          this.controllerMessenger,
          'SnapInterfaceController:createInterface',
          origin,
        ),
        getInterfaceState: (...args) =>
          this.controllerMessenger.call(
            'SnapInterfaceController:getInterface',
            origin,
            ...args,
          ).state,
        updateInterface: this.controllerMessenger.call.bind(
          this.controllerMessenger,
          'SnapInterfaceController:updateInterface',
          origin,
        ),
        ///: END:ONLY_INCLUDE_IF
        ///: BEGIN:ONLY_INCLUDE_IF(snaps)
      }),
    );
    ///: END:ONLY_INCLUDE_IF

    // filter and subscription polyfills
    engine.push(filterMiddleware);
    engine.push(subscriptionManager.middleware);
    if (subjectType !== SubjectType.Internal) {
      // permissions
      engine.push(
        this.permissionController.createPermissionMiddleware({
          origin,
        }),
      );
    }

    engine.push(this.metamaskMiddleware);

    engine.push(providerAsMiddleware(proxyClient.provider));

    return engine;
  }

  /**
   * TODO:LegacyProvider: Delete
   * A method for providing our public config info over a stream.
   * This includes info we like to be synchronous if possible, like
   * the current selected account, and network ID.
   *
   * Since synchronous methods have been deprecated in web3,
   * this is a good candidate for deprecation.
   *
   * @param {*} outStream - The stream to provide public config over.
   */
  setupPublicConfig(outStream) {
    const configStream = storeAsStream(this.publicConfigStore);

    pipeline(configStream, outStream, (err) => {
      configStream.destroy();
      if (err) {
        log.error(err);
      }
    });
  }

  /**
   * Adds a reference to a connection by origin. Ignores the 'metamask' origin.
   * Caller must ensure that the returned id is stored such that the reference
   * can be deleted later.
   *
   * @param {string} origin - The connection's origin string.
   * @param {object} options - Data associated with the connection
   * @param {object} options.engine - The connection's JSON Rpc Engine
   * @returns {string} The connection's id (so that it can be deleted later)
   */
  addConnection(origin, { engine }) {
    if (origin === ORIGIN_METAMASK) {
      return null;
    }

    if (!this.connections[origin]) {
      this.connections[origin] = {};
    }

    const id = nanoid();
    this.connections[origin][id] = {
      engine,
    };

    return id;
  }

  /**
   * Deletes a reference to a connection, by origin and id.
   * Ignores unknown origins.
   *
   * @param {string} origin - The connection's origin string.
   * @param {string} id - The connection's id, as returned from addConnection.
   */
  removeConnection(origin, id) {
    const connections = this.connections[origin];
    if (!connections) {
      return;
    }

    delete connections[id];

    if (Object.keys(connections).length === 0) {
      delete this.connections[origin];
    }
  }

  /**
   * Closes all connections for the given origin, and removes the references
   * to them.
   * Ignores unknown origins.
   *
   * @param {string} origin - The origin string.
   */
  removeAllConnections(origin) {
    const connections = this.connections[origin];
    if (!connections) {
      return;
    }

    Object.keys(connections).forEach((id) => {
      this.removeConnection(origin, id);
    });
  }

  /**
   * Causes the RPC engines associated with the connections to the given origin
   * to emit a notification event with the given payload.
   *
   * The caller is responsible for ensuring that only permitted notifications
   * are sent.
   *
   * Ignores unknown origins.
   *
   * @param {string} origin - The connection's origin string.
   * @param {unknown} payload - The event payload.
   */
  notifyConnections(origin, payload) {
    const connections = this.connections[origin];

    if (connections) {
      Object.values(connections).forEach((conn) => {
        if (conn.engine) {
          conn.engine.emit('notification', payload);
        }
      });
    }
  }

  /**
   * Causes the RPC engines associated with all connections to emit a
   * notification event with the given payload.
   *
   * If the "payload" parameter is a function, the payload for each connection
   * will be the return value of that function called with the connection's
   * origin.
   *
   * The caller is responsible for ensuring that only permitted notifications
   * are sent.
   *
   * @param {unknown} payload - The event payload, or payload getter function.
   */
  notifyAllConnections(payload) {
    const getPayload =
      typeof payload === 'function'
        ? (origin) => payload(origin)
        : () => payload;

    Object.keys(this.connections).forEach((origin) => {
      Object.values(this.connections[origin]).forEach(async (conn) => {
        this.notifyConnection(conn, await getPayload(origin));
      });
    });
  }

  /**
   * Causes the RPC engine for passed connection to emit a
   * notification event with the given payload.
   *
   * The caller is responsible for ensuring that only permitted notifications
   * are sent.
   *
   * @param {object} connection - Data associated with the connection
   * @param {object} connection.engine - The connection's JSON Rpc Engine
   * @param {unknown} payload - The event payload
   */
  notifyConnection(connection, payload) {
    try {
      if (connection.engine) {
        connection.engine.emit('notification', payload);
      }
    } catch (err) {
      console.error(err);
    }
  }

  // handlers

  /**
   * Handle a KeyringController update
   *
   * @param {object} state - the KC state
   * @returns {Promise<void>}
   * @private
   */
  async _onKeyringControllerUpdate(state) {
    const { keyrings } = state;
    const addresses = keyrings.reduce(
      (acc, { accounts }) => acc.concat(accounts),
      [],
    );

    if (!addresses.length) {
      return;
    }

    this.accountTracker.syncWithAddresses(addresses);
  }

  /**
   * Handle global application unlock.
   * Notifies all connections that the extension is unlocked, and which
   * account(s) are currently accessible, if any.
   */
  _onUnlock() {
    this.notifyAllConnections(async (origin) => {
      return {
        method: NOTIFICATION_NAMES.unlockStateChanged,
        params: {
          isUnlocked: true,
          accounts: await this.getPermittedAccounts(origin),
        },
      };
    });

    this.unMarkPasswordForgotten();

    // In the current implementation, this handler is triggered by a
    // KeyringController event. Other controllers subscribe to the 'unlock'
    // event of the MetaMaskController itself.
    this.emit('unlock');
  }

  /**
   * Handle global application lock.
   * Notifies all connections that the extension is locked.
   */
  _onLock() {
    this.notifyAllConnections({
      method: NOTIFICATION_NAMES.unlockStateChanged,
      params: {
        isUnlocked: false,
      },
    });

    // In the current implementation, this handler is triggered by a
    // KeyringController event. Other controllers subscribe to the 'lock'
    // event of the MetaMaskController itself.
    this.emit('lock');
  }

  /**
   * Handle memory state updates.
   * - Ensure isClientOpenAndUnlocked is updated
   * - Notifies all connections with the new provider network state
   *   - The external providers handle diffing the state
   *
   * @param newState
   */
  _onStateUpdate(newState) {
    this.isClientOpenAndUnlocked = newState.isUnlocked && this._isClientOpen;
    this._notifyChainChange();
  }

  // misc

  /**
   * A method for emitting the full MetaMask state to all registered listeners.
   *
   * @private
   */
  privateSendUpdate() {
    this.emit('update', this.getState());
  }

  /**
   * @returns {boolean} Whether the extension is unlocked.
   */
  isUnlocked() {
    return this.keyringController.state.isUnlocked;
  }

  //=============================================================================
  // MISCELLANEOUS
  //=============================================================================

  getExternalPendingTransactions(address) {
    return this.smartTransactionsController.getTransactions({
      addressFrom: address,
      status: 'pending',
    });
  }

  /**
   * Returns the nonce that will be associated with a transaction once approved
   *
   * @param {string} address - The hex string address for the transaction
   * @param networkClientId - The optional networkClientId to get the nonce lock with
   * @returns {Promise<number>}
   */
  async getPendingNonce(address, networkClientId) {
    const { nonceDetails, releaseLock } = await this.txController.getNonceLock(
      address,
      process.env.TRANSACTION_MULTICHAIN ? networkClientId : undefined,
    );

    const pendingNonce = nonceDetails.params.highestSuggested;

    releaseLock();
    return pendingNonce;
  }

  /**
   * Returns the next nonce according to the nonce-tracker
   *
   * @param {string} address - The hex string address for the transaction
   * @param networkClientId - The optional networkClientId to get the nonce lock with
   * @returns {Promise<number>}
   */
  async getNextNonce(address, networkClientId) {
    const nonceLock = await this.txController.getNonceLock(
      address,
      process.env.TRANSACTION_MULTICHAIN ? networkClientId : undefined,
    );
    nonceLock.releaseLock();
    return nonceLock.nextNonce;
  }

  /**
   * Throw an artificial error in a timeout handler for testing purposes.
   *
   * @param message - The error message.
   * @deprecated This is only mean to facilitiate E2E testing. We should not
   * use this for handling errors.
   */
  throwTestError(message) {
    setTimeout(() => {
      const error = new Error(message);
      error.name = 'TestError';
      throw error;
    });
  }

  /**
   * A method for setting TransactionController event listeners
   */
  _addTransactionControllerListeners() {
    const transactionMetricsRequest = this.getTransactionMetricsRequest();

    this.controllerMessenger.subscribe(
      'TransactionController:postTransactionBalanceUpdated',
      handlePostTransactionBalanceUpdate.bind(null, transactionMetricsRequest),
    );

    this.controllerMessenger.subscribe(
      'TransactionController:unapprovedTransactionAdded',
      (transactionMeta) =>
        handleTransactionAdded(transactionMetricsRequest, { transactionMeta }),
    );

    this.controllerMessenger.subscribe(
      'TransactionController:transactionApproved',
      handleTransactionApproved.bind(null, transactionMetricsRequest),
    );

    this.controllerMessenger.subscribe(
      'TransactionController:transactionDropped',
      handleTransactionDropped.bind(null, transactionMetricsRequest),
    );

    this.controllerMessenger.subscribe(
      'TransactionController:transactionConfirmed',
      handleTransactionConfirmed.bind(null, transactionMetricsRequest),
    );

    this.controllerMessenger.subscribe(
      'TransactionController:transactionFailed',
      handleTransactionFailed.bind(null, transactionMetricsRequest),
    );

    this.controllerMessenger.subscribe(
      'TransactionController:transactionNewSwap',
      ({ transactionMeta }) =>
        this.swapsController.setTradeTxId(transactionMeta.id),
    );

    this.controllerMessenger.subscribe(
      'TransactionController:transactionNewSwapApproval',
      ({ transactionMeta }) =>
        this.swapsController.setApproveTxId(transactionMeta.id),
    );

    this.controllerMessenger.subscribe(
      'TransactionController:transactionRejected',
      handleTransactionRejected.bind(null, transactionMetricsRequest),
    );

    this.controllerMessenger.subscribe(
      'TransactionController:transactionSubmitted',
      handleTransactionSubmitted.bind(null, transactionMetricsRequest),
    );

    this.controllerMessenger.subscribe(
      'TransactionController:transactionStatusUpdated',
      ({ transactionMeta }) => {
        this._onFinishedTransaction(transactionMeta);
      },
    );
  }

  getTransactionMetricsRequest() {
    const controllerActions = {
      // Metametrics Actions
      createEventFragment: this.metaMetricsController.createEventFragment.bind(
        this.metaMetricsController,
      ),
      finalizeEventFragment:
        this.metaMetricsController.finalizeEventFragment.bind(
          this.metaMetricsController,
        ),
      getEventFragmentById:
        this.metaMetricsController.getEventFragmentById.bind(
          this.metaMetricsController,
        ),
      getParticipateInMetrics: () =>
        this.metaMetricsController.state.participateInMetaMetrics,
      trackEvent: this.metaMetricsController.trackEvent.bind(
        this.metaMetricsController,
      ),
      updateEventFragment: this.metaMetricsController.updateEventFragment.bind(
        this.metaMetricsController,
      ),
      // Other dependencies
      getAccountType: this.getAccountType.bind(this),
      getDeviceModel: this.getDeviceModel.bind(this),
      getEIP1559GasFeeEstimates:
        this.gasFeeController.fetchGasFeeEstimates.bind(this.gasFeeController),
      getSelectedAddress: () =>
        this.preferencesController.store.getState().selectedAddress,
      getTokenStandardAndDetails: this.getTokenStandardAndDetails.bind(this),
      getTransaction: (id) =>
        this.txController.state.transactions.find((tx) => tx.id === id),
      getIsSmartTransaction: () => {
        return getIsSmartTransaction(this._getMetaMaskState());
      },
      getSmartTransactionByMinedTxHash: (txHash) => {
        return this.smartTransactionsController.getSmartTransactionByMinedTxHash(
          txHash,
        );
      },
    };
    return {
      ...controllerActions,
      snapAndHardwareMessenger: this.controllerMessenger.getRestricted({
        name: 'SnapAndHardwareMessenger',
        allowedActions: [
          'KeyringController:getKeyringForAccount',
          'SnapController:get',
          'AccountsController:getSelectedAccount',
        ],
      }),
      provider: this.provider,
    };
  }

  toggleExternalServices(useExternal) {
    this.preferencesController.toggleExternalServices(useExternal);
    if (useExternal) {
      this.tokenDetectionController.enable();
      this.gasFeeController.enableNonRPCGasFeeApis();
    } else {
      this.tokenDetectionController.disable();
      this.gasFeeController.disableNonRPCGasFeeApis();
    }
  }

  //=============================================================================
  // CONFIG
  //=============================================================================

  /**
   * Returns the first network configuration object that matches at least one field of the
   * provided search criteria. Returns null if no match is found
   *
   * @param {object} rpcInfo - The RPC endpoint properties and values to check.
   * @returns {object} rpcInfo found in the network configurations list
   */
  findNetworkConfigurationBy(rpcInfo) {
    const { networkConfigurations } = this.networkController.state;
    const networkConfiguration = Object.values(networkConfigurations).find(
      (configuration) => {
        return Object.keys(rpcInfo).some((key) => {
          return configuration[key] === rpcInfo[key];
        });
      },
    );

    return networkConfiguration || null;
  }

  /**
   * Sets the Ledger Live preference to use for Ledger hardware wallet support
   *
   * @deprecated This method is deprecated and will be removed in the future.
   * Only webhid connections are supported in chrome and u2f in firefox.
   */
  async setLedgerTransportPreference() {
    const transportType = window.navigator.hid
      ? LedgerTransportTypes.webhid
      : LedgerTransportTypes.u2f;
    const keyring = await this.getKeyringForDevice(HardwareDeviceNames.ledger);
    if (keyring?.updateTransportMethod) {
      return keyring.updateTransportMethod(transportType).catch((e) => {
        throw e;
      });
    }

    return undefined;
  }

  /**
   * A method for initializing storage the first time.
   *
   * @param {object} initState - The default state to initialize with.
   * @private
   */
  recordFirstTimeInfo(initState) {
    if (!('firstTimeInfo' in initState)) {
      const version = this.platform.getVersion();
      initState.firstTimeInfo = {
        version,
        date: Date.now(),
      };
    }
  }

  // TODO: Replace isClientOpen methods with `controllerConnectionChanged` events.
  /* eslint-disable accessor-pairs */
  /**
   * A method for recording whether the MetaMask user interface is open or not.
   *
   * @param {boolean} open
   */
  set isClientOpen(open) {
    this._isClientOpen = open;
  }
  /* eslint-enable accessor-pairs */

  /**
   * A method that is called by the background when all instances of metamask are closed.
   * Currently used to stop polling in the gasFeeController.
   */
  onClientClosed() {
    try {
      this.gasFeeController.stopAllPolling();
      this.currencyRateController.stopAllPolling();
      this.appStateController.clearPollingTokens();
    } catch (error) {
      console.error(error);
    }
  }

  /**
   * A method that is called by the background when a particular environment type is closed (fullscreen, popup, notification).
   * Currently used to stop polling in the gasFeeController for only that environement type
   *
   * @param environmentType
   */
  onEnvironmentTypeClosed(environmentType) {
    const appStatePollingTokenType =
      POLLING_TOKEN_ENVIRONMENT_TYPES[environmentType];
    const pollingTokensToDisconnect =
      this.appStateController.store.getState()[appStatePollingTokenType];
    pollingTokensToDisconnect.forEach((pollingToken) => {
      this.gasFeeController.stopPollingByPollingToken(pollingToken);
      this.currencyRateController.stopPollingByPollingToken(pollingToken);
      this.appStateController.removePollingToken(
        pollingToken,
        appStatePollingTokenType,
      );
    });
  }

  /**
   * Adds a domain to the PhishingController safelist
   *
   * @param {string} hostname - the domain to safelist
   */
  safelistPhishingDomain(hostname) {
    return this.phishingController.bypass(hostname);
  }

  async backToSafetyPhishingWarning() {
    const extensionURL = this.platform.getExtensionURL();
    await this.platform.switchToAnotherURL(undefined, extensionURL);
  }

  /**
   * Locks MetaMask
   */
  setLocked() {
    return this.keyringController.setLocked();
  }

  removePermissionsFor = (subjects) => {
    try {
      this.permissionController.revokePermissions(subjects);
    } catch (exp) {
      if (!(exp instanceof PermissionsRequestNotFoundError)) {
        throw exp;
      }
    }
  };

  ///: BEGIN:ONLY_INCLUDE_IF(snaps)
  updateCaveat = (origin, target, caveatType, caveatValue) => {
    try {
      this.controllerMessenger.call(
        'PermissionController:updateCaveat',
        origin,
        target,
        caveatType,
        caveatValue,
      );
    } catch (exp) {
      if (!(exp instanceof PermissionsRequestNotFoundError)) {
        throw exp;
      }
    }
  };
  ///: END:ONLY_INCLUDE_IF

  updateNetworksList = (sortedNetworkList) => {
    try {
      this.networkOrderController.updateNetworksList(sortedNetworkList);
    } catch (err) {
      log.error(err.message);
      throw err;
    }
  };

  updateAccountsList = (pinnedAccountList) => {
    try {
      this.accountOrderController.updateAccountsList(pinnedAccountList);
    } catch (err) {
      log.error(err.message);
      throw err;
    }
  };

  updateHiddenAccountsList = (hiddenAccountList) => {
    try {
      this.accountOrderController.updateHiddenAccountsList(hiddenAccountList);
    } catch (err) {
      log.error(err.message);
      throw err;
    }
  };

  rejectPermissionsRequest = (requestId) => {
    try {
      this.permissionController.rejectPermissionsRequest(requestId);
    } catch (exp) {
      if (!(exp instanceof PermissionsRequestNotFoundError)) {
        throw exp;
      }
    }
  };

  acceptPermissionsRequest = (request) => {
    try {
      this.permissionController.acceptPermissionsRequest(request);
    } catch (exp) {
      if (!(exp instanceof PermissionsRequestNotFoundError)) {
        throw exp;
      }
    }
  };

  resolvePendingApproval = async (id, value, options) => {
    try {
      await this.approvalController.accept(id, value, options);
    } catch (exp) {
      if (!(exp instanceof ApprovalRequestNotFoundError)) {
        throw exp;
      }
    }
  };

  rejectPendingApproval = (id, error) => {
    try {
      this.approvalController.reject(
        id,
        new EthereumRpcError(error.code, error.message, error.data),
      );
    } catch (exp) {
      if (!(exp instanceof ApprovalRequestNotFoundError)) {
        throw exp;
      }
    }
  };

  async _onAccountChange(newAddress) {
    const permittedAccountsMap = getPermittedAccountsByOrigin(
      this.permissionController.state,
    );

    for (const [origin, accounts] of permittedAccountsMap.entries()) {
      if (accounts.includes(newAddress)) {
        this._notifyAccountsChange(origin, accounts);
      }
    }

    await this.txController.updateIncomingTransactions();
  }

  async _notifyAccountsChange(origin, newAccounts) {
    if (this.isUnlocked()) {
      this.notifyConnections(origin, {
        method: NOTIFICATION_NAMES.accountsChanged,
        // This should be the same as the return value of `eth_accounts`,
        // namely an array of the current / most recently selected Ethereum
        // account.
        params:
          newAccounts.length < 2
            ? // If the length is 1 or 0, the accounts are sorted by definition.
              newAccounts
            : // If the length is 2 or greater, we have to execute
              // `eth_accounts` vi this method.
              await this.getPermittedAccounts(origin),
      });
    }

    this.permissionLogController.updateAccountsHistory(origin, newAccounts);
  }

  async _notifyChainChange() {
    if (this.preferencesController.getUseRequestQueue()) {
      this.notifyAllConnections(async (origin) => ({
        method: NOTIFICATION_NAMES.chainChanged,
        params: await this.getProviderNetworkState(origin),
      }));
    } else {
      this.notifyAllConnections({
        method: NOTIFICATION_NAMES.chainChanged,
        params: await this.getProviderNetworkState(),
      });
    }
  }

  async _notifyChainChangeForConnection(connection, origin) {
    if (this.preferencesController.getUseRequestQueue()) {
      this.notifyConnection(connection, {
        method: NOTIFICATION_NAMES.chainChanged,
        params: await this.getProviderNetworkState(origin),
      });
    } else {
      this.notifyConnection(connection, {
        method: NOTIFICATION_NAMES.chainChanged,
        params: await this.getProviderNetworkState(),
      });
    }
  }

  async _onFinishedTransaction(transactionMeta) {
    if (
      ![TransactionStatus.confirmed, TransactionStatus.failed].includes(
        transactionMeta.status,
      )
    ) {
      return;
    }

    await this._createTransactionNotifcation(transactionMeta);
    this._updateNFTOwnership(transactionMeta);
    this._trackTransactionFailure(transactionMeta);
  }

  async _createTransactionNotifcation(transactionMeta) {
    const { chainId } = transactionMeta;
    let rpcPrefs = {};

    if (chainId) {
      const { networkConfigurations } = this.networkController.state;

      const matchingNetworkConfig = Object.values(networkConfigurations).find(
        (networkConfiguration) => networkConfiguration.chainId === chainId,
      );

      rpcPrefs = matchingNetworkConfig?.rpcPrefs ?? {};
    }

    try {
      await this.platform.showTransactionNotification(
        transactionMeta,
        rpcPrefs,
      );
    } catch (error) {
      log.error('Failed to create transaction notification', error);
    }
  }

  _updateNFTOwnership(transactionMeta) {
    // if this is a transferFrom method generated from within the app it may be an NFT transfer transaction
    // in which case we will want to check and update ownership status of the transferred NFT.

    const { type, txParams, chainId } = transactionMeta;

    if (
      type !== TransactionType.tokenMethodTransferFrom ||
      txParams === undefined
    ) {
      return;
    }

    const { data, to: contractAddress, from: userAddress } = txParams;
    const transactionData = parseStandardTokenTransactionData(data);

    // Sometimes the tokenId value is parsed as "_value" param. Not seeing this often any more, but still occasionally:
    // i.e. call approve() on BAYC contract - https://etherscan.io/token/0xbc4ca0eda7647a8ab7c2061c2e118a18a936f13d#writeContract, and tokenId shows up as _value,
    // not sure why since it doesn't match the ERC721 ABI spec we use to parse these transactions - https://github.com/MetaMask/metamask-eth-abis/blob/d0474308a288f9252597b7c93a3a8deaad19e1b2/src/abis/abiERC721.ts#L62.
    const transactionDataTokenId =
      getTokenIdParam(transactionData) ?? getTokenValueParam(transactionData);

    const { allNfts } = this.nftController.state;

    // check if its a known NFT
    const knownNft = allNfts?.[userAddress]?.[chainId]?.find(
      ({ address, tokenId }) =>
        isEqualCaseInsensitive(address, contractAddress) &&
        tokenId === transactionDataTokenId,
    );

    // if it is we check and update ownership status.
    if (knownNft) {
      this.nftController.checkAndUpdateSingleNftOwnershipStatus(
        knownNft,
        false,
        // TODO add networkClientId once it is available in the transactionMeta
        // the chainId previously passed here didn't actually allow us to check for ownership on a non globally selected network
        // because the check would use the provider for the globally selected network, not the chainId passed here.
        { userAddress },
      );
    }
  }

  _trackTransactionFailure(transactionMeta) {
    const { txReceipt } = transactionMeta;
    const metamaskState = this.getState();

    if (!txReceipt || txReceipt.status !== '0x0') {
      return;
    }

    this.metaMetricsController.trackEvent(
      {
        event: 'Tx Status Update: On-Chain Failure',
        category: MetaMetricsEventCategory.Background,
        properties: {
          action: 'Transactions',
          errorMessage: transactionMeta.simulationFails?.reason,
          numberOfTokens: metamaskState.tokens.length,
          numberOfAccounts: Object.keys(metamaskState.accounts).length,
        },
      },
      {
        matomoEvent: true,
      },
    );
  }

  _onUserOperationAdded(userOperationMeta) {
    const transactionMeta = this.txController.state.transactions.find(
      (tx) => tx.id === userOperationMeta.id,
    );

    if (!transactionMeta) {
      return;
    }

    if (transactionMeta.type === TransactionType.swap) {
      this.controllerMessenger.publish(
        'TransactionController:transactionNewSwap',
        { transactionMeta },
      );
    } else if (transactionMeta.type === TransactionType.swapApproval) {
      this.controllerMessenger.publish(
        'TransactionController:transactionNewSwapApproval',
        { transactionMeta },
      );
    }
  }

  _onUserOperationTransactionUpdated(transactionMeta) {
    const updatedTransactionMeta = {
      ...transactionMeta,
      txParams: {
        ...transactionMeta.txParams,
        from: this.preferencesController.getSelectedAddress(),
      },
    };

    const transactionExists = this.txController.state.transactions.some(
      (tx) => tx.id === updatedTransactionMeta.id,
    );

    if (!transactionExists) {
      this.txController.update((state) => {
        state.transactions.push(updatedTransactionMeta);
      });
    }

    this.txController.updateTransaction(
      updatedTransactionMeta,
      'Generated from user operation',
    );

    this.controllerMessenger.publish(
      'TransactionController:transactionStatusUpdated',
      { transactionMeta: updatedTransactionMeta },
    );
  }

  _publishSmartTransactionHook(transactionMeta) {
    const state = this._getMetaMaskState();
    const isSmartTransaction = getIsSmartTransaction(state);
    if (!isSmartTransaction) {
      // Will cause TransactionController to publish to the RPC provider as normal.
      return { transactionHash: undefined };
    }
    const featureFlags = getFeatureFlagsByChainId(state);
    return submitSmartTransactionHook({
      transactionMeta,
      transactionController: this.txController,
      smartTransactionsController: this.smartTransactionsController,
      controllerMessenger: this.controllerMessenger,
      isSmartTransaction,
      featureFlags,
    });
  }

  _getMetaMaskState() {
    return {
      metamask: this.getState(),
    };
  }

  async #onPreferencesControllerStateChange(currentState, previousState) {
    const { currentLocale } = currentState;
    const { chainId } = this.networkController.state.providerConfig;

    await updateCurrentLocale(currentLocale);

    if (currentState.incomingTransactionsPreferences?.[chainId]) {
      this.txController.startIncomingTransactionPolling();
    } else {
      this.txController.stopIncomingTransactionPolling();
    }

    this.#checkTokenListPolling(currentState, previousState);

    // TODO: Remove once the preferences controller has been replaced with the core monorepo implementation
    this.controllerMessenger.publish(
      'PreferencesController:stateChange',
      currentState,
      [],
    );
  }

  #checkTokenListPolling(currentState, previousState) {
    const previousEnabled = this.#isTokenListPollingRequired(previousState);
    const newEnabled = this.#isTokenListPollingRequired(currentState);

    if (previousEnabled === newEnabled) {
      return;
    }

    this.tokenListController.updatePreventPollingOnNetworkRestart(!newEnabled);

    if (newEnabled) {
      log.debug('Started token list controller polling');
      this.tokenListController.start();
    } else {
      log.debug('Stopped token list controller polling');
      this.tokenListController.clearingTokenListData();
      this.tokenListController.stop();
    }
  }

  #isTokenListPollingRequired(preferencesControllerState) {
    const { useTokenDetection, useTransactionSimulations, preferences } =
      preferencesControllerState ?? {};

    const { petnamesEnabled } = preferences ?? {};

    return useTokenDetection || petnamesEnabled || useTransactionSimulations;
  }
}<|MERGE_RESOLUTION|>--- conflicted
+++ resolved
@@ -5027,20 +5027,11 @@
         if (err) {
           log.error(err);
         }
-<<<<<<< HEAD
-      });
-      connectionId && this.removeConnection(origin, connectionId);
-      if (err) {
-        log.error(err);
-      }
-    });
+      },
+    );
 
     // Used to show wallet liveliness to the provider
     this._notifyChainChangeForConnection({ engine }, origin);
-=======
-      },
-    );
->>>>>>> 038dbbba
   }
 
   ///: BEGIN:ONLY_INCLUDE_IF(snaps)
