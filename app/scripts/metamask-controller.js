--- conflicted
+++ resolved
@@ -54,11 +54,7 @@
 const log = require('loglevel')
 const TrezorKeyring = require('eth-trezor-keyring')
 const LedgerBridgeKeyring = require('eth-ledger-bridge-keyring')
-<<<<<<< HEAD
-=======
 const TrustvaultKeyring = require('../scripts/eth-trustvault-keyring')
-const HW_WALLETS_KEYRINGS = [TrezorKeyring.type, LedgerBridgeKeyring.type, TrustvaultKeyring.type]
->>>>>>> 488036c3
 const EthQuery = require('eth-query')
 const ethUtil = require('ethereumjs-util')
 const nanoid = require('nanoid')
@@ -197,12 +193,8 @@
       this.accountTracker._updateAccounts()
     })
 
-<<<<<<< HEAD
-    const additionalKeyrings = [TrezorKeyring, LedgerBridgeKeyring]
-=======
     // key mgmt
     const additionalKeyrings = [TrezorKeyring, LedgerBridgeKeyring, TrustvaultKeyring]
->>>>>>> 488036c3
     this.keyringController = new KeyringController({
       keyringTypes: additionalKeyrings,
       initState: initState.KeyringController,
