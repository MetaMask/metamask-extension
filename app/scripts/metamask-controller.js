--- conflicted
+++ resolved
@@ -1562,8 +1562,6 @@
       initState.SwapsController,
     );
 
-<<<<<<< HEAD
-=======
     const bridgeControllerMessenger = this.controllerMessenger.getRestricted({
       name: BRIDGE_CONTROLLER_NAME,
       allowedActions: [
@@ -1593,318 +1591,6 @@
       trackMetaMetricsFn: () => {
         // TODO implement these when ready to start tracking new unified swap events
       },
-      config: {
-        customBridgeApiBaseUrl: BRIDGE_API_BASE_URL,
-      },
-    });
-
-    const bridgeStatusControllerMessenger =
-      this.controllerMessenger.getRestricted({
-        name: BRIDGE_STATUS_CONTROLLER_NAME,
-        allowedActions: [
-          'AccountsController:getSelectedMultichainAccount',
-          'NetworkController:getNetworkClientById',
-          'NetworkController:findNetworkClientIdByChainId',
-          'NetworkController:getState',
-          'TransactionController:getState',
-        ],
-        allowedEvents: [],
-      });
-    this.bridgeStatusController = new BridgeStatusController({
-      messenger: bridgeStatusControllerMessenger,
-      state: initState.BridgeStatusController,
-    });
-
->>>>>>> 80d29ab2
-    const smartTransactionsControllerMessenger =
-      this.controllerMessenger.getRestricted({
-        name: 'SmartTransactionsController',
-        allowedActions: [
-          'NetworkController:getNetworkClientById',
-          'NetworkController:getState',
-        ],
-        allowedEvents: ['NetworkController:stateChange'],
-      });
-    this.smartTransactionsController = new SmartTransactionsController({
-      supportedChainIds: getAllowedSmartTransactionsChainIds(),
-      clientId: ClientId.Extension,
-      getNonceLock: (address) =>
-        this.txController.getNonceLock(
-          address,
-          this.#getGlobalNetworkClientId(),
-        ),
-      confirmExternalTransaction: (...args) =>
-        this.txController.confirmExternalTransaction(...args),
-      trackMetaMetricsEvent: this.metaMetricsController.trackEvent.bind(
-        this.metaMetricsController,
-      ),
-      state: initState.SmartTransactionsController,
-      messenger: smartTransactionsControllerMessenger,
-      getTransactions: (...args) => this.txController.getTransactions(...args),
-      updateTransaction: (...args) =>
-        this.txController.updateTransaction(...args),
-      getFeatureFlags: () => {
-        const state = this._getMetaMaskState();
-        return getFeatureFlagsByChainId(state);
-      },
-      getMetaMetricsProps: async () => {
-        const selectedAddress =
-          this.accountsController.getSelectedAccount().address;
-        const accountHardwareType = await this.getHardwareTypeForMetric(
-          selectedAddress,
-        );
-        const accountType = await this.getAccountType(selectedAddress);
-        const deviceModel = await this.getDeviceModel(selectedAddress);
-        return {
-          accountHardwareType,
-          accountType,
-          deviceModel,
-        };
-      },
-    });
-
-    const isExternalNameSourcesEnabled = () =>
-      this.preferencesController.state.useExternalNameSources;
-
-    this.nameController = new NameController({
-      messenger: this.controllerMessenger.getRestricted({
-        name: 'NameController',
-        allowedActions: [],
-      }),
-      providers: [
-        new ENSNameProvider({
-          reverseLookup: this.ensController.reverseResolveAddress.bind(
-            this.ensController,
-          ),
-        }),
-        new EtherscanNameProvider({ isEnabled: isExternalNameSourcesEnabled }),
-        new TokenNameProvider({ isEnabled: isExternalNameSourcesEnabled }),
-        new LensNameProvider({ isEnabled: isExternalNameSourcesEnabled }),
-        new SnapsNameProvider({
-          messenger: this.controllerMessenger.getRestricted({
-            name: 'SnapsNameProvider',
-            allowedActions: [
-              'SnapController:getAll',
-              'SnapController:get',
-              'SnapController:handleRequest',
-              'PermissionController:getState',
-            ],
-          }),
-        }),
-      ],
-      state: initState.NameController,
-    });
-
-    const petnamesBridgeMessenger = this.controllerMessenger.getRestricted({
-      name: 'PetnamesBridge',
-      allowedEvents: [
-        'NameController:stateChange',
-        'AccountsController:stateChange',
-        'AddressBookController:stateChange',
-      ],
-      allowedActions: ['AccountsController:listAccounts'],
-    });
-
-    new AddressBookPetnamesBridge({
-      addressBookController: this.addressBookController,
-      nameController: this.nameController,
-      messenger: petnamesBridgeMessenger,
-    }).init();
-
-    new AccountIdentitiesPetnamesBridge({
-      nameController: this.nameController,
-      messenger: petnamesBridgeMessenger,
-    }).init();
-
-    this.userOperationController = new UserOperationController({
-      entrypoint: process.env.EIP_4337_ENTRYPOINT,
-      getGasFeeEstimates: this.gasFeeController.fetchGasFeeEstimates.bind(
-        this.gasFeeController,
-      ),
-      messenger: this.controllerMessenger.getRestricted({
-        name: 'UserOperationController',
-        allowedActions: [
-          'ApprovalController:addRequest',
-          'NetworkController:getNetworkClientById',
-          'KeyringController:prepareUserOperation',
-          'KeyringController:patchUserOperation',
-          'KeyringController:signUserOperation',
-        ],
-      }),
-      state: initState.UserOperationController,
-    });
-
-    this.userOperationController.hub.on(
-      'user-operation-added',
-      this._onUserOperationAdded.bind(this),
-    );
-
-    this.userOperationController.hub.on(
-      'transaction-updated',
-      this._onUserOperationTransactionUpdated.bind(this),
-    );
-
-    // ensure AccountTrackerController updates balances after network change
-    networkControllerMessenger.subscribe(
-      'NetworkController:networkDidChange',
-      () => {
-        this.accountTrackerController.updateAccounts();
-      },
-    );
-
-    // RemoteFeatureFlagController has subscription for preferences changes
-    this.controllerMessenger.subscribe(
-      'PreferencesController:stateChange',
-      previousValueComparator((prevState, currState) => {
-        const { useExternalServices: prevUseExternalServices } = prevState;
-        const { useExternalServices: currUseExternalServices } = currState;
-        if (currUseExternalServices && !prevUseExternalServices) {
-          this.remoteFeatureFlagController.enable();
-          this.remoteFeatureFlagController.updateRemoteFeatureFlags();
-        } else if (!currUseExternalServices && prevUseExternalServices) {
-          this.remoteFeatureFlagController.disable();
-        }
-      }, this.preferencesController.state),
-    );
-
-    // Initialize RemoteFeatureFlagController
-    this.remoteFeatureFlagController = new RemoteFeatureFlagController({
-      messenger: this.controllerMessenger.getRestricted({
-        name: 'RemoteFeatureFlagController',
-        allowedActions: [],
-        allowedEvents: [],
-      }),
-      fetchInterval: 15 * 60 * 1000, // 15 minutes in milliseconds
-      disabled: !this.preferencesController.state.useExternalServices,
-      getMetaMetricsId: () => this.metaMetricsController.getMetaMetricsId(),
-      clientConfigApiService: new ClientConfigApiService({
-        fetch: globalThis.fetch.bind(globalThis),
-        config: {
-          client: ClientType.Extension,
-          distribution:
-            this._getConfigForRemoteFeatureFlagRequest().distribution,
-          environment: this._getConfigForRemoteFeatureFlagRequest().environment,
-        },
-      }),
-    });
-
-    const existingControllers = [
-      this.networkController,
-      this.preferencesController,
-      this.gasFeeController,
-      this.onboardingController,
-      this.keyringController,
-      ///: BEGIN:ONLY_INCLUDE_IF(build-mmi)
-      this.transactionUpdateController,
-      ///: END:ONLY_INCLUDE_IF
-      this.smartTransactionsController,
-    ];
-
-    /** @type {import('./controller-init/utils').InitFunctions} */
-    const controllerInitFunctions = {
-      ExecutionService: ExecutionServiceInit,
-      InstitutionalSnapController: InstitutionalSnapControllerInit,
-      RateLimitController: RateLimitControllerInit,
-      SnapsRegistry: SnapsRegistryInit,
-      SnapController: SnapControllerInit,
-      SnapInsightsController: SnapInsightsControllerInit,
-      SnapInterfaceController: SnapInterfaceControllerInit,
-      CronjobController: CronjobControllerInit,
-      PPOMController: PPOMControllerInit,
-      TransactionController: TransactionControllerInit,
-      NftController: NftControllerInit,
-      AssetsContractController: AssetsContractControllerInit,
-      NftDetectionController: NftDetectionControllerInit,
-      TokenRatesController: TokenRatesControllerInit,
-      ///: BEGIN:ONLY_INCLUDE_IF(multichain)
-      MultichainAssetsController: MultichainAssetsControllerInit,
-      MultichainAssetsRatesController: MultichainAssetsRatesControllerInit,
-      MultichainBalancesController: MultichainBalancesControllerInit,
-      MultichainTransactionsController: MultichainTransactionsControllerInit,
-      ///: END:ONLY_INCLUDE_IF
-      MultichainNetworkController: MultichainNetworkControllerInit,
-      AuthenticationController: AuthenticationControllerInit,
-      UserStorageController: UserStorageControllerInit,
-      NotificationServicesController: NotificationServicesControllerInit,
-      NotificationServicesPushController:
-        NotificationServicesPushControllerInit,
-    };
-
-    const {
-      controllerApi,
-      controllerMemState,
-      controllerPersistedState,
-      controllersByName,
-    } = this.#initControllers({
-      existingControllers,
-      initFunctions: controllerInitFunctions,
-      initState,
-    });
-
-    this.controllerApi = controllerApi;
-    this.controllerMemState = controllerMemState;
-    this.controllerPersistedState = controllerPersistedState;
-    this.controllersByName = controllersByName;
-
-    // Backwards compatibility for existing references
-    this.cronjobController = controllersByName.CronjobController;
-    this.rateLimitController = controllersByName.RateLimitController;
-    this.snapController = controllersByName.SnapController;
-    this.snapInsightsController = controllersByName.SnapInsightsController;
-    this.snapInterfaceController = controllersByName.SnapInterfaceController;
-    this.snapsRegistry = controllersByName.SnapsRegistry;
-    this.ppomController = controllersByName.PPOMController;
-    this.txController = controllersByName.TransactionController;
-    this.nftController = controllersByName.NftController;
-    this.nftDetectionController = controllersByName.NftDetectionController;
-    this.assetsContractController = controllersByName.AssetsContractController;
-    ///: BEGIN:ONLY_INCLUDE_IF(multichain)
-    this.multichainAssetsController =
-      controllersByName.MultichainAssetsController;
-    this.multichainBalancesController =
-      controllersByName.MultichainBalancesController;
-    this.multichainTransactionsController =
-      controllersByName.MultichainTransactionsController;
-    this.multichainAssetsRatesController =
-      controllersByName.MultichainAssetsRatesController;
-    ///: END:ONLY_INCLUDE_IF
-    this.tokenRatesController = controllersByName.TokenRatesController;
-    this.multichainNetworkController =
-      controllersByName.MultichainNetworkController;
-    this.authenticationController = controllersByName.AuthenticationController;
-    this.userStorageController = controllersByName.UserStorageController;
-    this.notificationServicesController =
-      controllersByName.NotificationServicesController;
-    this.notificationServicesPushController =
-      controllersByName.NotificationServicesPushController;
-
-    this.notificationServicesController.init();
-
-    const bridgeControllerMessenger = this.controllerMessenger.getRestricted({
-      name: BRIDGE_CONTROLLER_NAME,
-      allowedActions: [
-        'AccountsController:getSelectedMultichainAccount',
-        'SnapController:handleRequest',
-        'NetworkController:getState',
-        'NetworkController:getNetworkClientById',
-        'NetworkController:findNetworkClientIdByChainId',
-        'TokenRatesController:getState',
-        'MultichainAssetsRatesController:getState',
-        'CurrencyRateController:getState',
-      ],
-      allowedEvents: [],
-    });
-    this.bridgeController = new BridgeController({
-      messenger: bridgeControllerMessenger,
-      clientId: BridgeClientId.EXTENSION,
-      // TODO: Remove once TransactionController exports this action type
-      getLayer1GasFee: (...args) => this.txController.getLayer1GasFee(...args),
-      fetchFn: async (url, { headers, signal, ...requestOptions }) =>
-        await fetchWithCache({
-          url,
-          fetchOptions: { method: 'GET', headers, signal },
-          ...requestOptions,
-        }),
       config: {
         customBridgeApiBaseUrl: BRIDGE_API_BASE_URL,
       },
@@ -1944,6 +1630,270 @@
         customBridgeApiBaseUrl: BRIDGE_API_BASE_URL,
       },
     });
+
+    const smartTransactionsControllerMessenger =
+      this.controllerMessenger.getRestricted({
+        name: 'SmartTransactionsController',
+        allowedActions: [
+          'NetworkController:getNetworkClientById',
+          'NetworkController:getState',
+        ],
+        allowedEvents: ['NetworkController:stateChange'],
+      });
+    this.smartTransactionsController = new SmartTransactionsController({
+      supportedChainIds: getAllowedSmartTransactionsChainIds(),
+      clientId: ClientId.Extension,
+      getNonceLock: (address) =>
+        this.txController.getNonceLock(
+          address,
+          this.#getGlobalNetworkClientId(),
+        ),
+      confirmExternalTransaction: (...args) =>
+        this.txController.confirmExternalTransaction(...args),
+      trackMetaMetricsEvent: this.metaMetricsController.trackEvent.bind(
+        this.metaMetricsController,
+      ),
+      state: initState.SmartTransactionsController,
+      messenger: smartTransactionsControllerMessenger,
+      getTransactions: (...args) => this.txController.getTransactions(...args),
+      updateTransaction: (...args) =>
+        this.txController.updateTransaction(...args),
+      getFeatureFlags: () => {
+        const state = this._getMetaMaskState();
+        return getFeatureFlagsByChainId(state);
+      },
+      getMetaMetricsProps: async () => {
+        const selectedAddress =
+          this.accountsController.getSelectedAccount().address;
+        const accountHardwareType = await this.getHardwareTypeForMetric(
+          selectedAddress,
+        );
+        const accountType = await this.getAccountType(selectedAddress);
+        const deviceModel = await this.getDeviceModel(selectedAddress);
+        return {
+          accountHardwareType,
+          accountType,
+          deviceModel,
+        };
+      },
+    });
+
+    const isExternalNameSourcesEnabled = () =>
+      this.preferencesController.state.useExternalNameSources;
+
+    this.nameController = new NameController({
+      messenger: this.controllerMessenger.getRestricted({
+        name: 'NameController',
+        allowedActions: [],
+      }),
+      providers: [
+        new ENSNameProvider({
+          reverseLookup: this.ensController.reverseResolveAddress.bind(
+            this.ensController,
+          ),
+        }),
+        new EtherscanNameProvider({ isEnabled: isExternalNameSourcesEnabled }),
+        new TokenNameProvider({ isEnabled: isExternalNameSourcesEnabled }),
+        new LensNameProvider({ isEnabled: isExternalNameSourcesEnabled }),
+        new SnapsNameProvider({
+          messenger: this.controllerMessenger.getRestricted({
+            name: 'SnapsNameProvider',
+            allowedActions: [
+              'SnapController:getAll',
+              'SnapController:get',
+              'SnapController:handleRequest',
+              'PermissionController:getState',
+            ],
+          }),
+        }),
+      ],
+      state: initState.NameController,
+    });
+
+    const petnamesBridgeMessenger = this.controllerMessenger.getRestricted({
+      name: 'PetnamesBridge',
+      allowedEvents: [
+        'NameController:stateChange',
+        'AccountsController:stateChange',
+        'AddressBookController:stateChange',
+      ],
+      allowedActions: ['AccountsController:listAccounts'],
+    });
+
+    new AddressBookPetnamesBridge({
+      addressBookController: this.addressBookController,
+      nameController: this.nameController,
+      messenger: petnamesBridgeMessenger,
+    }).init();
+
+    new AccountIdentitiesPetnamesBridge({
+      nameController: this.nameController,
+      messenger: petnamesBridgeMessenger,
+    }).init();
+
+    this.userOperationController = new UserOperationController({
+      entrypoint: process.env.EIP_4337_ENTRYPOINT,
+      getGasFeeEstimates: this.gasFeeController.fetchGasFeeEstimates.bind(
+        this.gasFeeController,
+      ),
+      messenger: this.controllerMessenger.getRestricted({
+        name: 'UserOperationController',
+        allowedActions: [
+          'ApprovalController:addRequest',
+          'NetworkController:getNetworkClientById',
+          'KeyringController:prepareUserOperation',
+          'KeyringController:patchUserOperation',
+          'KeyringController:signUserOperation',
+        ],
+      }),
+      state: initState.UserOperationController,
+    });
+
+    this.userOperationController.hub.on(
+      'user-operation-added',
+      this._onUserOperationAdded.bind(this),
+    );
+
+    this.userOperationController.hub.on(
+      'transaction-updated',
+      this._onUserOperationTransactionUpdated.bind(this),
+    );
+
+    // ensure AccountTrackerController updates balances after network change
+    networkControllerMessenger.subscribe(
+      'NetworkController:networkDidChange',
+      () => {
+        this.accountTrackerController.updateAccounts();
+      },
+    );
+
+    // RemoteFeatureFlagController has subscription for preferences changes
+    this.controllerMessenger.subscribe(
+      'PreferencesController:stateChange',
+      previousValueComparator((prevState, currState) => {
+        const { useExternalServices: prevUseExternalServices } = prevState;
+        const { useExternalServices: currUseExternalServices } = currState;
+        if (currUseExternalServices && !prevUseExternalServices) {
+          this.remoteFeatureFlagController.enable();
+          this.remoteFeatureFlagController.updateRemoteFeatureFlags();
+        } else if (!currUseExternalServices && prevUseExternalServices) {
+          this.remoteFeatureFlagController.disable();
+        }
+      }, this.preferencesController.state),
+    );
+
+    // Initialize RemoteFeatureFlagController
+    this.remoteFeatureFlagController = new RemoteFeatureFlagController({
+      messenger: this.controllerMessenger.getRestricted({
+        name: 'RemoteFeatureFlagController',
+        allowedActions: [],
+        allowedEvents: [],
+      }),
+      fetchInterval: 15 * 60 * 1000, // 15 minutes in milliseconds
+      disabled: !this.preferencesController.state.useExternalServices,
+      getMetaMetricsId: () => this.metaMetricsController.getMetaMetricsId(),
+      clientConfigApiService: new ClientConfigApiService({
+        fetch: globalThis.fetch.bind(globalThis),
+        config: {
+          client: ClientType.Extension,
+          distribution:
+            this._getConfigForRemoteFeatureFlagRequest().distribution,
+          environment: this._getConfigForRemoteFeatureFlagRequest().environment,
+        },
+      }),
+    });
+
+    const existingControllers = [
+      this.networkController,
+      this.preferencesController,
+      this.gasFeeController,
+      this.onboardingController,
+      this.keyringController,
+      ///: BEGIN:ONLY_INCLUDE_IF(build-mmi)
+      this.transactionUpdateController,
+      ///: END:ONLY_INCLUDE_IF
+      this.smartTransactionsController,
+    ];
+
+    /** @type {import('./controller-init/utils').InitFunctions} */
+    const controllerInitFunctions = {
+      ExecutionService: ExecutionServiceInit,
+      InstitutionalSnapController: InstitutionalSnapControllerInit,
+      RateLimitController: RateLimitControllerInit,
+      SnapsRegistry: SnapsRegistryInit,
+      SnapController: SnapControllerInit,
+      SnapInsightsController: SnapInsightsControllerInit,
+      SnapInterfaceController: SnapInterfaceControllerInit,
+      CronjobController: CronjobControllerInit,
+      PPOMController: PPOMControllerInit,
+      TransactionController: TransactionControllerInit,
+      NftController: NftControllerInit,
+      AssetsContractController: AssetsContractControllerInit,
+      NftDetectionController: NftDetectionControllerInit,
+      TokenRatesController: TokenRatesControllerInit,
+      ///: BEGIN:ONLY_INCLUDE_IF(multichain)
+      MultichainAssetsController: MultichainAssetsControllerInit,
+      MultichainAssetsRatesController: MultichainAssetsRatesControllerInit,
+      MultichainBalancesController: MultichainBalancesControllerInit,
+      MultichainTransactionsController: MultichainTransactionsControllerInit,
+      ///: END:ONLY_INCLUDE_IF
+      MultichainNetworkController: MultichainNetworkControllerInit,
+      AuthenticationController: AuthenticationControllerInit,
+      UserStorageController: UserStorageControllerInit,
+      NotificationServicesController: NotificationServicesControllerInit,
+      NotificationServicesPushController:
+        NotificationServicesPushControllerInit,
+    };
+
+    const {
+      controllerApi,
+      controllerMemState,
+      controllerPersistedState,
+      controllersByName,
+    } = this.#initControllers({
+      existingControllers,
+      initFunctions: controllerInitFunctions,
+      initState,
+    });
+
+    this.controllerApi = controllerApi;
+    this.controllerMemState = controllerMemState;
+    this.controllerPersistedState = controllerPersistedState;
+    this.controllersByName = controllersByName;
+
+    // Backwards compatibility for existing references
+    this.cronjobController = controllersByName.CronjobController;
+    this.rateLimitController = controllersByName.RateLimitController;
+    this.snapController = controllersByName.SnapController;
+    this.snapInsightsController = controllersByName.SnapInsightsController;
+    this.snapInterfaceController = controllersByName.SnapInterfaceController;
+    this.snapsRegistry = controllersByName.SnapsRegistry;
+    this.ppomController = controllersByName.PPOMController;
+    this.txController = controllersByName.TransactionController;
+    this.nftController = controllersByName.NftController;
+    this.nftDetectionController = controllersByName.NftDetectionController;
+    this.assetsContractController = controllersByName.AssetsContractController;
+    ///: BEGIN:ONLY_INCLUDE_IF(multichain)
+    this.multichainAssetsController =
+      controllersByName.MultichainAssetsController;
+    this.multichainBalancesController =
+      controllersByName.MultichainBalancesController;
+    this.multichainTransactionsController =
+      controllersByName.MultichainTransactionsController;
+    this.multichainAssetsRatesController =
+      controllersByName.MultichainAssetsRatesController;
+    ///: END:ONLY_INCLUDE_IF
+    this.tokenRatesController = controllersByName.TokenRatesController;
+    this.multichainNetworkController =
+      controllersByName.MultichainNetworkController;
+    this.authenticationController = controllersByName.AuthenticationController;
+    this.userStorageController = controllersByName.UserStorageController;
+    this.notificationServicesController =
+      controllersByName.NotificationServicesController;
+    this.notificationServicesPushController =
+      controllersByName.NotificationServicesPushController;
+
+    this.notificationServicesController.init();
 
     this.controllerMessenger.subscribe(
       'TransactionController:transactionStatusUpdated',
