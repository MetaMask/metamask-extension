import EventEmitter from 'events';
import { pipeline } from 'readable-stream';
import {
  AssetsContractController,
  CurrencyRateController,
  NftController,
  NftDetectionController,
  TokenDetectionController,
  TokenListController,
  TokenRatesController,
  TokensController,
  CodefiTokenPricesServiceV2,
  RatesController,
  fetchMultiExchangeRate,
} from '@metamask/assets-controllers';
import { ObservableStore } from '@metamask/obs-store';
import { storeAsStream } from '@metamask/obs-store/dist/asStream';
import { JsonRpcEngine } from 'json-rpc-engine';
import { createEngineStream } from 'json-rpc-middleware-stream';
import { providerAsMiddleware } from '@metamask/eth-json-rpc-middleware';
import {
  debounce,
  ///: BEGIN:ONLY_INCLUDE_IF(snaps)
  throttle,
  memoize,
  wrap,
  ///: END:ONLY_INCLUDE_IF
} from 'lodash';
import {
  KeyringController,
  keyringBuilderFactory,
} from '@metamask/keyring-controller';
import createFilterMiddleware from '@metamask/eth-json-rpc-filters';
import createSubscriptionManager from '@metamask/eth-json-rpc-filters/subscriptionManager';
import {
  errorCodes as rpcErrorCodes,
  EthereumRpcError,
  ethErrors,
} from 'eth-rpc-errors';

import { Mutex } from 'await-semaphore';
import log from 'loglevel';
import {
  TrezorConnectBridge,
  TrezorKeyring,
} from '@metamask/eth-trezor-keyring';
import {
  LedgerKeyring,
  LedgerIframeBridge,
} from '@metamask/eth-ledger-bridge-keyring';
import LatticeKeyring from 'eth-lattice-keyring';
import { MetaMaskKeyring as QRHardwareKeyring } from '@keystonehq/metamask-airgapped-keyring';
import EthQuery from '@metamask/eth-query';
import EthJSQuery from '@metamask/ethjs-query';
import nanoid from 'nanoid';
import { captureException } from '@sentry/browser';
import { AddressBookController } from '@metamask/address-book-controller';
import {
  ApprovalController,
  ApprovalRequestNotFoundError,
} from '@metamask/approval-controller';
import { ControllerMessenger } from '@metamask/base-controller';
import { EnsController } from '@metamask/ens-controller';
import { PhishingController } from '@metamask/phishing-controller';
import { AnnouncementController } from '@metamask/announcement-controller';
import { NetworkController } from '@metamask/network-controller';
import { GasFeeController } from '@metamask/gas-fee-controller';
import {
  PermissionController,
  PermissionDoesNotExistError,
  PermissionsRequestNotFoundError,
  SubjectMetadataController,
  SubjectType,
} from '@metamask/permission-controller';
import SmartTransactionsController from '@metamask/smart-transactions-controller';
import {
  METAMASK_DOMAIN,
  SelectedNetworkController,
  createSelectedNetworkMiddleware,
} from '@metamask/selected-network-controller';
import { LoggingController, LogType } from '@metamask/logging-controller';
import { PermissionLogController } from '@metamask/permission-log-controller';

///: BEGIN:ONLY_INCLUDE_IF(snaps)
import { RateLimitController } from '@metamask/rate-limit-controller';
import { NotificationController } from '@metamask/notification-controller';
import {
  CronjobController,
  JsonSnapsRegistry,
  SnapController,
  IframeExecutionService,
  SnapInterfaceController,
  OffscreenExecutionService,
} from '@metamask/snaps-controllers';
import {
  createSnapsMethodMiddleware,
  buildSnapEndowmentSpecifications,
  buildSnapRestrictedMethodSpecifications,
} from '@metamask/snaps-rpc-methods';
///: END:ONLY_INCLUDE_IF

import { AccountsController } from '@metamask/accounts-controller';

///: BEGIN:ONLY_INCLUDE_IF(build-mmi)
import {
  CUSTODIAN_TYPES,
  MmiConfigurationController,
} from '@metamask-institutional/custody-keyring';
import { InstitutionalFeaturesController } from '@metamask-institutional/institutional-features';
import { CustodyController } from '@metamask-institutional/custody-controller';
import { TransactionUpdateController } from '@metamask-institutional/transaction-update';
///: END:ONLY_INCLUDE_IF
import { SignatureController } from '@metamask/signature-controller';
///: BEGIN:ONLY_INCLUDE_IF(blockaid)
import { PPOMController } from '@metamask/ppom-validator';
///: END:ONLY_INCLUDE_IF

import {
  ApprovalType,
  ERC1155,
  ERC20,
  ERC721,
} from '@metamask/controller-utils';
import { wordlist } from '@metamask/scure-bip39/dist/wordlists/english';

import {
  NameController,
  ENSNameProvider,
  EtherscanNameProvider,
  TokenNameProvider,
  LensNameProvider,
} from '@metamask/name-controller';

import {
  QueuedRequestController,
  createQueuedRequestMiddleware,
} from '@metamask/queued-request-controller';

import { UserOperationController } from '@metamask/user-operation-controller';

import {
  TransactionController,
  TransactionStatus,
  TransactionType,
} from '@metamask/transaction-controller';

///: BEGIN:ONLY_INCLUDE_IF(keyring-snaps)
import {
  getLocalizedSnapManifest,
  stripSnapPrefix,
} from '@metamask/snaps-utils';
///: END:ONLY_INCLUDE_IF

import {
  methodsRequiringNetworkSwitch,
  methodsWithConfirmation,
} from '../../shared/constants/methods-tags';

///: BEGIN:ONLY_INCLUDE_IF(build-mmi)
import { toChecksumHexAddress } from '../../shared/modules/hexstring-utils';
///: END:ONLY_INCLUDE_IF

import { AssetType, TokenStandard } from '../../shared/constants/transaction';
import {
  GAS_API_BASE_URL,
  GAS_DEV_API_BASE_URL,
  SWAPS_CLIENT_ID,
} from '../../shared/constants/swaps';
import {
  CHAIN_IDS,
  NETWORK_TYPES,
  TEST_NETWORK_TICKER_MAP,
  NetworkStatus,
} from '../../shared/constants/network';
import { getAllowedSmartTransactionsChainIds } from '../../shared/constants/smartTransactions';

import {
  HardwareDeviceNames,
  LedgerTransportTypes,
} from '../../shared/constants/hardware-wallets';
import { KeyringType } from '../../shared/constants/keyring';
import {
  CaveatTypes,
  RestrictedMethods,
  ///: BEGIN:ONLY_INCLUDE_IF(snaps)
  EndowmentPermissions,
  ExcludedSnapPermissions,
  ExcludedSnapEndowments,
  ///: END:ONLY_INCLUDE_IF
} from '../../shared/constants/permissions';
import { UI_NOTIFICATIONS } from '../../shared/notifications';
import { MILLISECOND, SECOND } from '../../shared/constants/time';
import {
  ORIGIN_METAMASK,
  ///: BEGIN:ONLY_INCLUDE_IF(snaps)
  SNAP_DIALOG_TYPES,
  ///: END:ONLY_INCLUDE_IF
  POLLING_TOKEN_ENVIRONMENT_TYPES,
} from '../../shared/constants/app';
import {
  MetaMetricsEventCategory,
  MetaMetricsEventName,
} from '../../shared/constants/metametrics';
import { LOG_EVENT } from '../../shared/constants/logs';

import {
  getTokenIdParam,
  fetchTokenBalance,
  fetchERC1155Balance,
} from '../../shared/lib/token-util';
import { isEqualCaseInsensitive } from '../../shared/modules/string-utils';
import { parseStandardTokenTransactionData } from '../../shared/modules/transaction.utils';
import { STATIC_MAINNET_TOKEN_LIST } from '../../shared/constants/tokens';
import { getTokenValueParam } from '../../shared/lib/metamask-controller-utils';
import { isManifestV3 } from '../../shared/modules/mv3.utils';
import { convertNetworkId } from '../../shared/modules/network.utils';
import {
  getIsSmartTransaction,
  getFeatureFlagsByChainId,
  getSmartTransactionsOptInStatus,
  getCurrentChainSupportsSmartTransactions,
} from '../../shared/modules/selectors';
import { BalancesController } from './lib/accounts/BalancesController';
import {
  ///: BEGIN:ONLY_INCLUDE_IF(build-mmi)
  handleMMITransactionUpdate,
  ///: END:ONLY_INCLUDE_IF
  handleTransactionAdded,
  handleTransactionApproved,
  handleTransactionFailed,
  handleTransactionConfirmed,
  handleTransactionDropped,
  handleTransactionRejected,
  handleTransactionSubmitted,
  handlePostTransactionBalanceUpdate,
  createTransactionEventFragmentWithTxId,
} from './lib/transaction/metrics';
///: BEGIN:ONLY_INCLUDE_IF(build-mmi)
import {
  afterTransactionSign as afterTransactionSignMMI,
  beforeCheckPendingTransaction as beforeCheckPendingTransactionMMI,
  beforeTransactionPublish as beforeTransactionPublishMMI,
  beforeTransactionApproveOnInit as beforeApproveOnInitMMI,
  getAdditionalSignArguments as getAdditionalSignArgumentsMMI,
} from './lib/transaction/mmi-hooks';
///: END:ONLY_INCLUDE_IF
import { submitSmartTransactionHook } from './lib/transaction/smart-transactions';
///: BEGIN:ONLY_INCLUDE_IF(keyring-snaps)
import { keyringSnapPermissionsBuilder } from './lib/keyring-snaps-permissions';
///: END:ONLY_INCLUDE_IF

import { SnapsNameProvider } from './lib/SnapsNameProvider';
import { AddressBookPetnamesBridge } from './lib/AddressBookPetnamesBridge';
import { AccountIdentitiesPetnamesBridge } from './lib/AccountIdentitiesPetnamesBridge';

///: BEGIN:ONLY_INCLUDE_IF(blockaid)
import { createPPOMMiddleware } from './lib/ppom/ppom-middleware';
import * as PPOMModule from './lib/ppom/ppom';
///: END:ONLY_INCLUDE_IF
import {
  onMessageReceived,
  checkForMultipleVersionsRunning,
} from './detect-multiple-instances';
///: BEGIN:ONLY_INCLUDE_IF(build-mmi)
import MMIController from './controllers/mmi-controller';
import { mmiKeyringBuilderFactory } from './mmi-keyring-builder-factory';
///: END:ONLY_INCLUDE_IF
import ComposableObservableStore from './lib/ComposableObservableStore';
import AccountTracker from './lib/account-tracker';
import createDupeReqFilterStream from './lib/createDupeReqFilterStream';
import createLoggerMiddleware from './lib/createLoggerMiddleware';
import {
  createLegacyMethodMiddleware,
  createMethodMiddleware,
  createUnsupportedMethodMiddleware,
} from './lib/rpc-method-middleware';
import createOriginMiddleware from './lib/createOriginMiddleware';
import createTabIdMiddleware from './lib/createTabIdMiddleware';
import { NetworkOrderController } from './controllers/network-order';
import { AccountOrderController } from './controllers/account-order';
import createOnboardingMiddleware from './lib/createOnboardingMiddleware';
import { isStreamWritable, setupMultiplex } from './lib/stream-utils';
import PreferencesController from './controllers/preferences';
import AppStateController from './controllers/app-state';
import AlertController from './controllers/alert';
import OnboardingController from './controllers/onboarding';
import Backup from './lib/backup';
import DecryptMessageController from './controllers/decrypt-message';
import SwapsController from './controllers/swaps';
import MetaMetricsController from './controllers/metametrics';
import { segment } from './lib/segment';
import createMetaRPCHandler from './lib/createMetaRPCHandler';
import { previousValueComparator } from './lib/util';
import createMetamaskMiddleware from './lib/createMetamaskMiddleware';
import { hardwareKeyringBuilderFactory } from './lib/hardware-keyring-builder-factory';
import EncryptionPublicKeyController from './controllers/encryption-public-key';
import AppMetadataController from './controllers/app-metadata';

import {
  CaveatFactories,
  CaveatMutatorFactories,
  getCaveatSpecifications,
  getChangedAccounts,
  getPermissionBackgroundApiMethods,
  getPermissionSpecifications,
  getPermittedAccountsByOrigin,
  NOTIFICATION_NAMES,
  PermissionNames,
  unrestrictedMethods,
} from './controllers/permissions';
import createRPCMethodTrackingMiddleware from './lib/createRPCMethodTrackingMiddleware';
///: BEGIN:ONLY_INCLUDE_IF(blockaid)
import { IndexedDBPPOMStorage } from './lib/ppom/indexed-db-backend';
///: END:ONLY_INCLUDE_IF
import { updateCurrentLocale } from './translate';
import { TrezorOffscreenBridge } from './lib/offscreen-bridge/trezor-offscreen-bridge';
import { LedgerOffscreenBridge } from './lib/offscreen-bridge/ledger-offscreen-bridge';
///: BEGIN:ONLY_INCLUDE_IF(keyring-snaps)
import { snapKeyringBuilder, getAccountsBySnapId } from './lib/snap-keyring';
///: END:ONLY_INCLUDE_IF
import { encryptorFactory } from './lib/encryptor-factory';
import { addDappTransaction, addTransaction } from './lib/transaction/util';
import { LatticeKeyringOffscreen } from './lib/offscreen-bridge/lattice-offscreen-keyring';
///: BEGIN:ONLY_INCLUDE_IF(snaps)
import PREINSTALLED_SNAPS from './snaps/preinstalled-snaps';
///: END:ONLY_INCLUDE_IF
import { WeakRefObjectMap } from './lib/WeakRefObjectMap';

// Notification controllers
import AuthenticationController from './controllers/authentication/authentication-controller';
import UserStorageController from './controllers/user-storage/user-storage-controller';
import { PushPlatformNotificationsController } from './controllers/push-platform-notifications/push-platform-notifications';
import { MetamaskNotificationsController } from './controllers/metamask-notifications/metamask-notifications';
import { updateSecurityAlertResponse } from './lib/ppom/ppom-util';
import createEvmMethodsToNonEvmAccountReqFilterMiddleware from './lib/createEvmMethodsToNonEvmAccountReqFilterMiddleware';
import { isEthAddress } from './lib/multichain/address';

export const METAMASK_CONTROLLER_EVENTS = {
  // Fired after state changes that impact the extension badge (unapproved msg count)
  // The process of updating the badge happens in app/scripts/background.js.
  UPDATE_BADGE: 'updateBadge',
  // TODO: Add this and similar enums to the `controllers` repo and export them
  APPROVAL_STATE_CHANGE: 'ApprovalController:stateChange',
  QUEUED_REQUEST_STATE_CHANGE: 'QueuedRequestController:stateChange',
};

// stream channels
const PHISHING_SAFELIST = 'metamask-phishing-safelist';

export default class MetamaskController extends EventEmitter {
  /**
   * @param {object} opts
   */
  constructor(opts) {
    super();

    const { isFirstMetaMaskControllerSetup } = opts;

    this.defaultMaxListeners = 20;

    this.sendUpdate = debounce(
      this.privateSendUpdate.bind(this),
      MILLISECOND * 200,
    );
    this.opts = opts;
    this.extension = opts.browser;
    this.platform = opts.platform;
    this.notificationManager = opts.notificationManager;
    const initState = opts.initState || {};
    const version = this.platform.getVersion();
    this.recordFirstTimeInfo(initState);
    this.featureFlags = opts.featureFlags;

    // this keeps track of how many "controllerStream" connections are open
    // the only thing that uses controller connections are open metamask UI instances
    this.activeControllerConnections = 0;

    this.getRequestAccountTabIds = opts.getRequestAccountTabIds;
    this.getOpenMetamaskTabsIds = opts.getOpenMetamaskTabsIds;

    this.controllerMessenger = new ControllerMessenger();

    this.loggingController = new LoggingController({
      messenger: this.controllerMessenger.getRestricted({
        name: 'LoggingController',
      }),
      state: initState.LoggingController,
    });

    // instance of a class that wraps the extension's storage local API.
    this.localStoreApiWrapper = opts.localStore;

    this.currentMigrationVersion = opts.currentMigrationVersion;

    // observable state store
    this.store = new ComposableObservableStore({
      state: initState,
      controllerMessenger: this.controllerMessenger,
      persist: true,
    });

    // external connections by origin
    // Do not modify directly. Use the associated methods.
    this.connections = {};

    // lock to ensure only one vault created at once
    this.createVaultMutex = new Mutex();

    this.extension.runtime.onInstalled.addListener((details) => {
      if (details.reason === 'update') {
        if (version === '8.1.0') {
          this.platform.openExtensionInBrowser();
        }
        this.loggingController.add({
          type: LogType.GenericLog,
          data: {
            event: LOG_EVENT.VERSION_UPDATE,
            previousVersion: details.previousVersion,
            version,
          },
        });
      }
    });

    this.appMetadataController = new AppMetadataController({
      state: initState.AppMetadataController,
      currentMigrationVersion: this.currentMigrationVersion,
      currentAppVersion: version,
    });

    // next, we will initialize the controllers
    // controller initialization order matters
    const clearPendingConfirmations = () => {
      this.encryptionPublicKeyController.clearUnapproved();
      this.decryptMessageController.clearUnapproved();
      this.signatureController.clearUnapproved();
      this.approvalController.clear(ethErrors.provider.userRejectedRequest());
    };

    this.queuedRequestController = new QueuedRequestController({
      messenger: this.controllerMessenger.getRestricted({
        name: 'QueuedRequestController',
        allowedActions: [
          'NetworkController:getState',
          'NetworkController:setActiveNetwork',
          'SelectedNetworkController:getNetworkClientIdForDomain',
        ],
        allowedEvents: ['SelectedNetworkController:stateChange'],
      }),
      methodsRequiringNetworkSwitch,
      clearPendingConfirmations,
    });

    this.approvalController = new ApprovalController({
      messenger: this.controllerMessenger.getRestricted({
        name: 'ApprovalController',
      }),
      showApprovalRequest: opts.showUserConfirmation,
      typesExcludedFromRateLimiting: [
        ApprovalType.EthSign,
        ApprovalType.PersonalSign,
        ApprovalType.EthSignTypedData,
        ApprovalType.Transaction,
        ApprovalType.WatchAsset,
        ApprovalType.EthGetEncryptionPublicKey,
        ApprovalType.EthDecrypt,
      ],
    });

    ///: BEGIN:ONLY_INCLUDE_IF(build-mmi)
    this.mmiConfigurationController = new MmiConfigurationController({
      initState: initState.MmiConfigurationController,
      mmiConfigurationServiceUrl: process.env.MMI_CONFIGURATION_SERVICE_URL,
    });
    ///: END:ONLY_INCLUDE_IF

    const networkControllerMessenger = this.controllerMessenger.getRestricted({
      name: 'NetworkController',
    });

    let initialNetworkControllerState = {};
    if (initState.NetworkController) {
      initialNetworkControllerState = initState.NetworkController;
    } else if (process.env.IN_TEST) {
      const networkConfig = {
        chainId: CHAIN_IDS.LOCALHOST,
        nickname: 'Localhost 8545',
        rpcPrefs: {},
        rpcUrl: 'http://localhost:8545',
        ticker: 'ETH',
        id: 'networkConfigurationId',
      };
      initialNetworkControllerState = {
        providerConfig: {
          ...networkConfig,
          type: 'rpc',
        },
        networkConfigurations: {
          networkConfigurationId: {
            ...networkConfig,
          },
        },
      };
    } else if (
      process.env.METAMASK_DEBUG ||
      process.env.METAMASK_ENVIRONMENT === 'test'
    ) {
      initialNetworkControllerState = {
        providerConfig: {
          type: NETWORK_TYPES.SEPOLIA,
          chainId: CHAIN_IDS.SEPOLIA,
          ticker: TEST_NETWORK_TICKER_MAP[NETWORK_TYPES.SEPOLIA],
        },
      };
    }
    this.networkController = new NetworkController({
      messenger: networkControllerMessenger,
      state: initialNetworkControllerState,
      infuraProjectId: opts.infuraProjectId,
      trackMetaMetricsEvent: (...args) =>
        this.metaMetricsController.trackEvent(...args),
    });
    this.networkController.initializeProvider();
    this.provider =
      this.networkController.getProviderAndBlockTracker().provider;
    this.blockTracker =
      this.networkController.getProviderAndBlockTracker().blockTracker;
    this.deprecatedNetworkVersions = {};

    const tokenListMessenger = this.controllerMessenger.getRestricted({
      name: 'TokenListController',
      allowedEvents: ['NetworkController:stateChange'],
    });

    const accountsControllerMessenger = this.controllerMessenger.getRestricted({
      name: 'AccountsController',
      allowedEvents: [
        'SnapController:stateChange',
        'KeyringController:accountRemoved',
        'KeyringController:stateChange',
      ],
      allowedActions: [
        'KeyringController:getAccounts',
        'KeyringController:getKeyringsByType',
        'KeyringController:getKeyringForAccount',
      ],
    });

    this.accountsController = new AccountsController({
      messenger: accountsControllerMessenger,
      state: initState.AccountsController,
    });

    const preferencesMessenger = this.controllerMessenger.getRestricted({
      name: 'PreferencesController',
      allowedActions: [
        'AccountsController:setSelectedAccount',
        'AccountsController:getAccountByAddress',
        'AccountsController:setAccountName',
      ],
      allowedEvents: ['AccountsController:stateChange'],
    });

    this.preferencesController = new PreferencesController({
      initState: initState.PreferencesController,
      initLangCode: opts.initLangCode,
      messenger: preferencesMessenger,
      provider: this.provider,
      networkConfigurations: this.networkController.state.networkConfigurations,
    });

    this.tokenListController = new TokenListController({
      chainId: this.networkController.state.providerConfig.chainId,
      preventPollingOnNetworkRestart: !this.#isTokenListPollingRequired(
        this.preferencesController.store.getState(),
      ),
      messenger: tokenListMessenger,
      state: initState.TokenListController,
    });

    this.assetsContractController = new AssetsContractController(
      {
        chainId: this.networkController.state.providerConfig.chainId,
        onPreferencesStateChange: (listener) =>
          this.preferencesController.store.subscribe(listener),
        onNetworkDidChange: (cb) =>
          networkControllerMessenger.subscribe(
            'NetworkController:networkDidChange',
            () => {
              const networkState = this.networkController.state;
              return cb(networkState);
            },
          ),
        getNetworkClientById: this.networkController.getNetworkClientById.bind(
          this.networkController,
        ),
      },
      {
        provider: this.provider,
      },
      initState.AssetsContractController,
    );

    const tokensControllerMessenger = this.controllerMessenger.getRestricted({
      name: 'TokensController',
      allowedActions: [
        'ApprovalController:addRequest',
        'NetworkController:getNetworkClientById',
      ],
      allowedEvents: [
        'NetworkController:networkDidChange',
        'AccountsController:selectedAccountChange',
        'PreferencesController:stateChange',
        'TokenListController:stateChange',
      ],
    });
    this.tokensController = new TokensController({
      messenger: tokensControllerMessenger,
      chainId: this.networkController.state.providerConfig.chainId,
      // TODO: The tokens controller currently does not support internalAccounts. This is done to match the behavior of the previous tokens controller subscription.
      onPreferencesStateChange: (listener) =>
        this.controllerMessenger.subscribe(
          `AccountsController:selectedAccountChange`,
          (newlySelectedInternalAccount) => {
            listener({ selectedAddress: newlySelectedInternalAccount.address });
          },
        ),
      onNetworkDidChange: (cb) =>
        networkControllerMessenger.subscribe(
          'NetworkController:networkDidChange',
          () => {
            const networkState = this.networkController.state;
            return cb(networkState);
          },
        ),
      onTokenListStateChange: (listener) =>
        this.controllerMessenger.subscribe(
          `${this.tokenListController.name}:stateChange`,
          listener,
        ),
      getNetworkClientById: this.networkController.getNetworkClientById.bind(
        this.networkController,
      ),
      config: {
        provider: this.provider,
        selectedAddress:
          initState.AccountsController?.internalAccounts?.accounts[
            initState.AccountsController?.internalAccounts?.selectedAccount
          ]?.address ?? '',
      },
      state: initState.TokensController,
    });
    // TODO: Remove once `TokensController` is upgraded to extend from `BaseControllerV2`
    this.controllerMessenger.registerActionHandler(
      'TokensController:getState',
      () => this.tokensController.state,
    );

    const nftControllerMessenger = this.controllerMessenger.getRestricted({
      name: 'NftController',
      allowedActions: [
        `${this.approvalController.name}:addRequest`,
        `${this.networkController.name}:getNetworkClientById`,
      ],
    });
    this.nftController = new NftController(
      {
        messenger: nftControllerMessenger,
        chainId: this.networkController.state.providerConfig.chainId,
        onPreferencesStateChange:
          this.preferencesController.store.subscribe.bind(
            this.preferencesController.store,
          ),
        onNetworkStateChange: networkControllerMessenger.subscribe.bind(
          networkControllerMessenger,
          'NetworkController:stateChange',
        ),
        getERC721AssetName:
          this.assetsContractController.getERC721AssetName.bind(
            this.assetsContractController,
          ),
        getERC721AssetSymbol:
          this.assetsContractController.getERC721AssetSymbol.bind(
            this.assetsContractController,
          ),
        getERC721TokenURI: this.assetsContractController.getERC721TokenURI.bind(
          this.assetsContractController,
        ),
        getERC721OwnerOf: this.assetsContractController.getERC721OwnerOf.bind(
          this.assetsContractController,
        ),
        getERC1155BalanceOf:
          this.assetsContractController.getERC1155BalanceOf.bind(
            this.assetsContractController,
          ),
        getERC1155TokenURI:
          this.assetsContractController.getERC1155TokenURI.bind(
            this.assetsContractController,
          ),
        onNftAdded: ({ address, symbol, tokenId, standard, source }) =>
          this.metaMetricsController.trackEvent({
            event: MetaMetricsEventName.NftAdded,
            category: MetaMetricsEventCategory.Wallet,
            sensitiveProperties: {
              token_contract_address: address,
              token_symbol: symbol,
              token_id: tokenId,
              token_standard: standard,
              asset_type: AssetType.NFT,
              source,
            },
          }),
        getNetworkClientById: this.networkController.getNetworkClientById.bind(
          this.networkController,
        ),
      },
      {},
      initState.NftController,
    );

    this.nftController.setApiKey(process.env.OPENSEA_KEY);

    this.nftDetectionController = new NftDetectionController({
      chainId: this.networkController.state.providerConfig.chainId,
      onNftsStateChange: (listener) => this.nftController.subscribe(listener),
      onPreferencesStateChange: this.preferencesController.store.subscribe.bind(
        this.preferencesController.store,
      ),
      onNetworkStateChange: networkControllerMessenger.subscribe.bind(
        networkControllerMessenger,
        'NetworkController:stateChange',
      ),
      getOpenSeaApiKey: () => this.nftController.openSeaApiKey,
      getBalancesInSingleCall:
        this.assetsContractController.getBalancesInSingleCall.bind(
          this.assetsContractController,
        ),
      addNft: this.nftController.addNft.bind(this.nftController),
      getNftApi: this.nftController.getNftApi.bind(this.nftController),
      getNftState: () => this.nftController.state,
      // added this to track previous value of useNftDetection, should be true on very first initializing of controller[]
      disabled:
        this.preferencesController.store.getState().useNftDetection ===
        undefined
          ? true
          : !this.preferencesController.store.getState().useNftDetection,
      selectedAddress:
        this.preferencesController.store.getState().selectedAddress,
      getNetworkClientById: this.networkController.getNetworkClientById.bind(
        this.networkController,
      ),
    });

    this.metaMetricsController = new MetaMetricsController({
      segment,
      preferencesStore: this.preferencesController.store,
      onNetworkDidChange: networkControllerMessenger.subscribe.bind(
        networkControllerMessenger,
        'NetworkController:networkDidChange',
      ),
      getNetworkIdentifier: () => {
        const { type, rpcUrl } = this.networkController.state.providerConfig;
        return type === NETWORK_TYPES.RPC ? rpcUrl : type;
      },
      getCurrentChainId: () =>
        this.networkController.state.providerConfig.chainId,
      version: this.platform.getVersion(),
      environment: process.env.METAMASK_ENVIRONMENT,
      extension: this.extension,
      initState: initState.MetaMetricsController,
      captureException,
    });

    this.on('update', (update) => {
      this.metaMetricsController.handleMetaMaskStateUpdate(update);
    });

    const gasFeeMessenger = this.controllerMessenger.getRestricted({
      name: 'GasFeeController',
      allowedActions: [
        'NetworkController:getEIP1559Compatibility',
        'NetworkController:getNetworkClientById',
        'NetworkController:getState',
      ],
      allowedEvents: ['NetworkController:stateChange'],
    });

    const gasApiBaseUrl = process.env.SWAPS_USE_DEV_APIS
      ? GAS_DEV_API_BASE_URL
      : GAS_API_BASE_URL;

    this.gasFeeController = new GasFeeController({
      state: initState.GasFeeController,
      interval: 10000,
      messenger: gasFeeMessenger,
      clientId: SWAPS_CLIENT_ID,
      getProvider: () =>
        this.networkController.getProviderAndBlockTracker().provider,
      onNetworkDidChange: (eventHandler) => {
        networkControllerMessenger.subscribe(
          'NetworkController:networkDidChange',
          () => eventHandler(this.networkController.state),
        );
      },
      getCurrentNetworkEIP1559Compatibility:
        this.networkController.getEIP1559Compatibility.bind(
          this.networkController,
        ),
      getCurrentAccountEIP1559Compatibility:
        this.getCurrentAccountEIP1559Compatibility.bind(this),
      legacyAPIEndpoint: `${gasApiBaseUrl}/networks/<chain_id>/gasPrices`,
      EIP1559APIEndpoint: `${gasApiBaseUrl}/networks/<chain_id>/suggestedGasFees`,
      getCurrentNetworkLegacyGasAPICompatibility: () => {
        const { chainId } = this.networkController.state.providerConfig;
        return chainId === CHAIN_IDS.BSC;
      },
      getChainId: () => this.networkController.state.providerConfig.chainId,
    });

    this.appStateController = new AppStateController({
      addUnlockListener: this.on.bind(this, 'unlock'),
      isUnlocked: this.isUnlocked.bind(this),
      initState: initState.AppStateController,
      onInactiveTimeout: () => this.setLocked(),
      preferencesStore: this.preferencesController.store,
      messenger: this.controllerMessenger.getRestricted({
        name: 'AppStateController',
        allowedActions: [
          `${this.approvalController.name}:addRequest`,
          `${this.approvalController.name}:acceptRequest`,
        ],
        allowedEvents: [`KeyringController:qrKeyringStateChange`],
      }),
      extension: this.extension,
    });

    const currencyRateMessenger = this.controllerMessenger.getRestricted({
      name: 'CurrencyRateController',
      allowedActions: [`${this.networkController.name}:getNetworkClientById`],
    });
    this.currencyRateController = new CurrencyRateController({
      includeUsdRate: true,
      messenger: currencyRateMessenger,
      state: initState.CurrencyController,
    });
    const initialFetchExchangeRate =
      this.currencyRateController.fetchExchangeRate.bind(
        this.currencyRateController,
      );
    this.currencyRateController.fetchExchangeRate = (...args) => {
      if (this.preferencesController.store.getState().useCurrencyRateCheck) {
        return initialFetchExchangeRate(...args);
      }
      return {
        conversionRate: null,
        usdConversionRate: null,
      };
    };

    const phishingControllerMessenger = this.controllerMessenger.getRestricted({
      name: 'PhishingController',
    });

    this.phishingController = new PhishingController({
      messenger: phishingControllerMessenger,
      state: initState.PhishingController,
      hotlistRefreshInterval: process.env.IN_TEST ? 5 * SECOND : undefined,
      stalelistRefreshInterval: process.env.IN_TEST ? 30 * SECOND : undefined,
    });

    this.phishingController.maybeUpdateState();

    ///: BEGIN:ONLY_INCLUDE_IF(blockaid)
    this.ppomController = new PPOMController({
      messenger: this.controllerMessenger.getRestricted({
        name: 'PPOMController',
        allowedEvents: ['NetworkController:stateChange'],
      }),
      storageBackend: new IndexedDBPPOMStorage('PPOMDB', 1),
      provider: this.provider,
      ppomProvider: { PPOM: PPOMModule.PPOM, ppomInit: PPOMModule.default },
      state: initState.PPOMController,
      chainId: this.networkController.state.providerConfig.chainId,
      securityAlertsEnabled:
        this.preferencesController.store.getState().securityAlertsEnabled,
      onPreferencesChange: this.preferencesController.store.subscribe.bind(
        this.preferencesController.store,
      ),
      cdnBaseUrl: process.env.BLOCKAID_FILE_CDN,
      blockaidPublicKey: process.env.BLOCKAID_PUBLIC_KEY,
    });
    ///: END:ONLY_INCLUDE_IF

    const announcementMessenger = this.controllerMessenger.getRestricted({
      name: 'AnnouncementController',
    });

    this.announcementController = new AnnouncementController({
      messenger: announcementMessenger,
      allAnnouncements: UI_NOTIFICATIONS,
      state: initState.AnnouncementController,
    });

    const networkOrderMessenger = this.controllerMessenger.getRestricted({
      name: 'NetworkOrderController',
      allowedEvents: ['NetworkController:stateChange'],
    });
    this.networkOrderController = new NetworkOrderController({
      messenger: networkOrderMessenger,
      state: initState.NetworkOrderController,
    });

    const accountOrderMessenger = this.controllerMessenger.getRestricted({
      name: 'AccountOrderController',
    });
    this.accountOrderController = new AccountOrderController({
      messenger: accountOrderMessenger,
      state: initState.AccountOrderController,
    });

    const ratesControllerMessenger = this.controllerMessenger.getRestricted({
      name: 'RatesController',
    });
    this.ratesController = new RatesController({
<<<<<<< HEAD
      state: initState.RatesController,
      messenger: ratesControllerMessenger,
=======
      state: initState.ratesController,
      messenger: ratesControllerMessenger,
      interval: 2000,
>>>>>>> e1cd923c
      includeUsdRate: true,
      fetchMultiExchangeRate,
    });

<<<<<<< HEAD
    const balancesControllerMessenger = this.controllerMessenger.getRestricted({
      name: 'BalancesController',
      allowedEvents: [],
      allowedActions: [
        'AccountsController:listAccounts',
        'SnapController:handleRequest',
      ],
    });

    this.balancesController = new BalancesController({
      messenger: balancesControllerMessenger,
      state: {},
      listMultichainAccounts:
        this.accountsController.listMultichainAccounts.bind(
          this.accountsController,
        ),
    });

    this.balancesController.updateBalances();
=======
    this.ratesController.start();
>>>>>>> e1cd923c

    // token exchange rate tracker
    this.tokenRatesController = new TokenRatesController(
      {
        chainId: this.networkController.state.providerConfig.chainId,
        ticker: this.networkController.state.providerConfig.ticker,
        selectedAddress: this.accountsController.getSelectedAccount().address,
        onTokensStateChange: (listener) =>
          this.tokensController.subscribe(listener),
        onNetworkStateChange: networkControllerMessenger.subscribe.bind(
          networkControllerMessenger,
          'NetworkController:stateChange',
        ),
        onPreferencesStateChange: (listener) =>
          this.controllerMessenger.subscribe(
            `AccountsController:selectedAccountChange`,
            (newlySelectedInternalAccount) => {
              listener({
                selectedAddress: newlySelectedInternalAccount.address,
              });
            },
          ),
        tokenPricesService: new CodefiTokenPricesServiceV2(),
        getNetworkClientById: this.networkController.getNetworkClientById.bind(
          this.networkController,
        ),
      },
      {
        allTokens: this.tokensController.state.allTokens,
        allDetectedTokens: this.tokensController.state.allDetectedTokens,
      },
      initState.TokenRatesController,
    );

    this.preferencesController.store.subscribe(
      previousValueComparator((prevState, currState) => {
        const { useCurrencyRateCheck: prevUseCurrencyRateCheck } = prevState;
        const { useCurrencyRateCheck: currUseCurrencyRateCheck } = currState;
        if (currUseCurrencyRateCheck && !prevUseCurrencyRateCheck) {
          this.tokenRatesController.start();
        } else if (!currUseCurrencyRateCheck && prevUseCurrencyRateCheck) {
          this.tokenRatesController.stop();
        }
      }, this.preferencesController.store.getState()),
    );

    this.ensController = new EnsController({
      messenger: this.controllerMessenger.getRestricted({
        name: 'EnsController',
      }),
      provider: this.provider,
      onNetworkDidChange: networkControllerMessenger.subscribe.bind(
        networkControllerMessenger,
        'NetworkController:networkDidChange',
      ),
    });

    this.onboardingController = new OnboardingController({
      initState: initState.OnboardingController,
    });

    let additionalKeyrings = [keyringBuilderFactory(QRHardwareKeyring)];

    if (isManifestV3 === false) {
      const keyringOverrides = this.opts.overrides?.keyrings;

      const additionalKeyringTypes = [
        keyringOverrides?.lattice || LatticeKeyring,
        QRHardwareKeyring,
      ];

      const additionalBridgedKeyringTypes = [
        {
          keyring: keyringOverrides?.trezor || TrezorKeyring,
          bridge: keyringOverrides?.trezorBridge || TrezorConnectBridge,
        },
        {
          keyring: keyringOverrides?.ledger || LedgerKeyring,
          bridge: keyringOverrides?.ledgerBridge || LedgerIframeBridge,
        },
      ];

      additionalKeyrings = additionalKeyringTypes.map((keyringType) =>
        keyringBuilderFactory(keyringType),
      );

      additionalBridgedKeyringTypes.forEach((keyringType) =>
        additionalKeyrings.push(
          hardwareKeyringBuilderFactory(
            keyringType.keyring,
            keyringType.bridge,
          ),
        ),
      );
    } else {
      additionalKeyrings.push(
        hardwareKeyringBuilderFactory(TrezorKeyring, TrezorOffscreenBridge),
        hardwareKeyringBuilderFactory(LedgerKeyring, LedgerOffscreenBridge),
        keyringBuilderFactory(LatticeKeyringOffscreen),
      );
    }

    ///: BEGIN:ONLY_INCLUDE_IF(build-mmi)
    for (const custodianType of Object.keys(CUSTODIAN_TYPES)) {
      additionalKeyrings.push(
        mmiKeyringBuilderFactory(CUSTODIAN_TYPES[custodianType].keyringClass, {
          mmiConfigurationController: this.mmiConfigurationController,
          captureException,
        }),
      );
    }
    ///: END:ONLY_INCLUDE_IF

    ///: BEGIN:ONLY_INCLUDE_IF(keyring-snaps)
    const snapKeyringBuildMessenger = this.controllerMessenger.getRestricted({
      name: 'SnapKeyringBuilder',
      allowedActions: [
        'ApprovalController:addRequest',
        'ApprovalController:acceptRequest',
        'ApprovalController:rejectRequest',
        'ApprovalController:startFlow',
        'ApprovalController:endFlow',
        'ApprovalController:showSuccess',
        'ApprovalController:showError',
        'PhishingController:test',
        'PhishingController:maybeUpdateState',
        'KeyringController:getAccounts',
        'AccountsController:setSelectedAccount',
        'AccountsController:getAccountByAddress',
      ],
    });

    const getSnapController = () => this.snapController;

    // Necessary to persist the keyrings and update the accounts both within the keyring controller and accounts controller
    const persistAndUpdateAccounts = async () => {
      await this.keyringController.persistAllKeyrings();
      await this.accountsController.updateAccounts();
    };

    const getSnapName = (id) => {
      if (!id) {
        return null;
      }

      const currentLocale = this.getLocale();
      const { snaps } = this.snapController.state;
      const snap = snaps[id];

      if (!snap) {
        return stripSnapPrefix(id);
      }

      if (snap.localizationFiles) {
        const localizedManifest = getLocalizedSnapManifest(
          snap.manifest,
          currentLocale,
          snap.localizationFiles,
        );
        return localizedManifest.proposedName;
      }

      return snap.manifest.proposedName;
    };

    const isSnapPreinstalled = (id) => {
      return PREINSTALLED_SNAPS.some((snap) => snap.snapId === id);
    };

    additionalKeyrings.push(
      snapKeyringBuilder(
        snapKeyringBuildMessenger,
        getSnapController,
        persistAndUpdateAccounts,
        (address) => this.preferencesController.setSelectedAddress(address),
        (address) => this.removeAccount(address),
        this.metaMetricsController.trackEvent.bind(this.metaMetricsController),
        getSnapName,
        isSnapPreinstalled,
      ),
    );

    ///: END:ONLY_INCLUDE_IF

    const keyringControllerMessenger = this.controllerMessenger.getRestricted({
      name: 'KeyringController',
    });

    this.keyringController = new KeyringController({
      cacheEncryptionKey: true,
      keyringBuilders: additionalKeyrings,
      state: initState.KeyringController,
      encryptor: opts.encryptor || encryptorFactory(600_000),
      messenger: keyringControllerMessenger,
    });

    this.controllerMessenger.subscribe('KeyringController:unlock', () =>
      this._onUnlock(),
    );
    this.controllerMessenger.subscribe('KeyringController:lock', () =>
      this._onLock(),
    );

    this.controllerMessenger.subscribe(
      'KeyringController:stateChange',
      (state) => {
        this._onKeyringControllerUpdate(state);
      },
    );

    this.permissionController = new PermissionController({
      messenger: this.controllerMessenger.getRestricted({
        name: 'PermissionController',
        allowedActions: [
          `${this.approvalController.name}:addRequest`,
          `${this.approvalController.name}:hasRequest`,
          `${this.approvalController.name}:acceptRequest`,
          `${this.approvalController.name}:rejectRequest`,
          `SnapController:getPermitted`,
          `SnapController:install`,
          `SubjectMetadataController:getSubjectMetadata`,
        ],
      }),
      state: initState.PermissionController,
      caveatSpecifications: getCaveatSpecifications({
        getInternalAccounts: this.accountsController.listAccounts.bind(
          this.accountsController,
        ),
        findNetworkClientIdByChainId:
          this.networkController.findNetworkClientIdByChainId.bind(
            this.networkController,
          ),
      }),
      permissionSpecifications: {
        ...getPermissionSpecifications({
          getInternalAccounts: this.accountsController.listAccounts.bind(
            this.accountsController,
          ),
          getAllAccounts: this.keyringController.getAccounts.bind(
            this.keyringController,
          ),
          captureKeyringTypesWithMissingIdentities: (
            internalAccounts = [],
            accounts = [],
          ) => {
            const accountsMissingIdentities = accounts.filter(
              (address) =>
                !internalAccounts.some(
                  (account) =>
                    account.address.toLowerCase() === address.toLowerCase(),
                ),
            );
            const keyringTypesWithMissingIdentities =
              accountsMissingIdentities.map((address) =>
                this.keyringController.getAccountKeyringType(address),
              );

            const internalAccountCount = internalAccounts.length;

            const accountTrackerCount = Object.keys(
              this.accountTracker.store.getState().accounts || {},
            ).length;

            captureException(
              new Error(
                `Attempt to get permission specifications failed because their were ${accounts.length} accounts, but ${internalAccountCount} identities, and the ${keyringTypesWithMissingIdentities} keyrings included accounts with missing identities. Meanwhile, there are ${accountTrackerCount} accounts in the account tracker.`,
              ),
            );
          },
        }),
        ///: BEGIN:ONLY_INCLUDE_IF(snaps)
        ...this.getSnapPermissionSpecifications(),
        ///: END:ONLY_INCLUDE_IF
      },
      unrestrictedMethods,
    });

    this.selectedNetworkController = new SelectedNetworkController({
      messenger: this.controllerMessenger.getRestricted({
        name: 'SelectedNetworkController',
        allowedActions: [
          'NetworkController:getNetworkClientById',
          'NetworkController:getState',
          'NetworkController:getSelectedNetworkClient',
          'PermissionController:hasPermissions',
          'PermissionController:getSubjectNames',
        ],
        allowedEvents: [
          'NetworkController:stateChange',
          'PermissionController:stateChange',
        ],
      }),
      state: initState.SelectedNetworkController,
      useRequestQueuePreference:
        this.preferencesController.store.getState().useRequestQueue,
      onPreferencesStateChange: (listener) =>
        this.preferencesController.store.subscribe(listener),
      domainProxyMap: new WeakRefObjectMap(),
    });

    this.permissionLogController = new PermissionLogController({
      messenger: this.controllerMessenger.getRestricted({
        name: 'PermissionLogController',
      }),
      restrictedMethods: new Set(Object.keys(RestrictedMethods)),
      state: initState.PermissionLogController,
    });

    this.subjectMetadataController = new SubjectMetadataController({
      messenger: this.controllerMessenger.getRestricted({
        name: 'SubjectMetadataController',
        allowedActions: [`${this.permissionController.name}:hasPermissions`],
      }),
      state: initState.SubjectMetadataController,
      subjectCacheLimit: 100,
    });

    ///: BEGIN:ONLY_INCLUDE_IF(snaps)
    const shouldUseOffscreenExecutionService =
      isManifestV3 &&
      typeof chrome !== 'undefined' &&
      // eslint-disable-next-line no-undef
      typeof chrome.offscreen !== 'undefined';

    const snapExecutionServiceArgs = {
      messenger: this.controllerMessenger.getRestricted({
        name: 'ExecutionService',
      }),
      setupSnapProvider: this.setupSnapProvider.bind(this),
    };

    this.snapExecutionService =
      shouldUseOffscreenExecutionService === false
        ? new IframeExecutionService({
            ...snapExecutionServiceArgs,
            iframeUrl: new URL(process.env.IFRAME_EXECUTION_ENVIRONMENT_URL),
          })
        : new OffscreenExecutionService({
            // eslint-disable-next-line no-undef
            documentUrl: chrome.runtime.getURL('./offscreen.html'),
            ...snapExecutionServiceArgs,
          });

    const snapControllerMessenger = this.controllerMessenger.getRestricted({
      name: 'SnapController',
      allowedEvents: [
        'ExecutionService:unhandledError',
        'ExecutionService:outboundRequest',
        'ExecutionService:outboundResponse',
      ],
      allowedActions: [
        `${this.permissionController.name}:getEndowments`,
        `${this.permissionController.name}:getPermissions`,
        `${this.permissionController.name}:hasPermission`,
        `${this.permissionController.name}:hasPermissions`,
        `${this.permissionController.name}:requestPermissions`,
        `${this.permissionController.name}:revokeAllPermissions`,
        `${this.permissionController.name}:revokePermissions`,
        `${this.permissionController.name}:revokePermissionForAllSubjects`,
        `${this.permissionController.name}:getSubjectNames`,
        `${this.permissionController.name}:updateCaveat`,
        `${this.approvalController.name}:addRequest`,
        `${this.approvalController.name}:updateRequestState`,
        `${this.permissionController.name}:grantPermissions`,
        `${this.subjectMetadataController.name}:getSubjectMetadata`,
        `${this.subjectMetadataController.name}:addSubjectMetadata`,
        'ExecutionService:executeSnap',
        'ExecutionService:getRpcRequestHandler',
        'ExecutionService:terminateSnap',
        'ExecutionService:terminateAllSnaps',
        'ExecutionService:handleRpcRequest',
        'SnapsRegistry:get',
        'SnapsRegistry:getMetadata',
        'SnapsRegistry:update',
        'SnapsRegistry:resolveVersion',
        `SnapInterfaceController:createInterface`,
        `SnapInterfaceController:getInterface`,
      ],
    });

    const allowLocalSnaps = process.env.ALLOW_LOCAL_SNAPS;
    const requireAllowlist = process.env.REQUIRE_SNAPS_ALLOWLIST;

    this.snapController = new SnapController({
      environmentEndowmentPermissions: Object.values(EndowmentPermissions),
      excludedPermissions: {
        ...ExcludedSnapPermissions,
        ...ExcludedSnapEndowments,
      },
      closeAllConnections: this.removeAllConnections.bind(this),
      state: initState.SnapController,
      messenger: snapControllerMessenger,
      featureFlags: {
        dappsCanUpdateSnaps: true,
        allowLocalSnaps,
        requireAllowlist,
      },
      encryptor: encryptorFactory(600_000),
      getMnemonic: this.getPrimaryKeyringMnemonic.bind(this),
      preinstalledSnaps: PREINSTALLED_SNAPS,
      getFeatureFlags: () => {
        return {
          disableSnaps:
            this.preferencesController.store.getState().useExternalServices ===
            false,
        };
      },
    });

    this.notificationController = new NotificationController({
      messenger: this.controllerMessenger.getRestricted({
        name: 'NotificationController',
      }),
      state: initState.NotificationController,
    });

    this.rateLimitController = new RateLimitController({
      state: initState.RateLimitController,
      messenger: this.controllerMessenger.getRestricted({
        name: 'RateLimitController',
      }),
      implementations: {
        showNativeNotification: {
          method: (origin, message) => {
            const subjectMetadataState = this.controllerMessenger.call(
              'SubjectMetadataController:getState',
            );

            const originMetadata = subjectMetadataState.subjectMetadata[origin];

            this.platform
              ._showNotification(originMetadata?.name ?? origin, message)
              .catch((error) => {
                log.error('Failed to create notification', error);
              });

            return null;
          },
          // 2 calls per 5 minutes
          rateLimitCount: 2,
          rateLimitTimeout: 300000,
        },
        showInAppNotification: {
          method: (origin, message) => {
            this.controllerMessenger.call(
              'NotificationController:show',
              origin,
              message,
            );

            return null;
          },
          // 5 calls per minute
          rateLimitCount: 5,
          rateLimitTimeout: 60000,
        },
      },
    });
    const cronjobControllerMessenger = this.controllerMessenger.getRestricted({
      name: 'CronjobController',
      allowedEvents: [
        'SnapController:snapInstalled',
        'SnapController:snapUpdated',
        'SnapController:snapUninstalled',
        'SnapController:snapEnabled',
        'SnapController:snapDisabled',
      ],
      allowedActions: [
        `${this.permissionController.name}:getPermissions`,
        'SnapController:handleRequest',
        'SnapController:getAll',
      ],
    });
    this.cronjobController = new CronjobController({
      state: initState.CronjobController,
      messenger: cronjobControllerMessenger,
    });

    const snapsRegistryMessenger = this.controllerMessenger.getRestricted({
      name: 'SnapsRegistry',
      allowedEvents: [],
      allowedActions: [],
    });

    this.snapsRegistry = new JsonSnapsRegistry({
      state: initState.SnapsRegistry,
      messenger: snapsRegistryMessenger,
      refetchOnAllowlistMiss: requireAllowlist,
      failOnUnavailableRegistry: requireAllowlist,
      url: {
        registry: 'https://acl.execution.metamask.io/latest/registry.json',
        signature: 'https://acl.execution.metamask.io/latest/signature.json',
      },
      publicKey:
        '0x025b65308f0f0fb8bc7f7ff87bfc296e0330eee5d3c1d1ee4a048b2fd6a86fa0a6',
    });

    const snapInterfaceControllerMessenger =
      this.controllerMessenger.getRestricted({
        name: 'SnapInterfaceController',
        allowedActions: [
          `${this.phishingController.name}:maybeUpdateState`,
          `${this.phishingController.name}:testOrigin`,
        ],
      });

    this.snapInterfaceController = new SnapInterfaceController({
      state: initState.SnapInterfaceController,
      messenger: snapInterfaceControllerMessenger,
    });

    ///: END:ONLY_INCLUDE_IF

    // Notification Controllers
    this.authenticationController = new AuthenticationController({
      state: initState.AuthenticationController,
      messenger: this.controllerMessenger.getRestricted({
        name: 'AuthenticationController',
        allowedActions: [
          'SnapController:handleRequest',
          'UserStorageController:disableProfileSyncing',
        ],
      }),
      metametrics: {
        getMetaMetricsId: () => this.metaMetricsController.getMetaMetricsId(),
      },
    });

    this.userStorageController = new UserStorageController({
      getMetaMetricsState: () =>
        this.metaMetricsController.state.participateInMetaMetrics,
      state: initState.UserStorageController,
      messenger: this.controllerMessenger.getRestricted({
        name: 'UserStorageController',
        allowedActions: [
          'SnapController:handleRequest',
          'AuthenticationController:getBearerToken',
          'AuthenticationController:getSessionProfile',
          'AuthenticationController:isSignedIn',
          'AuthenticationController:performSignOut',
          'AuthenticationController:performSignIn',
          'MetamaskNotificationsController:disableMetamaskNotifications',
          'MetamaskNotificationsController:selectIsMetamaskNotificationsEnabled',
        ],
      }),
    });

    const pushPlatformNotificationsControllerMessenger =
      this.controllerMessenger.getRestricted({
        name: 'PushPlatformNotificationsController',
        allowedActions: ['AuthenticationController:getBearerToken'],
      });
    this.pushPlatformNotificationsController =
      new PushPlatformNotificationsController({
        state: initState.PushPlatformNotificationsController,
        messenger: pushPlatformNotificationsControllerMessenger,
      });
    pushPlatformNotificationsControllerMessenger.subscribe(
      'PushPlatformNotificationsController:onNewNotifications',
      (notification) => {
        this.metaMetricsController.trackEvent({
          event: MetaMetricsEventName.PushNotificationReceived,
          category: MetaMetricsEventCategory.PushNotifications,
          properties: {
            notification_type: notification.type,
            chain_id: notification?.chain_id,
          },
        });
      },
    );
    pushPlatformNotificationsControllerMessenger.subscribe(
      'PushPlatformNotificationsController:pushNotificationClicked',
      (notification) => {
        this.metaMetricsController.trackEvent({
          event: MetaMetricsEventName.PushNotificationClicked,
          category: MetaMetricsEventCategory.PushNotifications,
          properties: {
            notification_type: notification.type,
            chain_id: notification?.chain_id,
          },
        });
      },
    );

    this.metamaskNotificationsController = new MetamaskNotificationsController({
      messenger: this.controllerMessenger.getRestricted({
        name: 'MetamaskNotificationsController',
        allowedActions: [
          'KeyringController:getAccounts',
          'AuthenticationController:getBearerToken',
          'AuthenticationController:isSignedIn',
          'UserStorageController:enableProfileSyncing',
          'UserStorageController:getStorageKey',
          'UserStorageController:performGetStorage',
          'UserStorageController:performSetStorage',
          'PushPlatformNotificationsController:enablePushNotifications',
          'PushPlatformNotificationsController:disablePushNotifications',
          'PushPlatformNotificationsController:updateTriggerPushNotifications',
        ],
        allowedEvents: [
          'KeyringController:stateChange',
          'PushPlatformNotificationsController:onNewNotifications',
        ],
      }),
      state: initState.MetamaskNotificationsController,
    });

    // account tracker watches balances, nonces, and any code at their address
    this.accountTracker = new AccountTracker({
      provider: this.provider,
      blockTracker: this.blockTracker,
      getCurrentChainId: () =>
        this.networkController.state.providerConfig.chainId,
      getNetworkIdentifier: (providerConfig) => {
        const { type, rpcUrl } =
          providerConfig ?? this.networkController.state.providerConfig;
        return type === NETWORK_TYPES.RPC ? rpcUrl : type;
      },
      preferencesController: this.preferencesController,
      onboardingController: this.onboardingController,
      controllerMessenger: this.controllerMessenger.getRestricted({
        name: 'AccountTracker',
        allowedEvents: ['AccountsController:selectedEvmAccountChange'],
        allowedActions: ['AccountsController:getSelectedAccount'],
      }),
      initState: { accounts: {} },
      onAccountRemoved: this.controllerMessenger.subscribe.bind(
        this.controllerMessenger,
        'KeyringController:accountRemoved',
      ),
    });

    // start and stop polling for balances based on activeControllerConnections
    this.on('controllerConnectionChanged', (activeControllerConnections) => {
      const { completedOnboarding } =
        this.onboardingController.store.getState();
      if (activeControllerConnections > 0 && completedOnboarding) {
        this.triggerNetworkrequests();
      } else {
        this.stopNetworkRequests();
      }
    });

    this.onboardingController.store.subscribe(
      previousValueComparator(async (prevState, currState) => {
        const { completedOnboarding: prevCompletedOnboarding } = prevState;
        const { completedOnboarding: currCompletedOnboarding } = currState;
        if (!prevCompletedOnboarding && currCompletedOnboarding) {
          const { address } = this.accountsController.getSelectedAccount();

          this._addAccountsWithBalance();

          this.postOnboardingInitialization();
          this.triggerNetworkrequests();
          // execute once the token detection on the post-onboarding
          await this.tokenDetectionController.detectTokens({
            selectedAddress: address,
          });
        }
      }, this.onboardingController.store.getState()),
    );

    const tokenDetectionControllerMessenger =
      this.controllerMessenger.getRestricted({
        name: 'TokenDetectionController',
        allowedActions: [
          'AccountsController:getSelectedAccount',
          'KeyringController:getState',
          'NetworkController:getNetworkClientById',
          'NetworkController:getNetworkConfigurationByNetworkClientId',
          'NetworkController:getState',
          'PreferencesController:getState',
          'TokenListController:getState',
          'TokensController:getState',
          'TokensController:addDetectedTokens',
        ],
        allowedEvents: [
          'AccountsController:selectedAccountChange',
          'KeyringController:lock',
          'KeyringController:unlock',
          'NetworkController:networkDidChange',
          'PreferencesController:stateChange',
          'TokenListController:stateChange',
        ],
      });

    this.tokenDetectionController = new TokenDetectionController({
      messenger: tokenDetectionControllerMessenger,
      getBalancesInSingleCall:
        this.assetsContractController.getBalancesInSingleCall.bind(
          this.assetsContractController,
        ),
      trackMetaMetricsEvent: this.metaMetricsController.trackEvent.bind(
        this.metaMetricsController,
      ),
    });

    this.addressBookController = new AddressBookController(
      undefined,
      initState.AddressBookController,
    );

    this.alertController = new AlertController({
      initState: initState.AlertController,
      preferencesStore: this.preferencesController.store,
      controllerMessenger: this.controllerMessenger.getRestricted({
        name: 'AlertController',
        allowedEvents: ['AccountsController:selectedAccountChange'],
        allowedActions: ['AccountsController:getSelectedAccount'],
      }),
    });

    ///: BEGIN:ONLY_INCLUDE_IF(build-mmi)
    this.custodyController = new CustodyController({
      initState: initState.CustodyController,
      captureException,
    });
    this.institutionalFeaturesController = new InstitutionalFeaturesController({
      initState: initState.InstitutionalFeaturesController,
      showConfirmRequest: opts.showUserConfirmation,
    });
    this.transactionUpdateController = new TransactionUpdateController({
      initState: initState.TransactionUpdateController,
      getCustodyKeyring: this.getCustodyKeyringIfExists.bind(this),
      mmiConfigurationController: this.mmiConfigurationController,
      captureException,
    });
    ///: END:ONLY_INCLUDE_IF

    this.backup = new Backup({
      preferencesController: this.preferencesController,
      addressBookController: this.addressBookController,
      accountsController: this.accountsController,
      networkController: this.networkController,
      trackMetaMetricsEvent: this.metaMetricsController.trackEvent.bind(
        this.metaMetricsController,
      ),
    });

    // This gets used as a ...spread parameter in two places: new TransactionController() and createRPCMethodTrackingMiddleware()
    this.snapAndHardwareMetricsParams = {
      getSelectedAccount: this.accountsController.getSelectedAccount.bind(
        this.accountsController,
      ),
      getAccountType: this.getAccountType.bind(this),
      getDeviceModel: this.getDeviceModel.bind(this),
      snapAndHardwareMessenger: this.controllerMessenger.getRestricted({
        name: 'SnapAndHardwareMessenger',
        allowedActions: [
          'KeyringController:getKeyringForAccount',
          'SnapController:get',
          'AccountsController:getSelectedAccount',
        ],
      }),
    };

    const transactionControllerMessenger =
      this.controllerMessenger.getRestricted({
        name: 'TransactionController',
        allowedActions: [
          `${this.approvalController.name}:addRequest`,
          'NetworkController:findNetworkClientIdByChainId',
          'NetworkController:getNetworkClientById',
        ],
        allowedEvents: [`NetworkController:stateChange`],
      });
    this.txController = new TransactionController({
      blockTracker: this.blockTracker,
      getCurrentNetworkEIP1559Compatibility:
        this.networkController.getEIP1559Compatibility.bind(
          this.networkController,
        ),
      getCurrentAccountEIP1559Compatibility:
        this.getCurrentAccountEIP1559Compatibility.bind(this),
      getExternalPendingTransactions:
        this.getExternalPendingTransactions.bind(this),
      getGasFeeEstimates: this.gasFeeController.fetchGasFeeEstimates.bind(
        this.gasFeeController,
      ),
      getNetworkClientRegistry:
        this.networkController.getNetworkClientRegistry.bind(
          this.networkController,
        ),
      getNetworkState: () => this.networkController.state,
      getPermittedAccounts: this.getPermittedAccounts.bind(this),
      getSavedGasFees: () =>
        this.preferencesController.store.getState().advancedGasFee[
          this.networkController.state.providerConfig.chainId
        ],
      getSelectedAddress: () =>
        this.accountsController.getSelectedAccount().address,
      incomingTransactions: {
        includeTokenTransfers: false,
        isEnabled: () =>
          Boolean(
            this.preferencesController.store.getState()
              .incomingTransactionsPreferences?.[
              this.networkController.state.providerConfig.chainId
            ] && this.onboardingController.store.getState().completedOnboarding,
          ),
        queryEntireHistory: false,
        updateTransactions: false,
      },
      isMultichainEnabled: process.env.TRANSACTION_MULTICHAIN,
      isSimulationEnabled: () =>
        this.preferencesController.store.getState().useTransactionSimulations,
      messenger: transactionControllerMessenger,
      onNetworkStateChange: (listener) => {
        networkControllerMessenger.subscribe(
          'NetworkController:networkDidChange',
          () => listener(),
        );
      },
      pendingTransactions: {
        isResubmitEnabled: () => {
          const state = this._getMetaMaskState();
          return !(
            getSmartTransactionsOptInStatus(state) &&
            getCurrentChainSupportsSmartTransactions(state)
          );
        },
      },
      provider: this.provider,
      testGasFeeFlows: process.env.TEST_GAS_FEE_FLOWS,
      hooks: {
        ///: BEGIN:ONLY_INCLUDE_IF(build-mmi)
        afterSign: (txMeta, signedEthTx) =>
          afterTransactionSignMMI(
            txMeta,
            signedEthTx,
            this.transactionUpdateController.addTransactionToWatchList.bind(
              this.transactionUpdateController,
            ),
          ),
        beforeCheckPendingTransaction:
          beforeCheckPendingTransactionMMI.bind(this),
        beforeApproveOnInit: beforeApproveOnInitMMI.bind(this),
        beforePublish: beforeTransactionPublishMMI.bind(this),
        getAdditionalSignArguments: getAdditionalSignArgumentsMMI.bind(this),
        ///: END:ONLY_INCLUDE_IF
        publish: this._publishSmartTransactionHook.bind(this),
      },
      sign: (...args) => this.keyringController.signTransaction(...args),
      state: initState.TransactionController,
    });

    this._addTransactionControllerListeners();

    this.decryptMessageController = new DecryptMessageController({
      getState: this.getState.bind(this),
      messenger: this.controllerMessenger.getRestricted({
        name: 'DecryptMessageController',
        allowedActions: [
          `${this.approvalController.name}:addRequest`,
          `${this.approvalController.name}:acceptRequest`,
          `${this.approvalController.name}:rejectRequest`,
          `${this.keyringController.name}:decryptMessage`,
        ],
      }),
      metricsEvent: this.metaMetricsController.trackEvent.bind(
        this.metaMetricsController,
      ),
    });

    this.encryptionPublicKeyController = new EncryptionPublicKeyController({
      messenger: this.controllerMessenger.getRestricted({
        name: 'EncryptionPublicKeyController',
        allowedActions: [
          `${this.approvalController.name}:addRequest`,
          `${this.approvalController.name}:acceptRequest`,
          `${this.approvalController.name}:rejectRequest`,
        ],
      }),
      getEncryptionPublicKey:
        this.keyringController.getEncryptionPublicKey.bind(
          this.keyringController,
        ),
      getAccountKeyringType: this.keyringController.getAccountKeyringType.bind(
        this.keyringController,
      ),
      getState: this.getState.bind(this),
      metricsEvent: this.metaMetricsController.trackEvent.bind(
        this.metaMetricsController,
      ),
    });

    this.signatureController = new SignatureController({
      messenger: this.controllerMessenger.getRestricted({
        name: 'SignatureController',
        allowedActions: [
          `${this.approvalController.name}:addRequest`,
          `${this.keyringController.name}:signMessage`,
          `${this.keyringController.name}:signPersonalMessage`,
          `${this.keyringController.name}:signTypedMessage`,
          `${this.loggingController.name}:add`,
        ],
      }),
      isEthSignEnabled: () =>
        this.preferencesController.store.getState()
          ?.disabledRpcMethodPreferences?.eth_sign,
      getAllState: this.getState.bind(this),
      getCurrentChainId: () =>
        this.networkController.state.providerConfig.chainId,
    });

    this.signatureController.hub.on(
      'cancelWithReason',
      ({ message, reason }) => {
        this.metaMetricsController.trackEvent({
          event: reason,
          category: MetaMetricsEventCategory.Transactions,
          properties: {
            action: 'Sign Request',
            type: message.type,
          },
        });
      },
    );

    ///: BEGIN:ONLY_INCLUDE_IF(build-mmi)
    const transactionMetricsRequest = this.getTransactionMetricsRequest();

    const mmiControllerMessenger = this.controllerMessenger.getRestricted({
      name: 'MMIController',
      allowedActions: [
        'AccountsController:getAccountByAddress',
        'AccountsController:setAccountName',
        'AccountsController:listAccounts',
        'AccountsController:getSelectedAccount',
        'AccountsController:setSelectedAccount',
      ],
    });

    this.mmiController = new MMIController({
      messenger: mmiControllerMessenger,
      mmiConfigurationController: this.mmiConfigurationController,
      keyringController: this.keyringController,
      preferencesController: this.preferencesController,
      appStateController: this.appStateController,
      transactionUpdateController: this.transactionUpdateController,
      custodyController: this.custodyController,
      getState: this.getState.bind(this),
      getPendingNonce: this.getPendingNonce.bind(this),
      accountTracker: this.accountTracker,
      metaMetricsController: this.metaMetricsController,
      networkController: this.networkController,
      permissionController: this.permissionController,
      signatureController: this.signatureController,
      platform: this.platform,
      extension: this.extension,
      getTransactions: this.txController.getTransactions.bind(
        this.txController,
      ),
      setTxStatusSigned: (id) =>
        this.txController.updateCustodialTransaction(id, {
          status: TransactionStatus.signed,
        }),
      setTxStatusSubmitted: (id) =>
        this.txController.updateCustodialTransaction(id, {
          status: TransactionStatus.submitted,
        }),
      setTxStatusFailed: (id, reason) =>
        this.txController.updateCustodialTransaction(id, {
          status: TransactionStatus.failed,
          errorMessage: reason,
        }),
      trackTransactionEvents: handleMMITransactionUpdate.bind(
        null,
        transactionMetricsRequest,
      ),
      updateTransaction: (txMeta, note) =>
        this.txController.updateTransaction(txMeta, note),
      updateTransactionHash: (id, hash) =>
        this.txController.updateCustodialTransaction(id, { hash }),
      setChannelId: (channelId) =>
        this.institutionalFeaturesController.setChannelId(channelId),
      setConnectionRequest: (payload) =>
        this.institutionalFeaturesController.setConnectionRequest(payload),
    });
    ///: END:ONLY_INCLUDE_IF

    this.swapsController = new SwapsController(
      {
        getBufferedGasLimit: async (txMeta, multiplier) => {
          const { gas: gasLimit, simulationFails } =
            await this.txController.estimateGasBuffered(
              txMeta.txParams,
              multiplier,
            );

          return { gasLimit, simulationFails };
        },
        provider: this.provider,
        getProviderConfig: () => this.networkController.state.providerConfig,
        getTokenRatesState: () => this.tokenRatesController.state,
        getCurrentChainId: () =>
          this.networkController.state.providerConfig.chainId,
        getEIP1559GasFeeEstimates:
          this.gasFeeController.fetchGasFeeEstimates.bind(
            this.gasFeeController,
          ),
        getLayer1GasFee: this.txController.getLayer1GasFee.bind(
          this.txController,
        ),
        getNetworkClientId: () =>
          this.networkController.state.selectedNetworkClientId,
        trackMetaMetricsEvent: this.metaMetricsController.trackEvent.bind(
          this.metaMetricsController,
        ),
      },
      initState.SwapsController,
    );
    this.smartTransactionsController = new SmartTransactionsController(
      {
        getNetworkClientById: this.networkController.getNetworkClientById.bind(
          this.networkController,
        ),
        onNetworkStateChange: networkControllerMessenger.subscribe.bind(
          networkControllerMessenger,
          'NetworkController:stateChange',
        ),
        getNonceLock: this.txController.getNonceLock.bind(this.txController),
        confirmExternalTransaction:
          this.txController.confirmExternalTransaction.bind(this.txController),
        getTransactions: this.txController.getTransactions.bind(
          this.txController,
        ),
        provider: this.provider,
        trackMetaMetricsEvent: this.metaMetricsController.trackEvent.bind(
          this.metaMetricsController,
        ),
      },
      {
        supportedChainIds: getAllowedSmartTransactionsChainIds(),
      },
      initState.SmartTransactionsController,
    );

    const isExternalNameSourcesEnabled = () =>
      this.preferencesController.store.getState().useExternalNameSources;

    this.nameController = new NameController({
      messenger: this.controllerMessenger.getRestricted({
        name: 'NameController',
        allowedActions: [],
      }),
      providers: [
        new ENSNameProvider({
          reverseLookup: this.ensController.reverseResolveAddress.bind(
            this.ensController,
          ),
        }),
        new EtherscanNameProvider({ isEnabled: isExternalNameSourcesEnabled }),
        new TokenNameProvider({ isEnabled: isExternalNameSourcesEnabled }),
        new LensNameProvider({ isEnabled: isExternalNameSourcesEnabled }),
        new SnapsNameProvider({
          messenger: this.controllerMessenger.getRestricted({
            name: 'SnapsNameProvider',
            allowedActions: [
              'SnapController:getAll',
              'SnapController:get',
              'SnapController:handleRequest',
              'PermissionController:getState',
            ],
          }),
        }),
      ],
      state: initState.NameController,
    });

    const petnamesBridgeMessenger = this.controllerMessenger.getRestricted({
      name: 'PetnamesBridge',
      allowedEvents: [
        'NameController:stateChange',
        'AccountsController:stateChange',
      ],
      allowedActions: ['AccountsController:listAccounts'],
    });

    new AddressBookPetnamesBridge({
      addressBookController: this.addressBookController,
      nameController: this.nameController,
      messenger: petnamesBridgeMessenger,
    }).init();

    new AccountIdentitiesPetnamesBridge({
      nameController: this.nameController,
      messenger: petnamesBridgeMessenger,
    }).init();

    this.userOperationController = new UserOperationController({
      entrypoint: process.env.EIP_4337_ENTRYPOINT,
      getGasFeeEstimates: this.gasFeeController.fetchGasFeeEstimates.bind(
        this.gasFeeController,
      ),
      messenger: this.controllerMessenger.getRestricted({
        name: 'UserOperationController',
        allowedActions: [
          'ApprovalController:addRequest',
          'NetworkController:getNetworkClientById',
          'KeyringController:prepareUserOperation',
          'KeyringController:patchUserOperation',
          'KeyringController:signUserOperation',
        ],
      }),
      state: initState.UserOperationController,
    });

    this.userOperationController.hub.on(
      'user-operation-added',
      this._onUserOperationAdded.bind(this),
    );

    this.userOperationController.hub.on(
      'transaction-updated',
      this._onUserOperationTransactionUpdated.bind(this),
    );

    // ensure accountTracker updates balances after network change
    networkControllerMessenger.subscribe(
      'NetworkController:networkDidChange',
      () => {
        this.accountTracker.updateAccounts();
      },
    );

    // clear unapproved transactions and messages when the network will change
    networkControllerMessenger.subscribe(
      'NetworkController:networkWillChange',
      clearPendingConfirmations.bind(this),
    );

    this.metamaskMiddleware = createMetamaskMiddleware({
      static: {
        eth_syncing: false,
        web3_clientVersion: `MetaMask/v${version}`,
      },
      version,
      // account mgmt
      getAccounts: async (
        { origin: innerOrigin },
        { suppressUnauthorizedError = true } = {},
      ) => {
        if (innerOrigin === ORIGIN_METAMASK) {
          const selectedAddress =
            this.accountsController.getSelectedAccount().address;
          return selectedAddress ? [selectedAddress] : [];
        } else if (this.isUnlocked()) {
          return await this.getPermittedAccounts(innerOrigin, {
            suppressUnauthorizedError,
          });
        }
        return []; // changing this is a breaking change
      },
      // tx signing
      processTransaction: (transactionParams, dappRequest) =>
        addDappTransaction(
          this.getAddTransactionRequest({ transactionParams, dappRequest }),
        ),
      // msg signing
      ///: BEGIN:ONLY_INCLUDE_IF(build-main,build-beta,build-flask)
      processEthSignMessage: this.signatureController.newUnsignedMessage.bind(
        this.signatureController,
      ),
      processTypedMessage:
        this.signatureController.newUnsignedTypedMessage.bind(
          this.signatureController,
        ),
      processTypedMessageV3:
        this.signatureController.newUnsignedTypedMessage.bind(
          this.signatureController,
        ),
      processTypedMessageV4:
        this.signatureController.newUnsignedTypedMessage.bind(
          this.signatureController,
        ),
      processPersonalMessage:
        this.signatureController.newUnsignedPersonalMessage.bind(
          this.signatureController,
        ),
      ///: END:ONLY_INCLUDE_IF

      ///: BEGIN:ONLY_INCLUDE_IF(build-mmi)
      /* eslint-disable no-dupe-keys */
      processEthSignMessage: this.mmiController.newUnsignedMessage.bind(
        this.mmiController,
      ),
      processTypedMessage: this.mmiController.newUnsignedMessage.bind(
        this.mmiController,
      ),
      processTypedMessageV3: this.mmiController.newUnsignedMessage.bind(
        this.mmiController,
      ),
      processTypedMessageV4: this.mmiController.newUnsignedMessage.bind(
        this.mmiController,
      ),
      processPersonalMessage: this.mmiController.newUnsignedMessage.bind(
        this.mmiController,
      ),
      setTypedMessageInProgress:
        this.signatureController.setTypedMessageInProgress.bind(
          this.signatureController,
        ),
      setPersonalMessageInProgress:
        this.signatureController.setPersonalMessageInProgress.bind(
          this.signatureController,
        ),
      /* eslint-enable no-dupe-keys */
      ///: END:ONLY_INCLUDE_IF

      processEncryptionPublicKey:
        this.encryptionPublicKeyController.newRequestEncryptionPublicKey.bind(
          this.encryptionPublicKeyController,
        ),
      processDecryptMessage:
        this.decryptMessageController.newRequestDecryptMessage.bind(
          this.decryptMessageController,
        ),
      getPendingNonce: this.getPendingNonce.bind(this),
      getPendingTransactionByHash: (hash) =>
        this.txController.state.transactions.find(
          (meta) =>
            meta.hash === hash && meta.status === TransactionStatus.submitted,
        ),
    });

    // ensure isClientOpenAndUnlocked is updated when memState updates
    this.on('update', (memState) => this._onStateUpdate(memState));

    /**
     * All controllers in Memstore but not in store. They are not persisted.
     * On chrome profile re-start, they will be re-initialized.
     */
    const resetOnRestartStore = {
      AccountTracker: this.accountTracker.store,
      TokenRatesController: this.tokenRatesController,
      DecryptMessageController: this.decryptMessageController,
      EncryptionPublicKeyController: this.encryptionPublicKeyController,
      SignatureController: this.signatureController,
      SwapsController: this.swapsController.store,
      EnsController: this.ensController,
      ApprovalController: this.approvalController,
      ///: BEGIN:ONLY_INCLUDE_IF(blockaid)
      PPOMController: this.ppomController,
      ///: END:ONLY_INCLUDE_IF
    };

    this.store.updateStructure({
      AccountsController: this.accountsController,
      AppStateController: this.appStateController.store,
      AppMetadataController: this.appMetadataController.store,
      BalancesController: this.balancesController,
      TransactionController: this.txController,
      KeyringController: this.keyringController,
      PreferencesController: this.preferencesController.store,
      MetaMetricsController: this.metaMetricsController.store,
      AddressBookController: this.addressBookController,
      CurrencyController: this.currencyRateController,
      NetworkController: this.networkController,
      AlertController: this.alertController.store,
      OnboardingController: this.onboardingController.store,
      PermissionController: this.permissionController,
      PermissionLogController: this.permissionLogController,
      SubjectMetadataController: this.subjectMetadataController,
      AnnouncementController: this.announcementController,
      NetworkOrderController: this.networkOrderController,
      AccountOrderController: this.accountOrderController,
      GasFeeController: this.gasFeeController,
      TokenListController: this.tokenListController,
      TokensController: this.tokensController,
      SmartTransactionsController: this.smartTransactionsController,
      NftController: this.nftController,
      PhishingController: this.phishingController,
      SelectedNetworkController: this.selectedNetworkController,
      LoggingController: this.loggingController,
      RatesController: this.ratesController,
      ///: BEGIN:ONLY_INCLUDE_IF(snaps)
      SnapController: this.snapController,
      CronjobController: this.cronjobController,
      SnapsRegistry: this.snapsRegistry,
      NotificationController: this.notificationController,
      SnapInterfaceController: this.snapInterfaceController,
      ///: END:ONLY_INCLUDE_IF

      ///: BEGIN:ONLY_INCLUDE_IF(build-mmi)
      CustodyController: this.custodyController.store,
      InstitutionalFeaturesController:
        this.institutionalFeaturesController.store,
      MmiConfigurationController: this.mmiConfigurationController.store,
      ///: END:ONLY_INCLUDE_IF
      ///: BEGIN:ONLY_INCLUDE_IF(blockaid)
      PPOMController: this.ppomController,
      ///: END:ONLY_INCLUDE_IF
      NameController: this.nameController,
      UserOperationController: this.userOperationController,
      // Notification Controllers
      AuthenticationController: this.authenticationController,
      UserStorageController: this.userStorageController,
      MetamaskNotificationsController: this.metamaskNotificationsController,
      PushPlatformNotificationsController:
        this.pushPlatformNotificationsController,
      ...resetOnRestartStore,
    });

    this.memStore = new ComposableObservableStore({
      config: {
        AccountsController: this.accountsController,
        AppStateController: this.appStateController.store,
        AppMetadataController: this.appMetadataController.store,
        BalancesController: this.balancesController,
        NetworkController: this.networkController,
        KeyringController: this.keyringController,
        PreferencesController: this.preferencesController.store,
        MetaMetricsController: this.metaMetricsController.store,
        AddressBookController: this.addressBookController,
        CurrencyController: this.currencyRateController,
        AlertController: this.alertController.store,
        OnboardingController: this.onboardingController.store,
        PermissionController: this.permissionController,
        PermissionLogController: this.permissionLogController,
        SubjectMetadataController: this.subjectMetadataController,
        AnnouncementController: this.announcementController,
        NetworkOrderController: this.networkOrderController,
        AccountOrderController: this.accountOrderController,
        GasFeeController: this.gasFeeController,
        TokenListController: this.tokenListController,
        TokensController: this.tokensController,
        SmartTransactionsController: this.smartTransactionsController,
        NftController: this.nftController,
        SelectedNetworkController: this.selectedNetworkController,
        LoggingController: this.loggingController,
        TxController: this.txController,
        RatesController: this.ratesController,
        ///: BEGIN:ONLY_INCLUDE_IF(snaps)
        SnapController: this.snapController,
        CronjobController: this.cronjobController,
        SnapsRegistry: this.snapsRegistry,
        NotificationController: this.notificationController,
        SnapInterfaceController: this.snapInterfaceController,
        ///: END:ONLY_INCLUDE_IF
        ///: BEGIN:ONLY_INCLUDE_IF(build-mmi)
        CustodyController: this.custodyController.store,
        InstitutionalFeaturesController:
          this.institutionalFeaturesController.store,
        MmiConfigurationController: this.mmiConfigurationController.store,
        ///: END:ONLY_INCLUDE_IF
        NameController: this.nameController,
        UserOperationController: this.userOperationController,
        // Notification Controllers
        AuthenticationController: this.authenticationController,
        UserStorageController: this.userStorageController,
        MetamaskNotificationsController: this.metamaskNotificationsController,
        PushPlatformNotificationsController:
          this.pushPlatformNotificationsController,
        ...resetOnRestartStore,
      },
      controllerMessenger: this.controllerMessenger,
    });

    // if this is the first time, clear the state of by calling these methods
    const resetMethods = [
      this.accountTracker.resetState,
      this.decryptMessageController.resetState.bind(
        this.decryptMessageController,
      ),
      this.encryptionPublicKeyController.resetState.bind(
        this.encryptionPublicKeyController,
      ),
      this.signatureController.resetState.bind(this.signatureController),
      this.swapsController.resetState,
      this.ensController.resetState.bind(this.ensController),
      this.approvalController.clear.bind(this.approvalController),
      // WE SHOULD ADD TokenListController.resetState here too. But it's not implemented yet.
    ];

    if (isManifestV3) {
      if (isFirstMetaMaskControllerSetup === true) {
        this.resetStates(resetMethods);
        this.extension.storage.session.set({
          isFirstMetaMaskControllerSetup: false,
        });
      }
    } else {
      // it's always the first time in MV2
      this.resetStates(resetMethods);
    }

    // Automatic login via config password
    const password = process.env.PASSWORD;
    if (
      !this.isUnlocked() &&
      this.onboardingController.store.getState().completedOnboarding &&
      password &&
      !process.env.IN_TEST
    ) {
      this._loginUser(password);
    } else {
      this._startUISync();
    }

    // Lazily update the store with the current extension environment
    this.extension.runtime.getPlatformInfo().then(({ os }) => {
      this.appStateController.setBrowserEnvironment(
        os,
        // This method is presently only supported by Firefox
        this.extension.runtime.getBrowserInfo === undefined
          ? 'chrome'
          : 'firefox',
      );
    });

    this.setupControllerEventSubscriptions();

    // For more information about these legacy streams, see here:
    // https://github.com/MetaMask/metamask-extension/issues/15491
    // TODO:LegacyProvider: Delete
    this.publicConfigStore = this.createPublicConfigStore();

    // Multiple MetaMask instances launched warning
    this.extension.runtime.onMessageExternal.addListener(onMessageReceived);
    // Fire a ping message to check if other extensions are running
    checkForMultipleVersionsRunning();

    if (this.onboardingController.store.getState().completedOnboarding) {
      this.postOnboardingInitialization();
    }
  }

  postOnboardingInitialization() {
    this.networkController.lookupNetwork();
  }

  triggerNetworkrequests() {
    this.accountTracker.start();
    this.txController.startIncomingTransactionPolling();
    this.tokenDetectionController.enable();

    const preferencesControllerState =
      this.preferencesController.store.getState();

    const { useCurrencyRateCheck, useNftDetection } =
      preferencesControllerState;

    if (useNftDetection) {
      this.nftDetectionController.start();
    }

    if (useCurrencyRateCheck) {
      this.tokenRatesController.start();
    }

    if (this.#isTokenListPollingRequired(preferencesControllerState)) {
      this.tokenListController.start();
    }
  }

  stopNetworkRequests() {
    this.accountTracker.stop();
    this.txController.stopIncomingTransactionPolling();
    this.tokenDetectionController.disable();
    this.nftDetectionController.stop();

    const preferencesControllerState =
      this.preferencesController.store.getState();

    const { useCurrencyRateCheck } = preferencesControllerState;

    if (useCurrencyRateCheck) {
      this.tokenRatesController.stop();
    }

    if (this.#isTokenListPollingRequired(preferencesControllerState)) {
      this.tokenListController.stop();
    }
  }

  resetStates(resetMethods) {
    resetMethods.forEach((resetMethod) => {
      try {
        resetMethod();
      } catch (err) {
        console.error(err);
      }
    });
  }

  ///: BEGIN:ONLY_INCLUDE_IF(keyring-snaps)
  /**
   * Initialize the snap keyring if it is not present.
   *
   * @returns {SnapKeyring}
   */
  async getSnapKeyring() {
    let [snapKeyring] = this.keyringController.getKeyringsByType(
      KeyringType.snap,
    );
    if (!snapKeyring) {
      snapKeyring = await this.keyringController.addNewKeyring(
        KeyringType.snap,
      );
    }
    return snapKeyring;
  }
  ///: END:ONLY_INCLUDE_IF

  ///: BEGIN:ONLY_INCLUDE_IF(snaps)
  trackInsightSnapView(snapId) {
    this.metaMetricsController.trackEvent({
      event: MetaMetricsEventName.InsightSnapViewed,
      category: MetaMetricsEventCategory.Snaps,
      properties: {
        snap_id: snapId,
      },
    });
  }
  ///: END:ONLY_INCLUDE_IF

  ///: BEGIN:ONLY_INCLUDE_IF(snaps)

  /**
   * Get snap metadata from the current state without refreshing the registry database.
   *
   * @param {string} snapId - A snap id.
   * @returns The available metadata for the snap, if any.
   */
  _getSnapMetadata(snapId) {
    return this.snapsRegistry.state.database?.verifiedSnaps?.[snapId]?.metadata;
  }

  /**
   * Tracks snaps export usage.
   * Note: This function is throttled to 1 call per 60 seconds per snap id + handler combination.
   *
   * @param {string} snapId - The ID of the snap the handler is being triggered on.
   * @param {string} handler - The handler to trigger on the snap for the request.
   * @param {boolean} success - Whether the invocation was successful or not.
   * @param {string} origin - The origin of the request.
   */
  _trackSnapExportUsage = wrap(
    memoize(
      () =>
        throttle(
          (snapId, handler, success, origin) =>
            this.metaMetricsController.trackEvent({
              event: MetaMetricsEventName.SnapExportUsed,
              category: MetaMetricsEventCategory.Snaps,
              properties: {
                snap_id: snapId,
                export: handler,
                snap_category: this._getSnapMetadata(snapId)?.category,
                success,
                origin,
              },
            }),
          SECOND * 60,
        ),
      (snapId, handler, _, origin) => `${snapId}${handler}${origin}`,
    ),
    (getFunc, ...args) => getFunc(...args)(...args),
  );

  /**
   * Passes a JSON-RPC request object to the SnapController for execution.
   *
   * @param {object} args - A bag of options.
   * @param {string} args.snapId - The ID of the recipient snap.
   * @param {string} args.origin - The origin of the RPC request.
   * @param {string} args.handler - The handler to trigger on the snap for the request.
   * @param {object} args.request - The JSON-RPC request object.
   * @returns The result of the JSON-RPC request.
   */
  async handleSnapRequest(args) {
    try {
      const response = await this.controllerMessenger.call(
        'SnapController:handleRequest',
        args,
      );
      this._trackSnapExportUsage(args.snapId, args.handler, true, args.origin);
      return response;
    } catch (error) {
      this._trackSnapExportUsage(args.snapId, args.handler, false, args.origin);
      throw error;
    }
  }

  /**
   * Gets the currently selected locale from the PreferencesController.
   *
   * @returns The currently selected locale.
   */
  getLocale() {
    const { currentLocale } = this.preferencesController.store.getState();

    return currentLocale;
  }

  /**
   * Constructor helper for getting Snap permission specifications.
   */
  getSnapPermissionSpecifications() {
    return {
      ...buildSnapEndowmentSpecifications(Object.keys(ExcludedSnapEndowments)),
      ...buildSnapRestrictedMethodSpecifications(
        Object.keys(ExcludedSnapPermissions),
        {
          getLocale: this.getLocale.bind(this),
          clearSnapState: this.controllerMessenger.call.bind(
            this.controllerMessenger,
            'SnapController:clearSnapState',
          ),
          getMnemonic: this.getPrimaryKeyringMnemonic.bind(this),
          getUnlockPromise: this.appStateController.getUnlockPromise.bind(
            this.appStateController,
          ),
          getSnap: this.controllerMessenger.call.bind(
            this.controllerMessenger,
            'SnapController:get',
          ),
          handleSnapRpcRequest: this.handleSnapRequest.bind(this),
          getSnapState: this.controllerMessenger.call.bind(
            this.controllerMessenger,
            'SnapController:getSnapState',
          ),
          showDialog: (origin, type, id, placeholder) =>
            this.approvalController.addAndShowApprovalRequest({
              origin,
              type: SNAP_DIALOG_TYPES[type],
              requestData: { id, placeholder },
            }),
          showNativeNotification: (origin, args) =>
            this.controllerMessenger.call(
              'RateLimitController:call',
              origin,
              'showNativeNotification',
              origin,
              args.message,
            ),
          showInAppNotification: (origin, args) =>
            this.controllerMessenger.call(
              'RateLimitController:call',
              origin,
              'showInAppNotification',
              origin,
              args.message,
            ),
          updateSnapState: this.controllerMessenger.call.bind(
            this.controllerMessenger,
            'SnapController:updateSnapState',
          ),
          maybeUpdatePhishingList: () => {
            const { usePhishDetect } =
              this.preferencesController.store.getState();

            if (!usePhishDetect) {
              return;
            }

            this.controllerMessenger.call(
              'PhishingController:maybeUpdateState',
            );
          },
          isOnPhishingList: (origin) => {
            const { usePhishDetect } =
              this.preferencesController.store.getState();

            if (!usePhishDetect) {
              return false;
            }

            return this.controllerMessenger.call(
              'PhishingController:testOrigin',
              origin,
            ).result;
          },
          createInterface: this.controllerMessenger.call.bind(
            this.controllerMessenger,
            'SnapInterfaceController:createInterface',
          ),
          getInterface: this.controllerMessenger.call.bind(
            this.controllerMessenger,
            'SnapInterfaceController:getInterface',
          ),
          ///: END:ONLY_INCLUDE_IF
          ///: BEGIN:ONLY_INCLUDE_IF(keyring-snaps)
          getSnapKeyring: this.getSnapKeyring.bind(this),
          ///: END:ONLY_INCLUDE_IF
          ///: BEGIN:ONLY_INCLUDE_IF(snaps)
        },
      ),
    };
  }

  /**
   * Deletes the specified notifications from state.
   *
   * @param {string[]} ids - The notifications ids to delete.
   */
  dismissNotifications(ids) {
    this.notificationController.dismiss(ids);
  }

  /**
   * Updates the readDate attribute of the specified notifications.
   *
   * @param {string[]} ids - The notifications ids to mark as read.
   */
  markNotificationsAsRead(ids) {
    this.notificationController.markRead(ids);
  }

  ///: END:ONLY_INCLUDE_IF

  /**
   * Sets up BaseController V2 event subscriptions. Currently, this includes
   * the subscriptions necessary to notify permission subjects of account
   * changes.
   *
   * Some of the subscriptions in this method are ControllerMessenger selector
   * event subscriptions. See the relevant documentation for
   * `@metamask/base-controller` for more information.
   *
   * Note that account-related notifications emitted when the extension
   * becomes unlocked are handled in MetaMaskController._onUnlock.
   */
  setupControllerEventSubscriptions() {
    let lastSelectedAddress;

    this.preferencesController.store.subscribe(
      previousValueComparator((prevState, currState) => {
        this.#onPreferencesControllerStateChange(currState, prevState);
      }, this.preferencesController.store.getState()),
    );

    this.controllerMessenger.subscribe(
      `${this.accountsController.name}:selectedAccountChange`,
      async (account) => {
        if (account.address && account.address !== lastSelectedAddress) {
          lastSelectedAddress = account.address;
          await this._onAccountChange(account.address);
        }
      },
    );

    // This handles account changes every time relevant permission state
    // changes, for any reason.
    this.controllerMessenger.subscribe(
      `${this.permissionController.name}:stateChange`,
      async (currentValue, previousValue) => {
        const changedAccounts = getChangedAccounts(currentValue, previousValue);

        for (const [origin, accounts] of changedAccounts.entries()) {
          this._notifyAccountsChange(origin, accounts);
        }
      },
      getPermittedAccountsByOrigin,
    );

    this.controllerMessenger.subscribe(
      'NetworkController:networkDidChange',
      async () => {
        await this.txController.updateIncomingTransactions();
      },
    );

    ///: BEGIN:ONLY_INCLUDE_IF(snaps)

    this.controllerMessenger.subscribe(
      `${this.snapController.name}:snapInstallStarted`,
      (snapId, origin, isUpdate) => {
        const snapCategory = this._getSnapMetadata(snapId)?.category;
        this.metaMetricsController.trackEvent({
          event: isUpdate
            ? MetaMetricsEventName.SnapUpdateStarted
            : MetaMetricsEventName.SnapInstallStarted,
          category: MetaMetricsEventCategory.Snaps,
          properties: {
            snap_id: snapId,
            origin,
            snap_category: snapCategory,
          },
        });
      },
    );

    this.controllerMessenger.subscribe(
      `${this.snapController.name}:snapInstallFailed`,
      (snapId, origin, isUpdate, error) => {
        const isRejected = error.includes('User rejected the request.');
        const failedEvent = isUpdate
          ? MetaMetricsEventName.SnapUpdateFailed
          : MetaMetricsEventName.SnapInstallFailed;
        const rejectedEvent = isUpdate
          ? MetaMetricsEventName.SnapUpdateRejected
          : MetaMetricsEventName.SnapInstallRejected;

        const snapCategory = this._getSnapMetadata(snapId)?.category;
        this.metaMetricsController.trackEvent({
          event: isRejected ? rejectedEvent : failedEvent,
          category: MetaMetricsEventCategory.Snaps,
          properties: {
            snap_id: snapId,
            origin,
            snap_category: snapCategory,
          },
        });
      },
    );

    this.controllerMessenger.subscribe(
      `${this.snapController.name}:snapInstalled`,
      (truncatedSnap, origin) => {
        const snapId = truncatedSnap.id;
        const snapCategory = this._getSnapMetadata(snapId)?.category;
        this.metaMetricsController.trackEvent({
          event: MetaMetricsEventName.SnapInstalled,
          category: MetaMetricsEventCategory.Snaps,
          properties: {
            snap_id: snapId,
            version: truncatedSnap.version,
            origin,
            snap_category: snapCategory,
          },
        });
      },
    );

    this.controllerMessenger.subscribe(
      `${this.snapController.name}:snapUpdated`,
      (newSnap, oldVersion, origin) => {
        const snapId = newSnap.id;
        const snapCategory = this._getSnapMetadata(snapId)?.category;
        this.metaMetricsController.trackEvent({
          event: MetaMetricsEventName.SnapUpdated,
          category: MetaMetricsEventCategory.Snaps,
          properties: {
            snap_id: snapId,
            old_version: oldVersion,
            new_version: newSnap.version,
            origin,
            snap_category: snapCategory,
          },
        });
      },
    );

    this.controllerMessenger.subscribe(
      `${this.snapController.name}:snapTerminated`,
      (truncatedSnap) => {
        const approvals = Object.values(
          this.approvalController.state.pendingApprovals,
        ).filter(
          (approval) =>
            approval.origin === truncatedSnap.id &&
            approval.type.startsWith(RestrictedMethods.snap_dialog),
        );
        for (const approval of approvals) {
          this.approvalController.reject(
            approval.id,
            new Error('Snap was terminated.'),
          );
        }
      },
    );

    this.controllerMessenger.subscribe(
      `${this.snapController.name}:snapUninstalled`,
      (truncatedSnap) => {
        const notificationIds = Object.values(
          this.notificationController.state.notifications,
        ).reduce((idList, notification) => {
          if (notification.origin === truncatedSnap.id) {
            idList.push(notification.id);
          }
          return idList;
        }, []);

        this.dismissNotifications(notificationIds);

        const snapId = truncatedSnap.id;
        const snapCategory = this._getSnapMetadata(snapId)?.category;
        this.metaMetricsController.trackEvent({
          event: MetaMetricsEventName.SnapUninstalled,
          category: MetaMetricsEventCategory.Snaps,
          properties: {
            snap_id: snapId,
            version: truncatedSnap.version,
            snap_category: snapCategory,
          },
        });
      },
    );

    ///: END:ONLY_INCLUDE_IF
  }

  /**
   * TODO:LegacyProvider: Delete
   * Constructor helper: initialize a public config store.
   * This store is used to make some config info available to Dapps synchronously.
   */
  createPublicConfigStore() {
    // subset of state for metamask inpage provider
    const publicConfigStore = new ObservableStore();

    const selectPublicState = async ({ isUnlocked }) => {
      const { chainId, networkVersion } = await this.getProviderNetworkState();

      return {
        isUnlocked,
        chainId,
        networkVersion: networkVersion ?? 'loading',
      };
    };

    const updatePublicConfigStore = async (memState) => {
      const networkStatus =
        memState.networksMetadata[memState.selectedNetworkClientId]?.status;
      if (networkStatus === NetworkStatus.Available) {
        publicConfigStore.putState(await selectPublicState(memState));
      }
    };

    // setup memStore subscription hooks
    this.on('update', updatePublicConfigStore);
    updatePublicConfigStore(this.getState());

    return publicConfigStore;
  }

  /**
   * Gets relevant state for the provider of an external origin.
   *
   * @param {string} origin - The origin to get the provider state for.
   * @returns {Promise<{ isUnlocked: boolean, networkVersion: string, chainId: string, accounts: string[] }>} An object with relevant state properties.
   */
  async getProviderState(origin) {
    const providerNetworkState = await this.getProviderNetworkState(
      this.preferencesController.getUseRequestQueue() ? origin : undefined,
    );

    return {
      isUnlocked: this.isUnlocked(),
      accounts: await this.getPermittedAccounts(origin),
      ...providerNetworkState,
    };
  }

  /**
   * Retrieves network state information relevant for external providers.
   *
   * @param {string} origin - The origin identifier for which network state is requested (default: 'metamask').
   * @returns {object} An object containing important network state properties, including chainId and networkVersion.
   */
  async getProviderNetworkState(origin = METAMASK_DOMAIN) {
    const networkClientId = this.controllerMessenger.call(
      'SelectedNetworkController:getNetworkClientIdForDomain',
      origin,
    );

    const networkClient = this.controllerMessenger.call(
      'NetworkController:getNetworkClientById',
      networkClientId,
    );

    const { chainId } = networkClient.configuration;

    const { completedOnboarding } = this.onboardingController.store.getState();

    let networkVersion = this.deprecatedNetworkVersions[networkClientId];
    if (!networkVersion && completedOnboarding) {
      const ethQuery = new EthQuery(networkClient.provider);
      networkVersion = await new Promise((resolve) => {
        ethQuery.sendAsync({ method: 'net_version' }, (error, result) => {
          if (error) {
            console.error(error);
            resolve(null);
          } else {
            resolve(convertNetworkId(result));
          }
        });
      });
      this.deprecatedNetworkVersions[networkClientId] = networkVersion;
    }

    return {
      chainId,
      networkVersion: networkVersion ?? 'loading',
    };
  }

  //=============================================================================
  // EXPOSED TO THE UI SUBSYSTEM
  //=============================================================================

  /**
   * The metamask-state of the various controllers, made available to the UI
   *
   * @returns {object} status
   */
  getState() {
    const { vault } = this.keyringController.state;
    const isInitialized = Boolean(vault);

    const flatState = this.memStore.getFlatState();

    // The vault should not be exposed to the UI
    delete flatState.vault;

    return {
      isInitialized,
      ...flatState,
      ///: BEGIN:ONLY_INCLUDE_IF(snaps)
      // Snap state, source code and other files are stripped out to prevent piping to the MetaMask UI.
      snapStates: {},
      unencryptedSnapStates: {},
      snaps: Object.values(flatState.snaps ?? {}).reduce((acc, snap) => {
        // eslint-disable-next-line no-unused-vars
        const { sourceCode, auxiliaryFiles, ...rest } = snap;
        acc[snap.id] = rest;
        return acc;
      }, {}),
      ///: END:ONLY_INCLUDE_IF
    };
  }

  /**
   * Returns an Object containing API Callback Functions.
   * These functions are the interface for the UI.
   * The API object can be transmitted over a stream via JSON-RPC.
   *
   * @returns {object} Object containing API functions.
   */
  getApi() {
    const {
      accountsController,
      addressBookController,
      alertController,
      appStateController,
      keyringController,
      nftController,
      nftDetectionController,
      currencyRateController,
      tokenDetectionController,
      ensController,
      gasFeeController,
      metaMetricsController,
      networkController,
      announcementController,
      onboardingController,
      appMetadataController,
      permissionController,
      preferencesController,
      swapsController,
      tokensController,
      smartTransactionsController,
      txController,
      assetsContractController,
      backup,
      approvalController,
      phishingController,
      // Notification Controllers
      authenticationController,
      userStorageController,
      metamaskNotificationsController,
      pushPlatformNotificationsController,
    } = this;

    return {
      // etc
      getState: this.getState.bind(this),
      setCurrentCurrency: currencyRateController.setCurrentCurrency.bind(
        currencyRateController,
      ),
      setUseBlockie: preferencesController.setUseBlockie.bind(
        preferencesController,
      ),
      setUseNonceField: preferencesController.setUseNonceField.bind(
        preferencesController,
      ),
      setUsePhishDetect: preferencesController.setUsePhishDetect.bind(
        preferencesController,
      ),
      setUseMultiAccountBalanceChecker:
        preferencesController.setUseMultiAccountBalanceChecker.bind(
          preferencesController,
        ),
      dismissOpenSeaToBlockaidBanner:
        preferencesController.dismissOpenSeaToBlockaidBanner.bind(
          preferencesController,
        ),
      setUseSafeChainsListValidation:
        preferencesController.setUseSafeChainsListValidation.bind(
          preferencesController,
        ),
      setUseTokenDetection: preferencesController.setUseTokenDetection.bind(
        preferencesController,
      ),
      setUseNftDetection: preferencesController.setUseNftDetection.bind(
        preferencesController,
      ),
      setUse4ByteResolution: preferencesController.setUse4ByteResolution.bind(
        preferencesController,
      ),
      setUseCurrencyRateCheck:
        preferencesController.setUseCurrencyRateCheck.bind(
          preferencesController,
        ),
      setOpenSeaEnabled: preferencesController.setOpenSeaEnabled.bind(
        preferencesController,
      ),
      getUseRequestQueue: this.preferencesController.getUseRequestQueue.bind(
        this.preferencesController,
      ),
      getProviderConfig: () => this.networkController.state.providerConfig,

      ///: BEGIN:ONLY_INCLUDE_IF(blockaid)
      setSecurityAlertsEnabled:
        preferencesController.setSecurityAlertsEnabled.bind(
          preferencesController,
        ),
      ///: END:ONLY_INCLUDE_IF
      ///: BEGIN:ONLY_INCLUDE_IF(keyring-snaps)
      setAddSnapAccountEnabled:
        preferencesController.setAddSnapAccountEnabled.bind(
          preferencesController,
        ),
      ///: END:ONLY_INCLUDE_IF
      setUseExternalNameSources:
        preferencesController.setUseExternalNameSources.bind(
          preferencesController,
        ),
      setUseTransactionSimulations:
        preferencesController.setUseTransactionSimulations.bind(
          preferencesController,
        ),
      setUseRequestQueue: this.setUseRequestQueue.bind(this),
      setIpfsGateway: preferencesController.setIpfsGateway.bind(
        preferencesController,
      ),
      setIsIpfsGatewayEnabled:
        preferencesController.setIsIpfsGatewayEnabled.bind(
          preferencesController,
        ),
      setUseAddressBarEnsResolution:
        preferencesController.setUseAddressBarEnsResolution.bind(
          preferencesController,
        ),
      setParticipateInMetaMetrics:
        metaMetricsController.setParticipateInMetaMetrics.bind(
          metaMetricsController,
        ),
      setDataCollectionForMarketing:
        metaMetricsController.setDataCollectionForMarketing.bind(
          metaMetricsController,
        ),
      setCurrentLocale: preferencesController.setCurrentLocale.bind(
        preferencesController,
      ),
      setIncomingTransactionsPreferences:
        preferencesController.setIncomingTransactionsPreferences.bind(
          preferencesController,
        ),
      setServiceWorkerKeepAlivePreference:
        preferencesController.setServiceWorkerKeepAlivePreference.bind(
          preferencesController,
        ),
      markPasswordForgotten: this.markPasswordForgotten.bind(this),
      unMarkPasswordForgotten: this.unMarkPasswordForgotten.bind(this),
      getRequestAccountTabIds: this.getRequestAccountTabIds,
      getOpenMetamaskTabsIds: this.getOpenMetamaskTabsIds,
      markNotificationPopupAsAutomaticallyClosed: () =>
        this.notificationManager.markAsAutomaticallyClosed(),

      // approval
      requestUserApproval:
        approvalController.addAndShowApprovalRequest.bind(approvalController),

      // primary keyring management
      addNewAccount: this.addNewAccount.bind(this),
      getSeedPhrase: this.getSeedPhrase.bind(this),
      resetAccount: this.resetAccount.bind(this),
      removeAccount: this.removeAccount.bind(this),
      importAccountWithStrategy: this.importAccountWithStrategy.bind(this),
      getNextAvailableAccountName:
        accountsController.getNextAvailableAccountName.bind(accountsController),
      ///: BEGIN:ONLY_INCLUDE_IF(keyring-snaps)
      getAccountsBySnapId: (snapId) => getAccountsBySnapId(this, snapId),
      ///: END:ONLY_INCLUDE_IF

      // hardware wallets
      connectHardware: this.connectHardware.bind(this),
      forgetDevice: this.forgetDevice.bind(this),
      checkHardwareStatus: this.checkHardwareStatus.bind(this),
      unlockHardwareWalletAccount: this.unlockHardwareWalletAccount.bind(this),
      attemptLedgerTransportCreation:
        this.attemptLedgerTransportCreation.bind(this),

      // qr hardware devices
      submitQRHardwareCryptoHDKey:
        keyringController.submitQRCryptoHDKey.bind(keyringController),
      submitQRHardwareCryptoAccount:
        keyringController.submitQRCryptoAccount.bind(keyringController),
      cancelSyncQRHardware:
        keyringController.cancelQRSynchronization.bind(keyringController),
      submitQRHardwareSignature:
        keyringController.submitQRSignature.bind(keyringController),
      cancelQRHardwareSignRequest:
        keyringController.cancelQRSignRequest.bind(keyringController),

      // vault management
      submitPassword: this.submitPassword.bind(this),
      verifyPassword: this.verifyPassword.bind(this),

      // network management
      setProviderType: (type) => {
        return this.networkController.setProviderType(type);
      },
      setActiveNetwork: (networkConfigurationId) => {
        return this.networkController.setActiveNetwork(networkConfigurationId);
      },
      setNetworkClientIdForDomain: (origin, networkClientId) => {
        return this.selectedNetworkController.setNetworkClientIdForDomain(
          origin,
          networkClientId,
        );
      },
      rollbackToPreviousProvider:
        networkController.rollbackToPreviousProvider.bind(networkController),
      removeNetworkConfiguration: this.removeNetworkConfiguration.bind(this),
      upsertNetworkConfiguration:
        this.networkController.upsertNetworkConfiguration.bind(
          this.networkController,
        ),
      getCurrentNetworkEIP1559Compatibility:
        this.networkController.getEIP1559Compatibility.bind(
          this.networkController,
        ),
      getNetworkConfigurationByNetworkClientId:
        this.networkController.getNetworkConfigurationByNetworkClientId.bind(
          this.networkController,
        ),
      // PreferencesController
      setSelectedAddress: (address) => {
        const account = this.accountsController.getAccountByAddress(address);
        if (account) {
          this.accountsController.setSelectedAccount(account.id);
        } else {
          throw new Error(`No account found for address: ${address}`);
        }
      },
      toggleExternalServices: this.toggleExternalServices.bind(this),
      addToken: tokensController.addToken.bind(tokensController),
      updateTokenType: tokensController.updateTokenType.bind(tokensController),
      setFeatureFlag: preferencesController.setFeatureFlag.bind(
        preferencesController,
      ),
      setPreference: preferencesController.setPreference.bind(
        preferencesController,
      ),

      addKnownMethodData: preferencesController.addKnownMethodData.bind(
        preferencesController,
      ),
      setDismissSeedBackUpReminder:
        preferencesController.setDismissSeedBackUpReminder.bind(
          preferencesController,
        ),
      setDisabledRpcMethodPreference:
        preferencesController.setDisabledRpcMethodPreference.bind(
          preferencesController,
        ),
      getRpcMethodPreferences:
        preferencesController.getRpcMethodPreferences.bind(
          preferencesController,
        ),
      setAdvancedGasFee: preferencesController.setAdvancedGasFee.bind(
        preferencesController,
      ),
      setTheme: preferencesController.setTheme.bind(preferencesController),
      ///: BEGIN:ONLY_INCLUDE_IF(keyring-snaps)
      setSnapsAddSnapAccountModalDismissed:
        preferencesController.setSnapsAddSnapAccountModalDismissed.bind(
          preferencesController,
        ),
      ///: END:ONLY_INCLUDE_IF

      // AccountsController
      setSelectedInternalAccount: (id) => {
        const account = this.accountsController.getAccount(id);
        if (account) {
          this.accountsController.setSelectedAccount(id);
        }
      },

      setAccountName:
        accountsController.setAccountName.bind(accountsController),

      setAccountLabel: (address, label) => {
        this.preferencesController.setAccountLabel(address, label);
        const account = this.accountsController.getAccountByAddress(address);
        if (account === undefined) {
          throw new Error(`No account found for address: ${address}`);
        }
        this.accountsController.setAccountName(account.id, label);
      },

      // AssetsContractController
      getTokenStandardAndDetails: this.getTokenStandardAndDetails.bind(this),
      getTokenSymbol: this.getTokenSymbol.bind(this),

      // NftController
      addNft: nftController.addNft.bind(nftController),

      addNftVerifyOwnership:
        nftController.addNftVerifyOwnership.bind(nftController),

      removeAndIgnoreNft: nftController.removeAndIgnoreNft.bind(nftController),

      removeNft: nftController.removeNft.bind(nftController),

      checkAndUpdateAllNftsOwnershipStatus:
        nftController.checkAndUpdateAllNftsOwnershipStatus.bind(nftController),

      checkAndUpdateSingleNftOwnershipStatus:
        nftController.checkAndUpdateSingleNftOwnershipStatus.bind(
          nftController,
        ),

      isNftOwner: nftController.isNftOwner.bind(nftController),

      // AddressController
      setAddressBook: addressBookController.set.bind(addressBookController),
      removeFromAddressBook: addressBookController.delete.bind(
        addressBookController,
      ),

      // AppStateController
      setLastActiveTime:
        appStateController.setLastActiveTime.bind(appStateController),
      setCurrentExtensionPopupId:
        appStateController.setCurrentExtensionPopupId.bind(appStateController),
      setDefaultHomeActiveTabName:
        appStateController.setDefaultHomeActiveTabName.bind(appStateController),
      setConnectedStatusPopoverHasBeenShown:
        appStateController.setConnectedStatusPopoverHasBeenShown.bind(
          appStateController,
        ),
      setRecoveryPhraseReminderHasBeenShown:
        appStateController.setRecoveryPhraseReminderHasBeenShown.bind(
          appStateController,
        ),
      setRecoveryPhraseReminderLastShown:
        appStateController.setRecoveryPhraseReminderLastShown.bind(
          appStateController,
        ),
      setTermsOfUseLastAgreed:
        appStateController.setTermsOfUseLastAgreed.bind(appStateController),
      setSurveyLinkLastClickedOrClosed:
        appStateController.setSurveyLinkLastClickedOrClosed.bind(
          appStateController,
        ),
      setOnboardingDate:
        appStateController.setOnboardingDate.bind(appStateController),
      setNewPrivacyPolicyToastClickedOrClosed:
        appStateController.setNewPrivacyPolicyToastClickedOrClosed.bind(
          appStateController,
        ),
      setNewPrivacyPolicyToastShownDate:
        appStateController.setNewPrivacyPolicyToastShownDate.bind(
          appStateController,
        ),
      ///: BEGIN:ONLY_INCLUDE_IF(snaps)
      setSnapsInstallPrivacyWarningShownStatus:
        appStateController.setSnapsInstallPrivacyWarningShownStatus.bind(
          appStateController,
        ),
      ///: END:ONLY_INCLUDE_IF
      setOutdatedBrowserWarningLastShown:
        appStateController.setOutdatedBrowserWarningLastShown.bind(
          appStateController,
        ),
      setShowTestnetMessageInDropdown:
        appStateController.setShowTestnetMessageInDropdown.bind(
          appStateController,
        ),
      setShowBetaHeader:
        appStateController.setShowBetaHeader.bind(appStateController),
      setShowPermissionsTour:
        appStateController.setShowPermissionsTour.bind(appStateController),
      setShowAccountBanner:
        appStateController.setShowAccountBanner.bind(appStateController),
      setShowNetworkBanner:
        appStateController.setShowNetworkBanner.bind(appStateController),
      updateNftDropDownState:
        appStateController.updateNftDropDownState.bind(appStateController),
      setFirstTimeUsedNetwork:
        appStateController.setFirstTimeUsedNetwork.bind(appStateController),
      setSwitchedNetworkDetails:
        appStateController.setSwitchedNetworkDetails.bind(appStateController),
      clearSwitchedNetworkDetails:
        appStateController.clearSwitchedNetworkDetails.bind(appStateController),
      setSwitchedNetworkNeverShowMessage:
        appStateController.setSwitchedNetworkNeverShowMessage.bind(
          appStateController,
        ),

      // EnsController
      tryReverseResolveAddress:
        ensController.reverseResolveAddress.bind(ensController),

      // KeyringController
      setLocked: this.setLocked.bind(this),
      createNewVaultAndKeychain: this.createNewVaultAndKeychain.bind(this),
      createNewVaultAndRestore: this.createNewVaultAndRestore.bind(this),
      exportAccount: this.exportAccount.bind(this),

      // txController
      updateTransaction: txController.updateTransaction.bind(txController),
      approveTransactionsWithSameNonce:
        txController.approveTransactionsWithSameNonce.bind(txController),
      createCancelTransaction: this.createCancelTransaction.bind(this),
      createSpeedUpTransaction: this.createSpeedUpTransaction.bind(this),
      estimateGas: this.estimateGas.bind(this),
      getNextNonce: this.getNextNonce.bind(this),
      addTransaction: (transactionParams, transactionOptions) =>
        addTransaction(
          this.getAddTransactionRequest({
            transactionParams,
            transactionOptions,
            waitForSubmit: false,
          }),
        ),
      addTransactionAndWaitForPublish: (
        transactionParams,
        transactionOptions,
      ) =>
        addTransaction(
          this.getAddTransactionRequest({
            transactionParams,
            transactionOptions,
            waitForSubmit: true,
          }),
        ),
      createTransactionEventFragment:
        createTransactionEventFragmentWithTxId.bind(
          null,
          this.getTransactionMetricsRequest(),
        ),
      getTransactions: this.txController.getTransactions.bind(
        this.txController,
      ),
      updateEditableParams: this.txController.updateEditableParams.bind(
        this.txController,
      ),
      updateTransactionGasFees:
        txController.updateTransactionGasFees.bind(txController),
      updateTransactionSendFlowHistory:
        txController.updateTransactionSendFlowHistory.bind(txController),
      updatePreviousGasParams:
        txController.updatePreviousGasParams.bind(txController),
      abortTransactionSigning:
        txController.abortTransactionSigning.bind(txController),
      getLayer1GasFee: txController.getLayer1GasFee.bind(txController),

      // decryptMessageController
      decryptMessage: this.decryptMessageController.decryptMessage.bind(
        this.decryptMessageController,
      ),
      decryptMessageInline:
        this.decryptMessageController.decryptMessageInline.bind(
          this.decryptMessageController,
        ),
      cancelDecryptMessage:
        this.decryptMessageController.cancelDecryptMessage.bind(
          this.decryptMessageController,
        ),

      // EncryptionPublicKeyController
      encryptionPublicKey:
        this.encryptionPublicKeyController.encryptionPublicKey.bind(
          this.encryptionPublicKeyController,
        ),
      cancelEncryptionPublicKey:
        this.encryptionPublicKeyController.cancelEncryptionPublicKey.bind(
          this.encryptionPublicKeyController,
        ),

      // AppMetadataController
      setShowTokenAutodetectModalOnUpgrade:
        appMetadataController.setShowTokenAutodetectModalOnUpgrade.bind(
          appMetadataController,
        ),

      // onboarding controller
      setSeedPhraseBackedUp:
        onboardingController.setSeedPhraseBackedUp.bind(onboardingController),
      completeOnboarding:
        onboardingController.completeOnboarding.bind(onboardingController),
      setFirstTimeFlowType:
        onboardingController.setFirstTimeFlowType.bind(onboardingController),

      // alert controller
      setAlertEnabledness:
        alertController.setAlertEnabledness.bind(alertController),
      setUnconnectedAccountAlertShown:
        alertController.setUnconnectedAccountAlertShown.bind(alertController),
      setWeb3ShimUsageAlertDismissed:
        alertController.setWeb3ShimUsageAlertDismissed.bind(alertController),

      // permissions
      removePermissionsFor: this.removePermissionsFor,
      approvePermissionsRequest: this.acceptPermissionsRequest,
      rejectPermissionsRequest: this.rejectPermissionsRequest,
      ...getPermissionBackgroundApiMethods(permissionController),

      ///: BEGIN:ONLY_INCLUDE_IF(build-mmi)
      connectCustodyAddresses: this.mmiController.connectCustodyAddresses.bind(
        this.mmiController,
      ),
      getCustodianAccounts: this.mmiController.getCustodianAccounts.bind(
        this.mmiController,
      ),
      getCustodianAccountsByAddress:
        this.mmiController.getCustodianAccountsByAddress.bind(
          this.mmiController,
        ),
      getCustodianTransactionDeepLink:
        this.mmiController.getCustodianTransactionDeepLink.bind(
          this.mmiController,
        ),
      getCustodianConfirmDeepLink:
        this.mmiController.getCustodianConfirmDeepLink.bind(this.mmiController),
      getCustodianSignMessageDeepLink:
        this.mmiController.getCustodianSignMessageDeepLink.bind(
          this.mmiController,
        ),
      getCustodianToken: this.mmiController.getCustodianToken.bind(
        this.mmiController,
      ),
      getCustodianJWTList: this.mmiController.getCustodianJWTList.bind(
        this.mmiController,
      ),
      getAllCustodianAccountsWithToken:
        this.mmiController.getAllCustodianAccountsWithToken.bind(
          this.mmiController,
        ),
      setCustodianNewRefreshToken:
        this.mmiController.setCustodianNewRefreshToken.bind(this.mmiController),
      setWaitForConfirmDeepLinkDialog:
        this.custodyController.setWaitForConfirmDeepLinkDialog.bind(
          this.custodyController,
        ),
      getMmiConfiguration:
        this.mmiConfigurationController.getConfiguration.bind(
          this.mmiConfigurationController,
        ),
      removeAddTokenConnectRequest:
        this.institutionalFeaturesController.removeAddTokenConnectRequest.bind(
          this.institutionalFeaturesController,
        ),
      setConnectionRequest:
        this.institutionalFeaturesController.setConnectionRequest.bind(
          this.institutionalFeaturesController,
        ),
      showInteractiveReplacementTokenBanner:
        appStateController.showInteractiveReplacementTokenBanner.bind(
          appStateController,
        ),
      setCustodianDeepLink:
        appStateController.setCustodianDeepLink.bind(appStateController),
      ///: END:ONLY_INCLUDE_IF

      ///: BEGIN:ONLY_INCLUDE_IF(snaps)
      // snaps
      disableSnap: this.controllerMessenger.call.bind(
        this.controllerMessenger,
        'SnapController:disable',
      ),
      enableSnap: this.controllerMessenger.call.bind(
        this.controllerMessenger,
        'SnapController:enable',
      ),
      updateSnap: (origin, requestedSnaps) => {
        // We deliberately do not await this promise as that would mean waiting for the update to complete
        // Instead we return null to signal to the UI that it is safe to redirect to the update flow
        this.controllerMessenger.call(
          'SnapController:install',
          origin,
          requestedSnaps,
        );
        return null;
      },
      removeSnap: this.controllerMessenger.call.bind(
        this.controllerMessenger,
        'SnapController:remove',
      ),
      handleSnapRequest: this.handleSnapRequest.bind(this),
      revokeDynamicSnapPermissions: this.controllerMessenger.call.bind(
        this.controllerMessenger,
        'SnapController:revokeDynamicPermissions',
      ),
      dismissNotifications: this.dismissNotifications.bind(this),
      markNotificationsAsRead: this.markNotificationsAsRead.bind(this),
      disconnectOriginFromSnap: this.controllerMessenger.call.bind(
        this.controllerMessenger,
        'SnapController:disconnectOrigin',
      ),
      updateNetworksList: this.updateNetworksList.bind(this),
      updateAccountsList: this.updateAccountsList.bind(this),
      updateHiddenAccountsList: this.updateHiddenAccountsList.bind(this),
      getPhishingResult: async (website) => {
        await phishingController.maybeUpdateState();

        return phishingController.test(website);
      },
      deleteInterface: this.controllerMessenger.call.bind(
        this.controllerMessenger,
        'SnapInterfaceController:deleteInterface',
      ),
      updateInterfaceState: this.controllerMessenger.call.bind(
        this.controllerMessenger,
        'SnapInterfaceController:updateInterfaceState',
      ),
      ///: END:ONLY_INCLUDE_IF

      // swaps
      fetchAndSetQuotes:
        swapsController.fetchAndSetQuotes.bind(swapsController),
      setSelectedQuoteAggId:
        swapsController.setSelectedQuoteAggId.bind(swapsController),
      resetSwapsState: swapsController.resetSwapsState.bind(swapsController),
      setSwapsTokens: swapsController.setSwapsTokens.bind(swapsController),
      clearSwapsQuotes: swapsController.clearSwapsQuotes.bind(swapsController),
      setApproveTxId: swapsController.setApproveTxId.bind(swapsController),
      setTradeTxId: swapsController.setTradeTxId.bind(swapsController),
      setSwapsTxGasPrice:
        swapsController.setSwapsTxGasPrice.bind(swapsController),
      setSwapsTxGasLimit:
        swapsController.setSwapsTxGasLimit.bind(swapsController),
      setSwapsTxMaxFeePerGas:
        swapsController.setSwapsTxMaxFeePerGas.bind(swapsController),
      setSwapsTxMaxFeePriorityPerGas:
        swapsController.setSwapsTxMaxFeePriorityPerGas.bind(swapsController),
      safeRefetchQuotes:
        swapsController.safeRefetchQuotes.bind(swapsController),
      stopPollingForQuotes:
        swapsController.stopPollingForQuotes.bind(swapsController),
      setBackgroundSwapRouteState:
        swapsController.setBackgroundSwapRouteState.bind(swapsController),
      resetPostFetchState:
        swapsController.resetPostFetchState.bind(swapsController),
      setSwapsErrorKey: swapsController.setSwapsErrorKey.bind(swapsController),
      setInitialGasEstimate:
        swapsController.setInitialGasEstimate.bind(swapsController),
      setCustomApproveTxData:
        swapsController.setCustomApproveTxData.bind(swapsController),
      setSwapsLiveness: swapsController.setSwapsLiveness.bind(swapsController),
      setSwapsFeatureFlags:
        swapsController.setSwapsFeatureFlags.bind(swapsController),
      setSwapsUserFeeLevel:
        swapsController.setSwapsUserFeeLevel.bind(swapsController),
      setSwapsQuotesPollingLimitEnabled:
        swapsController.setSwapsQuotesPollingLimitEnabled.bind(swapsController),

      // Smart Transactions
      fetchSmartTransactionFees: smartTransactionsController.getFees.bind(
        smartTransactionsController,
      ),
      clearSmartTransactionFees: smartTransactionsController.clearFees.bind(
        smartTransactionsController,
      ),
      submitSignedTransactions:
        smartTransactionsController.submitSignedTransactions.bind(
          smartTransactionsController,
        ),
      cancelSmartTransaction:
        smartTransactionsController.cancelSmartTransaction.bind(
          smartTransactionsController,
        ),
      fetchSmartTransactionsLiveness:
        smartTransactionsController.fetchLiveness.bind(
          smartTransactionsController,
        ),
      updateSmartTransaction:
        smartTransactionsController.updateSmartTransaction.bind(
          smartTransactionsController,
        ),
      setStatusRefreshInterval:
        smartTransactionsController.setStatusRefreshInterval.bind(
          smartTransactionsController,
        ),

      // MetaMetrics
      trackMetaMetricsEvent: metaMetricsController.trackEvent.bind(
        metaMetricsController,
      ),
      trackMetaMetricsPage: metaMetricsController.trackPage.bind(
        metaMetricsController,
      ),
      createEventFragment: metaMetricsController.createEventFragment.bind(
        metaMetricsController,
      ),
      updateEventFragment: metaMetricsController.updateEventFragment.bind(
        metaMetricsController,
      ),
      finalizeEventFragment: metaMetricsController.finalizeEventFragment.bind(
        metaMetricsController,
      ),
      ///: BEGIN:ONLY_INCLUDE_IF(snaps)
      trackInsightSnapView: this.trackInsightSnapView.bind(this),
      ///: END:ONLY_INCLUDE_IF
      // approval controller
      resolvePendingApproval: this.resolvePendingApproval,
      rejectPendingApproval: this.rejectPendingApproval,

      // Notifications
      resetViewedNotifications: announcementController.resetViewed.bind(
        announcementController,
      ),
      updateViewedNotifications: announcementController.updateViewed.bind(
        announcementController,
      ),

      // CurrencyRateController
      currencyRateStartPollingByNetworkClientId:
        currencyRateController.startPollingByNetworkClientId.bind(
          currencyRateController,
        ),
      currencyRateStopPollingByPollingToken:
        currencyRateController.stopPollingByPollingToken.bind(
          currencyRateController,
        ),

      // GasFeeController
      gasFeeStartPollingByNetworkClientId:
        gasFeeController.startPollingByNetworkClientId.bind(gasFeeController),
      gasFeeStopPollingByPollingToken:
        gasFeeController.stopPollingByPollingToken.bind(gasFeeController),

      getGasFeeTimeEstimate:
        gasFeeController.getTimeEstimate.bind(gasFeeController),

      addPollingTokenToAppState:
        appStateController.addPollingToken.bind(appStateController),

      removePollingTokenFromAppState:
        appStateController.removePollingToken.bind(appStateController),

      // Backup
      backupUserData: backup.backupUserData.bind(backup),
      restoreUserData: backup.restoreUserData.bind(backup),

      // TokenDetectionController
      detectTokens: tokenDetectionController.detectTokens.bind(
        tokenDetectionController,
      ),

      // DetectCollectibleController
      detectNfts: nftDetectionController.detectNfts.bind(
        nftDetectionController,
      ),

      /** Token Detection V2 */
      addDetectedTokens:
        tokensController.addDetectedTokens.bind(tokensController),
      addImportedTokens: tokensController.addTokens.bind(tokensController),
      ignoreTokens: tokensController.ignoreTokens.bind(tokensController),
      getBalancesInSingleCall:
        assetsContractController.getBalancesInSingleCall.bind(
          assetsContractController,
        ),

      // Authentication Controller
      performSignIn: authenticationController.performSignIn.bind(
        authenticationController,
      ),
      performSignOut: authenticationController.performSignOut.bind(
        authenticationController,
      ),

      // UserStorageController
      enableProfileSyncing: userStorageController.enableProfileSyncing.bind(
        userStorageController,
      ),
      disableProfileSyncing: userStorageController.disableProfileSyncing.bind(
        userStorageController,
      ),
      setIsProfileSyncingEnabled:
        userStorageController.setIsProfileSyncingEnabled.bind(
          userStorageController,
        ),

      // MetamaskNotificationsController
      checkAccountsPresence:
        metamaskNotificationsController.checkAccountsPresence.bind(
          metamaskNotificationsController,
        ),
      createOnChainTriggers:
        metamaskNotificationsController.createOnChainTriggers.bind(
          metamaskNotificationsController,
        ),
      deleteOnChainTriggersByAccount:
        metamaskNotificationsController.deleteOnChainTriggersByAccount.bind(
          metamaskNotificationsController,
        ),
      updateOnChainTriggersByAccount:
        metamaskNotificationsController.updateOnChainTriggersByAccount.bind(
          metamaskNotificationsController,
        ),
      fetchAndUpdateMetamaskNotifications:
        metamaskNotificationsController.fetchAndUpdateMetamaskNotifications.bind(
          metamaskNotificationsController,
        ),
      markMetamaskNotificationsAsRead:
        metamaskNotificationsController.markMetamaskNotificationsAsRead.bind(
          metamaskNotificationsController,
        ),
      setFeatureAnnouncementsEnabled:
        metamaskNotificationsController.setFeatureAnnouncementsEnabled.bind(
          metamaskNotificationsController,
        ),
      enablePushNotifications:
        pushPlatformNotificationsController.enablePushNotifications.bind(
          pushPlatformNotificationsController,
        ),
      disablePushNotifications:
        pushPlatformNotificationsController.disablePushNotifications.bind(
          pushPlatformNotificationsController,
        ),
      updateTriggerPushNotifications:
        pushPlatformNotificationsController.updateTriggerPushNotifications.bind(
          pushPlatformNotificationsController,
        ),
      enableMetamaskNotifications:
        metamaskNotificationsController.enableMetamaskNotifications.bind(
          metamaskNotificationsController,
        ),
      disableMetamaskNotifications:
        metamaskNotificationsController.disableMetamaskNotifications.bind(
          metamaskNotificationsController,
        ),

      // E2E testing
      throwTestError: this.throwTestError.bind(this),

      updateProposedNames: this.nameController.updateProposedNames.bind(
        this.nameController,
      ),
      setName: this.nameController.setName.bind(this.nameController),
    };
  }

  async exportAccount(address, password) {
    await this.verifyPassword(password);
    return this.keyringController.exportAccount(password, address);
  }

  async getTokenStandardAndDetails(address, userAddress, tokenId) {
    const { tokenList } = this.tokenListController.state;
    const { tokens } = this.tokensController.state;

    const staticTokenListDetails =
      STATIC_MAINNET_TOKEN_LIST[address.toLowerCase()] || {};
    const tokenListDetails = tokenList[address.toLowerCase()] || {};
    const userDefinedTokenDetails =
      tokens.find(({ address: _address }) =>
        isEqualCaseInsensitive(_address, address),
      ) || {};

    const tokenDetails = {
      ...staticTokenListDetails,
      ...tokenListDetails,
      ...userDefinedTokenDetails,
    };

    const tokenDetailsStandardIsERC20 =
      isEqualCaseInsensitive(tokenDetails.standard, TokenStandard.ERC20) ||
      tokenDetails.erc20 === true;

    const noEvidenceThatTokenIsAnNFT =
      !tokenId &&
      !isEqualCaseInsensitive(tokenDetails.standard, TokenStandard.ERC1155) &&
      !isEqualCaseInsensitive(tokenDetails.standard, TokenStandard.ERC721) &&
      !tokenDetails.erc721;

    const otherDetailsAreERC20Like =
      tokenDetails.decimals !== undefined && tokenDetails.symbol;

    const tokenCanBeTreatedAsAnERC20 =
      tokenDetailsStandardIsERC20 ||
      (noEvidenceThatTokenIsAnNFT && otherDetailsAreERC20Like);

    let details;
    if (tokenCanBeTreatedAsAnERC20) {
      try {
        const balance = userAddress
          ? await fetchTokenBalance(address, userAddress, this.provider)
          : undefined;

        details = {
          address,
          balance,
          standard: TokenStandard.ERC20,
          decimals: tokenDetails.decimals,
          symbol: tokenDetails.symbol,
        };
      } catch (e) {
        // If the `fetchTokenBalance` call failed, `details` remains undefined, and we
        // fall back to the below `assetsContractController.getTokenStandardAndDetails` call
        log.warn(`Failed to get token balance. Error: ${e}`);
      }
    }

    // `details`` will be undefined if `tokenCanBeTreatedAsAnERC20`` is false,
    // or if it is true but the `fetchTokenBalance`` call failed. In either case, we should
    // attempt to retrieve details from `assetsContractController.getTokenStandardAndDetails`
    if (details === undefined) {
      details = await this.assetsContractController.getTokenStandardAndDetails(
        address,
        userAddress,
        tokenId,
      );
    }

    const tokenDetailsStandardIsERC1155 = isEqualCaseInsensitive(
      details.standard,
      TokenStandard.ERC1155,
    );

    if (tokenDetailsStandardIsERC1155) {
      try {
        const balance = await fetchERC1155Balance(
          address,
          userAddress,
          tokenId,
          this.provider,
        );

        const balanceToUse = balance?._hex
          ? parseInt(balance._hex, 16).toString()
          : null;

        details = {
          ...details,
          balance: balanceToUse,
        };
      } catch (e) {
        // If the `fetchTokenBalance` call failed, `details` remains undefined, and we
        // fall back to the below `assetsContractController.getTokenStandardAndDetails` call
        log.warn('Failed to get token balance. Error:', e);
      }
    }

    return {
      ...details,
      decimals: details?.decimals?.toString(10),
      balance: details?.balance?.toString(10),
    };
  }

  async getTokenSymbol(address) {
    try {
      const details =
        await this.assetsContractController.getTokenStandardAndDetails(address);
      return details?.symbol;
    } catch (e) {
      return null;
    }
  }

  //=============================================================================
  // VAULT / KEYRING RELATED METHODS
  //=============================================================================

  /**
   * Creates a new Vault and create a new keychain.
   *
   * A vault, or KeyringController, is a controller that contains
   * many different account strategies, currently called Keyrings.
   * Creating it new means wiping all previous keyrings.
   *
   * A keychain, or keyring, controls many accounts with a single backup and signing strategy.
   * For example, a mnemonic phrase can generate many accounts, and is a keyring.
   *
   * @param {string} password
   * @returns {object} vault
   */
  async createNewVaultAndKeychain(password) {
    const releaseLock = await this.createVaultMutex.acquire();
    try {
      return await this.keyringController.createNewVaultAndKeychain(password);
    } finally {
      releaseLock();
    }
  }

  /**
   * Create a new Vault and restore an existent keyring.
   *
   * @param {string} password
   * @param {number[]} encodedSeedPhrase - The seed phrase, encoded as an array
   * of UTF-8 bytes.
   */
  async createNewVaultAndRestore(password, encodedSeedPhrase) {
    const releaseLock = await this.createVaultMutex.acquire();
    try {
      const { completedOnboarding } =
        this.onboardingController.store.getState();

      const seedPhraseAsBuffer = Buffer.from(encodedSeedPhrase);

      // clear permissions
      this.permissionController.clearState();

      ///: BEGIN:ONLY_INCLUDE_IF(snaps)
      // Clear snap state
      this.snapController.clearState();
      // Clear notification state
      this.notificationController.clear();
      ///: END:ONLY_INCLUDE_IF

      // clear accounts in accountTracker
      this.accountTracker.clearAccounts();

      this.txController.clearUnapprovedTransactions();

      if (completedOnboarding) {
        this.tokenDetectionController.enable();
      }

      // create new vault
      const vault = await this.keyringController.createNewVaultAndRestore(
        password,
        this._convertMnemonicToWordlistIndices(seedPhraseAsBuffer),
      );

      if (completedOnboarding) {
        await this._addAccountsWithBalance();

        // This must be set as soon as possible to communicate to the
        // keyring's iframe and have the setting initialized properly
        // Optimistically called to not block MetaMask login due to
        // Ledger Keyring GitHub downtime
        this.setLedgerTransportPreference();
      }

      return vault;
    } finally {
      releaseLock();
    }
  }

  async _addAccountsWithBalance() {
    // Scan accounts until we find an empty one
    const { chainId } = this.networkController.state.providerConfig;
    const ethQuery = new EthQuery(this.provider);
    const accounts = await this.keyringController.getAccounts();
    let address = accounts[accounts.length - 1];

    for (let count = accounts.length; ; count++) {
      const balance = await this.getBalance(address, ethQuery);

      if (balance === '0x0') {
        // This account has no balance, so check for tokens
        await this.tokenDetectionController.detectTokens({
          selectedAddress: address,
        });

        const tokens =
          this.tokensController.state.allTokens?.[chainId]?.[address];
        const detectedTokens =
          this.tokensController.state.allDetectedTokens?.[chainId]?.[address];

        if (
          (tokens?.length ?? 0) === 0 &&
          (detectedTokens?.length ?? 0) === 0
        ) {
          // This account has no balance or tokens
          if (count !== 1) {
            await this.removeAccount(address);
          }
          break;
        }
      }

      // This account has assets, so check the next one
      ({ addedAccountAddress: address } =
        await this.keyringController.addNewAccount(count));
    }
  }

  /**
   * Encodes a BIP-39 mnemonic as the indices of words in the English BIP-39 wordlist.
   *
   * @param {Buffer} mnemonic - The BIP-39 mnemonic.
   * @returns {Buffer} The Unicode code points for the seed phrase formed from the words in the wordlist.
   */
  _convertMnemonicToWordlistIndices(mnemonic) {
    const indices = mnemonic
      .toString()
      .split(' ')
      .map((word) => wordlist.indexOf(word));
    return new Uint8Array(new Uint16Array(indices).buffer);
  }

  /**
   * Converts a BIP-39 mnemonic stored as indices of words in the English wordlist to a buffer of Unicode code points.
   *
   * @param {Uint8Array} wordlistIndices - Indices to specific words in the BIP-39 English wordlist.
   * @returns {Buffer} The BIP-39 mnemonic formed from the words in the English wordlist, encoded as a list of Unicode code points.
   */
  _convertEnglishWordlistIndicesToCodepoints(wordlistIndices) {
    return Buffer.from(
      Array.from(new Uint16Array(wordlistIndices.buffer))
        .map((i) => wordlist[i])
        .join(' '),
    );
  }

  /**
   * Get an account balance from the AccountTracker or request it directly from the network.
   *
   * @param {string} address - The account address
   * @param {EthQuery} ethQuery - The EthQuery instance to use when asking the network
   */
  getBalance(address, ethQuery) {
    return new Promise((resolve, reject) => {
      const cached = this.accountTracker.store.getState().accounts[address];

      if (cached && cached.balance) {
        resolve(cached.balance);
      } else {
        ethQuery.getBalance(address, (error, balance) => {
          if (error) {
            reject(error);
            log.error(error);
          } else {
            resolve(balance || '0x0');
          }
        });
      }
    });
  }

  /**
   * Submits the user's password and attempts to unlock the vault.
   * Also synchronizes the preferencesController, to ensure its schema
   * is up to date with known accounts once the vault is decrypted.
   *
   * @param {string} password - The user's password
   */
  async submitPassword(password) {
    const { completedOnboarding } = this.onboardingController.store.getState();
    await this.keyringController.submitPassword(password);

    ///: BEGIN:ONLY_INCLUDE_IF(build-mmi)
    this.mmiController.onSubmitPassword();
    ///: END:ONLY_INCLUDE_IF

    try {
      await this.blockTracker.checkForLatestBlock();
    } catch (error) {
      log.error('Error while unlocking extension.', error);
    }

    await this.accountsController.updateAccounts();

    // This must be set as soon as possible to communicate to the
    // keyring's iframe and have the setting initialized properly
    // Optimistically called to not block MetaMask login due to
    // Ledger Keyring GitHub downtime
    if (completedOnboarding) {
      this.setLedgerTransportPreference();
    }
  }

  async _loginUser(password) {
    try {
      // Automatic login via config password
      await this.submitPassword(password);

      // Updating accounts in this.accountTracker before starting UI syncing ensure that
      // state has account balance before it is synced with UI
      await this.accountTracker.updateAccountsAllActiveNetworks();
    } finally {
      this._startUISync();
    }
  }

  _startUISync() {
    // Message startUISync is used to start syncing state with UI
    // Sending this message after login is completed helps to ensure that incomplete state without
    // account details are not flushed to UI.
    this.emit('startUISync');
    this.startUISync = true;
    this.memStore.subscribe(this.sendUpdate.bind(this));
  }

  /**
   * Submits a user's encryption key to log the user in via login token
   */
  async submitEncryptionKey() {
    try {
      const { loginToken, loginSalt } =
        await this.extension.storage.session.get(['loginToken', 'loginSalt']);
      if (loginToken && loginSalt) {
        const { vault } = this.keyringController.state;

        const jsonVault = JSON.parse(vault);

        if (jsonVault.salt !== loginSalt) {
          console.warn(
            'submitEncryptionKey: Stored salt and vault salt do not match',
          );
          await this.clearLoginArtifacts();
          return;
        }

        await this.keyringController.submitEncryptionKey(loginToken, loginSalt);
      }
    } catch (e) {
      // If somehow this login token doesn't work properly,
      // remove it and the user will get shown back to the unlock screen
      await this.clearLoginArtifacts();
      throw e;
    }
  }

  async clearLoginArtifacts() {
    await this.extension.storage.session.remove(['loginToken', 'loginSalt']);
  }

  /**
   * Submits a user's password to check its validity.
   *
   * @param {string} password - The user's password
   */
  async verifyPassword(password) {
    await this.keyringController.verifyPassword(password);
  }

  /**
   * @type Identity
   * @property {string} name - The account nickname.
   * @property {string} address - The account's ethereum address, in lower case.
   * receiving funds from our automatic Ropsten faucet.
   */

  /**
   * Gets the mnemonic of the user's primary keyring.
   */
  getPrimaryKeyringMnemonic() {
    const [keyring] = this.keyringController.getKeyringsByType(
      KeyringType.hdKeyTree,
    );
    if (!keyring.mnemonic) {
      throw new Error('Primary keyring mnemonic unavailable.');
    }

    return keyring.mnemonic;
  }

  ///: BEGIN:ONLY_INCLUDE_IF(build-mmi)
  async getCustodyKeyringIfExists(address) {
    const custodyType = this.custodyController.getCustodyTypeByAddress(
      toChecksumHexAddress(address),
    );
    const keyring = this.keyringController.getKeyringsByType(custodyType)[0];
    return keyring?.getAccountDetails(address) ? keyring : undefined;
  }
  ///: END:ONLY_INCLUDE_IF

  //
  // Hardware
  //

  async getKeyringForDevice(deviceName, hdPath = null) {
    const keyringOverrides = this.opts.overrides?.keyrings;
    let keyringName = null;
    switch (deviceName) {
      case HardwareDeviceNames.trezor:
        keyringName = keyringOverrides?.trezor?.type || TrezorKeyring.type;
        break;
      case HardwareDeviceNames.ledger:
        keyringName = keyringOverrides?.ledger?.type || LedgerKeyring.type;
        break;
      case HardwareDeviceNames.qr:
        keyringName = QRHardwareKeyring.type;
        break;
      case HardwareDeviceNames.lattice:
        keyringName = keyringOverrides?.lattice?.type || LatticeKeyring.type;
        break;
      default:
        throw new Error(
          'MetamaskController:getKeyringForDevice - Unknown device',
        );
    }
    let [keyring] = await this.keyringController.getKeyringsByType(keyringName);
    if (!keyring) {
      keyring = await this.keyringController.addNewKeyring(keyringName);
    }
    if (hdPath && keyring.setHdPath) {
      keyring.setHdPath(hdPath);
    }
    if (deviceName === HardwareDeviceNames.lattice) {
      keyring.appName = 'MetaMask';
    }
    if (deviceName === HardwareDeviceNames.trezor) {
      const model = keyring.getModel();
      this.appStateController.setTrezorModel(model);
    }

    keyring.network = this.networkController.state.providerConfig.type;

    return keyring;
  }

  async attemptLedgerTransportCreation() {
    const keyring = await this.getKeyringForDevice(HardwareDeviceNames.ledger);
    return await keyring.attemptMakeApp();
  }

  /**
   * Fetch account list from a hardware device.
   *
   * @param deviceName
   * @param page
   * @param hdPath
   * @returns [] accounts
   */
  async connectHardware(deviceName, page, hdPath) {
    const keyring = await this.getKeyringForDevice(deviceName, hdPath);

    if (deviceName === HardwareDeviceNames.ledger) {
      await this.setLedgerTransportPreference(keyring);
    }

    let accounts = [];
    switch (page) {
      case -1:
        accounts = await keyring.getPreviousPage();
        break;
      case 1:
        accounts = await keyring.getNextPage();
        break;
      default:
        accounts = await keyring.getFirstPage();
    }

    // Merge with existing accounts
    // and make sure addresses are not repeated
    const oldAccounts = await this.keyringController.getAccounts();

    const accountsToTrack = [
      ...new Set(
        oldAccounts.concat(accounts.map((a) => a.address.toLowerCase())),
      ),
    ];
    this.accountTracker.syncWithAddresses(accountsToTrack);
    return accounts;
  }

  /**
   * Check if the device is unlocked
   *
   * @param deviceName
   * @param hdPath
   * @returns {Promise<boolean>}
   */
  async checkHardwareStatus(deviceName, hdPath) {
    const keyring = await this.getKeyringForDevice(deviceName, hdPath);
    return keyring.isUnlocked();
  }

  /**
   * Clear
   *
   * @param deviceName
   * @returns {Promise<boolean>}
   */
  async forgetDevice(deviceName) {
    const keyring = await this.getKeyringForDevice(deviceName);

    for (const address of keyring.accounts) {
      await this.removeAccount(address);
    }

    keyring.forgetDevice();
    return true;
  }

  /**
   * Retrieves the keyring for the selected address and using the .type returns
   * a subtype for the account. Either 'hardware', 'imported', 'snap', or 'MetaMask'.
   *
   * @param {string} address - Address to retrieve keyring for
   * @returns {'hardware' | 'imported' | 'snap' | 'MetaMask'}
   */
  async getAccountType(address) {
    const keyringType = await this.keyringController.getAccountKeyringType(
      address,
    );
    switch (keyringType) {
      case KeyringType.trezor:
      case KeyringType.lattice:
      case KeyringType.qr:
      case KeyringType.ledger:
        return 'hardware';
      case KeyringType.imported:
        return 'imported';
      case KeyringType.snap:
        return 'snap';
      default:
        return 'MetaMask';
    }
  }

  /**
   * Retrieves the keyring for the selected address and using the .type
   * determines if a more specific name for the device is available. Returns
   * undefined for non hardware wallets.
   *
   * @param {string} address - Address to retrieve keyring for
   * @returns {'ledger' | 'lattice' | string | undefined}
   */
  async getDeviceModel(address) {
    const keyring = await this.keyringController.getKeyringForAccount(address);
    switch (keyring.type) {
      case KeyringType.trezor:
        return keyring.getModel();
      case KeyringType.qr:
        return keyring.getName();
      case KeyringType.ledger:
        // TODO: get model after ledger keyring exposes method
        return HardwareDeviceNames.ledger;
      case KeyringType.lattice:
        // TODO: get model after lattice keyring exposes method
        return HardwareDeviceNames.lattice;
      default:
        return undefined;
    }
  }

  /**
   * get hardware account label
   *
   * @returns string label
   */

  getAccountLabel(name, index, hdPathDescription) {
    return `${name[0].toUpperCase()}${name.slice(1)} ${
      parseInt(index, 10) + 1
    } ${hdPathDescription || ''}`.trim();
  }

  /**
   * Imports an account from a Trezor or Ledger device.
   *
   * @param index
   * @param deviceName
   * @param hdPath
   * @param hdPathDescription
   * @returns {} keyState
   */
  async unlockHardwareWalletAccount(
    index,
    deviceName,
    hdPath,
    hdPathDescription,
  ) {
    const keyring = await this.getKeyringForDevice(deviceName, hdPath);

    keyring.setAccountToUnlock(index);
    const oldAccounts = await this.keyringController.getAccounts();
    const keyState = await this.keyringController.addNewAccountForKeyring(
      keyring,
    );
    const newAccounts = await this.keyringController.getAccounts();
    newAccounts.forEach((address) => {
      if (!oldAccounts.includes(address)) {
        const label = this.getAccountLabel(
          deviceName === HardwareDeviceNames.qr
            ? keyring.getName()
            : deviceName,
          index,
          hdPathDescription,
        );
        // Set the account label to Trezor 1 /  Ledger 1 / QR Hardware 1, etc
        this.preferencesController.setAccountLabel(address, label);
        // Select the account
        this.preferencesController.setSelectedAddress(address);

        // It is expected that the account also exist in the accounts-controller
        // in other case, an error shall be thrown
        const account = this.accountsController.getAccountByAddress(address);
        this.accountsController.setAccountName(account.id, label);
      }
    });

    const accounts = this.accountsController.listAccounts();

    const { identities } = this.preferencesController.store.getState();
    return { ...keyState, identities, accounts };
  }

  //
  // Account Management
  //

  /**
   * Adds a new account to the default (first) HD seed phrase Keyring.
   *
   * @param accountCount
   * @returns {Promise<string>} The address of the newly-created account.
   */
  async addNewAccount(accountCount) {
    const oldAccounts = await this.keyringController.getAccounts();

    const { addedAccountAddress } = await this.keyringController.addNewAccount(
      accountCount,
    );

    if (!oldAccounts.includes(addedAccountAddress)) {
      this.preferencesController.setSelectedAddress(addedAccountAddress);
    }

    return addedAccountAddress;
  }

  /**
   * Verifies the validity of the current vault's seed phrase.
   *
   * Validity: seed phrase restores the accounts belonging to the current vault.
   *
   * Called when the first account is created and on unlocking the vault.
   *
   * @param password
   * @returns {Promise<number[]>} The seed phrase to be confirmed by the user,
   * encoded as an array of UTF-8 bytes.
   */
  async getSeedPhrase(password) {
    return this._convertEnglishWordlistIndicesToCodepoints(
      await this.keyringController.exportSeedPhrase(password),
    );
  }

  /**
   * Clears the transaction history, to allow users to force-reset their nonces.
   * Mostly used in development environments, when networks are restarted with
   * the same network ID.
   *
   * @returns {Promise<string>} The current selected address.
   */
  async resetAccount() {
    const selectedAddress =
      this.accountsController.getSelectedAccount().address;
    this.txController.wipeTransactions(false, selectedAddress);
    this.smartTransactionsController.wipeSmartTransactions({
      address: selectedAddress,
      ignoreNetwork: false,
    });
    this.networkController.resetConnection();

    return selectedAddress;
  }

  /**
   * Gets the permitted accounts for the specified origin. Returns an empty
   * array if no accounts are permitted.
   *
   * @param {string} origin - The origin whose exposed accounts to retrieve.
   * @param {boolean} [suppressUnauthorizedError] - Suppresses the unauthorized error.
   * @returns {Promise<string[]>} The origin's permitted accounts, or an empty
   * array.
   */
  async getPermittedAccounts(
    origin,
    { suppressUnauthorizedError = true } = {},
  ) {
    try {
      return await this.permissionController.executeRestrictedMethod(
        origin,
        RestrictedMethods.eth_accounts,
      );
    } catch (error) {
      if (
        suppressUnauthorizedError &&
        error.code === rpcErrorCodes.provider.unauthorized
      ) {
        return [];
      }
      throw error;
    }
  }

  /**
   * Stops exposing the specified chain ID to all third parties.
   * Exposed chain IDs are stored in caveats of the permittedChains permission. This
   * method uses `PermissionController.updatePermissionsByCaveat` to
   * remove the specified chain ID from every permittedChains permission. If a
   * permission only included this chain ID, the permission is revoked entirely.
   *
   * @param {string} targetChainId - The chain ID to stop exposing
   * to third parties.
   */
  removeAllChainIdPermissions(targetChainId) {
    this.permissionController.updatePermissionsByCaveat(
      CaveatTypes.restrictNetworkSwitching,
      (existingChainIds) =>
        CaveatMutatorFactories[
          CaveatTypes.restrictNetworkSwitching
        ].removeChainId(targetChainId, existingChainIds),
    );
  }

  removeNetworkConfiguration(networkConfigurationId) {
    const { networkConfigurations } = this.networkController.state;
    const { chainId } = networkConfigurations[networkConfigurationId] ?? {};
    if (!chainId) {
      throw new Error('Network configuration not found');
    }
    const hasOtherConfigsForChainId = Object.values(networkConfigurations).some(
      (config) =>
        config.chainId === chainId &&
        config.id !== networkConfigurationId &&
        config.type !== networkConfigurationId,
    );

    // if this network configuration is only one for a given chainId
    // remove all permissions for that chainId
    if (!hasOtherConfigsForChainId) {
      this.removeAllChainIdPermissions(chainId);
    }

    this.networkController.removeNetworkConfiguration(networkConfigurationId);
  }

  /**
   * Stops exposing the account with the specified address to all third parties.
   * Exposed accounts are stored in caveats of the eth_accounts permission. This
   * method uses `PermissionController.updatePermissionsByCaveat` to
   * remove the specified address from every eth_accounts permission. If a
   * permission only included this address, the permission is revoked entirely.
   *
   * @param {string} targetAccount - The address of the account to stop exposing
   * to third parties.
   */
  removeAllAccountPermissions(targetAccount) {
    this.permissionController.updatePermissionsByCaveat(
      CaveatTypes.restrictReturnedAccounts,
      (existingAccounts) =>
        CaveatMutatorFactories[
          CaveatTypes.restrictReturnedAccounts
        ].removeAccount(targetAccount, existingAccounts),
    );
  }

  /**
   * Removes an account from state / storage.
   *
   * @param {string[]} address - A hex address
   */
  async removeAccount(address) {
    // Remove all associated permissions
    this.removeAllAccountPermissions(address);

    ///: BEGIN:ONLY_INCLUDE_IF(build-mmi)
    this.custodyController.removeAccount(address);
    ///: END:ONLY_INCLUDE_IF(build-mmi)

    const keyring = await this.keyringController.getKeyringForAccount(address);
    // Remove account from the keyring
    await this.keyringController.removeAccount(address);
    const updatedKeyringAccounts = keyring ? await keyring.getAccounts() : {};
    if (updatedKeyringAccounts?.length === 0) {
      keyring.destroy?.();
    }

    return address;
  }

  /**
   * Imports an account with the specified import strategy.
   * These are defined in @metamask/keyring-controller
   * Each strategy represents a different way of serializing an Ethereum key pair.
   *
   * @param {'privateKey' | 'json'} strategy - A unique identifier for an account import strategy.
   * @param {any} args - The data required by that strategy to import an account.
   */
  async importAccountWithStrategy(strategy, args) {
    const { importedAccountAddress } =
      await this.keyringController.importAccountWithStrategy(strategy, args);
    // set new account as selected
    this.preferencesController.setSelectedAddress(importedAccountAddress);
  }

  // ---------------------------------------------------------------------------
  // Identity Management (signature operations)

  getAddTransactionRequest({
    transactionParams,
    transactionOptions,
    dappRequest,
  }) {
    return {
      dappRequest,
      networkClientId:
        dappRequest?.networkClientId ??
        this.networkController.state.selectedNetworkClientId,
      selectedAccount: this.accountsController.getAccountByAddress(
        transactionParams.from,
      ),
      transactionController: this.txController,
      transactionOptions,
      transactionParams,
      userOperationController: this.userOperationController,
      ///: BEGIN:ONLY_INCLUDE_IF(blockaid)
      chainId: this.networkController.state.providerConfig.chainId,
      ppomController: this.ppomController,
      securityAlertsEnabled:
        this.preferencesController.store.getState()?.securityAlertsEnabled,
      updateSecurityAlertResponse: this.updateSecurityAlertResponse.bind(this),
      ///: END:ONLY_INCLUDE_IF
    };
  }

  /**
   * @returns {boolean} true if the keyring type supports EIP-1559
   */
  async getCurrentAccountEIP1559Compatibility() {
    return true;
  }

  //=============================================================================
  // END (VAULT / KEYRING RELATED METHODS)
  //=============================================================================

  /**
   * Allows a user to attempt to cancel a previously submitted transaction
   * by creating a new transaction.
   *
   * @param {number} originalTxId - the id of the txMeta that you want to
   *  attempt to cancel
   * @param {import(
   *  './controllers/transactions'
   * ).CustomGasSettings} [customGasSettings] - overrides to use for gas params
   *  instead of allowing this method to generate them
   * @param options
   * @returns {object} MetaMask state
   */
  async createCancelTransaction(originalTxId, customGasSettings, options) {
    await this.txController.stopTransaction(
      originalTxId,
      customGasSettings,
      options,
    );
    const state = this.getState();
    return state;
  }

  /**
   * Allows a user to attempt to speed up a previously submitted transaction
   * by creating a new transaction.
   *
   * @param {number} originalTxId - the id of the txMeta that you want to
   *  attempt to speed up
   * @param {import(
   *  './controllers/transactions'
   * ).CustomGasSettings} [customGasSettings] - overrides to use for gas params
   *  instead of allowing this method to generate them
   * @param options
   * @returns {object} MetaMask state
   */
  async createSpeedUpTransaction(originalTxId, customGasSettings, options) {
    await this.txController.speedUpTransaction(
      originalTxId,
      customGasSettings,
      options,
    );
    const state = this.getState();
    return state;
  }

  async estimateGas(estimateGasParams) {
    return new Promise((resolve, reject) => {
      return new EthJSQuery(this.provider).estimateGas(
        estimateGasParams,
        (err, res) => {
          if (err) {
            return reject(err);
          }

          return resolve(res.toString(16));
        },
      );
    });
  }

  handleWatchAssetRequest = ({ asset, type, origin, networkClientId }) => {
    switch (type) {
      case ERC20:
        return this.tokensController.watchAsset({
          asset,
          type,
          networkClientId,
        });
      case ERC721:
      case ERC1155:
        return this.nftController.watchNft(asset, type, origin);
      default:
        throw new Error(`Asset type ${type} not supported`);
    }
  };

  async updateSecurityAlertResponse(
    method,
    securityAlertId,
    securityAlertResponse,
  ) {
    updateSecurityAlertResponse({
      appStateController: this.appStateController,
      method,
      securityAlertId,
      securityAlertResponse,
      signatureController: this.signatureController,
      transactionController: this.txController,
    });
  }

  //=============================================================================
  // PASSWORD MANAGEMENT
  //=============================================================================

  /**
   * Allows a user to begin the seed phrase recovery process.
   */
  markPasswordForgotten() {
    this.preferencesController.setPasswordForgotten(true);
    this.sendUpdate();
  }

  /**
   * Allows a user to end the seed phrase recovery process.
   */
  unMarkPasswordForgotten() {
    this.preferencesController.setPasswordForgotten(false);
    this.sendUpdate();
  }

  //=============================================================================
  // REQUEST QUEUE
  //=============================================================================

  setUseRequestQueue(value) {
    this.preferencesController.setUseRequestQueue(value);
  }

  //=============================================================================
  // SETUP
  //=============================================================================

  /**
   * A runtime.MessageSender object, as provided by the browser:
   *
   * @see https://developer.mozilla.org/en-US/docs/Mozilla/Add-ons/WebExtensions/API/runtime/MessageSender
   * @typedef {object} MessageSender
   * @property {string} - The URL of the page or frame hosting the script that sent the message.
   */

  /**
   * A Snap sender object.
   *
   * @typedef {object} SnapSender
   * @property {string} snapId - The ID of the snap.
   */

  /**
   * Used to create a multiplexed stream for connecting to an untrusted context
   * like a Dapp or other extension.
   *
   * @param options - Options bag.
   * @param {ReadableStream} options.connectionStream - The Duplex stream to connect to.
   * @param {MessageSender | SnapSender} options.sender - The sender of the messages on this stream.
   * @param {string} [options.subjectType] - The type of the sender, i.e. subject.
   */
  setupUntrustedCommunication({ connectionStream, sender, subjectType }) {
    const { completedOnboarding } = this.onboardingController.store.getState();
    const { usePhishDetect } = this.preferencesController.store.getState();

    let _subjectType;
    if (subjectType) {
      _subjectType = subjectType;
    } else if (sender.id && sender.id !== this.extension.runtime.id) {
      _subjectType = SubjectType.Extension;
    } else {
      _subjectType = SubjectType.Website;
    }

    if (usePhishDetect && completedOnboarding && sender.url) {
      const { hostname } = new URL(sender.url);
      this.phishingController.maybeUpdateState();
      // Check if new connection is blocked if phishing detection is on
      const phishingTestResponse = this.phishingController.test(hostname);
      if (phishingTestResponse?.result) {
        this.sendPhishingWarning(connectionStream, hostname);
        this.metaMetricsController.trackEvent({
          event: MetaMetricsEventName.PhishingPageDisplayed,
          category: MetaMetricsEventCategory.Phishing,
          properties: {
            url: hostname,
          },
        });
        return;
      }
    }

    // setup multiplexing
    const mux = setupMultiplex(connectionStream);

    // messages between inpage and background
    this.setupProviderConnection(
      mux.createStream('metamask-provider'),
      sender,
      _subjectType,
    );

    // TODO:LegacyProvider: Delete
    if (sender.url) {
      // legacy streams
      this.setupPublicConfig(mux.createStream('publicConfig'));
    }
  }

  /**
   * Used to create a multiplexed stream for connecting to a trusted context,
   * like our own user interfaces, which have the provider APIs, but also
   * receive the exported API from this controller, which includes trusted
   * functions, like the ability to approve transactions or sign messages.
   *
   * @param {*} connectionStream - The duplex stream to connect to.
   * @param {MessageSender} sender - The sender of the messages on this stream
   */
  setupTrustedCommunication(connectionStream, sender) {
    // setup multiplexing
    const mux = setupMultiplex(connectionStream);
    // connect features
    this.setupControllerConnection(mux.createStream('controller'));
    this.setupProviderConnection(
      mux.createStream('provider'),
      sender,
      SubjectType.Internal,
    );
  }

  /**
   * Used to create a multiplexed stream for connecting to the phishing warning page.
   *
   * @param options - Options bag.
   * @param {ReadableStream} options.connectionStream - The Duplex stream to connect to.
   */
  setupPhishingCommunication({ connectionStream }) {
    const { usePhishDetect } = this.preferencesController.store.getState();

    if (!usePhishDetect) {
      return;
    }

    // setup multiplexing
    const mux = setupMultiplex(connectionStream);
    const phishingStream = mux.createStream(PHISHING_SAFELIST);

    // set up postStream transport
    phishingStream.on(
      'data',
      createMetaRPCHandler(
        {
          safelistPhishingDomain: this.safelistPhishingDomain.bind(this),
          backToSafetyPhishingWarning:
            this.backToSafetyPhishingWarning.bind(this),
        },
        phishingStream,
      ),
    );
  }

  /**
   * Called when we detect a suspicious domain. Requests the browser redirects
   * to our anti-phishing page.
   *
   * @private
   * @param {*} connectionStream - The duplex stream to the per-page script,
   * for sending the reload attempt to.
   * @param {string} hostname - The hostname that triggered the suspicion.
   */
  sendPhishingWarning(connectionStream, hostname) {
    const mux = setupMultiplex(connectionStream);
    const phishingStream = mux.createStream('phishing');
    phishingStream.write({ hostname });
  }

  /**
   * A method for providing our API over a stream using JSON-RPC.
   *
   * @param {*} outStream - The stream to provide our API over.
   */
  setupControllerConnection(outStream) {
    const api = this.getApi();

    // report new active controller connection
    this.activeControllerConnections += 1;
    this.emit('controllerConnectionChanged', this.activeControllerConnections);

    // set up postStream transport
    outStream.on('data', createMetaRPCHandler(api, outStream));
    const handleUpdate = (update) => {
      if (!isStreamWritable(outStream)) {
        return;
      }
      // send notification to client-side
      outStream.write({
        jsonrpc: '2.0',
        method: 'sendUpdate',
        params: [update],
      });
    };
    this.on('update', handleUpdate);
    const startUISync = () => {
      if (!isStreamWritable(outStream)) {
        return;
      }
      // send notification to client-side
      outStream.write({
        jsonrpc: '2.0',
        method: 'startUISync',
      });
    };

    if (this.startUISync) {
      startUISync();
    } else {
      this.once('startUISync', startUISync);
    }

    outStream.on('end', () => {
      this.activeControllerConnections -= 1;
      this.emit(
        'controllerConnectionChanged',
        this.activeControllerConnections,
      );
      this.removeListener('update', handleUpdate);
    });
  }

  /**
   * A method for serving our ethereum provider over a given stream.
   *
   * @param {*} outStream - The stream to provide over.
   * @param {MessageSender | SnapSender} sender - The sender of the messages on this stream
   * @param {SubjectType} subjectType - The type of the sender, i.e. subject.
   */
  setupProviderConnection(outStream, sender, subjectType) {
    let origin;
    if (subjectType === SubjectType.Internal) {
      origin = ORIGIN_METAMASK;
    }
    ///: BEGIN:ONLY_INCLUDE_IF(snaps)
    else if (subjectType === SubjectType.Snap) {
      origin = sender.snapId;
    }
    ///: END:ONLY_INCLUDE_IF
    else {
      origin = new URL(sender.url).origin;
    }

    if (sender.id && sender.id !== this.extension.runtime.id) {
      this.subjectMetadataController.addSubjectMetadata({
        origin,
        extensionId: sender.id,
        subjectType: SubjectType.Extension,
      });
    }

    let tabId;
    if (sender.tab && sender.tab.id) {
      tabId = sender.tab.id;
    }

    const engine = this.setupProviderEngine({
      origin,
      sender,
      subjectType,
      tabId,
    });

    const dupeReqFilterStream = createDupeReqFilterStream();

    // setup connection
    const providerStream = createEngineStream({ engine });

    const connectionId = this.addConnection(origin, { engine });

    pipeline(
      outStream,
      dupeReqFilterStream,
      providerStream,
      outStream,
      (err) => {
        // handle any middleware cleanup
        engine._middleware.forEach((mid) => {
          if (mid.destroy && typeof mid.destroy === 'function') {
            mid.destroy();
          }
        });
        connectionId && this.removeConnection(origin, connectionId);
        if (err) {
          log.error(err);
        }
      },
    );

    // Used to show wallet liveliness to the provider
    if (subjectType !== SubjectType.Internal) {
      this._notifyChainChangeForConnection({ engine }, origin);
    }
  }

  ///: BEGIN:ONLY_INCLUDE_IF(snaps)
  /**
   * For snaps running in workers.
   *
   * @param snapId
   * @param connectionStream
   */
  setupSnapProvider(snapId, connectionStream) {
    this.setupUntrustedCommunication({
      connectionStream,
      sender: { snapId },
      subjectType: SubjectType.Snap,
    });
  }
  ///: END:ONLY_INCLUDE_IF

  /**
   * A method for creating a provider that is safely restricted for the requesting subject.
   *
   * @param {object} options - Provider engine options
   * @param {string} options.origin - The origin of the sender
   * @param {MessageSender | SnapSender} options.sender - The sender object.
   * @param {string} options.subjectType - The type of the sender subject.
   * @param {tabId} [options.tabId] - The tab ID of the sender - if the sender is within a tab
   */
  setupProviderEngine({ origin, subjectType, sender, tabId }) {
    const engine = new JsonRpcEngine();

    // Append origin to each request
    engine.push(createOriginMiddleware({ origin }));

    // Append selectedNetworkClientId to each request
    engine.push(createSelectedNetworkMiddleware(this.controllerMessenger));

    // Add a middleware that will switch chain on each request (as needed)
    const requestQueueMiddleware = createQueuedRequestMiddleware({
      enqueueRequest: this.queuedRequestController.enqueueRequest.bind(
        this.queuedRequestController,
      ),
      useRequestQueue: this.preferencesController.getUseRequestQueue.bind(
        this.preferencesController,
      ),
      methodsWithConfirmation,
    });
    engine.push(requestQueueMiddleware);

    // If the origin is not in the selectedNetworkController's `domains` state
    // when the provider engine is created, the selectedNetworkController will
    // fetch the globally selected networkClient from the networkController and wrap
    // it in a proxy which can be switched to use its own state if/when the origin
    // is added to the `domains` state
    const proxyClient =
      this.selectedNetworkController.getProviderAndBlockTracker(origin);

    // We create the filter and subscription manager middleware now, but they will
    // be inserted into the engine later.
    const filterMiddleware = createFilterMiddleware(proxyClient);
    const subscriptionManager = createSubscriptionManager(proxyClient);
    subscriptionManager.events.on('notification', (message) =>
      engine.emit('notification', message),
    );

    // Append tabId to each request if it exists
    if (tabId) {
      engine.push(createTabIdMiddleware({ tabId }));
    }

    engine.push(createLoggerMiddleware({ origin }));
    engine.push(this.permissionLogController.createMiddleware());

    ///: BEGIN:ONLY_INCLUDE_IF(blockaid)
    engine.push(
      createPPOMMiddleware(
        this.ppomController,
        this.preferencesController,
        this.networkController,
        this.appStateController,
        this.updateSecurityAlertResponse.bind(this),
      ),
    );
    ///: END:ONLY_INCLUDE_IF

    const isConfirmationRedesignEnabled = () => {
      return this.preferencesController.store.getState().preferences
        .redesignedConfirmationsEnabled;
    };

    engine.push(
      createRPCMethodTrackingMiddleware({
        trackEvent: this.metaMetricsController.trackEvent.bind(
          this.metaMetricsController,
        ),
        getMetricsState: this.metaMetricsController.store.getState.bind(
          this.metaMetricsController.store,
        ),
        getAccountType: this.getAccountType.bind(this),
        getDeviceModel: this.getDeviceModel.bind(this),
        isConfirmationRedesignEnabled,
        snapAndHardwareMessenger: this.controllerMessenger.getRestricted({
          name: 'SnapAndHardwareMessenger',
          allowedActions: [
            'KeyringController:getKeyringForAccount',
            'SnapController:get',
            'AccountsController:getSelectedAccount',
          ],
        }),
        ///: BEGIN:ONLY_INCLUDE_IF(blockaid)
        appStateController: this.appStateController,
        ///: END:ONLY_INCLUDE_IF
      }),
    );

    engine.push(createUnsupportedMethodMiddleware());

    // Legacy RPC methods that need to be implemented _ahead of_ the permission
    // middleware.
    engine.push(
      createLegacyMethodMiddleware({
        getAccounts: this.getPermittedAccounts.bind(this, origin),
      }),
    );

    if (subjectType !== SubjectType.Internal) {
      engine.push(
        this.permissionController.createPermissionMiddleware({
          origin,
        }),
      );
    }

    if (subjectType === SubjectType.Website) {
      engine.push(
        createOnboardingMiddleware({
          location: sender.url,
          registerOnboarding: this.onboardingController.registerOnboarding,
        }),
      );
    }

    // EVM requests and eth permissions should not be passed to non-EVM accounts
    // this middleware intercepts these requests and returns an error.
    engine.push(
      createEvmMethodsToNonEvmAccountReqFilterMiddleware({
        messenger: this.controllerMessenger.getRestricted({
          name: 'EvmMethodsToNonEvmAccountFilterMessenger',
          allowedActions: ['AccountsController:getSelectedAccount'],
        }),
      }),
    );

    // Unrestricted/permissionless RPC method implementations.
    // They must nevertheless be placed _behind_ the permission middleware.
    engine.push(
      createMethodMiddleware({
        origin,

        subjectType,

        // Miscellaneous
        addSubjectMetadata:
          this.subjectMetadataController.addSubjectMetadata.bind(
            this.subjectMetadataController,
          ),
        metamaskState: this.getState(),
        getProviderState: this.getProviderState.bind(this),
        getUnlockPromise: this.appStateController.getUnlockPromise.bind(
          this.appStateController,
        ),
        handleWatchAssetRequest: this.handleWatchAssetRequest.bind(this),
        requestUserApproval:
          this.approvalController.addAndShowApprovalRequest.bind(
            this.approvalController,
          ),
        startApprovalFlow: this.approvalController.startFlow.bind(
          this.approvalController,
        ),
        endApprovalFlow: this.approvalController.endFlow.bind(
          this.approvalController,
        ),
        sendMetrics: this.metaMetricsController.trackEvent.bind(
          this.metaMetricsController,
        ),
        // Permission-related
        getAccounts: this.getPermittedAccounts.bind(this, origin),
        getPermissionsForOrigin: this.permissionController.getPermissions.bind(
          this.permissionController,
          origin,
        ),
        hasPermission: this.permissionController.hasPermission.bind(
          this.permissionController,
          origin,
        ),
        requestAccountsPermission:
          this.permissionController.requestPermissions.bind(
            this.permissionController,
            { origin },
            { eth_accounts: {} },
          ),
        requestPermittedChainsPermission: (chainIds) =>
          this.permissionController.requestPermissions(
            { origin },
            {
              [PermissionNames.permittedChains]: {
                caveats: [
                  CaveatFactories[CaveatTypes.restrictNetworkSwitching](
                    chainIds,
                  ),
                ],
              },
            },
          ),
        requestPermissionsForOrigin:
          this.permissionController.requestPermissions.bind(
            this.permissionController,
            { origin },
          ),
        revokePermissionsForOrigin: (permissionKeys) => {
          try {
            this.permissionController.revokePermissions({
              [origin]: permissionKeys,
            });
          } catch (e) {
            // we dont want to handle errors here because
            // the revokePermissions api method should just
            // return `null` if the permissions were not
            // successfully revoked or if the permissions
            // for the origin do not exist
            console.log(e);
          }
        },
        getCaveat: ({ target, caveatType }) => {
          try {
            return this.permissionController.getCaveat(
              origin,
              target,
              caveatType,
            );
          } catch (e) {
            if (e instanceof PermissionDoesNotExistError) {
              // suppress expected error in case that the origin
              // does not have the target permission yet
            } else {
              throw e;
            }
          }

          return undefined;
        },
        getChainPermissionsFeatureFlag: () =>
          Boolean(process.env.CHAIN_PERMISSIONS),
        getCurrentRpcUrl: () =>
          this.networkController.state.providerConfig.rpcUrl,
        // network configuration-related
        upsertNetworkConfiguration:
          this.networkController.upsertNetworkConfiguration.bind(
            this.networkController,
          ),
        setActiveNetwork: async (networkClientId) => {
          await this.networkController.setActiveNetwork(networkClientId);
          // if the origin has the eth_accounts permission
          // we set per dapp network selection state
          if (
            this.permissionController.hasPermission(
              origin,
              PermissionNames.eth_accounts,
            )
          ) {
            this.selectedNetworkController.setNetworkClientIdForDomain(
              origin,
              networkClientId,
            );
          }
        },
        findNetworkConfigurationBy: this.findNetworkConfigurationBy.bind(this),
        getCurrentChainIdForDomain: (domain) => {
          const networkClientId =
            this.selectedNetworkController.getNetworkClientIdForDomain(domain);
          const { chainId } =
            this.networkController.getNetworkConfigurationByNetworkClientId(
              networkClientId,
            );
          return chainId;
        },

        // Web3 shim-related
        getWeb3ShimUsageState: this.alertController.getWeb3ShimUsageState.bind(
          this.alertController,
        ),
        setWeb3ShimUsageRecorded:
          this.alertController.setWeb3ShimUsageRecorded.bind(
            this.alertController,
          ),

        ///: BEGIN:ONLY_INCLUDE_IF(build-mmi)
        handleMmiAuthenticate:
          this.institutionalFeaturesController.handleMmiAuthenticate.bind(
            this.institutionalFeaturesController,
          ),
        handleMmiCheckIfTokenIsPresent:
          this.mmiController.handleMmiCheckIfTokenIsPresent.bind(
            this.mmiController,
          ),
        handleMmiDashboardData: this.mmiController.handleMmiDashboardData.bind(
          this.mmiController,
        ),
        handleMmiSetAccountAndNetwork:
          this.mmiController.setAccountAndNetwork.bind(this.mmiController),
        handleMmiOpenAddHardwareWallet:
          this.mmiController.handleMmiOpenAddHardwareWallet.bind(
            this.mmiController,
          ),
        ///: END:ONLY_INCLUDE_IF
      }),
    );

    ///: BEGIN:ONLY_INCLUDE_IF(snaps)
    engine.push(
      createSnapsMethodMiddleware(subjectType === SubjectType.Snap, {
        getUnlockPromise: this.appStateController.getUnlockPromise.bind(
          this.appStateController,
        ),
        getSnaps: this.controllerMessenger.call.bind(
          this.controllerMessenger,
          'SnapController:getPermitted',
          origin,
        ),
        requestPermissions: async (requestedPermissions) =>
          await this.permissionController.requestPermissions(
            { origin },
            requestedPermissions,
          ),
        getPermissions: this.permissionController.getPermissions.bind(
          this.permissionController,
          origin,
        ),
        getSnapFile: this.controllerMessenger.call.bind(
          this.controllerMessenger,
          'SnapController:getFile',
          origin,
        ),
        installSnaps: this.controllerMessenger.call.bind(
          this.controllerMessenger,
          'SnapController:install',
          origin,
        ),
        invokeSnap: this.permissionController.executeRestrictedMethod.bind(
          this.permissionController,
          origin,
          RestrictedMethods.wallet_snap,
        ),
        getIsLocked: () => {
          return !this.appStateController.isUnlocked();
        },
        ///: END:ONLY_INCLUDE_IF
        ///: BEGIN:ONLY_INCLUDE_IF(keyring-snaps)
        hasPermission: this.permissionController.hasPermission.bind(
          this.permissionController,
          origin,
        ),
        getSnap: this.controllerMessenger.call.bind(
          this.controllerMessenger,
          'SnapController:get',
        ),
        getAllSnaps: this.controllerMessenger.call.bind(
          this.controllerMessenger,
          'SnapController:getAll',
        ),
        handleSnapRpcRequest: (args) =>
          this.handleSnapRequest({ ...args, origin }),
        getAllowedKeyringMethods: keyringSnapPermissionsBuilder(
          this.subjectMetadataController,
          origin,
        ),
        createInterface: this.controllerMessenger.call.bind(
          this.controllerMessenger,
          'SnapInterfaceController:createInterface',
          origin,
        ),
        getInterfaceState: (...args) =>
          this.controllerMessenger.call(
            'SnapInterfaceController:getInterface',
            origin,
            ...args,
          ).state,
        updateInterface: this.controllerMessenger.call.bind(
          this.controllerMessenger,
          'SnapInterfaceController:updateInterface',
          origin,
        ),
        ///: END:ONLY_INCLUDE_IF
        ///: BEGIN:ONLY_INCLUDE_IF(snaps)
      }),
    );
    ///: END:ONLY_INCLUDE_IF

    engine.push(filterMiddleware);
    engine.push(subscriptionManager.middleware);

    engine.push(this.metamaskMiddleware);

    engine.push(providerAsMiddleware(proxyClient.provider));

    return engine;
  }

  /**
   * TODO:LegacyProvider: Delete
   * A method for providing our public config info over a stream.
   * This includes info we like to be synchronous if possible, like
   * the current selected account, and network ID.
   *
   * Since synchronous methods have been deprecated in web3,
   * this is a good candidate for deprecation.
   *
   * @param {*} outStream - The stream to provide public config over.
   */
  setupPublicConfig(outStream) {
    const configStream = storeAsStream(this.publicConfigStore);

    pipeline(configStream, outStream, (err) => {
      configStream.destroy();
      if (err) {
        log.error(err);
      }
    });
  }

  /**
   * Adds a reference to a connection by origin. Ignores the 'metamask' origin.
   * Caller must ensure that the returned id is stored such that the reference
   * can be deleted later.
   *
   * @param {string} origin - The connection's origin string.
   * @param {object} options - Data associated with the connection
   * @param {object} options.engine - The connection's JSON Rpc Engine
   * @returns {string} The connection's id (so that it can be deleted later)
   */
  addConnection(origin, { engine }) {
    if (origin === ORIGIN_METAMASK) {
      return null;
    }

    if (!this.connections[origin]) {
      this.connections[origin] = {};
    }

    const id = nanoid();
    this.connections[origin][id] = {
      engine,
    };

    return id;
  }

  /**
   * Deletes a reference to a connection, by origin and id.
   * Ignores unknown origins.
   *
   * @param {string} origin - The connection's origin string.
   * @param {string} id - The connection's id, as returned from addConnection.
   */
  removeConnection(origin, id) {
    const connections = this.connections[origin];
    if (!connections) {
      return;
    }

    delete connections[id];

    if (Object.keys(connections).length === 0) {
      delete this.connections[origin];
    }
  }

  /**
   * Closes all connections for the given origin, and removes the references
   * to them.
   * Ignores unknown origins.
   *
   * @param {string} origin - The origin string.
   */
  removeAllConnections(origin) {
    const connections = this.connections[origin];
    if (!connections) {
      return;
    }

    Object.keys(connections).forEach((id) => {
      this.removeConnection(origin, id);
    });
  }

  /**
   * Causes the RPC engines associated with the connections to the given origin
   * to emit a notification event with the given payload.
   *
   * The caller is responsible for ensuring that only permitted notifications
   * are sent.
   *
   * Ignores unknown origins.
   *
   * @param {string} origin - The connection's origin string.
   * @param {unknown} payload - The event payload.
   */
  notifyConnections(origin, payload) {
    const connections = this.connections[origin];

    if (connections) {
      Object.values(connections).forEach((conn) => {
        if (conn.engine) {
          conn.engine.emit('notification', payload);
        }
      });
    }
  }

  /**
   * Causes the RPC engines associated with all connections to emit a
   * notification event with the given payload.
   *
   * If the "payload" parameter is a function, the payload for each connection
   * will be the return value of that function called with the connection's
   * origin.
   *
   * The caller is responsible for ensuring that only permitted notifications
   * are sent.
   *
   * @param {unknown} payload - The event payload, or payload getter function.
   */
  notifyAllConnections(payload) {
    const getPayload =
      typeof payload === 'function'
        ? (origin) => payload(origin)
        : () => payload;

    Object.keys(this.connections).forEach((origin) => {
      Object.values(this.connections[origin]).forEach(async (conn) => {
        try {
          this.notifyConnection(conn, await getPayload(origin));
        } catch (err) {
          console.error(err);
        }
      });
    });
  }

  /**
   * Causes the RPC engine for passed connection to emit a
   * notification event with the given payload.
   *
   * The caller is responsible for ensuring that only permitted notifications
   * are sent.
   *
   * @param {object} connection - Data associated with the connection
   * @param {object} connection.engine - The connection's JSON Rpc Engine
   * @param {unknown} payload - The event payload
   */
  notifyConnection(connection, payload) {
    try {
      if (connection.engine) {
        connection.engine.emit('notification', payload);
      }
    } catch (err) {
      console.error(err);
    }
  }

  // handlers

  /**
   * Handle a KeyringController update
   *
   * @param {object} state - the KC state
   * @returns {Promise<void>}
   * @private
   */
  async _onKeyringControllerUpdate(state) {
    const { keyrings } = state;

    // The accounts tracker only supports EVM addresses and the keyring
    // controller may pass non-EVM addresses, so we filter them out
    const addresses = keyrings
      .reduce((acc, { accounts }) => acc.concat(accounts), [])
      .filter(isEthAddress);

    if (!addresses.length) {
      return;
    }

    this.accountTracker.syncWithAddresses(addresses.filter(isEthAddress));
  }

  /**
   * Handle global application unlock.
   * Notifies all connections that the extension is unlocked, and which
   * account(s) are currently accessible, if any.
   */
  _onUnlock() {
    this.notifyAllConnections(async (origin) => {
      return {
        method: NOTIFICATION_NAMES.unlockStateChanged,
        params: {
          isUnlocked: true,
          accounts: await this.getPermittedAccounts(origin),
        },
      };
    });

    this.unMarkPasswordForgotten();

    // In the current implementation, this handler is triggered by a
    // KeyringController event. Other controllers subscribe to the 'unlock'
    // event of the MetaMaskController itself.
    this.emit('unlock');
  }

  /**
   * Handle global application lock.
   * Notifies all connections that the extension is locked.
   */
  _onLock() {
    this.notifyAllConnections({
      method: NOTIFICATION_NAMES.unlockStateChanged,
      params: {
        isUnlocked: false,
      },
    });

    // In the current implementation, this handler is triggered by a
    // KeyringController event. Other controllers subscribe to the 'lock'
    // event of the MetaMaskController itself.
    this.emit('lock');
  }

  /**
   * Handle memory state updates.
   * - Ensure isClientOpenAndUnlocked is updated
   * - Notifies all connections with the new provider network state
   *   - The external providers handle diffing the state
   *
   * @param newState
   */
  _onStateUpdate(newState) {
    this.isClientOpenAndUnlocked = newState.isUnlocked && this._isClientOpen;
    this._notifyChainChange();
  }

  // misc

  /**
   * A method for emitting the full MetaMask state to all registered listeners.
   *
   * @private
   */
  privateSendUpdate() {
    this.emit('update', this.getState());
  }

  /**
   * @returns {boolean} Whether the extension is unlocked.
   */
  isUnlocked() {
    return this.keyringController.state.isUnlocked;
  }

  //=============================================================================
  // MISCELLANEOUS
  //=============================================================================

  getExternalPendingTransactions(address) {
    return this.smartTransactionsController.getTransactions({
      addressFrom: address,
      status: 'pending',
    });
  }

  /**
   * Returns the nonce that will be associated with a transaction once approved
   *
   * @param {string} address - The hex string address for the transaction
   * @param networkClientId - The optional networkClientId to get the nonce lock with
   * @returns {Promise<number>}
   */
  async getPendingNonce(address, networkClientId) {
    const { nonceDetails, releaseLock } = await this.txController.getNonceLock(
      address,
      process.env.TRANSACTION_MULTICHAIN ? networkClientId : undefined,
    );

    const pendingNonce = nonceDetails.params.highestSuggested;

    releaseLock();
    return pendingNonce;
  }

  /**
   * Returns the next nonce according to the nonce-tracker
   *
   * @param {string} address - The hex string address for the transaction
   * @param networkClientId - The optional networkClientId to get the nonce lock with
   * @returns {Promise<number>}
   */
  async getNextNonce(address, networkClientId) {
    const nonceLock = await this.txController.getNonceLock(
      address,
      process.env.TRANSACTION_MULTICHAIN ? networkClientId : undefined,
    );
    nonceLock.releaseLock();
    return nonceLock.nextNonce;
  }

  /**
   * Throw an artificial error in a timeout handler for testing purposes.
   *
   * @param message - The error message.
   * @deprecated This is only mean to facilitiate E2E testing. We should not
   * use this for handling errors.
   */
  throwTestError(message) {
    setTimeout(() => {
      const error = new Error(message);
      error.name = 'TestError';
      throw error;
    });
  }

  /**
   * A method for setting TransactionController event listeners
   */
  _addTransactionControllerListeners() {
    const transactionMetricsRequest = this.getTransactionMetricsRequest();

    this.controllerMessenger.subscribe(
      'TransactionController:postTransactionBalanceUpdated',
      handlePostTransactionBalanceUpdate.bind(null, transactionMetricsRequest),
    );

    this.controllerMessenger.subscribe(
      'TransactionController:unapprovedTransactionAdded',
      (transactionMeta) =>
        handleTransactionAdded(transactionMetricsRequest, { transactionMeta }),
    );

    this.controllerMessenger.subscribe(
      'TransactionController:transactionApproved',
      handleTransactionApproved.bind(null, transactionMetricsRequest),
    );

    this.controllerMessenger.subscribe(
      'TransactionController:transactionDropped',
      handleTransactionDropped.bind(null, transactionMetricsRequest),
    );

    this.controllerMessenger.subscribe(
      'TransactionController:transactionConfirmed',
      handleTransactionConfirmed.bind(null, transactionMetricsRequest),
    );

    this.controllerMessenger.subscribe(
      'TransactionController:transactionFailed',
      handleTransactionFailed.bind(null, transactionMetricsRequest),
    );

    this.controllerMessenger.subscribe(
      'TransactionController:transactionNewSwap',
      ({ transactionMeta }) =>
        this.swapsController.setTradeTxId(transactionMeta.id),
    );

    this.controllerMessenger.subscribe(
      'TransactionController:transactionNewSwapApproval',
      ({ transactionMeta }) =>
        this.swapsController.setApproveTxId(transactionMeta.id),
    );

    this.controllerMessenger.subscribe(
      'TransactionController:transactionRejected',
      handleTransactionRejected.bind(null, transactionMetricsRequest),
    );

    this.controllerMessenger.subscribe(
      'TransactionController:transactionSubmitted',
      handleTransactionSubmitted.bind(null, transactionMetricsRequest),
    );

    this.controllerMessenger.subscribe(
      'TransactionController:transactionStatusUpdated',
      ({ transactionMeta }) => {
        this._onFinishedTransaction(transactionMeta);
      },
    );
  }

  getTransactionMetricsRequest() {
    const controllerActions = {
      // Metametrics Actions
      createEventFragment: this.metaMetricsController.createEventFragment.bind(
        this.metaMetricsController,
      ),
      finalizeEventFragment:
        this.metaMetricsController.finalizeEventFragment.bind(
          this.metaMetricsController,
        ),
      getEventFragmentById:
        this.metaMetricsController.getEventFragmentById.bind(
          this.metaMetricsController,
        ),
      getParticipateInMetrics: () =>
        this.metaMetricsController.state.participateInMetaMetrics,
      trackEvent: this.metaMetricsController.trackEvent.bind(
        this.metaMetricsController,
      ),
      updateEventFragment: this.metaMetricsController.updateEventFragment.bind(
        this.metaMetricsController,
      ),
      // Other dependencies
      getAccountType: this.getAccountType.bind(this),
      getDeviceModel: this.getDeviceModel.bind(this),
      getEIP1559GasFeeEstimates:
        this.gasFeeController.fetchGasFeeEstimates.bind(this.gasFeeController),
      getSelectedAddress: () =>
        this.accountsController.getSelectedAccount().address,
      getTokenStandardAndDetails: this.getTokenStandardAndDetails.bind(this),
      getTransaction: (id) =>
        this.txController.state.transactions.find((tx) => tx.id === id),
      getIsSmartTransaction: () => {
        return getIsSmartTransaction(this._getMetaMaskState());
      },
      getSmartTransactionByMinedTxHash: (txHash) => {
        return this.smartTransactionsController.getSmartTransactionByMinedTxHash(
          txHash,
        );
      },
    };
    return {
      ...controllerActions,
      snapAndHardwareMessenger: this.controllerMessenger.getRestricted({
        name: 'SnapAndHardwareMessenger',
        allowedActions: [
          'KeyringController:getKeyringForAccount',
          'SnapController:get',
          'AccountsController:getSelectedAccount',
        ],
      }),
      provider: this.provider,
    };
  }

  toggleExternalServices(useExternal) {
    this.preferencesController.toggleExternalServices(useExternal);
    this.tokenListController.updatePreventPollingOnNetworkRestart(!useExternal);
    if (useExternal) {
      this.tokenDetectionController.enable();
      this.gasFeeController.enableNonRPCGasFeeApis();
    } else {
      this.tokenDetectionController.disable();
      this.gasFeeController.disableNonRPCGasFeeApis();
    }
  }

  //=============================================================================
  // CONFIG
  //=============================================================================

  /**
   * Returns the first network configuration object that matches at least one field of the
   * provided search criteria. Returns null if no match is found
   *
   * @param {object} rpcInfo - The RPC endpoint properties and values to check.
   * @returns {object} rpcInfo found in the network configurations list
   */
  findNetworkConfigurationBy(rpcInfo) {
    const { networkConfigurations } = this.networkController.state;
    const networkConfiguration = Object.values(networkConfigurations).find(
      (configuration) => {
        return Object.keys(rpcInfo).some((key) => {
          return configuration[key] === rpcInfo[key];
        });
      },
    );

    return networkConfiguration || null;
  }

  /**
   * Sets the Ledger Live preference to use for Ledger hardware wallet support
   *
   * @param _keyring
   * @deprecated This method is deprecated and will be removed in the future.
   * Only webhid connections are supported in chrome and u2f in firefox.
   */
  async setLedgerTransportPreference(_keyring) {
    const transportType = window.navigator.hid
      ? LedgerTransportTypes.webhid
      : LedgerTransportTypes.u2f;
    const keyring =
      _keyring || (await this.getKeyringForDevice(HardwareDeviceNames.ledger));
    if (keyring?.updateTransportMethod) {
      return keyring.updateTransportMethod(transportType).catch((e) => {
        throw e;
      });
    }

    return undefined;
  }

  /**
   * A method for initializing storage the first time.
   *
   * @param {object} initState - The default state to initialize with.
   * @private
   */
  recordFirstTimeInfo(initState) {
    if (!('firstTimeInfo' in initState)) {
      const version = this.platform.getVersion();
      initState.firstTimeInfo = {
        version,
        date: Date.now(),
      };
    }
  }

  // TODO: Replace isClientOpen methods with `controllerConnectionChanged` events.
  /* eslint-disable accessor-pairs */
  /**
   * A method for recording whether the MetaMask user interface is open or not.
   *
   * @param {boolean} open
   */
  set isClientOpen(open) {
    this._isClientOpen = open;
  }
  /* eslint-enable accessor-pairs */

  /**
   * A method that is called by the background when all instances of metamask are closed.
   * Currently used to stop polling in the gasFeeController.
   */
  onClientClosed() {
    try {
      this.gasFeeController.stopAllPolling();
      this.currencyRateController.stopAllPolling();
      this.appStateController.clearPollingTokens();
    } catch (error) {
      console.error(error);
    }
  }

  /**
   * A method that is called by the background when a particular environment type is closed (fullscreen, popup, notification).
   * Currently used to stop polling in the gasFeeController for only that environement type
   *
   * @param environmentType
   */
  onEnvironmentTypeClosed(environmentType) {
    const appStatePollingTokenType =
      POLLING_TOKEN_ENVIRONMENT_TYPES[environmentType];
    const pollingTokensToDisconnect =
      this.appStateController.store.getState()[appStatePollingTokenType];
    pollingTokensToDisconnect.forEach((pollingToken) => {
      this.gasFeeController.stopPollingByPollingToken(pollingToken);
      this.currencyRateController.stopPollingByPollingToken(pollingToken);
      this.appStateController.removePollingToken(
        pollingToken,
        appStatePollingTokenType,
      );
    });
  }

  /**
   * Adds a domain to the PhishingController safelist
   *
   * @param {string} hostname - the domain to safelist
   */
  safelistPhishingDomain(hostname) {
    return this.phishingController.bypass(hostname);
  }

  async backToSafetyPhishingWarning() {
    const extensionURL = this.platform.getExtensionURL();
    await this.platform.switchToAnotherURL(undefined, extensionURL);
  }

  /**
   * Locks MetaMask
   */
  setLocked() {
    return this.keyringController.setLocked();
  }

  removePermissionsFor = (subjects) => {
    try {
      this.permissionController.revokePermissions(subjects);
    } catch (exp) {
      if (!(exp instanceof PermissionsRequestNotFoundError)) {
        throw exp;
      }
    }
  };

  ///: BEGIN:ONLY_INCLUDE_IF(snaps)
  updateCaveat = (origin, target, caveatType, caveatValue) => {
    try {
      this.controllerMessenger.call(
        'PermissionController:updateCaveat',
        origin,
        target,
        caveatType,
        caveatValue,
      );
    } catch (exp) {
      if (!(exp instanceof PermissionsRequestNotFoundError)) {
        throw exp;
      }
    }
  };
  ///: END:ONLY_INCLUDE_IF

  updateNetworksList = (sortedNetworkList) => {
    try {
      this.networkOrderController.updateNetworksList(sortedNetworkList);
    } catch (err) {
      log.error(err.message);
      throw err;
    }
  };

  updateAccountsList = (pinnedAccountList) => {
    try {
      this.accountOrderController.updateAccountsList(pinnedAccountList);
    } catch (err) {
      log.error(err.message);
      throw err;
    }
  };

  updateHiddenAccountsList = (hiddenAccountList) => {
    try {
      this.accountOrderController.updateHiddenAccountsList(hiddenAccountList);
    } catch (err) {
      log.error(err.message);
      throw err;
    }
  };

  rejectPermissionsRequest = (requestId) => {
    try {
      this.permissionController.rejectPermissionsRequest(requestId);
    } catch (exp) {
      if (!(exp instanceof PermissionsRequestNotFoundError)) {
        throw exp;
      }
    }
  };

  acceptPermissionsRequest = (request) => {
    try {
      this.permissionController.acceptPermissionsRequest(request);
    } catch (exp) {
      if (!(exp instanceof PermissionsRequestNotFoundError)) {
        throw exp;
      }
    }
  };

  resolvePendingApproval = async (id, value, options) => {
    try {
      await this.approvalController.accept(id, value, options);
    } catch (exp) {
      if (!(exp instanceof ApprovalRequestNotFoundError)) {
        throw exp;
      }
    }
  };

  rejectPendingApproval = (id, error) => {
    try {
      this.approvalController.reject(
        id,
        new EthereumRpcError(error.code, error.message, error.data),
      );
    } catch (exp) {
      if (!(exp instanceof ApprovalRequestNotFoundError)) {
        throw exp;
      }
    }
  };

  async _onAccountChange(newAddress) {
    const permittedAccountsMap = getPermittedAccountsByOrigin(
      this.permissionController.state,
    );

    for (const [origin, accounts] of permittedAccountsMap.entries()) {
      if (accounts.includes(newAddress)) {
        this._notifyAccountsChange(origin, accounts);
      }
    }

    await this.txController.updateIncomingTransactions();
  }

  async _notifyAccountsChange(origin, newAccounts) {
    if (this.isUnlocked()) {
      this.notifyConnections(origin, {
        method: NOTIFICATION_NAMES.accountsChanged,
        // This should be the same as the return value of `eth_accounts`,
        // namely an array of the current / most recently selected Ethereum
        // account.
        params:
          newAccounts.length < 2
            ? // If the length is 1 or 0, the accounts are sorted by definition.
              newAccounts
            : // If the length is 2 or greater, we have to execute
              // `eth_accounts` vi this method.
              await this.getPermittedAccounts(origin),
      });
    }

    this.permissionLogController.updateAccountsHistory(origin, newAccounts);
  }

  async _notifyChainChange() {
    if (this.preferencesController.getUseRequestQueue()) {
      this.notifyAllConnections(async (origin) => ({
        method: NOTIFICATION_NAMES.chainChanged,
        params: await this.getProviderNetworkState(origin),
      }));
    } else {
      this.notifyAllConnections({
        method: NOTIFICATION_NAMES.chainChanged,
        params: await this.getProviderNetworkState(),
      });
    }
  }

  async _notifyChainChangeForConnection(connection, origin) {
    if (this.preferencesController.getUseRequestQueue()) {
      this.notifyConnection(connection, {
        method: NOTIFICATION_NAMES.chainChanged,
        params: await this.getProviderNetworkState(origin),
      });
    } else {
      this.notifyConnection(connection, {
        method: NOTIFICATION_NAMES.chainChanged,
        params: await this.getProviderNetworkState(),
      });
    }
  }

  async _onFinishedTransaction(transactionMeta) {
    if (
      ![TransactionStatus.confirmed, TransactionStatus.failed].includes(
        transactionMeta.status,
      )
    ) {
      return;
    }

    await this._createTransactionNotifcation(transactionMeta);
    this._updateNFTOwnership(transactionMeta);
    this._trackTransactionFailure(transactionMeta);
  }

  async _createTransactionNotifcation(transactionMeta) {
    const { chainId } = transactionMeta;
    let rpcPrefs = {};

    if (chainId) {
      const { networkConfigurations } = this.networkController.state;

      const matchingNetworkConfig = Object.values(networkConfigurations).find(
        (networkConfiguration) => networkConfiguration.chainId === chainId,
      );

      rpcPrefs = matchingNetworkConfig?.rpcPrefs ?? {};
    }

    try {
      await this.platform.showTransactionNotification(
        transactionMeta,
        rpcPrefs,
      );
    } catch (error) {
      log.error('Failed to create transaction notification', error);
    }
  }

  _updateNFTOwnership(transactionMeta) {
    // if this is a transferFrom method generated from within the app it may be an NFT transfer transaction
    // in which case we will want to check and update ownership status of the transferred NFT.

    const { type, txParams, chainId } = transactionMeta;

    if (
      type !== TransactionType.tokenMethodTransferFrom ||
      txParams === undefined
    ) {
      return;
    }

    const { data, to: contractAddress, from: userAddress } = txParams;
    const transactionData = parseStandardTokenTransactionData(data);

    // Sometimes the tokenId value is parsed as "_value" param. Not seeing this often any more, but still occasionally:
    // i.e. call approve() on BAYC contract - https://etherscan.io/token/0xbc4ca0eda7647a8ab7c2061c2e118a18a936f13d#writeContract, and tokenId shows up as _value,
    // not sure why since it doesn't match the ERC721 ABI spec we use to parse these transactions - https://github.com/MetaMask/metamask-eth-abis/blob/d0474308a288f9252597b7c93a3a8deaad19e1b2/src/abis/abiERC721.ts#L62.
    const transactionDataTokenId =
      getTokenIdParam(transactionData) ?? getTokenValueParam(transactionData);

    const { allNfts } = this.nftController.state;

    // check if its a known NFT
    const knownNft = allNfts?.[userAddress]?.[chainId]?.find(
      ({ address, tokenId }) =>
        isEqualCaseInsensitive(address, contractAddress) &&
        tokenId === transactionDataTokenId,
    );

    // if it is we check and update ownership status.
    if (knownNft) {
      this.nftController.checkAndUpdateSingleNftOwnershipStatus(
        knownNft,
        false,
        // TODO add networkClientId once it is available in the transactionMeta
        // the chainId previously passed here didn't actually allow us to check for ownership on a non globally selected network
        // because the check would use the provider for the globally selected network, not the chainId passed here.
        { userAddress },
      );
    }
  }

  _trackTransactionFailure(transactionMeta) {
    const { txReceipt } = transactionMeta;
    const metamaskState = this.getState();

    if (!txReceipt || txReceipt.status !== '0x0') {
      return;
    }

    this.metaMetricsController.trackEvent(
      {
        event: 'Tx Status Update: On-Chain Failure',
        category: MetaMetricsEventCategory.Background,
        properties: {
          action: 'Transactions',
          errorMessage: transactionMeta.simulationFails?.reason,
          numberOfTokens: metamaskState.tokens.length,
          numberOfAccounts: Object.keys(metamaskState.accounts).length,
        },
      },
      {
        matomoEvent: true,
      },
    );
  }

  _onUserOperationAdded(userOperationMeta) {
    const transactionMeta = this.txController.state.transactions.find(
      (tx) => tx.id === userOperationMeta.id,
    );

    if (!transactionMeta) {
      return;
    }

    if (transactionMeta.type === TransactionType.swap) {
      this.controllerMessenger.publish(
        'TransactionController:transactionNewSwap',
        { transactionMeta },
      );
    } else if (transactionMeta.type === TransactionType.swapApproval) {
      this.controllerMessenger.publish(
        'TransactionController:transactionNewSwapApproval',
        { transactionMeta },
      );
    }
  }

  _onUserOperationTransactionUpdated(transactionMeta) {
    const updatedTransactionMeta = {
      ...transactionMeta,
      txParams: {
        ...transactionMeta.txParams,
        from: this.accountsController.getSelectedAccount().address,
      },
    };

    const transactionExists = this.txController.state.transactions.some(
      (tx) => tx.id === updatedTransactionMeta.id,
    );

    if (!transactionExists) {
      this.txController.update((state) => {
        state.transactions.push(updatedTransactionMeta);
      });
    }

    this.txController.updateTransaction(
      updatedTransactionMeta,
      'Generated from user operation',
    );

    this.controllerMessenger.publish(
      'TransactionController:transactionStatusUpdated',
      { transactionMeta: updatedTransactionMeta },
    );
  }

  _publishSmartTransactionHook(transactionMeta) {
    const state = this._getMetaMaskState();
    const isSmartTransaction = getIsSmartTransaction(state);
    if (!isSmartTransaction) {
      // Will cause TransactionController to publish to the RPC provider as normal.
      return { transactionHash: undefined };
    }
    const featureFlags = getFeatureFlagsByChainId(state);
    return submitSmartTransactionHook({
      transactionMeta,
      transactionController: this.txController,
      smartTransactionsController: this.smartTransactionsController,
      controllerMessenger: this.controllerMessenger,
      isSmartTransaction,
      featureFlags,
    });
  }

  _getMetaMaskState() {
    return {
      metamask: this.getState(),
    };
  }

  async #onPreferencesControllerStateChange(currentState, previousState) {
    const { currentLocale } = currentState;
    const { chainId } = this.networkController.state.providerConfig;

    await updateCurrentLocale(currentLocale);

    if (currentState.incomingTransactionsPreferences?.[chainId]) {
      this.txController.startIncomingTransactionPolling();
    } else {
      this.txController.stopIncomingTransactionPolling();
    }

    this.#checkTokenListPolling(currentState, previousState);

    // TODO: Remove once the preferences controller has been replaced with the core monorepo implementation
    this.controllerMessenger.publish(
      'PreferencesController:stateChange',
      currentState,
      [],
    );
  }

  #checkTokenListPolling(currentState, previousState) {
    const previousEnabled = this.#isTokenListPollingRequired(previousState);
    const newEnabled = this.#isTokenListPollingRequired(currentState);

    if (previousEnabled === newEnabled) {
      return;
    }

    this.tokenListController.updatePreventPollingOnNetworkRestart(!newEnabled);

    if (newEnabled) {
      log.debug('Started token list controller polling');
      this.tokenListController.start();
    } else {
      log.debug('Stopped token list controller polling');
      this.tokenListController.clearingTokenListData();
      this.tokenListController.stop();
    }
  }

  #isTokenListPollingRequired(preferencesControllerState) {
    const { useTokenDetection, useTransactionSimulations, preferences } =
      preferencesControllerState ?? {};

    const { petnamesEnabled } = preferences ?? {};

    return useTokenDetection || petnamesEnabled || useTransactionSimulations;
  }
}<|MERGE_RESOLUTION|>--- conflicted
+++ resolved
@@ -922,19 +922,14 @@
       name: 'RatesController',
     });
     this.ratesController = new RatesController({
-<<<<<<< HEAD
       state: initState.RatesController,
       messenger: ratesControllerMessenger,
-=======
-      state: initState.ratesController,
-      messenger: ratesControllerMessenger,
       interval: 2000,
->>>>>>> e1cd923c
       includeUsdRate: true,
       fetchMultiExchangeRate,
     });
-
-<<<<<<< HEAD
+    this.ratesController.start();
+
     const balancesControllerMessenger = this.controllerMessenger.getRestricted({
       name: 'BalancesController',
       allowedEvents: [],
@@ -943,7 +938,6 @@
         'SnapController:handleRequest',
       ],
     });
-
     this.balancesController = new BalancesController({
       messenger: balancesControllerMessenger,
       state: {},
@@ -952,11 +946,7 @@
           this.accountsController,
         ),
     });
-
     this.balancesController.updateBalances();
-=======
-    this.ratesController.start();
->>>>>>> e1cd923c
 
     // token exchange rate tracker
     this.tokenRatesController = new TokenRatesController(
