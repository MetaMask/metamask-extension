--- conflicted
+++ resolved
@@ -5225,7 +5225,6 @@
     );
 
     if (this.isMultichainAccountsFeatureState2Enabled()) {
-<<<<<<< HEAD
       const syncAndDiscoverAccounts = async () => {
         // We just run discovery every time we unlock to check if new accounts have
         // been created on some other external wallets.
@@ -5243,14 +5242,6 @@
       // discover accounts to complete.
       // eslint-disable-next-line no-void
       void syncAndDiscoverAccounts();
-=======
-      // This allows to create missing accounts if new account providers have been added.
-      // FIXME: We might wanna run discovery + alignment asynchronously here, like we do
-      // for mobile, but for now, this easy fix should cover new provider accounts.
-      // NOTE: We run this asynchronously on purpose, see FIXME^.
-      // eslint-disable-next-line no-void
-      void this.multichainAccountService.alignWallets();
->>>>>>> 3e614376
     }
   }
 
