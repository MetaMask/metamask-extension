--- conflicted
+++ resolved
@@ -4443,20 +4443,12 @@
       for (let count = accounts.length; ; count++) {
         const balance = await this.getBalance(address, ethQuery);
 
-<<<<<<< HEAD
         if (balance === '0x0') {
           // This account has no balance, so check for tokens
           await this.tokenDetectionController.detectTokens({
+            chainIds: [chainId],
             selectedAddress: address,
           });
-=======
-      if (balance === '0x0') {
-        // This account has no balance, so check for tokens
-        await this.tokenDetectionController.detectTokens({
-          chainIds: [chainId],
-          selectedAddress: address,
-        });
->>>>>>> 3c517863
 
           const tokens =
             this.tokensController.state.allTokens?.[chainId]?.[address];
