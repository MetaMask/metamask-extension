import EventEmitter from 'events';
import { finished, pipeline } from 'readable-stream';
import {
  AssetsContractController,
  CurrencyRateController,
  NftController,
  NftDetectionController,
  TokenDetectionController,
  TokenListController,
  TokenRatesController,
  TokensController,
  CodefiTokenPricesServiceV2,
  RatesController,
  fetchMultiExchangeRate,
  TokenBalancesController,
} from '@metamask/assets-controllers';
import { JsonRpcEngine } from '@metamask/json-rpc-engine';
import { createEngineStream } from '@metamask/json-rpc-middleware-stream';
import { ObservableStore } from '@metamask/obs-store';
import { storeAsStream } from '@metamask/obs-store/dist/asStream';
import { providerAsMiddleware } from '@metamask/eth-json-rpc-middleware';
import { debounce, throttle, memoize, wrap } from 'lodash';
import {
  KeyringController,
  keyringBuilderFactory,
} from '@metamask/keyring-controller';
import createFilterMiddleware from '@metamask/eth-json-rpc-filters';
import createSubscriptionManager from '@metamask/eth-json-rpc-filters/subscriptionManager';
import {
  errorCodes as rpcErrorCodes,
  JsonRpcError,
  providerErrors,
} from '@metamask/rpc-errors';

import { Mutex } from 'await-semaphore';
import log from 'loglevel';
import {
  TrezorConnectBridge,
  TrezorKeyring,
} from '@metamask/eth-trezor-keyring';
import {
  LedgerKeyring,
  LedgerIframeBridge,
} from '@metamask/eth-ledger-bridge-keyring';
import LatticeKeyring from 'eth-lattice-keyring';
import { rawChainData } from 'eth-chainlist';
import { MetaMaskKeyring as QRHardwareKeyring } from '@keystonehq/metamask-airgapped-keyring';
import EthQuery from '@metamask/eth-query';
import EthJSQuery from '@metamask/ethjs-query';
import nanoid from 'nanoid';
import { captureException } from '@sentry/browser';
import { AddressBookController } from '@metamask/address-book-controller';
import {
  ApprovalController,
  ApprovalRequestNotFoundError,
} from '@metamask/approval-controller';
import { ControllerMessenger } from '@metamask/base-controller';
import { EnsController } from '@metamask/ens-controller';
import { PhishingController } from '@metamask/phishing-controller';
import { AnnouncementController } from '@metamask/announcement-controller';
import {
  NetworkController,
  getDefaultNetworkControllerState,
} from '@metamask/network-controller';
import { GasFeeController } from '@metamask/gas-fee-controller';
import {
  PermissionController,
  PermissionDoesNotExistError,
  PermissionsRequestNotFoundError,
  SubjectMetadataController,
  SubjectType,
} from '@metamask/permission-controller';
import SmartTransactionsController from '@metamask/smart-transactions-controller';
import { ClientId } from '@metamask/smart-transactions-controller/dist/types';
import {
  METAMASK_DOMAIN,
  SelectedNetworkController,
  createSelectedNetworkMiddleware,
} from '@metamask/selected-network-controller';
import { LoggingController, LogType } from '@metamask/logging-controller';
import { PermissionLogController } from '@metamask/permission-log-controller';

import { RateLimitController } from '@metamask/rate-limit-controller';
import {
  CronjobController,
  JsonSnapsRegistry,
  SnapController,
  IframeExecutionService,
  SnapInterfaceController,
  SnapInsightsController,
  OffscreenExecutionService,
} from '@metamask/snaps-controllers';
import {
  createSnapsMethodMiddleware,
  buildSnapEndowmentSpecifications,
  buildSnapRestrictedMethodSpecifications,
} from '@metamask/snaps-rpc-methods';
import {
  ApprovalType,
  ERC1155,
  ERC20,
  ERC721,
  BlockExplorerUrl,
} from '@metamask/controller-utils';

import { AccountsController } from '@metamask/accounts-controller';
import {
  RemoteFeatureFlagController,
  ClientConfigApiService,
  ClientType,
  DistributionType,
  EnvironmentType,
} from '@metamask/remote-feature-flag-controller';

///: BEGIN:ONLY_INCLUDE_IF(build-mmi)
import {
  CUSTODIAN_TYPES,
  MmiConfigurationController,
} from '@metamask-institutional/custody-keyring';
import { InstitutionalFeaturesController } from '@metamask-institutional/institutional-features';
import { CustodyController } from '@metamask-institutional/custody-controller';
import { TransactionUpdateController } from '@metamask-institutional/transaction-update';
///: END:ONLY_INCLUDE_IF
import { SignatureController } from '@metamask/signature-controller';
import { PPOMController } from '@metamask/ppom-validator';
import { wordlist } from '@metamask/scure-bip39/dist/wordlists/english';

import {
  NameController,
  ENSNameProvider,
  EtherscanNameProvider,
  TokenNameProvider,
  LensNameProvider,
} from '@metamask/name-controller';

import {
  QueuedRequestController,
  createQueuedRequestMiddleware,
} from '@metamask/queued-request-controller';

import { UserOperationController } from '@metamask/user-operation-controller';

import {
  TransactionController,
  TransactionStatus,
  TransactionType,
} from '@metamask/transaction-controller';

///: BEGIN:ONLY_INCLUDE_IF(keyring-snaps)
import {
  getLocalizedSnapManifest,
  stripSnapPrefix,
} from '@metamask/snaps-utils';
///: END:ONLY_INCLUDE_IF

import { Interface } from '@ethersproject/abi';
import { abiERC1155, abiERC721 } from '@metamask/metamask-eth-abis';
import { isEvmAccountType } from '@metamask/keyring-api';
import {
  AuthenticationController,
  UserStorageController,
} from '@metamask/profile-sync-controller';
import {
  NotificationServicesPushController,
  NotificationServicesController,
} from '@metamask/notification-services-controller';
import {
  methodsRequiringNetworkSwitch,
  methodsThatCanSwitchNetworkWithoutApproval,
  methodsThatShouldBeEnqueued,
} from '../../shared/constants/methods-tags';

///: BEGIN:ONLY_INCLUDE_IF(build-mmi)
import { toChecksumHexAddress } from '../../shared/modules/hexstring-utils';
///: END:ONLY_INCLUDE_IF

import { AssetType, TokenStandard } from '../../shared/constants/transaction';
import {
  GAS_API_BASE_URL,
  GAS_DEV_API_BASE_URL,
  SWAPS_CLIENT_ID,
} from '../../shared/constants/swaps';
import {
  CHAIN_IDS,
  CHAIN_SPEC_URL,
  NETWORK_TYPES,
  NetworkStatus,
  MAINNET_DISPLAY_NAME,
} from '../../shared/constants/network';
import { getAllowedSmartTransactionsChainIds } from '../../shared/constants/smartTransactions';

import {
  HardwareDeviceNames,
  LedgerTransportTypes,
} from '../../shared/constants/hardware-wallets';
import { KeyringType } from '../../shared/constants/keyring';
import {
  CaveatTypes,
  RestrictedMethods,
  EndowmentPermissions,
  ExcludedSnapPermissions,
  ExcludedSnapEndowments,
} from '../../shared/constants/permissions';
import { UI_NOTIFICATIONS } from '../../shared/notifications';
import { MILLISECOND, MINUTE, SECOND } from '../../shared/constants/time';
import {
  ORIGIN_METAMASK,
  POLLING_TOKEN_ENVIRONMENT_TYPES,
} from '../../shared/constants/app';
import {
  MetaMetricsEventCategory,
  MetaMetricsEventName,
  MetaMetricsUserTrait,
} from '../../shared/constants/metametrics';
import { LOG_EVENT } from '../../shared/constants/logs';

import {
  getStorageItem,
  setStorageItem,
} from '../../shared/lib/storage-helpers';
import {
  getTokenIdParam,
  fetchTokenBalance,
  fetchERC1155Balance,
} from '../../shared/lib/token-util';
import { isEqualCaseInsensitive } from '../../shared/modules/string-utils';
import { parseStandardTokenTransactionData } from '../../shared/modules/transaction.utils';
import { STATIC_MAINNET_TOKEN_LIST } from '../../shared/constants/tokens';
import { getTokenValueParam } from '../../shared/lib/metamask-controller-utils';
import { isManifestV3 } from '../../shared/modules/mv3.utils';
import { convertNetworkId } from '../../shared/modules/network.utils';
import {
  getIsSmartTransaction,
  isHardwareWallet,
  getFeatureFlagsByChainId,
  getCurrentChainSupportsSmartTransactions,
  getHardwareWalletType,
  getSmartTransactionsPreferenceEnabled,
} from '../../shared/modules/selectors';
import { createCaipStream } from '../../shared/modules/caip-stream';
import { BaseUrl } from '../../shared/constants/urls';
import {
  TOKEN_TRANSFER_LOG_TOPIC_HASH,
  TRANSFER_SINFLE_LOG_TOPIC_HASH,
} from '../../shared/lib/transactions-controller-utils';
import { getProviderConfig } from '../../shared/modules/selectors/networks';
import { endTrace, trace } from '../../shared/lib/trace';
// eslint-disable-next-line import/no-restricted-paths
import { isSnapId } from '../../ui/helpers/utils/snaps';
import { BridgeStatusAction } from '../../shared/types/bridge-status';
import { ENVIRONMENT } from '../../development/build/constants';
import fetchWithCache from '../../shared/lib/fetch-with-cache';
import { BalancesController as MultichainBalancesController } from './lib/accounts/BalancesController';
import {
  ///: BEGIN:ONLY_INCLUDE_IF(build-mmi)
  handleMMITransactionUpdate,
  ///: END:ONLY_INCLUDE_IF
  handleTransactionAdded,
  handleTransactionApproved,
  handleTransactionFailed,
  handleTransactionConfirmed,
  handleTransactionDropped,
  handleTransactionRejected,
  handleTransactionSubmitted,
  handlePostTransactionBalanceUpdate,
  createTransactionEventFragmentWithTxId,
} from './lib/transaction/metrics';
///: BEGIN:ONLY_INCLUDE_IF(build-mmi)
import {
  afterTransactionSign as afterTransactionSignMMI,
  beforeCheckPendingTransaction as beforeCheckPendingTransactionMMI,
  beforeTransactionPublish as beforeTransactionPublishMMI,
  getAdditionalSignArguments as getAdditionalSignArgumentsMMI,
} from './lib/transaction/mmi-hooks';
///: END:ONLY_INCLUDE_IF
import { submitSmartTransactionHook } from './lib/transaction/smart-transactions';
///: BEGIN:ONLY_INCLUDE_IF(keyring-snaps)
import { keyringSnapPermissionsBuilder } from './lib/snap-keyring/keyring-snaps-permissions';
///: END:ONLY_INCLUDE_IF

import { SnapsNameProvider } from './lib/SnapsNameProvider';
import { AddressBookPetnamesBridge } from './lib/AddressBookPetnamesBridge';
import { AccountIdentitiesPetnamesBridge } from './lib/AccountIdentitiesPetnamesBridge';
import { createPPOMMiddleware } from './lib/ppom/ppom-middleware';
import * as PPOMModule from './lib/ppom/ppom';
import {
  onMessageReceived,
  checkForMultipleVersionsRunning,
} from './detect-multiple-instances';
///: BEGIN:ONLY_INCLUDE_IF(build-mmi)
import { MMIController } from './controllers/mmi-controller';
import { mmiKeyringBuilderFactory } from './mmi-keyring-builder-factory';
///: END:ONLY_INCLUDE_IF
import ComposableObservableStore from './lib/ComposableObservableStore';
import AccountTrackerController from './controllers/account-tracker-controller';
import createDupeReqFilterStream from './lib/createDupeReqFilterStream';
import createLoggerMiddleware from './lib/createLoggerMiddleware';
import {
  createLegacyMethodMiddleware,
  createMethodMiddleware,
  createUnsupportedMethodMiddleware,
} from './lib/rpc-method-middleware';
import createOriginMiddleware from './lib/createOriginMiddleware';
import createTabIdMiddleware from './lib/createTabIdMiddleware';
import { NetworkOrderController } from './controllers/network-order';
import { AccountOrderController } from './controllers/account-order';
import createOnboardingMiddleware from './lib/createOnboardingMiddleware';
import { isStreamWritable, setupMultiplex } from './lib/stream-utils';
import { PreferencesController } from './controllers/preferences-controller';
import { AppStateController } from './controllers/app-state-controller';
import { AlertController } from './controllers/alert-controller';
import OnboardingController from './controllers/onboarding';
import Backup from './lib/backup';
import DecryptMessageController from './controllers/decrypt-message';
import SwapsController from './controllers/swaps';
import MetaMetricsController from './controllers/metametrics-controller';
import { segment } from './lib/segment';
import createMetaRPCHandler from './lib/createMetaRPCHandler';
import {
  addHexPrefix,
  getMethodDataName,
  previousValueComparator,
} from './lib/util';
import createMetamaskMiddleware from './lib/createMetamaskMiddleware';
import { hardwareKeyringBuilderFactory } from './lib/hardware-keyring-builder-factory';
import EncryptionPublicKeyController from './controllers/encryption-public-key';
import AppMetadataController from './controllers/app-metadata';

import {
  CaveatFactories,
  CaveatMutatorFactories,
  getCaveatSpecifications,
  diffMap,
  getPermissionBackgroundApiMethods,
  getPermissionSpecifications,
  getPermittedAccountsByOrigin,
  getPermittedChainsByOrigin,
  NOTIFICATION_NAMES,
  PermissionNames,
  unrestrictedMethods,
} from './controllers/permissions';
import { MetaMetricsDataDeletionController } from './controllers/metametrics-data-deletion/metametrics-data-deletion';
import { DataDeletionService } from './services/data-deletion-service';
import createRPCMethodTrackingMiddleware from './lib/createRPCMethodTrackingMiddleware';
import { IndexedDBPPOMStorage } from './lib/ppom/indexed-db-backend';
import { updateCurrentLocale } from './translate';
import { TrezorOffscreenBridge } from './lib/offscreen-bridge/trezor-offscreen-bridge';
import { LedgerOffscreenBridge } from './lib/offscreen-bridge/ledger-offscreen-bridge';
///: BEGIN:ONLY_INCLUDE_IF(keyring-snaps)
import { snapKeyringBuilder, getAccountsBySnapId } from './lib/snap-keyring';
///: END:ONLY_INCLUDE_IF
import { encryptorFactory } from './lib/encryptor-factory';
import { addDappTransaction, addTransaction } from './lib/transaction/util';
///: BEGIN:ONLY_INCLUDE_IF(build-main,build-beta,build-flask)
import { addTypedMessage, addPersonalMessage } from './lib/signature/util';
///: END:ONLY_INCLUDE_IF
import { LatticeKeyringOffscreen } from './lib/offscreen-bridge/lattice-offscreen-keyring';
import PREINSTALLED_SNAPS from './snaps/preinstalled-snaps';
import { WeakRefObjectMap } from './lib/WeakRefObjectMap';
import { METAMASK_COOKIE_HANDLER } from './constants/stream';

// Notification controllers
import { createTxVerificationMiddleware } from './lib/tx-verification/tx-verification-middleware';
import { updateSecurityAlertResponse } from './lib/ppom/ppom-util';
import createEvmMethodsToNonEvmAccountReqFilterMiddleware from './lib/createEvmMethodsToNonEvmAccountReqFilterMiddleware';
import { isEthAddress } from './lib/multichain/address';
import { decodeTransactionData } from './lib/transaction/decode/util';
import {
  BridgeUserAction,
  BridgeBackgroundAction,
} from './controllers/bridge/types';
import BridgeController from './controllers/bridge/bridge-controller';
import { BRIDGE_CONTROLLER_NAME } from './controllers/bridge/constants';
import {
  onPushNotificationClicked,
  onPushNotificationReceived,
} from './controllers/push-notifications';
import createTracingMiddleware from './lib/createTracingMiddleware';
import { PatchStore } from './lib/PatchStore';
import { sanitizeUIState } from './lib/state-utils';
import BridgeStatusController from './controllers/bridge-status/bridge-status-controller';
import { BRIDGE_STATUS_CONTROLLER_NAME } from './controllers/bridge-status/constants';

const { TRIGGER_TYPES } = NotificationServicesController.Constants;
export const METAMASK_CONTROLLER_EVENTS = {
  // Fired after state changes that impact the extension badge (unapproved msg count)
  // The process of updating the badge happens in app/scripts/background.js.
  UPDATE_BADGE: 'updateBadge',
  // TODO: Add this and similar enums to the `controllers` repo and export them
  APPROVAL_STATE_CHANGE: 'ApprovalController:stateChange',
  APP_STATE_UNLOCK_CHANGE: 'AppStateController:unlockChange',
  QUEUED_REQUEST_STATE_CHANGE: 'QueuedRequestController:stateChange',
  METAMASK_NOTIFICATIONS_LIST_UPDATED:
    'NotificationServicesController:notificationsListUpdated',
  METAMASK_NOTIFICATIONS_MARK_AS_READ:
    'NotificationServicesController:markNotificationsAsRead',
};

// stream channels
const PHISHING_SAFELIST = 'metamask-phishing-safelist';

// OneKey devices can connect to Metamask using Trezor USB transport. They use a specific device minor version (99) to differentiate between genuine Trezor and OneKey devices.
export const ONE_KEY_VIA_TREZOR_MINOR_VERSION = 99;

const environmentMappingForRemoteFeatureFlag = {
  [ENVIRONMENT.DEVELOPMENT]: EnvironmentType.Development,
  [ENVIRONMENT.RELEASE_CANDIDATE]: EnvironmentType.ReleaseCandidate,
  [ENVIRONMENT.PRODUCTION]: EnvironmentType.Production,
};

const buildTypeMappingForRemoteFeatureFlag = {
  flask: DistributionType.Flask,
  main: DistributionType.Main,
};

export default class MetamaskController extends EventEmitter {
  /**
   * @param {object} opts
   */
  constructor(opts) {
    super();

    const { isFirstMetaMaskControllerSetup } = opts;

    this.defaultMaxListeners = 20;

    this.sendUpdate = debounce(
      this.privateSendUpdate.bind(this),
      MILLISECOND * 200,
    );
    this.opts = opts;
    this.extension = opts.browser;
    this.platform = opts.platform;
    this.notificationManager = opts.notificationManager;
    const initState = opts.initState || {};
    const version = process.env.METAMASK_VERSION;
    this.recordFirstTimeInfo(initState);
    this.featureFlags = opts.featureFlags;

    // this keeps track of how many "controllerStream" connections are open
    // the only thing that uses controller connections are open metamask UI instances
    this.activeControllerConnections = 0;

    this.offscreenPromise = opts.offscreenPromise ?? Promise.resolve();

    this.getRequestAccountTabIds = opts.getRequestAccountTabIds;
    this.getOpenMetamaskTabsIds = opts.getOpenMetamaskTabsIds;

    this.initializeChainlist();

    this.controllerMessenger = new ControllerMessenger();

    this.loggingController = new LoggingController({
      messenger: this.controllerMessenger.getRestricted({
        name: 'LoggingController',
        allowedActions: [],
        allowedEvents: [],
      }),
      state: initState.LoggingController,
    });

    // instance of a class that wraps the extension's storage local API.
    this.localStoreApiWrapper = opts.localStore;

    this.currentMigrationVersion = opts.currentMigrationVersion;

    // observable state store
    this.store = new ComposableObservableStore({
      state: initState,
      controllerMessenger: this.controllerMessenger,
      persist: true,
    });

    // external connections by origin
    // Do not modify directly. Use the associated methods.
    this.connections = {};

    // lock to ensure only one vault created at once
    this.createVaultMutex = new Mutex();

    this.extension.runtime.onInstalled.addListener((details) => {
      if (details.reason === 'update') {
        if (version === '8.1.0') {
          this.platform.openExtensionInBrowser();
        }
        this.loggingController.add({
          type: LogType.GenericLog,
          data: {
            event: LOG_EVENT.VERSION_UPDATE,
            previousVersion: details.previousVersion,
            version,
          },
        });
      }
    });

    this.appMetadataController = new AppMetadataController({
      state: initState.AppMetadataController,
      messenger: this.controllerMessenger.getRestricted({
        name: 'AppMetadataController',
        allowedActions: [],
        allowedEvents: [],
      }),
      currentMigrationVersion: this.currentMigrationVersion,
      currentAppVersion: version,
    });

    // next, we will initialize the controllers
    // controller initialization order matters
    const clearPendingConfirmations = () => {
      this.encryptionPublicKeyController.clearUnapproved();
      this.decryptMessageController.clearUnapproved();
      this.signatureController.clearUnapproved();
      this.approvalController.clear(providerErrors.userRejectedRequest());
    };

    this.approvalController = new ApprovalController({
      messenger: this.controllerMessenger.getRestricted({
        name: 'ApprovalController',
      }),
      showApprovalRequest: opts.showUserConfirmation,
      typesExcludedFromRateLimiting: [
        ApprovalType.PersonalSign,
        ApprovalType.EthSignTypedData,
        ApprovalType.Transaction,
        ApprovalType.WatchAsset,
        ApprovalType.EthGetEncryptionPublicKey,
        ApprovalType.EthDecrypt,
      ],
    });

    this.queuedRequestController = new QueuedRequestController({
      messenger: this.controllerMessenger.getRestricted({
        name: 'QueuedRequestController',
        allowedActions: [
          'NetworkController:getState',
          'NetworkController:setActiveNetwork',
          'SelectedNetworkController:getNetworkClientIdForDomain',
        ],
        allowedEvents: ['SelectedNetworkController:stateChange'],
      }),
      shouldRequestSwitchNetwork: ({ method }) =>
        methodsRequiringNetworkSwitch.includes(method),
      canRequestSwitchNetworkWithoutApproval: ({ method }) =>
        methodsThatCanSwitchNetworkWithoutApproval.includes(method),
      clearPendingConfirmations,
      showApprovalRequest: () => {
        if (this.approvalController.getTotalApprovalCount() > 0) {
          opts.showUserConfirmation();
        }
      },
    });

    ///: BEGIN:ONLY_INCLUDE_IF(build-mmi)
    this.mmiConfigurationController = new MmiConfigurationController({
      initState: initState.MmiConfigurationController,
      mmiConfigurationServiceUrl: process.env.MMI_CONFIGURATION_SERVICE_URL,
    });
    ///: END:ONLY_INCLUDE_IF

    const networkControllerMessenger = this.controllerMessenger.getRestricted({
      name: 'NetworkController',
    });

    let initialNetworkControllerState = initState.NetworkController;
    if (!initialNetworkControllerState) {
      initialNetworkControllerState = getDefaultNetworkControllerState();

      const networks =
        initialNetworkControllerState.networkConfigurationsByChainId;

      // Note: Consider changing `getDefaultNetworkControllerState`
      // on the controller side to include some of these tweaks.
      networks[CHAIN_IDS.MAINNET].name = MAINNET_DISPLAY_NAME;
      delete networks[CHAIN_IDS.GOERLI];
      delete networks[CHAIN_IDS.LINEA_GOERLI];

      Object.values(networks).forEach((network) => {
        const id = network.rpcEndpoints[0].networkClientId;
        network.blockExplorerUrls = [BlockExplorerUrl[id]];
        network.defaultBlockExplorerUrlIndex = 0;
      });

      let network;
      if (process.env.IN_TEST) {
        network = {
          chainId: CHAIN_IDS.LOCALHOST,
          name: 'Localhost 8545',
          nativeCurrency: 'ETH',
          blockExplorerUrls: [],
          defaultRpcEndpointIndex: 0,
          rpcEndpoints: [
            {
              networkClientId: 'networkConfigurationId',
              url: 'http://localhost:8545',
              type: 'custom',
            },
          ],
        };
        networks[CHAIN_IDS.LOCALHOST] = network;
      } else if (
        process.env.METAMASK_DEBUG ||
        process.env.METAMASK_ENVIRONMENT === 'test'
      ) {
        network = networks[CHAIN_IDS.SEPOLIA];
      } else {
        network = networks[CHAIN_IDS.MAINNET];
      }

      initialNetworkControllerState.selectedNetworkClientId =
        network.rpcEndpoints[network.defaultRpcEndpointIndex].networkClientId;
    }

    this.networkController = new NetworkController({
      messenger: networkControllerMessenger,
      state: initialNetworkControllerState,
      infuraProjectId: opts.infuraProjectId,
    });
    this.networkController.initializeProvider();
    this.provider =
      this.networkController.getProviderAndBlockTracker().provider;
    this.blockTracker =
      this.networkController.getProviderAndBlockTracker().blockTracker;
    this.deprecatedNetworkVersions = {};

    const accountsControllerMessenger = this.controllerMessenger.getRestricted({
      name: 'AccountsController',
      allowedEvents: [
        'SnapController:stateChange',
        'KeyringController:accountRemoved',
        'KeyringController:stateChange',
      ],
      allowedActions: [
        'KeyringController:getAccounts',
        'KeyringController:getKeyringsByType',
        'KeyringController:getKeyringForAccount',
      ],
    });

    this.accountsController = new AccountsController({
      messenger: accountsControllerMessenger,
      state: initState.AccountsController,
    });

    const preferencesMessenger = this.controllerMessenger.getRestricted({
      name: 'PreferencesController',
      allowedActions: [
        'AccountsController:setSelectedAccount',
        'AccountsController:getSelectedAccount',
        'AccountsController:getAccountByAddress',
        'AccountsController:setAccountName',
        'NetworkController:getState',
      ],
      allowedEvents: ['AccountsController:stateChange'],
    });

    this.preferencesController = new PreferencesController({
      state: {
        currentLocale: opts.initLangCode ?? '',
        ...initState.PreferencesController,
      },
      messenger: preferencesMessenger,
    });

    const tokenListMessenger = this.controllerMessenger.getRestricted({
      name: 'TokenListController',
      allowedActions: ['NetworkController:getNetworkClientById'],
      allowedEvents: ['NetworkController:stateChange'],
    });

    this.tokenListController = new TokenListController({
      chainId: this.#getGlobalChainId({
        metamask: this.networkController.state,
      }),
      preventPollingOnNetworkRestart: !this.#isTokenListPollingRequired(
        this.preferencesController.state,
      ),
      messenger: tokenListMessenger,
      state: initState.TokenListController,
    });

    const assetsContractControllerMessenger =
      this.controllerMessenger.getRestricted({
        name: 'AssetsContractController',
        allowedActions: [
          'NetworkController:getNetworkClientById',
          'NetworkController:getNetworkConfigurationByNetworkClientId',
          'NetworkController:getSelectedNetworkClient',
          'NetworkController:getState',
        ],
        allowedEvents: [
          'PreferencesController:stateChange',
          'NetworkController:networkDidChange',
        ],
      });
    this.assetsContractController = new AssetsContractController({
      messenger: assetsContractControllerMessenger,
      chainId: this.#getGlobalChainId(),
    });

    const tokensControllerMessenger = this.controllerMessenger.getRestricted({
      name: 'TokensController',
      allowedActions: [
        'ApprovalController:addRequest',
        'NetworkController:getNetworkClientById',
        'AccountsController:getSelectedAccount',
        'AccountsController:getAccount',
      ],
      allowedEvents: [
        'NetworkController:networkDidChange',
        'AccountsController:selectedEvmAccountChange',
        'PreferencesController:stateChange',
        'TokenListController:stateChange',
        'NetworkController:stateChange',
      ],
    });
    this.tokensController = new TokensController({
      state: initState.TokensController,
      provider: this.provider,
      messenger: tokensControllerMessenger,
      chainId: this.#getGlobalChainId(),
    });

    const nftControllerMessenger = this.controllerMessenger.getRestricted({
      name: 'NftController',
      allowedEvents: [
        'PreferencesController:stateChange',
        'NetworkController:networkDidChange',
        'AccountsController:selectedEvmAccountChange',
      ],
      allowedActions: [
        `${this.approvalController.name}:addRequest`,
        `${this.networkController.name}:getNetworkClientById`,
        'AccountsController:getSelectedAccount',
        'AccountsController:getAccount',
        'AssetsContractController:getERC721AssetName',
        'AssetsContractController:getERC721AssetSymbol',
        'AssetsContractController:getERC721TokenURI',
        'AssetsContractController:getERC721OwnerOf',
        'AssetsContractController:getERC1155BalanceOf',
        'AssetsContractController:getERC1155TokenURI',
      ],
    });
    this.nftController = new NftController({
      state: initState.NftController,
      messenger: nftControllerMessenger,
      chainId: this.#getGlobalChainId(),
      onNftAdded: ({ address, symbol, tokenId, standard, source }) =>
        this.metaMetricsController.trackEvent({
          event: MetaMetricsEventName.NftAdded,
          category: MetaMetricsEventCategory.Wallet,
          sensitiveProperties: {
            token_contract_address: address,
            token_symbol: symbol,
            token_id: tokenId,
            token_standard: standard,
            asset_type: AssetType.NFT,
            source,
          },
        }),
    });

    this.nftController.setApiKey(process.env.OPENSEA_KEY);

    const nftDetectionControllerMessenger =
      this.controllerMessenger.getRestricted({
        name: 'NftDetectionController',
        allowedEvents: [
          'NetworkController:stateChange',
          'PreferencesController:stateChange',
        ],
        allowedActions: [
          'ApprovalController:addRequest',
          'NetworkController:getState',
          'NetworkController:getNetworkClientById',
          'AccountsController:getSelectedAccount',
        ],
      });

    this.nftDetectionController = new NftDetectionController({
      messenger: nftDetectionControllerMessenger,
      chainId: this.#getGlobalChainId(),
      getOpenSeaApiKey: () => this.nftController.openSeaApiKey,
      getBalancesInSingleCall:
        this.assetsContractController.getBalancesInSingleCall.bind(
          this.assetsContractController,
        ),
      addNft: this.nftController.addNft.bind(this.nftController),
      getNftState: () => this.nftController.state,
      // added this to track previous value of useNftDetection, should be true on very first initializing of controller[]
      disabled: !this.preferencesController.state.useNftDetection,
    });

    const metaMetricsControllerMessenger =
      this.controllerMessenger.getRestricted({
        name: 'MetaMetricsController',
        allowedActions: [
          'PreferencesController:getState',
          'NetworkController:getState',
          'NetworkController:getNetworkClientById',
        ],
        allowedEvents: [
          'PreferencesController:stateChange',
          'NetworkController:networkDidChange',
        ],
      });
    this.metaMetricsController = new MetaMetricsController({
      state: initState.MetaMetricsController,
      messenger: metaMetricsControllerMessenger,
      segment,
      version: process.env.METAMASK_VERSION,
      environment: process.env.METAMASK_ENVIRONMENT,
      extension: this.extension,
      captureException,
    });

    this.on('update', (update) => {
      this.metaMetricsController.handleMetaMaskStateUpdate(update);
    });

    const dataDeletionService = new DataDeletionService();
    const metaMetricsDataDeletionMessenger =
      this.controllerMessenger.getRestricted({
        name: 'MetaMetricsDataDeletionController',
        allowedActions: ['MetaMetricsController:getState'],
        allowedEvents: [],
      });
    this.metaMetricsDataDeletionController =
      new MetaMetricsDataDeletionController({
        dataDeletionService,
        messenger: metaMetricsDataDeletionMessenger,
        state: initState.metaMetricsDataDeletionController,
      });

    const gasFeeMessenger = this.controllerMessenger.getRestricted({
      name: 'GasFeeController',
      allowedActions: [
        'NetworkController:getEIP1559Compatibility',
        'NetworkController:getNetworkClientById',
        'NetworkController:getState',
      ],
      allowedEvents: ['NetworkController:stateChange'],
    });

    const gasApiBaseUrl = process.env.SWAPS_USE_DEV_APIS
      ? GAS_DEV_API_BASE_URL
      : GAS_API_BASE_URL;

    this.gasFeeController = new GasFeeController({
      state: initState.GasFeeController,
      interval: 10000,
      messenger: gasFeeMessenger,
      clientId: SWAPS_CLIENT_ID,
      getProvider: () =>
        this.networkController.getProviderAndBlockTracker().provider,
      onNetworkDidChange: (eventHandler) => {
        networkControllerMessenger.subscribe(
          'NetworkController:networkDidChange',
          () => eventHandler(this.networkController.state),
        );
      },
      getCurrentNetworkEIP1559Compatibility:
        this.networkController.getEIP1559Compatibility.bind(
          this.networkController,
        ),
      getCurrentAccountEIP1559Compatibility:
        this.getCurrentAccountEIP1559Compatibility.bind(this),
      legacyAPIEndpoint: `${gasApiBaseUrl}/networks/<chain_id>/gasPrices`,
      EIP1559APIEndpoint: `${gasApiBaseUrl}/networks/<chain_id>/suggestedGasFees`,
      getCurrentNetworkLegacyGasAPICompatibility: () => {
        const chainId = this.#getGlobalChainId();
        return chainId === CHAIN_IDS.BSC;
      },
      getChainId: () => this.#getGlobalChainId(),
    });

    this.appStateController = new AppStateController({
      addUnlockListener: this.on.bind(this, 'unlock'),
      isUnlocked: this.isUnlocked.bind(this),
      state: initState.AppStateController,
      onInactiveTimeout: () => this.setLocked(),
      messenger: this.controllerMessenger.getRestricted({
        name: 'AppStateController',
        allowedActions: [
          `${this.approvalController.name}:addRequest`,
          `${this.approvalController.name}:acceptRequest`,
          `PreferencesController:getState`,
        ],
        allowedEvents: [
          `KeyringController:qrKeyringStateChange`,
          'PreferencesController:stateChange',
        ],
      }),
      extension: this.extension,
    });

    const currencyRateMessenger = this.controllerMessenger.getRestricted({
      name: 'CurrencyRateController',
      allowedActions: [`${this.networkController.name}:getNetworkClientById`],
    });
    this.currencyRateController = new CurrencyRateController({
      includeUsdRate: true,
      messenger: currencyRateMessenger,
      state: initState.CurrencyController,
    });
    const initialFetchMultiExchangeRate =
      this.currencyRateController.fetchMultiExchangeRate.bind(
        this.currencyRateController,
      );
    this.currencyRateController.fetchMultiExchangeRate = (...args) => {
      if (this.preferencesController.state.useCurrencyRateCheck) {
        return initialFetchMultiExchangeRate(...args);
      }
      return {
        conversionRate: null,
        usdConversionRate: null,
      };
    };

    const tokenBalancesMessenger = this.controllerMessenger.getRestricted({
      name: 'TokenBalancesController',
      allowedActions: [
        'NetworkController:getState',
        'NetworkController:getNetworkClientById',
        'TokensController:getState',
        'PreferencesController:getState',
        'AccountsController:getSelectedAccount',
      ],
      allowedEvents: [
        'PreferencesController:stateChange',
        'TokensController:stateChange',
        'NetworkController:stateChange',
      ],
    });

    this.tokenBalancesController = new TokenBalancesController({
      messenger: tokenBalancesMessenger,
      state: initState.TokenBalancesController,
      interval: 30000,
    });

    const phishingControllerMessenger = this.controllerMessenger.getRestricted({
      name: 'PhishingController',
    });

    this.phishingController = new PhishingController({
      messenger: phishingControllerMessenger,
      state: initState.PhishingController,
      hotlistRefreshInterval: process.env.IN_TEST ? 5 * SECOND : undefined,
      stalelistRefreshInterval: process.env.IN_TEST ? 30 * SECOND : undefined,
    });

    this.ppomController = new PPOMController({
      messenger: this.controllerMessenger.getRestricted({
        name: 'PPOMController',
        allowedEvents: [
          'NetworkController:stateChange',
          'NetworkController:networkDidChange',
        ],
        allowedActions: ['NetworkController:getNetworkClientById'],
      }),
      storageBackend: new IndexedDBPPOMStorage('PPOMDB', 1),
      provider: this.provider,
      ppomProvider: {
        PPOM: PPOMModule.PPOM,
        ppomInit: () => PPOMModule.default(process.env.PPOM_URI),
      },
      state: initState.PPOMController,
      chainId: this.#getGlobalChainId(),
      securityAlertsEnabled:
        this.preferencesController.state.securityAlertsEnabled,
      onPreferencesChange: preferencesMessenger.subscribe.bind(
        preferencesMessenger,
        'PreferencesController:stateChange',
      ),
      cdnBaseUrl: process.env.BLOCKAID_FILE_CDN,
      blockaidPublicKey: process.env.BLOCKAID_PUBLIC_KEY,
    });

    const announcementMessenger = this.controllerMessenger.getRestricted({
      name: 'AnnouncementController',
    });

    this.announcementController = new AnnouncementController({
      messenger: announcementMessenger,
      allAnnouncements: UI_NOTIFICATIONS,
      state: initState.AnnouncementController,
    });

    const networkOrderMessenger = this.controllerMessenger.getRestricted({
      name: 'NetworkOrderController',
      allowedEvents: ['NetworkController:stateChange'],
    });
    this.networkOrderController = new NetworkOrderController({
      messenger: networkOrderMessenger,
      state: initState.NetworkOrderController,
    });

    const accountOrderMessenger = this.controllerMessenger.getRestricted({
      name: 'AccountOrderController',
    });
    this.accountOrderController = new AccountOrderController({
      messenger: accountOrderMessenger,
      state: initState.AccountOrderController,
    });

    const multichainBalancesControllerMessenger =
      this.controllerMessenger.getRestricted({
        name: 'BalancesController',
        allowedEvents: [
          'AccountsController:accountAdded',
          'AccountsController:accountRemoved',
        ],
        allowedActions: [
          'AccountsController:listMultichainAccounts',
          'SnapController:handleRequest',
        ],
      });

    this.multichainBalancesController = new MultichainBalancesController({
      messenger: multichainBalancesControllerMessenger,
      state: initState.MultichainBalancesController,
    });

    const multichainRatesControllerMessenger =
      this.controllerMessenger.getRestricted({
        name: 'RatesController',
      });
    this.multichainRatesController = new RatesController({
      state: initState.MultichainRatesController,
      messenger: multichainRatesControllerMessenger,
      includeUsdRate: true,
      fetchMultiExchangeRate,
    });

    const tokenRatesMessenger = this.controllerMessenger.getRestricted({
      name: 'TokenRatesController',
      allowedActions: [
        'TokensController:getState',
        'NetworkController:getNetworkClientById',
        'NetworkController:getState',
        'AccountsController:getAccount',
        'AccountsController:getSelectedAccount',
      ],
      allowedEvents: [
        'NetworkController:stateChange',
        'AccountsController:selectedEvmAccountChange',
        'PreferencesController:stateChange',
        'TokensController:stateChange',
      ],
    });

    // token exchange rate tracker
    this.tokenRatesController = new TokenRatesController({
      state: initState.TokenRatesController,
      messenger: tokenRatesMessenger,
      tokenPricesService: new CodefiTokenPricesServiceV2(),
      disabled: !this.preferencesController.state.useCurrencyRateCheck,
    });

    this.controllerMessenger.subscribe(
      'PreferencesController:stateChange',
      previousValueComparator((prevState, currState) => {
        const { useCurrencyRateCheck: prevUseCurrencyRateCheck } = prevState;
        const { useCurrencyRateCheck: currUseCurrencyRateCheck } = currState;
        if (currUseCurrencyRateCheck && !prevUseCurrencyRateCheck) {
          this.tokenRatesController.enable();
        } else if (!currUseCurrencyRateCheck && prevUseCurrencyRateCheck) {
          this.tokenRatesController.disable();
        }
      }, this.preferencesController.state),
    );

    this.ensController = new EnsController({
      messenger: this.controllerMessenger.getRestricted({
        name: 'EnsController',
        allowedActions: [
          'NetworkController:getNetworkClientById',
          'NetworkController:getState',
        ],
        allowedEvents: [],
      }),
      onNetworkDidChange: networkControllerMessenger.subscribe.bind(
        networkControllerMessenger,
        'NetworkController:networkDidChange',
      ),
    });

    const onboardingControllerMessenger =
      this.controllerMessenger.getRestricted({
        name: 'OnboardingController',
        allowedActions: [],
        allowedEvents: [],
      });
    this.onboardingController = new OnboardingController({
      messenger: onboardingControllerMessenger,
      state: initState.OnboardingController,
    });

    let additionalKeyrings = [keyringBuilderFactory(QRHardwareKeyring)];

    const keyringOverrides = this.opts.overrides?.keyrings;

    if (isManifestV3 === false) {
      const additionalKeyringTypes = [
        keyringOverrides?.lattice || LatticeKeyring,
        QRHardwareKeyring,
      ];

      const additionalBridgedKeyringTypes = [
        {
          keyring: keyringOverrides?.trezor || TrezorKeyring,
          bridge: keyringOverrides?.trezorBridge || TrezorConnectBridge,
        },
        {
          keyring: keyringOverrides?.ledger || LedgerKeyring,
          bridge: keyringOverrides?.ledgerBridge || LedgerIframeBridge,
        },
      ];

      additionalKeyrings = additionalKeyringTypes.map((keyringType) =>
        keyringBuilderFactory(keyringType),
      );

      additionalBridgedKeyringTypes.forEach((keyringType) =>
        additionalKeyrings.push(
          hardwareKeyringBuilderFactory(
            keyringType.keyring,
            keyringType.bridge,
          ),
        ),
      );
    } else {
      additionalKeyrings.push(
        hardwareKeyringBuilderFactory(
          TrezorKeyring,
          keyringOverrides?.trezorBridge || TrezorOffscreenBridge,
        ),
        hardwareKeyringBuilderFactory(
          LedgerKeyring,
          keyringOverrides?.ledgerBridge || LedgerOffscreenBridge,
        ),
        keyringBuilderFactory(LatticeKeyringOffscreen),
      );
    }

    ///: BEGIN:ONLY_INCLUDE_IF(build-mmi)
    for (const custodianType of Object.keys(CUSTODIAN_TYPES)) {
      additionalKeyrings.push(
        mmiKeyringBuilderFactory(CUSTODIAN_TYPES[custodianType].keyringClass, {
          mmiConfigurationController: this.mmiConfigurationController,
          captureException,
        }),
      );
    }
    ///: END:ONLY_INCLUDE_IF

    ///: BEGIN:ONLY_INCLUDE_IF(keyring-snaps)
    const snapKeyringBuildMessenger = this.controllerMessenger.getRestricted({
      name: 'SnapKeyringBuilder',
      allowedActions: [
        'ApprovalController:addRequest',
        'ApprovalController:acceptRequest',
        'ApprovalController:rejectRequest',
        'ApprovalController:startFlow',
        'ApprovalController:endFlow',
        'ApprovalController:showSuccess',
        'ApprovalController:showError',
        'PhishingController:test',
        'PhishingController:maybeUpdateState',
        'KeyringController:getAccounts',
        'AccountsController:setSelectedAccount',
        'AccountsController:getAccountByAddress',
        'AccountsController:setAccountName',
      ],
    });

    const getSnapController = () => this.snapController;

    // Necessary to persist the keyrings and update the accounts both within the keyring controller and accounts controller
    const persistAndUpdateAccounts = async () => {
      await this.keyringController.persistAllKeyrings();
      await this.accountsController.updateAccounts();
    };

    const getSnapName = (id) => {
      if (!id) {
        return null;
      }

      const currentLocale = this.getLocale();
      const { snaps } = this.snapController.state;
      const snap = snaps[id];

      if (!snap) {
        return stripSnapPrefix(id);
      }

      if (snap.localizationFiles) {
        const localizedManifest = getLocalizedSnapManifest(
          snap.manifest,
          currentLocale,
          snap.localizationFiles,
        );
        return localizedManifest.proposedName;
      }

      return snap.manifest.proposedName;
    };

    const isSnapPreinstalled = (id) => {
      return PREINSTALLED_SNAPS.some((snap) => snap.snapId === id);
    };

    additionalKeyrings.push(
      snapKeyringBuilder(
        snapKeyringBuildMessenger,
        getSnapController,
        persistAndUpdateAccounts,
        (address) => this.removeAccount(address),
        this.metaMetricsController.trackEvent.bind(this.metaMetricsController),
        getSnapName,
        isSnapPreinstalled,
      ),
    );

    ///: END:ONLY_INCLUDE_IF

    const keyringControllerMessenger = this.controllerMessenger.getRestricted({
      name: 'KeyringController',
    });

    this.keyringController = new KeyringController({
      cacheEncryptionKey: true,
      keyringBuilders: additionalKeyrings,
      state: initState.KeyringController,
      encryptor: opts.encryptor || encryptorFactory(600_000),
      messenger: keyringControllerMessenger,
    });

    this.controllerMessenger.subscribe('KeyringController:unlock', () =>
      this._onUnlock(),
    );
    this.controllerMessenger.subscribe('KeyringController:lock', () =>
      this._onLock(),
    );

    this.controllerMessenger.subscribe(
      'KeyringController:stateChange',
      (state) => {
        this._onKeyringControllerUpdate(state);
      },
    );

    this.permissionController = new PermissionController({
      messenger: this.controllerMessenger.getRestricted({
        name: 'PermissionController',
        allowedActions: [
          `${this.approvalController.name}:addRequest`,
          `${this.approvalController.name}:hasRequest`,
          `${this.approvalController.name}:acceptRequest`,
          `${this.approvalController.name}:rejectRequest`,
          `SnapController:getPermitted`,
          `SnapController:install`,
          `SubjectMetadataController:getSubjectMetadata`,
        ],
      }),
      state: initState.PermissionController,
      caveatSpecifications: getCaveatSpecifications({
        getInternalAccounts: this.accountsController.listAccounts.bind(
          this.accountsController,
        ),
        findNetworkClientIdByChainId:
          this.networkController.findNetworkClientIdByChainId.bind(
            this.networkController,
          ),
      }),
      permissionSpecifications: {
        ...getPermissionSpecifications({
          getInternalAccounts: this.accountsController.listAccounts.bind(
            this.accountsController,
          ),
          getAllAccounts: this.keyringController.getAccounts.bind(
            this.keyringController,
          ),
          captureKeyringTypesWithMissingIdentities: (
            internalAccounts = [],
            accounts = [],
          ) => {
            const accountsMissingIdentities = accounts.filter(
              (address) =>
                !internalAccounts.some(
                  (account) =>
                    account.address.toLowerCase() === address.toLowerCase(),
                ),
            );
            const keyringTypesWithMissingIdentities =
              accountsMissingIdentities.map((address) =>
                this.keyringController.getAccountKeyringType(address),
              );

            const internalAccountCount = internalAccounts.length;

            const accountTrackerCount = Object.keys(
              this.accountTrackerController.state.accounts || {},
            ).length;

            captureException(
              new Error(
                `Attempt to get permission specifications failed because their were ${accounts.length} accounts, but ${internalAccountCount} identities, and the ${keyringTypesWithMissingIdentities} keyrings included accounts with missing identities. Meanwhile, there are ${accountTrackerCount} accounts in the account tracker.`,
              ),
            );
          },
        }),
        ...this.getSnapPermissionSpecifications(),
      },
      unrestrictedMethods,
    });

    this.selectedNetworkController = new SelectedNetworkController({
      messenger: this.controllerMessenger.getRestricted({
        name: 'SelectedNetworkController',
        allowedActions: [
          'NetworkController:getNetworkClientById',
          'NetworkController:getState',
          'NetworkController:getSelectedNetworkClient',
          'PermissionController:hasPermissions',
          'PermissionController:getSubjectNames',
        ],
        allowedEvents: [
          'NetworkController:stateChange',
          'PermissionController:stateChange',
        ],
      }),
      state: initState.SelectedNetworkController,
      useRequestQueuePreference:
        this.preferencesController.state.useRequestQueue,
      onPreferencesStateChange: (listener) => {
        preferencesMessenger.subscribe(
          'PreferencesController:stateChange',
          listener,
        );
      },
      domainProxyMap: new WeakRefObjectMap(),
    });

    this.permissionLogController = new PermissionLogController({
      messenger: this.controllerMessenger.getRestricted({
        name: 'PermissionLogController',
      }),
      restrictedMethods: new Set(Object.keys(RestrictedMethods)),
      state: initState.PermissionLogController,
    });

    this.subjectMetadataController = new SubjectMetadataController({
      messenger: this.controllerMessenger.getRestricted({
        name: 'SubjectMetadataController',
        allowedActions: [`${this.permissionController.name}:hasPermissions`],
      }),
      state: initState.SubjectMetadataController,
      subjectCacheLimit: 100,
    });

    const shouldUseOffscreenExecutionService =
      isManifestV3 &&
      typeof chrome !== 'undefined' &&
      // eslint-disable-next-line no-undef
      typeof chrome.offscreen !== 'undefined';

    const snapExecutionServiceArgs = {
      messenger: this.controllerMessenger.getRestricted({
        name: 'ExecutionService',
      }),
      setupSnapProvider: this.setupSnapProvider.bind(this),
    };

    this.snapExecutionService =
      shouldUseOffscreenExecutionService === false
        ? new IframeExecutionService({
            ...snapExecutionServiceArgs,
            iframeUrl: new URL(process.env.IFRAME_EXECUTION_ENVIRONMENT_URL),
          })
        : new OffscreenExecutionService({
            ...snapExecutionServiceArgs,
            offscreenPromise: this.offscreenPromise,
          });

    const snapControllerMessenger = this.controllerMessenger.getRestricted({
      name: 'SnapController',
      allowedEvents: [
        'ExecutionService:unhandledError',
        'ExecutionService:outboundRequest',
        'ExecutionService:outboundResponse',
      ],
      allowedActions: [
        `${this.permissionController.name}:getEndowments`,
        `${this.permissionController.name}:getPermissions`,
        `${this.permissionController.name}:hasPermission`,
        `${this.permissionController.name}:hasPermissions`,
        `${this.permissionController.name}:requestPermissions`,
        `${this.permissionController.name}:revokeAllPermissions`,
        `${this.permissionController.name}:revokePermissions`,
        `${this.permissionController.name}:revokePermissionForAllSubjects`,
        `${this.permissionController.name}:getSubjectNames`,
        `${this.permissionController.name}:updateCaveat`,
        `${this.approvalController.name}:addRequest`,
        `${this.approvalController.name}:updateRequestState`,
        `${this.permissionController.name}:grantPermissions`,
        `${this.subjectMetadataController.name}:getSubjectMetadata`,
        `${this.subjectMetadataController.name}:addSubjectMetadata`,
        'ExecutionService:executeSnap',
        'ExecutionService:getRpcRequestHandler',
        'ExecutionService:terminateSnap',
        'ExecutionService:terminateAllSnaps',
        'ExecutionService:handleRpcRequest',
        'SnapsRegistry:get',
        'SnapsRegistry:getMetadata',
        'SnapsRegistry:update',
        'SnapsRegistry:resolveVersion',
        `SnapInterfaceController:createInterface`,
        `SnapInterfaceController:getInterface`,
      ],
    });

    const allowLocalSnaps = process.env.ALLOW_LOCAL_SNAPS;
    const requireAllowlist = process.env.REQUIRE_SNAPS_ALLOWLIST;
    const rejectInvalidPlatformVersion =
      process.env.REJECT_INVALID_SNAPS_PLATFORM_VERSION;

    this.snapController = new SnapController({
      environmentEndowmentPermissions: Object.values(EndowmentPermissions),
      excludedPermissions: {
        ...ExcludedSnapPermissions,
        ...ExcludedSnapEndowments,
      },
      closeAllConnections: this.removeAllConnections.bind(this),
      state: initState.SnapController,
      messenger: snapControllerMessenger,
      featureFlags: {
        dappsCanUpdateSnaps: true,
        allowLocalSnaps,
        requireAllowlist,
        rejectInvalidPlatformVersion,
      },
      encryptor: encryptorFactory(600_000),
      getMnemonic: this.getPrimaryKeyringMnemonic.bind(this),
      preinstalledSnaps: PREINSTALLED_SNAPS,
      getFeatureFlags: () => {
        return {
          disableSnaps:
            this.preferencesController.state.useExternalServices === false,
        };
      },
    });

    this.rateLimitController = new RateLimitController({
      state: initState.RateLimitController,
      messenger: this.controllerMessenger.getRestricted({
        name: 'RateLimitController',
      }),
      implementations: {
        showNativeNotification: {
          method: (origin, message) => {
            const subjectMetadataState = this.controllerMessenger.call(
              'SubjectMetadataController:getState',
            );

            const originMetadata = subjectMetadataState.subjectMetadata[origin];

            this.platform
              ._showNotification(originMetadata?.name ?? origin, message)
              .catch((error) => {
                log.error('Failed to create notification', error);
              });

            return null;
          },
          // 2 calls per 5 minutes
          rateLimitCount: 2,
          rateLimitTimeout: 300000,
        },
        showInAppNotification: {
          method: (origin, args) => {
            const { message, title, footerLink, interfaceId } = args;

            const detailedView = {
              title,
              ...(footerLink ? { footerLink } : {}),
              interfaceId,
            };

            const notification = {
              data: {
                message,
                origin,
                ...(interfaceId ? { detailedView } : {}),
              },
              type: TRIGGER_TYPES.SNAP,
              readDate: null,
            };

            this.controllerMessenger.call(
              'NotificationServicesController:updateMetamaskNotificationsList',
              notification,
            );

            return null;
          },
          // 5 calls per minute
          rateLimitCount: 5,
          rateLimitTimeout: 60000,
        },
      },
    });
    const cronjobControllerMessenger = this.controllerMessenger.getRestricted({
      name: 'CronjobController',
      allowedEvents: [
        'SnapController:snapInstalled',
        'SnapController:snapUpdated',
        'SnapController:snapUninstalled',
        'SnapController:snapEnabled',
        'SnapController:snapDisabled',
      ],
      allowedActions: [
        `${this.permissionController.name}:getPermissions`,
        'SnapController:handleRequest',
        'SnapController:getAll',
      ],
    });
    this.cronjobController = new CronjobController({
      state: initState.CronjobController,
      messenger: cronjobControllerMessenger,
    });

    const snapsRegistryMessenger = this.controllerMessenger.getRestricted({
      name: 'SnapsRegistry',
      allowedEvents: [],
      allowedActions: [],
    });

    this.snapsRegistry = new JsonSnapsRegistry({
      state: initState.SnapsRegistry,
      messenger: snapsRegistryMessenger,
      refetchOnAllowlistMiss: requireAllowlist,
      url: {
        registry: 'https://acl.execution.metamask.io/latest/registry.json',
        signature: 'https://acl.execution.metamask.io/latest/signature.json',
      },
      publicKey:
        '0x025b65308f0f0fb8bc7f7ff87bfc296e0330eee5d3c1d1ee4a048b2fd6a86fa0a6',
    });

    const snapInterfaceControllerMessenger =
      this.controllerMessenger.getRestricted({
        name: 'SnapInterfaceController',
        allowedActions: [
          `${this.phishingController.name}:maybeUpdateState`,
          `${this.phishingController.name}:testOrigin`,
          `${this.approvalController.name}:hasRequest`,
          `${this.approvalController.name}:acceptRequest`,
          `${this.snapController.name}:get`,
        ],
        allowedEvents: [
          'NotificationServicesController:notificationsListUpdated',
        ],
      });

    this.snapInterfaceController = new SnapInterfaceController({
      state: initState.SnapInterfaceController,
      messenger: snapInterfaceControllerMessenger,
    });

    const snapInsightsControllerMessenger =
      this.controllerMessenger.getRestricted({
        name: 'SnapInsightsController',
        allowedActions: [
          `${this.snapController.name}:handleRequest`,
          `${this.snapController.name}:getAll`,
          `${this.permissionController.name}:getPermissions`,
          `${this.snapInterfaceController.name}:deleteInterface`,
        ],
        allowedEvents: [
          `TransactionController:unapprovedTransactionAdded`,
          `TransactionController:transactionStatusUpdated`,
          `SignatureController:stateChange`,
        ],
      });

    this.snapInsightsController = new SnapInsightsController({
      state: initState.SnapInsightsController,
      messenger: snapInsightsControllerMessenger,
    });

    // Notification Controllers
    this.authenticationController = new AuthenticationController.Controller({
      state: initState.AuthenticationController,
      messenger: this.controllerMessenger.getRestricted({
        name: 'AuthenticationController',
        allowedActions: [
          'KeyringController:getState',
          'SnapController:handleRequest',
        ],
        allowedEvents: ['KeyringController:lock', 'KeyringController:unlock'],
      }),
      metametrics: {
        getMetaMetricsId: () => this.metaMetricsController.getMetaMetricsId(),
        agent: 'extension',
      },
    });

    this.userStorageController = new UserStorageController.Controller({
      getMetaMetricsState: () =>
        this.metaMetricsController.state.participateInMetaMetrics ?? false,
      state: initState.UserStorageController,
      config: {
        accountSyncing: {
          onAccountAdded: (profileId) => {
            this.metaMetricsController.trackEvent({
              category: MetaMetricsEventCategory.ProfileSyncing,
              event: MetaMetricsEventName.AccountsSyncAdded,
              properties: {
                profile_id: profileId,
              },
            });
          },
          onAccountNameUpdated: (profileId) => {
            this.metaMetricsController.trackEvent({
              category: MetaMetricsEventCategory.ProfileSyncing,
              event: MetaMetricsEventName.AccountsSyncNameUpdated,
              properties: {
                profile_id: profileId,
              },
            });
          },
          onAccountSyncErroneousSituation: (profileId, situationMessage) => {
            this.metaMetricsController.trackEvent({
              category: MetaMetricsEventCategory.ProfileSyncing,
              event: MetaMetricsEventName.AccountsSyncErroneousSituation,
              properties: {
                profile_id: profileId,
                situation_message: situationMessage,
              },
            });
          },
        },
      },
      env: {
        isAccountSyncingEnabled: isManifestV3,
      },
      messenger: this.controllerMessenger.getRestricted({
        name: 'UserStorageController',
        allowedActions: [
          'KeyringController:getState',
          'KeyringController:addNewAccount',
          'SnapController:handleRequest',
          'AuthenticationController:getBearerToken',
          'AuthenticationController:getSessionProfile',
          'AuthenticationController:isSignedIn',
          'AuthenticationController:performSignOut',
          'AuthenticationController:performSignIn',
          'NotificationServicesController:disableNotificationServices',
          'NotificationServicesController:selectIsNotificationServicesEnabled',
          'AccountsController:listAccounts',
          'AccountsController:updateAccountMetadata',
        ],
        allowedEvents: [
          'KeyringController:lock',
          'KeyringController:unlock',
          'AccountsController:accountAdded',
          'AccountsController:accountRenamed',
        ],
      }),
    });

    const notificationServicesPushControllerMessenger =
      this.controllerMessenger.getRestricted({
        name: 'NotificationServicesPushController',
        allowedActions: ['AuthenticationController:getBearerToken'],
        allowedEvents: [],
      });
    this.notificationServicesPushController =
      new NotificationServicesPushController.Controller({
        messenger: notificationServicesPushControllerMessenger,
        state: initState.NotificationServicesPushController,
        env: {
          apiKey: process.env.FIREBASE_API_KEY ?? '',
          authDomain: process.env.FIREBASE_AUTH_DOMAIN ?? '',
          storageBucket: process.env.FIREBASE_STORAGE_BUCKET ?? '',
          projectId: process.env.FIREBASE_PROJECT_ID ?? '',
          messagingSenderId: process.env.FIREBASE_MESSAGING_SENDER_ID ?? '',
          appId: process.env.FIREBASE_APP_ID ?? '',
          measurementId: process.env.FIREBASE_MEASUREMENT_ID ?? '',
          vapidKey: process.env.VAPID_KEY ?? '',
        },
        config: {
          isPushEnabled: isManifestV3,
          platform: 'extension',
          onPushNotificationReceived,
          onPushNotificationClicked,
        },
      });
    notificationServicesPushControllerMessenger.subscribe(
      'NotificationServicesPushController:onNewNotifications',
      (notification) => {
        this.metaMetricsController.trackEvent({
          category: MetaMetricsEventCategory.PushNotifications,
          event: MetaMetricsEventName.PushNotificationReceived,
          properties: {
            notification_id: notification.id,
            notification_type: notification.type,
            chain_id: notification?.chain_id,
          },
        });
      },
    );
    notificationServicesPushControllerMessenger.subscribe(
      'NotificationServicesPushController:pushNotificationClicked',
      (notification) => {
        this.metaMetricsController.trackEvent({
          category: MetaMetricsEventCategory.PushNotifications,
          event: MetaMetricsEventName.PushNotificationClicked,
          properties: {
            notification_id: notification.id,
            notification_type: notification.type,
            chain_id: notification?.chain_id,
          },
        });
      },
    );

    this.notificationServicesController =
      new NotificationServicesController.Controller({
        messenger: this.controllerMessenger.getRestricted({
          name: 'NotificationServicesController',
          allowedActions: [
            'KeyringController:getAccounts',
            'KeyringController:getState',
            'AuthenticationController:getBearerToken',
            'AuthenticationController:isSignedIn',
            'UserStorageController:enableProfileSyncing',
            'UserStorageController:getStorageKey',
            'UserStorageController:performGetStorage',
            'UserStorageController:performSetStorage',
            'NotificationServicesPushController:enablePushNotifications',
            'NotificationServicesPushController:disablePushNotifications',
            'NotificationServicesPushController:subscribeToPushNotifications',
            'NotificationServicesPushController:updateTriggerPushNotifications',
          ],
          allowedEvents: [
            'KeyringController:stateChange',
            'KeyringController:lock',
            'KeyringController:unlock',
            'NotificationServicesPushController:onNewNotifications',
          ],
        }),
        state: initState.NotificationServicesController,
        env: {
          isPushIntegrated: isManifestV3,
          featureAnnouncements: {
            platform: 'extension',
            spaceId: process.env.CONTENTFUL_ACCESS_SPACE_ID ?? '',
            accessToken: process.env.CONTENTFUL_ACCESS_TOKEN ?? '',
          },
        },
      });

    // account tracker watches balances, nonces, and any code at their address
    this.accountTrackerController = new AccountTrackerController({
      state: { accounts: {} },
      messenger: this.controllerMessenger.getRestricted({
        name: 'AccountTrackerController',
        allowedActions: [
          'AccountsController:getSelectedAccount',
          'NetworkController:getState',
          'NetworkController:getNetworkClientById',
          'OnboardingController:getState',
          'PreferencesController:getState',
        ],
        allowedEvents: [
          'AccountsController:selectedEvmAccountChange',
          'OnboardingController:stateChange',
          'KeyringController:accountRemoved',
        ],
      }),
      provider: this.provider,
      blockTracker: this.blockTracker,
      getNetworkIdentifier: (providerConfig) => {
        const { type, rpcUrl } =
          providerConfig ??
          getProviderConfig({
            metamask: this.networkController.state,
          });
        return type === NETWORK_TYPES.RPC ? rpcUrl : type;
      },
    });

    // start and stop polling for balances based on activeControllerConnections
    this.on('controllerConnectionChanged', (activeControllerConnections) => {
      const { completedOnboarding } = this.onboardingController.state;
      if (activeControllerConnections > 0 && completedOnboarding) {
        this.triggerNetworkrequests();
      } else {
        this.stopNetworkRequests();
      }
    });

    this.controllerMessenger.subscribe(
      `${this.onboardingController.name}:stateChange`,
      previousValueComparator(async (prevState, currState) => {
        const { completedOnboarding: prevCompletedOnboarding } = prevState;
        const { completedOnboarding: currCompletedOnboarding } = currState;
        if (!prevCompletedOnboarding && currCompletedOnboarding) {
          const { address } = this.accountsController.getSelectedAccount();

          await this._addAccountsWithBalance();

          this.postOnboardingInitialization();
          this.triggerNetworkrequests();

          // execute once the token detection on the post-onboarding
          await this.tokenDetectionController.detectTokens({
            selectedAddress: address,
          });
        }
      }, this.onboardingController.state),
    );

    const tokenDetectionControllerMessenger =
      this.controllerMessenger.getRestricted({
        name: 'TokenDetectionController',
        allowedActions: [
          'AccountsController:getAccount',
          'AccountsController:getSelectedAccount',
          'KeyringController:getState',
          'NetworkController:getNetworkClientById',
          'NetworkController:getNetworkConfigurationByNetworkClientId',
          'NetworkController:getState',
          'PreferencesController:getState',
          'TokenListController:getState',
          'TokensController:getState',
          'TokensController:addDetectedTokens',
        ],
        allowedEvents: [
          'AccountsController:selectedEvmAccountChange',
          'KeyringController:lock',
          'KeyringController:unlock',
          'NetworkController:networkDidChange',
          'PreferencesController:stateChange',
          'TokenListController:stateChange',
        ],
      });

    this.tokenDetectionController = new TokenDetectionController({
      messenger: tokenDetectionControllerMessenger,
      getBalancesInSingleCall:
        this.assetsContractController.getBalancesInSingleCall.bind(
          this.assetsContractController,
        ),
      trackMetaMetricsEvent: this.metaMetricsController.trackEvent.bind(
        this.metaMetricsController,
      ),
      useAccountsAPI: true,
      platform: 'extension',
    });

    const addressBookControllerMessenger =
      this.controllerMessenger.getRestricted({
        name: 'AddressBookController',
        allowedActions: [],
        allowedEvents: [],
      });

    this.addressBookController = new AddressBookController({
      messenger: addressBookControllerMessenger,
      state: initState.AddressBookController,
    });

    this.alertController = new AlertController({
      state: initState.AlertController,
      messenger: this.controllerMessenger.getRestricted({
        name: 'AlertController',
        allowedEvents: ['AccountsController:selectedAccountChange'],
        allowedActions: ['AccountsController:getSelectedAccount'],
      }),
    });

    ///: BEGIN:ONLY_INCLUDE_IF(build-mmi)
    this.custodyController = new CustodyController({
      initState: initState.CustodyController,
      captureException,
    });
    this.institutionalFeaturesController = new InstitutionalFeaturesController({
      initState: initState.InstitutionalFeaturesController,
      showConfirmRequest: opts.showUserConfirmation,
    });
    this.transactionUpdateController = new TransactionUpdateController({
      initState: initState.TransactionUpdateController,
      getCustodyKeyring: this.getCustodyKeyringIfExists.bind(this),
      mmiConfigurationController: this.mmiConfigurationController,
      captureException,
    });
    ///: END:ONLY_INCLUDE_IF

    this.backup = new Backup({
      preferencesController: this.preferencesController,
      addressBookController: this.addressBookController,
      accountsController: this.accountsController,
      networkController: this.networkController,
      trackMetaMetricsEvent: this.metaMetricsController.trackEvent.bind(
        this.metaMetricsController,
      ),
    });

    // This gets used as a ...spread parameter in two places: new TransactionController() and createRPCMethodTrackingMiddleware()
    this.snapAndHardwareMetricsParams = {
      getSelectedAccount: this.accountsController.getSelectedAccount.bind(
        this.accountsController,
      ),
      getAccountType: this.getAccountType.bind(this),
      getDeviceModel: this.getDeviceModel.bind(this),
      snapAndHardwareMessenger: this.controllerMessenger.getRestricted({
        name: 'SnapAndHardwareMessenger',
        allowedActions: [
          'KeyringController:getKeyringForAccount',
          'SnapController:get',
          'AccountsController:getSelectedAccount',
        ],
      }),
    };

    const transactionControllerMessenger =
      this.controllerMessenger.getRestricted({
        name: 'TransactionController',
        allowedActions: [
          `${this.approvalController.name}:addRequest`,
          'NetworkController:findNetworkClientIdByChainId',
          'NetworkController:getNetworkClientById',
          'AccountsController:getSelectedAccount',
        ],
        allowedEvents: [`NetworkController:stateChange`],
      });

    this.txController = new TransactionController({
      getCurrentNetworkEIP1559Compatibility:
        this.networkController.getEIP1559Compatibility.bind(
          this.networkController,
        ),
      getCurrentAccountEIP1559Compatibility:
        this.getCurrentAccountEIP1559Compatibility.bind(this),
      getExternalPendingTransactions:
        this.getExternalPendingTransactions.bind(this),
      getGasFeeEstimates: this.gasFeeController.fetchGasFeeEstimates.bind(
        this.gasFeeController,
      ),
      getNetworkClientRegistry:
        this.networkController.getNetworkClientRegistry.bind(
          this.networkController,
        ),
      getNetworkState: () => this.networkController.state,
      getPermittedAccounts: this.getPermittedAccounts.bind(this),
      getSavedGasFees: () => {
        const globalChainId = this.#getGlobalChainId();
        return this.preferencesController.state.advancedGasFee[globalChainId];
      },
      incomingTransactions: {
        etherscanApiKeysByChainId: {
          [CHAIN_IDS.MAINNET]: process.env.ETHERSCAN_API_KEY,
          [CHAIN_IDS.SEPOLIA]: process.env.ETHERSCAN_API_KEY,
        },
        includeTokenTransfers: false,
        isEnabled: () =>
          this.preferencesController.state.incomingTransactionsPreferences?.[
            this.#getGlobalChainId()
          ] && this.onboardingController.state.completedOnboarding,
        queryEntireHistory: false,
        updateTransactions: false,
      },
      isFirstTimeInteractionEnabled: () =>
        this.preferencesController.state.securityAlertsEnabled,
      isSimulationEnabled: () =>
        this.preferencesController.state.useTransactionSimulations,
      messenger: transactionControllerMessenger,
      pendingTransactions: {
        isResubmitEnabled: () => {
          const state = this._getMetaMaskState();
          return !(
            getSmartTransactionsPreferenceEnabled(state) &&
            getCurrentChainSupportsSmartTransactions(state)
          );
        },
      },
      testGasFeeFlows: process.env.TEST_GAS_FEE_FLOWS,
      trace,
      hooks: {
        ///: BEGIN:ONLY_INCLUDE_IF(build-mmi)
        afterSign: (txMeta, signedEthTx) =>
          afterTransactionSignMMI(
            txMeta,
            signedEthTx,
            this.transactionUpdateController.addTransactionToWatchList.bind(
              this.transactionUpdateController,
            ),
          ),
        beforeCheckPendingTransaction:
          beforeCheckPendingTransactionMMI.bind(this),
        beforePublish: beforeTransactionPublishMMI.bind(this),
        getAdditionalSignArguments: getAdditionalSignArgumentsMMI.bind(this),
        ///: END:ONLY_INCLUDE_IF
        publish: this._publishSmartTransactionHook.bind(this),
      },
      sign: (...args) => this.keyringController.signTransaction(...args),
      state: initState.TransactionController,
    });

    this._addTransactionControllerListeners();

    this.decryptMessageController = new DecryptMessageController({
      getState: this.getState.bind(this),
      messenger: this.controllerMessenger.getRestricted({
        name: 'DecryptMessageController',
        allowedActions: [
          `${this.approvalController.name}:addRequest`,
          `${this.approvalController.name}:acceptRequest`,
          `${this.approvalController.name}:rejectRequest`,
          `${this.keyringController.name}:decryptMessage`,
        ],
      }),
      metricsEvent: this.metaMetricsController.trackEvent.bind(
        this.metaMetricsController,
      ),
    });

    this.encryptionPublicKeyController = new EncryptionPublicKeyController({
      messenger: this.controllerMessenger.getRestricted({
        name: 'EncryptionPublicKeyController',
        allowedActions: [
          `${this.approvalController.name}:addRequest`,
          `${this.approvalController.name}:acceptRequest`,
          `${this.approvalController.name}:rejectRequest`,
        ],
      }),
      getEncryptionPublicKey:
        this.keyringController.getEncryptionPublicKey.bind(
          this.keyringController,
        ),
      getAccountKeyringType: this.keyringController.getAccountKeyringType.bind(
        this.keyringController,
      ),
      getState: this.getState.bind(this),
      metricsEvent: this.metaMetricsController.trackEvent.bind(
        this.metaMetricsController,
      ),
    });

    this.signatureController = new SignatureController({
      messenger: this.controllerMessenger.getRestricted({
        name: 'SignatureController',
        allowedActions: [
          `${this.approvalController.name}:addRequest`,
          `${this.keyringController.name}:signMessage`,
          `${this.keyringController.name}:signPersonalMessage`,
          `${this.keyringController.name}:signTypedMessage`,
          `${this.loggingController.name}:add`,
          `${this.networkController.name}:getNetworkClientById`,
        ],
      }),
      trace,
      decodingApiUrl: process.env.DECODING_API_URL,
      isDecodeSignatureRequestEnabled: () =>
        this.preferencesController.state.useExternalServices === true &&
        this.preferencesController.state.useTransactionSimulations,
    });

    this.signatureController.hub.on(
      'cancelWithReason',
      ({ message, reason }) => {
        this.metaMetricsController.trackEvent({
          event: reason,
          category: MetaMetricsEventCategory.Transactions,
          properties: {
            action: 'Sign Request',
            type: message.type,
          },
        });
      },
    );

    ///: BEGIN:ONLY_INCLUDE_IF(build-mmi)
    const transactionMetricsRequest = this.getTransactionMetricsRequest();

    const mmiControllerMessenger = this.controllerMessenger.getRestricted({
      name: 'MMIController',
      allowedActions: [
        'AccountsController:getAccountByAddress',
        'AccountsController:setAccountName',
        'AccountsController:listAccounts',
        'AccountsController:getSelectedAccount',
        'AccountsController:setSelectedAccount',
        'MetaMetricsController:getState',
        'NetworkController:getState',
        'NetworkController:setActiveNetwork',
      ],
    });

    this.mmiController = new MMIController({
      messenger: mmiControllerMessenger,
      mmiConfigurationController: this.mmiConfigurationController,
      keyringController: this.keyringController,
      appStateController: this.appStateController,
      transactionUpdateController: this.transactionUpdateController,
      custodyController: this.custodyController,
      getState: this.getState.bind(this),
      getPendingNonce: this.getPendingNonce.bind(this),
      accountTrackerController: this.accountTrackerController,
      networkController: this.networkController,
      metaMetricsController: this.metaMetricsController,
      permissionController: this.permissionController,
      signatureController: this.signatureController,
      platform: this.platform,
      extension: this.extension,
      getTransactions: this.txController.getTransactions.bind(
        this.txController,
      ),
      setTxStatusSigned: (id) =>
        this.txController.updateCustodialTransaction(id, {
          status: TransactionStatus.signed,
        }),
      setTxStatusSubmitted: (id) =>
        this.txController.updateCustodialTransaction(id, {
          status: TransactionStatus.submitted,
        }),
      setTxStatusFailed: (id, reason) =>
        this.txController.updateCustodialTransaction(id, {
          status: TransactionStatus.failed,
          errorMessage: reason,
        }),
      trackTransactionEvents: handleMMITransactionUpdate.bind(
        null,
        transactionMetricsRequest,
      ),
      updateTransaction: (txMeta, note) =>
        this.txController.updateTransaction(txMeta, note),
      updateTransactionHash: (id, hash) =>
        this.txController.updateCustodialTransaction(id, { hash }),
      setChannelId: (channelId) =>
        this.institutionalFeaturesController.setChannelId(channelId),
      setConnectionRequest: (payload) =>
        this.institutionalFeaturesController.setConnectionRequest(payload),
    });
    ///: END:ONLY_INCLUDE_IF

    const swapsControllerMessenger = this.controllerMessenger.getRestricted({
      name: 'SwapsController',
      // TODO: allow these internal calls once GasFeeController and TransactionController
      // export these action types and register its action handlers
      // allowedActions: [
      //   'GasFeeController:getEIP1559GasFeeEstimates',
      //   'TransactionController:getLayer1GasFee',
      // ],
      allowedActions: [
        'NetworkController:getState',
        'NetworkController:getNetworkClientById',
        'TokenRatesController:getState',
      ],
      allowedEvents: [],
    });

    this.swapsController = new SwapsController(
      {
        messenger: swapsControllerMessenger,
        getBufferedGasLimit: async (txMeta, multiplier) => {
          const { gas: gasLimit, simulationFails } =
            await this.txController.estimateGasBuffered(
              txMeta.txParams,
              multiplier,
              this.#getGlobalNetworkClientId(),
            );

          return { gasLimit, simulationFails };
        },
        // TODO: Remove once GasFeeController exports this action type
        getEIP1559GasFeeEstimates:
          this.gasFeeController.fetchGasFeeEstimates.bind(
            this.gasFeeController,
          ),
        // TODO: Remove once TransactionController exports this action type
        getLayer1GasFee: this.txController.getLayer1GasFee.bind(
          this.txController,
        ),
        trackMetaMetricsEvent: this.metaMetricsController.trackEvent.bind(
          this.metaMetricsController,
        ),
      },
      initState.SwapsController,
    );

    const bridgeControllerMessenger = this.controllerMessenger.getRestricted({
      name: BRIDGE_CONTROLLER_NAME,
      allowedActions: [
        'AccountsController:getSelectedAccount',
        'NetworkController:getSelectedNetworkClient',
        'NetworkController:findNetworkClientIdByChainId',
      ],
      allowedEvents: [],
    });
    this.bridgeController = new BridgeController({
      messenger: bridgeControllerMessenger,
      // TODO: Remove once TransactionController exports this action type
      getLayer1GasFee: this.txController.getLayer1GasFee.bind(
        this.txController,
      ),
    });

    const bridgeStatusControllerMessenger =
      this.controllerMessenger.getRestricted({
        name: BRIDGE_STATUS_CONTROLLER_NAME,
        allowedActions: [
          'AccountsController:getSelectedAccount',
          'NetworkController:getNetworkClientById',
          'NetworkController:findNetworkClientIdByChainId',
          'NetworkController:getState',
          'TransactionController:getState',
        ],
        allowedEvents: [],
      });
    this.bridgeStatusController = new BridgeStatusController({
      messenger: bridgeStatusControllerMessenger,
      state: initState.BridgeStatusController,
    });

    const smartTransactionsControllerMessenger =
      this.controllerMessenger.getRestricted({
        name: 'SmartTransactionsController',
        allowedActions: ['NetworkController:getNetworkClientById'],
        allowedEvents: ['NetworkController:stateChange'],
      });
    this.smartTransactionsController = new SmartTransactionsController({
      supportedChainIds: getAllowedSmartTransactionsChainIds(),
<<<<<<< HEAD
=======
      clientId: ClientId.Extension,
>>>>>>> 7abff9c7
      getNonceLock: (address) =>
        this.txController.getNonceLock(
          address,
          this.#getGlobalNetworkClientId(),
        ),
      confirmExternalTransaction:
        this.txController.confirmExternalTransaction.bind(this.txController),
      trackMetaMetricsEvent: this.metaMetricsController.trackEvent.bind(
        this.metaMetricsController,
      ),
      state: initState.SmartTransactionsController,
      messenger: smartTransactionsControllerMessenger,
      getTransactions: this.txController.getTransactions.bind(
        this.txController,
      ),
      updateTransaction: this.txController.updateTransaction.bind(
        this.txController,
      ),
      getFeatureFlags: () => {
        const state = this._getMetaMaskState();
        return getFeatureFlagsByChainId(state);
      },
      getMetaMetricsProps: async () => {
        const selectedAddress =
          this.accountsController.getSelectedAccount().address;
        const accountHardwareType = await getHardwareWalletType(
          this._getMetaMaskState(),
        );
        const accountType = await this.getAccountType(selectedAddress);
        const deviceModel = await this.getDeviceModel(selectedAddress);
        return {
          accountHardwareType,
          accountType,
          deviceModel,
        };
      },
    });

    const isExternalNameSourcesEnabled = () =>
      this.preferencesController.state.useExternalNameSources;

    this.nameController = new NameController({
      messenger: this.controllerMessenger.getRestricted({
        name: 'NameController',
        allowedActions: [],
      }),
      providers: [
        new ENSNameProvider({
          reverseLookup: this.ensController.reverseResolveAddress.bind(
            this.ensController,
          ),
        }),
        new EtherscanNameProvider({ isEnabled: isExternalNameSourcesEnabled }),
        new TokenNameProvider({ isEnabled: isExternalNameSourcesEnabled }),
        new LensNameProvider({ isEnabled: isExternalNameSourcesEnabled }),
        new SnapsNameProvider({
          messenger: this.controllerMessenger.getRestricted({
            name: 'SnapsNameProvider',
            allowedActions: [
              'SnapController:getAll',
              'SnapController:get',
              'SnapController:handleRequest',
              'PermissionController:getState',
            ],
          }),
        }),
      ],
      state: initState.NameController,
    });

    const petnamesBridgeMessenger = this.controllerMessenger.getRestricted({
      name: 'PetnamesBridge',
      allowedEvents: [
        'NameController:stateChange',
        'AccountsController:stateChange',
        'AddressBookController:stateChange',
      ],
      allowedActions: ['AccountsController:listAccounts'],
    });

    new AddressBookPetnamesBridge({
      addressBookController: this.addressBookController,
      nameController: this.nameController,
      messenger: petnamesBridgeMessenger,
    }).init();

    new AccountIdentitiesPetnamesBridge({
      nameController: this.nameController,
      messenger: petnamesBridgeMessenger,
    }).init();

    this.userOperationController = new UserOperationController({
      entrypoint: process.env.EIP_4337_ENTRYPOINT,
      getGasFeeEstimates: this.gasFeeController.fetchGasFeeEstimates.bind(
        this.gasFeeController,
      ),
      messenger: this.controllerMessenger.getRestricted({
        name: 'UserOperationController',
        allowedActions: [
          'ApprovalController:addRequest',
          'NetworkController:getNetworkClientById',
          'KeyringController:prepareUserOperation',
          'KeyringController:patchUserOperation',
          'KeyringController:signUserOperation',
        ],
      }),
      state: initState.UserOperationController,
    });

    this.userOperationController.hub.on(
      'user-operation-added',
      this._onUserOperationAdded.bind(this),
    );

    this.userOperationController.hub.on(
      'transaction-updated',
      this._onUserOperationTransactionUpdated.bind(this),
    );

    // ensure AccountTrackerController updates balances after network change
    networkControllerMessenger.subscribe(
      'NetworkController:networkDidChange',
      () => {
        this.accountTrackerController.updateAccounts();
      },
    );

    // clear unapproved transactions and messages when the network will change
    networkControllerMessenger.subscribe(
      'NetworkController:networkWillChange',
      clearPendingConfirmations.bind(this),
    );

    // RemoteFeatureFlagController has subscription for preferences changes
    this.controllerMessenger.subscribe(
      'PreferencesController:stateChange',
      previousValueComparator((prevState, currState) => {
        const { useExternalServices: prevUseExternalServices } = prevState;
        const { useExternalServices: currUseExternalServices } = currState;
        if (currUseExternalServices && !prevUseExternalServices) {
          this.remoteFeatureFlagController.enable();
          this.remoteFeatureFlagController.updateRemoteFeatureFlags();
        } else if (!currUseExternalServices && prevUseExternalServices) {
          this.remoteFeatureFlagController.disable();
        }
      }, this.preferencesController.state),
    );

    // Initialize RemoteFeatureFlagController
    this.remoteFeatureFlagController = new RemoteFeatureFlagController({
      messenger: this.controllerMessenger.getRestricted({
        name: 'RemoteFeatureFlagController',
        allowedActions: [],
        allowedEvents: [],
      }),
      disabled: !this.preferencesController.state.useExternalServices,
      clientConfigApiService: new ClientConfigApiService({
        fetch: globalThis.fetch.bind(globalThis),
        config: {
          client: ClientType.Extension,
          distribution:
            this._getConfigForRemoteFeatureFlagRequest().distribution,
          environment: this._getConfigForRemoteFeatureFlagRequest().environment,
        },
      }),
    });

    this.metamaskMiddleware = createMetamaskMiddleware({
      static: {
        eth_syncing: false,
        web3_clientVersion: `MetaMask/v${version}`,
      },
      version,
      // account mgmt
      getAccounts: async (
        { origin: innerOrigin },
        { suppressUnauthorizedError = true } = {},
      ) => {
        if (innerOrigin === ORIGIN_METAMASK) {
          const selectedAddress =
            this.accountsController.getSelectedAccount().address;
          return selectedAddress ? [selectedAddress] : [];
        } else if (this.isUnlocked()) {
          return await this.getPermittedAccounts(innerOrigin, {
            suppressUnauthorizedError,
          });
        }
        return []; // changing this is a breaking change
      },
      // tx signing
      processTransaction: (transactionParams, dappRequest) =>
        addDappTransaction(
          this.getAddTransactionRequest({ transactionParams, dappRequest }),
        ),
      // msg signing
      ///: BEGIN:ONLY_INCLUDE_IF(build-main,build-beta,build-flask)

      processTypedMessage: (...args) =>
        addTypedMessage({
          signatureController: this.signatureController,
          signatureParams: args,
        }),
      processTypedMessageV3: (...args) =>
        addTypedMessage({
          signatureController: this.signatureController,
          signatureParams: args,
        }),
      processTypedMessageV4: (...args) =>
        addTypedMessage({
          signatureController: this.signatureController,
          signatureParams: args,
        }),
      processPersonalMessage: (...args) =>
        addPersonalMessage({
          signatureController: this.signatureController,
          signatureParams: args,
        }),
      ///: END:ONLY_INCLUDE_IF

      ///: BEGIN:ONLY_INCLUDE_IF(build-mmi)
      /* eslint-disable no-dupe-keys */
      processTypedMessage: this.mmiController.newUnsignedMessage.bind(
        this.mmiController,
      ),
      processTypedMessageV3: this.mmiController.newUnsignedMessage.bind(
        this.mmiController,
      ),
      processTypedMessageV4: this.mmiController.newUnsignedMessage.bind(
        this.mmiController,
      ),
      processPersonalMessage: this.mmiController.newUnsignedMessage.bind(
        this.mmiController,
      ),
      setTypedMessageInProgress:
        this.signatureController.setTypedMessageInProgress.bind(
          this.signatureController,
        ),
      setPersonalMessageInProgress:
        this.signatureController.setPersonalMessageInProgress.bind(
          this.signatureController,
        ),
      /* eslint-enable no-dupe-keys */
      ///: END:ONLY_INCLUDE_IF

      processEncryptionPublicKey:
        this.encryptionPublicKeyController.newRequestEncryptionPublicKey.bind(
          this.encryptionPublicKeyController,
        ),

      processDecryptMessage:
        this.decryptMessageController.newRequestDecryptMessage.bind(
          this.decryptMessageController,
        ),
      getPendingNonce: this.getPendingNonce.bind(this),
      getPendingTransactionByHash: (hash) =>
        this.txController.state.transactions.find(
          (meta) =>
            meta.hash === hash && meta.status === TransactionStatus.submitted,
        ),
    });

    // ensure isClientOpenAndUnlocked is updated when memState updates
    this.on('update', (memState) => this._onStateUpdate(memState));

    /**
     * All controllers in Memstore but not in store. They are not persisted.
     * On chrome profile re-start, they will be re-initialized.
     */
    const resetOnRestartStore = {
      AccountTracker: this.accountTrackerController,
      TokenRatesController: this.tokenRatesController,
      DecryptMessageController: this.decryptMessageController,
      EncryptionPublicKeyController: this.encryptionPublicKeyController,
      SignatureController: this.signatureController,
      SwapsController: this.swapsController,
      BridgeController: this.bridgeController,
      BridgeStatusController: this.bridgeStatusController,
      EnsController: this.ensController,
      ApprovalController: this.approvalController,
      PPOMController: this.ppomController,
    };

    this.store.updateStructure({
      AccountsController: this.accountsController,
      AppStateController: this.appStateController,
      AppMetadataController: this.appMetadataController,
      MultichainBalancesController: this.multichainBalancesController,
      TransactionController: this.txController,
      KeyringController: this.keyringController,
      PreferencesController: this.preferencesController,
      MetaMetricsController: this.metaMetricsController,
      MetaMetricsDataDeletionController: this.metaMetricsDataDeletionController,
      AddressBookController: this.addressBookController,
      CurrencyController: this.currencyRateController,
      NetworkController: this.networkController,
      AlertController: this.alertController,
      OnboardingController: this.onboardingController,
      PermissionController: this.permissionController,
      PermissionLogController: this.permissionLogController,
      SubjectMetadataController: this.subjectMetadataController,
      AnnouncementController: this.announcementController,
      NetworkOrderController: this.networkOrderController,
      AccountOrderController: this.accountOrderController,
      GasFeeController: this.gasFeeController,
      TokenListController: this.tokenListController,
      TokensController: this.tokensController,
      TokenBalancesController: this.tokenBalancesController,
      SmartTransactionsController: this.smartTransactionsController,
      NftController: this.nftController,
      PhishingController: this.phishingController,
      SelectedNetworkController: this.selectedNetworkController,
      LoggingController: this.loggingController,
      MultichainRatesController: this.multichainRatesController,
      SnapController: this.snapController,
      CronjobController: this.cronjobController,
      SnapsRegistry: this.snapsRegistry,
      SnapInterfaceController: this.snapInterfaceController,
      SnapInsightsController: this.snapInsightsController,
      ///: BEGIN:ONLY_INCLUDE_IF(build-mmi)
      CustodyController: this.custodyController.store,
      InstitutionalFeaturesController:
        this.institutionalFeaturesController.store,
      MmiConfigurationController: this.mmiConfigurationController.store,
      ///: END:ONLY_INCLUDE_IF
      PPOMController: this.ppomController,
      NameController: this.nameController,
      UserOperationController: this.userOperationController,
      // Notification Controllers
      AuthenticationController: this.authenticationController,
      UserStorageController: this.userStorageController,
      NotificationServicesController: this.notificationServicesController,
      NotificationServicesPushController:
        this.notificationServicesPushController,
      RemoteFeatureFlagController: this.remoteFeatureFlagController,
      ...resetOnRestartStore,
    });

    this.memStore = new ComposableObservableStore({
      config: {
        AccountsController: this.accountsController,
        AppStateController: this.appStateController,
        AppMetadataController: this.appMetadataController,
        MultichainBalancesController: this.multichainBalancesController,
        NetworkController: this.networkController,
        KeyringController: this.keyringController,
        PreferencesController: this.preferencesController,
        MetaMetricsController: this.metaMetricsController,
        MetaMetricsDataDeletionController:
          this.metaMetricsDataDeletionController,
        AddressBookController: this.addressBookController,
        CurrencyController: this.currencyRateController,
        AlertController: this.alertController,
        OnboardingController: this.onboardingController,
        PermissionController: this.permissionController,
        PermissionLogController: this.permissionLogController,
        SubjectMetadataController: this.subjectMetadataController,
        AnnouncementController: this.announcementController,
        NetworkOrderController: this.networkOrderController,
        AccountOrderController: this.accountOrderController,
        GasFeeController: this.gasFeeController,
        TokenListController: this.tokenListController,
        TokensController: this.tokensController,
        TokenBalancesController: this.tokenBalancesController,
        SmartTransactionsController: this.smartTransactionsController,
        NftController: this.nftController,
        SelectedNetworkController: this.selectedNetworkController,
        LoggingController: this.loggingController,
        TxController: this.txController,
        MultichainRatesController: this.multichainRatesController,
        SnapController: this.snapController,
        CronjobController: this.cronjobController,
        SnapsRegistry: this.snapsRegistry,
        SnapInterfaceController: this.snapInterfaceController,
        SnapInsightsController: this.snapInsightsController,
        ///: BEGIN:ONLY_INCLUDE_IF(build-mmi)
        CustodyController: this.custodyController.store,
        InstitutionalFeaturesController:
          this.institutionalFeaturesController.store,
        MmiConfigurationController: this.mmiConfigurationController.store,
        ///: END:ONLY_INCLUDE_IF
        NameController: this.nameController,
        UserOperationController: this.userOperationController,
        // Notification Controllers
        AuthenticationController: this.authenticationController,
        UserStorageController: this.userStorageController,
        NotificationServicesController: this.notificationServicesController,
        QueuedRequestController: this.queuedRequestController,
        NotificationServicesPushController:
          this.notificationServicesPushController,
        RemoteFeatureFlagController: this.remoteFeatureFlagController,
        ...resetOnRestartStore,
      },
      controllerMessenger: this.controllerMessenger,
    });

    // if this is the first time, clear the state of by calling these methods
    const resetMethods = [
      this.accountTrackerController.resetState.bind(
        this.accountTrackerController,
      ),
      this.decryptMessageController.resetState.bind(
        this.decryptMessageController,
      ),
      this.encryptionPublicKeyController.resetState.bind(
        this.encryptionPublicKeyController,
      ),
      this.signatureController.resetState.bind(this.signatureController),
      this.swapsController.resetState.bind(this.swapsController),
      this.bridgeController.resetState.bind(this.bridgeController),
      this.ensController.resetState.bind(this.ensController),
      this.approvalController.clear.bind(this.approvalController),
      // WE SHOULD ADD TokenListController.resetState here too. But it's not implemented yet.
    ];

    if (isManifestV3) {
      if (isFirstMetaMaskControllerSetup === true) {
        this.resetStates(resetMethods);
        this.extension.storage.session.set({
          isFirstMetaMaskControllerSetup: false,
        });
      }
    } else {
      // it's always the first time in MV2
      this.resetStates(resetMethods);
    }

    // Automatic login via config password
    const password = process.env.PASSWORD;
    if (
      !this.isUnlocked() &&
      this.onboardingController.state.completedOnboarding &&
      password &&
      !process.env.IN_TEST
    ) {
      this._loginUser(password);
    } else {
      this._startUISync();
    }

    // Lazily update the store with the current extension environment
    this.extension.runtime.getPlatformInfo().then(({ os }) => {
      this.appStateController.setBrowserEnvironment(
        os,
        // This method is presently only supported by Firefox
        this.extension.runtime.getBrowserInfo === undefined
          ? 'chrome'
          : 'firefox',
      );
    });

    this.setupControllerEventSubscriptions();
    this.setupMultichainDataAndSubscriptions();

    // For more information about these legacy streams, see here:
    // https://github.com/MetaMask/metamask-extension/issues/15491
    // TODO:LegacyProvider: Delete
    this.publicConfigStore = this.createPublicConfigStore();

    // Multiple MetaMask instances launched warning
    this.extension.runtime.onMessageExternal.addListener(onMessageReceived);
    // Fire a ping message to check if other extensions are running
    checkForMultipleVersionsRunning();

    if (this.onboardingController.state.completedOnboarding) {
      this.postOnboardingInitialization();
    }
  }

  // Provides a method for getting feature flags for the multichain
  // initial rollout, such that we can remotely modify polling interval
  getInfuraFeatureFlags() {
    fetchWithCache({
      url: 'https://swap.api.cx.metamask.io/featureFlags',
      cacheRefreshTime: MINUTE * 20,
    })
      .then(this.onFeatureFlagResponseReceived)
      .catch((e) => {
        // API unreachable (?)
        log.warn('Feature flag endpoint is unreachable', e);
      });
  }

  onFeatureFlagResponseReceived(response) {
    const { multiChainAssets = {} } = response;
    const { pollInterval } = multiChainAssets;
    // Polling interval is provided in seconds
    if (pollInterval > 0) {
      this.tokenBalancesController.setIntervalLength(pollInterval * SECOND);
    }
  }

  postOnboardingInitialization() {
    const { usePhishDetect } = this.preferencesController.state;

    this.networkController.lookupNetwork();

    if (usePhishDetect) {
      this.phishingController.maybeUpdateState();
    }

    // post onboarding emit detectTokens event
    const preferencesControllerState = this.preferencesController.state;
    const { useTokenDetection, useNftDetection } =
      preferencesControllerState ?? {};
    this.metaMetricsController.trackEvent({
      category: MetaMetricsEventCategory.Onboarding,
      event: MetaMetricsUserTrait.TokenDetectionEnabled,
      properties: {
        [MetaMetricsUserTrait.TokenDetectionEnabled]: useTokenDetection,
      },
    });
    this.metaMetricsController.trackEvent({
      category: MetaMetricsEventCategory.Onboarding,
      event: MetaMetricsUserTrait.NftAutodetectionEnabled,
      properties: {
        [MetaMetricsUserTrait.NftAutodetectionEnabled]: useNftDetection,
      },
    });
  }

  triggerNetworkrequests() {
<<<<<<< HEAD
    this.txController.stopIncomingTransactionPolling();

    this.txController.startIncomingTransactionPolling([
      this.#getGlobalChainId(),
=======
    this.txController.startIncomingTransactionPolling([
      this.#getGlobalNetworkClientId(),
>>>>>>> 7abff9c7
    ]);

    this.tokenDetectionController.enable();
    this.getInfuraFeatureFlags();
  }

  stopNetworkRequests() {
    this.txController.stopIncomingTransactionPolling();
    this.tokenDetectionController.disable();
  }

  resetStates(resetMethods) {
    resetMethods.forEach((resetMethod) => {
      try {
        resetMethod();
      } catch (err) {
        console.error(err);
      }
    });
  }

  ///: BEGIN:ONLY_INCLUDE_IF(keyring-snaps)
  /**
   * Initialize the snap keyring if it is not present.
   *
   * @returns {SnapKeyring}
   */
  async getSnapKeyring() {
    let [snapKeyring] = this.keyringController.getKeyringsByType(
      KeyringType.snap,
    );
    if (!snapKeyring) {
      snapKeyring = await this.keyringController.addNewKeyring(
        KeyringType.snap,
      );
    }
    return snapKeyring;
  }
  ///: END:ONLY_INCLUDE_IF

  trackInsightSnapView(snapId) {
    this.metaMetricsController.trackEvent({
      event: MetaMetricsEventName.InsightSnapViewed,
      category: MetaMetricsEventCategory.Snaps,
      properties: {
        snap_id: snapId,
      },
    });
  }

  /**
   * Get snap metadata from the current state without refreshing the registry database.
   *
   * @param {string} snapId - A snap id.
   * @returns The available metadata for the snap, if any.
   */
  _getSnapMetadata(snapId) {
    return this.snapsRegistry.state.database?.verifiedSnaps?.[snapId]?.metadata;
  }

  /**
   * Tracks snaps export usage.
   * Note: This function is throttled to 1 call per 60 seconds per snap id + handler combination.
   *
   * @param {string} snapId - The ID of the snap the handler is being triggered on.
   * @param {string} handler - The handler to trigger on the snap for the request.
   * @param {boolean} success - Whether the invocation was successful or not.
   * @param {string} origin - The origin of the request.
   */
  _trackSnapExportUsage = wrap(
    memoize(
      () =>
        throttle(
          (snapId, handler, success, origin) =>
            this.metaMetricsController.trackEvent({
              event: MetaMetricsEventName.SnapExportUsed,
              category: MetaMetricsEventCategory.Snaps,
              properties: {
                snap_id: snapId,
                export: handler,
                snap_category: this._getSnapMetadata(snapId)?.category,
                success,
                origin,
              },
            }),
          SECOND * 60,
        ),
      (snapId, handler, _, origin) => `${snapId}${handler}${origin}`,
    ),
    (getFunc, ...args) => getFunc(...args)(...args),
  );

  /**
   * Passes a JSON-RPC request object to the SnapController for execution.
   *
   * @param {object} args - A bag of options.
   * @param {string} args.snapId - The ID of the recipient snap.
   * @param {string} args.origin - The origin of the RPC request.
   * @param {string} args.handler - The handler to trigger on the snap for the request.
   * @param {object} args.request - The JSON-RPC request object.
   * @returns The result of the JSON-RPC request.
   */
  async handleSnapRequest(args) {
    try {
      const response = await this.controllerMessenger.call(
        'SnapController:handleRequest',
        args,
      );
      this._trackSnapExportUsage(args.snapId, args.handler, true, args.origin);
      return response;
    } catch (error) {
      this._trackSnapExportUsage(args.snapId, args.handler, false, args.origin);
      throw error;
    }
  }

  /**
   * Gets the currently selected locale from the PreferencesController.
   *
   * @returns The currently selected locale.
   */
  getLocale() {
    const { currentLocale } = this.preferencesController.state;

    return currentLocale;
  }

  /**
   * Constructor helper for getting Snap permission specifications.
   */
  getSnapPermissionSpecifications() {
    return {
      ...buildSnapEndowmentSpecifications(Object.keys(ExcludedSnapEndowments)),
      ...buildSnapRestrictedMethodSpecifications(
        Object.keys(ExcludedSnapPermissions),
        {
          getPreferences: () => {
            const locale = this.getLocale();
            const currency = this.currencyRateController.state.currentCurrency;
            return { locale, currency };
          },
          clearSnapState: this.controllerMessenger.call.bind(
            this.controllerMessenger,
            'SnapController:clearSnapState',
          ),
          getMnemonic: this.getPrimaryKeyringMnemonic.bind(this),
          getUnlockPromise: this.appStateController.getUnlockPromise.bind(
            this.appStateController,
          ),
          getSnap: this.controllerMessenger.call.bind(
            this.controllerMessenger,
            'SnapController:get',
          ),
          handleSnapRpcRequest: this.handleSnapRequest.bind(this),
          getSnapState: this.controllerMessenger.call.bind(
            this.controllerMessenger,
            'SnapController:getSnapState',
          ),
          requestUserApproval:
            this.approvalController.addAndShowApprovalRequest.bind(
              this.approvalController,
            ),
          showNativeNotification: (origin, args) =>
            this.controllerMessenger.call(
              'RateLimitController:call',
              origin,
              'showNativeNotification',
              origin,
              args.message,
            ),
          showInAppNotification: (origin, args) => {
            const { message, title, footerLink } = args;
            const notificationArgs = {
              interfaceId: args.content,
              message,
              title,
              footerLink,
            };
            return this.controllerMessenger.call(
              'RateLimitController:call',
              origin,
              'showInAppNotification',
              origin,
              notificationArgs,
            );
          },
          updateSnapState: this.controllerMessenger.call.bind(
            this.controllerMessenger,
            'SnapController:updateSnapState',
          ),
          maybeUpdatePhishingList: () => {
            const { usePhishDetect } = this.preferencesController.state;

            if (!usePhishDetect) {
              return;
            }

            this.controllerMessenger.call(
              'PhishingController:maybeUpdateState',
            );
          },
          isOnPhishingList: (url) => {
            const { usePhishDetect } = this.preferencesController.state;

            if (!usePhishDetect) {
              return false;
            }

            return this.controllerMessenger.call(
              'PhishingController:testOrigin',
              url,
            ).result;
          },
          createInterface: this.controllerMessenger.call.bind(
            this.controllerMessenger,
            'SnapInterfaceController:createInterface',
          ),
          getInterface: this.controllerMessenger.call.bind(
            this.controllerMessenger,
            'SnapInterfaceController:getInterface',
          ),
          // We don't currently use special cryptography for the extension client.
          getClientCryptography: () => ({}),
          ///: BEGIN:ONLY_INCLUDE_IF(keyring-snaps)
          getSnapKeyring: this.getSnapKeyring.bind(this),
          ///: END:ONLY_INCLUDE_IF
        },
      ),
    };
  }

  /**
   * Sets up BaseController V2 event subscriptions. Currently, this includes
   * the subscriptions necessary to notify permission subjects of account
   * changes.
   *
   * Some of the subscriptions in this method are ControllerMessenger selector
   * event subscriptions. See the relevant documentation for
   * `@metamask/base-controller` for more information.
   *
   * Note that account-related notifications emitted when the extension
   * becomes unlocked are handled in MetaMaskController._onUnlock.
   */
  setupControllerEventSubscriptions() {
    let lastSelectedAddress;
    this.controllerMessenger.subscribe(
      'PreferencesController:stateChange',
      previousValueComparator(async (prevState, currState) => {
        const { currentLocale } = currState;
        const chainId = this.#getGlobalChainId();

        await updateCurrentLocale(currentLocale);

        if (currState.incomingTransactionsPreferences?.[chainId]) {
<<<<<<< HEAD
          this.txController.stopIncomingTransactionPolling();

          this.txController.startIncomingTransactionPolling([
            this.#getGlobalChainId(),
=======
          this.txController.startIncomingTransactionPolling([
            this.#getGlobalNetworkClientId(),
>>>>>>> 7abff9c7
          ]);
        } else {
          this.txController.stopIncomingTransactionPolling();
        }

        this.#checkTokenListPolling(currState, prevState);
      }, this.preferencesController.state),
    );

    this.controllerMessenger.subscribe(
      `${this.accountsController.name}:selectedAccountChange`,
      async (account) => {
        if (account.address && account.address !== lastSelectedAddress) {
          lastSelectedAddress = account.address;
          await this._onAccountChange(account.address);
        }
      },
    );

    // This handles account changes every time relevant permission state
    // changes, for any reason.
    this.controllerMessenger.subscribe(
      `${this.permissionController.name}:stateChange`,
      async (currentValue, previousValue) => {
        const changedAccounts = diffMap(currentValue, previousValue);

        for (const [origin, accounts] of changedAccounts.entries()) {
          this._notifyAccountsChange(origin, accounts);
        }
      },
      getPermittedAccountsByOrigin,
    );

    this.controllerMessenger.subscribe(
      `${this.permissionController.name}:stateChange`,
      async (currentValue, previousValue) => {
        const changedChains = diffMap(currentValue, previousValue);

        // This operates under the assumption that there will be at maximum
        // one origin permittedChains value change per event handler call
        for (const [origin, chains] of changedChains.entries()) {
          const currentNetworkClientIdForOrigin =
            this.selectedNetworkController.getNetworkClientIdForDomain(origin);
          const { chainId: currentChainIdForOrigin } =
            this.networkController.getNetworkConfigurationByNetworkClientId(
              currentNetworkClientIdForOrigin,
            );
          // if(chains.length === 0) {
          // TODO: This particular case should also occur at the same time
          // that eth_accounts is revoked. When eth_accounts is revoked,
          // the networkClientId for that origin should be reset to track
          // the globally selected network.
          // }
          if (chains.length > 0 && !chains.includes(currentChainIdForOrigin)) {
            const networkClientId =
              this.networkController.findNetworkClientIdByChainId(chains[0]);
            this.selectedNetworkController.setNetworkClientIdForDomain(
              origin,
              networkClientId,
            );
            this.networkController.setActiveNetwork(networkClientId);
          }
        }
      },
      getPermittedChainsByOrigin,
    );

    this.controllerMessenger.subscribe(
      'NetworkController:networkDidChange',
      async () => {
<<<<<<< HEAD
        await this.txController.stopIncomingTransactionPolling();

        await this.txController.updateIncomingTransactions([
          this.#getGlobalChainId(),
        ]);

        await this.txController.startIncomingTransactionPolling([
          this.#getGlobalChainId(),
=======
        await this.txController.updateIncomingTransactions([
          this.#getGlobalNetworkClientId(),
        ]);

        await this.txController.stopIncomingTransactionPolling();

        await this.txController.startIncomingTransactionPolling([
          this.#getGlobalNetworkClientId(),
>>>>>>> 7abff9c7
        ]);
      },
    );

    this.controllerMessenger.subscribe(
      `${this.snapController.name}:snapInstallStarted`,
      (snapId, origin, isUpdate) => {
        const snapCategory = this._getSnapMetadata(snapId)?.category;
        this.metaMetricsController.trackEvent({
          event: isUpdate
            ? MetaMetricsEventName.SnapUpdateStarted
            : MetaMetricsEventName.SnapInstallStarted,
          category: MetaMetricsEventCategory.Snaps,
          properties: {
            snap_id: snapId,
            origin,
            snap_category: snapCategory,
          },
        });
      },
    );

    this.controllerMessenger.subscribe(
      `${this.snapController.name}:snapInstallFailed`,
      (snapId, origin, isUpdate, error) => {
        const isRejected = error.includes('User rejected the request.');
        const failedEvent = isUpdate
          ? MetaMetricsEventName.SnapUpdateFailed
          : MetaMetricsEventName.SnapInstallFailed;
        const rejectedEvent = isUpdate
          ? MetaMetricsEventName.SnapUpdateRejected
          : MetaMetricsEventName.SnapInstallRejected;

        const snapCategory = this._getSnapMetadata(snapId)?.category;
        this.metaMetricsController.trackEvent({
          event: isRejected ? rejectedEvent : failedEvent,
          category: MetaMetricsEventCategory.Snaps,
          properties: {
            snap_id: snapId,
            origin,
            snap_category: snapCategory,
          },
        });
      },
    );

    this.controllerMessenger.subscribe(
      `${this.snapController.name}:snapInstalled`,
      (truncatedSnap, origin, preinstalled) => {
        if (preinstalled) {
          return;
        }

        const snapId = truncatedSnap.id;
        const snapCategory = this._getSnapMetadata(snapId)?.category;
        this.metaMetricsController.trackEvent({
          event: MetaMetricsEventName.SnapInstalled,
          category: MetaMetricsEventCategory.Snaps,
          properties: {
            snap_id: snapId,
            version: truncatedSnap.version,
            origin,
            snap_category: snapCategory,
          },
        });
      },
    );

    this.controllerMessenger.subscribe(
      `${this.snapController.name}:snapUpdated`,
      (newSnap, oldVersion, origin, preinstalled) => {
        if (preinstalled) {
          return;
        }

        const snapId = newSnap.id;
        const snapCategory = this._getSnapMetadata(snapId)?.category;
        this.metaMetricsController.trackEvent({
          event: MetaMetricsEventName.SnapUpdated,
          category: MetaMetricsEventCategory.Snaps,
          properties: {
            snap_id: snapId,
            old_version: oldVersion,
            new_version: newSnap.version,
            origin,
            snap_category: snapCategory,
          },
        });
      },
    );

    this.controllerMessenger.subscribe(
      `${this.snapController.name}:snapTerminated`,
      (truncatedSnap) => {
        const approvals = Object.values(
          this.approvalController.state.pendingApprovals,
        ).filter(
          (approval) =>
            approval.origin === truncatedSnap.id &&
            approval.type.startsWith(RestrictedMethods.snap_dialog),
        );
        for (const approval of approvals) {
          this.approvalController.reject(
            approval.id,
            new Error('Snap was terminated.'),
          );
        }
      },
    );

    this.controllerMessenger.subscribe(
      `${this.snapController.name}:snapUninstalled`,
      (truncatedSnap) => {
        const notificationIds = this.notificationServicesController
          .getNotificationsByType(TRIGGER_TYPES.SNAP)
          .filter(
            (notification) => notification.data.origin === truncatedSnap.id,
          )
          .map((notification) => notification.id);

        this.notificationServicesController.deleteNotificationsById(
          notificationIds,
        );

        const snapId = truncatedSnap.id;
        const snapCategory = this._getSnapMetadata(snapId)?.category;
        this.metaMetricsController.trackEvent({
          event: MetaMetricsEventName.SnapUninstalled,
          category: MetaMetricsEventCategory.Snaps,
          properties: {
            snap_id: snapId,
            version: truncatedSnap.version,
            snap_category: snapCategory,
          },
        });
      },
    );
  }

  /**
   * Sets up multichain data and subscriptions.
   * This method is called during the MetaMaskController constructor.
   * It starts the MultichainRatesController if selected account is non-EVM
   * and subscribes to account changes.
   */
  setupMultichainDataAndSubscriptions() {
    if (
      !isEvmAccountType(
        this.accountsController.getSelectedMultichainAccount().type,
      )
    ) {
      this.multichainRatesController.start();
    }

    this.controllerMessenger.subscribe(
      'AccountsController:selectedAccountChange',
      (selectedAccount) => {
        if (isEvmAccountType(selectedAccount.type)) {
          this.multichainRatesController.stop();
          return;
        }
        this.multichainRatesController.start();
      },
    );
    this.multichainBalancesController.start();
    this.multichainBalancesController.updateBalances();
  }

  /**
   * TODO:LegacyProvider: Delete
   * Constructor helper: initialize a public config store.
   * This store is used to make some config info available to Dapps synchronously.
   */
  createPublicConfigStore() {
    // subset of state for metamask inpage provider
    const publicConfigStore = new ObservableStore();

    const selectPublicState = async ({ isUnlocked }) => {
      const { chainId, networkVersion } = await this.getProviderNetworkState();

      return {
        isUnlocked,
        chainId,
        networkVersion: networkVersion ?? 'loading',
      };
    };

    const updatePublicConfigStore = async (memState) => {
      const networkStatus =
        memState.networksMetadata[memState.selectedNetworkClientId]?.status;
      if (networkStatus === NetworkStatus.Available) {
        publicConfigStore.putState(await selectPublicState(memState));
      }
    };

    // setup memStore subscription hooks
    this.on('update', updatePublicConfigStore);
    updatePublicConfigStore(this.getState());

    return publicConfigStore;
  }

  /**
   * Gets relevant state for the provider of an external origin.
   *
   * @param {string} origin - The origin to get the provider state for.
   * @returns {Promise<{ isUnlocked: boolean, networkVersion: string, chainId: string, accounts: string[] }>} An object with relevant state properties.
   */
  async getProviderState(origin) {
    const providerNetworkState = await this.getProviderNetworkState(
      this.preferencesController.getUseRequestQueue() ? origin : undefined,
    );

    return {
      isUnlocked: this.isUnlocked(),
      accounts: await this.getPermittedAccounts(origin),
      ...providerNetworkState,
    };
  }

  /**
   * Retrieves network state information relevant for external providers.
   *
   * @param {string} origin - The origin identifier for which network state is requested (default: 'metamask').
   * @returns {object} An object containing important network state properties, including chainId and networkVersion.
   */
  async getProviderNetworkState(origin = METAMASK_DOMAIN) {
    const networkClientId = this.controllerMessenger.call(
      'SelectedNetworkController:getNetworkClientIdForDomain',
      origin,
    );

    const networkClient = this.controllerMessenger.call(
      'NetworkController:getNetworkClientById',
      networkClientId,
    );

    const { chainId } = networkClient.configuration;

    const { completedOnboarding } = this.onboardingController.state;

    let networkVersion = this.deprecatedNetworkVersions[networkClientId];
    if (networkVersion === undefined && completedOnboarding) {
      const ethQuery = new EthQuery(networkClient.provider);
      networkVersion = await new Promise((resolve) => {
        ethQuery.sendAsync({ method: 'net_version' }, (error, result) => {
          if (error) {
            console.error(error);
            resolve(null);
          } else {
            resolve(convertNetworkId(result));
          }
        });
      });
      this.deprecatedNetworkVersions[networkClientId] = networkVersion;
    }

    return {
      chainId,
      networkVersion: networkVersion ?? 'loading',
    };
  }

  //=============================================================================
  // EXPOSED TO THE UI SUBSYSTEM
  //=============================================================================

  /**
   * The metamask-state of the various controllers, made available to the UI
   *
   * @returns {object} status
   */
  getState() {
    const { vault } = this.keyringController.state;
    const isInitialized = Boolean(vault);
    const flatState = this.memStore.getFlatState();

    return {
      isInitialized,
      ...sanitizeUIState(flatState),
    };
  }

  /**
   * Returns an Object containing API Callback Functions.
   * These functions are the interface for the UI.
   * The API object can be transmitted over a stream via JSON-RPC.
   *
   * @returns {object} Object containing API functions.
   */
  getApi() {
    const {
      accountsController,
      addressBookController,
      alertController,
      appStateController,
      keyringController,
      nftController,
      nftDetectionController,
      currencyRateController,
      tokenBalancesController,
      tokenDetectionController,
      ensController,
      tokenListController,
      gasFeeController,
      metaMetricsController,
      networkController,
      announcementController,
      onboardingController,
      permissionController,
      preferencesController,
      tokensController,
      smartTransactionsController,
      txController,
      assetsContractController,
      backup,
      approvalController,
      phishingController,
      tokenRatesController,
      accountTrackerController,
      // Notification Controllers
      authenticationController,
      userStorageController,
      notificationServicesController,
      notificationServicesPushController,
    } = this;

    return {
      // etc
      getState: this.getState.bind(this),
      setCurrentCurrency: currencyRateController.setCurrentCurrency.bind(
        currencyRateController,
      ),
      setUseBlockie: preferencesController.setUseBlockie.bind(
        preferencesController,
      ),
      setUseNonceField: preferencesController.setUseNonceField.bind(
        preferencesController,
      ),
      setUsePhishDetect: preferencesController.setUsePhishDetect.bind(
        preferencesController,
      ),
      setUseMultiAccountBalanceChecker:
        preferencesController.setUseMultiAccountBalanceChecker.bind(
          preferencesController,
        ),
      setUseSafeChainsListValidation:
        preferencesController.setUseSafeChainsListValidation.bind(
          preferencesController,
        ),
      setUseTokenDetection: preferencesController.setUseTokenDetection.bind(
        preferencesController,
      ),
      setUseNftDetection: preferencesController.setUseNftDetection.bind(
        preferencesController,
      ),
      setUse4ByteResolution: preferencesController.setUse4ByteResolution.bind(
        preferencesController,
      ),
      setUseCurrencyRateCheck:
        preferencesController.setUseCurrencyRateCheck.bind(
          preferencesController,
        ),
      setOpenSeaEnabled: preferencesController.setOpenSeaEnabled.bind(
        preferencesController,
      ),
      getUseRequestQueue: this.preferencesController.getUseRequestQueue.bind(
        this.preferencesController,
      ),
      getProviderConfig: () =>
        getProviderConfig({
          metamask: this.networkController.state,
        }),
      grantPermissionsIncremental:
        this.permissionController.grantPermissionsIncremental.bind(
          this.permissionController,
        ),
      grantPermissions: this.permissionController.grantPermissions.bind(
        this.permissionController,
      ),
      setSecurityAlertsEnabled:
        preferencesController.setSecurityAlertsEnabled.bind(
          preferencesController,
        ),
      ///: BEGIN:ONLY_INCLUDE_IF(keyring-snaps)
      setAddSnapAccountEnabled:
        preferencesController.setAddSnapAccountEnabled.bind(
          preferencesController,
        ),
      ///: END:ONLY_INCLUDE_IF
      ///: BEGIN:ONLY_INCLUDE_IF(build-flask)
      setWatchEthereumAccountEnabled:
        preferencesController.setWatchEthereumAccountEnabled.bind(
          preferencesController,
        ),
      ///: END:ONLY_INCLUDE_IF
      ///: BEGIN:ONLY_INCLUDE_IF(solana)
      setSolanaSupportEnabled:
        preferencesController.setSolanaSupportEnabled.bind(
          preferencesController,
        ),
      ///: END:ONLY_INCLUDE_IF
      setBitcoinSupportEnabled:
        preferencesController.setBitcoinSupportEnabled.bind(
          preferencesController,
        ),
      setBitcoinTestnetSupportEnabled:
        preferencesController.setBitcoinTestnetSupportEnabled.bind(
          preferencesController,
        ),
      setUseExternalNameSources:
        preferencesController.setUseExternalNameSources.bind(
          preferencesController,
        ),
      setUseTransactionSimulations:
        preferencesController.setUseTransactionSimulations.bind(
          preferencesController,
        ),
      setUseRequestQueue: this.setUseRequestQueue.bind(this),
      setIpfsGateway: preferencesController.setIpfsGateway.bind(
        preferencesController,
      ),
      setIsIpfsGatewayEnabled:
        preferencesController.setIsIpfsGatewayEnabled.bind(
          preferencesController,
        ),
      setUseAddressBarEnsResolution:
        preferencesController.setUseAddressBarEnsResolution.bind(
          preferencesController,
        ),
      setParticipateInMetaMetrics:
        metaMetricsController.setParticipateInMetaMetrics.bind(
          metaMetricsController,
        ),
      setDataCollectionForMarketing:
        metaMetricsController.setDataCollectionForMarketing.bind(
          metaMetricsController,
        ),
      setMarketingCampaignCookieId:
        metaMetricsController.setMarketingCampaignCookieId.bind(
          metaMetricsController,
        ),
      setCurrentLocale: preferencesController.setCurrentLocale.bind(
        preferencesController,
      ),
      setIncomingTransactionsPreferences:
        preferencesController.setIncomingTransactionsPreferences.bind(
          preferencesController,
        ),
      setServiceWorkerKeepAlivePreference:
        preferencesController.setServiceWorkerKeepAlivePreference.bind(
          preferencesController,
        ),
      markPasswordForgotten: this.markPasswordForgotten.bind(this),
      unMarkPasswordForgotten: this.unMarkPasswordForgotten.bind(this),
      getRequestAccountTabIds: this.getRequestAccountTabIds,
      getOpenMetamaskTabsIds: this.getOpenMetamaskTabsIds,
      markNotificationPopupAsAutomaticallyClosed: () =>
        this.notificationManager.markAsAutomaticallyClosed(),

      // approval
      requestUserApproval:
        approvalController.addAndShowApprovalRequest.bind(approvalController),

      // primary keyring management
      addNewAccount: this.addNewAccount.bind(this),
      getSeedPhrase: this.getSeedPhrase.bind(this),
      resetAccount: this.resetAccount.bind(this),
      removeAccount: this.removeAccount.bind(this),
      importAccountWithStrategy: this.importAccountWithStrategy.bind(this),
      getNextAvailableAccountName:
        accountsController.getNextAvailableAccountName.bind(accountsController),
      ///: BEGIN:ONLY_INCLUDE_IF(keyring-snaps)
      getAccountsBySnapId: (snapId) => getAccountsBySnapId(this, snapId),
      ///: END:ONLY_INCLUDE_IF

      // hardware wallets
      connectHardware: this.connectHardware.bind(this),
      forgetDevice: this.forgetDevice.bind(this),
      checkHardwareStatus: this.checkHardwareStatus.bind(this),
      getDeviceNameForMetric: this.getDeviceNameForMetric.bind(this),
      unlockHardwareWalletAccount: this.unlockHardwareWalletAccount.bind(this),
      attemptLedgerTransportCreation:
        this.attemptLedgerTransportCreation.bind(this),

      // qr hardware devices
      submitQRHardwareCryptoHDKey:
        keyringController.submitQRCryptoHDKey.bind(keyringController),
      submitQRHardwareCryptoAccount:
        keyringController.submitQRCryptoAccount.bind(keyringController),
      cancelSyncQRHardware:
        keyringController.cancelQRSynchronization.bind(keyringController),
      submitQRHardwareSignature:
        keyringController.submitQRSignature.bind(keyringController),
      cancelQRHardwareSignRequest:
        keyringController.cancelQRSignRequest.bind(keyringController),

      // vault management
      submitPassword: this.submitPassword.bind(this),
      verifyPassword: this.verifyPassword.bind(this),

      // network management
      setActiveNetwork: (networkConfigurationId) => {
        return this.networkController.setActiveNetwork(networkConfigurationId);
      },
      // Avoids returning the promise so that initial call to switch network
      // doesn't block on the network lookup step
      setActiveNetworkConfigurationId: (networkConfigurationId) => {
        this.networkController.setActiveNetwork(networkConfigurationId);
      },
      setNetworkClientIdForDomain: (origin, networkClientId) => {
        return this.selectedNetworkController.setNetworkClientIdForDomain(
          origin,
          networkClientId,
        );
      },
      rollbackToPreviousProvider:
        networkController.rollbackToPreviousProvider.bind(networkController),
      addNetwork: this.networkController.addNetwork.bind(
        this.networkController,
      ),
      updateNetwork: this.networkController.updateNetwork.bind(
        this.networkController,
      ),
      removeNetwork: this.networkController.removeNetwork.bind(
        this.networkController,
      ),
      getCurrentNetworkEIP1559Compatibility:
        this.networkController.getEIP1559Compatibility.bind(
          this.networkController,
        ),
      getNetworkConfigurationByNetworkClientId:
        this.networkController.getNetworkConfigurationByNetworkClientId.bind(
          this.networkController,
        ),
      // PreferencesController
      setSelectedAddress: (address) => {
        const account = this.accountsController.getAccountByAddress(address);
        if (account) {
          this.accountsController.setSelectedAccount(account.id);
        } else {
          throw new Error(`No account found for address: ${address}`);
        }
      },
      toggleExternalServices: this.toggleExternalServices.bind(this),
      addToken: tokensController.addToken.bind(tokensController),
      updateTokenType: tokensController.updateTokenType.bind(tokensController),
      setFeatureFlag: preferencesController.setFeatureFlag.bind(
        preferencesController,
      ),
      setPreference: preferencesController.setPreference.bind(
        preferencesController,
      ),

      addKnownMethodData: preferencesController.addKnownMethodData.bind(
        preferencesController,
      ),
      setDismissSeedBackUpReminder:
        preferencesController.setDismissSeedBackUpReminder.bind(
          preferencesController,
        ),
      setOverrideContentSecurityPolicyHeader:
        preferencesController.setOverrideContentSecurityPolicyHeader.bind(
          preferencesController,
        ),
      setAdvancedGasFee: preferencesController.setAdvancedGasFee.bind(
        preferencesController,
      ),
      setTheme: preferencesController.setTheme.bind(preferencesController),
      ///: BEGIN:ONLY_INCLUDE_IF(keyring-snaps)
      setSnapsAddSnapAccountModalDismissed:
        preferencesController.setSnapsAddSnapAccountModalDismissed.bind(
          preferencesController,
        ),
      ///: END:ONLY_INCLUDE_IF

      // AccountsController
      setSelectedInternalAccount: (id) => {
        const account = this.accountsController.getAccount(id);
        if (account) {
          this.accountsController.setSelectedAccount(id);
        }
      },

      setAccountName:
        accountsController.setAccountName.bind(accountsController),

      setAccountLabel: (address, label) => {
        const account = this.accountsController.getAccountByAddress(address);
        if (account === undefined) {
          throw new Error(`No account found for address: ${address}`);
        }
        this.accountsController.setAccountName(account.id, label);
      },

      // AssetsContractController
      getTokenStandardAndDetails: this.getTokenStandardAndDetails.bind(this),
      getTokenSymbol: this.getTokenSymbol.bind(this),

      // NftController
      addNft: nftController.addNft.bind(nftController),

      addNftVerifyOwnership:
        nftController.addNftVerifyOwnership.bind(nftController),

      removeAndIgnoreNft: nftController.removeAndIgnoreNft.bind(nftController),

      removeNft: nftController.removeNft.bind(nftController),

      checkAndUpdateAllNftsOwnershipStatus:
        nftController.checkAndUpdateAllNftsOwnershipStatus.bind(nftController),

      checkAndUpdateSingleNftOwnershipStatus:
        nftController.checkAndUpdateSingleNftOwnershipStatus.bind(
          nftController,
        ),

      getNFTContractInfo: nftController.getNFTContractInfo.bind(nftController),

      isNftOwner: nftController.isNftOwner.bind(nftController),

      // AddressController
      setAddressBook: addressBookController.set.bind(addressBookController),
      removeFromAddressBook: addressBookController.delete.bind(
        addressBookController,
      ),

      // AppStateController
      setLastActiveTime:
        appStateController.setLastActiveTime.bind(appStateController),
      setCurrentExtensionPopupId:
        appStateController.setCurrentExtensionPopupId.bind(appStateController),
      setDefaultHomeActiveTabName:
        appStateController.setDefaultHomeActiveTabName.bind(appStateController),
      setConnectedStatusPopoverHasBeenShown:
        appStateController.setConnectedStatusPopoverHasBeenShown.bind(
          appStateController,
        ),
      setRecoveryPhraseReminderHasBeenShown:
        appStateController.setRecoveryPhraseReminderHasBeenShown.bind(
          appStateController,
        ),
      setRecoveryPhraseReminderLastShown:
        appStateController.setRecoveryPhraseReminderLastShown.bind(
          appStateController,
        ),
      setTermsOfUseLastAgreed:
        appStateController.setTermsOfUseLastAgreed.bind(appStateController),
      setSurveyLinkLastClickedOrClosed:
        appStateController.setSurveyLinkLastClickedOrClosed.bind(
          appStateController,
        ),
      setOnboardingDate:
        appStateController.setOnboardingDate.bind(appStateController),
      setLastViewedUserSurvey:
        appStateController.setLastViewedUserSurvey.bind(appStateController),
      setNewPrivacyPolicyToastClickedOrClosed:
        appStateController.setNewPrivacyPolicyToastClickedOrClosed.bind(
          appStateController,
        ),
      setNewPrivacyPolicyToastShownDate:
        appStateController.setNewPrivacyPolicyToastShownDate.bind(
          appStateController,
        ),
      setSnapsInstallPrivacyWarningShownStatus:
        appStateController.setSnapsInstallPrivacyWarningShownStatus.bind(
          appStateController,
        ),
      setOutdatedBrowserWarningLastShown:
        appStateController.setOutdatedBrowserWarningLastShown.bind(
          appStateController,
        ),
      setShowTestnetMessageInDropdown:
        appStateController.setShowTestnetMessageInDropdown.bind(
          appStateController,
        ),
      setShowBetaHeader:
        appStateController.setShowBetaHeader.bind(appStateController),
      setShowPermissionsTour:
        appStateController.setShowPermissionsTour.bind(appStateController),
      setShowAccountBanner:
        appStateController.setShowAccountBanner.bind(appStateController),
      setShowNetworkBanner:
        appStateController.setShowNetworkBanner.bind(appStateController),
      updateNftDropDownState:
        appStateController.updateNftDropDownState.bind(appStateController),
      setSwitchedNetworkDetails:
        appStateController.setSwitchedNetworkDetails.bind(appStateController),
      clearSwitchedNetworkDetails:
        appStateController.clearSwitchedNetworkDetails.bind(appStateController),
      setSwitchedNetworkNeverShowMessage:
        appStateController.setSwitchedNetworkNeverShowMessage.bind(
          appStateController,
        ),
      getLastInteractedConfirmationInfo:
        appStateController.getLastInteractedConfirmationInfo.bind(
          appStateController,
        ),
      setLastInteractedConfirmationInfo:
        appStateController.setLastInteractedConfirmationInfo.bind(
          appStateController,
        ),

      // EnsController
      tryReverseResolveAddress:
        ensController.reverseResolveAddress.bind(ensController),

      // KeyringController
      setLocked: this.setLocked.bind(this),
      createNewVaultAndKeychain: this.createNewVaultAndKeychain.bind(this),
      createNewVaultAndRestore: this.createNewVaultAndRestore.bind(this),
      exportAccount: this.exportAccount.bind(this),

      // txController
      updateTransaction: txController.updateTransaction.bind(txController),
      approveTransactionsWithSameNonce:
        txController.approveTransactionsWithSameNonce.bind(txController),
      createCancelTransaction: this.createCancelTransaction.bind(this),
      createSpeedUpTransaction: this.createSpeedUpTransaction.bind(this),
      estimateGas: this.estimateGas.bind(this),
      estimateGasFee: txController.estimateGasFee.bind(txController),
      getNextNonce: this.getNextNonce.bind(this),
      addTransaction: (transactionParams, transactionOptions) =>
        addTransaction(
          this.getAddTransactionRequest({
            transactionParams,
            transactionOptions,
            waitForSubmit: false,
          }),
        ),
      addTransactionAndWaitForPublish: (
        transactionParams,
        transactionOptions,
      ) =>
        addTransaction(
          this.getAddTransactionRequest({
            transactionParams,
            transactionOptions,
            waitForSubmit: true,
          }),
        ),
      createTransactionEventFragment:
        createTransactionEventFragmentWithTxId.bind(
          null,
          this.getTransactionMetricsRequest(),
        ),
      getTransactions: this.txController.getTransactions.bind(
        this.txController,
      ),
      updateEditableParams: this.txController.updateEditableParams.bind(
        this.txController,
      ),
      updateTransactionGasFees:
        txController.updateTransactionGasFees.bind(txController),
      updateTransactionSendFlowHistory:
        txController.updateTransactionSendFlowHistory.bind(txController),
      updatePreviousGasParams:
        txController.updatePreviousGasParams.bind(txController),
      abortTransactionSigning:
        txController.abortTransactionSigning.bind(txController),
      getLayer1GasFee: txController.getLayer1GasFee.bind(txController),

      // decryptMessageController
      decryptMessage: this.decryptMessageController.decryptMessage.bind(
        this.decryptMessageController,
      ),
      decryptMessageInline:
        this.decryptMessageController.decryptMessageInline.bind(
          this.decryptMessageController,
        ),
      cancelDecryptMessage:
        this.decryptMessageController.cancelDecryptMessage.bind(
          this.decryptMessageController,
        ),

      // EncryptionPublicKeyController
      encryptionPublicKey:
        this.encryptionPublicKeyController.encryptionPublicKey.bind(
          this.encryptionPublicKeyController,
        ),
      cancelEncryptionPublicKey:
        this.encryptionPublicKeyController.cancelEncryptionPublicKey.bind(
          this.encryptionPublicKeyController,
        ),

      // onboarding controller
      setSeedPhraseBackedUp:
        onboardingController.setSeedPhraseBackedUp.bind(onboardingController),
      completeOnboarding:
        onboardingController.completeOnboarding.bind(onboardingController),
      setFirstTimeFlowType:
        onboardingController.setFirstTimeFlowType.bind(onboardingController),

      // alert controller
      setAlertEnabledness:
        alertController.setAlertEnabledness.bind(alertController),
      setUnconnectedAccountAlertShown:
        alertController.setUnconnectedAccountAlertShown.bind(alertController),
      setWeb3ShimUsageAlertDismissed:
        alertController.setWeb3ShimUsageAlertDismissed.bind(alertController),

      // permissions
      removePermissionsFor: this.removePermissionsFor,
      approvePermissionsRequest: this.acceptPermissionsRequest,
      rejectPermissionsRequest: this.rejectPermissionsRequest,
      ...getPermissionBackgroundApiMethods(permissionController),

      ///: BEGIN:ONLY_INCLUDE_IF(build-mmi)
      connectCustodyAddresses: this.mmiController.connectCustodyAddresses.bind(
        this.mmiController,
      ),
      getCustodianAccounts: this.mmiController.getCustodianAccounts.bind(
        this.mmiController,
      ),
      getCustodianTransactionDeepLink:
        this.mmiController.getCustodianTransactionDeepLink.bind(
          this.mmiController,
        ),
      getCustodianConfirmDeepLink:
        this.mmiController.getCustodianConfirmDeepLink.bind(this.mmiController),
      getCustodianSignMessageDeepLink:
        this.mmiController.getCustodianSignMessageDeepLink.bind(
          this.mmiController,
        ),
      getCustodianToken: this.mmiController.getCustodianToken.bind(
        this.mmiController,
      ),
      getCustodianJWTList: this.mmiController.getCustodianJWTList.bind(
        this.mmiController,
      ),
      getAllCustodianAccountsWithToken:
        this.mmiController.getAllCustodianAccountsWithToken.bind(
          this.mmiController,
        ),
      setCustodianNewRefreshToken:
        this.mmiController.setCustodianNewRefreshToken.bind(this.mmiController),
      setWaitForConfirmDeepLinkDialog:
        this.custodyController.setWaitForConfirmDeepLinkDialog.bind(
          this.custodyController,
        ),
      getMmiConfiguration:
        this.mmiConfigurationController.getConfiguration.bind(
          this.mmiConfigurationController,
        ),
      removeAddTokenConnectRequest:
        this.institutionalFeaturesController.removeAddTokenConnectRequest.bind(
          this.institutionalFeaturesController,
        ),
      setConnectionRequest:
        this.institutionalFeaturesController.setConnectionRequest.bind(
          this.institutionalFeaturesController,
        ),
      showInteractiveReplacementTokenBanner:
        appStateController.showInteractiveReplacementTokenBanner.bind(
          appStateController,
        ),
      setCustodianDeepLink:
        appStateController.setCustodianDeepLink.bind(appStateController),
      setNoteToTraderMessage:
        appStateController.setNoteToTraderMessage.bind(appStateController),
      logAndStoreApiRequest: this.mmiController.logAndStoreApiRequest.bind(
        this.mmiController,
      ),
      ///: END:ONLY_INCLUDE_IF

      // snaps
      disableSnap: this.controllerMessenger.call.bind(
        this.controllerMessenger,
        'SnapController:disable',
      ),
      enableSnap: this.controllerMessenger.call.bind(
        this.controllerMessenger,
        'SnapController:enable',
      ),
      updateSnap: (origin, requestedSnaps) => {
        // We deliberately do not await this promise as that would mean waiting for the update to complete
        // Instead we return null to signal to the UI that it is safe to redirect to the update flow
        this.controllerMessenger.call(
          'SnapController:install',
          origin,
          requestedSnaps,
        );
        return null;
      },
      removeSnap: this.controllerMessenger.call.bind(
        this.controllerMessenger,
        'SnapController:remove',
      ),
      handleSnapRequest: this.handleSnapRequest.bind(this),
      revokeDynamicSnapPermissions: this.controllerMessenger.call.bind(
        this.controllerMessenger,
        'SnapController:revokeDynamicPermissions',
      ),
      disconnectOriginFromSnap: this.controllerMessenger.call.bind(
        this.controllerMessenger,
        'SnapController:disconnectOrigin',
      ),
      updateNetworksList: this.updateNetworksList.bind(this),
      updateAccountsList: this.updateAccountsList.bind(this),
      updateHiddenAccountsList: this.updateHiddenAccountsList.bind(this),
      getPhishingResult: async (website) => {
        await phishingController.maybeUpdateState();

        return phishingController.test(website);
      },
      deleteInterface: this.controllerMessenger.call.bind(
        this.controllerMessenger,
        'SnapInterfaceController:deleteInterface',
      ),
      updateInterfaceState: this.controllerMessenger.call.bind(
        this.controllerMessenger,
        'SnapInterfaceController:updateInterfaceState',
      ),

      // swaps
      fetchAndSetQuotes: this.controllerMessenger.call.bind(
        this.controllerMessenger,
        'SwapsController:fetchAndSetQuotes',
      ),
      setSelectedQuoteAggId: this.controllerMessenger.call.bind(
        this.controllerMessenger,
        'SwapsController:setSelectedQuoteAggId',
      ),
      resetSwapsState: this.controllerMessenger.call.bind(
        this.controllerMessenger,
        'SwapsController:resetSwapsState',
      ),
      setSwapsTokens: this.controllerMessenger.call.bind(
        this.controllerMessenger,
        'SwapsController:setSwapsTokens',
      ),
      clearSwapsQuotes: this.controllerMessenger.call.bind(
        this.controllerMessenger,
        'SwapsController:clearSwapsQuotes',
      ),
      setApproveTxId: this.controllerMessenger.call.bind(
        this.controllerMessenger,
        'SwapsController:setApproveTxId',
      ),
      setTradeTxId: this.controllerMessenger.call.bind(
        this.controllerMessenger,
        'SwapsController:setTradeTxId',
      ),
      setSwapsTxGasPrice: this.controllerMessenger.call.bind(
        this.controllerMessenger,
        'SwapsController:setSwapsTxGasPrice',
      ),
      setSwapsTxGasLimit: this.controllerMessenger.call.bind(
        this.controllerMessenger,
        'SwapsController:setSwapsTxGasLimit',
      ),
      setSwapsTxMaxFeePerGas: this.controllerMessenger.call.bind(
        this.controllerMessenger,
        'SwapsController:setSwapsTxMaxFeePerGas',
      ),
      setSwapsTxMaxFeePriorityPerGas: this.controllerMessenger.call.bind(
        this.controllerMessenger,
        'SwapsController:setSwapsTxMaxFeePriorityPerGas',
      ),
      safeRefetchQuotes: this.controllerMessenger.call.bind(
        this.controllerMessenger,
        'SwapsController:safeRefetchQuotes',
      ),
      stopPollingForQuotes: this.controllerMessenger.call.bind(
        this.controllerMessenger,
        'SwapsController:stopPollingForQuotes',
      ),
      setBackgroundSwapRouteState: this.controllerMessenger.call.bind(
        this.controllerMessenger,
        'SwapsController:setBackgroundSwapRouteState',
      ),
      resetPostFetchState: this.controllerMessenger.call.bind(
        this.controllerMessenger,
        'SwapsController:resetPostFetchState',
      ),
      setSwapsErrorKey: this.controllerMessenger.call.bind(
        this.controllerMessenger,
        'SwapsController:setSwapsErrorKey',
      ),
      setInitialGasEstimate: this.controllerMessenger.call.bind(
        this.controllerMessenger,
        'SwapsController:setInitialGasEstimate',
      ),
      setCustomApproveTxData: this.controllerMessenger.call.bind(
        this.controllerMessenger,
        'SwapsController:setCustomApproveTxData',
      ),
      setSwapsLiveness: this.controllerMessenger.call.bind(
        this.controllerMessenger,
        'SwapsController:setSwapsLiveness',
      ),
      setSwapsFeatureFlags: this.controllerMessenger.call.bind(
        this.controllerMessenger,
        'SwapsController:setSwapsFeatureFlags',
      ),
      setSwapsUserFeeLevel: this.controllerMessenger.call.bind(
        this.controllerMessenger,
        'SwapsController:setSwapsUserFeeLevel',
      ),
      setSwapsQuotesPollingLimitEnabled: this.controllerMessenger.call.bind(
        this.controllerMessenger,
        'SwapsController:setSwapsQuotesPollingLimitEnabled',
      ),

      // Bridge
      [BridgeBackgroundAction.SET_FEATURE_FLAGS]:
        this.controllerMessenger.call.bind(
          this.controllerMessenger,
          `${BRIDGE_CONTROLLER_NAME}:${BridgeBackgroundAction.SET_FEATURE_FLAGS}`,
        ),
      [BridgeBackgroundAction.RESET_STATE]: this.controllerMessenger.call.bind(
        this.controllerMessenger,
        `${BRIDGE_CONTROLLER_NAME}:${BridgeBackgroundAction.RESET_STATE}`,
      ),
      [BridgeBackgroundAction.GET_BRIDGE_ERC20_ALLOWANCE]:
        this.controllerMessenger.call.bind(
          this.controllerMessenger,
          `${BRIDGE_CONTROLLER_NAME}:${BridgeBackgroundAction.GET_BRIDGE_ERC20_ALLOWANCE}`,
        ),
      [BridgeUserAction.SELECT_SRC_NETWORK]: this.controllerMessenger.call.bind(
        this.controllerMessenger,
        `${BRIDGE_CONTROLLER_NAME}:${BridgeUserAction.SELECT_SRC_NETWORK}`,
      ),
      [BridgeUserAction.SELECT_DEST_NETWORK]:
        this.controllerMessenger.call.bind(
          this.controllerMessenger,
          `${BRIDGE_CONTROLLER_NAME}:${BridgeUserAction.SELECT_DEST_NETWORK}`,
        ),
      [BridgeUserAction.UPDATE_QUOTE_PARAMS]:
        this.controllerMessenger.call.bind(
          this.controllerMessenger,
          `${BRIDGE_CONTROLLER_NAME}:${BridgeUserAction.UPDATE_QUOTE_PARAMS}`,
        ),

      // Bridge Status
      [BridgeStatusAction.START_POLLING_FOR_BRIDGE_TX_STATUS]:
        this.controllerMessenger.call.bind(
          this.controllerMessenger,
          `${BRIDGE_STATUS_CONTROLLER_NAME}:${BridgeStatusAction.START_POLLING_FOR_BRIDGE_TX_STATUS}`,
        ),

      // Smart Transactions
      fetchSmartTransactionFees: smartTransactionsController.getFees.bind(
        smartTransactionsController,
      ),
      clearSmartTransactionFees: smartTransactionsController.clearFees.bind(
        smartTransactionsController,
      ),
      submitSignedTransactions:
        smartTransactionsController.submitSignedTransactions.bind(
          smartTransactionsController,
        ),
      cancelSmartTransaction:
        smartTransactionsController.cancelSmartTransaction.bind(
          smartTransactionsController,
        ),
      fetchSmartTransactionsLiveness:
        smartTransactionsController.fetchLiveness.bind(
          smartTransactionsController,
        ),
      updateSmartTransaction:
        smartTransactionsController.updateSmartTransaction.bind(
          smartTransactionsController,
        ),
      setStatusRefreshInterval:
        smartTransactionsController.setStatusRefreshInterval.bind(
          smartTransactionsController,
        ),

      // MetaMetrics
      trackMetaMetricsEvent: metaMetricsController.trackEvent.bind(
        metaMetricsController,
      ),
      trackMetaMetricsPage: metaMetricsController.trackPage.bind(
        metaMetricsController,
      ),
      createEventFragment: metaMetricsController.createEventFragment.bind(
        metaMetricsController,
      ),
      updateEventFragment: metaMetricsController.updateEventFragment.bind(
        metaMetricsController,
      ),
      finalizeEventFragment: metaMetricsController.finalizeEventFragment.bind(
        metaMetricsController,
      ),
      trackInsightSnapView: this.trackInsightSnapView.bind(this),

      // approval controller
      resolvePendingApproval: this.resolvePendingApproval,
      rejectPendingApproval: this.rejectPendingApproval,

      // Notifications
      resetViewedNotifications: announcementController.resetViewed.bind(
        announcementController,
      ),
      updateViewedNotifications: announcementController.updateViewed.bind(
        announcementController,
      ),

      // CurrencyRateController
      currencyRateStartPolling: currencyRateController.startPolling.bind(
        currencyRateController,
      ),
      currencyRateStopPollingByPollingToken:
        currencyRateController.stopPollingByPollingToken.bind(
          currencyRateController,
        ),

      tokenRatesStartPolling:
        tokenRatesController.startPolling.bind(tokenRatesController),
      tokenRatesStopPollingByPollingToken:
        tokenRatesController.stopPollingByPollingToken.bind(
          tokenRatesController,
        ),
      accountTrackerStartPolling:
        accountTrackerController.startPollingByNetworkClientId.bind(
          accountTrackerController,
        ),
      accountTrackerStopPollingByPollingToken:
        accountTrackerController.stopPollingByPollingToken.bind(
          accountTrackerController,
        ),

      tokenDetectionStartPolling: tokenDetectionController.startPolling.bind(
        tokenDetectionController,
      ),
      tokenDetectionStopPollingByPollingToken:
        tokenDetectionController.stopPollingByPollingToken.bind(
          tokenDetectionController,
        ),

      tokenListStartPolling:
        tokenListController.startPolling.bind(tokenListController),
      tokenListStopPollingByPollingToken:
        tokenListController.stopPollingByPollingToken.bind(tokenListController),

      tokenBalancesStartPolling: tokenBalancesController.startPolling.bind(
        tokenBalancesController,
      ),
      tokenBalancesStopPollingByPollingToken:
        tokenBalancesController.stopPollingByPollingToken.bind(
          tokenBalancesController,
        ),

      // GasFeeController
      gasFeeStartPolling: gasFeeController.startPolling.bind(gasFeeController),
      gasFeeStopPollingByPollingToken:
        gasFeeController.stopPollingByPollingToken.bind(gasFeeController),

      getGasFeeTimeEstimate:
        gasFeeController.getTimeEstimate.bind(gasFeeController),

      addPollingTokenToAppState:
        appStateController.addPollingToken.bind(appStateController),

      removePollingTokenFromAppState:
        appStateController.removePollingToken.bind(appStateController),

      // Backup
      backupUserData: backup.backupUserData.bind(backup),
      restoreUserData: backup.restoreUserData.bind(backup),

      // TokenDetectionController
      detectTokens: tokenDetectionController.detectTokens.bind(
        tokenDetectionController,
      ),

      // DetectCollectibleController
      detectNfts: nftDetectionController.detectNfts.bind(
        nftDetectionController,
      ),

      /** Token Detection V2 */
      addDetectedTokens:
        tokensController.addDetectedTokens.bind(tokensController),
      addImportedTokens: tokensController.addTokens.bind(tokensController),
      ignoreTokens: tokensController.ignoreTokens.bind(tokensController),
      getBalancesInSingleCall:
        assetsContractController.getBalancesInSingleCall.bind(
          assetsContractController,
        ),

      // Authentication Controller
      performSignIn: authenticationController.performSignIn.bind(
        authenticationController,
      ),
      performSignOut: authenticationController.performSignOut.bind(
        authenticationController,
      ),

      // UserStorageController
      enableProfileSyncing: userStorageController.enableProfileSyncing.bind(
        userStorageController,
      ),
      disableProfileSyncing: userStorageController.disableProfileSyncing.bind(
        userStorageController,
      ),
      setIsProfileSyncingEnabled:
        userStorageController.setIsProfileSyncingEnabled.bind(
          userStorageController,
        ),
      syncInternalAccountsWithUserStorage:
        userStorageController.syncInternalAccountsWithUserStorage.bind(
          userStorageController,
        ),
      deleteAccountSyncingDataFromUserStorage:
        userStorageController.performDeleteStorageAllFeatureEntries.bind(
          userStorageController,
        ),

      // NotificationServicesController
      checkAccountsPresence:
        notificationServicesController.checkAccountsPresence.bind(
          notificationServicesController,
        ),
      createOnChainTriggers:
        notificationServicesController.createOnChainTriggers.bind(
          notificationServicesController,
        ),
      deleteOnChainTriggersByAccount:
        notificationServicesController.deleteOnChainTriggersByAccount.bind(
          notificationServicesController,
        ),
      updateOnChainTriggersByAccount:
        notificationServicesController.updateOnChainTriggersByAccount.bind(
          notificationServicesController,
        ),
      fetchAndUpdateMetamaskNotifications:
        notificationServicesController.fetchAndUpdateMetamaskNotifications.bind(
          notificationServicesController,
        ),
      deleteNotificationsById:
        notificationServicesController.deleteNotificationsById.bind(
          notificationServicesController,
        ),
      getNotificationsByType:
        notificationServicesController.getNotificationsByType.bind(
          notificationServicesController,
        ),
      markMetamaskNotificationsAsRead:
        notificationServicesController.markMetamaskNotificationsAsRead.bind(
          notificationServicesController,
        ),
      setFeatureAnnouncementsEnabled:
        notificationServicesController.setFeatureAnnouncementsEnabled.bind(
          notificationServicesController,
        ),
      enablePushNotifications:
        notificationServicesPushController.enablePushNotifications.bind(
          notificationServicesPushController,
        ),
      disablePushNotifications:
        notificationServicesPushController.disablePushNotifications.bind(
          notificationServicesPushController,
        ),
      updateTriggerPushNotifications:
        notificationServicesPushController.updateTriggerPushNotifications.bind(
          notificationServicesPushController,
        ),
      enableMetamaskNotifications:
        notificationServicesController.enableMetamaskNotifications.bind(
          notificationServicesController,
        ),
      disableMetamaskNotifications:
        notificationServicesController.disableNotificationServices.bind(
          notificationServicesController,
        ),

      // E2E testing
      throwTestError: this.throwTestError.bind(this),

      // NameController
      updateProposedNames: this.nameController.updateProposedNames.bind(
        this.nameController,
      ),
      setName: this.nameController.setName.bind(this.nameController),

      // MultichainBalancesController
      multichainUpdateBalance: (accountId) =>
        this.multichainBalancesController.updateBalance(accountId),

      multichainUpdateBalances: () =>
        this.multichainBalancesController.updateBalances(),

      // Transaction Decode
      decodeTransactionData: (request) =>
        decodeTransactionData({
          ...request,
          ethQuery: new EthQuery(this.provider),
        }),
      // metrics data deleteion
      createMetaMetricsDataDeletionTask:
        this.metaMetricsDataDeletionController.createMetaMetricsDataDeletionTask.bind(
          this.metaMetricsDataDeletionController,
        ),
      updateDataDeletionTaskStatus:
        this.metaMetricsDataDeletionController.updateDataDeletionTaskStatus.bind(
          this.metaMetricsDataDeletionController,
        ),
      // Trace
      endTrace,
    };
  }

  async exportAccount(address, password) {
    await this.verifyPassword(password);
    return this.keyringController.exportAccount(password, address);
  }

  async getTokenStandardAndDetails(address, userAddress, tokenId) {
    const { tokenList } = this.tokenListController.state;
    const { tokens } = this.tokensController.state;

    const staticTokenListDetails =
      STATIC_MAINNET_TOKEN_LIST[address?.toLowerCase()] || {};
    const tokenListDetails = tokenList[address.toLowerCase()] || {};
    const userDefinedTokenDetails =
      tokens.find(({ address: _address }) =>
        isEqualCaseInsensitive(_address, address),
      ) || {};

    const tokenDetails = {
      ...staticTokenListDetails,
      ...tokenListDetails,
      ...userDefinedTokenDetails,
    };

    const tokenDetailsStandardIsERC20 =
      isEqualCaseInsensitive(tokenDetails.standard, TokenStandard.ERC20) ||
      tokenDetails.erc20 === true;

    const noEvidenceThatTokenIsAnNFT =
      !tokenId &&
      !isEqualCaseInsensitive(tokenDetails.standard, TokenStandard.ERC1155) &&
      !isEqualCaseInsensitive(tokenDetails.standard, TokenStandard.ERC721) &&
      !tokenDetails.erc721;

    const otherDetailsAreERC20Like =
      tokenDetails.decimals !== undefined && tokenDetails.symbol;

    const tokenCanBeTreatedAsAnERC20 =
      tokenDetailsStandardIsERC20 ||
      (noEvidenceThatTokenIsAnNFT && otherDetailsAreERC20Like);

    let details;
    if (tokenCanBeTreatedAsAnERC20) {
      try {
        const balance = userAddress
          ? await fetchTokenBalance(address, userAddress, this.provider)
          : undefined;

        details = {
          address,
          balance,
          standard: TokenStandard.ERC20,
          decimals: tokenDetails.decimals,
          symbol: tokenDetails.symbol,
        };
      } catch (e) {
        // If the `fetchTokenBalance` call failed, `details` remains undefined, and we
        // fall back to the below `assetsContractController.getTokenStandardAndDetails` call
        log.warn(`Failed to get token balance. Error: ${e}`);
      }
    }

    // `details`` will be undefined if `tokenCanBeTreatedAsAnERC20`` is false,
    // or if it is true but the `fetchTokenBalance`` call failed. In either case, we should
    // attempt to retrieve details from `assetsContractController.getTokenStandardAndDetails`
    if (details === undefined) {
      details = await this.assetsContractController.getTokenStandardAndDetails(
        address,
        userAddress,
        tokenId,
      );
    }

    const tokenDetailsStandardIsERC1155 = isEqualCaseInsensitive(
      details.standard,
      TokenStandard.ERC1155,
    );

    if (tokenDetailsStandardIsERC1155) {
      try {
        const balance = await fetchERC1155Balance(
          address,
          userAddress,
          tokenId,
          this.provider,
        );

        const balanceToUse = balance?._hex
          ? parseInt(balance._hex, 16).toString()
          : null;

        details = {
          ...details,
          balance: balanceToUse,
        };
      } catch (e) {
        // If the `fetchTokenBalance` call failed, `details` remains undefined, and we
        // fall back to the below `assetsContractController.getTokenStandardAndDetails` call
        log.warn('Failed to get token balance. Error:', e);
      }
    }

    return {
      ...details,
      decimals: details?.decimals?.toString(10),
      balance: details?.balance?.toString(10),
    };
  }

  async getTokenSymbol(address) {
    try {
      const details =
        await this.assetsContractController.getTokenStandardAndDetails(address);
      return details?.symbol;
    } catch (e) {
      return null;
    }
  }

  //=============================================================================
  // VAULT / KEYRING RELATED METHODS
  //=============================================================================

  /**
   * Creates a new Vault and create a new keychain.
   *
   * A vault, or KeyringController, is a controller that contains
   * many different account strategies, currently called Keyrings.
   * Creating it new means wiping all previous keyrings.
   *
   * A keychain, or keyring, controls many accounts with a single backup and signing strategy.
   * For example, a mnemonic phrase can generate many accounts, and is a keyring.
   *
   * @param {string} password
   * @returns {object} vault
   */
  async createNewVaultAndKeychain(password) {
    const releaseLock = await this.createVaultMutex.acquire();
    try {
      return await this.keyringController.createNewVaultAndKeychain(password);
    } finally {
      releaseLock();
    }
  }

  /**
   * Create a new Vault and restore an existent keyring.
   *
   * @param {string} password
   * @param {number[]} encodedSeedPhrase - The seed phrase, encoded as an array
   * of UTF-8 bytes.
   */
  async createNewVaultAndRestore(password, encodedSeedPhrase) {
    const releaseLock = await this.createVaultMutex.acquire();
    try {
      const { completedOnboarding } = this.onboardingController.state;

      const seedPhraseAsBuffer = Buffer.from(encodedSeedPhrase);

      // clear permissions
      this.permissionController.clearState();

      // Clear snap state
      this.snapController.clearState();

      // clear accounts in AccountTrackerController
      this.accountTrackerController.clearAccounts();

      this.txController.clearUnapprovedTransactions();

      if (completedOnboarding) {
        this.tokenDetectionController.enable();
      }

      // create new vault
      await this.keyringController.createNewVaultAndRestore(
        password,
        this._convertMnemonicToWordlistIndices(seedPhraseAsBuffer),
      );

      if (completedOnboarding) {
        await this._addAccountsWithBalance();

        // This must be set as soon as possible to communicate to the
        // keyring's iframe and have the setting initialized properly
        // Optimistically called to not block MetaMask login due to
        // Ledger Keyring GitHub downtime
        this.setLedgerTransportPreference();
      }
    } finally {
      releaseLock();
    }
  }

  async _addAccountsWithBalance() {
    try {
      // Scan accounts until we find an empty one
      const chainId = this.#getGlobalChainId();
      const ethQuery = new EthQuery(this.provider);
      const accounts = await this.keyringController.getAccounts();
      let address = accounts[accounts.length - 1];

      for (let count = accounts.length; ; count++) {
        const balance = await this.getBalance(address, ethQuery);

        if (balance === '0x0') {
          // This account has no balance, so check for tokens
          await this.tokenDetectionController.detectTokens({
            chainIds: [chainId],
            selectedAddress: address,
          });

          const tokens =
            this.tokensController.state.allTokens?.[chainId]?.[address];
          const detectedTokens =
            this.tokensController.state.allDetectedTokens?.[chainId]?.[address];

          if (
            (tokens?.length ?? 0) === 0 &&
            (detectedTokens?.length ?? 0) === 0
          ) {
            // This account has no balance or tokens
            if (count !== 1) {
              await this.removeAccount(address);
            }
            break;
          }
        }

        // This account has assets, so check the next one
        address = await this.keyringController.addNewAccount(count);
      }
    } catch (e) {
      log.warn(`Failed to add accounts with balance. Error: ${e}`);
    } finally {
      await this.userStorageController.setIsAccountSyncingReadyToBeDispatched(
        true,
      );
    }
  }

  /**
   * Encodes a BIP-39 mnemonic as the indices of words in the English BIP-39 wordlist.
   *
   * @param {Buffer} mnemonic - The BIP-39 mnemonic.
   * @returns {Buffer} The Unicode code points for the seed phrase formed from the words in the wordlist.
   */
  _convertMnemonicToWordlistIndices(mnemonic) {
    const indices = mnemonic
      .toString()
      .split(' ')
      .map((word) => wordlist.indexOf(word));
    return new Uint8Array(new Uint16Array(indices).buffer);
  }

  /**
   * Converts a BIP-39 mnemonic stored as indices of words in the English wordlist to a buffer of Unicode code points.
   *
   * @param {Uint8Array} wordlistIndices - Indices to specific words in the BIP-39 English wordlist.
   * @returns {Buffer} The BIP-39 mnemonic formed from the words in the English wordlist, encoded as a list of Unicode code points.
   */
  _convertEnglishWordlistIndicesToCodepoints(wordlistIndices) {
    return Buffer.from(
      Array.from(new Uint16Array(wordlistIndices.buffer))
        .map((i) => wordlist[i])
        .join(' '),
    );
  }

  /**
   * Get an account balance from the AccountTrackerController or request it directly from the network.
   *
   * @param {string} address - The account address
   * @param {EthQuery} ethQuery - The EthQuery instance to use when asking the network
   */
  getBalance(address, ethQuery) {
    return new Promise((resolve, reject) => {
      const cached = this.accountTrackerController.state.accounts[address];

      if (cached && cached.balance) {
        resolve(cached.balance);
      } else {
        ethQuery.getBalance(address, (error, balance) => {
          if (error) {
            reject(error);
            log.error(error);
          } else {
            resolve(balance || '0x0');
          }
        });
      }
    });
  }

  /**
   * Submits the user's password and attempts to unlock the vault.
   * Also synchronizes the preferencesController, to ensure its schema
   * is up to date with known accounts once the vault is decrypted.
   *
   * @param {string} password - The user's password
   */
  async submitPassword(password) {
    const { completedOnboarding } = this.onboardingController.state;

    // Before attempting to unlock the keyrings, we need the offscreen to have loaded.
    await this.offscreenPromise;

    await this.keyringController.submitPassword(password);

    ///: BEGIN:ONLY_INCLUDE_IF(build-mmi)
    this.mmiController.onSubmitPassword();
    ///: END:ONLY_INCLUDE_IF

    try {
      await this.blockTracker.checkForLatestBlock();
    } catch (error) {
      log.error('Error while unlocking extension.', error);
    }

    await this.accountsController.updateAccounts();

    // This must be set as soon as possible to communicate to the
    // keyring's iframe and have the setting initialized properly
    // Optimistically called to not block MetaMask login due to
    // Ledger Keyring GitHub downtime
    if (completedOnboarding) {
      this.setLedgerTransportPreference();
    }
  }

  async _loginUser(password) {
    try {
      // Automatic login via config password
      await this.submitPassword(password);

      // Updating accounts in this.accountTrackerController before starting UI syncing ensure that
      // state has account balance before it is synced with UI
      await this.accountTrackerController.updateAccountsAllActiveNetworks();
    } finally {
      this._startUISync();
    }
  }

  _startUISync() {
    // Message startUISync is used to start syncing state with UI
    // Sending this message after login is completed helps to ensure that incomplete state without
    // account details are not flushed to UI.
    this.emit('startUISync');
    this.startUISync = true;
    this.memStore.subscribe(this.sendUpdate.bind(this));
  }

  /**
   * Submits a user's encryption key to log the user in via login token
   */
  async submitEncryptionKey() {
    try {
      const { loginToken, loginSalt } =
        await this.extension.storage.session.get(['loginToken', 'loginSalt']);
      if (loginToken && loginSalt) {
        const { vault } = this.keyringController.state;

        const jsonVault = JSON.parse(vault);

        if (jsonVault.salt !== loginSalt) {
          console.warn(
            'submitEncryptionKey: Stored salt and vault salt do not match',
          );
          await this.clearLoginArtifacts();
          return;
        }

        await this.keyringController.submitEncryptionKey(loginToken, loginSalt);
      }
    } catch (e) {
      // If somehow this login token doesn't work properly,
      // remove it and the user will get shown back to the unlock screen
      await this.clearLoginArtifacts();
      throw e;
    }
  }

  async clearLoginArtifacts() {
    await this.extension.storage.session.remove(['loginToken', 'loginSalt']);
  }

  /**
   * Submits a user's password to check its validity.
   *
   * @param {string} password - The user's password
   */
  async verifyPassword(password) {
    await this.keyringController.verifyPassword(password);
  }

  /**
   * @type Identity
   * @property {string} name - The account nickname.
   * @property {string} address - The account's ethereum address, in lower case.
   * receiving funds from our automatic Ropsten faucet.
   */

  /**
   * Gets the mnemonic of the user's primary keyring.
   */
  getPrimaryKeyringMnemonic() {
    const [keyring] = this.keyringController.getKeyringsByType(
      KeyringType.hdKeyTree,
    );
    if (!keyring.mnemonic) {
      throw new Error('Primary keyring mnemonic unavailable.');
    }

    return keyring.mnemonic;
  }

  ///: BEGIN:ONLY_INCLUDE_IF(build-mmi)
  async getCustodyKeyringIfExists(address) {
    const custodyType = this.custodyController.getCustodyTypeByAddress(
      toChecksumHexAddress(address),
    );
    const keyring = this.keyringController.getKeyringsByType(custodyType)[0];
    return keyring?.getAccountDetails(address) ? keyring : undefined;
  }
  ///: END:ONLY_INCLUDE_IF

  //
  // Hardware
  //

  async getKeyringForDevice(deviceName, hdPath = null) {
    const keyringOverrides = this.opts.overrides?.keyrings;
    let keyringName = null;
    switch (deviceName) {
      case HardwareDeviceNames.trezor:
        keyringName = keyringOverrides?.trezor?.type || TrezorKeyring.type;
        break;
      case HardwareDeviceNames.ledger:
        keyringName = keyringOverrides?.ledger?.type || LedgerKeyring.type;
        break;
      case HardwareDeviceNames.qr:
        keyringName = QRHardwareKeyring.type;
        break;
      case HardwareDeviceNames.lattice:
        keyringName = keyringOverrides?.lattice?.type || LatticeKeyring.type;
        break;
      default:
        throw new Error(
          'MetamaskController:getKeyringForDevice - Unknown device',
        );
    }
    let [keyring] = await this.keyringController.getKeyringsByType(keyringName);
    if (!keyring) {
      keyring = await this.keyringController.addNewKeyring(keyringName);
    }
    if (hdPath && keyring.setHdPath) {
      keyring.setHdPath(hdPath);
    }
    if (deviceName === HardwareDeviceNames.lattice) {
      keyring.appName = 'MetaMask';
    }
    if (deviceName === HardwareDeviceNames.trezor) {
      const model = keyring.getModel();
      this.appStateController.setTrezorModel(model);
    }

    keyring.network = getProviderConfig({
      metamask: this.networkController.state,
    }).type;

    return keyring;
  }

  async attemptLedgerTransportCreation() {
    const keyring = await this.getKeyringForDevice(HardwareDeviceNames.ledger);
    return await keyring.attemptMakeApp();
  }

  /**
   * Fetch account list from a hardware device.
   *
   * @param deviceName
   * @param page
   * @param hdPath
   * @returns [] accounts
   */
  async connectHardware(deviceName, page, hdPath) {
    const keyring = await this.getKeyringForDevice(deviceName, hdPath);

    if (deviceName === HardwareDeviceNames.ledger) {
      await this.setLedgerTransportPreference(keyring);
    }

    let accounts = [];
    switch (page) {
      case -1:
        accounts = await keyring.getPreviousPage();
        break;
      case 1:
        accounts = await keyring.getNextPage();
        break;
      default:
        accounts = await keyring.getFirstPage();
    }

    // Merge with existing accounts
    // and make sure addresses are not repeated
    const oldAccounts = await this.keyringController.getAccounts();

    const accountsToTrack = [
      ...new Set(
        oldAccounts.concat(accounts.map((a) => a.address.toLowerCase())),
      ),
    ];
    this.accountTrackerController.syncWithAddresses(accountsToTrack);
    return accounts;
  }

  /**
   * Check if the device is unlocked
   *
   * @param deviceName
   * @param hdPath
   * @returns {Promise<boolean>}
   */
  async checkHardwareStatus(deviceName, hdPath) {
    const keyring = await this.getKeyringForDevice(deviceName, hdPath);
    return keyring.isUnlocked();
  }

  /**
   * Get hardware device name for metric logging.
   *
   * @param deviceName - HardwareDeviceNames
   * @param hdPath - string
   * @returns {Promise<string>}
   */
  async getDeviceNameForMetric(deviceName, hdPath) {
    if (deviceName === HardwareDeviceNames.trezor) {
      const keyring = await this.getKeyringForDevice(deviceName, hdPath);
      const { minorVersion } = keyring.bridge;
      // Specific case for OneKey devices, see `ONE_KEY_VIA_TREZOR_MINOR_VERSION` for further details.
      if (minorVersion && minorVersion === ONE_KEY_VIA_TREZOR_MINOR_VERSION) {
        return HardwareDeviceNames.oneKeyViaTrezor;
      }
    }

    return deviceName;
  }

  /**
   * Clear
   *
   * @param deviceName
   * @returns {Promise<boolean>}
   */
  async forgetDevice(deviceName) {
    const keyring = await this.getKeyringForDevice(deviceName);

    for (const address of keyring.accounts) {
      await this.removeAccount(address);
    }

    keyring.forgetDevice();
    return true;
  }

  /**
   * Retrieves the keyring for the selected address and using the .type returns
   * a subtype for the account. Either 'hardware', 'imported', 'snap', or 'MetaMask'.
   *
   * @param {string} address - Address to retrieve keyring for
   * @returns {'hardware' | 'imported' | 'snap' | 'MetaMask'}
   */
  async getAccountType(address) {
    const keyringType = await this.keyringController.getAccountKeyringType(
      address,
    );
    switch (keyringType) {
      case KeyringType.trezor:
      case KeyringType.lattice:
      case KeyringType.qr:
      case KeyringType.ledger:
        return 'hardware';
      case KeyringType.imported:
        return 'imported';
      case KeyringType.snap:
        return 'snap';
      default:
        return 'MetaMask';
    }
  }

  /**
   * Retrieves the keyring for the selected address and using the .type
   * determines if a more specific name for the device is available. Returns
   * undefined for non hardware wallets.
   *
   * @param {string} address - Address to retrieve keyring for
   * @returns {'ledger' | 'lattice' | string | undefined}
   */
  async getDeviceModel(address) {
    const keyring = await this.keyringController.getKeyringForAccount(address);
    switch (keyring.type) {
      case KeyringType.trezor:
        return keyring.getModel();
      case KeyringType.qr:
        return keyring.getName();
      case KeyringType.ledger:
        // TODO: get model after ledger keyring exposes method
        return HardwareDeviceNames.ledger;
      case KeyringType.lattice:
        // TODO: get model after lattice keyring exposes method
        return HardwareDeviceNames.lattice;
      default:
        return undefined;
    }
  }

  /**
   * get hardware account label
   *
   * @param name
   * @param index
   * @param hdPathDescription
   * @returns string label
   */
  getAccountLabel(name, index, hdPathDescription) {
    return `${name[0].toUpperCase()}${name.slice(1)} ${
      parseInt(index, 10) + 1
    } ${hdPathDescription || ''}`.trim();
  }

  /**
   * Imports an account from a Trezor or Ledger device.
   *
   * @param index
   * @param deviceName
   * @param hdPath
   * @param hdPathDescription
   * @returns {} keyState
   */
  async unlockHardwareWalletAccount(
    index,
    deviceName,
    hdPath,
    hdPathDescription,
  ) {
    const keyring = await this.getKeyringForDevice(deviceName, hdPath);

    keyring.setAccountToUnlock(index);
    const unlockedAccount =
      await this.keyringController.addNewAccountForKeyring(keyring);
    const label = this.getAccountLabel(
      deviceName === HardwareDeviceNames.qr ? keyring.getName() : deviceName,
      index,
      hdPathDescription,
    );
    // Set the account label to Trezor 1 / Ledger 1 / QR Hardware 1, etc
    this.preferencesController.setAccountLabel(unlockedAccount, label);
    // Select the account
    this.preferencesController.setSelectedAddress(unlockedAccount);

    // It is expected that the account also exist in the accounts-controller
    // in other case, an error shall be thrown
    const account =
      this.accountsController.getAccountByAddress(unlockedAccount);
    this.accountsController.setAccountName(account.id, label);

    const accounts = this.accountsController.listAccounts();

    const { identities } = this.preferencesController.state;
    return { unlockedAccount, identities, accounts };
  }

  //
  // Account Management
  //

  /**
   * Adds a new account to the default (first) HD seed phrase Keyring.
   *
   * @param accountCount
   * @returns {Promise<string>} The address of the newly-created account.
   */
  async addNewAccount(accountCount) {
    const oldAccounts = await this.keyringController.getAccounts();

    const addedAccountAddress = await this.keyringController.addNewAccount(
      accountCount,
    );

    if (!oldAccounts.includes(addedAccountAddress)) {
      this.preferencesController.setSelectedAddress(addedAccountAddress);
    }

    return addedAccountAddress;
  }

  /**
   * Verifies the validity of the current vault's seed phrase.
   *
   * Validity: seed phrase restores the accounts belonging to the current vault.
   *
   * Called when the first account is created and on unlocking the vault.
   *
   * @param password
   * @returns {Promise<number[]>} The seed phrase to be confirmed by the user,
   * encoded as an array of UTF-8 bytes.
   */
  async getSeedPhrase(password) {
    return this._convertEnglishWordlistIndicesToCodepoints(
      await this.keyringController.exportSeedPhrase(password),
    );
  }

  /**
   * Clears the transaction history, to allow users to force-reset their nonces.
   * Mostly used in development environments, when networks are restarted with
   * the same network ID.
   *
   * @returns {Promise<string>} The current selected address.
   */
  async resetAccount() {
    const selectedAddress =
      this.accountsController.getSelectedAccount().address;

    const globalChainId = this.#getGlobalChainId();

    this.txController.wipeTransactions({
      address: selectedAddress,
      chainId: globalChainId,
    });

    this.smartTransactionsController.wipeSmartTransactions({
      address: selectedAddress,
      ignoreNetwork: false,
    });

    this.bridgeStatusController.wipeBridgeStatus({
      address: selectedAddress,
      ignoreNetwork: false,
    });

    this.networkController.resetConnection();

    return selectedAddress;
  }

  /**
   * Gets the permitted accounts for the specified origin. Returns an empty
   * array if no accounts are permitted.
   *
   * @param {string} origin - The origin whose exposed accounts to retrieve.
   * @param {boolean} [suppressUnauthorizedError] - Suppresses the unauthorized error.
   * @returns {Promise<string[]>} The origin's permitted accounts, or an empty
   * array.
   */
  async getPermittedAccounts(
    origin,
    { suppressUnauthorizedError = true } = {},
  ) {
    try {
      return await this.permissionController.executeRestrictedMethod(
        origin,
        RestrictedMethods.eth_accounts,
      );
    } catch (error) {
      if (
        suppressUnauthorizedError &&
        error.code === rpcErrorCodes.provider.unauthorized
      ) {
        return [];
      }
      throw error;
    }
  }

  /**
   * Stops exposing the specified chain ID to all third parties.
   * Exposed chain IDs are stored in caveats of the `endowment:permitted-chains`
   * permission. This method uses `PermissionController.updatePermissionsByCaveat`
   * to remove the specified chain ID from every `endowment:permitted-chains`
   * permission. If a permission only included this chain ID, the permission is
   * revoked entirely.
   *
   * @param {string} targetChainId - The chain ID to stop exposing
   * to third parties.
   */
  removeAllChainIdPermissions(targetChainId) {
    this.permissionController.updatePermissionsByCaveat(
      CaveatTypes.restrictNetworkSwitching,
      (existingChainIds) =>
        CaveatMutatorFactories[
          CaveatTypes.restrictNetworkSwitching
        ].removeChainId(targetChainId, existingChainIds),
    );
  }

  /**
   * Stops exposing the account with the specified address to all third parties.
   * Exposed accounts are stored in caveats of the eth_accounts permission. This
   * method uses `PermissionController.updatePermissionsByCaveat` to
   * remove the specified address from every eth_accounts permission. If a
   * permission only included this address, the permission is revoked entirely.
   *
   * @param {string} targetAccount - The address of the account to stop exposing
   * to third parties.
   */
  removeAllAccountPermissions(targetAccount) {
    this.permissionController.updatePermissionsByCaveat(
      CaveatTypes.restrictReturnedAccounts,
      (existingAccounts) =>
        CaveatMutatorFactories[
          CaveatTypes.restrictReturnedAccounts
        ].removeAccount(targetAccount, existingAccounts),
    );
  }

  /**
   * Removes an account from state / storage.
   *
   * @param {string[]} address - A hex address
   */
  async removeAccount(address) {
    // Remove all associated permissions
    this.removeAllAccountPermissions(address);

    ///: BEGIN:ONLY_INCLUDE_IF(build-mmi)
    this.custodyController.removeAccount(address);
    ///: END:ONLY_INCLUDE_IF(build-mmi)

    const keyring = await this.keyringController.getKeyringForAccount(address);
    // Remove account from the keyring
    await this.keyringController.removeAccount(address);
    const updatedKeyringAccounts = keyring ? await keyring.getAccounts() : {};
    if (updatedKeyringAccounts?.length === 0) {
      keyring.destroy?.();
    }

    return address;
  }

  /**
   * Imports an account with the specified import strategy.
   * These are defined in @metamask/keyring-controller
   * Each strategy represents a different way of serializing an Ethereum key pair.
   *
   * @param {'privateKey' | 'json'} strategy - A unique identifier for an account import strategy.
   * @param {any} args - The data required by that strategy to import an account.
   */
  async importAccountWithStrategy(strategy, args) {
    const importedAccountAddress =
      await this.keyringController.importAccountWithStrategy(strategy, args);
    // set new account as selected
    this.preferencesController.setSelectedAddress(importedAccountAddress);
  }

  // ---------------------------------------------------------------------------
  // Identity Management (signature operations)

  getAddTransactionRequest({
    transactionParams,
    transactionOptions,
    dappRequest,
    ...otherParams
  }) {
    return {
      internalAccounts: this.accountsController.listAccounts(),
      dappRequest,
      networkClientId:
        dappRequest?.networkClientId ?? this.#getGlobalNetworkClientId(),
      selectedAccount: this.accountsController.getAccountByAddress(
        transactionParams.from,
      ),
      transactionController: this.txController,
      transactionOptions,
      transactionParams,
      userOperationController: this.userOperationController,
      chainId: this.#getGlobalChainId(),
      ppomController: this.ppomController,
      securityAlertsEnabled:
        this.preferencesController.state?.securityAlertsEnabled,
      updateSecurityAlertResponse: this.updateSecurityAlertResponse.bind(this),
      ...otherParams,
    };
  }

  /**
   * @returns {boolean} true if the keyring type supports EIP-1559
   */
  async getCurrentAccountEIP1559Compatibility() {
    return true;
  }

  //=============================================================================
  // END (VAULT / KEYRING RELATED METHODS)
  //=============================================================================

  /**
   * Allows a user to attempt to cancel a previously submitted transaction
   * by creating a new transaction.
   *
   * @param {number} originalTxId - the id of the txMeta that you want to
   * attempt to cancel
   * @param {import(
   *  './controllers/transactions'
   * ).CustomGasSettings} [customGasSettings] - overrides to use for gas params
   * instead of allowing this method to generate them
   * @param options
   * @returns {object} MetaMask state
   */
  async createCancelTransaction(originalTxId, customGasSettings, options) {
    await this.txController.stopTransaction(
      originalTxId,
      customGasSettings,
      options,
    );
    const state = this.getState();
    return state;
  }

  /**
   * Allows a user to attempt to speed up a previously submitted transaction
   * by creating a new transaction.
   *
   * @param {number} originalTxId - the id of the txMeta that you want to
   * attempt to speed up
   * @param {import(
   *  './controllers/transactions'
   * ).CustomGasSettings} [customGasSettings] - overrides to use for gas params
   * instead of allowing this method to generate them
   * @param options
   * @returns {object} MetaMask state
   */
  async createSpeedUpTransaction(originalTxId, customGasSettings, options) {
    await this.txController.speedUpTransaction(
      originalTxId,
      customGasSettings,
      options,
    );
    const state = this.getState();
    return state;
  }

  async estimateGas(estimateGasParams) {
    return new Promise((resolve, reject) => {
      return new EthJSQuery(this.provider).estimateGas(
        estimateGasParams,
        (err, res) => {
          if (err) {
            return reject(err);
          }

          return resolve(res.toString(16));
        },
      );
    });
  }

  handleWatchAssetRequest = ({ asset, type, origin, networkClientId }) => {
    switch (type) {
      case ERC20:
        return this.tokensController.watchAsset({
          asset,
          type,
          networkClientId,
        });
      case ERC721:
      case ERC1155:
        return this.nftController.watchNft(asset, type, origin);
      default:
        throw new Error(`Asset type ${type} not supported`);
    }
  };

  async updateSecurityAlertResponse(
    method,
    securityAlertId,
    securityAlertResponse,
  ) {
    await updateSecurityAlertResponse({
      appStateController: this.appStateController,
      method,
      securityAlertId,
      securityAlertResponse,
      signatureController: this.signatureController,
      transactionController: this.txController,
    });
  }

  //=============================================================================
  // PASSWORD MANAGEMENT
  //=============================================================================

  /**
   * Allows a user to begin the seed phrase recovery process.
   */
  markPasswordForgotten() {
    this.preferencesController.setPasswordForgotten(true);
    this.sendUpdate();
  }

  /**
   * Allows a user to end the seed phrase recovery process.
   */
  unMarkPasswordForgotten() {
    this.preferencesController.setPasswordForgotten(false);
    this.sendUpdate();
  }

  //=============================================================================
  // REQUEST QUEUE
  //=============================================================================

  setUseRequestQueue(value) {
    this.preferencesController.setUseRequestQueue(value);
  }

  //=============================================================================
  // SETUP
  //=============================================================================

  /**
   * A runtime.MessageSender object, as provided by the browser:
   *
   * @see https://developer.mozilla.org/en-US/docs/Mozilla/Add-ons/WebExtensions/API/runtime/MessageSender
   * @typedef {object} MessageSender
   * @property {string} - The URL of the page or frame hosting the script that sent the message.
   */

  /**
   * A Snap sender object.
   *
   * @typedef {object} SnapSender
   * @property {string} snapId - The ID of the snap.
   */

  /**
   * Used to create a multiplexed stream for connecting to an untrusted context
   * like a Dapp or other extension.
   *
   * @param options - Options bag.
   * @param {ReadableStream} options.connectionStream - The Duplex stream to connect to.
   * @param {MessageSender | SnapSender} options.sender - The sender of the messages on this stream.
   * @param {string} [options.subjectType] - The type of the sender, i.e. subject.
   */
  setupUntrustedCommunicationEip1193({
    connectionStream,
    sender,
    subjectType,
  }) {
    if (sender.url) {
      if (this.onboardingController.state.completedOnboarding) {
        if (this.preferencesController.state.usePhishDetect) {
          const { hostname } = new URL(sender.url);
          this.phishingController.maybeUpdateState();
          // Check if new connection is blocked if phishing detection is on
          const phishingTestResponse = this.phishingController.test(sender.url);
          if (phishingTestResponse?.result) {
            this.sendPhishingWarning(connectionStream, hostname);
            this.metaMetricsController.trackEvent({
              event: MetaMetricsEventName.PhishingPageDisplayed,
              category: MetaMetricsEventCategory.Phishing,
              properties: {
                url: hostname,
              },
            });
            return;
          }
        }
      }
    }

    let inputSubjectType;
    if (subjectType) {
      inputSubjectType = subjectType;
    } else if (sender.id && sender.id !== this.extension.runtime.id) {
      inputSubjectType = SubjectType.Extension;
    } else {
      inputSubjectType = SubjectType.Website;
    }

    // setup multiplexing
    const mux = setupMultiplex(connectionStream);

    // messages between inpage and background
    this.setupProviderConnectionEip1193(
      mux.createStream('metamask-provider'),
      sender,
      inputSubjectType,
    );

    // TODO:LegacyProvider: Delete
    if (sender.url) {
      // legacy streams
      this.setupPublicConfig(mux.createStream('publicConfig'));
    }
  }

  /**
   * Used to create a CAIP stream for connecting to an untrusted context.
   *
   * @param options - Options bag.
   * @param {ReadableStream} options.connectionStream - The Duplex stream to connect to.
   * @param {MessageSender | SnapSender} options.sender - The sender of the messages on this stream.
   * @param {string} [options.subjectType] - The type of the sender, i.e. subject.
   */

  setupUntrustedCommunicationCaip({ connectionStream, sender, subjectType }) {
    let inputSubjectType;
    if (subjectType) {
      inputSubjectType = subjectType;
    } else if (sender.id && sender.id !== this.extension.runtime.id) {
      inputSubjectType = SubjectType.Extension;
    } else {
      inputSubjectType = SubjectType.Website;
    }

    const caipStream = createCaipStream(connectionStream);

    // messages between subject and background
    this.setupProviderConnectionCaip(caipStream, sender, inputSubjectType);
  }

  /**
   * Used to create a multiplexed stream for connecting to a trusted context,
   * like our own user interfaces, which have the provider APIs, but also
   * receive the exported API from this controller, which includes trusted
   * functions, like the ability to approve transactions or sign messages.
   *
   * @param {*} connectionStream - The duplex stream to connect to.
   * @param {MessageSender} sender - The sender of the messages on this stream
   */
  setupTrustedCommunication(connectionStream, sender) {
    // setup multiplexing
    const mux = setupMultiplex(connectionStream);
    // connect features
    this.setupControllerConnection(mux.createStream('controller'));
    this.setupProviderConnectionEip1193(
      mux.createStream('provider'),
      sender,
      SubjectType.Internal,
    );
  }

  /**
   * Used to create a multiplexed stream for connecting to the phishing warning page.
   *
   * @param options - Options bag.
   * @param {ReadableStream} options.connectionStream - The Duplex stream to connect to.
   */
  setupPhishingCommunication({ connectionStream }) {
    const { usePhishDetect } = this.preferencesController.state;

    if (!usePhishDetect) {
      return;
    }

    // setup multiplexing
    const mux = setupMultiplex(connectionStream);
    const phishingStream = mux.createStream(PHISHING_SAFELIST);

    // set up postStream transport
    phishingStream.on(
      'data',
      createMetaRPCHandler(
        {
          safelistPhishingDomain: this.safelistPhishingDomain.bind(this),
          backToSafetyPhishingWarning:
            this.backToSafetyPhishingWarning.bind(this),
        },
        phishingStream,
      ),
    );
  }

  setUpCookieHandlerCommunication({ connectionStream }) {
    const {
      metaMetricsId,
      dataCollectionForMarketing,
      participateInMetaMetrics,
    } = this.metaMetricsController.state;

    if (
      metaMetricsId &&
      dataCollectionForMarketing &&
      participateInMetaMetrics
    ) {
      // setup multiplexing
      const mux = setupMultiplex(connectionStream);
      const metamaskCookieHandlerStream = mux.createStream(
        METAMASK_COOKIE_HANDLER,
      );
      // set up postStream transport
      metamaskCookieHandlerStream.on(
        'data',
        createMetaRPCHandler(
          {
            getCookieFromMarketingPage:
              this.getCookieFromMarketingPage.bind(this),
          },
          metamaskCookieHandlerStream,
        ),
      );
    }
  }

  getCookieFromMarketingPage(data) {
    const { ga_client_id: cookieId } = data;
    this.metaMetricsController.setMarketingCampaignCookieId(cookieId);
  }

  /**
   * Called when we detect a suspicious domain. Requests the browser redirects
   * to our anti-phishing page.
   *
   * @private
   * @param {*} connectionStream - The duplex stream to the per-page script,
   * for sending the reload attempt to.
   * @param {string} hostname - The hostname that triggered the suspicion.
   */
  sendPhishingWarning(connectionStream, hostname) {
    const mux = setupMultiplex(connectionStream);
    const phishingStream = mux.createStream('phishing');
    phishingStream.write({ hostname });
  }

  /**
   * A method for providing our API over a stream using JSON-RPC.
   *
   * @param {*} outStream - The stream to provide our API over.
   */
  setupControllerConnection(outStream) {
    const patchStore = new PatchStore(this.memStore);
    let uiReady = false;

    const handleUpdate = () => {
      if (!isStreamWritable(outStream) || !uiReady) {
        return;
      }

      const patches = patchStore.flushPendingPatches();

      outStream.write({
        jsonrpc: '2.0',
        method: 'sendUpdate',
        params: [patches],
      });
    };

    const api = {
      ...this.getApi(),
      startPatches: () => {
        uiReady = true;
        handleUpdate();
      },
      getStatePatches: () => patchStore.flushPendingPatches(),
    };

    this.on('update', handleUpdate);

    // report new active controller connection
    this.activeControllerConnections += 1;
    this.emit('controllerConnectionChanged', this.activeControllerConnections);

    // set up postStream transport
    outStream.on('data', createMetaRPCHandler(api, outStream));

    const startUISync = () => {
      if (!isStreamWritable(outStream)) {
        return;
      }
      // send notification to client-side
      outStream.write({
        jsonrpc: '2.0',
        method: 'startUISync',
      });
    };

    if (this.startUISync) {
      startUISync();
    } else {
      this.once('startUISync', startUISync);
    }

    const outstreamEndHandler = () => {
      if (!outStream.mmFinished) {
        this.activeControllerConnections -= 1;
        this.emit(
          'controllerConnectionChanged',
          this.activeControllerConnections,
        );
        outStream.mmFinished = true;
        this.removeListener('update', handleUpdate);
        patchStore.destroy();
      }
    };

    // The presence of both of the below handlers may be redundant.
    // After upgrading metamask/object-multiples to v2.0.0, which included
    // an upgrade of readable-streams from v2 to v3, we saw that the
    // `outStream.on('end'` handler was almost never being called. This seems to
    // related to how v3 handles errors vs how v2 handles errors; there
    // are "premature close" errors in both cases, although in the case
    // of v2 they don't prevent `outStream.on('end'` from being called.
    // At the time that this comment was committed, it was known that we
    // need to investigate and resolve the underlying error, however,
    // for expediency, we are not addressing them at this time. Instead, we
    // can observe that `readableStream.finished` preserves the same
    // functionality as we had when we relied on readable-stream v2. Meanwhile,
    // the `outStream.on('end')` handler was observed to have been called at least once.
    // In an abundance of caution to prevent against unexpected future behavioral changes in
    // streams implementations, we redundantly use multiple paths to attach the same event handler.
    // The outstreamEndHandler therefore needs to be idempotent, which introduces the `mmFinished` property.

    outStream.mmFinished = false;
    finished(outStream, outstreamEndHandler);
    outStream.once('close', outstreamEndHandler);
    outStream.once('end', outstreamEndHandler);
  }

  /**
   * A method for serving our ethereum provider over a given stream.
   *
   * @param {*} outStream - The stream to provide over.
   * @param {MessageSender | SnapSender} sender - The sender of the messages on this stream
   * @param {SubjectType} subjectType - The type of the sender, i.e. subject.
   */
  setupProviderConnectionEip1193(outStream, sender, subjectType) {
    let origin;
    if (subjectType === SubjectType.Internal) {
      origin = ORIGIN_METAMASK;
    } else if (subjectType === SubjectType.Snap) {
      origin = sender.snapId;
    } else {
      origin = new URL(sender.url).origin;
    }

    if (sender.id && sender.id !== this.extension.runtime.id) {
      this.subjectMetadataController.addSubjectMetadata({
        origin,
        extensionId: sender.id,
        subjectType: SubjectType.Extension,
      });
    }

    let tabId;
    if (sender.tab && sender.tab.id) {
      tabId = sender.tab.id;
    }

    const engine = this.setupProviderEngineEip1193({
      origin,
      sender,
      subjectType,
      tabId,
    });

    const dupeReqFilterStream = createDupeReqFilterStream();

    // setup connection
    const providerStream = createEngineStream({ engine });

    const connectionId = this.addConnection(origin, { engine });

    pipeline(
      outStream,
      dupeReqFilterStream,
      providerStream,
      outStream,
      (err) => {
        // handle any middleware cleanup
        engine.destroy();
        connectionId && this.removeConnection(origin, connectionId);
        // For context and todos related to the error message match, see https://github.com/MetaMask/metamask-extension/issues/26337
        if (err && !err.message?.match('Premature close')) {
          log.error(err);
        }
      },
    );

    // Used to show wallet liveliness to the provider
    if (subjectType !== SubjectType.Internal) {
      this._notifyChainChangeForConnection({ engine }, origin);
    }
  }

  /**
   * A method for serving our CAIP provider over a given stream.
   *
   * @param {*} outStream - The stream to provide over.
   * @param {MessageSender | SnapSender} sender - The sender of the messages on this stream
   * @param {SubjectType} subjectType - The type of the sender, i.e. subject.
   */
  setupProviderConnectionCaip(outStream, sender, subjectType) {
    let origin;
    if (subjectType === SubjectType.Internal) {
      origin = ORIGIN_METAMASK;
    } else if (subjectType === SubjectType.Snap) {
      origin = sender.snapId;
    } else {
      origin = new URL(sender.url).origin;
    }

    if (sender.id && sender.id !== this.extension.runtime.id) {
      this.subjectMetadataController.addSubjectMetadata({
        origin,
        extensionId: sender.id,
        subjectType: SubjectType.Extension,
      });
    }

    let tabId;
    if (sender.tab && sender.tab.id) {
      tabId = sender.tab.id;
    }

    const engine = this.setupProviderEngineCaip({
      origin,
      tabId,
    });

    const dupeReqFilterStream = createDupeReqFilterStream();

    // setup connection
    const providerStream = createEngineStream({ engine });

    const connectionId = this.addConnection(origin, { engine });

    pipeline(
      outStream,
      dupeReqFilterStream,
      providerStream,
      outStream,
      (err) => {
        // handle any middleware cleanup
        engine._middleware.forEach((mid) => {
          if (mid.destroy && typeof mid.destroy === 'function') {
            mid.destroy();
          }
        });
        connectionId && this.removeConnection(origin, connectionId);
        if (err) {
          log.error(err);
        }
      },
    );

    // Used to show wallet liveliness to the provider
    if (subjectType !== SubjectType.Internal) {
      this._notifyChainChangeForConnection({ engine }, origin);
    }
  }

  /**
   * For snaps running in workers.
   *
   * @param snapId
   * @param connectionStream
   */
  setupSnapProvider(snapId, connectionStream) {
    this.setupUntrustedCommunicationEip1193({
      connectionStream,
      sender: { snapId },
      subjectType: SubjectType.Snap,
    });
  }

  /**
   * A method for creating an ethereum provider that is safely restricted for the requesting subject.
   *
   * @param {object} options - Provider engine options
   * @param {string} options.origin - The origin of the sender
   * @param {MessageSender | SnapSender} options.sender - The sender object.
   * @param {string} options.subjectType - The type of the sender subject.
   * @param {tabId} [options.tabId] - The tab ID of the sender - if the sender is within a tab
   */
  setupProviderEngineEip1193({ origin, subjectType, sender, tabId }) {
    const engine = new JsonRpcEngine();

    // Append origin to each request
    engine.push(createOriginMiddleware({ origin }));

    // Append selectedNetworkClientId to each request
    engine.push(createSelectedNetworkMiddleware(this.controllerMessenger));

    // Add a middleware that will switch chain on each request (as needed)
    const requestQueueMiddleware = createQueuedRequestMiddleware({
      enqueueRequest: this.queuedRequestController.enqueueRequest.bind(
        this.queuedRequestController,
      ),
      useRequestQueue: this.preferencesController.getUseRequestQueue.bind(
        this.preferencesController,
      ),
      shouldEnqueueRequest: (request) => {
        return methodsThatShouldBeEnqueued.includes(request.method);
      },
    });
    engine.push(requestQueueMiddleware);

    // If the origin is not in the selectedNetworkController's `domains` state
    // when the provider engine is created, the selectedNetworkController will
    // fetch the globally selected networkClient from the networkController and wrap
    // it in a proxy which can be switched to use its own state if/when the origin
    // is added to the `domains` state
    const proxyClient =
      this.selectedNetworkController.getProviderAndBlockTracker(origin);

    // We create the filter and subscription manager middleware now, but they will
    // be inserted into the engine later.
    const filterMiddleware = createFilterMiddleware(proxyClient);
    const subscriptionManager = createSubscriptionManager(proxyClient);
    subscriptionManager.events.on('notification', (message) =>
      engine.emit('notification', message),
    );

    // Append tabId to each request if it exists
    if (tabId) {
      engine.push(createTabIdMiddleware({ tabId }));
    }

    engine.push(createLoggerMiddleware({ origin }));
    engine.push(this.permissionLogController.createMiddleware());

    if (origin === BaseUrl.Portfolio) {
      engine.push(createTxVerificationMiddleware(this.networkController));
    }

    engine.push(createTracingMiddleware());

    engine.push(
      createPPOMMiddleware(
        this.ppomController,
        this.preferencesController,
        this.networkController,
        this.appStateController,
        this.accountsController,
        this.updateSecurityAlertResponse.bind(this),
      ),
    );

    engine.push(
      createRPCMethodTrackingMiddleware({
        getAccountType: this.getAccountType.bind(this),
        getDeviceModel: this.getDeviceModel.bind(this),
        isConfirmationRedesignEnabled:
          this.isConfirmationRedesignEnabled.bind(this),
        isRedesignedConfirmationsDeveloperEnabled:
          this.isConfirmationRedesignDeveloperEnabled.bind(this),
        snapAndHardwareMessenger: this.controllerMessenger.getRestricted({
          name: 'SnapAndHardwareMessenger',
          allowedActions: [
            'KeyringController:getKeyringForAccount',
            'SnapController:get',
            'AccountsController:getSelectedAccount',
          ],
        }),
        appStateController: this.appStateController,
        metaMetricsController: this.metaMetricsController,
      }),
    );

    engine.push(createUnsupportedMethodMiddleware());

    // Legacy RPC methods that need to be implemented _ahead of_ the permission
    // middleware.
    engine.push(
      createLegacyMethodMiddleware({
        getAccounts: this.getPermittedAccounts.bind(this, origin),
      }),
    );

    if (subjectType !== SubjectType.Internal) {
      engine.push(
        this.permissionController.createPermissionMiddleware({
          origin,
        }),
      );
    }

    if (subjectType === SubjectType.Website) {
      engine.push(
        createOnboardingMiddleware({
          location: sender.url,
          registerOnboarding: this.onboardingController.registerOnboarding,
        }),
      );
    }

    // EVM requests and eth permissions should not be passed to non-EVM accounts
    // this middleware intercepts these requests and returns an error.
    engine.push(
      createEvmMethodsToNonEvmAccountReqFilterMiddleware({
        messenger: this.controllerMessenger.getRestricted({
          name: 'EvmMethodsToNonEvmAccountFilterMessenger',
          allowedActions: ['AccountsController:getSelectedAccount'],
        }),
      }),
    );

    // Unrestricted/permissionless RPC method implementations.
    // They must nevertheless be placed _behind_ the permission middleware.
    engine.push(
      createMethodMiddleware({
        origin,

        subjectType,

        // Miscellaneous
        addSubjectMetadata:
          this.subjectMetadataController.addSubjectMetadata.bind(
            this.subjectMetadataController,
          ),
        metamaskState: this.getState(),
        getProviderState: this.getProviderState.bind(this),
        getUnlockPromise: this.appStateController.getUnlockPromise.bind(
          this.appStateController,
        ),
        handleWatchAssetRequest: this.handleWatchAssetRequest.bind(this),
        requestUserApproval:
          this.approvalController.addAndShowApprovalRequest.bind(
            this.approvalController,
          ),
        startApprovalFlow: this.approvalController.startFlow.bind(
          this.approvalController,
        ),
        endApprovalFlow: this.approvalController.endFlow.bind(
          this.approvalController,
        ),
        sendMetrics: this.metaMetricsController.trackEvent.bind(
          this.metaMetricsController,
        ),
        // Permission-related
        getAccounts: this.getPermittedAccounts.bind(this, origin),
        getPermissionsForOrigin: this.permissionController.getPermissions.bind(
          this.permissionController,
          origin,
        ),
        hasPermission: this.permissionController.hasPermission.bind(
          this.permissionController,
          origin,
        ),
        requestAccountsPermission:
          this.permissionController.requestPermissions.bind(
            this.permissionController,
            { origin },
            {
              eth_accounts: {},
              ...(!isSnapId(origin) && {
                [PermissionNames.permittedChains]: {},
              }),
            },
          ),
        requestPermittedChainsPermission: (chainIds) =>
          this.permissionController.requestPermissionsIncremental(
            { origin },
            {
              [PermissionNames.permittedChains]: {
                caveats: [
                  CaveatFactories[CaveatTypes.restrictNetworkSwitching](
                    chainIds,
                  ),
                ],
              },
            },
          ),
        grantPermittedChainsPermissionIncremental: (chainIds) =>
          this.permissionController.grantPermissionsIncremental({
            subject: { origin },
            approvedPermissions: {
              [PermissionNames.permittedChains]: {
                caveats: [
                  CaveatFactories[CaveatTypes.restrictNetworkSwitching](
                    chainIds,
                  ),
                ],
              },
            },
          }),
        requestPermissionsForOrigin: (requestedPermissions) =>
          this.permissionController.requestPermissions(
            { origin },
            {
              ...(requestedPermissions[PermissionNames.eth_accounts] && {
                [PermissionNames.permittedChains]: {},
              }),
              ...(requestedPermissions[PermissionNames.permittedChains] && {
                [PermissionNames.eth_accounts]: {},
              }),
              ...requestedPermissions,
            },
          ),
        revokePermissionsForOrigin: (permissionKeys) => {
          try {
            this.permissionController.revokePermissions({
              [origin]: permissionKeys,
            });
          } catch (e) {
            // we dont want to handle errors here because
            // the revokePermissions api method should just
            // return `null` if the permissions were not
            // successfully revoked or if the permissions
            // for the origin do not exist
            console.log(e);
          }
        },
        getCaveat: ({ target, caveatType }) => {
          try {
            return this.permissionController.getCaveat(
              origin,
              target,
              caveatType,
            );
          } catch (e) {
            if (e instanceof PermissionDoesNotExistError) {
              // suppress expected error in case that the origin
              // does not have the target permission yet
            } else {
              throw e;
            }
          }

          return undefined;
        },
        // network configuration-related
        setActiveNetwork: async (networkClientId) => {
          await this.networkController.setActiveNetwork(networkClientId);
          // if the origin has the eth_accounts permission
          // we set per dapp network selection state
          if (
            this.permissionController.hasPermission(
              origin,
              PermissionNames.eth_accounts,
            )
          ) {
            this.selectedNetworkController.setNetworkClientIdForDomain(
              origin,
              networkClientId,
            );
          }
        },
        addNetwork: this.networkController.addNetwork.bind(
          this.networkController,
        ),
        updateNetwork: this.networkController.updateNetwork.bind(
          this.networkController,
        ),
        getNetworkConfigurationByChainId:
          this.networkController.getNetworkConfigurationByChainId.bind(
            this.networkController,
          ),
        getCurrentChainIdForDomain: (domain) => {
          const networkClientId =
            this.selectedNetworkController.getNetworkClientIdForDomain(domain);
          const { chainId } =
            this.networkController.getNetworkConfigurationByNetworkClientId(
              networkClientId,
            );
          return chainId;
        },

        // Web3 shim-related
        getWeb3ShimUsageState: this.alertController.getWeb3ShimUsageState.bind(
          this.alertController,
        ),
        setWeb3ShimUsageRecorded:
          this.alertController.setWeb3ShimUsageRecorded.bind(
            this.alertController,
          ),

        ///: BEGIN:ONLY_INCLUDE_IF(build-mmi)
        handleMmiAuthenticate:
          this.institutionalFeaturesController.handleMmiAuthenticate.bind(
            this.institutionalFeaturesController,
          ),
        handleMmiCheckIfTokenIsPresent:
          this.mmiController.handleMmiCheckIfTokenIsPresent.bind(
            this.mmiController,
          ),
        handleMmiDashboardData: this.mmiController.handleMmiDashboardData.bind(
          this.mmiController,
        ),
        handleMmiSetAccountAndNetwork:
          this.mmiController.setAccountAndNetwork.bind(this.mmiController),
        handleMmiOpenAddHardwareWallet:
          this.mmiController.handleMmiOpenAddHardwareWallet.bind(
            this.mmiController,
          ),
        ///: END:ONLY_INCLUDE_IF
      }),
    );

    engine.push(
      createSnapsMethodMiddleware(subjectType === SubjectType.Snap, {
        getUnlockPromise: this.appStateController.getUnlockPromise.bind(
          this.appStateController,
        ),
        getSnaps: this.controllerMessenger.call.bind(
          this.controllerMessenger,
          'SnapController:getPermitted',
          origin,
        ),
        requestPermissions: async (requestedPermissions) =>
          await this.permissionController.requestPermissions(
            { origin },
            requestedPermissions,
          ),
        getPermissions: this.permissionController.getPermissions.bind(
          this.permissionController,
          origin,
        ),
        getSnapFile: this.controllerMessenger.call.bind(
          this.controllerMessenger,
          'SnapController:getFile',
          origin,
        ),
        installSnaps: this.controllerMessenger.call.bind(
          this.controllerMessenger,
          'SnapController:install',
          origin,
        ),
        invokeSnap: this.permissionController.executeRestrictedMethod.bind(
          this.permissionController,
          origin,
          RestrictedMethods.wallet_snap,
        ),
        getIsLocked: () => {
          return !this.appStateController.isUnlocked();
        },
        getInterfaceState: (...args) =>
          this.controllerMessenger.call(
            'SnapInterfaceController:getInterface',
            origin,
            ...args,
          ).state,
        getInterfaceContext: (...args) =>
          this.controllerMessenger.call(
            'SnapInterfaceController:getInterface',
            origin,
            ...args,
          ).context,
        createInterface: this.controllerMessenger.call.bind(
          this.controllerMessenger,
          'SnapInterfaceController:createInterface',
          origin,
        ),
        updateInterface: this.controllerMessenger.call.bind(
          this.controllerMessenger,
          'SnapInterfaceController:updateInterface',
          origin,
        ),
        resolveInterface: this.controllerMessenger.call.bind(
          this.controllerMessenger,
          'SnapInterfaceController:resolveInterface',
          origin,
        ),
        getSnap: this.controllerMessenger.call.bind(
          this.controllerMessenger,
          'SnapController:get',
        ),
        getAllSnaps: this.controllerMessenger.call.bind(
          this.controllerMessenger,
          'SnapController:getAll',
        ),
        getCurrencyRate: (currency) => {
          const rate = this.multichainRatesController.state.rates[currency];
          const { fiatCurrency } = this.multichainRatesController.state;

          if (!rate) {
            return undefined;
          }

          return {
            ...rate,
            currency: fiatCurrency,
          };
        },
        ///: BEGIN:ONLY_INCLUDE_IF(keyring-snaps)
        hasPermission: this.permissionController.hasPermission.bind(
          this.permissionController,
          origin,
        ),
        handleSnapRpcRequest: (args) =>
          this.handleSnapRequest({ ...args, origin }),
        getAllowedKeyringMethods: keyringSnapPermissionsBuilder(
          this.subjectMetadataController,
          origin,
        ),
        ///: END:ONLY_INCLUDE_IF
      }),
    );

    engine.push(filterMiddleware);
    engine.push(subscriptionManager.middleware);

    engine.push(this.metamaskMiddleware);

    engine.push(providerAsMiddleware(proxyClient.provider));

    return engine;
  }

  /**
   * A method for creating a CAIP provider that is safely restricted for the requesting subject.
   *
   * @param {object} options - Provider engine options
   * @param {string} options.origin - The origin of the sender
   * @param {tabId} [options.tabId] - The tab ID of the sender - if the sender is within a tab
   */
  setupProviderEngineCaip({ origin, tabId }) {
    const engine = new JsonRpcEngine();

    engine.push((request, _res, _next, end) => {
      console.log('CAIP request received', { origin, tabId, request });
      return end(new Error('CAIP RPC Pipeline not yet implemented.'));
    });

    return engine;
  }

  /**
   * TODO:LegacyProvider: Delete
   * A method for providing our public config info over a stream.
   * This includes info we like to be synchronous if possible, like
   * the current selected account, and network ID.
   *
   * Since synchronous methods have been deprecated in web3,
   * this is a good candidate for deprecation.
   *
   * @param {*} outStream - The stream to provide public config over.
   */
  setupPublicConfig(outStream) {
    const configStream = storeAsStream(this.publicConfigStore);

    pipeline(configStream, outStream, (err) => {
      configStream.destroy();
      // For context and todos related to the error message match, see https://github.com/MetaMask/metamask-extension/issues/26337
      if (err && !err.message?.match('Premature close')) {
        log.error(err);
      }
    });
  }

  /**
   * Adds a reference to a connection by origin. Ignores the 'metamask' origin.
   * Caller must ensure that the returned id is stored such that the reference
   * can be deleted later.
   *
   * @param {string} origin - The connection's origin string.
   * @param {object} options - Data associated with the connection
   * @param {object} options.engine - The connection's JSON Rpc Engine
   * @returns {string} The connection's id (so that it can be deleted later)
   */
  addConnection(origin, { engine }) {
    if (origin === ORIGIN_METAMASK) {
      return null;
    }

    if (!this.connections[origin]) {
      this.connections[origin] = {};
    }

    const id = nanoid();
    this.connections[origin][id] = {
      engine,
    };

    return id;
  }

  /**
   * Deletes a reference to a connection, by origin and id.
   * Ignores unknown origins.
   *
   * @param {string} origin - The connection's origin string.
   * @param {string} id - The connection's id, as returned from addConnection.
   */
  removeConnection(origin, id) {
    const connections = this.connections[origin];
    if (!connections) {
      return;
    }

    delete connections[id];

    if (Object.keys(connections).length === 0) {
      delete this.connections[origin];
    }
  }

  /**
   * Closes all connections for the given origin, and removes the references
   * to them.
   * Ignores unknown origins.
   *
   * @param {string} origin - The origin string.
   */
  removeAllConnections(origin) {
    const connections = this.connections[origin];
    if (!connections) {
      return;
    }

    Object.keys(connections).forEach((id) => {
      this.removeConnection(origin, id);
    });
  }

  /**
   * Causes the RPC engines associated with the connections to the given origin
   * to emit a notification event with the given payload.
   *
   * The caller is responsible for ensuring that only permitted notifications
   * are sent.
   *
   * Ignores unknown origins.
   *
   * @param {string} origin - The connection's origin string.
   * @param {unknown} payload - The event payload.
   */
  notifyConnections(origin, payload) {
    const connections = this.connections[origin];

    if (connections) {
      Object.values(connections).forEach((conn) => {
        if (conn.engine) {
          conn.engine.emit('notification', payload);
        }
      });
    }
  }

  /**
   * Causes the RPC engines associated with all connections to emit a
   * notification event with the given payload.
   *
   * If the "payload" parameter is a function, the payload for each connection
   * will be the return value of that function called with the connection's
   * origin.
   *
   * The caller is responsible for ensuring that only permitted notifications
   * are sent.
   *
   * @param {unknown} payload - The event payload, or payload getter function.
   */
  notifyAllConnections(payload) {
    const getPayload =
      typeof payload === 'function'
        ? (origin) => payload(origin)
        : () => payload;

    Object.keys(this.connections).forEach((origin) => {
      Object.values(this.connections[origin]).forEach(async (conn) => {
        try {
          this.notifyConnection(conn, await getPayload(origin));
        } catch (err) {
          console.error(err);
        }
      });
    });
  }

  /**
   * Causes the RPC engine for passed connection to emit a
   * notification event with the given payload.
   *
   * The caller is responsible for ensuring that only permitted notifications
   * are sent.
   *
   * @param {object} connection - Data associated with the connection
   * @param {object} connection.engine - The connection's JSON Rpc Engine
   * @param {unknown} payload - The event payload
   */
  notifyConnection(connection, payload) {
    try {
      if (connection.engine) {
        connection.engine.emit('notification', payload);
      }
    } catch (err) {
      console.error(err);
    }
  }

  // handlers

  /**
   * Handle a KeyringController update
   *
   * @param {object} state - the KC state
   * @returns {Promise<void>}
   * @private
   */
  async _onKeyringControllerUpdate(state) {
    const { keyrings } = state;

    // The accounts tracker only supports EVM addresses and the keyring
    // controller may pass non-EVM addresses, so we filter them out
    const addresses = keyrings
      .reduce((acc, { accounts }) => acc.concat(accounts), [])
      .filter(isEthAddress);

    if (!addresses.length) {
      return;
    }

    this.accountTrackerController.syncWithAddresses(addresses);
  }

  /**
   * Handle global application unlock.
   * Notifies all connections that the extension is unlocked, and which
   * account(s) are currently accessible, if any.
   */
  _onUnlock() {
    this.notifyAllConnections(async (origin) => {
      return {
        method: NOTIFICATION_NAMES.unlockStateChanged,
        params: {
          isUnlocked: true,
          accounts: await this.getPermittedAccounts(origin),
        },
      };
    });

    this.unMarkPasswordForgotten();

    // In the current implementation, this handler is triggered by a
    // KeyringController event. Other controllers subscribe to the 'unlock'
    // event of the MetaMaskController itself.
    this.emit('unlock');
  }

  /**
   * Handle global application lock.
   * Notifies all connections that the extension is locked.
   */
  _onLock() {
    this.notifyAllConnections({
      method: NOTIFICATION_NAMES.unlockStateChanged,
      params: {
        isUnlocked: false,
      },
    });

    // In the current implementation, this handler is triggered by a
    // KeyringController event. Other controllers subscribe to the 'lock'
    // event of the MetaMaskController itself.
    this.emit('lock');
  }

  /**
   * Handle memory state updates.
   * - Ensure isClientOpenAndUnlocked is updated
   * - Notifies all connections with the new provider network state
   *   - The external providers handle diffing the state
   *
   * @param newState
   */
  _onStateUpdate(newState) {
    this.isClientOpenAndUnlocked = newState.isUnlocked && this._isClientOpen;
    this._notifyChainChange();
  }

  // misc

  /**
   * A method for emitting the full MetaMask state to all registered listeners.
   *
   * @private
   */
  privateSendUpdate() {
    this.emit('update', this.getState());
  }

  /**
   * @returns {boolean} Whether the extension is unlocked.
   */
  isUnlocked() {
    return this.keyringController.state.isUnlocked;
  }

  //=============================================================================
  // MISCELLANEOUS
  //=============================================================================

  getExternalPendingTransactions(address) {
    return this.smartTransactionsController.getTransactions({
      addressFrom: address,
      status: 'pending',
    });
  }

  isConfirmationRedesignEnabled() {
    return this.preferencesController.state.preferences
      .redesignedConfirmationsEnabled;
  }

  isTransactionsRedesignEnabled() {
    return this.preferencesController.state.preferences
      .redesignedTransactionsEnabled;
  }

  isConfirmationRedesignDeveloperEnabled() {
    return this.preferencesController.state.preferences
      .isRedesignedConfirmationsDeveloperEnabled;
  }

  /**
   * The chain list is fetched live at runtime, falling back to a cache.
   * This preseeds the cache at startup with a static list provided at build.
   */
  async initializeChainlist() {
    const cacheKey = `cachedFetch:${CHAIN_SPEC_URL}`;
    const { cachedResponse } = (await getStorageItem(cacheKey)) || {};
    if (cachedResponse) {
      return;
    }
    await setStorageItem(cacheKey, {
      cachedResponse: rawChainData(),
      // Cached value is immediately invalidated
      cachedTime: 0,
    });
  }

  /**
   * Returns the nonce that will be associated with a transaction once approved
   *
   * @param {string} address - The hex string address for the transaction
   * @param networkClientId - The networkClientId to get the nonce lock with
   * @returns {Promise<number>}
   */
  async getPendingNonce(address, networkClientId) {
    const { nonceDetails, releaseLock } = await this.txController.getNonceLock(
      address,
      networkClientId,
    );

    const pendingNonce = nonceDetails.params.highestSuggested;

    releaseLock();
    return pendingNonce;
  }

  /**
   * Returns the next nonce according to the nonce-tracker
   *
   * @param {string} address - The hex string address for the transaction
   * @param networkClientId - The networkClientId to get the nonce lock with
   * @returns {Promise<number>}
   */
  async getNextNonce(address, networkClientId) {
    const nonceLock = await this.txController.getNonceLock(
      address,
      networkClientId,
    );
    nonceLock.releaseLock();
    return nonceLock.nextNonce;
  }

  /**
   * Throw an artificial error in a timeout handler for testing purposes.
   *
   * @param message - The error message.
   * @deprecated This is only mean to facilitiate E2E testing. We should not
   * use this for handling errors.
   */
  throwTestError(message) {
    setTimeout(() => {
      const error = new Error(message);
      error.name = 'TestError';
      throw error;
    });
  }

  /**
   * A method for setting TransactionController event listeners
   */
  _addTransactionControllerListeners() {
    const transactionMetricsRequest = this.getTransactionMetricsRequest();

    this.controllerMessenger.subscribe(
      'TransactionController:postTransactionBalanceUpdated',
      handlePostTransactionBalanceUpdate.bind(null, transactionMetricsRequest),
    );

    this.controllerMessenger.subscribe(
      'TransactionController:unapprovedTransactionAdded',
      (transactionMeta) =>
        handleTransactionAdded(transactionMetricsRequest, { transactionMeta }),
    );

    this.controllerMessenger.subscribe(
      'TransactionController:transactionApproved',
      handleTransactionApproved.bind(null, transactionMetricsRequest),
    );

    this.controllerMessenger.subscribe(
      'TransactionController:transactionDropped',
      handleTransactionDropped.bind(null, transactionMetricsRequest),
    );

    this.controllerMessenger.subscribe(
      'TransactionController:transactionConfirmed',
      handleTransactionConfirmed.bind(null, transactionMetricsRequest),
    );

    this.controllerMessenger.subscribe(
      'TransactionController:transactionFailed',
      handleTransactionFailed.bind(null, transactionMetricsRequest),
    );

    this.controllerMessenger.subscribe(
      'TransactionController:transactionNewSwap',
      ({ transactionMeta }) =>
        // TODO: This can be called internally by the TransactionController
        // since Swaps Controller registers this action handler
        this.controllerMessenger.call(
          'SwapsController:setTradeTxId',
          transactionMeta.id,
        ),
    );

    this.controllerMessenger.subscribe(
      'TransactionController:transactionNewSwapApproval',
      ({ transactionMeta }) =>
        // TODO: This can be called internally by the TransactionController
        // since Swaps Controller registers this action handler
        this.controllerMessenger.call(
          'SwapsController:setApproveTxId',
          transactionMeta.id,
        ),
    );

    this.controllerMessenger.subscribe(
      'TransactionController:transactionRejected',
      handleTransactionRejected.bind(null, transactionMetricsRequest),
    );

    this.controllerMessenger.subscribe(
      'TransactionController:transactionSubmitted',
      handleTransactionSubmitted.bind(null, transactionMetricsRequest),
    );

    this.controllerMessenger.subscribe(
      'TransactionController:transactionStatusUpdated',
      ({ transactionMeta }) => {
        this._onFinishedTransaction(transactionMeta);
      },
    );
  }

  getTransactionMetricsRequest() {
    const controllerActions = {
      // Metametrics Actions
      createEventFragment: this.metaMetricsController.createEventFragment.bind(
        this.metaMetricsController,
      ),
      finalizeEventFragment:
        this.metaMetricsController.finalizeEventFragment.bind(
          this.metaMetricsController,
        ),
      getEventFragmentById:
        this.metaMetricsController.getEventFragmentById.bind(
          this.metaMetricsController,
        ),
      getParticipateInMetrics: () =>
        this.metaMetricsController.state.participateInMetaMetrics,
      trackEvent: this.metaMetricsController.trackEvent.bind(
        this.metaMetricsController,
      ),
      updateEventFragment: this.metaMetricsController.updateEventFragment.bind(
        this.metaMetricsController,
      ),
      // Other dependencies
      getAccountType: this.getAccountType.bind(this),
      getDeviceModel: this.getDeviceModel.bind(this),
      getEIP1559GasFeeEstimates:
        this.gasFeeController.fetchGasFeeEstimates.bind(this.gasFeeController),
      getSelectedAddress: () =>
        this.accountsController.getSelectedAccount().address,
      getTokenStandardAndDetails: this.getTokenStandardAndDetails.bind(this),
      getTransaction: (id) =>
        this.txController.state.transactions.find((tx) => tx.id === id),
      getIsSmartTransaction: () => {
        return getIsSmartTransaction(this._getMetaMaskState());
      },
      getSmartTransactionByMinedTxHash: (txHash) => {
        return this.smartTransactionsController.getSmartTransactionByMinedTxHash(
          txHash,
        );
      },
      getRedesignedConfirmationsEnabled:
        this.isConfirmationRedesignEnabled.bind(this),
      getRedesignedTransactionsEnabled:
        this.isTransactionsRedesignEnabled.bind(this),
      getMethodData: (data) => {
        if (!data) {
          return null;
        }
        const { knownMethodData, use4ByteResolution } =
          this.preferencesController.state;
        const prefixedData = addHexPrefix(data);
        return getMethodDataName(
          knownMethodData,
          use4ByteResolution,
          prefixedData,
          this.preferencesController.addKnownMethodData.bind(
            this.preferencesController,
          ),
          this.provider,
        );
      },
      getIsRedesignedConfirmationsDeveloperEnabled:
        this.isConfirmationRedesignDeveloperEnabled.bind(this),
      getIsConfirmationAdvancedDetailsOpen: () => {
        return this.preferencesController.state.preferences
          .showConfirmationAdvancedDetails;
      },
    };
    return {
      ...controllerActions,
      snapAndHardwareMessenger: this.controllerMessenger.getRestricted({
        name: 'SnapAndHardwareMessenger',
        allowedActions: [
          'KeyringController:getKeyringForAccount',
          'SnapController:get',
          'AccountsController:getSelectedAccount',
        ],
      }),
      provider: this.provider,
    };
  }

  toggleExternalServices(useExternal) {
    this.preferencesController.toggleExternalServices(useExternal);
    this.tokenListController.updatePreventPollingOnNetworkRestart(!useExternal);
    if (useExternal) {
      this.tokenDetectionController.enable();
      this.gasFeeController.enableNonRPCGasFeeApis();
    } else {
      this.tokenDetectionController.disable();
      this.gasFeeController.disableNonRPCGasFeeApis();
    }
  }

  //=============================================================================
  // CONFIG
  //=============================================================================

  /**
   * Sets the Ledger Live preference to use for Ledger hardware wallet support
   *
   * @param _keyring
   * @deprecated This method is deprecated and will be removed in the future.
   * Only webhid connections are supported in chrome and u2f in firefox.
   */
  async setLedgerTransportPreference(_keyring) {
    const transportType = window.navigator.hid
      ? LedgerTransportTypes.webhid
      : LedgerTransportTypes.u2f;
    const keyring =
      _keyring || (await this.getKeyringForDevice(HardwareDeviceNames.ledger));
    if (keyring?.updateTransportMethod) {
      return keyring.updateTransportMethod(transportType).catch((e) => {
        throw e;
      });
    }

    return undefined;
  }

  /**
   * A method for initializing storage the first time.
   *
   * @param {object} initState - The default state to initialize with.
   * @private
   */
  recordFirstTimeInfo(initState) {
    if (!('firstTimeInfo' in initState)) {
      const version = process.env.METAMASK_VERSION;
      initState.firstTimeInfo = {
        version,
        date: Date.now(),
      };
    }
  }

  // TODO: Replace isClientOpen methods with `controllerConnectionChanged` events.
  /* eslint-disable accessor-pairs */
  /**
   * A method for recording whether the MetaMask user interface is open or not.
   *
   * @param {boolean} open
   */
  set isClientOpen(open) {
    this._isClientOpen = open;
  }
  /* eslint-enable accessor-pairs */

  /**
   * A method that is called by the background when all instances of metamask are closed.
   * Currently used to stop controller polling.
   */
  onClientClosed() {
    try {
      this.gasFeeController.stopAllPolling();
      this.currencyRateController.stopAllPolling();
      this.tokenRatesController.stopAllPolling();
      this.tokenDetectionController.stopAllPolling();
      this.tokenListController.stopAllPolling();
      this.tokenBalancesController.stopAllPolling();
      this.appStateController.clearPollingTokens();
      this.accountTrackerController.stopAllPolling();
    } catch (error) {
      console.error(error);
    }
  }

  /**
   * A method that is called by the background when a particular environment type is closed (fullscreen, popup, notification).
   * Currently used to stop polling in the gasFeeController for only that environement type
   *
   * @param environmentType
   */
  onEnvironmentTypeClosed(environmentType) {
    const appStatePollingTokenType =
      POLLING_TOKEN_ENVIRONMENT_TYPES[environmentType];
    const pollingTokensToDisconnect =
      this.appStateController.state[appStatePollingTokenType];
    pollingTokensToDisconnect.forEach((pollingToken) => {
      this.gasFeeController.stopPollingByPollingToken(pollingToken);
      this.currencyRateController.stopPollingByPollingToken(pollingToken);
      this.appStateController.removePollingToken(
        pollingToken,
        appStatePollingTokenType,
      );
    });
  }

  /**
   * Adds a domain to the PhishingController safelist
   *
   * @param {string} origin - the domain to safelist
   */
  safelistPhishingDomain(origin) {
    this.metaMetricsController.trackEvent({
      category: MetaMetricsEventCategory.Phishing,
      event: MetaMetricsEventName.ProceedAnywayClicked,
      properties: {
        url: origin,
        referrer: {
          url: origin,
        },
      },
    });

    return this.phishingController.bypass(origin);
  }

  async backToSafetyPhishingWarning() {
    const portfolioBaseURL = process.env.PORTFOLIO_URL;
    const portfolioURL = `${portfolioBaseURL}/?metamaskEntry=phishing_page_portfolio_button`;

    this.metaMetricsController.trackEvent({
      category: MetaMetricsEventCategory.Navigation,
      event: MetaMetricsEventName.PortfolioLinkClicked,
      properties: {
        location: 'phishing_page',
        text: 'Back to safety',
      },
    });

    await this.platform.switchToAnotherURL(undefined, portfolioURL);
  }

  /**
   * Locks MetaMask
   */
  setLocked() {
    return this.keyringController.setLocked();
  }

  removePermissionsFor = (subjects) => {
    try {
      this.permissionController.revokePermissions(subjects);
    } catch (exp) {
      if (!(exp instanceof PermissionsRequestNotFoundError)) {
        throw exp;
      }
    }
  };

  updateCaveat = (origin, target, caveatType, caveatValue) => {
    try {
      this.controllerMessenger.call(
        'PermissionController:updateCaveat',
        origin,
        target,
        caveatType,
        caveatValue,
      );
    } catch (exp) {
      if (!(exp instanceof PermissionsRequestNotFoundError)) {
        throw exp;
      }
    }
  };

  updateNetworksList = (chainIds) => {
    try {
      this.networkOrderController.updateNetworksList(chainIds);
    } catch (err) {
      log.error(err.message);
      throw err;
    }
  };

  updateAccountsList = (pinnedAccountList) => {
    try {
      this.accountOrderController.updateAccountsList(pinnedAccountList);
    } catch (err) {
      log.error(err.message);
      throw err;
    }
  };

  updateHiddenAccountsList = (hiddenAccountList) => {
    try {
      this.accountOrderController.updateHiddenAccountsList(hiddenAccountList);
    } catch (err) {
      log.error(err.message);
      throw err;
    }
  };

  rejectPermissionsRequest = (requestId) => {
    try {
      this.permissionController.rejectPermissionsRequest(requestId);
    } catch (exp) {
      if (!(exp instanceof PermissionsRequestNotFoundError)) {
        throw exp;
      }
    }
  };

  acceptPermissionsRequest = (request) => {
    try {
      this.permissionController.acceptPermissionsRequest(request);
    } catch (exp) {
      if (!(exp instanceof PermissionsRequestNotFoundError)) {
        throw exp;
      }
    }
  };

  resolvePendingApproval = async (id, value, options) => {
    try {
      await this.approvalController.accept(id, value, options);
    } catch (exp) {
      if (!(exp instanceof ApprovalRequestNotFoundError)) {
        throw exp;
      }
    }
  };

  rejectPendingApproval = (id, error) => {
    try {
      this.approvalController.reject(
        id,
        new JsonRpcError(error.code, error.message, error.data),
      );
    } catch (exp) {
      if (!(exp instanceof ApprovalRequestNotFoundError)) {
        throw exp;
      }
    }
  };

  async _onAccountChange(newAddress) {
    const permittedAccountsMap = getPermittedAccountsByOrigin(
      this.permissionController.state,
    );

    for (const [origin, accounts] of permittedAccountsMap.entries()) {
      if (accounts.includes(newAddress)) {
        this._notifyAccountsChange(origin, accounts);
      }
    }

    await this.txController.updateIncomingTransactions([
      this.#getGlobalChainId(),
    ]);
  }

  async _notifyAccountsChange(origin, newAccounts) {
    if (this.isUnlocked()) {
      this.notifyConnections(origin, {
        method: NOTIFICATION_NAMES.accountsChanged,
        // This should be the same as the return value of `eth_accounts`,
        // namely an array of the current / most recently selected Ethereum
        // account.
        params:
          newAccounts.length < 2
            ? // If the length is 1 or 0, the accounts are sorted by definition.
              newAccounts
            : // If the length is 2 or greater, we have to execute
              // `eth_accounts` vi this method.
              await this.getPermittedAccounts(origin),
      });
    }

    this.permissionLogController.updateAccountsHistory(origin, newAccounts);
  }

  async _notifyChainChange() {
    if (this.preferencesController.getUseRequestQueue()) {
      this.notifyAllConnections(async (origin) => ({
        method: NOTIFICATION_NAMES.chainChanged,
        params: await this.getProviderNetworkState(origin),
      }));
    } else {
      this.notifyAllConnections({
        method: NOTIFICATION_NAMES.chainChanged,
        params: await this.getProviderNetworkState(),
      });
    }
  }

  async _notifyChainChangeForConnection(connection, origin) {
    if (this.preferencesController.getUseRequestQueue()) {
      this.notifyConnection(connection, {
        method: NOTIFICATION_NAMES.chainChanged,
        params: await this.getProviderNetworkState(origin),
      });
    } else {
      this.notifyConnection(connection, {
        method: NOTIFICATION_NAMES.chainChanged,
        params: await this.getProviderNetworkState(),
      });
    }
  }

  async _onFinishedTransaction(transactionMeta) {
    if (
      ![TransactionStatus.confirmed, TransactionStatus.failed].includes(
        transactionMeta.status,
      )
    ) {
      return;
    }

    await this._createTransactionNotifcation(transactionMeta);
    await this._updateNFTOwnership(transactionMeta);
    this._trackTransactionFailure(transactionMeta);
    await this.tokenBalancesController.updateBalancesByChainId({
      chainId: transactionMeta.chainId,
    });
  }

  async _createTransactionNotifcation(transactionMeta) {
    const { chainId } = transactionMeta;
    let rpcPrefs = {};

    if (chainId) {
      const networkConfiguration =
        this.networkController.state.networkConfigurationsByChainId?.[chainId];

      const blockExplorerUrl =
        networkConfiguration?.blockExplorerUrls?.[
          networkConfiguration?.defaultBlockExplorerUrlIndex
        ];

      rpcPrefs = { blockExplorerUrl };
    }

    try {
      await this.platform.showTransactionNotification(
        transactionMeta,
        rpcPrefs,
      );
    } catch (error) {
      log.error('Failed to create transaction notification', error);
    }
  }

  async _updateNFTOwnership(transactionMeta) {
    // if this is a transferFrom method generated from within the app it may be an NFT transfer transaction
    // in which case we will want to check and update ownership status of the transferred NFT.

    const { type, txParams, chainId, txReceipt } = transactionMeta;
    const selectedAddress =
      this.accountsController.getSelectedAccount().address;

    const { allNfts } = this.nftController.state;
    const txReceiptLogs = txReceipt?.logs;

    const isContractInteractionTx =
      type === TransactionType.contractInteraction && txReceiptLogs;
    const isTransferFromTx =
      (type === TransactionType.tokenMethodTransferFrom ||
        type === TransactionType.tokenMethodSafeTransferFrom) &&
      txParams !== undefined;

    if (!isContractInteractionTx && !isTransferFromTx) {
      return;
    }

    if (isTransferFromTx) {
      const { data, to: contractAddress, from: userAddress } = txParams;
      const transactionData = parseStandardTokenTransactionData(data);
      // Sometimes the tokenId value is parsed as "_value" param. Not seeing this often any more, but still occasionally:
      // i.e. call approve() on BAYC contract - https://etherscan.io/token/0xbc4ca0eda7647a8ab7c2061c2e118a18a936f13d#writeContract, and tokenId shows up as _value,
      // not sure why since it doesn't match the ERC721 ABI spec we use to parse these transactions - https://github.com/MetaMask/metamask-eth-abis/blob/d0474308a288f9252597b7c93a3a8deaad19e1b2/src/abis/abiERC721.ts#L62.
      const transactionDataTokenId =
        getTokenIdParam(transactionData) ?? getTokenValueParam(transactionData);

      // check if its a known NFT
      const knownNft = allNfts?.[userAddress]?.[chainId]?.find(
        ({ address, tokenId }) =>
          isEqualCaseInsensitive(address, contractAddress) &&
          tokenId === transactionDataTokenId,
      );

      // if it is we check and update ownership status.
      if (knownNft) {
        this.nftController.checkAndUpdateSingleNftOwnershipStatus(
          knownNft,
          false,
          // TODO add networkClientId once it is available in the transactionMeta
          // the chainId previously passed here didn't actually allow us to check for ownership on a non globally selected network
          // because the check would use the provider for the globally selected network, not the chainId passed here.
          { userAddress },
        );
      }
    } else {
      // Else if contract interaction we will parse the logs

      const allNftTransferLog = txReceiptLogs.map((txReceiptLog) => {
        const isERC1155NftTransfer =
          txReceiptLog.topics &&
          txReceiptLog.topics[0] === TRANSFER_SINFLE_LOG_TOPIC_HASH;
        const isERC721NftTransfer =
          txReceiptLog.topics &&
          txReceiptLog.topics[0] === TOKEN_TRANSFER_LOG_TOPIC_HASH;
        let isTransferToSelectedAddress;

        if (isERC1155NftTransfer) {
          isTransferToSelectedAddress =
            txReceiptLog.topics &&
            txReceiptLog.topics[3] &&
            txReceiptLog.topics[3].match(selectedAddress?.slice(2));
        }

        if (isERC721NftTransfer) {
          isTransferToSelectedAddress =
            txReceiptLog.topics &&
            txReceiptLog.topics[2] &&
            txReceiptLog.topics[2].match(selectedAddress?.slice(2));
        }

        return {
          isERC1155NftTransfer,
          isERC721NftTransfer,
          isTransferToSelectedAddress,
          ...txReceiptLog,
        };
      });
      if (allNftTransferLog.length !== 0) {
        const allNftParsedLog = [];
        allNftTransferLog.forEach((singleLog) => {
          if (
            singleLog.isTransferToSelectedAddress &&
            (singleLog.isERC1155NftTransfer || singleLog.isERC721NftTransfer)
          ) {
            let iface;
            if (singleLog.isERC1155NftTransfer) {
              iface = new Interface(abiERC1155);
            } else {
              iface = new Interface(abiERC721);
            }
            try {
              const parsedLog = iface.parseLog({
                data: singleLog.data,
                topics: singleLog.topics,
              });
              allNftParsedLog.push({
                contract: singleLog.address,
                ...parsedLog,
              });
            } catch (err) {
              // ignore
            }
          }
        });
        // Filter known nfts and new Nfts
        const knownNFTs = [];
        const newNFTs = [];
        allNftParsedLog.forEach((single) => {
          const tokenIdFromLog = getTokenIdParam(single);
          const existingNft = allNfts?.[selectedAddress]?.[chainId]?.find(
            ({ address, tokenId }) => {
              return (
                isEqualCaseInsensitive(address, single.contract) &&
                tokenId === tokenIdFromLog
              );
            },
          );
          if (existingNft) {
            knownNFTs.push(existingNft);
          } else {
            newNFTs.push({
              tokenId: tokenIdFromLog,
              ...single,
            });
          }
        });
        // For known nfts only refresh ownership
        const refreshOwnershipNFts = knownNFTs.map(async (singleNft) => {
          return this.nftController.checkAndUpdateSingleNftOwnershipStatus(
            singleNft,
            false,
            // TODO add networkClientId once it is available in the transactionMeta
            // the chainId previously passed here didn't actually allow us to check for ownership on a non globally selected network
            // because the check would use the provider for the globally selected network, not the chainId passed here.
            { selectedAddress },
          );
        });
        await Promise.allSettled(refreshOwnershipNFts);
        // For new nfts, add them to state
        const addNftPromises = newNFTs.map(async (singleNft) => {
          return this.nftController.addNft(
            singleNft.contract,
            singleNft.tokenId,
          );
        });
        await Promise.allSettled(addNftPromises);
      }
    }
  }

  _trackTransactionFailure(transactionMeta) {
    const { txReceipt } = transactionMeta;
    const metamaskState = this.getState();

    if (!txReceipt || txReceipt.status !== '0x0') {
      return;
    }

    this.metaMetricsController.trackEvent(
      {
        event: 'Tx Status Update: On-Chain Failure',
        category: MetaMetricsEventCategory.Background,
        properties: {
          action: 'Transactions',
          errorMessage: transactionMeta.simulationFails?.reason,
          numberOfTokens: metamaskState.tokens.length,
          numberOfAccounts: Object.keys(metamaskState.accounts).length,
        },
      },
      {
        matomoEvent: true,
      },
    );
  }

  _onUserOperationAdded(userOperationMeta) {
    const transactionMeta = this.txController.state.transactions.find(
      (tx) => tx.id === userOperationMeta.id,
    );

    if (!transactionMeta) {
      return;
    }

    if (transactionMeta.type === TransactionType.swap) {
      this.controllerMessenger.publish(
        'TransactionController:transactionNewSwap',
        { transactionMeta },
      );
    } else if (transactionMeta.type === TransactionType.swapApproval) {
      this.controllerMessenger.publish(
        'TransactionController:transactionNewSwapApproval',
        { transactionMeta },
      );
    }
  }

  _onUserOperationTransactionUpdated(transactionMeta) {
    const updatedTransactionMeta = {
      ...transactionMeta,
      txParams: {
        ...transactionMeta.txParams,
        from: this.accountsController.getSelectedAccount().address,
      },
    };

    const transactionExists = this.txController.state.transactions.some(
      (tx) => tx.id === updatedTransactionMeta.id,
    );

    if (!transactionExists) {
      this.txController.update((state) => {
        state.transactions.push(updatedTransactionMeta);
      });
    }

    this.txController.updateTransaction(
      updatedTransactionMeta,
      'Generated from user operation',
    );

    this.controllerMessenger.publish(
      'TransactionController:transactionStatusUpdated',
      { transactionMeta: updatedTransactionMeta },
    );
  }

  _publishSmartTransactionHook(transactionMeta, signedTransactionInHex) {
    const state = this._getMetaMaskState();
    const isSmartTransaction = getIsSmartTransaction(state);
    if (!isSmartTransaction) {
      // Will cause TransactionController to publish to the RPC provider as normal.
      return { transactionHash: undefined };
    }
    const featureFlags = getFeatureFlagsByChainId(state);
    return submitSmartTransactionHook({
      transactionMeta,
      signedTransactionInHex,
      transactionController: this.txController,
      smartTransactionsController: this.smartTransactionsController,
      controllerMessenger: this.controllerMessenger,
      isSmartTransaction,
      isHardwareWallet: isHardwareWallet(state),
      featureFlags,
    });
  }

  _getMetaMaskState() {
    return {
      metamask: this.getState(),
    };
  }

  _getConfigForRemoteFeatureFlagRequest() {
    const distribution =
      buildTypeMappingForRemoteFeatureFlag[process.env.METAMASK_BUILD_TYPE] ||
      DistributionType.Main;
    const environment =
      environmentMappingForRemoteFeatureFlag[
        process.env.METAMASK_ENVIRONMENT
      ] || EnvironmentType.Development;
    return { distribution, environment };
  }

  #checkTokenListPolling(currentState, previousState) {
    const previousEnabled = this.#isTokenListPollingRequired(previousState);
    const newEnabled = this.#isTokenListPollingRequired(currentState);

    if (previousEnabled === newEnabled) {
      return;
    }

    this.tokenListController.updatePreventPollingOnNetworkRestart(!newEnabled);
  }

  #isTokenListPollingRequired(preferencesControllerState) {
    const { useTokenDetection, useTransactionSimulations, preferences } =
      preferencesControllerState ?? {};

    const { petnamesEnabled } = preferences ?? {};

    return useTokenDetection || petnamesEnabled || useTransactionSimulations;
  }

  /**
   * @deprecated Avoid new references to the global network.
   * Will be removed once multi-chain support is fully implemented.
   * @returns {string} The chain ID of the currently selected network.
   */
  #getGlobalChainId() {
    const globalNetworkClientId = this.#getGlobalNetworkClientId();

    const globalNetworkClient = this.networkController.getNetworkClientById(
      globalNetworkClientId,
    );

    return globalNetworkClient.configuration.chainId;
  }

  /**
   * @deprecated Avoid new references to the global network.
   * Will be removed once multi-chain support is fully implemented.
   * @returns {string} The network client ID of the currently selected network client.
   */
  #getGlobalNetworkClientId() {
    return this.networkController.state.selectedNetworkClientId;
  }
}<|MERGE_RESOLUTION|>--- conflicted
+++ resolved
@@ -2236,10 +2236,7 @@
       });
     this.smartTransactionsController = new SmartTransactionsController({
       supportedChainIds: getAllowedSmartTransactionsChainIds(),
-<<<<<<< HEAD
-=======
       clientId: ClientId.Extension,
->>>>>>> 7abff9c7
       getNonceLock: (address) =>
         this.txController.getNonceLock(
           address,
@@ -2761,15 +2758,10 @@
   }
 
   triggerNetworkrequests() {
-<<<<<<< HEAD
     this.txController.stopIncomingTransactionPolling();
 
     this.txController.startIncomingTransactionPolling([
       this.#getGlobalChainId(),
-=======
-    this.txController.startIncomingTransactionPolling([
-      this.#getGlobalNetworkClientId(),
->>>>>>> 7abff9c7
     ]);
 
     this.tokenDetectionController.enable();
@@ -3024,15 +3016,10 @@
         await updateCurrentLocale(currentLocale);
 
         if (currState.incomingTransactionsPreferences?.[chainId]) {
-<<<<<<< HEAD
           this.txController.stopIncomingTransactionPolling();
 
           this.txController.startIncomingTransactionPolling([
             this.#getGlobalChainId(),
-=======
-          this.txController.startIncomingTransactionPolling([
-            this.#getGlobalNetworkClientId(),
->>>>>>> 7abff9c7
           ]);
         } else {
           this.txController.stopIncomingTransactionPolling();
@@ -3103,7 +3090,6 @@
     this.controllerMessenger.subscribe(
       'NetworkController:networkDidChange',
       async () => {
-<<<<<<< HEAD
         await this.txController.stopIncomingTransactionPolling();
 
         await this.txController.updateIncomingTransactions([
@@ -3112,16 +3098,6 @@
 
         await this.txController.startIncomingTransactionPolling([
           this.#getGlobalChainId(),
-=======
-        await this.txController.updateIncomingTransactions([
-          this.#getGlobalNetworkClientId(),
-        ]);
-
-        await this.txController.stopIncomingTransactionPolling();
-
-        await this.txController.startIncomingTransactionPolling([
-          this.#getGlobalNetworkClientId(),
->>>>>>> 7abff9c7
         ]);
       },
     );
